#!/usr/bin/env python
"""
Code to run PROCESS with a variation of the iteration parameters
until a feasible solution is found.
If running in sweep mode, the allowed number of unfeasible solutions
can be changed in the config file.

Author: H. Lux (Hanni.Lux@ccfe.ac.uk)

Date  : February 2014

Input files:
run_process.conf (config file, in the same directory as this file)
An IN.DAT file as specified in the config file

Output files:
All of them in the work directory specified in the config file
OUT.DAT     -  PROCESS output
PLOT.DAT    -  PROCESS output
MFILE.DAT   -  PROCESS output
process.log - logfile of PROCESS output to stdout
README.txt  - contains comments from config file

Notes:
11/08/2014 HL added error_status2readme
13/08/2014 HL removed no_unfeasible_outdat - should become deprecated
13/08/2014 HL replaced check_logfile with check_input_error

Compatible with PROCESS version 316
"""

#######################
#imported libraries

from argparse import ArgumentParser
from process_io_lib.process_config import RunProcessConfig
<<<<<<< HEAD
from process_io_lib.process_funcs import get_neqns_itervars,\
    update_ixc_bounds, get_variable_range, check_input_error,\
    process_stopped, mfile_exists, no_unfeasible_mfile,\
    vary_iteration_variables, process_warnings


############################################################
#Usage

PARSER = argparse.ArgumentParser(description='Program to run PROCESS\
 until a solution is found.')

PARSER.add_argument("-f", "--configfile", default='run_process.conf',
                    help="configuration file, default = run_process.conf")

ARGS = PARSER.parse_args()


############################################################
#main program



CONFIG = RunProcessConfig(ARGS.configfile)
CONFIG.setup()


NEQNS, ITERVARS = get_neqns_itervars()

update_ixc_bounds()

LBS, UBS = get_variable_range(ITERVARS, CONFIG.factor)

#TODO add diff ixc summary part



for i in range(CONFIG.niter):

    print(i, end=' ')
    CONFIG.run_process()

    check_input_error()

    if not process_stopped():

        no_unfeasible = no_unfeasible_mfile()

        if no_unfeasible <= CONFIG.no_allowed_unfeasible:
            if no_unfeasible > 0:
                print('WARNING: Non feasible point(s) in sweep,\
 but finished anyway! %i ' % no_unfeasible)
            if process_warnings():
                print('\nThere were warnings in the final\
 PROCESS run. Please check the log file!\n')
            break
        else:
            print('WARNING: %i non feasible point(s) in sweep!\
 Rerunning!' % no_unfeasible)
    else:
        print('PROCESS has stopped without finishing!')

    vary_iteration_variables(ITERVARS, LBS, UBS)


CONFIG.error_status2readme()
=======
from process_io_lib.process_funcs import (get_neqns_itervars,
    update_ixc_bounds, get_variable_range, check_input_error, process_stopped,
    no_unfeasible_mfile, vary_iteration_variables, process_warnings)

def parse_command_line():
    """Process the command line arguments to execute PROCESS."""
    parser = ArgumentParser(description="Program to run PROCESS until a "
                                        "solution is found.")
    
    parser.add_argument("-f", "--configfile", default="run_process.conf",
                        help="configuration file, default = run_process.conf")
    
    return parser.parse_args()
    
    
def run_process(config):
    """Execute one runtime execution of PROCESS with given configuration."""
    pass


if __name__ == "__main__":
    
    args = parse_command_line()
    config = RunProcessConfig(args.configfile)
    config.setup()
    NEQNS, ITERVARS = get_neqns_itervars()

    update_ixc_bounds()

    LBS, UBS = get_variable_range(ITERVARS, config.factor)

    #TODO add diff ixc summary part



    for i in range(config.niter):
    
        print(i, end=' ')
        config.run_process()
    
        check_input_error()
    
        if not process_stopped():
    
            no_unfeasible = no_unfeasible_mfile()
    
            if no_unfeasible <= config.no_allowed_unfeasible:
                if no_unfeasible > 0:
                    print("WARNING: Non feasible point(s) in sweep, "
                          "But finished anyway! {} ".format(no_unfeasible))
                if process_warnings():
                    print("\nThere were warnings in the final PROCSS run. "
                          "Please check the log file!\n")
                break
            else:
                print("WARNING: {} non-feasible point(s) in sweep! "
                      "Rerunning!".format(no_unfeasible))
        else:
            print("PROCESS has stopped without finishing!")
    
        vary_iteration_variables(ITERVARS, LBS, UBS)
    
    
    config.error_status2readme()
>>>>>>> 9cea52aa
<|MERGE_RESOLUTION|>--- conflicted
+++ resolved
@@ -21,11 +21,6 @@
 process.log - logfile of PROCESS output to stdout
 README.txt  - contains comments from config file
 
-Notes:
-11/08/2014 HL added error_status2readme
-13/08/2014 HL removed no_unfeasible_outdat - should become deprecated
-13/08/2014 HL replaced check_logfile with check_input_error
-
 Compatible with PROCESS version 316
 """
 
@@ -34,74 +29,6 @@
 
 from argparse import ArgumentParser
 from process_io_lib.process_config import RunProcessConfig
-<<<<<<< HEAD
-from process_io_lib.process_funcs import get_neqns_itervars,\
-    update_ixc_bounds, get_variable_range, check_input_error,\
-    process_stopped, mfile_exists, no_unfeasible_mfile,\
-    vary_iteration_variables, process_warnings
-
-
-############################################################
-#Usage
-
-PARSER = argparse.ArgumentParser(description='Program to run PROCESS\
- until a solution is found.')
-
-PARSER.add_argument("-f", "--configfile", default='run_process.conf',
-                    help="configuration file, default = run_process.conf")
-
-ARGS = PARSER.parse_args()
-
-
-############################################################
-#main program
-
-
-
-CONFIG = RunProcessConfig(ARGS.configfile)
-CONFIG.setup()
-
-
-NEQNS, ITERVARS = get_neqns_itervars()
-
-update_ixc_bounds()
-
-LBS, UBS = get_variable_range(ITERVARS, CONFIG.factor)
-
-#TODO add diff ixc summary part
-
-
-
-for i in range(CONFIG.niter):
-
-    print(i, end=' ')
-    CONFIG.run_process()
-
-    check_input_error()
-
-    if not process_stopped():
-
-        no_unfeasible = no_unfeasible_mfile()
-
-        if no_unfeasible <= CONFIG.no_allowed_unfeasible:
-            if no_unfeasible > 0:
-                print('WARNING: Non feasible point(s) in sweep,\
- but finished anyway! %i ' % no_unfeasible)
-            if process_warnings():
-                print('\nThere were warnings in the final\
- PROCESS run. Please check the log file!\n')
-            break
-        else:
-            print('WARNING: %i non feasible point(s) in sweep!\
- Rerunning!' % no_unfeasible)
-    else:
-        print('PROCESS has stopped without finishing!')
-
-    vary_iteration_variables(ITERVARS, LBS, UBS)
-
-
-CONFIG.error_status2readme()
-=======
 from process_io_lib.process_funcs import (get_neqns_itervars,
     update_ixc_bounds, get_variable_range, check_input_error, process_stopped,
     no_unfeasible_mfile, vary_iteration_variables, process_warnings)
@@ -110,45 +37,43 @@
     """Process the command line arguments to execute PROCESS."""
     parser = ArgumentParser(description="Program to run PROCESS until a "
                                         "solution is found.")
-    
+
     parser.add_argument("-f", "--configfile", default="run_process.conf",
                         help="configuration file, default = run_process.conf")
-    
+
     return parser.parse_args()
-    
-    
-def run_process(config):
-    """Execute one runtime execution of PROCESS with given configuration."""
-    pass
+
+
+#def run_process(config):
+#    """Execute one runtime execution of PROCESS with given configuration."""
+#    pass
 
 
 if __name__ == "__main__":
-    
-    args = parse_command_line()
-    config = RunProcessConfig(args.configfile)
-    config.setup()
+
+    ARGS = parse_command_line()
+    CONFIG = RunProcessConfig(ARGS.configfile)
+    CONFIG.setup()
     NEQNS, ITERVARS = get_neqns_itervars()
 
     update_ixc_bounds()
 
-    LBS, UBS = get_variable_range(ITERVARS, config.factor)
+    LBS, UBS = get_variable_range(ITERVARS, CONFIG.factor)
 
     #TODO add diff ixc summary part
 
+    for i in range(CONFIG.niter):
 
+        print(i, end=' ')
+        CONFIG.run_process()
 
-    for i in range(config.niter):
-    
-        print(i, end=' ')
-        config.run_process()
-    
         check_input_error()
-    
+
         if not process_stopped():
-    
+
             no_unfeasible = no_unfeasible_mfile()
-    
-            if no_unfeasible <= config.no_allowed_unfeasible:
+
+            if no_unfeasible <= CONFIG.no_allowed_unfeasible:
                 if no_unfeasible > 0:
                     print("WARNING: Non feasible point(s) in sweep, "
                           "But finished anyway! {} ".format(no_unfeasible))
@@ -161,9 +86,8 @@
                       "Rerunning!".format(no_unfeasible))
         else:
             print("PROCESS has stopped without finishing!")
-    
+
         vary_iteration_variables(ITERVARS, LBS, UBS)
-    
-    
-    config.error_status2readme()
->>>>>>> 9cea52aa
+
+
+    CONFIG.error_status2readme()
