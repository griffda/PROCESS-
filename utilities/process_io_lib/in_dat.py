"""

  PROCESS IN.DAT IO library

  process_io_lib.in_dat.

  James Morris
  CCFE

"""

from os.path import abspath

from process_io_lib.process_dicts import DICT_VAR_TYPE as VAR_TYPE


class INVariable(object):
    def __init__(self, name, value, comment=""):
        """ IN.DAT variable class

        Stores the information of a single variable from the IN.DAT file.

        Arguments:
          name      --> Name of variable
          value     --> Value of variable
          comment   --> Inline comment from IN.DAT

        """
        self.name = name
        self.value = value
        self.comment = comment


class INModule(object):
    def __init__(self, name):
        """ IN.DAT module object

        Stores the variables from a given module in the IN.DAT. Modules are the
        sections of the IN.DAT separated by $MODULE -> $END.

        Arguments:
          name --> module name

        """
        self.name = name
        self.number_of_variables = 0

        # Dictionary to store all lines
        self.store = {}

        # Dictionary for variables only
        self.variables = {}

        # List to remember the order inl IN.DAT
        self.order = []

    def add_variable(self, var):
        """ Adds variable object to module object

        Arguments:
          var --> variable object of type INVariable from IN.DAT

        """
        self.variables[var.name.lower()] = var
        self.store[var.name.lower()] = var
        self.store[var.name.lower()].order = self.number_of_variables
        self.number_of_variables += 1
        self.order.append(var.name.lower())

    def add_line(self, line):
        """ Adds non variable lines to module object

        Arguments:
          line --> string line of IN.DAT belonging to this module

        """
        self.store[self.number_of_variables] = line
        self.order.append(self.number_of_variables)
        self.number_of_variables += 1

    def get_var(self, var_name):
        """ Returns variable object matching var_name

        Arguments:
          var_name --> variable name

        """
        return self.variables[var_name]

    def remove_variable(self, variable_name):
        """ Removes a variable from the module

        Arguments:
          variable_name --> name of variable to remove

        """
        del self.variables[variable_name]
        del self.store[variable_name]
        self.order.remove(variable_name)
        self.number_of_variables -= 1

    def add_constraint_eqn(self, equation_number):
        """Function to add a constraint number to the list of constraint
        equations

        Arguments:
          equation_number --> constraint equation number"""
        if equation_number not in self.variables["icc"].value:
            self.variables["icc"].value.append(equation_number)
            self.variables["icc"].value.sort()
            self.variables["neqns"].value += 1
        else:
            print("Constraint equation {} already in the constraint equation"
                  "list.".format(equation_number))

    def remove_constraint_eqn(self, equation_number):
        """Function to remove a constraint number to the list of constraint
        equations

        Arguments:
          equation_number --> constraint equation number"""
        if equation_number in self.variables["icc"].value:
            self.variables["icc"].value.remove(equation_number)
            self.variables["icc"].value.sort()
            self.variables["neqns"].value -= 1
        else:
            print("Constraint equation {} not in the constraint equation"
                  "list.".format(equation_number))

    def add_iteration_variable(self, variable_number):
        """Function to add an iteration variable to the list of iteration
        variables.

        Arguments:
          variable_number --> the iteration variable number
        """
        if variable_number not in self.variables["ixc"].value:
            self.variables["ixc"].value.append(variable_number)
            self.variables["ixc"].value.sort()
            self.variables["nvar"].value += 1
        else:
            print("Iteration variable {} already in the iteration variable"
                  "list.".format(variable_number))

    def remove_iteration_variable(self, variable_number):
        """Function to remove an iteration variable from the list of iteration
        variables.

        Arguments:
          variable_number --> the iteration variable number
        """
        if variable_number in self.variables["ixc"].value:
            self.variables["ixc"].value.remove(variable_number)
            self.variables["ixc"].value.sort()
            self.variables["nvar"].value -= 1
        else:
            print("Iteration variable {} not in the iteration variable"
                  "list.".format(variable_number))


class INDATClassic(object):
    def __init__(self, filename="IN.DAT"):
        """ Class for reading and writing IN.DAT file with module headings

        Reads IN.DAT data to object, which can be altered and then written
        again to a new IN.DAT. This class is used for IN.DAT files that have
        the classic layout of modules ($MODULE, $END) enclosing input values.

        Arguments:
          filename --> name of IN.DAT to read

        """
        self.filename = filename
        self.module_data = {}
        self.order = []

        # Read in data from self.filename
        self.read_in_dat()

    def read_in_dat(self):
        """ Read in data from IN.DAT

        Reads in data from IN.DAT and for each module creates a INModule
        instance and for each input parameter for that module it creates an
        INVariable class instance linked to the module class.

          i.e. module_data[module_name] = module_class.variable

        """
        # Open IN.DAT (or self.filename) and read lines
        with open(self.filename, "r") as in_dat:
            in_dat_lines = in_dat.readlines()
    
            # Clean the lines using self.clear_lines
            clean_lines = clear_lines(in_dat_lines)
    
            for line in clean_lines:
    
                # If the module delimiter '$' present then make sure it is not the
                # end of the module
                if "$" in line:
                    if "END" not in line:
                        module = line.strip("$ \n \r").replace(" ", "")
                        self.order.append(module)
                        self.module_data[module] = INModule(module)
    
                # Keep empty lines. self.clear_lines already swapped multiple
                # empty lines with a single empty line.
                elif line == "":
                    self.module_data[module].add_line(line)
    
                else:
                    # If line starts with a '*' then the line is commented out so
                    # will be added as a non-variable string line.
                    if line[0] == "*":
                        self.module_data[module].add_line(line.strip("\n"))
    
                    else:
    
                        # If there is a '*' elsewhere in the line then it is
                        # assumed that there is an inline comment
                        if "*" in line:
                            var_comment = " *"+line.split("*")[-1].strip("\n")
                            var_name = line.split("=")[0].replace(" ", "")
                            var_value = line.split("=")[1].split("*")[0]
                            var_value = variable_type(var_name, var_value)
                            # Create variable class and add it to the module class
                            var = INVariable(var_name, var_value,
                                             comment=var_comment)
                            self.module_data[module].add_variable(var)
    
                        else:
                            # Finally if it is a regular variable line
                            var_name = line.split("=")[0].replace(" ", "")
                            var_value = line.split("=")[1].lstrip().rstrip()
                            var_value = variable_type(var_name, var_value)
                            # Create variable class and add it to the module
                            # class
                            var = INVariable(var_name, var_value)
                            self.module_data[module].add_variable(var)

    def write_in_dat(self, filename="new_IN.DAT"):
        """ Write a new IN.DAT (default name is new_IN.DAT)

        Arguments:
          filename --> file to write IN.DAT to.

        """

        # Create new file
        with open(filename, "w") as new_in_file:
            # Use self.order to create new IN.DAT with same order as old IN.DAT
            for item in self.order:
                for line in self.module_data[item].order:
                    if str(line).isdigit():
                        newline = self.module_data[item].store[line]
                    else:
                        newline = self.module_data[item].variables[line].name + \
                            " = " + \
                            str(self.module_data[item].variables[line].value) + \
                            "," + \
                            self.module_data[item].variables[line].comment
                    new_in_file.write(newline+"\n")


class INDATErrorClass(object):
    """ Error class for handling missing data from INDAT
    """
    def __init__(self, item):
        self.item = item

    @property
    def name(self):
        self.get_error()

    @property
    def value(self):
        self.get_error()

    @property
    def comment(self):
        self.get_error()

    def get_error(self, *args, **kwargs):
        print("Key '{}' not in IN.DAT. KeyError! Check IN.DAT".format(self.item))

    @property
    def exists(self):
        return False


class INDATDataDictionary(dict):
    """ Class object to act as a dictionary for the data.
    """

    def __getitem__(self, item):
        try:
            return self[item]
        except KeyError:
            return INDATErrorClass(item)


class INDATNew(object):
    def __init__(self, filename="IN.DAT"):
        """ Class for reading and writing IN.DAT file with module headings

        Reads IN.DAT data to object, which can be altered and then written
        again to a new IN.DAT. This class is used for IN.DAT files that have
        the new layout of no modules enclosing input values. The IN.DAT has
        either comments ('*') lines or input values.

        Arguments:
          filename --> name of IN.DAT to read

        """
        self.filename = filename
        self.number_of_lines = 0

        # Dictionary to variables only
        self.variables = INDATDataDictionary()

        # Dictionary for data
        self.data = INDATDataDictionary()

        # List to remember the order of IN.DAT
        self.order = []

        # Read in data from self.filename
        self.read_in_dat()

    def read_in_dat(self):
        """Read in data from IN.DAT"""
        print("Attempting to open", abspath(self.filename))
        with open(self.filename, "r") as in_dat:
            in_dat_lines = in_dat.readlines()
            clean_lines = clear_lines(in_dat_lines)
            for line in clean_lines:
                if "$" in line:
                    pass
                elif line == "":
                    self.data[self.number_of_lines] = line
                    self.order.append(self.number_of_lines)
                    self.number_of_lines += 1
                else:
                    if line[0] == "*":
                        self.data[self.number_of_lines] = line.strip("\n")
                        self.order.append(self.number_of_lines)
                        self.number_of_lines += 1
                    else:
                        if "*" in line:
                            var_comment = " *"+line.split("*")[-1].strip("\n")
                            var_name = line.split("=")[0].rstrip().lower()
                            var_value = line.split("=")[1].split("*")[0]
                            var_value = variable_type(var_name, var_value)
                            var = INVariable(var_name, var_value,
                                             comment=var_comment)
                            self.data[var_name.lower()] = var
                            self.variables[var_name.lower()] = var
                            self.order.append(var_name.lower())
                        else:
                            var_name = line.split("=")[0].rstrip().lower()
                            var_value = line.split("=")[1].lstrip().rstrip()
                            var_value = variable_type(var_name, var_value)
                            var = INVariable(var_name, var_value)
                            self.data[var_name.lower()] = var
                            self.variables[var_name.lower()] = var
                            self.order.append(var_name.lower())

    def write_in_dat(self, filename="new_IN.DAT"):
        """ Write a new IN.DAT

        Arguments:
          filename --> filename to write new IN.DAT to

        """
        with open(filename, "w") as new_in_file:

            # Use self.order to maintain same order as original IN.DAT
            for item in self.order:
                if str(item).isdigit():
                    newline = self.data[item]
                else:
                    newline = self.variables[item].name + \
                        " = " + \
                        str(self.variables[item].value).replace("[", "").\
                        replace("]", "") + "," + \
                        self.variables[item].comment
                new_in_file.write(newline+"\n")

    def add_variable(self, var):
        """ Adds a variable from the IN.DAT class

        Arguments:
          variable_name --> name of variable to add

        """
        self.variables[var.name.lower()] = var
        self.data[var.name.lower()] = var
        self.order.append(var.name.lower())
        self.number_of_lines += 1

    def remove_variable(self, variable_name):
        """ Removes a variable from the IN.DAT class

        Arguments:
          variable_name --> name of variable to remove

        """
        if variable_name in self.data.keys():
            del self.variables[variable_name]
            del self.data[variable_name]
            self.order.remove(variable_name)
            self.number_of_lines -= 1
        else:
            print("Variable {} not in IN.DAT! Check code!".format(variable_name))
        
    def add_constraint_eqn(self, equation_number):
        """Function to add a constraint number to the list of constraint
        equations

        Arguments:
          equation_number --> constraint equation number"""
        if equation_number not in self.variables["icc"].value:
            self.variables["icc"].value.append(equation_number)
            self.variables["icc"].value.sort()
            self.variables["neqns"].value += 1
        else:
            print("Constraint equation {} already in the constraint equation"
                  "list.".format(equation_number))

    def remove_constraint_eqn(self, equation_number):
        """Function to remove a constraint number to the list of constraint
        equations

        Arguments:
          equation_number --> constraint equation number"""
        if equation_number in self.variables["icc"].value:
            self.variables["icc"].value.remove(equation_number)
            self.variables["icc"].value.sort()
            self.variables["neqns"].value -= 1
        else:
            print("Constraint equation {} not in the constraint equation"
                  "list.".format(equation_number))

    def add_iteration_variable(self, variable_number):
        """Function to add an iteration variable to the list of iteration
        variables.

        Arguments:
          variable_number --> the iteration variable number
        """
        if variable_number not in self.variables["ixc"].value:
            self.variables["ixc"].value.append(variable_number)
            self.variables["ixc"].value.sort()
            self.variables["nvar"].value += 1
        else:
            print("Iteration variable {} already in the iteration variable"
                  "list.".format(variable_number))

    def remove_iteration_variable(self, variable_number):
        """Function to remove an iteration variable from the list of iteration
        variables.

        Arguments:
          variable_number --> the iteration variable number
        """
        if variable_number in self.variables["ixc"].value:
            self.variables["ixc"].value.remove(variable_number)
            self.variables["ixc"].value.sort()
            self.variables["nvar"].value -= 1
        else:
            print("Iteration variable {} not in the iteration variable"
                  "list.".format(variable_number))


def clear_lines(lines):
        """ Returns a new list of lines with rubbish removed

        Clears lines of:
          + multiple empty lines replaced with single empty lines
          + removes lines preceded by or including multiple *s

        Arguments:
          lines --> lines to clear up

        Returns:
          new_lines --> list of lines that are required.

        """
        new_lines = []
        n = len(lines)
        for i in range(0, n, 1):
            temp_line = ""

            # Ignore lines that contain multiple *s
            if "***" not in lines[i]:
                # Ignore lines starting with $ or *
                if lines[i][0] != "*" and lines[i][0] != "$":
                    if len(lines[i].split(" ")) != 1:
                        temp_line = lines[i]
                    elif len(lines[i].split("=")) != 1:
                        temp_line = lines[i]
                else:
                    temp_line = lines[i]

            if temp_line != "":
                if temp_line.split(" ")[0] == "":
                    new_lines[-1] = new_lines[-1] + temp_line
                else:
                    new_lines.append(temp_line)
            else:
                if len(new_lines):
                    # Check that previous line wasn't also an empty line
                    if new_lines[-1] != "":
                        new_lines.append(temp_line)
        return new_lines


def variable_type(var_name, var_value):
    """ Function to return the variable value in its correct form

    Arguments:
      var_name  --> variable name
      var_value --> variable value

    """
    var_name = var_name.lower()
<<<<<<< HEAD

=======
>>>>>>> c8d356ac
    if "bound" in var_name.lower() or "zref(" in var_name.lower():
        val = fortran_python_scientific(var_value).replace(",", "")
        return float(val)
    elif "ixc(" in var_name.lower() or "icc(" in var_name.lower():
        return int(var_value.replace(",", ""))
    elif "fimp(" in var_name.lower():
        val = fortran_python_scientific(var_value).replace(",", "")
        return float(val)
    elif var_name not in VAR_TYPE:
        print("Variable: {}".format(var_name))
        print("variable not in variable type list. Please check the "
              "process_dicts file! Variable type left as string")
        var_value = var_value.replace(",", "")
        return var_value

    if VAR_TYPE[var_name] == 'int_variable':
        val = fortran_python_scientific(var_value.replace(",", "").rstrip())
        return int(float(val))

    elif VAR_TYPE[var_name] == 'int_array':
        val = [fortran_python_scientific(vl.replace(" ", "")) for vl
               in var_value.split(",") if vl.replace(" ", "") != ""]
        return [int(float(value)) for value in val]

    elif VAR_TYPE[var_name] == 'real_variable':
        val = fortran_python_scientific(var_value.replace(",", "").rstrip())
        return float(val)

    elif VAR_TYPE[var_name] == 'real_array':
        val = [fortran_python_scientific(vl.replace(" ", "")) for vl
               in var_value.split(",") if vl.replace(" ", "") != ""]
        return [float(value) for value in val]
    elif VAR_TYPE[var_name] == 'string': #hack until James updates this!
        return var_value
    else:
        print("Variable: {}".format(var_name))
        print("variable type not recognised. Please check the process_dicts"
              "file! Variable type left as string")
        return var_value
    pass


def fortran_python_scientific(var_value):
    """Convert FORTRAN scientific notation to Python notation
    
    Arguments:
      var_value --> variable value as type string!
    """
    return var_value.replace("D", "e").replace("d", "e")<|MERGE_RESOLUTION|>--- conflicted
+++ resolved
@@ -525,10 +525,7 @@
 
     """
     var_name = var_name.lower()
-<<<<<<< HEAD
-
-=======
->>>>>>> c8d356ac
+
     if "bound" in var_name.lower() or "zref(" in var_name.lower():
         val = fortran_python_scientific(var_value).replace(",", "")
         return float(val)
