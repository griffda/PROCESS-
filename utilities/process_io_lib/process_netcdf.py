--- conflicted
+++ resolved
@@ -78,16 +78,7 @@
         # Stop/warn when there are requested to-save variables that don't exist
         if isinstance(save_vars, list):
             unknown_vars = set(save_vars) - set(mfile_data.keys())
-<<<<<<< HEAD
-            if unknown_vars != set():
-                if ignore_unknowns:
-                    # TODO: globally available logging mechanism for I/O library
-                    print("Cannot save these variables (not provided in MFile"
-                          "instance): {}".format(unknown_vars))
-                else:
-                    raise KeyError("Cannot save these variables (not in provided "
-                                   "MFile instance): {}".format(unknown_vars))
-=======
+
             if any(unknown_vars) and ignore_unknowns:
                 # TODO: globally available logging mechanism for I/O library
                 print("Cannot save these variables (not provided in MFile"
@@ -97,7 +88,6 @@
                                "MFile instance): {}".format(unknown_vars))
             else:
                 pass
->>>>>>> 716c8743
 
         for k, v in mfile_data.items():
             if k.endswith("."):
