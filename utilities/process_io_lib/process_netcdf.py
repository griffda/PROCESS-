"""
PROCESS I/O library NetCDF API.

Used for reading/writing NetCDF PROCESS data.
"""

import os
import re

import numpy as np
from netCDF4 import Dataset

<<<<<<< HEAD
from .mfile import MFile
=======
from process_io_lib.mfile import MFile, MFileErrorClass
>>>>>>> ec2d7d53

NAME_MAPPINGS = {"/": "_slash_",
                 "*": "_asterisk_",
                 ".": "_dot_"}
METADATA = ("procver", "date", "time", "username", "isweep", "nsweep")

class NetCDFWriter(object):

    """Takes PROCESS data and writes it to a NetCDF file."""

    def __init__(self, netcdf_filename, append=True, overwrite=False):
        self.netcdf_filename = os.path.abspath(netcdf_filename)
        self._append = append
        self._overwrite = overwrite

    def __enter__(self):
        self._open()
        return self

    def __exit__(self, exc_type, exc_val, exc_tb):
        self._close()

    def _open(self):
        try:
            mode = "a" if (os.path.exists(self.netcdf_filename) and self._append) else "w"
            self.root = Dataset(self.netcdf_filename, mode, clobber=self._overwrite)
        except RuntimeError:
            raise OSError("Cannot create {} - file may already "
                              "exist".format(self.netcdf_filename))

    def _close(self):
        """Correctly flush data to NetCDF file and close for writing."""
        try:
            self.root.close()
        except AttributeError:
            print("File not initially opened by NetCDFWriter")

    def _store_variable(self, var_name, value, var_group):
        try:
            var_type = "f8"
            stored_val = np.array(value, dtype=var_type)
        except ValueError:
            var_type = "str"
            stored_val = np.array(value, dtype=var_type)

        stored_var = var_group.createVariable(var_name, var_type)
        stored_var[:] = stored_val

    def write_mfile_data(self, mfile, run_id, save_vars="all",
                         latest_scan_only=False):
        """Write the provided mfile instance out as a run within the NetCDF."""

        mfile_data = mfile.data
        mfile_vars = self.root.createGroup("output_{}".format(run_id))

        # Make sure we include metadata
        keys = METADATA
        if save_vars != "all" and isinstance(save_vars, list):
            keys += save_vars

        keys = []
        for k, v in mfile_data.items():
            if k.endswith("."):
                continue

            # Swap illegal characters in key with substitutes in NAME_MAPPINGS
            rep_key = dict((re.escape(k), v) for k, v in NAME_MAPPINGS.items())
            pattern = re.compile("|".join(rep_key.keys()))
            # Swaps all illegal characters in one go
            if save_vars == "all" or k in save_vars:
                keys.append(pattern.sub(lambda m: rep_key[re.escape(m.group(0))], k))
            else:
                pass

        for key in keys:
            var_group = mfile_vars.createGroup(key)
            v = mfile_data[key]
            if isinstance(v, MFileErrorClass):
                continue
            else:
                var_group.description = v["var_description"]
                var_group.name = v["var_name"]
                var_group.unit = v["var_unit"] if v["var_unit"] is not None else "None"
            possible_scans = dict((scan, scanval) for scan, scanval in mfile_data[key].items() if "scan" in scan)

            if latest_scan_only:
                highest_scan = 0
                latest_scan = None
                for scan_k in possible_scans.keys():
                    scan_num = int(scan_k.strip("scan"))
                    if scan_num > highest_scan:
                        highest_scan = scan_num
                        latest_scan = scan_k
                self._store_variable(latest_scan, possible_scans[latest_scan],
                                     var_group)
            else:
                for scan, scan_val in possible_scans.items():
                    self._store_variable(scan, scan_val, var_group)


class NetCDFReader(object):

    """Capable of reading NetCDF PROCESS data files and returning [...]."""

    def __init__(self, netcdf_filename):
        self.netcdf_filename = os.path.abspath(netcdf_filename)

    def __enter__(self):
        """Open NetCDF file and provide with statement usage."""
        self._open()
        return self

    def __exit__(self, exc_type, exc_val, exc_tb):
        """Close NetCDF file and provide with statement usage."""
        self._close()

    def _open(self):
        """Open the NetCDF file for reading."""
        try:
            self.root = Dataset(self.netcdf_filename, "r")
        except RuntimeError:
            raise FileNotFoundError("Cannot read"
                                    " {}".format(self.netcdf_filename))

    def _close(self):
        """Correctly close NetCDF file handle."""
        try:
            self.root.close()
        except AttributeError:
            print("File not initially opened by NetCDFReader")

    def _get_mfile(self, path):
        mf = MFile(filename=None)
        try:
            mfile_data = self.root.groups[path]
        except:
            raise KeyError("Cannot access {} in "
                           "{}".format(path, self.netcdf_filename))
        for group_name, group in mfile_data.groups.items():
            for var_name, variable in group.variables.items():
                scan_num = None
                if "scan" in var_name:
                    scan_num = int(re.search("\d+", var_name).group())
                mf.add_to_mfile_variable(group.description, group.name,
                                         variable.getValue(), group.unit,
                                         scan_num)
        return mf

    def get_run(self, run_id=1):
        """Return the run_id data as an MFile instance.

        run_id is the ID number of the PROCESS output to retrieve. If it cannot
        be found, a KeyError is raised.
        """
        return self._get_mfile("output_{}".format(run_id))

    def runs(self, start_run=1):
        """Generator to provide each run, starting from the ID start_run."""
        for run in self.root.groups.keys():
            run_id = int(run.split("_")[1])
            if run_id >= start_run:
                yield self._get_mfile(run)
            else:
                pass


if __name__ == "__main__":
    import sys

    mf = MFile("/home/edwardsj/example_MFILE.DAT")


    if sys.argv[1] == "write":
        # Writer example - now uses context manager (i.e. with statement)
        with NetCDFWriter("/home/edwardsj/tester.nc", append=True,
                          overwrite=False) as ncdf_writer:
            ncdf_writer.write_mfile_data(mf, 3, save_vars="all", latest_scan_only=True)
    elif sys.argv[1] == "read":
        # Reader example - gives back MFile instances
        with NetCDFReader("/home/edwardsj/tester.nc") as ncdf_reader:
            # Get an individual run
            returned_mf = ncdf_reader.get_run(4)
            print(returned_mf.data)
            # Get multiple runs in a loop, starting at run 1
            # for mfile in ncdf_reader.runs(start_run=2):
            #     print(mfile)
<|MERGE_RESOLUTION|>--- conflicted
+++ resolved
@@ -10,11 +10,8 @@
 import numpy as np
 from netCDF4 import Dataset
 
-<<<<<<< HEAD
-from .mfile import MFile
-=======
 from process_io_lib.mfile import MFile, MFileErrorClass
->>>>>>> ec2d7d53
+
 
 NAME_MAPPINGS = {"/": "_slash_",
                  "*": "_asterisk_",
