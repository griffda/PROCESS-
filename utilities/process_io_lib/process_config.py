"""
Author: Hanni Lux (Hanni.Lux@ccfe.ac.uk)

Interfaces for Configuration values for programs
- run_process.py
- test_process.py
- ndscan.py
- evaluate_uncertainties.py

Compatible with PROCESS version 368
"""

import os
import subprocess
from time import sleep
import numpy as np
from process_io_lib.process_funcs import  get_neqns_itervars,\
    get_variable_range, vary_iteration_variables, check_input_error,\
    process_stopped
from process_io_lib.ndscan_config import NdScanConfigFile
from process_io_lib.ndscan_funcs import get_var_name_or_number,\
    get_iter_variables_from_mfile, get_iter_vars, backup_in_file
import collections as col
import subprocess
import pylab
from numpy.random import seed, uniform, normal
from numpy import argsort
from process_io_lib.in_dat import InDat
from process_io_lib.process_funcs import get_from_indat_or_default,\
    set_variable_in_indat

from process_io_lib.mfile import MFile
from process_io_lib.configuration import Config
from process_io_lib.process_dicts import DICT_NSWEEP2IXC, DICT_NSWEEP2VARNAME,\
    DICT_IXC_SIMPLE
from process_io_lib.process_netcdf import NetCDFWriter

#def print_config(config_instance):
#    print(config_instance.get_current_state())


class ProcessConfig(object):

    """
    Configuration parameters for PROCESS runs

    filename - Configuration file name

    wdir     - Working directory

    or_in_dat  - Original IN.DAT file

    process  - PROCESS binary

    niter    - (Maximum) number of iterations

    u_seed   - User specified seed value for the random number generator

    factor   - Multiplication factor adjusting the range in which the original
               iteration variables should get varied

    comment  - additional comment to be written into README.txt

    """

    filename = None
    config_exists = True
    wdir     = '.'
    or_in_dat = 'IN.DAT'
    process  = 'process.exe'
    niter    = 5
    u_seed   = None
    factor   = 1.5
    comment  = ''


    def echo(self):

        """ echos the attributes of the class """

        if self.wdir != '.':
            print("Working directory:   {}".format(self.wdir))
        print("Original IN.DAT:     {}".format(self.or_in_dat))
        print("PROCESS binary:      {}".format(self.process))
        print("Number of iterations {}".format(self.niter))

        if self.u_seed != None:
            print("random seed          {}".format(self.u_seed))
        print("variable range factor {}".format(self.factor))
        if self.filename != None:
            print("Config file          {}".format(self.filename))
        if self.comment != '':
            print("Comment  {}".format(self.comment))


    def prepare_wdir(self):

        """ prepares the working directory """

        if self.wdir != '.':

            try:
                os.stat(self.wdir)
            except FileNotFoundError:
                os.mkdir(self.wdir)


            os.system('cp ' + self.or_in_dat + ' ' + self.wdir + '/IN.DAT')

            if self.config_exists:
                os.system('cp ' + self.filename + ' ' + self.wdir)

            os.chdir(self.wdir)
            os.system('rm -f OUT.DAT MFILE.DAT PLOT.DAT \
                       *.txt *.out *.log *.pdf *.eps *.nc')

        else:
            if not self.or_in_dat == 'IN.DAT':
                os.system('cp ' + self.or_in_dat + ' IN.DAT')


<<<<<<< HEAD
=======
        subprocess.call(['cp ' + self.or_in_dat + ' ' + self.wdir + '/IN.DAT'])
        subprocess.call(['cp ' + self.filename + ' ' + self.wdir])
        os.chdir(self.wdir)
        subprocess.call(['rm -f OUT.DAT MFILE.DAT PLOT.DAT \
                   *.txt *.out *.log *.pdf *.eps *.nc'])
>>>>>>> bc3ee29c

    def create_readme(self, directory='.'):

        """ creates README.txt containing comment """

        if self.comment != '':

            readme = open(directory+'/README.txt', 'w')
            readme.write(self.comment)
            readme.close()


    def error_status2readme(self, directory='.'):

        """ appends PROCESS outcome to README.txt """

        if os.path.isfile("MFILE.DAT"):

            if self.comment != '':
                readme = open(directory+'/README.txt', 'a')
            else:
                readme = open(directory+'/README.txt', 'w')

            m_file = MFile(filename=directory+"/MFILE.DAT")

            error_status =\
                "Error status: {}  Error ID: {}\n".format(
                m_file.data['error status'].get_scan(-1),
                m_file.data['error id'].get_scan(-1))

            readme.write(error_status)
            readme.close()



    def modify_in_dat(self):

        """ modifies the original IN.DAT file """

        pass


    def setup(self):

        """ sets up the program for running  """

        self.echo()

        self.prepare_wdir()

        self.create_readme()

        self.modify_in_dat()
        #check_in_dat()

        seed(self.u_seed)



    def run_process(self):

        """ runs PROCESS binary """

        print("PROCESS run started ...", end='')
        returncode = subprocess.call([self.process+' >& process.log'])
        if returncode != 0:
            print('\n Error: There was a problem with the PROCESS \
                   execution! %i' % returncode)
            print('       Refer to the logfile for more information!')
            exit()
        print("finished.")


    def get_comment(self):

        """ gets the comment line from the configuration file """

        if self.config_exists:
            try:
                configfile = open(self.filename, 'r')
            except FileNotFoundError:
                print('Warning: No config file named %s detected, using\
 defaults!' %self.filename)
                self.config_exists = False
                self.filename = None
                return False
        else:
            return False

        for line in configfile:

            condense = line.replace(' ', '')
            condense = condense.rstrip()
            lcase = condense.lower()
            if len(condense) > 0 and (condense[0] != "*"):
                if 'comment' == lcase[:7]:
                    self.comment = line[line.find("=")+1:]
                    configfile.close()
                    return True

        configfile.close()
        return False

    def get_attribute(self, attributename):

        """ gets class attribute from configuration file """

        if self.config_exists:
            try:
                configfile = open(self.filename, 'r')
            except FileNotFoundError:
                print('Warning: No config file named %s detected, using\
 defaults!' %self.filename)
                self.config_exists = False
                self.filename = None
                return None
        else:
            return None

        for line in configfile:
            condense = line.replace(' ', '')
            if (condense[0] != "*") and len(condense) > 1:
                if '=' in line:
                    varname = line[:line.find("=")]
                    varname = varname.replace(' ', '')
                    varname = varname.upper()
                    auxvar = line[line.find("=")+1:]
                    auxvar = auxvar.replace(' ', '')
                    auxvar = auxvar.rstrip()
                    if varname == attributename.upper():
                        configfile.close()
                        if auxvar == '':
                            return None
                        else:
                            return auxvar

        configfile.close()
        return None

    def set_attributes(self):

        """ sets the attributes of the class """

        buf = self.get_attribute('wdir')
        if buf != None:
            self.wdir = buf

        buf = self.get_attribute('ORIGINAL_IN_DAT')
        if buf != None:
            self.or_in_dat = buf

        try:
            indatfile = open(self.or_in_dat)
            indatfile.close()
        except FileNotFoundError:
            print('Error: %s does not exist! Create file or modify config file!'
                  %self.or_in_dat)
            exit()

        buf = self.get_attribute('process')
        if buf != None:
            self.process = buf

        buf = self.get_attribute('niter')
        if buf != None:
            self.niter = int(buf)

        buf = self.get_attribute('seed')
        if buf != None:
            if buf == 'None':
                self.u_seed = None
            else:
                self.u_seed = int(buf)

        buf = self.get_attribute('factor')
        if buf != None:
            self.factor = float(buf)

        if not self.get_comment():
            print('No comment in config file %s' %self.filename)




################################################################################
#class TestProcessConfig(ProcessConfig)
################################################################################


class TestProcessConfig(ProcessConfig):

    """
    Configuration parameter of the test_process.py program

    ioptimz - sets ioptimz (optimisation solver) in IN.DAT

    epsvmc  - sets epsvmc (VMCON error tolerance) in IN.DAT

    epsfcn  - sets epsfcn (finite diff. steplength) in IN.DAT

    minmax  - sets minmax (figure of merit switch) in IN.DAT

    """

    ioptimz = 'None'
    epsvmc = 'None'
    epsfcn = 'None'
    minmax = 'None'


    def __init__(self, filename='test_process.conf'):

        """ create configuration instance """

        self.filename = filename

        super().set_attributes()

        buf = self.get_attribute('ioptimz')
        if buf != None:
            self.ioptimz = buf

        buf = self.get_attribute('epsvmc')
        if buf != None:
            self.epsvmc = buf

        buf = self.get_attribute('epsfcn')
        if buf != None:
            self.epsfcn = buf

        buf = self.get_attribute('minmax')
        if buf != None:
            self.minmax = buf


    def echo(self):

        """ echos the values of the current class """

        print('')
        super().echo()

        if self.ioptimz != 'None':
            print('ioptimz              %s' % self.ioptimz)
        if self.epsvmc != 'None':
            print('epsvmc               %s' % self.epsvmc)
        if self.epsfcn != 'None':
            print('epsfcn               %s' % self.epsfcn)
        if self.minmax != 'None':
            print('minmax               %s' % self.minmax)
        print('')
        sleep(1)


    def modify_in_dat(self):

        """ modifies IN.DAT using the configuration parameters """

        in_dat = InDat()

        #by convention all variablenames are lower case
        if self.ioptimz != 'None':
            in_dat.data['ioptimz'].add_parameter('ioptimz',
                                                 self.ioptimz)
        if self.epsvmc != 'None':
            in_dat.data['epsvmc'].add_parameter('epsvmc', self.epsvmc)

        if self.epsfcn != 'None':
            in_dat.data['epsfcn'].add_parameter('epsfcn', self.epsfcn)

        if self.minmax != 'None':
            in_dat.data['minmax'].add_parameter('minmax', self.minmax)

        in_dat.write_in_dat(output_filename='IN.DAT')


################################################################################
#class RunProcessConfig(ProcessConfig)
################################################################################


class RunProcessConfig(ProcessConfig):

    """
    Configuration parameters of the run_process.py program

    no_allowed_unfeasible - the number of allowed unfeasible points in a sweep

    create_itervar_diff - boolean to indicate the creation of a summary file
                          of the iteration variable values at each stage

    add_ixc - List of iteration variables to be added to IN.DAT

    del_ixc - List of iteration variables to be deleted from IN.DAT

    add_icc - List of constrained equations to be added to IN.DAT

    del_icc - List of constrained equations to be deleted from IN.DAT

    dictvar - Dictionary mapping variable name to new value (replaces old
              or gets appended)

    del_var - List of variables to be deleted from IN.DAT

    """

    no_allowed_unfeasible = 0
    create_itervar_diff = False
    add_ixc = []
    del_ixc = []
    add_icc = []
    del_icc = []
    dictvar = {}
    del_var = []

    def __init__(self, filename='run_process.conf'):

        """
        creates an instance of the RunProcessConfig class
        that stores all configuration parameters of the
        run_process.py
        """

        self.filename = filename

        super().set_attributes()

        buf = self.get_attribute('no_allowed_unfeasible')
        if buf != None:
            self.no_allowed_unfeasible = int(buf)

        buf = self.get_attribute('create_itervar_diff')
        if buf != None:
            if buf.lower() in ['true', 'y', 'yes']:
                self.create_itervar_diff = True
            elif buf.lower() in ['false', 'n', 'no']:
                self.create_itervar_diff = False
            else:
                print('WARNING: Value for create_itervar_diff\
 is not defined!')

        self.add_ixc = self.get_attribute_csv_list('add_ixc')

        self.del_ixc = self.get_attribute_csv_list('del_ixc')

        self.add_icc = self.get_attribute_csv_list('add_icc')

        self.del_icc = self.get_attribute_csv_list('del_icc')

        self.set_del_var()

        self.set_dictvar()


    def get_attribute_csv_list(self, attributename):

        """
        get class attribute list from configuration file
        expects comma separated values
        """

        if self.config_exists:
            try:
                configfile = open(self.filename, 'r')
            except FileNotFoundError:
                print('Warning: No config file named %s detected, using\
 defaults!' %self.filename)
                self.config_exists = False
                self.filename = None
                return []
        else:
            return []


        attribute_list = []

        for line in configfile:

            condense = line.replace(' ', '')
            condense = condense.rstrip()
            lcase = condense.lower()
            if len(condense) > 0 and (condense[0] != "*"):
                if attributename == lcase[:len(attributename)]:
                    buf = condense[condense.find('=')+1:].split(',')
                    if buf[-1] == '': # if last value has ended on comma
                        buf = buf[:-1]
                    attribute_list += buf

        configfile.close()

        return attribute_list

    def set_del_var(self):

        """ sets the del_var attribute from the config file """

        if self.config_exists:
            try:
                configfile = open(self.filename, 'r')
            except FileNotFoundError:
                print('Warning: No config file named %s detected, using\
 defaults!' %self.filename)
                self.config_exists = False
                self.filename = None
                return
        else:
            return


        for line in configfile:

            condense = line.replace(' ', '')
            condense = condense.rstrip()
            lcase = condense.lower()
            if len(condense) > 0 and (condense[0] != "*"):
                if 'del_var_' == lcase[:8] and len(condense) > 8:
                    self.del_var += [condense[8:]]

        configfile.close()


    def set_dictvar(self):

        """ sets the dictvar attribute from config file """

        if self.config_exists:
            try:
                configfile = open(self.filename, 'r')
            except FileNotFoundError:
                print('Warning: No config file named %s detected, using\
 defaults!' %self.filename)
                self.config_exists = False
                self.filename = None
                return
        else:
            return

        for line in configfile:

            condense = line.replace(' ', '')
            condense = condense.rstrip()
            lcase = condense.lower()
            if len(condense) > 0 and (condense[0] != "*"):
                if '=' in lcase:
                    varname = lcase[:lcase.find("=")]
                    auxvar = condense[condense.find("=")+1:]
                    if varname[:4] == 'var_' and not auxvar == '':
                        self.dictvar[varname[4:]] = auxvar

        configfile.close()



    def echo(self):

        """ echos the values of the current class """

        print('')
        super().echo()

        print('no. allowed UNFEASIBLE points %i' % self.no_allowed_unfeasible)
        if self.create_itervar_diff:
            print('Set to create a summary file of the iteration variable\
 values!')

        if self.add_ixc != []:
            print('add_ixc', self.add_ixc)
        if self.del_ixc != []:
            print('del_ixc', self.del_ixc)
        if self.add_icc != []:
            print('add_icc', self.add_icc)
        if self.del_icc != []:
            print('del_icc', self.del_icc)
        for key, value in self.dictvar.items():
            print('set %s  to %s' %(key, value))
        if self.del_var != []:
            print('del_var', self.del_var)

        print('')
        sleep(1)


    def modify_in_dat(self):

        """ modifies IN.DAT using the configuration parameters"""

        self.modify_vars()
        self.modify_ixc()
        self.modify_icc()


    def modify_vars(self):

        """ modifies IN.DAT by adding, deleting and modifiying variables """

        in_dat = InDat()

        #add and modify variables
        for key in self.dictvar.keys():

            key = key.lower()


            #TODO check this is a parameter??
            in_dat.data[key].set_parameter(key, self.dictvar[key])


        #delete variables
        #TODO check key is a parameter?
        for key in self.del_var:
            key = key.lower()
            in_dat.remove_parameter(key)

        in_dat.write_in_dat(output_filename='IN.DAT')


    def modify_ixc(self):

        """ modifies the array of iteration variables in IN.DAT """


        #check that there is no variable in both lists
        if set(self.add_ixc).intersection(self.del_ixc) != set([]):
            print('Error: You are trying to add and delete \
                   the same variable from ixc!')
            exit()

        in_dat = InDat()

        for iter_var in self.add_ixc:
            in_dat.add_iteration_variable(int(iter_var))

        for iter_var in self.del_ixc:
            in_dat.remove_iteration_variable(int(iter_var))

        in_dat.write_in_dat(output_filename='IN.DAT')


    def modify_icc(self):

        """ modifies the array of constraint equations in IN.DAT"""

        #check that there is no variable in both lists
        if set(self.add_icc).intersection(self.del_icc) != set([]):
            print('Error: You are trying to add and delete the same \
                  variable from icc!')
            exit()

        in_dat = InDat()

        for constr in self.add_icc:
            in_dat.add_constraint_equation(int(constr))

        for constr in self.del_icc:
            in_dat.remove_constraint_equation(int(constr))

        in_dat.write_in_dat(output_filename='IN.DAT')


################################################################################
#class UncertaintiesConfig(RunProcessConfig)
################################################################################

NETCDF_SWITCH = True

class UncertaintiesConfig(ProcessConfig, Config):

    """
    Configuration parameters for evaluate_uncertainties.py program
    """

    no_allowed_unfeasible = 2
    no_scans = 5
    no_samples = 1000
    uncertainties = []
    output_vars = []
    dict_results = {}
    if NETCDF_SWITCH:
        ncdf_writer = None


    def __init__(self, configfilename="evaluate_uncertainties.json"):

        """
        creates and instance of the UncertaintiesConfig class
        """

        #TODO: Once ProcessConfig has been ported to only use json
        #use the ProcessConfig __init__ routine to set up these
        #parameters
        super().__init__(configfilename)
        self.filename = configfilename

        self.wdir = os.path.abspath(self.get("config", "working_directory",
                                             default=self.wdir))
        self.or_in_dat = os.path.abspath(self.get("config", "IN.DAT_path",
                                                  default=self.or_in_dat))
        self.process = self.get("config", "process_bin", default=self.process)
        self.niter = self.get("config", "no_iter", default=self.niter)
        self.u_seed = self.get("config", "pseudorandom_seed",
                               default=self.u_seed)
        self.factor = self.get("config", "factor", default=self.factor)
        self.comment = self.get("config", "runtitle", default=self.comment)

        #additional new parameters
        self.no_scans = self.get("no_scans", default=self.no_scans)
        self.no_samples = self.get("no_samples", default=self.no_samples)
        self.uncertainties = self.get("uncertainties",
                                      default=self.uncertainties)
        self.output_vars = self.get("output_vars", default=self.output_vars)
        for varname in self.output_vars:
            self.dict_results[varname] = []


    def echo(self):

        """ echos the values of the current class """

        print('')
        super().echo()

        print('No scans            %i' % self.no_scans)
        print('No samples          %i' % self.no_samples)
        if self.uncertainties != []:
            print('uncertainties:')
            for item in self.uncertainties:
                print('     ', item['varname'])
                for key in item.keys():
                    if key not in ['varname']:
                        print('     ', key, item[key])
                print(' -------')
        if self.output_vars != []:
            print('output vars        ', self.output_vars)
        print('')
        sleep(1)


    def modify_in_dat(self):

        """ modifies IN.DAT before running uncertainty evaluation """


        in_dat = InDat()

        #Is IN.DAT already having a scan?
        isweep = get_from_indat_or_default(in_dat, 'isweep')
        if isweep > 0:
            #check that sweep variable is not an iteration variable
            # and all values are the same value
            nsweep = get_from_indat_or_default(in_dat, 'nsweep')
            ixc = get_from_indat_or_default(in_dat, 'ixc')
            sweep = get_from_indat_or_default(in_dat, 'sweep')
            if ((str(nsweep) in DICT_NSWEEP2IXC.keys()) and
                (DICT_NSWEEP2IXC[str(nsweep)] in ixc) and
                (not all(sweep[0] == item for item in sweep))):
                if self.no_scans != isweep:
                    #Change no of sweep points to correct value!!
                    set_variable_in_indat(in_dat, 'isweep', self.no_scans)
                    value = sweep[0]
                    set_variable_in_indat(in_dat, 'sweep',
                                          [value]*self.no_scans)
                #Else: we can actually use this scan

            else:

                print('Error: Inbuild sweep is not compatible with uncertainty\
 evaluation! Edit IN.DAT file!')
                exit()
        else:
            # create a scan!
            nsweep = '3'
            if nsweep in DICT_NSWEEP2IXC.keys():
                #TODO: if this ever happens, program this testing whether
                #a certain variable is used as iteration variable, if not
                #choose another
                print("Error: The developer should program this more wisely\
 using a sweep variable that is not an iteration variable!")
                exit()
            else:
                set_variable_in_indat(in_dat, 'nsweep', nsweep)
                set_variable_in_indat(in_dat, 'isweep', self.no_scans)
                value = get_from_indat_or_default(in_dat,
                                                  DICT_NSWEEP2VARNAME[nsweep])
                set_variable_in_indat(in_dat, 'sweep', [value]*self.no_scans)


        # write comment in runtitle!
        runtitle = self.comment.replace(',', ' ')
        runtitle = runtitle.replace('\n', ' ')
        set_variable_in_indat(in_dat, 'runtitle', runtitle)

        #set epsvmc to appropriate value!
        # recommendation from solver work!
        set_variable_in_indat(in_dat, 'epsvmc', 1e-8)

        in_dat.write_in_dat(output_filename='IN.DAT')

    def checks_before_run(self):

        """ run several checks before you start running """

        if self.uncertainties == {}:
            print('Error: No uncertain parameter specified in config file!')
            exit()


        if self.output_vars == []:
            print('Error: No output variables specified in config file!')
            exit()

        in_dat = InDat()
        ixc_list = in_dat.data['ixc'].get_value
        assert type(ixc_list) == list

        ixc_varname_list = [DICT_IXC_SIMPLE[str(x)] for x in ixc_list]

        for u_dict in self.uncertainties:
            varname = u_dict['varname'].lower()
            if varname in ixc_varname_list:
                print('Error: an uncertain variable should never be an\
 iteration variable at the same time!', varname)
                exit()
        # check uncertainties are within bounds??



    def set_sample_values(self):

        """ determines the values of each sample point and orders them """

        for u_dict in self.uncertainties:
            if u_dict['errortype'].lower() == 'gaussian':
                mean = u_dict['mean']
                std = u_dict['std']
                values = normal(mean, std, self.no_samples)
            elif u_dict['errortype'].lower() == 'uniform':
                lbound = u_dict['lowerbound']
                ubound = u_dict['upperbound']
                values = uniform(lbound, ubound, self.no_samples)
            elif u_dict['errortype'].lower() == 'relative':
                err = u_dict['percentage']/100.
                lbound = u_dict['mean']*(1.-err)
                ubound = u_dict['mean']*(1.+err)
                values = uniform(lbound, ubound, self.no_samples)
            u_dict['samples'] = values

        #order by one parameter
        #TODO: Find a more cunning way to determine which is a good
        #variable to sort by! e.g. largest range?
        # always try to choose a uniform case?
        arr = self.uncertainties[0]['samples']
        sorted_index = argsort(arr)
        for u_dict in self.uncertainties:
            u_dict['samples'] = u_dict['samples'][sorted_index]


    def go2newsamplepoint(self, sample_index):

        """ create a new sample point from uncertainty distributions
        """

        in_dat = InDat()

        for u_dict in self.uncertainties:
            value = u_dict['samples'][sample_index]
            varname = u_dict['varname']
            set_variable_in_indat(in_dat, varname, value)


        in_dat.write_in_dat(output_filename='IN.DAT')


    def add_results2netcdf(self, run_id):

        """ reads current MFILE and adds specified output variables
            of last scan point to summary netCDF file """


        if NETCDF_SWITCH:
            m_file = MFile(filename="MFILE.DAT")

            with NetCDFWriter(self.wdir+"/uncertainties.nc", append=True,
                              overwrite=False) as ncdf_writer:
                try:
                    ncdf_writer.write_mfile_data(m_file, run_id,
                                                 save_vars=self.output_vars,
                                                 latest_scan_only=True,
                                                 ignore_unknowns=False)
                except KeyError as err:
                    print('Error: You have specified an output variable that\
 does not exist in MFILE. If this is a valid PROCESS variable, request it being\
 added to the MFILE output, else check your spelling!')
                    print(err)
                    exit()

        else:
            m_file = MFile(filename="MFILE.DAT")

            if m_file.data['ifail'].get_scan(-1) == 1:
                for varname in self.output_vars:
                    value = m_file.data[varname].get_scan(-1) #get last scan
                    self.dict_results[varname] += [value]
            else:
                self.write_results()
                print('WARNING to developer: scan has unfeasible point at the\
     end!\nPress Enter to continue!')
                raw_input()


    def write_results(self):
        """ writes data into file. Uncessary, if netcdf library works?"""

        if not NETCDF_SWITCH:
            results = open('uncertainties.nc', 'w')
            for varname in self.output_vars:
                results.write(varname + '\t')
            results.write('\n')

            for i in range(len(self.dict_results[self.output_vars[0]])):
                for varname in self.output_vars:
                    results.write(str(self.dict_results[varname][i]) + '\t')
                results.write('\n')

            results.close()



################################################################################
#class NdScanConfig(RunProcessConfig)
################################################################################


class NdScanConfig(RunProcessConfig):

    """
    # Author: Steven Torrisi (storrisi@u.rochester.edu)
    # University of Rochester, IPP Greifswald
    # July 2014

    #``'-.,_,.-'``'-.,_,.='``'-.,_,.-'``'-.,_,.='``#
    """
    scanaxes = {'ndim' : 0,
                'varnames' : [],
                # The ixc numbers of the variables to be scanned.
                'varnumbers': [],
                'lbs' : [],
                'ubs' : [],
                'steps': [],
                # A list of lists enumerating the values at which the scan
                # variables will be evaluated.
                'coords' : []}
    # A n-dimensional 'coordinate vector' which uses
    #   step's numbers from 0 to the [# of steps-1] of coordinates
    #   to keep track of where the scan is.
    currentstep = []
    # no of unsuccessful runs
    totalfails = 0
    # To be used in a check before commencing the scan.
    configfileloaded = False
    configfile = None # Will point to a config file opened with JSON.
    outdirectory = ""
    failcoords = np.ndarray((1), int)
    errorlist = col.OrderedDict({})

    iterationvariables = col.OrderedDict({})
    #A dictionary of lists; each sublist has 2 elements,
    # one for number at lower and one for number at upper
    iterationvariablesatbounds = col.OrderedDict({})
    optionals = {
        'MakeFailPlot'               : False,
        #^ Outputs a 2d failure plot at the end of the run with the
        #  first two specified dimensions. Most effective for a 2d scan.
        #todo revise failplot
        'StoreOutput'                : True,
        #^ Saves the output data from the run. Toggle to false to save time with
        #  writing data if you want to debug some other functionality.
        'RemoveScanVarsFromIteration': True,
        #^ Removes all scanning variables from the iteration variables
        #  of the IN.DAT file.
        'RemoveSomeVarsFromIteration': 0,
        #Only removes the first n scanning variables from the iteration variables
        #of the IN.DAT file. For example, if n=2, then dimensions 1 and 2 will
        # be removed from the scanning variables. If set to 0, no variables will
        # be taken out of the iteration variables.
        'SmoothIterVars'              : False,
        #^ Activates data smoothing, which increases run time but reduces errors
        "FailDiagnostics.Boundaries"  : False
        # Prints at the end of a run what fractions of each failure included
        # iteration values at their boundaries;
        # Helps to inform the user in a rough way what variables are sensitive.
        }

    def __init__(self, configfilename="ndscan.conf"):

        """
        Contains the code which parses ndscan.conf files, manipulates IN.DAT
        files, sorts and stores MFILES,
        and runs PROCESS during the scan.

        Init makes all of the self variables, then calls
        establish_default_optionals, parse_config_file, generate_coords, and
        get_iter_vars.

        Arguments:
            configfilename--> The name of the configuration file to read.

        Dependencies:
            process_config.py RunProcessConfig class
            establish_default_optionals (calls)
            parse_config_file    (calls)
            generate_coords (calls)
            get_iter_vars   (calls)
            numpy's ndarray option
            collection module's ordered dictionary
        """

        super().__init__()

        self.parse_config_file(configfilename)

        self.setup()#XXX does not copy config file!!

        self.generate_coords()

        if self.optionals["SmoothIterVars"] is True:
            self.wasjustsmoothed = False

        self.iterationvariables = get_iter_vars("IN.DAT")
        for i in range(self.scanaxes['ndim']):
            self.scanaxes['varnumbers'].append(
                get_var_name_or_number(self.scanaxes['varnames'][i]))


    def parse_config_file(self, configfilename='ndscan.conf'):
        """
        Opens and parses the configuration file at configfilename.

        Gets the following information from the ndscan file:
        Required:
                    Axes                (at least one)
                        -"Varname"      (string)
                        -"Lowerbound"   (float)
                        -"Upperbound"   (float)
                        -"Steps" (number of evaluations, must be greater than 1)

        Optional:   OutputDirectory     (Where to save the mfiles)
                    VariablesOfInterst  (What variables swill be extracted from
                                         Mfiles)
                    Author
                    Title       (Will be used in naming the NetCDF file)
                    Comment     (For reading the config file)
                    Description (Saved in the netcdf file)
                    RanBefore   (Used for warnings later)
                    Optionals   (Established in establish_default_optionals,
                                changes behavior function)
        Arguments:
            configfilename--> The name of the configuration file to open

        Dependencies:
            json
            os module

        """

        # Open the config file with the json module
        self.configfile = NdScanConfigFile(configfilename)

        # This overwrites the default optionals with the ones found..
        #try:
        for option in self.configfile.get_value("Optionals").keys():
            self.optionals[option] = \
                self.configfile.get_value("Optionals")[option]
        #except:
        #    pass

        # Grab the number of dimensions
        self.scanaxes['ndim'] = len(self.configfile.get_value("Axes"))

        # Gets the varname, lowerbound, upperbound, and step # for each axis
        for var in range(self.scanaxes['ndim']):
            self.scanaxes['varnames'].append(
                self.configfile.get_value("Axes")[var]["Varname"])

            if type(self.configfile.get_value("Axes")[var]["Steps"]) is list:
                self.scanaxes['steps'].append(
                    len(self.configfile.get_value("Axes")[var]["Steps"]))
            else:
                self.scanaxes['lbs'].append(
                    self.configfile.get_value("Axes")[var]["Lowerbound"])
                self.scanaxes['ubs'].append(
                    self.configfile.get_value("Axes")[var]["Upperbound"])
                self.scanaxes['steps'].append(
                    self.configfile.get_value("Axes")[var]["Steps"])

        #Assign a default out directory if none are assigned
        self.outdirectory = self.configfile.get_value("OutputDirectory")
        if self.outdirectory is None:

            currentdirectory = os.getcwd()

            if not os.path.exists(currentdirectory + "/DATA"):

                subprocess.call(["mkdir", "DATA"])
                print("No output directory was specified, and the current\
 directory has no DATA folder;")
                print("Creating one...")


            self.outdirectory = "DATA"


        # Some external program functionality needs to know if the scan
        # has run before.

        self.ranbefore = self.configfile.get_value("RanBefore")

        if self.ranbefore is None:
            self.ranbefore = False

    def generate_coords(self):
        """
        From the bounds and number of evaluations specified, generates the
        N-dimensional coordinates to scan.

        This generates the coodinates for the variables so that
        the process scanner later can iterate through them. The coordinates are
        linearly interpolated by the upper bound, lower bound, and number of
        steps specified.

        Additionally, containers for output coordinates and failure coordinates
        are created The failure coordinates
        store a value from ifail, which can later be interpreted to figure out
        what went wrong with PROCESS in a given run.


        Modifies:
            self.coords
            self.currentstep
            self.dim
            self.failcoords
        Dependencies:
            numpy

        """

        totalsteps = []
        #If Manual Steps are specified, will construct the coordinates
        #from what is given.
        # otherwise,
        # Constructs a linear interpolation of the x and y variables
        # by calculating the difference of the upper and lower bound,
        # divided by the step length,
        # then producing a list of those steps in the range.
        for i in range(self.scanaxes['ndim']):

            self.currentstep.append(0)

            if type(self.configfile.get_value("Axes")[i]["Steps"]) is list:
                self.scanaxes['coords'].append(
                    self.configfile.get_value("Axes")[i]["Steps"])
                totalsteps.append(len(self.scanaxes['coords'][i]))

            else:
                lbnd = self.scanaxes['lbs'][i]
                ubnd = self.scanaxes['ubs'][i]
                steps = int(self.scanaxes['steps'][i])
                self.scanaxes['coords'].append(
                    [lbnd + j*(ubnd - lbnd) / (steps-1) for j in range(steps)])
                totalsteps.append(steps)

        # The program will later scan the resultant MFILEs in the PROCESS
        # code to extract the failure states of the runs and
        # a z variable of our choosing which can be plotted against 2 x and
        # y dimensions.
        # The failure coordinates and output coordinates store these
        # values respectively.


        self.failcoords = np.ndarray(tuple(totalsteps), int)

    def adjust_variable(self, varname, newvalue):
        """
         Given a variable of varname and newvalue, modifies an already
         existing variable
         in the ProcessRunConfig's internal IN.dat memory.

        Arguments:
            varname--->Name of the variable to modify. string
            newvalue-->Value to assign to varname.

        Dependencies:
            RunProcessConfig.modify_vars()

        Modifies:
            self.dictvar (temporarily, from parent class)
        """

        varname = str(varname)
        varname = varname.lower()

        self.dictvar[varname] = newvalue

        RunProcessConfig.modify_vars(self)
        self.dictvar = {}


    def catalog_output(self, currentstep):
        """
        Copies the MFILE.DAT in the current directory to OutDirectory
        (or DATA if none was specified), with a
        name determined by currentstep.

        Because PROCESS outputs an MFILE for each run, and many runs will be
        made in a given Nd scan, this stores away the files produced to be
        analyzed later.

        Files are tagged with the steps of the variables from the run.
        For example, currentstep = [0,12,5,1] produces M.0.12.5.1.DAT.

        Arguments:
            currentstep--> The list describes the current step the scanner
            is on.



        Dependencies:
            self.ndim
            self.outdirectory
            subprocess

        """
        #Instantiate a string which will be used in the mfile's cataloged name
        stepstring = ''

        for dims in range(self.scanaxes['ndim']):
            stepstring += str(currentstep[dims])
            stepstring += '.'

        destination = self.outdirectory + "/M." + stepstring + "DAT"
        subprocess.call(["cp", "MFILE.DAT", destination])

    def before_run_do(self):
        """
        A helper function: executes commands that need to be done before a run,
        including incrementing a counter or modifying IN.DAT.

        Also a place for developers to add functionality.

        Modifies:
            self.counter

        Dependencies:
            self.smooth_iter_variables (sometimes)

        """

        # The counter ticks up for each process call.
        self.counter += 1

        # We can't smooth the variables if we are on the first run
        # so it waits until counter is greater than 1.
        if self.counter > 1 and self.optionals['SmoothIterVars'] is True:
            lastrun = MFile()
            #Establishing a new self variable outside of __init__; is that ok?
            backup_in_file("w", "IN.DATSMOOTHERBACKUP")
            if self.smooth_iter_variables(lastrun):
                self.wasjustsmoothed = True
            else:
                self.wasjustsmoothed = False
                subprocess.call(["rm", "IN.DATSMOOTHERBACKUP"])


    def after_run_do(self):

        """
        Executes commands that need to be done just after a run, such as
        recording the ifail value.
        """

        check_input_error()

        currentrun = MFile()
        if process_stopped():
            currentfail = 0
        else:
        #Check the Mfile that was just produced to see if there was a failure
        #or not-
        #Re reun with new iteration variable values if this was specified.
            currentfail = int(currentrun.data["ifail"].get_scan(-1))

        if self.niter != 0 and currentfail != 1:

            for x in range(self.niter):
                print("Ifail = ", int(currentfail), " Rerunning ", x + 1,
                      "of", self.niter)

                #If a certain kind of failure is detected, PROCESS may run
                #again with randomized iteration variables..
                if currentfail != 1:
                    # XXX this seems to set te outside its bounds!
                    neqns, itervars = get_neqns_itervars()
                    lbs, ubs = get_variable_range(itervars, self.factor)
                    vary_iteration_variables(itervars, lbs, ubs)
                    self.run_process()
                    check_input_error()

                    currentrun = MFile()
                    if process_stopped():
                        currentfail = 0
                    else:
                        currentfail = int(currentrun.data["ifail"].get_scan(-1))
                else:
                    break


        if self.optionals['SmoothIterVars'] and self.wasjustsmoothed:
            backup_in_file("r", "IN.DATSMOOTHERBACKUP")
            subprocess.call(["rm", "IN.DATSMOOTHERBACKUP"])
            self.wasjustsmoothed = False



        if self.optionals["FailDiagnostics.Boundaries"] and currentfail > 1:

            nitvars = get_iter_variables_from_mfile(currentrun,
                                                           normalized=True)
            for varname in nitvars.keys():

                #Take off the last 19 characters because the last 19
                #characters are "_(range_normalised)"
                if nitvars[varname] == 0:
                    self.iterationvariablesatbounds[varname[:-19]][0] += 1

                elif nitvars[varname] == 1:
                    self.iterationvariablesatbounds[varname[:-19]][1] += 1

        #Records the ifail value of the last run
        self.failcoords[tuple(self.currentstep)] = int(currentfail)


        # Checks the error status
        if currentrun.data["error status"].get_scan(-1) > 0:
            self.errorlist[tuple(self.currentstep)] = \
                (currentrun.data["error status"].get_scan(-1),\
                     currentrun.data["error id"].get_scan(-1))



        if self.failcoords[tuple(self.currentstep)] != 1:
            self.totalfails += 1
            print("Run failed! With ifail = ",\
                      self.failcoords[tuple(self.currentstep)])

        else:
            print("Run successful.")


        # Stores the MFILE away with the convention used of
        # M.currentstep[0].currentstep[1]......currentstep[N].DAT
        # So currentstep=[1,2,4,0] => M.1.2.4.0.DAT
        if self.optionals['StoreOutput']:
            self.catalog_output(self.currentstep)


    def dimension_scan(self, currentdim):
        """
        A recursive function which conducts the N dimensional scan when called.
        currentdim keeps track of what dimension level the scan is on.

        When currentdim=0, the scan ticks along the first variable.

        Works through the coordinates determined by the step #, upper bound,
        and lower bound
        for a given dimension.

        Should only be called once from start_scan with the number of
        dimensions being scanned-1.

        Arugments:
            currentdim---> Integer which keeps track of 'how deep' the scanner
            is while iterating over the axes.


        Dependencies:
            self.adjust_variable (calls)
            self.dimension_scan (calls)
            self.before_run_do  (calls)
            self.after_run_do   (calls)
        """

        for coord in self.scanaxes['coords'][currentdim]:

            #Updates the current step according to steps along the coordinates.
            self.currentstep[currentdim] = \
            self.scanaxes['coords'][currentdim].index(coord)

            #Adjusts the scanned variable to the new coordinate.
            self.adjust_variable(self.scanaxes['varnames'][currentdim], coord)

            if currentdim > 0:
                # Activates the recursion
                self.dimension_scan(currentdim - 1)
            else:
                # Before and after are different methods for ease of access,
                # modification, and cleaner code.

                self.before_run_do()

                print("Current step coordinate:", self.currentstep)
                self.run_process()

                self.after_run_do()

    def two_d_failplot(self):
        """
        NOT SUPPORTED CURRENTLY- USE WITH CAUTION, will likely be deleted
        or moved into vis_utility.
        Only works with 2 dimensional scans.
        """

        for x in range(self.scanaxes['steps'][0]):

            for y in range(self.scanaxes['steps'][1]):
                if self.failcoords[x][y] != 1:
                    pylab.text(self.scanaxes['coords'][0][x],
                               self.scanaxes['coords'][1][y], 'x', color='red')
                else:
                    pylab.text(self.scanaxes['coords'][0][x],
                               self.scanaxes['coords'][1][y], 'o',
                               color='green')

        pylab.axis([self.scanaxes['coords'][0][0] - \
                        .05 * self.scanaxes['coords'][0][0],
                    self.scanaxes['coords'][0][-1] + \
                        .05 * self.scanaxes['coords'][0][0],
                    self.scanaxes['coords'][1][0] - \
                        .05 * self.scanaxes['coords'][1][0],
                    self.scanaxes['coords'][1][-1] + \
                        .05 * self.scanaxes['coords'][1][0]])

        pylab.show()


    def smooth_iter_variables(self, mfile):
        """
        Sets the values of the iteration variables in IN.DAT equal to the
        values from the last run,
        if it was not a failure. Work in progress.

        Returns:
            True----> If iteration variables were attempted to be modfied
                      because it was an appropriate scan point
            False---> If the conditions were not right for modifcation of
                      iteration variables (due to a previous failure,
                      or due to it being at a new starting point.

        Arguments:
            mfile---> An MFile object from mfile.py

        Dependencies:
            self.currentstep
            self.modify_vars (from super class)
            self. adjust_variable
        """


        #If the first dimension has a step value of 0,
        # we can infer that a most likely nontrivial 'jump' just happened
        #across the parameter space which
        # can seriously break the smoothness, and maybe the solver.
        # Re-smoothing from here might cause an error. So,
        # we don't smooth it from the previous run.

        if self.currentstep[0] == 0:
            return False

        elif process_stopped():
            return False

        #As long as we aren't in that smoothness breaking case,
        # checks to see if the previous run was succesful.
        # If it was, then re-adjust the current iter variables accordingly.

        elif mfile.data['ifail'].get_scan(-1) == 1:
            nvar = int(mfile.data['nvar'].get_scan(-1))
            for i in range(1, nvar+1):
                itervarstring = "itvar%03i" %i

                value = mfile.data[itervarstring].get_scan(-1)
                itervarname = mfile.data[itervarstring].var_description
                if value != 0:
                    self.adjust_variable(itervarname, value)
            return True
        return False



    def after_scan(self):
        """ #FINISH THIS DOCSTRING
        A helper method which runs at the conclusion of the ND scan and
        carries out actions like printing output.


        """

        if len(self.errorlist) > 0:

            if len(self.errorlist.keys()) > 0:
                print(len(self.errorlist),\
                          "runs had some sort of error associated with them.")

        print("Now printing failure coordinates below:")
        print(self.failcoords)
        print("Scan complete.", self.totalfails, " of ", self.totalruns,\
                  " runs ended in failure.")

        if self.optionals["FailDiagnostics.Boundaries"] and self.totalfails > 0:
            print("Now printing failure diagnostics on boundary conditions:")
            for x in self.iterationvariablesatbounds.keys():
                if self.iterationvariablesatbounds[x][0] +\
                        self.iterationvariablesatbounds[x][1] > 0:
                    sumfails = self.iterationvariablesatbounds[x][0] +\
                        self.iterationvariablesatbounds[x][1]
                    print("Ixc", x, "\twas at a lower bound for ",\
                              self.iterationvariablesatbounds[x][0],\
                              "/", self.totalfails,\
                              " failures and at an upper bound for ",\
                              self.iterationvariablesatbounds[x][1], "/",\
                          self.totalfails, " failures,\t for a total of",\
                          sumfails, " of ", self.totalfails,\
                          "(", 100 - \
                          (100*(self.totalfails-sumfails) / (self.totalfails)),\
                              "%)")


        ndscan = NdScanConfigFile()
        ndscan.modify_config_file("ndscan.conf", "RanBefore", True,
                                  majormod=False)
        return(self.totalfails, self.totalruns)

    def start_scan(self):
        """
        #FINISH THIS DOCSTRING
        Commences the N-dimensional scan, and calls all of the necessary
        methods.
        dimension_scan is the function which carries out 'motion' along
        the axes, which is a recursive function which
        calls itself however many times it needs to.
        """
        if self.optionals['RemoveScanVarsFromIteration']:

            self.iterationvariables = get_iter_vars()

            removeflag = False

            for varname in self.scanaxes['varnames']:
                if varname in self.iterationvariables.values():
                    print("Warning! Removing scan variable", varname,\
                              " from the iteration variable list.")
                    self.del_ixc.append(get_var_name_or_number(varname))
                    removeflag = True

                if removeflag:
                    print("Please either reconsider your iteration variables\
 in the IN.DAT file in the future, or if this was intended, set the\
 RemoveIterVars optional to False in your config file.")
                    self.modify_ixc()

        if self.optionals['RemoveSomeVarsFromIteration'] > 0:
            numbertodelete = self.optionals["RemoveSomeVarsFromIteration"]
            print("Warning! Removing the first ", numbertodelete,\
                      "variables from the iteration variables.")
            for i in range(numbertodelete):
                self.del_ixc.append(self.scanaxes['varnumbers'][i])
            self.modify_ixc()

        if self.optionals['SmoothIterVars']:
            if not self.optionals['StoreOutput']:
                print('Cannot smooth the jumps: no adjacent successful\
 MFILE exists in records')
                self.optionals['SmoothIterVars'] = False
            else:
                get_iter_vars()

        if self.optionals["FailDiagnostics.Boundaries"]:
            self.iterationvariablesatbounds = get_iter_vars("IN.DAT", True)

        self.totalruns = 1
        for i in range(self.scanaxes['ndim']):
            self.totalruns *= self.scanaxes['steps'][i]

        self.counter = 0


        backup_in_file("w")
        self.dimension_scan(self.scanaxes['ndim'] - 1)
        backup_in_file("r")

        self.after_scan()




#if __name__ == "__main__":
#    cfg = RunProcessConfigNew("../run_process.json")
#    cfg.setup_directory()<|MERGE_RESOLUTION|>--- conflicted
+++ resolved
@@ -119,14 +119,14 @@
                 os.system('cp ' + self.or_in_dat + ' IN.DAT')
 
 
-<<<<<<< HEAD
-=======
-        subprocess.call(['cp ' + self.or_in_dat + ' ' + self.wdir + '/IN.DAT'])
-        subprocess.call(['cp ' + self.filename + ' ' + self.wdir])
-        os.chdir(self.wdir)
-        subprocess.call(['rm -f OUT.DAT MFILE.DAT PLOT.DAT \
-                   *.txt *.out *.log *.pdf *.eps *.nc'])
->>>>>>> bc3ee29c
+#<<<<<<< HEAD
+#=======
+#        subprocess.call(['cp ' + self.or_in_dat + ' ' + self.wdir + '/IN.DAT'])
+#        subprocess.call(['cp ' + self.filename + ' ' + self.wdir])
+#        os.chdir(self.wdir)
+#        subprocess.call(['rm -f OUT.DAT MFILE.DAT PLOT.DAT \
+#                   *.txt *.out *.log *.pdf *.eps *.nc'])
+#>>>>>>> develop
 
     def create_readme(self, directory='.'):
 
