--- conflicted
+++ resolved
@@ -104,38 +104,22 @@
             except FileNotFoundError:
                 os.mkdir(self.wdir)
 
-<<<<<<< HEAD
-
-            os.system('cp ' + self.or_in_dat + ' ' + self.wdir + '/IN.DAT')
+
+            subprocess.call(['cp', self.or_in_dat, self.wdir + '/IN.DAT'])
 
             if self.config_exists:
-                os.system('cp ' + self.filename + ' ' + self.wdir)
+                subprocess.call(['cp', self.filename, self.wdir])
 
             os.chdir(self.wdir)
-            os.system('rm -f OUT.DAT MFILE.DAT PLOT.DAT \
-                       *.txt *.out *.log *.pdf *.eps *.nc')
+            subprocess.call(['rm -f OUT.DAT MFILE.DAT PLOT.DAT *.txt *.out\
+ *.log *.pdf *.eps *.nc *.info'], shell= True)
+        
 
         else:
             if not self.or_in_dat == 'IN.DAT':
                 os.system('cp ' + self.or_in_dat + ' IN.DAT')
 
 
-#<<<<<<< HEAD
-#=======
-#        subprocess.call(['cp ' + self.or_in_dat + ' ' + self.wdir + '/IN.DAT'])
-#        subprocess.call(['cp ' + self.filename + ' ' + self.wdir])
-#        os.chdir(self.wdir)
-#        subprocess.call(['rm -f OUT.DAT MFILE.DAT PLOT.DAT \
-#                   *.txt *.out *.log *.pdf *.eps *.nc'])
-#>>>>>>> develop
-=======
-        subprocess.call(['cp', self.or_in_dat, self.wdir + '/IN.DAT'])
-        subprocess.call(['cp', self.filename, self.wdir])
-        os.chdir(self.wdir)
-        subprocess.call(['rm -f OUT.DAT MFILE.DAT PLOT.DAT *.txt *.out\
- *.log *.pdf *.eps *.nc *.info'], shell= True)
-
->>>>>>> 7242c2b4
 
     def create_readme(self, directory='.'):
 
@@ -639,14 +623,7 @@
 
         #add and modify variables
         for key in self.dictvar.keys():
-<<<<<<< HEAD
-
-            key = key.lower()
-
-
-            #TODO check this is a parameter??
-            in_dat.data[key].set_parameter(key, self.dictvar[key])
-=======
+
             name = key.lower()
             if 'bound' in name:
                 number = (name.split('('))[1].split(')')[0]
@@ -656,7 +633,7 @@
                     in_dat.add_bound(number, 'l', self.dictvar[key])
             else:
                 in_dat.add_parameter(name, self.dictvar[key])
->>>>>>> 7242c2b4
+
 
 
         #delete variables
