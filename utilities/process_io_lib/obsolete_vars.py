"""Dict of obsolete vars and their new names for the input validator.

This is used by the input_validator module to find any obsolete variables in the 
input file (which have since been renamed in the current version of the source).
If the input validator finds an obsolete var, it can then suggest the new name
of that variable, based on this dictionary. This should make migration of old
input files easier, and variable renaming less painful.

Each key is an obsolete var, the value is either the new var name or None if the
var is deprecated.
"""
OBS_VARS = {
    "snull": "i_single_null",
    "tfno":	"n_tf",
    "itfsup": "i_tf_sup",
    "r_tf_inleg_mid": "r_tf_inboard_mid",
    "rtot":	"r_tf_outboard_mid",
    "tfareain":	"a_tf_inboard",
    "r_tf_inleg_in": "r_tf_inleg_in",
    "r_tf_inleg_out": "r_tf_inleg_out",
    "awpc":	"a_tf_wp",
    "sigttf" :"sig_tf_t", 
    "sigtcon":"sig_tf_t", 
    "sigrtf" :"sig_tf_r", 
    "sigrcon":"sig_tf_r", 
    "sigvert":"sig_tf_z", 
    "sig_vmises_case":"sig_tf_vmises", 
    "sig_vmises_cond":"sig_tf_vmises", 
    "sig_tresca_case":"sig_tf_treca", 
    "sig_tresca_cond":"sig_tf_treca",
    "sigver":"None",
    "sigrad":"None",
    "poisson":"poisson_steel",
    "eywp":"eyoung_winding",
    "eyins":"eyoung_ins",
    "eystl":"eyoung_steel",
    "isumattf":"i_tf_sc_mat",
    "turnstf":"n_tf_turn",
    "awptf":"a_tf_wp",
    "thkcas":"dr_tf_case_in",
    "tinstf":"dr_tf_ins",
    "casthi_fraction":"f_tf_case_out",
    "casthi":"dr_tf_case_out",
<<<<<<< HEAD
    "eyoung_reinforced_al:eyoung_nibron",
    "thkwp:dr_tf_wp",
    "leni:t_cable",
    "leno:t_turn",
    "conductor_width:t_conductor"
}]
=======
    "eyoung_reinforced_al":"eyoung_nibron"
}
>>>>>>> 372293d0
<|MERGE_RESOLUTION|>--- conflicted
+++ resolved
@@ -41,14 +41,9 @@
     "tinstf":"dr_tf_ins",
     "casthi_fraction":"f_tf_case_out",
     "casthi":"dr_tf_case_out",
-<<<<<<< HEAD
-    "eyoung_reinforced_al:eyoung_nibron",
-    "thkwp:dr_tf_wp",
-    "leni:t_cable",
-    "leno:t_turn",
-    "conductor_width:t_conductor"
-}]
-=======
-    "eyoung_reinforced_al":"eyoung_nibron"
-}
->>>>>>> 372293d0
+    "eyoung_reinforced_al":"eyoung_nibron",
+    "thkwp":"dr_tf_wp",
+    "leni":"t_cable",
+    "leno":"t_turn",
+    "conductor_width":"t_conductor"
+}