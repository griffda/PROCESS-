--- conflicted
+++ resolved
@@ -1,4 +1,3 @@
-<<<<<<< HEAD
 #!/usr/bin/env python
 
 import os
@@ -94,11 +93,12 @@
 xpar = np.array([float(x) for x in per_column[1]])
 xpar[0] = 99999
 
+
 # convert to MW
+cx_mw = [float(x)/1e6 for x in per_column[14]]
+ion_mw = [float(x)/1e6 for x in per_column[15]]
 hrad_mw = [float(x)/1e6 for x in per_column[16]]
-cx_mw = [float(x)/1e6 for x in per_column[14]]
 im_mw = [float(x)/1e6 for x in per_column[17]]
-ion_mw = [float(x)/1e6 for x in per_column[15]]
 # Power loss integrals are already in MW
 y7_mw = np.array([float(x) for x in per_column[18]])
 y8_mw = np.array([float(x) for x in per_column[19]])
@@ -136,7 +136,7 @@
 p1r1left.semilogy(per_column[1], im_mw, label="Imp rad", ls='dashdot')
 p1r1left.semilogy(per_column[1], ion_mw, label="Ionisation", ls='solid')
 p1r1left.set_xlim([0.0, 0.015])
-p1r1left.set_ylim(ymin=1)
+#p1r1left.set_ylim(ymin=1)
 p1r1left.xaxis.set_major_formatter(nullfmt)
 p1r1left.set_ylabel("power dens. (MWm$^{-3}$)")
 
@@ -147,7 +147,7 @@
 p1r2left.plot(per_column[1], per_column[4], label="Plasma thermal pressure")
 p1r2left.set_xlim([0.0, 0.015])
 p1r2left.set_ylim(ymin=0)
-p1r2left.set_ylim(ymax=2700)
+#p1r2left.set_ylim(ymax=2700)
 p1r2left.set_ylabel("pressure (Pa)")
 #p1r2left.legend(loc=4, prop={'size': 12})
 p1r2left.tick_params(axis='y', labelsize ='9')
@@ -171,7 +171,7 @@
 p1r4left.semilogy(per_column[1], per_column[7], label="mach")
 #p1r4left.set_ylim([0.1, 100])
 p1r4left.set_xlim([0.0, 0.015])
-p1r4left.set_ylim(ymin=0.1)
+p1r4left.set_ylim(ymin=0.01)
 p1r4left.set_xlabel("$x\parallel B$ (m)", fontsize=14)
 
 
@@ -182,7 +182,7 @@
 p1r1right.loglog(per_column[1], im_mw, label="Imp rad", ls='dashdot')
 p1r1right.loglog(per_column[1], ion_mw, label="Ionisation", ls='solid')
 p1r1right.set_xlim([0.015, x_max])
-p1r1right.set_ylim(ymin=1)
+#p1r1right.set_ylim(ymin=1)
 p1r1right.legend(loc=1, prop={'size': 10})
 #p1r1right.plot((x_max, x_max), (0.001, 10000), ls='dashed', color="black")
 # no labels
@@ -224,7 +224,7 @@
 p1r4right.loglog(per_column[1], per_column[7], label="mach")
 #p1r4right.set_ylim([0.1, 10])
 p1r4right.set_xlim([0.015, x_max])
-p1r4right.set_ylim(ymin=0.1)
+#p1r4right.set_ylim(ymin=0.1)
 p1r4right.set_xlabel("$x\parallel B$ (m)", fontsize=14)
 p1r4right.legend(loc=1, prop={'size': 10})
 # no labels
@@ -392,401 +392,4 @@
         pdf.savefig(page2)
 
 plt.show(page1)
-plt.show(page2)
-=======
-#!/usr/bin/env python
-
-import os
-import argparse
-import numpy as np
-import matplotlib
-import matplotlib.pyplot as plt
-import matplotlib.backends.backend_pdf as bpdf
-from matplotlib.ticker import NullFormatter
-nullfmt = NullFormatter()         # no labels
-
-parser = argparse.ArgumentParser(description='Plot plasma and neutral profiles \
-                      in SOL for Kallenbach 1D divertor model')
-
-parser.add_argument('-f', metavar='f', type=str, help='File to read')
-
-args = parser.parse_args()
-
-# If user has specified a filename,
-if args.f:
-    filename=args.f
-else:
-    filename = 'output_divertor.txt'
-
-f = open(filename, 'r')
-lines = f.readlines()
-n = len(lines[8:])
-
-# get headings
-headings = list(item.strip("\n") for item in lines[7].split(" ") if item != "")
-m = len(headings)
-# print(headings)
-
-per_row = []
-for line in lines[8:]:
-    per_row.append([it.strip("\n") for it in line.split(' ') if it != ""])
-
-per_column = list(zip(*per_row))
-
-# Plotting
-# 0 - steps
-# 1 - x//b
-# 2 - te
-# 3 - ne
-# 4 - Ptherm
-# 5 - Ptotal
-# 6 - v
-# 7 - mach
-# 8 - n0
-# 9 - power
-# 10 - perparea
-# 11 - qtot
-# 12 - qconv
-# 13 - qcond
-# 14 - CX
-# 15 - Ion
-# 16 - Hrad
-# 17 - imrad
-# 18 - y7
-# 19 - y8
-# 20 - y9
-# 21 - y10
-# 22 - He
-# 23 - Be
-# 24 - C
-# 25 - N
-# 26 - O
-# 27 - Ne
-# 28 - Si
-# 29 - Ar
-# 30 - Fe
-# 31 - Ni
-# 32 - Kr
-# 33 - Xe
-# 34 - W
-# 35 - n01/1e20
-# 36 - n02/1e20
-# 37 - nv24
-# 38 - v
-
-# First page
-page1 = plt.figure(figsize=(10, 9))
-page1.subplots_adjust(hspace=0.05, wspace=0.0)
-
-# Second page plots
-page2 = plt.figure(figsize=(10, 9))
-page2.subplots_adjust(hspace=0.05, wspace=0.0)
-
-# find max x||b
-x_max = float(per_column[1][-1])
-
-# Create numpy array of connection length
-xpar = np.array([float(x) for x in per_column[1]])
-xpar[0] = 99999
-
-
-# convert to MW
-cx_mw = [float(x)/1e6 for x in per_column[14]]
-ion_mw = [float(x)/1e6 for x in per_column[15]]
-hrad_mw = [float(x)/1e6 for x in per_column[16]]
-im_mw = [float(x)/1e6 for x in per_column[17]]
-# Power loss integrals are already in MW
-y7_mw = np.array([float(x) for x in per_column[18]])
-y8_mw = np.array([float(x) for x in per_column[19]])
-y9_mw = np.array([float(x) for x in per_column[20]])
-y10_mw = np.array([float(x) for x in per_column[21]])
-
-He_mw = [float(x)/1e6 for x in per_column[22]]
-Be_mw = [float(x)/1e6 for x in per_column[23]]
-C_mw = [float(x)/1e6 for x in per_column[24]]
-N_mw = [float(x)/1e6 for x in per_column[25]]
-O_mw = [float(x)/1e6 for x in per_column[26]]
-Ne_mw = [float(x)/1e6 for x in per_column[27]]
-Si_mw = [float(x)/1e6 for x in per_column[28]]
-Ar_mw = [float(x)/1e6 for x in per_column[29]]
-Fe_mw = [float(x)/1e6 for x in per_column[30]]
-Ni_mw = [float(x)/1e6 for x in per_column[31]]
-Kr_mw = [float(x)/1e6 for x in per_column[32]]
-Xe_mw = [float(x)/1e6 for x in per_column[33]]
-W_mw = [float(x)/1e6 for x in per_column[34]]
-n01 = [float(x) for x in per_column[35]]   #/1e20 m-3
-n02 = [float(x) for x in per_column[36]]   #/1e20 m-3
-# Particle flux and velocity are both negative in the code
-nv = [-float(x) for x in per_column[37]]    #/1e24 sm-2
-v = [-float(x) for x in per_column[38]]     # ms-1
-
-# Total power emitted by the SOL does not include the ionisation loss
-power_loss_integral = y7_mw + y8_mw + y9_mw
-spherical_power_load = power_loss_integral / (4*3.142*(xpar*0.5)**2)
-
-# Left hand plots (odd numbers)
-# Row 1
-p1r1left = page1.add_subplot(421)
-p1r1left.semilogy(per_column[1], hrad_mw, label="H rad", ls='dashed')
-p1r1left.semilogy(per_column[1], cx_mw, label="CX", ls='dotted')
-p1r1left.semilogy(per_column[1], im_mw, label="Imp rad", ls='dashdot')
-p1r1left.semilogy(per_column[1], ion_mw, label="Ionisation", ls='solid')
-p1r1left.set_xlim([0.0, 0.015])
-#p1r1left.set_ylim(ymin=1)
-p1r1left.xaxis.set_major_formatter(nullfmt)
-p1r1left.set_ylabel("power dens. (MWm$^{-3}$)")
-
-
-# Row 2, Left
-p1r2left = page1.add_subplot(423)
-p1r2left.plot(per_column[1], per_column[5], label="Plasma pressure including kinetic energy term")
-p1r2left.plot(per_column[1], per_column[4], label="Plasma thermal pressure")
-p1r2left.set_xlim([0.0, 0.015])
-p1r2left.set_ylim(ymin=0)
-#p1r2left.set_ylim(ymax=2700)
-p1r2left.set_ylabel("pressure (Pa)")
-#p1r2left.legend(loc=4, prop={'size': 12})
-p1r2left.tick_params(axis='y', labelsize ='9')
-p1r2left.xaxis.set_major_formatter(nullfmt)
-
-# Row 3, Left
-p1r3left = page1.add_subplot(425)
-p1r3left.semilogy(per_column[1], per_column[2], label="$T_e$")
-p1r3left.set_xlim([0.0, 0.015])
-p1r3left.set_ylim(ymin=1.0)
-p1r3left.xaxis.set_major_formatter(nullfmt)
-p1r3left.set_ylabel("(eV)")
-
-
-# Row 4, Left
-p1r4left = page1.add_subplot(427)
-p1r4left.semilogy(per_column[1], per_column[3], label="$n_e/10^{20}m^{-3}$")
-p1r4left.semilogy(per_column[1], per_column[8], label="$n_0/10^{20}m^{-3}$")
-p1r4left.semilogy(per_column[1], n01, label="$n_01/10^{20}m^{-3}$", ls='dashed')
-p1r4left.semilogy(per_column[1], n02, label="$n_02/10^{20}m^{-3}$", ls='dashed')
-p1r4left.semilogy(per_column[1], per_column[7], label="mach")
-#p1r4left.set_ylim([0.1, 100])
-p1r4left.set_xlim([0.0, 0.015])
-p1r4left.set_ylim(ymin=0.01)
-p1r4left.set_xlabel("$x\parallel B$ (m)", fontsize=14)
-
-
-# Row 1, Right
-p1r1right = page1.add_subplot(422)
-p1r1right.loglog(per_column[1], hrad_mw, label="H rad", ls='dashed')
-p1r1right.loglog(per_column[1], cx_mw, label="CX", ls='dotted')
-p1r1right.loglog(per_column[1], im_mw, label="Imp rad", ls='dashdot')
-p1r1right.loglog(per_column[1], ion_mw, label="Ionisation", ls='solid')
-p1r1right.set_xlim([0.015, x_max])
-#p1r1right.set_ylim(ymin=1)
-p1r1right.legend(loc=1, prop={'size': 10})
-#p1r1right.plot((x_max, x_max), (0.001, 10000), ls='dashed', color="black")
-# no labels
-p1r1right.xaxis.set_major_formatter(nullfmt)
-p1r1right.yaxis.set_major_formatter(nullfmt)
-p1r1right.set_ylim(p1r1left.get_ylim())
-
-# Row 2, Right
-p1r2right = page1.add_subplot(424)
-p1r2right.semilogx(per_column[1], per_column[5], label="Plasma pressure including kinetic energy term")
-p1r2right.semilogx(per_column[1], per_column[4], label="Plasma thermal pressure")
-p1r2right.set_xlim([0.015, x_max])
-p1r2right.set_ylim(ymin=0)
-p1r2right.legend(loc=4, prop={'size': 10})
-p1r2right.tick_params(axis='y', labelsize ='9')
-# no labels
-p1r2right.xaxis.set_major_formatter(nullfmt)
-p1r2right.yaxis.set_major_formatter(nullfmt)
-p1r2right.set_ylim(p1r2left.get_ylim())
-
-# Row 3, Right
-p1r3right = page1.add_subplot(426)
-p1r3right.loglog(per_column[1], per_column[2], label="$T_e$")
-p1r3right.set_xlim([0.015, x_max])
-#p1r3right.set_ylim([0.0, 350.0])
-p1r3right.set_ylim(ymin=1.0)
-p1r3right.legend(loc=4, prop={'size': 10})
-# no labels
-p1r3right.xaxis.set_major_formatter(nullfmt)
-p1r3right.yaxis.set_major_formatter(nullfmt)
-p1r3right.set_ylim(p1r3left.get_ylim())
-
-# Row 4, Right
-p1r4right = page1.add_subplot(428)
-p1r4right.loglog(per_column[1], per_column[3], label="$n_e/10^{20}m^{-3}$")
-p1r4right.loglog(per_column[1], per_column[8], label="$n_0/10^{20}m^{-3}$")
-p1r4right.loglog(per_column[1], n01, label="$n_{01}/10^{20}m^{-3}$", ls='dashed')
-p1r4right.loglog(per_column[1], n02, label="$n_{02}/10^{20}m^{-3}$", ls='dashed')
-p1r4right.loglog(per_column[1], per_column[7], label="mach")
-#p1r4right.set_ylim([0.1, 10])
-p1r4right.set_xlim([0.015, x_max])
-#p1r4right.set_ylim(ymin=0.1)
-p1r4right.set_xlabel("$x\parallel B$ (m)", fontsize=14)
-p1r4right.legend(loc=1, prop={'size': 10})
-# no labels
-p1r4right.yaxis.set_major_formatter(nullfmt)
-p1r4right.set_ylim(p1r4left.get_ylim())
-
-# Second page plots
-# Row 1
-# Left
-p2r1left = page2.add_subplot(421)
-p2r1left.plot(per_column[1], power_loss_integral, label="Integrated power emission from SOL")
-p2r1left.set_xlim([0.0, 0.015])
-ymax = power_loss_integral[-1]
-ymax = round(ymax/50 + 0.5) * 50
-#p2r1left.set_ylim([0, ymax])
-p2r1left.set_ylabel("(MW)")
-p2r1left.xaxis.set_major_formatter(nullfmt)
-
-# Right
-p2r1right = page2.add_subplot(422)
-p2r1right.semilogx(per_column[1], power_loss_integral, label="Integrated power emission from SOL\n=radiation + charge exchange")
-
-p2r1right.set_xlim([0.015, x_max])
-#p2r1right.set_ylim([0, ymax])
-#p2r1right.set_xlabel("$x\parallel B$ (m)", fontsize=14)
-p2r1right.legend(loc=4, prop={'size': 10})
-# no labels
-p2r1right.xaxis.set_major_formatter(nullfmt)
-p2r1right.yaxis.set_major_formatter(nullfmt)
-p2r1right.set_ylim(p2r1left.get_ylim())
-
-# Row 2
-# Left
-p2r2left = page2.add_subplot(423)
-p2r2left.set_xlim([0.0, 0.015])
-p2r2left.set_ylim([0.1, 1000])
-#p2r2left.set_xlabel("$x\parallel B$ (m)", fontsize=14)
-p2r2left.set_ylabel("power dens. (MWm$^{-3}$)")
-if max(He_mw)>0.001:
-    p2r2left.semilogy(per_column[1], He_mw, label="He", ls='solid')
-if max(Be_mw)>0.001:
-    p2r2left.semilogy(per_column[1], Be_mw, label="Be", ls='dashed')
-if max(C_mw)>0.001:
-    p2r2left.semilogy(per_column[1], C_mw, label="C", ls='dashdot')
-if max(N_mw)>0.001:
-    p2r2left.semilogy(per_column[1], N_mw, label="N", ls='dotted')
-if max(O_mw)>0.001:
-    p2r2left.semilogy(per_column[1], O_mw, label="O", ls='solid')
-if max(Ne_mw)>0.001:
-    p2r2left.semilogy(per_column[1], Ne_mw, label="Ne", ls='dashed')
-if max(Si_mw)>0.001:
-    p2r2left.semilogy(per_column[1], Si_mw, label="Si", ls='dashdot')
-if max(Ar_mw)>0.001:
-    p2r2left.semilogy(per_column[1], Ar_mw, label="Ar", ls='dotted')
-if max(Fe_mw)>0.001:
-    p2r2left.semilogy(per_column[1], Fe_mw, label="Fe", ls='solid')
-if max(Ni_mw)>0.001:
-    p2r2left.semilogy(per_column[1], Ni_mw, label="Ni", ls='dashed')
-if max(Kr_mw)>0.001:
-    p2r2left.semilogy(per_column[1], Kr_mw, label="Kr", ls='solid')
-if max(Xe_mw)>0.001:
-    p2r2left.semilogy(per_column[1], Xe_mw, label="Xe", ls='dashed')
-if max(W_mw)>0.001:
-    p2r2left.semilogy(per_column[1], W_mw, label="W", ls='dashdot')
-#p2r2left.legend(loc=1, prop={'size': 8})
-p2r2left.plot((x_max, x_max), (1, 10000), ls='dashed', color="black")
-p2r2left.xaxis.set_major_formatter(nullfmt)
-
-
-# Row 2 Right
-p2r2right = page2.add_subplot(424)
-p2r2right.set_xlim([0.015, x_max])
-p2r2right.set_ylim([0.1, 1000])
-#p2r2right.set_xlabel("$x\parallel B$ (m)", fontsize=14)
-#p2r2right.set_ylabel("power dens. (MWm$^{-3}$)")
-if max(He_mw)>0.001:
-    p2r2right.loglog(per_column[1], He_mw, label="He", ls='solid')
-if max(Be_mw)>0.001:
-    p2r2right.loglog(per_column[1], Be_mw, label="Be", ls='dashed')
-if max(C_mw)>0.001:
-    p2r2right.loglog(per_column[1], C_mw, label="C", ls='dashdot')
-if max(N_mw)>0.001:
-    p2r2right.loglog(per_column[1], N_mw, label="N", ls='dotted')
-if max(O_mw)>0.001:
-    p2r2right.loglog(per_column[1], O_mw, label="O", ls='solid')
-if max(Ne_mw)>0.001:
-    p2r2right.loglog(per_column[1], Ne_mw, label="Ne", ls='dashed')
-if max(Si_mw)>0.001:
-    p2r2right.loglog(per_column[1], Si_mw, label="Si", ls='dashdot')
-if max(Ar_mw)>0.001:
-    p2r2right.loglog(per_column[1], Ar_mw, label="Ar", ls='dotted')
-if max(Fe_mw)>0.001:
-    p2r2right.loglog(per_column[1], Fe_mw, label="Fe", ls='solid')
-if max(Ni_mw)>0.001:
-    p2r2right.loglog(per_column[1], Ni_mw, label="Ni", ls='dashed')
-if max(Kr_mw)>0.001:
-    p2r2right.loglog(per_column[1], Kr_mw, label="Kr", ls='solid')
-if max(Xe_mw)>0.001:
-    p2r2right.loglog(per_column[1], Xe_mw, label="Xe", ls='dashed')
-if max(W_mw)>0.001:
-    p2r2right.loglog(per_column[1], W_mw, label="W", ls='dashdot')
-p2r2right.legend(loc=1, prop={'size': 10})
-# no labels
-p2r2right.xaxis.set_major_formatter(nullfmt)
-p2r2right.yaxis.set_major_formatter(nullfmt)
-p2r2right.set_ylim(p2r2left.get_ylim())
-
-# Row 3 Left
-p2r3left = page2.add_subplot(425)
-p2r3left.plot(per_column[1], nv, label="Plasma flux [$10^{24}m^{-2}s^{-1}$]")
-p2r3left.set_xlim([0.0, 0.015])
-p2r3left.set_ylim(ymax = 9.9)
-ylim = p2r3left.get_ylim()
-
-p2r3left.xaxis.set_major_formatter(nullfmt)
-#ymax = v[-1]
-#ymax = round(ymax/50 + 0.5) * 50
-#p2r3left.set_ylim([0, ymax])
-#p2r3left.legend(loc=1, prop={'size': 8})
-
-# Row 3 Right
-p2r3right = page2.add_subplot(426)
-p2r3right.semilogx(per_column[1], nv, label="Plasma flux [$10^{24}m^{-2}s^{-1}$]")
-p2r3right.set_xlim([0.015, x_max])
-p2r3right.set_ylim([0, ylim[1]])
-p2r3right.legend(loc=1, prop={'size': 10})
-# no labels
-p2r3right.xaxis.set_major_formatter(nullfmt)
-p2r3right.yaxis.set_major_formatter(nullfmt)
-p2r3right.set_ylim(p2r3left.get_ylim())
-
-# Row 4 Left
-p2r4left = page2.add_subplot(427)
-p2r4left.plot(per_column[1], v, label="Plasma speed [ms$^{-1}$]")
-p2r4left.set_xlim([0.0, 0.015])
-ylim = p2r4left.get_ylim()
-p2r4left.tick_params(axis='y', labelsize ='9')
-p2r4left.set_xlabel("$x\parallel B$ (m)", fontsize=14)
-
-# Row 4 Right
-p2r4right = page2.add_subplot(428)
-p2r4right.semilogx(per_column[1], v, label="Plasma speed [ms$^{-1}$]")
-p2r4right.set_xlim([0.015, x_max])
-p2r4right.set_xlabel("$x\parallel B$ (m)", fontsize=14)
-p2r4right.set_ylim([0, ylim[1]])
-p2r4right.legend(loc=1, prop={'size': 10})
-p2r4right.tick_params(axis='y', labelsize ='9')
-# no labels
-p2r4right.yaxis.set_major_formatter(nullfmt)
-p2r4right.set_ylim(p2r4left.get_ylim())
-
-# This should be called after all axes have been added
-# Unfortunately it seems to override the hspace and wspace parameters.
-#page1.tight_layout()
-#page2.tight_layout()
-
-# Save as a single two-page file
-with bpdf.PdfPages("1D profiles " + filename + ".pdf") as pdf:
-        pdf.savefig(page1)
-        pdf.savefig(page2)
-
-with bpdf.PdfPages("1D profiles " + filename + "p1.pdf") as pdf:
-        pdf.savefig(page1)
-with bpdf.PdfPages("1D profiles " + filename + "p2.pdf") as pdf:
-        pdf.savefig(page2)
-
-plt.show(page1)
-plt.show(page2)
->>>>>>> 767491e7
+plt.show(page2)