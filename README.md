[![pipeline status](https://git.ccfe.ac.uk/process/process/badges/develop/pipeline.svg)](https://git.ccfe.ac.uk/process/process/commits/develop)

# PROCESS

PROCESS is the reactor systems code at [CCFE](www.ccfe.ac.uk). More information on PROCESS
can be found on the PROCESS [webpage](http://www.ccfe.ac.uk/powerplants.aspx).

## Getting Started

PROCESS was originally a Fortran code, but is now Python-wrapped Fortran. In order to use PROCESS, the Fortran must be compiled and a Python-Fortran interface generated for the Python to import. Once built, it can be installed and run as a Python package. The following steps guide you through this process.

### Installation

*It is highly recommended users create a Python virtual environment in order to use the PROCESS Python package, as this ensures that installations of required package versions don't affect other packages that require different versions in your environment. It isn't necessary, however.*
*Please note due to bugs in f90wrap, Python3.9 is not yet supported. Running with Python3.9 will cause syntax errors to be raised when running f2py on the f90wrap outputs.*

If you have modified your `$PYTHONPATH` environment variable to include `process/utilities`, perhaps in your `~/.bashrc` file, then please remove this modification. Re-start your terminal for the changes to take effect, and check this is not on your `$PYTHONPATH` with:
```bash
echo $PYTHONPATH
```

This modification shouldn't be required to run Process now, and it may result in Ford failing during the build process otherwise.

Clone the PROCESS repository from Gitlab, and navigate into the resulting directory.
```bash
git clone git@git.ccfe.ac.uk:process/process.git
cd process
```

Activate your virtual environment if you'd like to use one. It is no longer necessary to install the requirements from `requirements.txt` as this is part of the CMake installation procedure, however you may do so in advance if you wish.

Now we need to compile the Fortran and create the Python interface. This is done using CMake to configure the build and then make to build it, from within the root folder of the repository run:

```bash
cmake -H. -Bbuild
```

this should set up the build and also give information on the system in which PROCESS is being installed. Finally start the build process:

```bash
cmake --build build
```

The build step may take some time when run for the first time (~3 mins) as the Fortran code is compiled and then wrapped using `f90wrap` and `f2py` to create the Python libraries. Once this is completed the Process Python package is then automatically installed using `pip` and should be ready to use on Linux.

If the installation was successful the command `process` should be available on the command line.

#### macOS Installation

For macOS users it is highly recommended you install GCC using Homebrew. This version of PROCESS searches for the `libgfortran` library by using GCC and the build has been proven to work using this compiler. By default, mac will build with Apple Clang which is the default binary when running the `gcc` command. You will need to either specify the compiler when running CMake:

```
cmake -H. -Bbuild -DCMAKE_C_COMPILER=/path/to/gcc/binary
```

or set your GCC installation to be at the front of the `PATH` variable, e.g. if your installation is in `/usr/local/bin`:

```
export PATH=/usr/local/bin:$PATH
```

Furthermore an additional step is required post-build in which the shared object produced by `f2py` needs to be editted to change the library links using `image_name_tool`, a script has been provided to automate this process. Upon completion of the PROCESS installation Mac users should run:

```bash
bash scripts/macos_update_shared_objects.sh
```

### Testing
As a first basic test that the setup has been successful try importing the package from outside of the repository folder in a Python interactive interpreter:
```bash
cd
python3
```

<<<<<<< HEAD
... to move to your home directory and start the Python interpreter. Then:
```python
import process
process
```

... should output:
```bash
<module 'process' from '/home/jmaddock/process/process/__init__.py'>
```

This indicates that the Process Python package has been installed.

For thorough testing, the test suite needs to be run. The included tests are run using PyTest, and requirements for the tests are installed by running:
```BASH
pip install .[test]
```

PyTest can then be run on the tests folder:
```BASH
pytest tests
```

### Prepare Release

It is possible to build a standalone module which can be distributed without the need for the source code. This exists as a pippable "wheels" module which is build by running:

```BASH
mkdir process_dist
python setup.py bdist_wheel -d process_dist
```

this will produce a `.whl` file within the folder `process_dist` which can be installed from by running:

```BASH
pip install --find-links=process_dist/ process
```

Alternatively the module can be packaged into an archive in the same location by running:

```BASH
python setup.py sdist
```

### Running Process
Process can be run in two main modes, SingleRun (where Process runs once) and VaryRun (where Process runs multiple times, varying iteration parameters until a solution is found (what used to be run_process.py)).

For a SingleRun:
```bash
# Use an IN.DAT file in the current directory
process

# Use an IN.DAT file outside of the current directory
process -i path/to/IN.DAT 
```

For a VaryRun:
```bash
# Use a configuration file called run_process.conf in the current directory
process -v

# Use a conf file outside of the current directory
process -v -c path/to/my_conf_file.conf
```

The available arguments are:
```bash
process [--input, -i input_file_path] [--varyiterparams, -v] [--varyiterparamsconfig, -c config_file_path] [--help, -h]
```

Help is available with:
```bash
process --help
```

## Running Basic Utilities
### plot_proc
`plot_proc` is used for plotting an MFILE. It can be run using its own CLI:
```bash
python process/io/plot_proc.py -f path/to/MFILE.DAT
```
=======
To install PROCESS you will need CMake v3.5 or later. Clone the repository and within
the main folder run:
>>>>>>> 04676a04

or through Process's main CLI (working, but still in development):
```bash
<<<<<<< HEAD
process -i path/to/IN.DAT --plot --mfile path/to/MFILE.DAT
=======
cmake -H. -Bbuild
cmake --build build
```

if you wish to also run the included test you will need to have an installation of GTest
available. If your copy of GTest is not found in the default installation locations
(e.g. `/usr/local/lib`, `/usr/lib`) you will need to manually specify the locations of the include
directory and library file with the `GTEST_LIBRARIES` and `GTEST_INCLUDE_DIRS` variables before building.
On Linux this would be:

```bash
cmake -H. -Bbuild -DGTEST_INCLUDE_DIRS=<googletest-folder>/include -DGTEST_LIBRARIES=<googletest-folder>/lib/libgtest.a
```

You can then install the Python modules by running:

```bash
pip3 install -U -e .
>>>>>>> 04676a04
```

## Documentation

### HTML

The HTML generated from the source code is hosted via GitLab Pages 
[here](http://process.gitpages.ccfe.ac.uk/process). The `vardes_full.html` is 
the index page.

### User guide
To read about how the code works and the modules in it see the
[documentation pages]( http://process.gitpages.ccfe.ac.uk/process)

### Physics paper

A [paper](http://www.sciencedirect.com/science/article/pii/S0920379614005961)
outlining the physics models in PROCESS published in Fusion Engineering and Design.

### Engineering paper

A [paper](http://www.euro-fusionscipub.org/wp-content/uploads/2015/08/WPPMIPR1505.pdf)
outlining the engineering models in PROCESS published in Fusion Engineering and Design.

### Other papers

A list of other papers using PROCESS:
- "Impurity radiation in DEMO systems modelling", H. Lux et al., 2015, Fusion Engineering and
Design, ([paper](http://www.sciencedirect.com/science/article/pii/S0920379615302891))
- "Implications of toroidal field coil stress limits on power plant design using PROCESS", J. Morris et al.,
SOFT 2014, Fusion Engineering and Design ([paper](http://www.sciencedirect.com/science/article/pii/S0920379615301290)).

## Getting Started
PROCESS can be run simply by using the `process.py` script located in the root 
project directory. This automates compiling the source, validating the input 
file, running the executable and running utilities on the output. It guides 
those unfamiliar with the project and is a good place to start. More 
information is available [here](documentation/proc-pages/getting-started.md).

## Build System

A number of software technologies are employed in PROCESS. [CMake](https://cmake.org/) is the compiler, for 
linking the modules and creating the executable and shared object. `process.exe` is the executable, and it links to the
shared object, libPROCESS_Calculation_Engine.

PROCESS calculation modules are primarly written in Fortran. Python is used for running integration tests.

[pFUnit](http://pfunit.sourceforge.net/), and [Googletest](https://github.com/google/googletest) are used for unit testing 
functions and subroutines within PROCESS. Googletest is also referred to as GTest in this document.

On Freia, paths to PFUnit and GTEST can be set in your user profile (.bashrc) as 
```bash
export PFUNIT=/home/PROCESS/testing_frameworks/pfunit_install/V_3-2_8
export GTEST=/home/PROCESS/testing_frameworks/googletest/googletest
export PYTHONPATH=$PYTHONPATH:[path to process folder]/utilities
```


## Directory Structure

The folder structure for the PROCESS system prior to compilation is descibed below:

```
*-- CMakeLists.txt                      : Build and compile files
*-- GNUmakefile                         : Build and compile pFUnit files
+-- lib                             : Libraries used in PROCESS
|   +-- PLASMOD                         : PLASMOD lib files
+-- source                          : source files
|   +-- Fortran                         : Fortran source files
|   +-- cpp                             : C++ source files
+-- test_suite
|   *-- ci_test_suite.py                : Python file for running test suite in Continuous integration system
|   *-- ci_test_suite_functions.py      : Python functions  for running test suite in Continuous integration system
|   *-- test_suite.py                   : Python file for running test suite by user on command line
|   *-- test_suite_functions.py         : Python functions  for running test suite by user on command line
|   +-- test_files                      : Input files for test suite
|   +-- test_area                       : Output files for test suite
+-- unit_tests
|   +-- pfunit_files                    : pFUnit test files
|   +-- gtest_files                     : GTest test files
+-- utilities/                          : Python utilities files
+-- fispact/                                : fispact Data file
+-- data                                : Data files
|   +-- fluids
|   +-- h_data
|   +-- lz_non_corona
|   +-- lz_non_corona_14_elements
+-- documentation                       : Contain documentation files
```

## Build Steps

When using Freia, it is recommended to load `gfortran` and unload `ifort` or 
other Fortran compilers explicitly before build. These commands can be included 
in your .bashrc file.
```bash
module unload ifort
module unload pgi
module load gfortran
module unload python
module load python/3.5.1
```

1. get repository
    - `git clone git@git.ccfe.ac.uk:process/process.git folder_name`. Where `folder_name`is the name of the folder which will be created when cloning the repository.  
2. Inside the PROCESS directory, run CMAKE to build, compile and generate the executable and shared object
    - `cmake3 -H. -Bbuild`
      - or `cmake3 -H. -Bbuild -Ddebug=ON` to use all compiler warnings (`-Wall` and `-Wextra`).
      - or `cmake3 -H. -Bbuild -Ddll=OFF` to compile into single executable without dll.
    - `cmake3 --build build`
    - Step 2 will create a folder called `bin`, which contains three files: process.exe, process_GTest.exe and libPROCESS_calc_engine.so
3. pFUnit unit test files are located in the folder _unit_tests/pfunit_files/_ with extension _.pf_. Use `make tests` from your home directory to run the pFUnit test suite   
4. GTest unit test files are located in the folder _unit_tests/gtest_files/_ with extension _.h_. Use `./bin/process_test` from your home directory to run the GTest test suite 

During the compile and build steps, a number of files and folders are created. Additional files in the folder structure are listed below:

```
+-- build                       : This folder is generated after cmake3 -H. -Bbuild
+-- bin                         : This folder is generated after cmake3 --build build
|   *-- process.exe             : Executable for running PROCESS
|   *-- libPROCESS_calc_engine.so   : Shared object containing all PROCESS functions, subroutines and modules
|   *-- process_GTest.exe           : executable for running PROCESS unit test cases in GTest
+-- documentation                       : Contains documentation files
|   +-- html             : Documentation generated after cmake3 --build build --target vardes
*-- process.exe                     : PROCESS executable copied from /bin folder after finishing build process
*-- tests.x                         : PROCESS executable copied from /bin folder after finishing build process
*-- pfunit_results.xml              : pFUnit unit testing results file after running make tests
*-- OUT.DAT                         : PROCESS output file generated after running ./process.exe
*-- MFILE.DAT                       : PROCESS output file generated after running ./process.exe
*-- VFILE.DAT                       : PROCESS output file generated after running ./process.exe
```


Additionally

- to make python dictionaries run `cmake3 --build build --target dicts`
  - after creating dictionaries update your `PYTHONPATH` to point towards the utilities folder, e.g.:
  - `export PYTHONPATH=$PYTHONPATH:/home/<user_name>/<path_to_process>/utilities/`
- to make documentation run `cmake3 --build build --target doc`. (pdf compilation on UKAEA Freia machines 
  requires the following line in your `.bashrc` file: `module load texlive/2017`)
- to make html files run `cmake3 --build build --target html`
- to clean the directory run `rm -rf build`

## Run

- create input file IN.DAT
- run `./process.exe`
- run `./process.exe help` provides help page
- results are output in OUT.DAT, MFILE.DAT
- optionally, run the `utilities/run_process.py` script in conjunction with a config file to randomly vary the starting point of the input parameter set until a feasilble solution is found.
    - `run_process.py -f CONFIGFILE`
    - An example of the config file can be found in `documentation/pdf/utilitiesdoc.pdf`

### Batch Mode on Freia

If you want to run PROCESS as a batch job on Freia do the following:
- create a folder in /common/scratch/ (e.g. `mkdir /common/scratch/process-batch`)
- copy across `process.exe` and `libPROCESS_calc_engine.so` into the folder
- copy your input file into the folder
- create a job file. e.g. `touch process.cmd`.

`process.cmd`  should contain the following:
```
# @ executable = ./process.exe
# @ arguments = <input filename>_IN.DAT
# @ input = /dev/null
# @ output = /home/<username>/baseline_2019.out
# @ error = /home/<username>/baseline_2019.err
# @ initialdir = /common/scratch/<folder name>/
# @ notify_user = <username>
# @ notification = complete
# @ queue

```

**NOTE: you need the empty line at the end of the file.**

To run the job enter:
```
llsubmit process.cmd
```

To see the status of your job enter:
```
qstat
```

## Development

### Commit Logs

To see the commit messages you can use the `git log` command. There are various options
described below.

| Command | Description | Example |
| -------- | -------- | --------- |
| `-(n)`   | show the last `n` commits  | `git log -5` |
| `--since or --after` |  limits the logs to be from date given | `git log --since "21-01-15"` |
| | can use `number.scale` where scale=year, month, week, day and minute | `git log --since 2.weeks` |
| `--until or --before` |  limits the logs to be up to date given | `git log --until "22-01-15"` |
| `--author` | only shows commits from given author | `git log --author "morrisj"` |
| `--grep` | only show commits with a commit message containing the string given | `git log --grep "magnet"`  |
| `--stat` | if you want to see some abbreviated stats for each commit | `git log --stat` |
| `--oneline` | Outputs commit number, date and message to a single line | `git log --oneline` |
| `--graph` | display commits in a ASCI graph/timeline | `git log --graph` |
| `-S` | only show commits adding or removing code matching the string | `git log -S "find_me"` |

- to output the log to a file add `>> file_name.log` to the end of the command

### Changing the code

Major changes

- Create a new branch (e.g. "model_a_development") on the GitLab webpage.
    - or run `git branch new_branch_name` after cloning the repo (next bullet)
- Clone the repository `git clone git@git.ccfe.ac.uk:process/process.git`
- Swap to your branch `git checkout new_branch_name`

Minor changes (e.g. single line changes)

- Clone the repository `git clone git.git.ccfe.ac.uk:process/process.git`

### Committing changes

- Make your changes to the code and at suitable stages commit locally:
    - `git add file_changed_1 file_changed_2`
    - `git commit -m "COMMIT MESSAGE"`
- The commit message should be informative and give useful information for future development.
  - Such as:
  ```
  Made changes to the TF coil magnet model. Updated the allowable stress in the coils
  to be 600MPa. Remove side-wall case. Ran test suite and everything OK.
  ```
  - not
  ```
  Update to magnet model
  ```

- Before pushing back to the repository make sure that your branch is up to date
with any changes that might have been made by other developers, `git pull`
- When you wish to push your branch back to the repository enter `git push`

### Merging

#### Develop into your branch

When you have finished making a major change on a new branch, you will need to merge your branch with the develop branch to keep up with the latest changes.

- Make sure you have committed all of your changes to your local branch.
- Update your local repo with `git pull`
- Checkout the development branch `git checkout develop`
- Check remote repo again `git pull`
- Checkout your new branch `git checkout my_branch_name`
- Merge develop into your branch `git merge develop`
- If there are conflicts check the files listed for the following:
```
<<<<<<< HEAD
This line was edited in dev_mynewmodel branch
=======
This line was edited in develop branch
>>>>>>> develop
```

- Resolve any conflicts then `git add file_1 file_2` where file_1 and file_2 are
files that had conflicts.
- Commit the changes `git commit`
- Push the branch back to the remote repo `git push`

#### Your branch into develop

After having developed your branch, and merged develop into it as detailed in the previous comment, you will need to merge your branch with develop.

- Check your repo is up to date `git pull`
- `git checkout my_branch_name`
- `git checkout develop`
- `git merge my_branch_name`
- Resolve conflicts in similar manner to section above
- `git push`

### Tagging

Version takes the form `x.y.z` for internal development versions and takes the form `x.y` 
for external master releases. 

This is similar to the .NET convention of version numbering


`[major version]`.`[minor version]`.`[revision number]`

`[major version]` - release containing numerous major changes

`[minor version]` - medium change, i.e. new model, major bug fix

`[revision number]` - weekly or on demand build/change


To add a tag to a commit do the following:

- In subroutine `inform` in the file `process.f90`, change the value of `progver` by
incrementing the revision appropriately (given guidance above) to `x.y.z` and the release date. It
is important to keep exactly the same format.
- Add a brief comment to the bottom of the source file `process.f90` describing the changes made
since the last commit in the same branch.  Start the line with `! x.y.z:`, following the
existing examples
- If any of the User Guide `.tex` files have been modified, edit the value of `\version`
in `process.tex` by changing the Revision to `x.y.z` and the date
- If you have changed any ”use” statements in the code, or any compilation dependencies in the Makefile, run
`rm -rf build`
- To ensure that all the code and documentation compiles successfully re-run the compiler, including the making of dicts, docs, etc.
- Check `test_suite.py` in the `test_suite` folder runs successfully
- Add files changed `git add file_1 file_2 ...`
- Commit changes `git commit -m "COMMIT MESSAGE"`
- Add a tag number `git tag -a x.y.z -m "Version x.y.z"`
- `git push`
- `git push origin x.y.z`

When releasing a ***tagged version of the code the user should compile a release note for the repo***.
This note should outline the major changes for the release, including issues from GitLab that
were resolved, bugs fixed, etc.

Between user tags Git will create tags in the following format:

```
1.0.12-11-g3f1b433
```

- `1.0.12` is the last manually entered tag by the user
- `11` is the number of commits since that tag
- `g3f1b433` is a unique identifier for this specific commit

This allows the user to checkout a specific commit between tagged versions. PROCESS now outputs this information into the `OUT.DAT` and `MFILE.DAT` and is 
updated upon compilation. This way each output file is trackable to a specific commit.


**Tagging Commands**

| Command | Description |
| -------- | -------- | 
| `git describe --tags`   | show the current tag  | 
| `git tag -l "1.0.*"` | list tags contained in `1.0.z` |
| `git checkout tags/<tag name>` | checkout a specific tag |

## Unit Tests

The PROCESS code uses Googletest framework for unit 
testing. The instructions for adding unit tests is in the 
repository file `unit-testing-guide.md` ([here](https://git.ccfe.ac.uk/process/process/blob/develop/unit-testing-guide.md))

## Profiling

To profile the code and investigate which parts of the code are using the most 
computational time follow these steps:

* Compile the code with the `dll=OFF` option.
  *  `cmake3 -H. -Bbuild -Ddll=OFF`
* Run the code
* Enter the command 
  * `gprof ./<path_to_executable>/process.exe --ignore-non-functions`

## Code Coverage

To perform a code coverage analysis of the source code, perform the following steps.
* Read the man page for gcov
  * `man gcov` 
* Compile and link code with the flags `-fprofile-arcs -ftest-coverage`
  * *`.gcno files will be created in the build directory`
* Run the code (./process.exe)
  * *`.gcda files will be created in the build directory`
* Generate the code cover analysis for the source files that you want to analyse
  * `gcov -a -c -d -f -l -p path_to/tfcoil.f90.gcda`
  * `gcov -a -c -d -f -l -p path_to/*.gcda`
* View the results
  * `vi *.gcov`

## CI Setup

### Pre-testing setup

The following part of the YAML file outlines the stages of the pipeline (build, testing, jenkins and baseline) and sets up the environment on the Freia image.

```yaml
stages:
  - build
  - testing
  - jenkins
  - baseline

before_script:
  - export LOGNAME=root
  - source /etc/profile.d/modules.sh
  - module use /usr/local/modules/default
  - module unload python
  - module load python/3.5.1
  - module load texlive/2017
  - module unload ifort 
  - module load gfortran
  - echo ld_library_path=$LD_LIBRARY_PATH
```

### CI setup example - running test suite

The following YAML defines a test in the `testing` part of the pipeline called `test_suite_issues`. It only triggers `on_success` which means the previous stage of the pipeline has succeeded. It only runs on branches beginning with `issue-`. The `script` part of the setup outlines the commands to execute on Freia. The `tags` lets the CI system know what image to use.

```yaml
testing:test_suite_issue:
 when: on_success  # Also default setting
 only:
  - /^issue-.*$/
 stage: testing
 script:
  - pwd
  - cmake3 -H. -Bbuild
  - cmake3 --build build
  - cmake3 --build build --target dicts
  - export PYTHONPATH=$PYTHONPATH:/builds/process/process/utilities/
  - cd test_suite
  - python test_suite.py
 tags:
  - freia
```

## Troubleshooting

If you encounter issues with file line endings when working between Windows and Linux. Run the command on Freia to convert the line endings to unix based line endings for a given file (create_dicts.py in this case).

```dos2unix create_dicts.py```

## Contacts

[James Morris](james.morris2@ukaea.uk)

[Michael Kovari](michael.kovari@ukaea.uk)

[Stuart Muldrew](stuart.muldrew@ukaea.uk)<|MERGE_RESOLUTION|>--- conflicted
+++ resolved
@@ -72,7 +72,6 @@
 python3
 ```
 
-<<<<<<< HEAD
 ... to move to your home directory and start the Python interpreter. Then:
 ```python
 import process
@@ -154,35 +153,10 @@
 ```bash
 python process/io/plot_proc.py -f path/to/MFILE.DAT
 ```
-=======
-To install PROCESS you will need CMake v3.5 or later. Clone the repository and within
-the main folder run:
->>>>>>> 04676a04
 
 or through Process's main CLI (working, but still in development):
 ```bash
-<<<<<<< HEAD
 process -i path/to/IN.DAT --plot --mfile path/to/MFILE.DAT
-=======
-cmake -H. -Bbuild
-cmake --build build
-```
-
-if you wish to also run the included test you will need to have an installation of GTest
-available. If your copy of GTest is not found in the default installation locations
-(e.g. `/usr/local/lib`, `/usr/lib`) you will need to manually specify the locations of the include
-directory and library file with the `GTEST_LIBRARIES` and `GTEST_INCLUDE_DIRS` variables before building.
-On Linux this would be:
-
-```bash
-cmake -H. -Bbuild -DGTEST_INCLUDE_DIRS=<googletest-folder>/include -DGTEST_LIBRARIES=<googletest-folder>/lib/libgtest.a
-```
-
-You can then install the Python modules by running:
-
-```bash
-pip3 install -U -e .
->>>>>>> 04676a04
 ```
 
 ## Documentation
@@ -439,11 +413,7 @@
 - Merge develop into your branch `git merge develop`
 - If there are conflicts check the files listed for the following:
 ```
-<<<<<<< HEAD
-This line was edited in dev_mynewmodel branch
-=======
 This line was edited in develop branch
->>>>>>> develop
 ```
 
 - Resolve any conflicts then `git add file_1 file_2` where file_1 and file_2 are
