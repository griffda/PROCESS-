--- conflicted
+++ resolved
@@ -119,11 +119,8 @@
     buildings_variables.f90
     maths_library.f90
     vmcon_test.f90
-<<<<<<< HEAD
     water_usage_variables.f90
-=======
     costs_step.f90
->>>>>>> db5298f5
 )
 
 # Install all requirements in the current Python environment
