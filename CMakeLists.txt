#   CMake file for Pythonic PROCESS
#   Author  :   K. Zarebski (UKAEA)
#   Date    :   last modified 2020-11-09

# Specify the minimum version for CMake
# 3.12 is required due to use of list TRANSFORM commands
CMAKE_MINIMUM_REQUIRED(VERSION 3.13)

# Ensure python3 interpreter is used
SET(Python3_FIND_VIRTUALENV FIRST)
find_package(PythonInterp 3 REQUIRED)

# Set project name
PROJECT(process LANGUAGES Fortran)

# Read in external CMake scripts for preprocessing, f2py, ford, etc.
INCLUDE(${CMAKE_SOURCE_DIR}/cmake/pip.cmake)
INCLUDE(${CMAKE_SOURCE_DIR}/cmake/process_preprocessing.cmake)
INCLUDE(${CMAKE_SOURCE_DIR}/cmake/preprocess.cmake)
INCLUDE(${CMAKE_SOURCE_DIR}/cmake/f2py.cmake)
INCLUDE(${CMAKE_SOURCE_DIR}/cmake/ford.cmake)
INCLUDE(${CMAKE_SOURCE_DIR}/cmake/gfortranlibs.cmake)

# Retrieve and set information for preprocessor
FindPreprocessingVars()

SET(CMAKE_Fortran_FLAGS "-cpp -ffree-line-length-none -fPIC -ftest-coverage -fprofile-arcs -fcheck=all,no-array-temps -finit-local-zero")

IF(CMAKE_BUILD_TYPE STREQUAL "Debug")
<<<<<<< HEAD
    STRING(CONCAT CMAKE_Fortran_FLAGS ${CMAKE_Fortran_FLAGS} "-g -O0")
=======
    # space before -g is very necessary
    STRING(CONCAT CMAKE_Fortran_FLAGS ${CMAKE_Fortran_FLAGS} " -g -O0")
>>>>>>> 36a26607
ENDIF()

# Get System information, log as much information as we can
# for ease later on when debugging system specific issues
CMAKE_HOST_SYSTEM_INFORMATION(RESULT OS_LABEL QUERY OS_NAME)
CMAKE_HOST_SYSTEM_INFORMATION(RESULT OS_VER QUERY OS_RELEASE)
CMAKE_HOST_SYSTEM_INFORMATION(RESULT OS_PLAT QUERY OS_PLATFORM)
MESSAGE(STATUS "[System Information]: ")
MESSAGE(STATUS "\tOperating System: ${OS_LABEL} ")
MESSAGE(STATUS "\tVersion: ${OS_VER}")
MESSAGE(STATUS "\tPlatform: ${OS_PLAT}")
MESSAGE(STATUS "[PROCESS Build Information]: ")
MESSAGE(STATUS "\tPython Binary: ${PYTHON_EXECUTABLE}")
MESSAGE(STATUS "\tBinary Location: ${CMAKE_BINARY_DIR}")
MESSAGE(STATUS "\tFortran Compiler: ${CMAKE_Fortran_COMPILER}")
MESSAGE(STATUS "\tFortran Compiler ID: ${CMAKE_Fortran_COMPILER_ID}")
MESSAGE(STATUS "\tFortran Compiler Version: ${CMAKE_Fortran_COMPILER_VERSION}")
MESSAGE(STATUS "\tPROCESS Module Installation Directory: ${PROCESS_MODULE_INSTALL_LOCATION}")
MESSAGE(STATUS "\tBuild type: ${CMAKE_BUILD_TYPE}")
MESSAGE(STATUS "\tFortran arguments: ${CMAKE_Fortran_FLAGS}")

# Define various addresses for locations of files
# relative to the CMake root directory
SET(PROCESS_SRC_DIR ${CMAKE_SOURCE_DIR}/source/fortran)
SET(PROCESS_PYTHON_SRC_DIR ${CMAKE_SOURCE_DIR}/process)
SET(PLASMOD_SRC_DIR ${CMAKE_SOURCE_DIR}/lib/PLASMOD)
SET(REFPROP_SRC_DIR ${CMAKE_SOURCE_DIR}/lib/REFPROP)

SET(PYTHON_MODULE_DIR ${CMAKE_SOURCE_DIR}/process)
SET(PYTHON_LIBS_DIR ${PYTHON_MODULE_DIR}/lib)
SET(PYTHON_SOURCE_IO_DIR ${PYTHON_MODULE_DIR}/io)

FILE(GLOB PROCESS_SRC_PATHS ${PROCESS_SRC_DIR}/*.f90 ${PROCESS_SRC_DIR}/*.f)
FILE(GLOB PROCESS_PYTHON_SRC_PATHS ${PROCESS_PYTHON_SRC_DIR}/*.py)

# 'Cherry Pick' Files to Compile in REFPROP, PLASMOD and PROCESS libraries

LIST(APPEND PLASMOD_SRCS
    e3m.f
    equil.f90
    grad_func.f90
    structs.f90
    transport_solver.f90
    trmodel.f90
)

LIST(TRANSFORM PLASMOD_SRCS PREPEND ${PLASMOD_SRC_DIR}/ OUTPUT_VARIABLE PLASMOD_SRC_PATHS)

LIST(APPEND REFPROP_SRCS
    refprop.f
    refprop_interface.f90
)

LIST(TRANSFORM REFPROP_SRCS PREPEND ${REFPROP_SRC_DIR}/ OUTPUT_VARIABLE REFPROP_SRC_PATHS)

# Define interface source filenames to wrap
LIST(APPEND PROCESS_SRCS
    div_kal_vars.f90
    kallenbach_module.f90
    numerics.f90
    scan.f90
    fw.f90
    current_drive.f90
    hcpb.f90
    pfcoil.f90
    reinke_module.f90
    sctfcoil.f90
    plasma_profiles.f90
    superconductors.f90
    plasma_geometry.f90
    stellarator_fwbs.f90
    stellarator_variables.f90
    plant_power.f90
    final_module.f90
    cost_variables.f90
    divertor_variables.f90
    fwbs_variables.f90
    physics.f90
    physics_functions.f90
    physics_variables.f90
    tfcoil_variables.f90
    times_variables.f90
    ife_variables.f90
    ife.f90
    costs.f90
    costs_2015.f90
    heat_transport_variables.f90
    buildings_variables.f90
    maths_library.f90
    iteration_variables.f90
    optimiz_module.f90
    vmcon.f90
    evaluators.f90
    water_usage_variables.f90
    constraint_equations.f90
    stellarator.f90
    pulse.f90
    divertor_ode.f90
    constants.f90
    hcll.f90
    build_variables.f90
    current_drive_variables.f90
    pfcoil_variables.f90
    structure_variables.f90
    output.f90
    plasmod.f90
    init_module.f90
    main_module.f90
    error_handling.f90
    global_variables.f90
    constraint_variables.f90
    vacuum_variables.f90
)

PREPROCESS()

# Install all requirements in the current Python environment
PIP_INSTALL()

# Build targets
# Stage 1: Compile Fortran sources to a shared library
# (libprocess.so on Linux)
ADD_LIBRARY(${PROJECT_NAME} SHARED ${PROCESS_SRC_PATHS} ${PLASMOD_SRC_PATHS} ${REFPROP_SRC_PATHS})
SET_TARGET_PROPERTIES(${PROJECT_NAME} 
    PROPERTIES LINKER_LANGUAGE Fortran
    LIBRARY_OUTPUT_DIRECTORY ${CMAKE_SOURCE_DIR}/process/lib
)

SET_TARGET_PROPERTIES(${PROJECT_NAME}
    PROPERTIES BUILD_RPATH $ORIGIN
)

ADD_DEPENDENCIES(${PROJECT_NAME} ${PIP_NAME})



SET(LIBRARY_OUTPUT_SUFFIX ".so")

# Stage 3: Run f2py
# Builds every time to make sure the libprocess.so file is up-to-date
F2PY()

# Run FORD on a "fast" md file, which doesn't make graphs or a search index
# These are wanted for making docs, but not when making dicts quickly
# This produces the pickled project file
FORD()
DICTS()

# Copy libgfortran from system into Python module folder
GET_GFORTRANLIBS()

SET(PROCESS_MODULE_DIST ${CMAKE_SOURCE_DIR}/process_dist)

# Delete any existing .gcda files
ADD_CUSTOM_TARGET(coverage_cleanup 
    COMMAND echo "-- Deleting any existing .gcda coverage files..."
    COMMAND find ${CMAKE_SOURCE_DIR}/build/ -name '*.gcda' -exec rm -rf {} \\\;
)

# Run the Pip Install
ADD_CUSTOM_TARGET(install_process ALL
    COMMAND ${PYTHON_EXECUTABLE} -m pip install --no-cache-dir ${CMAKE_SOURCE_DIR}
)

ADD_DEPENDENCIES(install_process ${PIP_NAME} ${F2PY_NAME} ${FORD_NAME} ${GFORTLIB_NAME} ${DICTS_NAME} coverage_cleanup)

if (EXISTS ${CMAKE_SOURCE_DIR}/lcov_results)
  execute_process(COMMAND echo "-- Delete existing lcov_coverage directory...")
  execute_process(COMMAND cmake -E remove_directory ${CMAKE_SOURCE_DIR}/lcov_results)
  execute_process(COMMAND mkdir ${CMAKE_SOURCE_DIR}/lcov_results)
elseif (NOT EXISTS ${CMAKE_SOURCE_DIR}/lcov_results)
  execute_process(COMMAND echo "-- Create lcov_coverage directory...")
  execute_process(COMMAND mkdir ${CMAKE_SOURCE_DIR}/lcov_results)
endif()

# Custom target to run the regression tests and generate coverage report
ADD_CUSTOM_TARGET(regression
    COMMAND pytest -v tests/regression/ -s | tee tests/regression/pytest.log
    WORKING_DIRECTORY ${CMAKE_SOURCE_DIR}
)

ADD_CUSTOM_TARGET(coverage
  COMMAND lcov --gcov-tool gcov --capture --directory build/CMakeFiles/process.dir/source/fortran/ --output-file lcov_results/coverage.info
  COMMAND genhtml --output-directory lcov_results/html lcov_results/coverage.info
  WORKING_DIRECTORY ${CMAKE_SOURCE_DIR}
)<|MERGE_RESOLUTION|>--- conflicted
+++ resolved
@@ -27,12 +27,8 @@
 SET(CMAKE_Fortran_FLAGS "-cpp -ffree-line-length-none -fPIC -ftest-coverage -fprofile-arcs -fcheck=all,no-array-temps -finit-local-zero")
 
 IF(CMAKE_BUILD_TYPE STREQUAL "Debug")
-<<<<<<< HEAD
-    STRING(CONCAT CMAKE_Fortran_FLAGS ${CMAKE_Fortran_FLAGS} "-g -O0")
-=======
     # space before -g is very necessary
     STRING(CONCAT CMAKE_Fortran_FLAGS ${CMAKE_Fortran_FLAGS} " -g -O0")
->>>>>>> 36a26607
 ENDIF()
 
 # Get System information, log as much information as we can
