--- conflicted
+++ resolved
@@ -119,15 +119,11 @@
     buildings.f90
     buildings_variables.f90
     maths_library.f90
-<<<<<<< HEAD
-    vmcon_test.f90
-    water_usage_variables.f90
-=======
     iteration_variables.f90
     optimiz_module.f90
     vmcon.f90
     evaluators.f90
->>>>>>> 88db20d6
+    water_usage_variables.f90
     costs_step.f90
 )
 
