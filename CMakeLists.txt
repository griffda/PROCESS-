#   CMake file for Pythonic PROCESS
#   Author  :   K. Zarebski (UKAEA)
#   Date    :   last modified 2020-11-09

# Specify the minimum version for CMake
# 3.12 is required due to use of list TRANSFORM commands
CMAKE_MINIMUM_REQUIRED(VERSION 3.13)

# Ensure python3 interpreter is used
SET(Python3_FIND_VIRTUALENV FIRST)
find_package(PythonInterp 3 REQUIRED)

# Set project name
PROJECT(process LANGUAGES Fortran)

# Read in external CMake scripts for preprocessing, f2py, ford, etc.
INCLUDE(${CMAKE_SOURCE_DIR}/cmake/pip.cmake)
INCLUDE(${CMAKE_SOURCE_DIR}/cmake/process_preprocessing.cmake)
INCLUDE(${CMAKE_SOURCE_DIR}/cmake/preprocess.cmake)
INCLUDE(${CMAKE_SOURCE_DIR}/cmake/f2py.cmake)
INCLUDE(${CMAKE_SOURCE_DIR}/cmake/ford.cmake)
INCLUDE(${CMAKE_SOURCE_DIR}/cmake/gfortranlibs.cmake)

# Retrieve and set information for preprocessor
FindPreprocessingVars()

SET(CMAKE_Fortran_FLAGS "-cpp -ffree-line-length-none -fPIC -ftest-coverage -fprofile-arcs -fcheck=all,no-array-temps -finit-local-zero")

# Get System information, log as much information as we can
# for ease later on when debugging system specific issues
CMAKE_HOST_SYSTEM_INFORMATION(RESULT OS_LABEL QUERY OS_NAME)
CMAKE_HOST_SYSTEM_INFORMATION(RESULT OS_VER QUERY OS_RELEASE)
CMAKE_HOST_SYSTEM_INFORMATION(RESULT OS_PLAT QUERY OS_PLATFORM)
MESSAGE(STATUS "[System Information]: ")
MESSAGE(STATUS "\tOperating System: ${OS_LABEL} ")
MESSAGE(STATUS "\tVersion: ${OS_VER}")
MESSAGE(STATUS "\tPlatform: ${OS_PLAT}")
MESSAGE(STATUS "[PROCESS Build Information]: ")
MESSAGE(STATUS "\tPython Binary: ${PYTHON_EXECUTABLE}")
MESSAGE(STATUS "\tBinary Location: ${CMAKE_BINARY_DIR}")
MESSAGE(STATUS "\tFortran Compiler: ${CMAKE_Fortran_COMPILER}")
MESSAGE(STATUS "\tFortran Compiler ID: ${CMAKE_Fortran_COMPILER_ID}")
MESSAGE(STATUS "\tFortran Compiler Version: ${CMAKE_Fortran_COMPILER_VERSION}")
MESSAGE(STATUS "\tPROCESS Module Installation Directory: ${PROCESS_MODULE_INSTALL_LOCATION}")

# Define various addresses for locations of files
# relative to the CMake root directory
SET(PROCESS_SRC_DIR ${CMAKE_SOURCE_DIR}/source/fortran)
SET(PROCESS_PYTHON_SRC_DIR ${CMAKE_SOURCE_DIR}/process)
SET(PLASMOD_SRC_DIR ${CMAKE_SOURCE_DIR}/lib/PLASMOD)
SET(REFPROP_SRC_DIR ${CMAKE_SOURCE_DIR}/lib/REFPROP)

SET(PYTHON_MODULE_DIR ${CMAKE_SOURCE_DIR}/process)
SET(PYTHON_LIBS_DIR ${PYTHON_MODULE_DIR}/lib)
SET(PYTHON_SOURCE_IO_DIR ${PYTHON_MODULE_DIR}/io)

FILE(GLOB PROCESS_SRC_PATHS ${PROCESS_SRC_DIR}/*.f90 ${PROCESS_SRC_DIR}/*.f)
FILE(GLOB PROCESS_PYTHON_SRC_PATHS ${PROCESS_PYTHON_SRC_DIR}/*.py)

# 'Cherry Pick' Files to Compile in REFPROP, PLASMOD and PROCESS libraries

LIST(APPEND PLASMOD_SRCS
    e3m.f
    equil.f90
    grad_func.f90
    structs.f90
    transport_solver.f90
    trmodel.f90
)

LIST(TRANSFORM PLASMOD_SRCS PREPEND ${PLASMOD_SRC_DIR}/ OUTPUT_VARIABLE PLASMOD_SRC_PATHS)

LIST(APPEND REFPROP_SRCS
    refprop.f
    refprop_interface.f90
)

LIST(TRANSFORM REFPROP_SRCS PREPEND ${REFPROP_SRC_DIR}/ OUTPUT_VARIABLE REFPROP_SRC_PATHS)

# Define interface source filenames to wrap
LIST(APPEND PROCESS_SRCS
    div_kal_vars.f90
    kallenbach_module.f90
    numerics.f90
    scan.f90
    fw.f90
    current_drive.f90
    hcpb.f90
    pfcoil.f90
    reinke_module.f90
    sctfcoil.f90
    plasma_profiles.f90
    superconductors.f90
    plasma_geometry.f90
    stellarator_fwbs.f90
    stellarator_variables.f90
    plant_power.f90
    final_module.f90
    cost_variables.f90
    divertor_variables.f90
    fwbs_variables.f90
    physics.f90
    physics_functions.f90
    physics_variables.f90
    tfcoil_variables.f90
    times_variables.f90
    ife_variables.f90
    ife.f90
    costs.f90
    costs_2015.f90
    heat_transport_variables.f90
    buildings.f90
    buildings_variables.f90
    maths_library.f90
    iteration_variables.f90
    optimiz_module.f90
    vmcon.f90
    evaluators.f90
    water_usage_variables.f90
    constraint_equations.f90
    stellarator.f90
    machine_build.f90
    pulse.f90
    divertor_ode.f90
    constants.f90
<<<<<<< HEAD
    vacuum.f90
=======
    structure.f90
>>>>>>> a0aa8851
    water_usage.f90
    hcll.f90
    build_variables.f90
    current_drive_variables.f90
    pfcoil_variables.f90
    structure_variables.f90
    output.f90
    plasmod.f90
    init_module.f90
    main_module.f90
    error_handling.f90
    global_variables.f90
    constraint_variables.f90
    vacuum_variables.f90
)

PREPROCESS()

# Install all requirements in the current Python environment
PIP_INSTALL()

# Build targets
# Stage 1: Compile Fortran sources to a shared library
# (libprocess.so on Linux)
ADD_LIBRARY(${PROJECT_NAME} SHARED ${PROCESS_SRC_PATHS} ${PLASMOD_SRC_PATHS} ${REFPROP_SRC_PATHS})
SET_TARGET_PROPERTIES(${PROJECT_NAME} 
    PROPERTIES LINKER_LANGUAGE Fortran
    LIBRARY_OUTPUT_DIRECTORY ${CMAKE_SOURCE_DIR}/process/lib
)

SET_TARGET_PROPERTIES(${PROJECT_NAME}
    PROPERTIES BUILD_RPATH $ORIGIN
)

ADD_DEPENDENCIES(${PROJECT_NAME} ${PIP_NAME})



SET(LIBRARY_OUTPUT_SUFFIX ".so")

# Stage 3: Run f2py
# Builds every time to make sure the libprocess.so file is up-to-date
F2PY()

# Run FORD on a "fast" md file, which doesn't make graphs or a search index
# These are wanted for making docs, but not when making dicts quickly
# This produces the pickled project file
FORD()
DICTS()

# Copy libgfortran from system into Python module folder
GET_GFORTRANLIBS()

SET(PROCESS_MODULE_DIST ${CMAKE_SOURCE_DIR}/process_dist)

# Delete any existing .gcda files
ADD_CUSTOM_TARGET(coverage_cleanup 
    COMMAND echo "-- Deleting any existing .gcda coverage files..."
    COMMAND find ${CMAKE_SOURCE_DIR}/build/ -name '*.gcda' -exec rm -rf {} \\\;
)

# Run the Pip Install
ADD_CUSTOM_TARGET(install_process ALL
    COMMAND ${PYTHON_EXECUTABLE} -m pip install --no-cache-dir ${CMAKE_SOURCE_DIR}
)

ADD_DEPENDENCIES(install_process ${PIP_NAME} ${F2PY_NAME} ${FORD_NAME} ${GFORTLIB_NAME} ${DICTS_NAME} coverage_cleanup)

if (EXISTS ${CMAKE_SOURCE_DIR}/lcov_results)
  execute_process(COMMAND echo "-- Delete existing lcov_coverage directory...")
  execute_process(COMMAND cmake -E remove_directory ${CMAKE_SOURCE_DIR}/lcov_results)
  execute_process(COMMAND mkdir ${CMAKE_SOURCE_DIR}/lcov_results)
elseif (NOT EXISTS ${CMAKE_SOURCE_DIR}/lcov_results)
  execute_process(COMMAND echo "-- Create lcov_coverage directory...")
  execute_process(COMMAND mkdir ${CMAKE_SOURCE_DIR}/lcov_results)
endif()

# Custom target to run the regression tests and generate coverage report
ADD_CUSTOM_TARGET(regression
    COMMAND pytest -v tests/regression/ -s | tee tests/regression/pytest.log
    WORKING_DIRECTORY ${CMAKE_SOURCE_DIR}
)

ADD_CUSTOM_TARGET(coverage
  COMMAND lcov --gcov-tool gcov --capture --directory build/CMakeFiles/process.dir/source/fortran/ --output-file lcov_results/coverage.info
  COMMAND genhtml --output-directory lcov_results/html lcov_results/coverage.info
  WORKING_DIRECTORY ${CMAKE_SOURCE_DIR}
)<|MERGE_RESOLUTION|>--- conflicted
+++ resolved
@@ -123,11 +123,6 @@
     pulse.f90
     divertor_ode.f90
     constants.f90
-<<<<<<< HEAD
-    vacuum.f90
-=======
-    structure.f90
->>>>>>> a0aa8851
     water_usage.f90
     hcll.f90
     build_variables.f90
