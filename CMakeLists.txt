#   CMake file for Pythonic PROCESS
#   Author  :   K. Zarebski (UKAEA)
#   Date    :   last modified 2020-11-09

# Specify the minimum version for CMake
# 3.12 is required due to use of list TRANSFORM commands
CMAKE_MINIMUM_REQUIRED(VERSION 3.13)

# Ensure python3 interpreter is used
if(CMAKE_HOST_APPLE)
  SET(CMAKE_FIND_FRAMEWORK NEVER)
  set(CMAKE_MACOSX_RPATH ON)
endif()
SET(Python3_FIND_VIRTUALENV FIRST)
find_package(PythonInterp 3 REQUIRED)

# Set project name
PROJECT(process LANGUAGES Fortran)

# Read in external CMake scripts for preprocessing, f2py, ford, etc.
INCLUDE(${CMAKE_SOURCE_DIR}/cmake/pip.cmake)
INCLUDE(${CMAKE_SOURCE_DIR}/cmake/process_preprocessing.cmake)
INCLUDE(${CMAKE_SOURCE_DIR}/cmake/f2py.cmake)
INCLUDE(${CMAKE_SOURCE_DIR}/cmake/ford.cmake)
INCLUDE(${CMAKE_SOURCE_DIR}/cmake/gfortranlibs.cmake)

# Retrieve and set information for preprocessor
FindPreprocessingVars()

SET(CMAKE_Fortran_FLAGS "-cpp -ffree-line-length-none -fPIC -ftest-coverage -fprofile-arcs -fcheck=all,no-array-temps -finit-local-zero")

# Get System information, log as much information as we can
# for ease later on when debugging system specific issues
CMAKE_HOST_SYSTEM_INFORMATION(RESULT OS_LABEL QUERY OS_NAME)
CMAKE_HOST_SYSTEM_INFORMATION(RESULT OS_VER QUERY OS_RELEASE)
CMAKE_HOST_SYSTEM_INFORMATION(RESULT OS_PLAT QUERY OS_PLATFORM)
MESSAGE(STATUS "[System Information]: ")
MESSAGE(STATUS "\tOperating System: ${OS_LABEL} ")
MESSAGE(STATUS "\tVersion: ${OS_VER}")
MESSAGE(STATUS "\tPlatform: ${OS_PLAT}")
MESSAGE(STATUS "[PROCESS Build Information]: ")
MESSAGE(STATUS "\tPython Binary: ${PYTHON_EXECUTABLE}")
MESSAGE(STATUS "\tBinary Location: ${CMAKE_BINARY_DIR}")
MESSAGE(STATUS "\tFortran Compiler: ${CMAKE_Fortran_COMPILER}")
MESSAGE(STATUS "\tFortran Compiler ID: ${CMAKE_Fortran_COMPILER_ID}")
MESSAGE(STATUS "\tFortran Compiler Version: ${CMAKE_Fortran_COMPILER_VERSION}")
MESSAGE(STATUS "\tPROCESS Module Installation Directory: ${PROCESS_MODULE_INSTALL_LOCATION}")

# Define various addresses for locations of files
# relative to the CMake root directory
SET(PROCESS_SRC_DIR ${CMAKE_SOURCE_DIR}/source/fortran)
SET(PLASMOD_SRC_DIR ${CMAKE_SOURCE_DIR}/lib/PLASMOD)
SET(REFPROP_SRC_DIR ${CMAKE_SOURCE_DIR}/lib/REFPROP)

SET(PYTHON_MODULE_DIR ${CMAKE_SOURCE_DIR}/process)
SET(PYTHON_LIBS_DIR ${PYTHON_MODULE_DIR}/lib)
SET(PYTHON_SOURCE_IO_DIR ${PYTHON_MODULE_DIR}/io)

FILE(GLOB PROCESS_SRC_PATHS ${PROCESS_SRC_DIR}/*.f90 ${PROCESS_SRC_DIR}/*.f)

# 'Cherry Pick' Files to Compile in REFPROP, PLASMOD and PROCESS libraries

LIST(APPEND PLASMOD_SRCS
    e3m.f
    equil.f90
    grad_func.f90
    structs.f90
    transport_solver.f90
    trmodel.f90
)

LIST(TRANSFORM PLASMOD_SRCS PREPEND ${PLASMOD_SRC_DIR}/ OUTPUT_VARIABLE PLASMOD_SRC_PATHS)

LIST(APPEND REFPROP_SRCS
    refprop.f
    refprop_interface.f90
)

LIST(TRANSFORM REFPROP_SRCS PREPEND ${REFPROP_SRC_DIR}/ OUTPUT_VARIABLE REFPROP_SRC_PATHS)

# Define interface source filenames to wrap
LIST(APPEND PROCESS_SRCS
    global_variables.f90
    div_kal_vars.f90
    kallenbach_module.f90
    numerics.f90
    scan.f90
    fw.f90
    current_drive.f90
    hcpb.f90
    pfcoil.f90
    reinke_module.f90
    sctfcoil.f90
    plasma_profiles.f90
    superconductors.f90
    plasma_geometry.f90
    stellarator_fwbs.f90
    stellarator_variables.f90
    plant_power.f90
    final_module.f90
    availability.f90
    cost_variables.f90
    divertor.f90
    divertor_variables.f90
    fwbs_variables.f90
    physics.f90
    physics_functions.f90
    physics_variables.f90
    tfcoil_variables.f90
    times_variables.f90
    ife_variables.f90
    ife.f90
    costs.f90
    costs_2015.f90
    heat_transport_variables.f90
    buildings.f90
    buildings_variables.f90
    maths_library.f90
    iteration_variables.f90
    optimiz_module.f90
    vmcon.f90
    evaluators.f90
    water_usage_variables.f90
<<<<<<< HEAD
=======
    costs_step.f90
    constraint_equations.f90
    stellarator.f90
    machine_build.f90
    tfcoil.f90
    pulse.f90
    divertor_ode.f90
    constants.f90
    structure.f90
    vacuum.f90
    water_usage.f90
    hcll.f90
    build_variables.f90
    current_drive_variables.f90
    pfcoil_variables.f90
>>>>>>> 233418f0
    structure_variables.f90
)

LIST(APPEND PREPROCESS_SOURCES
    init_module.f90
    main_module.f90
    error_handling.f90
)

#######
# Preprocess necessary files
SET(PPED_F2PY_SRC ${CMAKE_BINARY_DIR}/prepocessed.f90)
SET(PREPROCESS_NAME "preprocessForF2Py")
LIST(TRANSFORM PREPROCESS_SOURCES PREPEND ${PROCESS_SRC_DIR}/ OUTPUT_VARIABLE PREPROCESS_SOURCES_PATH)

ADD_CUSTOM_TARGET(
    ${PREPROCESS_NAME} 
    DEPENDS ${PPED_F2PY_SRC}
)

ADD_CUSTOM_COMMAND(
    OUTPUT ${PPED_F2PY_SRC}
    COMMAND gfortran -E -cpp -DINSTALLDIR="'${CMAKE_SOURCE_DIR}'" -DCOMMSG="'${COMMIT_MSG}'" -Dbranch_name="'${GIT_BRANCH}'" -Dtagno="'${GIT_TAG}'" -Duntracked="${GIT_DIFF}" ${PREPROCESS_SOURCES_PATH} > ${PPED_F2PY_SRC}
)


# Install all requirements in the current Python environment
PIP_INSTALL()

# Build targets
# Stage 1: Compile Fortran sources to a shared library
# (libprocess.so on Linux)
ADD_LIBRARY(${PROJECT_NAME} SHARED ${PROCESS_SRC_PATHS} ${PLASMOD_SRC_PATHS} ${REFPROP_SRC_PATHS})
SET_TARGET_PROPERTIES(${PROJECT_NAME} 
    PROPERTIES LINKER_LANGUAGE Fortran
    LIBRARY_OUTPUT_DIRECTORY ${CMAKE_SOURCE_DIR}/process/lib
)
IF(NOT CMAKE_HOST_APPLE)
    SET_TARGET_PROPERTIES(${PROJECT_NAME}
        PROPERTIES BUILD_RPATH $ORIGIN
    )
ENDIF()
ADD_DEPENDENCIES(${PROJECT_NAME} ${PIP_NAME} ${PREPROCESS_NAME})


IF(CMAKE_HOST_APPLE)
    SET(LIBRARY_OUTPUT_SUFFIX ".dylib")
ELSEIF(CMAKE_HOST_UNIX)
    SET(LIBRARY_OUTPUT_SUFFIX ".so")
ENDIF()

# Stage 3: Run f2py
# Builds every time to make sure the libprocess.so file is up-to-date
F2PY()

# Run FORD on a "fast" md file, which doesn't make graphs or a search index
# These are wanted for making docs, but not when making dicts quickly
# This produces the pickled project file
FORD()
DICTS()

# Copy libgfortran from system into Python module folder
GET_GFORTRANLIBS()

SET(PROCESS_MODULE_DIST ${CMAKE_SOURCE_DIR}/process_dist)

# Delete any existing .gcda files
ADD_CUSTOM_TARGET(coverage_cleanup 
    COMMAND echo "-- Deleting any existing .gcda coverage files..."
    COMMAND find ${CMAKE_SOURCE_DIR}/build/ -name '*.gcda' -exec rm -rf {} \\\;
)

# Run the Pip Install
ADD_CUSTOM_TARGET(install_process ALL
    COMMAND ${PYTHON_EXECUTABLE} -m pip install --no-cache-dir ${CMAKE_SOURCE_DIR}
)

ADD_DEPENDENCIES(install_process ${PIP_NAME} ${F2PY_NAME} ${FORD_NAME} ${DICTS_NAME} ${GFORTLIB_NAME} coverage_cleanup)

if (EXISTS ${CMAKE_SOURCE_DIR}/lcov_results)
  execute_process(COMMAND echo "-- Delete existing lcov_coverage directory...")
  execute_process(COMMAND cmake -E remove_directory ${CMAKE_SOURCE_DIR}/lcov_results)
  execute_process(COMMAND mkdir ${CMAKE_SOURCE_DIR}/lcov_results)
elseif (NOT EXISTS ${CMAKE_SOURCE_DIR}/lcov_results)
  execute_process(COMMAND echo "-- Create lcov_coverage directory...")
  execute_process(COMMAND mkdir ${CMAKE_SOURCE_DIR}/lcov_results)
endif()

# Custom target to run the regression tests and generate coverage report
ADD_CUSTOM_TARGET(regression
    COMMAND pytest -v tests/regression/ -s | tee tests/regression/pytest.log
    WORKING_DIRECTORY ${CMAKE_SOURCE_DIR}
)

ADD_CUSTOM_TARGET(coverage
  COMMAND lcov --gcov-tool gcov --capture --directory build/CMakeFiles/process.dir/source/fortran/ --output-file lcov_results/coverage.info
  COMMAND genhtml --output-directory lcov_results/html lcov_results/coverage.info
  WORKING_DIRECTORY ${CMAKE_SOURCE_DIR}
)<|MERGE_RESOLUTION|>--- conflicted
+++ resolved
@@ -121,8 +121,6 @@
     vmcon.f90
     evaluators.f90
     water_usage_variables.f90
-<<<<<<< HEAD
-=======
     costs_step.f90
     constraint_equations.f90
     stellarator.f90
@@ -138,7 +136,6 @@
     build_variables.f90
     current_drive_variables.f90
     pfcoil_variables.f90
->>>>>>> 233418f0
     structure_variables.f90
 )
 
