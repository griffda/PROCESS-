--- conflicted
+++ resolved
@@ -125,11 +125,6 @@
     water_usage_variables.f90
     constraint_equations.f90
     stellarator.f90
-<<<<<<< HEAD
-    machine_build.f90
-=======
-    pulse.f90
->>>>>>> 7e1b031b
     divertor_ode.f90
     constants.f90
     hcll.f90
