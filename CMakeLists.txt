#   CMake file for Pythonic PROCESS
#   Author  :   K. Zarebski (UKAEA)
#   Date    :   last modified 2020-11-09

# Specify the minimum version for CMake
# 3.12 is required due to use of list TRANSFORM commands
CMAKE_MINIMUM_REQUIRED(VERSION 3.13)

# Ensure python3 interpreter is used
SET(Python3_FIND_VIRTUALENV FIRST)
find_package(PythonInterp 3 REQUIRED)

# Set project name
PROJECT(process LANGUAGES Fortran)

# Read in external CMake scripts for preprocessing, f2py, ford, etc.
INCLUDE(${CMAKE_SOURCE_DIR}/cmake/pip.cmake)
INCLUDE(${CMAKE_SOURCE_DIR}/cmake/process_preprocessing.cmake)
INCLUDE(${CMAKE_SOURCE_DIR}/cmake/preprocess.cmake)
INCLUDE(${CMAKE_SOURCE_DIR}/cmake/f2py.cmake)
INCLUDE(${CMAKE_SOURCE_DIR}/cmake/ford.cmake)
INCLUDE(${CMAKE_SOURCE_DIR}/cmake/gfortranlibs.cmake)

# Retrieve and set information for preprocessor
FindPreprocessingVars()

SET(CMAKE_Fortran_FLAGS "-cpp -ffree-line-length-none -fPIC -ftest-coverage -fprofile-arcs -fcheck=all,no-array-temps -finit-local-zero")

IF(CMAKE_BUILD_TYPE STREQUAL "Debug")
    # space before -g is very necessary
    STRING(CONCAT CMAKE_Fortran_FLAGS ${CMAKE_Fortran_FLAGS} " -g -O0")
ENDIF()

# Get System information, log as much information as we can
# for ease later on when debugging system specific issues
CMAKE_HOST_SYSTEM_INFORMATION(RESULT OS_LABEL QUERY OS_NAME)
CMAKE_HOST_SYSTEM_INFORMATION(RESULT OS_VER QUERY OS_RELEASE)
CMAKE_HOST_SYSTEM_INFORMATION(RESULT OS_PLAT QUERY OS_PLATFORM)
MESSAGE(STATUS "[System Information]: ")
MESSAGE(STATUS "\tOperating System: ${OS_LABEL} ")
MESSAGE(STATUS "\tVersion: ${OS_VER}")
MESSAGE(STATUS "\tPlatform: ${OS_PLAT}")
MESSAGE(STATUS "[PROCESS Build Information]: ")
MESSAGE(STATUS "\tPython Binary: ${PYTHON_EXECUTABLE}")
MESSAGE(STATUS "\tBinary Location: ${CMAKE_BINARY_DIR}")
MESSAGE(STATUS "\tFortran Compiler: ${CMAKE_Fortran_COMPILER}")
MESSAGE(STATUS "\tFortran Compiler ID: ${CMAKE_Fortran_COMPILER_ID}")
MESSAGE(STATUS "\tFortran Compiler Version: ${CMAKE_Fortran_COMPILER_VERSION}")
MESSAGE(STATUS "\tPROCESS Module Installation Directory: ${PROCESS_MODULE_INSTALL_LOCATION}")
MESSAGE(STATUS "\tBuild type: ${CMAKE_BUILD_TYPE}")
MESSAGE(STATUS "\tFortran arguments: ${CMAKE_Fortran_FLAGS}")

# Define various addresses for locations of files
# relative to the CMake root directory
SET(PROCESS_SRC_DIR ${CMAKE_SOURCE_DIR}/source/fortran)
SET(PROCESS_PYTHON_SRC_DIR ${CMAKE_SOURCE_DIR}/process)
SET(PLASMOD_SRC_DIR ${CMAKE_SOURCE_DIR}/lib/PLASMOD)
SET(REFPROP_SRC_DIR ${CMAKE_SOURCE_DIR}/lib/REFPROP)

SET(PYTHON_MODULE_DIR ${CMAKE_SOURCE_DIR}/process)
SET(PYTHON_LIBS_DIR ${PYTHON_MODULE_DIR}/lib)
SET(PYTHON_SOURCE_IO_DIR ${PYTHON_MODULE_DIR}/io)

FILE(GLOB PROCESS_SRC_PATHS ${PROCESS_SRC_DIR}/*.f90 ${PROCESS_SRC_DIR}/*.f)
FILE(GLOB PROCESS_PYTHON_SRC_PATHS ${PROCESS_PYTHON_SRC_DIR}/*.py)

# 'Cherry Pick' Files to Compile in REFPROP, PLASMOD and PROCESS libraries

LIST(APPEND PLASMOD_SRCS
    e3m.f
    equil.f90
    grad_func.f90
    structs.f90
    transport_solver.f90
    trmodel.f90
)

LIST(TRANSFORM PLASMOD_SRCS PREPEND ${PLASMOD_SRC_DIR}/ OUTPUT_VARIABLE PLASMOD_SRC_PATHS)

LIST(APPEND REFPROP_SRCS
    refprop.f
    refprop_interface.f90
)

LIST(TRANSFORM REFPROP_SRCS PREPEND ${REFPROP_SRC_DIR}/ OUTPUT_VARIABLE REFPROP_SRC_PATHS)

# Define interface source filenames to wrap
LIST(APPEND PROCESS_SRCS
    div_kal_vars.f90
    numerics.f90
    scan.f90
    fw.f90
    current_drive.f90
    hcpb.f90
    pfcoil.f90
    reinke_module.f90
    sctfcoil.f90
    plasma_profiles.f90
    superconductors.f90
    plasma_geometry.f90
    stellarator_fwbs.f90
    stellarator_variables.f90
    plant_power.f90
    final_module.f90
    cost_variables.f90
    divertor_variables.f90
    fwbs_variables.f90
    physics.f90
    physics_functions.f90
    physics_variables.f90
    tfcoil_variables.f90
    times_variables.f90
    ife_variables.f90
    ife.f90
<<<<<<< HEAD
    costs.f90
=======
    costs_2015.f90
>>>>>>> 7eb5e4ec
    heat_transport_variables.f90
    buildings_variables.f90
    maths_library.f90
    iteration_variables.f90
    optimiz_module.f90
    vmcon.f90
    evaluators.f90
    water_usage_variables.f90
    constraint_equations.f90
    stellarator.f90
    divertor_ode.f90
    constants.f90
    hcll.f90
    build_variables.f90
    current_drive_variables.f90
    pfcoil_variables.f90
    structure_variables.f90
    output.f90
    plasmod.f90
    init_module.f90
    main_module.f90
    error_handling.f90
    global_variables.f90
    constraint_variables.f90
    vacuum_variables.f90
    CS_fatigue.f90
    CS_fatigue_variables.f90
    impurity_radiation.f90
    pulse_variables.f90
    pf_power_variables.f90
    read_and_get_atomic_data.f90
    plot_radiation.f90
    rebco_variables.f90
)

PREPROCESS()

# Install all requirements in the current Python environment
PIP_INSTALL()

# Build targets
# Stage 1: Compile Fortran sources to a shared library
# (libprocess.so on Linux)
ADD_LIBRARY(${PROJECT_NAME} SHARED ${PROCESS_SRC_PATHS} ${PLASMOD_SRC_PATHS} ${REFPROP_SRC_PATHS})
SET_TARGET_PROPERTIES(${PROJECT_NAME}
    PROPERTIES LINKER_LANGUAGE Fortran
    LIBRARY_OUTPUT_DIRECTORY ${CMAKE_SOURCE_DIR}/process/lib
)

SET_TARGET_PROPERTIES(${PROJECT_NAME}
    PROPERTIES BUILD_RPATH $ORIGIN
)

ADD_DEPENDENCIES(${PROJECT_NAME} ${PIP_NAME})



SET(LIBRARY_OUTPUT_SUFFIX ".so")

# Stage 3: Run f2py
# Builds every time to make sure the libprocess.so file is up-to-date
F2PY()

# Run FORD on a "fast" md file, which doesn't make graphs or a search index
# These are wanted for making docs, but not when making dicts quickly
# This produces the pickled project file
FORD()
DICTS()

# Copy libgfortran from system into Python module folder
GET_GFORTRANLIBS()

SET(PROCESS_MODULE_DIST ${CMAKE_SOURCE_DIR}/process_dist)

# Delete any existing .gcda files
ADD_CUSTOM_TARGET(coverage_cleanup
    COMMAND echo "-- Deleting any existing .gcda coverage files..."
    COMMAND find ${CMAKE_SOURCE_DIR}/build/ -name '*.gcda' -exec rm -rf {} \\\;
)

# Run the Pip Install
ADD_CUSTOM_TARGET(install_process ALL
    COMMAND ${PYTHON_EXECUTABLE} -m pip install --no-cache-dir ${CMAKE_SOURCE_DIR}
)

ADD_DEPENDENCIES(install_process ${PIP_NAME} ${F2PY_NAME} ${FORD_NAME} ${GFORTLIB_NAME} ${DICTS_NAME} coverage_cleanup)

if (EXISTS ${CMAKE_SOURCE_DIR}/lcov_results)
  execute_process(COMMAND echo "-- Delete existing lcov_coverage directory...")
  execute_process(COMMAND cmake -E remove_directory ${CMAKE_SOURCE_DIR}/lcov_results)
  execute_process(COMMAND mkdir ${CMAKE_SOURCE_DIR}/lcov_results)
elseif (NOT EXISTS ${CMAKE_SOURCE_DIR}/lcov_results)
  execute_process(COMMAND echo "-- Create lcov_coverage directory...")
  execute_process(COMMAND mkdir ${CMAKE_SOURCE_DIR}/lcov_results)
endif()

# Custom target to run the regression tests and generate coverage report
ADD_CUSTOM_TARGET(regression
    COMMAND pytest -v tests/regression/ -s | tee tests/regression/pytest.log
    WORKING_DIRECTORY ${CMAKE_SOURCE_DIR}
)

ADD_CUSTOM_TARGET(coverage
  COMMAND lcov --gcov-tool gcov --capture --directory build/CMakeFiles/process.dir/source/fortran/ --output-file lcov_results/coverage.info
  COMMAND genhtml --output-directory lcov_results/html lcov_results/coverage.info
  WORKING_DIRECTORY ${CMAKE_SOURCE_DIR}
)<|MERGE_RESOLUTION|>--- conflicted
+++ resolved
@@ -112,11 +112,6 @@
     times_variables.f90
     ife_variables.f90
     ife.f90
-<<<<<<< HEAD
-    costs.f90
-=======
-    costs_2015.f90
->>>>>>> 7eb5e4ec
     heat_transport_variables.f90
     buildings_variables.f90
     maths_library.f90
