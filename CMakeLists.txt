--- conflicted
+++ resolved
@@ -136,13 +136,7 @@
     current_drive_variables.f90
     pfcoil_variables.f90
     structure_variables.f90
-<<<<<<< HEAD
-=======
     output.f90
-)
-
-LIST(APPEND PREPROCESS_SOURCES
->>>>>>> 4488ce7d
     init_module.f90
     main_module.f90
     error_handling.f90
