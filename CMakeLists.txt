--- conflicted
+++ resolved
@@ -138,13 +138,7 @@
     pfcoil_variables.f90
     structure_variables.f90
     output.f90
-<<<<<<< HEAD
-=======
     plasmod.f90
-)
-
-LIST(APPEND PREPROCESS_SOURCES
->>>>>>> 5d644ab9
     init_module.f90
     main_module.f90
     error_handling.f90
