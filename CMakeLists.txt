--- conflicted
+++ resolved
@@ -140,12 +140,9 @@
     global_variables.f90
     constraint_variables.f90
     vacuum_variables.f90
-<<<<<<< HEAD
     impurity_radiation.f90
-=======
     pulse_variables.f90
     pf_power_variables.f90
->>>>>>> be25a4f5
 )
 
 PREPROCESS()
