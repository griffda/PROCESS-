--- conflicted
+++ resolved
@@ -329,12 +329,9 @@
     !+ad_hist  13/11/14 PJK Added FKZOHM
     !+ad_hist  13/11/14 PJK Modified IRADLOSS limit
     !+ad_hist  17/11/14 PJK Added OUTPUT_COSTS
-<<<<<<< HEAD
     !+ad_hist  24/11/14 PJK Removed COOLWH (now set via blkttype)
+    !+ad_hist  25/11/14 JM  Added new availability model variables
     !+ad_hist  10/12/14 PJK Removed UCIHX
-=======
-    !+ad_hist  25/11/14 JM  Added new availability model variables
->>>>>>> 1bb7af56
     !+ad_stat  Okay
     !+ad_docs  A User's Guide to the PROCESS Systems Code, P. J. Knight,
     !+ad_docc    AEA Fusion Report AEA FUS 251, 1993
