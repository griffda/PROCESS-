--- conflicted
+++ resolved
@@ -242,11 +242,7 @@
 
 \subsubsection{Plasma profiles}
 
-<<<<<<< HEAD
-If switch \texttt{ipedestal = 0}), the plasma profiles are assumed to be
-=======
 If switch \texttt{ipedestal = 0}, the plasma profiles are assumed to be
->>>>>>> cf46465e
 parabolic, i.e.\ they are of the form
 \begin{eqnarray}
 \mbox{Density : } n(\rho) & = & n_0 \left( 1 - \rho^2 \right)^{\alpha_n} \\
@@ -263,15 +259,9 @@
 \texttt{alphan}, \texttt{alphat} and \texttt{alphaj}, respectively (see
 Section~\ref{sec:current_profile}).
 
-<<<<<<< HEAD
-If \texttt{ipedestal} is set to its default value of \texttt{1}, however, the
-density and temperature profiles may include a pedestal, using the forms
-specified in~\cite{helios}:
-=======
 However, by default, \texttt{ipedestal = 1} which allows the density and
 temperature profiles to include a pedestal, using the forms specified
 in~\cite{helios}:
->>>>>>> cf46465e
 \begin{equation}
 \mbox{density:} \qquad n(\rho) = \left\{ 
 \begin{aligned}
@@ -457,17 +447,10 @@
 normalised radius defining the core region (\texttt{imprad\_model = 1}
 only). Only the impurity and synchrotron radiation from the core region
 affects the confinement scaling (but see the \texttt{iradloss} description in
-<<<<<<< HEAD
-Section~\ref{sec:iradloss}), while the power flowing into the divertor is
-assumed to exclude all radiation power.  \Red{But c.f. fdiv}.
-
-\Red{Add radiation power flow diagram as on p.26, logbook24}
-=======
 Section~\ref{sec:iradloss}). Figure~\ref{fig:radiation} elucidates the
 radiation power contributions, while Figures~\ref{fig:powerflow1}
 and~\ref{fig:powerflow2} show how the radiation power propagates through the
 fusion power core.
->>>>>>> cf46465e
 
 \begin{figure}[tbph]
 \epsfig{file=radiation.eps,width=170mm}
@@ -801,11 +784,7 @@
 from the hot plasma. Due to its hostile environment the first wall has only a
 short lifetime and therefore needs to be replaced regularly. Its stainless
 steel structure is cooled either by gaseous helium or by pressurised water, as
-<<<<<<< HEAD
-chosen using switch \texttt{coolwh} -- see Section~\ref{sec:blanket}.
-=======
 chosen using switch \texttt{coolwh} -- see Section~\ref{sec:blanket_switches}.
->>>>>>> cf46465e
 
 \subsubsection*{Wall load calculation}
 
@@ -832,55 +811,6 @@
 zone behind it; in \process, the region described as the `blanket' is just the
 breeding zone.)
 
-<<<<<<< HEAD
-\Red{ipowerflow (See also Section~\ref{sec:powerflow}), blktcycle, blkttype}
-
-\subsubsection{Blanket model options}
-
-A number of switches may be used to choose between a range of models, as follows:
-%%%%
-\Red{
-Two options are given through the blbop switch: 
-
-Option 1. (blktcycle=0) a simplified routine calculates the respective powers deposited in the first wall, breeder zone, shield and divertor, and calculates the coolant pumping powers for these systems from a user specified fraction of the total heat depostied in the coolant. The thermal efficiency of the secondary cycle is determined from the choice of blanket and is a fixed value for the each of the three options (WCLL, HCLL, HCPB).
-
-Option 2. (blktcycle>0) The detailed routine takes user inputs for the coolant outlet temperature (which could become an iteration variable), the internal coolant channel diameter, and the segmentation of the blanket and calculates the maximum temperature in the first wall. If the first wall temperature is above user specified material limits, the outer diameter of the first wall pipes is reduced, up to a limit determined by the internal coolant pressure. The pumping power for the first wall and breeder zone is then calculated from thermal-hydraulic formulae, assuming these are separate coolant loops with the same inlet and outlet temperatures. Note that the pumping powers for the shield and divertor are still calculated using the simplified method. The secondary cycle thermal efficiency is calculated from the coolant outlet temperature using simple relations between temperature and efficiency from previous cycle modelling studies.
-
-An option is included to utilise the divertor heat in the main power conversion cycle, or to specify a separate efficiency for conversion of divertor heat to electricity (which could be zero if the divertor heat is not to be utilised).
-
-In terms of integration with the current blanket options in PROCESS, this is intended to replace the blktmodel = 0 option. The old detailed thermo-hydraulic and Rankine cycle model should be removed. lblnkt is effectively replaced by the blbop option, smstr is replaced by the blktchc option, and costr is replaced by coolwh.
-}
-%%%%
-\subsubsection{Blanket neutronics model}
-\label{sec:blanket_neutronics}
-
-Switch \texttt{blktmodel} determines whether a simple blanket neutronics model
-or a more comprehensive treatment based on recent full neutronics analyses for
-EFDA~\cite{efda_blanket_model} is used.
-
-In the simple model (\texttt{blktmodel = 0}), the overall radial thicknesses
-of the inboard and outboard blanket sections are specified via input
-parameters \texttt{blnkith} and \texttt{blnkoth}, respectively. The energy
-multiplication in the blanket (\texttt{emult}) is also an input
-parameter. Steel and vanadium may be used as structural materials within the
-blanket, which is cooled either by gaseous helium or by pressurised water
-\Red{...}. The nuclear heating of the TF coil superconductor is calculated
-assuming an exponential neutron attenuation through the blanket and shield
-materials, based on 1990 ITER data.
-
-The more advanced model (\texttt{blktmodel = 1}) allows the energy
-multiplication factor \texttt{emult}, the shielding requirements and tritium
-breeding ratio to be calculated self-consistently with the blanket and
-shielding materials and sub-assembly thicknesses, and for constraints to be
-applied to satisfy the engineering requirements. The rest of this section
-describes this model in more detail.
-
-The model is based on the Helium-Cooled Pebble Bed (HCPB) blanket concept
-developed by KIT (a second advanced model --- Helium-Cooled Lithium Lead, HCLL
---- will be implemented in due course). The blanket, shield and vacuum vessel
-are segmented radially into a number of sub-assemblies. Moving in the
-direction away from the plasma/first wall, these are:
-=======
 \subsubsection{Blanket model options}
 \label{sec:blanket_switches}
 
@@ -952,7 +882,6 @@
   the overall plant thermal to electric thermal efficiency if
   \texttt{blktcycle = 0}). Table~\ref{tab:blkttype} shows the various options
   available.
->>>>>>> cf46465e
 
 % Table summarising blanket materials
 
@@ -1179,19 +1108,11 @@
 beyond. This minimises the radiological impact of the neutrons, and their
 heating of the TF coils which, if superconducting, need to remain at liquid
 helium temperatures. The shield is cooled either by gaseous helium or by
-<<<<<<< HEAD
-pressurised water (\textbf{but see Section~\ref{sec:blanket_neutronics}}), as
-chosen using switch \texttt{costr} -- see Section~\ref{sec:blanket}, and as
-with the blanket the energy deposited in the coolant is used to produce
-electricity. The shield coolant fraction is stored in input parameter
-\texttt{vfshld}. \Red{N.B. iprimshld}
-=======
 pressurised water, as chosen using switch \texttt{coolwh} --- see
 Section~\ref{sec:blanket_switches}, and as with the blanket the energy
 deposited in the coolant may be used to produce electricity (see
 Section~\ref{sec:shldpower}). The shield coolant fraction is set via input
 parameter \texttt{vfshld}.
->>>>>>> cf46465e
 
 The inboard and outboard shield thicknesses (\texttt{shldith} and
 \texttt{shldoth}, respectively) may be used as iteration variables.
@@ -1200,18 +1121,10 @@
 \label{sec:divertor}
 
 The divertor provides a means of removing plasma reaching the scrape-off layer
-<<<<<<< HEAD
-and heavy ions that are ejected from the first wall.  By default \Red{No...},
-two divertors are assumed in the \process\ tokamak, placed symmetrically above
-and below the plasma. The principal outputs from the code are the divertor
-heat load, used to determine its lifetime, and its peak temperature. The
-divertor is cooled either by gaseous helium or by pressurised water.
-=======
 and heavy ions that are ejected from the first wall. The principal outputs
 from the code are the divertor heat load, used to determine its lifetime, and
 its peak temperature. The divertor is cooled either by gaseous helium or by
 pressurised water.
->>>>>>> cf46465e
 
 Switch \texttt{snull} controls the overall plasma configuration. Setting
 \texttt{snull = 0} corresponds to an up-down symmetric, double null
@@ -1739,11 +1652,7 @@
 \caption[Power flow within the fusion power plant core]
 {\label{fig:powerflow2} \textit{Schematic diagram of the flow of power from
     the plasma to the thermal power deposited within the divertor, first wall,
-<<<<<<< HEAD
-    blanket and shield. Variable names are given in [\ldots]. The four
-=======
     blanket and shield. Variable names are given in [\ldots]. The five
->>>>>>> cf46465e
     red-bordered contributions are passed from Figure~\ref{fig:powerflow1},
     while the blue box comes from Figure~\ref{fig:powerflow3}.} }
 \end{figure}
@@ -1760,23 +1669,6 @@
 (\texttt{1-fdiv-fhcd-fhole}) is the area fraction of the actual first wall.
 
 \subsubsection{Divertor}
-<<<<<<< HEAD
-
-\Red{Redo this and following sections...}
-
-All of the charged particle transport power leaving the plasma is assumed to
-be absorbed in the divertor, along with a proportion \texttt{fdiv} of the
-radiation power and the neutron power. The power necessary to drive the
-divertor coolant pumps $P$ (= \texttt{htpmw\_div} in
-Figure~\ref{fig:powerflow2}) is assumed to be a fraction $f$ (= input
-parameter \texttt{fpumpdiv}) of the total thermal power absorbed by the
-divertor, which includes the coolant pump power itself:
-\begin{eqnarray*}
-P & = & f . (\mathtt{pdivt} + \mathtt{praddiv} + \mathtt{pnucdiv} + P) \\
-\Longrightarrow P & = & \frac{f}{1-f} . (\mathtt{pdivt} + \mathtt{praddiv} +
-\mathtt{pnucdiv})
-\end{eqnarray*}
-=======
 \label{sec:divpower}
 
 All of the charged particle transport power leaving the plasma (excluding the
@@ -1790,7 +1682,6 @@
 \begin{equation}
 \mathtt{htpmw\_div = fpumpdiv . (pdivt + praddiv + pnucdiv)}
 \end{equation}
->>>>>>> cf46465e
 The efficiency of the divertor coolant pump is given by input parameter
 \texttt{etahtp}.
 
