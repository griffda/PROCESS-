--- conflicted
+++ resolved
@@ -2653,11 +2653,8 @@
   !+ad_hist  15/08/13 PJK Changed cdrlife description
   !+ad_hist  03/12/13 PJK Changed ucfwps units from $/m2 to $
   !+ad_hist  19/11/14 PJK Modified iavail wording
-<<<<<<< HEAD
+  !+ad_hist  25/11/14 JM  Added new availability model variables
   !+ad_hist  02/12/14 PJK Changed abktflnc, adivflnc default values
-=======
-  !+ad_hist  25/11/14 JM  Added new availability model variables
->>>>>>> aaed7c81
   !+ad_stat  Okay
   !+ad_docs  AEA FUS 251: A User's Guide to the PROCESS Systems Code
   !
