! !!!!!!!!!!!!!!!!!!!!!!!!!!!!!!!!!!!!!!!!!!!!!!!!!!!!!!!!!!!!!!!!!!

module global_variables

  !+ad_name  global_variables
  !+ad_summ  Module containing miscellaneous global variables
  !+ad_type  Module
  !+ad_auth  P J Knight, CCFE, Culham Science Centre
  !+ad_cont  N/A
  !+ad_args  N/A
  !+ad_desc  This module contains miscellaneous global variables not
  !+ad_desc  well-suited to any of the other 'variables' modules.
  !+ad_prob  None
  !+ad_call  None
  !+ad_hist  15/10/12 PJK Initial version of module
  !+ad_hist  23/07/14 PJK Added runtitle; modified icase
  !+ad_stat  Okay
  !+ad_docs  AEA FUS 251: A User's Guide to the PROCESS Systems Code
  !
  ! !!!!!!!!!!!!!!!!!!!!!!!!!!!!!!!!!!!!!!!!!!!!!!!

  implicit none

  public

  !+ad_vars  icase : power plant type
  character(len=48) :: icase = 'Steady-state tokamak model'
  !+ad_vars  runtitle /Run Title/ : short descriptive title for the run
  character(len=80) :: runtitle = &
       "Run Title (change this line using input variable 'runtitle')"

  !+ad_vars  verbose /0/ : switch for turning on/off diagnostic messages:<UL>
  !+ad_varc            <LI> = 0 turn off diagnostics
  !+ad_varc            <LI> = 1 turn on diagnostics</UL>
  integer :: verbose = 0

end module global_variables

! !!!!!!!!!!!!!!!!!!!!!!!!!!!!!!!!!!!!!!!!!!!!!!!!!!!!!!!!!!!!!!!!!!

module constants

  !+ad_name  constants
  !+ad_summ  Module containing miscellaneous numerical and physical constants
  !+ad_type  Module
  !+ad_auth  P J Knight, CCFE, Culham Science Centre
  !+ad_cont  N/A
  !+ad_args  N/A
  !+ad_desc  This module contains miscellaneous numerical and
  !+ad_desc  physical constants.
  !+ad_prob  None
  !+ad_call  None
  !+ad_hist  16/10/12 PJK Initial version of module
  !+ad_hist  12/06/13 PJK Added umass
  !+ad_stat  Okay
  !+ad_docs  AEA FUS 251: A User's Guide to the PROCESS Systems Code
  !
  ! !!!!!!!!!!!!!!!!!!!!!!!!!!!!!!!!!!!!!!!!!!!!!!!

  implicit none

  public

  !+ad_vars  degrad FIX : degrees to radians, = pi/180
  real(kind(1.0D0)), parameter :: degrad = 0.01745329251D0
  !+ad_vars  echarge FIX : electron charge (C)
  real(kind(1.0D0)), parameter :: echarge = 1.60217733D-19
  !+ad_vars  mproton FIX : proton mass (kg)
  real(kind(1.0D0)), parameter :: mproton = 1.6726231D-27
  !+ad_vars  pi FIX : famous number
  real(kind(1.0D0)), parameter :: pi = 3.1415926535897932D0
  !+ad_vars  rmu0 FIX : permeability of free space, 4.pi x 10^(-7) H/m
  real(kind(1.0D0)), parameter :: rmu0 = 1.256637062D-6
  !+ad_vars  twopi FIX : 2 pi
  real(kind(1.0D0)), parameter :: twopi = 6.2831853071795862D0
  !+ad_vars  umass FIX : unified atomic mass unit (kg)
  real(kind(1.0D0)), parameter :: umass = 1.660538921D-27

end module constants

! !!!!!!!!!!!!!!!!!!!!!!!!!!!!!!!!!!!!!!!!!!!!!!!!!!!!!!!!!!!!!!!!!!

module physics_variables

  !+ad_name  physics_variables
  !+ad_summ  Module containing global variables relating to the plasma physics
  !+ad_type  Module
  !+ad_auth  P J Knight, CCFE, Culham Science Centre
  !+ad_cont  N/A
  !+ad_args  N/A
  !+ad_desc  This module contains global variables relating to the plasma
  !+ad_desc  physics.
  !+ad_prob  None
  !+ad_call  None
  !+ad_hist  15/10/12 PJK Initial version of module
  !+ad_hist  17/12/12 PJK Added zfear; modified impfe, cfe0, rnfene, fbfe comments
  !+ad_hist  18/12/12 PJK Added pthrmw(6 to 8)
  !+ad_hist  18/12/12 PJK Added snull; modified idivrt
  !+ad_hist  03/01/13 PJK Removed iculdl
  !+ad_hist  08/01/13 PJK Modified iinvqd, iiter, ires comments
  !+ad_hist  22/01/13 PJK Added two stellarator scaling laws; modified comments
  !+ad_hist  11/04/13 PJK Removed ires, rtpte; changed isc, ifispact default values
  !+ad_hist  10/06/13 PJK Modified ishape
  !+ad_hist  12/06/13 PJK Added gammaft, taup; changed rndfuel, qfuel units
  !+ad_hist  18/06/13 PJK Removed dign; changed ffwal, ishape comments
  !+ad_hist  27/06/13 PJK Changed iculbl comment
  !+ad_hist  03/07/13 PJK Changed zeffai comment
  !+ad_hist  10/09/13 PJK Added alpharate, fusionrate, protonrate
  !+ad_hist  11/09/13 PJK Removed ftr, idhe3, iiter; changed ealpha to ealphadt
  !+ad_hist  10/10/13 PJK Modified prad comment
  !+ad_hist  27/11/13 PJK Modified vsbrn description
  !+ad_hist  28/11/13 PJK Added pdd, pdhe3, pdt
  !+ad_hist  28/11/13 PJK Added iprofile
  !+ad_hist  06/03/14 PJK Clarified effect of ishape on kappa, triang
  !+ad_hist  10/03/14 PJK Removed carea
  !+ad_hist  01/04/14 PJK Added ibss=4 option
  !+ad_hist  02/04/14 PJK Added iprofile=1 recommendation to use icurr=4
  !+ad_hist  23/04/14 PJK Added bvert
  !+ad_hist  01/05/14 PJK Changed dnbeta, gtscale comments
  !+ad_hist  14/05/14 PJK Modified impc, impo, cfe0, zfear comments;
  !+ad_hisc               added pcorerad
  !+ad_hist  15/05/14 PJK Changed ffwal comment
  !+ad_hist  19/05/14 PJK Changed plrad to pedgerad; removed fradmin;
  !+ad_hisc               added iradloss
  !+ad_hist  21/05/14 PJK Changed ignite wording
  !+ad_hist  22/05/14 PJK Name changes to power quantities
  !+ad_hist  11/06/14 PJK Added pchargemw, ptremw, ptrimw
  !+ad_hist  17/06/14 PJK Added scaling law 39
  !+ad_hist  19/08/14 PJK Removed recyle, impfe
  !+ad_hist  01/09/14 PJK Minor comment changes
  !+ad_hist  17/09/14 PJK Changed default values
  !+ad_hist  18/09/14 PJK Updated/re-ordered comments
  !+ad_stat  Okay
  !+ad_docs  AEA FUS 251: A User's Guide to the PROCESS Systems Code
  !
  ! !!!!!!!!!!!!!!!!!!!!!!!!!!!!!!!!!!!!!!!!!!!!!!!

  implicit none

  public

  !+ad_vars  ipnlaws /39/ FIX : number of energy confinement time scaling laws
  integer, parameter :: ipnlaws = 39

  !+ad_vars  abeam : beam ion mass (amu)
  real(kind(1.0D0)) :: abeam = 0.0D0
  !+ad_vars  afuel : average mass of fuel portion of ions (amu)
  real(kind(1.0D0)) :: afuel = 0.0D0
  !+ad_vars  aion : average mass of all ions (amu)
  real(kind(1.0D0)) :: aion = 0.0D0
  !+ad_vars  alphaj /1.0/ : current profile index;
  !+ad_varc                 calculated from q0, q if iprofile=1
  real(kind(1.0D0)) :: alphaj = 1.0D0
  !+ad_vars  alphan /0.25/ : density profile index
  real(kind(1.0D0)) :: alphan = 0.25D0
  !+ad_vars  alphap : pressure profile index
  real(kind(1.0D0)) :: alphap = 0.0D0
  !+ad_vars  alpharate : alpha particle production rate (particles/m3/sec)
  real(kind(1.0D0)) :: alpharate = 0.0D0
  !+ad_vars  alphat /0.5/ : temperature profile index
  real(kind(1.0D0)) :: alphat = 0.5D0
  !+ad_vars  aspect /2.907/ : aspect ratio (iteration variable 1)
  real(kind(1.0D0)) :: aspect = 2.907D0
  !+ad_vars  beamfus0 /1.0/ : multiplier for beam-background fusion calculation
  real(kind(1.0D0)) :: beamfus0 = 1.0D0
  !+ad_vars  beta /0.042/ : total plasma beta (iteration variable 5)
  real(kind(1.0D0)) :: beta = 0.042D0
  !+ad_vars  betaft : fast alpha beta component
  real(kind(1.0D0)) :: betaft = 0.0D0
  !+ad_vars  betalim : allowable beta
  real(kind(1.0D0)) :: betalim = 0.0D0
  !+ad_vars  betanb : neutral beam beta component
  real(kind(1.0D0)) :: betanb = 0.0D0
  !+ad_vars  betap : poloidal beta
  real(kind(1.0D0)) :: betap = 0.0D0
  !+ad_vars  betbm0 /1.5/ : leading coefficient for NB beta fraction
  real(kind(1.0D0)) :: betbm0 = 1.5D0
  !+ad_vars  bp : poloidal field (T)
  real(kind(1.0D0)) :: bp = 0.0D0
  !+ad_vars  bt /5.68/ : toroidal field on axis (T) (iteration variable 2)
  real(kind(1.0D0)) :: bt = 5.68D0
  !+ad_vars  btot : total toroidal + poloidal field (T)
  real(kind(1.0D0)) :: btot = 0.0D0
  !+ad_vars  burnup : fractional plasma burnup
  real(kind(1.0D0)) :: burnup = 0.0D0
  !+ad_vars  bvert : vertical field at plasma (T)
  real(kind(1.0D0)) :: bvert = 0.0D0
  !+ad_vars  cfe0 /0.0/ : seeded high-Z impurity fraction (n_highZ / n_e)
  !+ad_varc               (imprad_model=0 only) (iteration variable 43)
  real(kind(1.0D0)) :: cfe0 = 0.0D0
  !+ad_vars  csawth /1.0/ : coeff. for sawteeth effects on burn V-s requirement
  real(kind(1.0D0)) :: csawth = 1.0D0
  !+ad_vars  cvol /1.0/ : multiplying factor times plasma volume (normally=1)
  real(kind(1.0D0)) :: cvol = 1.0D0
  !+ad_vars  dene /9.8e19/ : electron density (/m3) (iteration variable 6)
  real(kind(1.0D0)) :: dene = 9.8D19
  !+ad_vars  deni : fuel ion density (/m3)
  real(kind(1.0D0)) :: deni = 0.0D0
  !+ad_vars  dlamee : electron-electron coulomb logarithm
  real(kind(1.0D0)) :: dlamee = 0.0D0
  !+ad_vars  dlamie : ion-electron coulomb logarithm
  real(kind(1.0D0)) :: dlamie = 0.0D0
  !+ad_vars  dlimit(7) : density limit (/m3) as calculated using various models
  real(kind(1.0D0)), dimension(7) :: dlimit = 0.0D0
  !+ad_vars  dnalp : thermal alpha density (/m3)
  real(kind(1.0D0)) :: dnalp = 0.0D0
  !+ad_vars  dnbeam : hot beam ion density, variable (/m3)
  real(kind(1.0D0)) :: dnbeam = 0.0D0
  !+ad_vars  dnbeam2 : hot beam ion density from calculation (/m3)
  real(kind(1.0D0)) :: dnbeam2 = 0.0D0
  !+ad_vars  dnbeta /3.5/ : (Troyon-like) coefficient for beta scaling;
  !+ad_varc                 calculated as (4.0*rli) if iprofile=1
  !+ad_varc                 (see also gtscale option)
  real(kind(1.0D0)) :: dnbeta = 3.5D0
  !+ad_vars  dnelimt : density limit (/m3)
  real(kind(1.0D0)) :: dnelimt = 0.0D0
  !+ad_vars  dnitot : total ion density (/m3)
  real(kind(1.0D0)) :: dnitot = 0.0D0
  !+ad_vars  dnla : line averaged electron density (/m3)
  real(kind(1.0D0)) :: dnla = 0.0D0
  !+ad_vars  dnprot : proton ash density (/m3)
  real(kind(1.0D0)) :: dnprot = 0.0D0
  !+ad_vars  dntau : plasma average "n-tau" (seconds/m3)
  real(kind(1.0D0)) :: dntau = 0.0D0
  !+ad_vars  dnz : high Z ion density (/m3)
  real(kind(1.0D0)) :: dnz = 0.0D0
  !+ad_vars  ealphadt /3520.0/ FIX : alpha birth energy in D-T reaction (keV)
  real(kind(1.0D0)), parameter :: ealphadt = 3520.0D0
  !+ad_vars  epbetmax /0.6/ : maximum (eps*beta_poloidal) for 2nd stability beta limit
  !+ad_varc                   (constraint equation 6)
  real(kind(1.0D0)) :: epbetmax = 0.6D0
  !+ad_vars  eps : inverse aspect ratio
  real(kind(1.0D0)) :: eps = 0.34399724802D0
  !+ad_vars  faccd : fraction of plasma current produced by auxiliary current drive
  real(kind(1.0D0)) :: faccd = 0.0D0
  !+ad_vars  facoh : fraction of plasma current produced inductively
  real(kind(1.0D0)) :: facoh = 0.0D0
  !+ad_vars  falpe : fraction of alpha energy to electrons
  real(kind(1.0D0)) :: falpe = 0.0D0
  !+ad_vars  falpha /0.95/ : fraction of alpha power deposited in plasma
  !+ad_varc                  (Physics of Energetic Ions, p.2489)
  real(kind(1.0D0)) :: falpha = 0.95D0
  !+ad_vars  falpi : fraction of alpha power to ions
  real(kind(1.0D0)) :: falpi = 0.0D0
  !+ad_vars  fbfe /0.35/ : fraction of high-Z radiation to Bremsstrahlung
  !+ad_varc                (imprad_model=0 only)
  real(kind(1.0D0)) :: fbfe = 0.35D0
  !+ad_vars  fdeut /0.5/ : deuterium fuel fraction
  real(kind(1.0D0)) :: fdeut = 0.5D0
  !+ad_vars  ffwal /0.92/ : factor to convert plasma surface area to first wall
  !+ad_varc                 area in neutron wall load calculation (iwalld=1)
  real(kind(1.0D0)) :: ffwal = 0.92D0
  !+ad_vars  fhe3 /0.0/ : helium-3 fuel fraction
  real(kind(1.0D0)) :: fhe3 = 0.0D0
  !+ad_vars  figmer : physics figure of merit (= plascur*aspect**sbar, where sbar=1)
  real(kind(1.0D0)) :: figmer = 0.0D0
  !+ad_vars  ftrit /0.5/ : tritium fuel fraction
  real(kind(1.0D0)) :: ftrit = 0.5D0
  !+ad_vars  fusionrate : fusion reaction rate (reactions/m3/sec)
  real(kind(1.0D0)) :: fusionrate = 0.0D0
  !+ad_vars  fvsbrnni /1.0/ : fraction of the plasma current produced by
  !+ad_varc                   non-inductive means (iteration variable 44)
  real(kind(1.0D0)) :: fvsbrnni = 1.0D0
  !+ad_vars  gamma /0.4/ : Ejima coefficient for resistive startup V-s formula
  real(kind(1.0D0)) :: gamma = 0.4D0
  !+ad_vars  gammaft : ratio of (fast alpha + neutral beam beta) to thermal beta
  real(kind(1.0D0)) :: gammaft = 0.0D0
  !+ad_vars  gtscale /0/ : switch for a/R scaling of dnbeta (iprofile=0 only):<UL>
  !+ad_varc          <LI>  = 0 do not scale dnbeta with eps; 
  !+ad_varc          <LI>  = 1 scale dnbeta with eps</UL>
  integer :: gtscale = 0
  !+ad_vars  hfac(ipnlaws) : H factors for an ignited plasma for each energy confinement
  !+ad_varc                  time scaling law
  real(kind(1.0D0)), dimension(ipnlaws) :: hfac = 0.0D0
  !+ad_vars  hfact /1.0/ : H factor on energy confinement times (iteration variable 10)
  real(kind(1.0D0)) :: hfact = 1.0D0
  !+ad_vars  ibss /3/ : switch for bootstrap current scaling:<UL>
  !+ad_varc        <LI> = 1 ITER 1989 bootstrap scaling (high R/a only);
  !+ad_varc        <LI> = 2 for Nevins et al general scaling;
  !+ad_varc        <LI> = 3 for Wilson et al numerical scaling;
  !+ad_varc        <LI> = 4 for Sauter et al scaling</UL>
  integer :: ibss = 3
  !+ad_vars  iculbl /0/ : switch for beta limit scaling (constraint equation 24):<UL>
  !+ad_varc          <LI> = 0 apply limit to total beta;
  !+ad_varc          <LI> = 1 apply limit to thermal beta;
  !+ad_varc          <LI> = 2 apply limit to thermal + neutral beam beta</UL>
  integer :: iculbl = 0
  !+ad_vars  icurr /4/ : switch for plasma current scaling to use:<UL>
  !+ad_varc         <LI> = 1 Peng analytic fit;
  !+ad_varc         <LI> = 2 Peng double null divertor scaling (ST);
  !+ad_varc         <LI> = 3 simple ITER scaling (k = 2.2, d = 0.6);
  !+ad_varc         <LI> = 4 later ITER scaling, a la Uckan;
  !+ad_varc         <LI> = 5 Todd empirical scaling I;
  !+ad_varc         <LI> = 6 Todd empirical scaling II;
  !+ad_varc         <LI> = 7 Connor-Hastie model</UL>
  integer :: icurr = 4
  !+ad_vars  idensl /7/ : switch for density limit to enforce (constraint equation 5):<UL>
  !+ad_varc          <LI> = 1 old ASDEX;
  !+ad_varc          <LI> = 2 Borrass model for ITER (I);
  !+ad_varc          <LI> = 3 Borrass model for ITER (II);
  !+ad_varc          <LI> = 4 JET edge radiation;
  !+ad_varc          <LI> = 5 JET simplified;
  !+ad_varc          <LI> = 6 Hugill-Murakami Mq limit;
  !+ad_varc          <LI> = 7 Greenwald limit</UL>
  integer :: idensl = 7
  !+ad_vars  idivrt : number of divertors (calculated from snull)
  integer :: idivrt = 2
  !+ad_vars  ifalphap /1/ : switch for fast alpha pressure calculation:<UL>
  !+ad_varc            <LI> = 0 ITER physics rules (Uckan) fit;
  !+ad_varc            <LI> = 1 Modified fit (D. Ward) - better at high temperature</UL>
  integer :: ifalphap = 1
  !+ad_vars  ifispact /0/ : switch for neutronics calculations:<UL>
  !+ad_varc            <LI> = 0 neutronics calculations turned off;
  !+ad_varc            <LI> = 1 neutronics calculations turned on</UL>
  integer :: ifispact = 0
  !+ad_vars  igeom /1/ : switch for plasma geometry calculation:<UL>
  !+ad_varc         <LI> = 0 original method (possibly based on Peng ST modelling);
  !+ad_varc         <LI> = 1 improved (and traceable) method</UL>
  integer :: igeom = 1
  !+ad_vars  ignite /0/ : switch for ignition assumption:<UL>
  !+ad_varc          <LI> = 0 do not assume plasma ignition;
  !+ad_varc          <LI> = 1 assume ignited (but include auxiliary power in costs)</UL>
  !+ad_varc       Obviously, ignite must be zero if current drive is required.
  !+ad_varc       If ignite=1, any auxiliary power is assumed to be used only
  !+ad_varc       during plasma start-up, and is excluded from all steady-state
  !+ad_varc       power balance calculations.
  integer :: ignite = 0
  !+ad_vars  iinvqd /1/ : switch for inverse quadrature in L-mode scaling laws 5 and 9:<UL>
  !+ad_varc          <LI> = 0 inverse quadrature not used;
  !+ad_varc          <LI> = 1 inverse quadrature with Neo-Alcator tau-E used</UL>
  integer :: iinvqd = 1
  !+ad_vars  impc /1.0/ : carbon impurity multiplier (imprad_model=0 only)
  real(kind(1.0D0)) :: impc = 1.0D0
  !+ad_vars  impo /1.0/ : oxygen impurity multiplier (imprad_model=0 only)
  real(kind(1.0D0)) :: impo = 1.0D0

  !+ad_vars  ipedestal /1/ : switch for pedestal profiles:<UL>
  !+ad_varc             <LI> = 0 use original parabolic profiles;
  !+ad_varc             <LI> = 1 use pedestal profiles </UL>
  integer :: ipedestal = 1
  !+ad_vars  neped /0.0/ : electron density of pedestal (/m3) (ipedestal=1)
  real(kind(1.0D0)) :: neped = 0.0D0
  !+ad_vars  nesep /0.0/ : electron density at separatrix (/m3) (ipedestal=1)
  real(kind(1.0D0)) :: nesep = 0.0D0
  !+ad_vars  rhopedn /1.0/ : r/a of density pedestal (ipedestal=1)
  real(kind(1.0D0)) :: rhopedn = 1.0D0
  !+ad_vars  rhopedt /1.0/ : r/a of temperature pedestal (ipedestal=1)
  real(kind(1.0D0)) :: rhopedt = 1.0D0
  !+ad_vars  tbeta /2.0/ : temperature profile index beta  (ipedestal=1)
  real(kind(1.0D0)) :: tbeta = 2.0D0
  !+ad_vars  teped /0.0/ : electron temperature of pedestal (keV) (ipedestal=1)
  real(kind(1.0D0)) :: teped = 0.0D0
  !+ad_vars  tesep /0.0/ : electron temperature at separatrix (keV) (ipedestal=1)
  real(kind(1.0D0)) :: tesep = 0.0D0

  !+ad_vars  iprofile /1/ : switch for current profile consistency:<UL>
  !+ad_varc             <LI> = 0 use input values for alphaj, rli, dnbeta
  !+ad_varc                      (but see gtscale option);
  !+ad_varc             <LI> = 1 make these consistent with input q, q0 values
  !+ad_varc                      (recommendation: use icurr=4 with this option) </UL>
  integer :: iprofile = 1
  !+ad_vars  iradloss /1/ : switch for radiation loss term usage in power balance:<UL>
  !+ad_varc             <LI> = 0 use non-radiation-adjusted loss power in
  !+ad_varc                      confinement scaling and power balance
  !+ad_varc             <LI> = 1 use radiation-adjusted loss power in
  !+ad_varc                      confinement scaling and power balance</UL>
  integer :: iradloss = 1

  !+ad_vars  isc /34 (=IPB98(y,2))/ : switch for energy confinement time scaling law
  !+ad_varc          (see description in tauscl)
  integer :: isc = 34
  !+ad_vars  tauscl(ipnlaws) : labels describing energy confinement scaling laws:<UL>
  character(len=24), dimension(ipnlaws) :: tauscl = (/ &
  !+ad_varc  <LI> ( 1)  Neo-Alcator (ohmic)
       'Neo-Alcator      (ohmic)', &
  !+ad_varc  <LI> ( 2)  Mirnov (H-mode)
       'Mirnov               (H)', &
  !+ad_varc  <LI> ( 3)  Merezkhin-Muhkovatov (L-mode)
       'Merezkhin-Muhkovatov (L)', &
  !+ad_varc  <LI> ( 4)  Shimomura (H-mode)
       'Shimomura            (H)', &
  !+ad_varc  <LI> ( 5)  Kaye-Goldston (L-mode)
       'Kaye-Goldston        (L)', &
  !+ad_varc  <LI> ( 6)  ITER 89-P (L-mode)
       'ITER 89-P            (L)', &
  !+ad_varc  <LI> ( 7)  ITER 89-O (L-mode)
       'ITER 89-O            (L)', &
  !+ad_varc  <LI> ( 8)  Rebut-Lallia (L-mode)
       'Rebut-Lallia         (L)', &
  !+ad_varc  <LI> ( 9)  Goldston (L-mode)
       'Goldston             (L)', &
  !+ad_varc  <LI> (10)  T10 (L-mode)
       'T10                  (L)', &
  !+ad_varc  <LI> (11)  JAERI-88 (L-mode)
       'JAERI-88             (L)', &
  !+ad_varc  <LI> (12)  Kaye-Big Complex (L-mode)
       'Kaye-Big Complex     (L)', &
  !+ad_varc  <LI> (13)  ITER H90-P (H-mode)
       'ITER H90-P           (H)', &
  !+ad_varc  <LI> (14)  ITER Mix (L-mode)
       'ITER Mix             (L)', &
  !+ad_varc  <LI> (15)  Riedel (L-mode)
       'Riedel               (L)', &
  !+ad_varc  <LI> (16)  Christiansen (L-mode)
       'Christiansen         (L)', &
  !+ad_varc  <LI> (17)  Lackner-Gottardi (L-mode)
       'Lackner-Gottardi     (L)', &
  !+ad_varc  <LI> (18)  Neo-Kaye (L-mode)
       'Neo-Kaye             (L)', &
  !+ad_varc  <LI> (19)  Riedel (H-mode)
       'Riedel               (H)', &
  !+ad_varc  <LI> (20)  ITER H90-P amended (H-mode)
       'ITER H90-P amended   (H)', &
  !+ad_varc  <LI> (21)  LHD (stellarator)
       'LHD              (stell)', &
  !+ad_varc  <LI> (22)  Gyro-reduced Bohm (stellarator)
       'Gyro-reduced Bohm(stell)', &
  !+ad_varc  <LI> (23)  Lackner-Gottardi (stellarator)
       'Lackner-Gottardi (stell)', &
  !+ad_varc  <LI> (24)  ITER-93H (H-mode)
       'ITER-93H             (H)', &
  !+ad_varc  <LI> (25)  TITAN (RFP)
       'TITAN RFP               ', &
  !+ad_varc  <LI> (26)  ITER H-97P ELM-free (H-mode)
       'ITER H-97P ELM-free  (H)', &
  !+ad_varc  <LI> (27)  ITER H-97P ELMy (H-mode)
       'ITER H-97P ELMy      (H)', &
  !+ad_varc  <LI> (28)  ITER-96P (=ITER-97L) (L-mode)
       'ITER-96P             (L)', &
  !+ad_varc  <LI> (29)  Valovic modified ELMy (H-mode)
       'Valovic modified ELMy(H)', &
  !+ad_varc  <LI> (30)  Kaye PPPL April 98 (L-mode)
       'Kaye PPPL April 98   (L)', &
  !+ad_varc  <LI> (31)  ITERH-PB98P(y) (H-mode)
       'ITERH-PB98P(y)       (H)', &
  !+ad_varc  <LI> (32)  IPB98(y) (H-mode)
       'IPB98(y)             (H)', &
  !+ad_varc  <LI> (33)  IPB98(y,1) (H-mode)
       'IPB98(y,1)           (H)', &
  !+ad_varc  <LI> (34)  IPB98(y,2) (H-mode)
       'IPB98(y,2)           (H)', &
  !+ad_varc  <LI> (35)  IPB98(y,3) (H-mode)
       'IPB98(y,3)           (H)', &
  !+ad_varc  <LI> (36)  IPB98(y,4) (H-mode)
       'IPB98(y,4)           (H)', &
  !+ad_varc  <LI> (37)  ISS95 (stellarator)
       'ISS95            (stell)', &
  !+ad_varc  <LI> (38)  ISS04 (stellarator)
       'ISS04            (stell)', &
  !+ad_varc  <LI> (39)  DS03 (H-mode)</UL>
       'DS03                 (H)' /)

  !+ad_vars  iscrp /1/ : switch for plasma-first wall clearances:<UL>
  !+ad_varc         <LI> = 0 use 10% of rminor;
  !+ad_varc         <LI> = 1 use input (scrapli and scraplo)</UL>
  integer :: iscrp = 1
  !+ad_vars  ishape /0/ : switch for plasma cross-sectional shape calculation:<UL>
  !+ad_varc          <LI> = 0 use input kappa, triang;
  !+ad_varc          <LI> = 1 scale qlim, kappa, triang (ST)
  !+ad_varc          <LI> = 2 set kappa to the natural elongation value (Zohm ITER scaling);
  !+ad_varc                   triang input</UL>
  integer :: ishape = 0
  !+ad_vars  itart /0/ : switch for spherical tokamak (ST) models:<UL>
  !+ad_varc         <LI> = 0 use conventional aspect ratio models;
  !+ad_varc         <LI> = 1 use spherical tokamak models</UL>
  integer :: itart = 0
  !+ad_vars  iwalld /1/ : switch for neutron wall load calculation:<UL>
  !+ad_varc          <LI> = 1 use scaled plasma surface area;
  !+ad_varc          <LI> = 2 use first wall area directly</UL>
  integer :: iwalld = 1
  !+ad_vars  kappa /1.792/ : plasma separatrix elongation (calculated if ishape > 0)
  real(kind(1.0D0)) :: kappa = 1.792D0
  !+ad_vars  kappa95 : 95% plasma elongation
  real(kind(1.0D0)) :: kappa95 = 0.0D0
  !+ad_vars  kappaa : plasma elongation calculated as xarea/(pi.a2)
  real(kind(1.0D0)) :: kappaa = 0.0D0
  !+ad_vars  ne0 : central electron density (/m3)
  real(kind(1.0D0)) :: ne0 = 0.0D0
  !+ad_vars  ni0 : central ion density (/m3)
  real(kind(1.0D0)) :: ni0 = 0.0D0
  !+ad_vars  p0 : central total plasma pressure (Pa)
  real(kind(1.0D0)) :: p0 = 0.0D0
  !+ad_vars  palppv : alpha power per volume (MW/m3)
  real(kind(1.0D0)) :: palppv = 0.0D0
  !+ad_vars  palpepv : alpha power per volume to electrons (MW/m3)
  real(kind(1.0D0)) :: palpepv = 0.0D0
  !+ad_vars  palpipv : alpha power per volume to ions (MW/m3)
  real(kind(1.0D0)) :: palpipv = 0.0D0
  !+ad_vars  palpmw : alpha power (MW)
  real(kind(1.0D0)) :: palpmw = 0.0D0
  !+ad_vars  palpnb : alpha power from hot neutral beam ions (MW)
  real(kind(1.0D0)) :: palpnb = 0.0D0
  !+ad_vars  pbrempv : bremsstrahlung power per volume (MW/m3)
  !+ad_varc            (calculated only if imprad_model=1)
  real(kind(1.0D0)) :: pbrempv = 0.0D0
  !+ad_vars  pchargemw : non-alpha charged particle fusion power (MW)
  real(kind(1.0D0)) :: pchargemw = 0.0D0
  !+ad_vars  pchargepv : non-alpha charged particle fusion power per volume (MW/m3)
  real(kind(1.0D0)) :: pchargepv = 0.0D0
  !+ad_vars  pcoef : profile factor (= n-weighted T / average T)
  real(kind(1.0D0)) :: pcoef = 0.0D0
  !+ad_vars  pcoreradmw : total core radiation power (MW)
  real(kind(1.0D0)) :: pcoreradmw = 0.0D0
  !+ad_vars  pcoreradpv : total core radiation power per volume (MW/m3)
  real(kind(1.0D0)) :: pcoreradpv = 0.0D0
  !+ad_vars  pdd : deuterium-deuterium fusion power (MW)
  real(kind(1.0D0)) :: pdd = 0.0D0
  !+ad_vars  pdhe3 : deuterium-helium3 fusion power (MW)
  real(kind(1.0D0)) :: pdhe3 = 0.0D0
  !+ad_vars  pdivt : power to divertor (MW)
  real(kind(1.0D0)) :: pdivt = 0.0D0
  !+ad_vars  pdt : deuterium-tritium fusion power (MW)
  real(kind(1.0D0)) :: pdt = 0.0D0
  !+ad_vars  pedgeradmw : edge radiation power (MW)
  real(kind(1.0D0)) :: pedgeradmw = 0.0D0
  !+ad_vars  pedgeradpv : edge radiation power per volume (MW/m3)
  real(kind(1.0D0)) :: pedgeradpv = 0.0D0
  !+ad_vars  pfuscmw : charged particle fusion power (MW)
  real(kind(1.0D0)) :: pfuscmw = 0.0D0
  !+ad_vars  phiint : internal plasma V-s
  real(kind(1.0D0)) :: phiint = 0.0D0
  !+ad_vars  piepv : ion/electron equilibration power per volume (MW/m3)
  real(kind(1.0D0)) :: piepv = 0.0D0
  !+ad_vars  plascur : plasma current (A)
  real(kind(1.0D0)) :: plascur = 0.0D0
  !+ad_vars  plinepv : line radiation power per volume (MW/m3)
  !+ad_varc            (calculated only if imprad_model=1)
  real(kind(1.0D0)) :: plinepv = 0.0D0
  !+ad_vars  pneutmw : neutron fusion power (MW)
  real(kind(1.0D0)) :: pneutmw = 0.0D0
  !+ad_vars  pneutpv : neutron fusion power per volume (MW/m3)
  real(kind(1.0D0)) :: pneutpv = 0.0D0
  !+ad_vars  pohmmw : ohmic heating power (MW)
  real(kind(1.0D0)) :: pohmmw = 0.0D0
  !+ad_vars  pohmpv : ohmic heating power per volume (MW/m3)
  real(kind(1.0D0)) :: pohmpv = 0.0D0
  !+ad_vars  powerht : heating power (= transport loss power) (MW) used in
  !+ad_varc            confinement time calculation
  real(kind(1.0D0)) :: powerht = 0.0D0
  !+ad_vars  powfmw : fusion power (MW)
  real(kind(1.0D0)) :: powfmw = 0.0D0
  !+ad_vars  pperim : plasma poloidal perimeter (m)
  real(kind(1.0D0)) :: pperim = 0.0D0
  !+ad_vars  pradmw : total radiation power (MW)
  real(kind(1.0D0)) :: pradmw = 0.0D0
  !+ad_vars  pradpv : total radiation power per volume (MW/m3)
  real(kind(1.0D0)) :: pradpv = 0.0D0
  !+ad_vars  protonrate : proton production rate (particles/m3/sec)
  real(kind(1.0D0)) :: protonrate = 0.0D0
  !+ad_vars  psyncpv : synchrotron radiation power per volume (MW/m3)
  real(kind(1.0D0)) :: psyncpv = 0.0D0
  !+ad_vars  pthrmw(8) : L-H power threshold (MW): <OL>
  !+ad_varc         <LI> ITER 1996 nominal
  !+ad_varc         <LI> ITER 1996 upper bound
  !+ad_varc         <LI> ITER 1996 lower bound
  !+ad_varc         <LI> ITER 1997 excluding elongation
  !+ad_varc         <LI> ITER 1997 including elongation
  !+ad_varc         <LI> 2008 Martin scaling: nominal
  !+ad_varc         <LI> 2008 Martin scaling: 95% upper bound
  !+ad_varc         <LI> 2008 Martin scaling: 95% lower bound</OL>
  real(kind(1.0D0)), dimension(8) :: pthrmw = 0.0D0
  !+ad_vars  ptremw : electron transport power (MW)
  real(kind(1.0D0)) :: ptremw = 0.0D0
  !+ad_vars  ptrepv : electron transport power per volume (MW/m3)
  real(kind(1.0D0)) :: ptrepv = 0.0D0
  !+ad_vars  ptrimw : ion transport power (MW)
  real(kind(1.0D0)) :: ptrimw = 0.0D0
  !+ad_vars  ptripv : ion transport power per volume (MW/m3)
  real(kind(1.0D0)) :: ptripv = 0.0D0
  !+ad_vars  q /3.0/ : safety factor at plasma edge (q-"psi") (iteration variable 18):
  !+ad_varc            icurr = 2, q = mean safety factor qbar for divertors;
  !+ad_varc            icurr = 3,4, q = safety factor at 95% surface
  real(kind(1.0D0)) :: q = 3.0D0
  !+ad_vars  q0 /1.0/ : safety factor on axis
  real(kind(1.0D0)) :: q0 = 1.0D0
  !+ad_vars  q95 : safety factor at 95% surface
  real(kind(1.0D0)) :: q95 = 0.0D0
  !+ad_vars  qfuel : plasma fuelling rate (nucleus-pairs/s)
  real(kind(1.0D0)) :: qfuel = 0.0D0
  !+ad_vars  qlim : lower limit for edge safety factor
  real(kind(1.0D0)) :: qlim = 0.0D0
  !+ad_vars  qstar : cylindrical safety factor
  real(kind(1.0D0)) :: qstar = 0.0D0
  !+ad_vars  ralpne /0.1/ : thermal alpha density / electron density
  real(kind(1.0D0)) :: ralpne = 0.10D0
  !+ad_vars  rli /0.9/ : plasma normalised internal inductance;
  !+ad_varc              calculated from alphaj if iprofile=1
  real(kind(1.0D0)) :: rli = 0.9D0
  !+ad_vars  rlp : plasma inductance (H)
  real(kind(1.0D0)) :: rlp = 0.0D0
  !+ad_vars  rmajor /8.14/ : plasma major radius (m) (iteration variable 3)
  real(kind(1.0D0)) :: rmajor = 8.14D0
  !+ad_vars  rminor : plasma minor radius (m)
  real(kind(1.0D0)) :: rminor = 0.0D0
  !+ad_vars  rnbeam /0.005/ : hot beam density / n_e (iteration variable 7)
  real(kind(1.0D0)) :: rnbeam = 0.005D0
  !+ad_vars  rncne : n_carbon / n_e
  real(kind(1.0D0)) :: rncne = 0.0D0
  !+ad_vars  rndfuel : fuel burnup rate (reactions/second)
  real(kind(1.0D0)) :: rndfuel = 0.0D0
  !+ad_vars  rnfene : n_highZ / n_e
  real(kind(1.0D0)) :: rnfene = 0.0D0
  !+ad_vars  rnone : n_oxygen / n_e
  real(kind(1.0D0)) :: rnone = 0.0D0
  !+ad_vars  rpfac : neo-classical correction factor to rplas
  real(kind(1.0D0)) :: rpfac = 0.0D0
  !+ad_vars  rplas : plasma resistance (ohm)
  real(kind(1.0D0)) :: rplas = 0.0D0
  !+ad_vars  sarea : plasma surface area
  real(kind(1.0D0)) :: sarea = 0.0D0
  !+ad_vars  sareao : outboard plasma surface area
  real(kind(1.0D0)) :: sareao = 0.0D0
  !+ad_vars  sf : shape factor = plasma poloidal perimeter / (2.pi.rminor)
  real(kind(1.0D0)) :: sf = 0.0D0
  !+ad_vars  snull /1/ : switch for single null / double null plasma:<UL>
  !+ad_varc          <LI> = 0 for double null;
  !+ad_varc          <LI> = 1 for single null (diverted side down)</UL>
  integer :: snull = 1
  !+ad_vars  ssync /0.6/ : synchrotron wall reflectivity factor
  real(kind(1.0D0)) :: ssync = 0.6D0
  !+ad_vars  tauee : electron energy confinement time (sec)
  real(kind(1.0D0)) :: tauee = 0.0D0
  !+ad_vars  taueff : global energy confinement time (sec)
  real(kind(1.0D0)) :: taueff = 0.0D0
  !+ad_vars  tauei : ion energy confinement time (sec)
  real(kind(1.0D0)) :: tauei = 0.0D0
  !+ad_vars  taup : alpha particle confinement time (sec)
  real(kind(1.0D0)) :: taup = 0.0D0
  !+ad_vars  te /12.9/ : volume averaged electron temperature (keV)
  !+ad_varc              (iteration variable 4)
  real(kind(1.0D0)) :: te = 12.9D0
  !+ad_vars  te0 : central electron temperature (keV)
  real(kind(1.0D0)) :: te0 = 0.0D0
  !+ad_vars  ten : density weighted average electron temperature (keV)
  real(kind(1.0D0)) :: ten = 0.0D0
  !+ad_vars  ti /12.9/ : volume averaged ion temperature (keV);
  !+ad_varc              N.B. calculated from te if tratio > 0.0
  real(kind(1.0D0)) :: ti = 12.9D0
  !+ad_vars  ti0 : central ion temperature (keV)
  real(kind(1.0D0)) :: ti0 = 0.0D0
  !+ad_vars  tin : density weighted average ion temperature (keV)
  real(kind(1.0D0)) :: tin = 0.0D0
  !+ad_vars  tratio /1.0/ : ion temperature / electron temperature;
  !+ad_varc                 used to calculate ti if tratio > 0.0
  real(kind(1.0D0)) :: tratio = 1.0D0
  !+ad_vars  triang /0.36/ : plasma separatrix triangularity (calculated if ishape=1)
  real(kind(1.0D0)) :: triang = 0.36D0
  !+ad_vars  triang95 : plasma triangularity at 95% surface
  real(kind(1.0D0)) :: triang95 = 0.0D0
  !+ad_vars  vol : plasma volume (m3)
  real(kind(1.0D0)) :: vol = 0.0D0
  !+ad_vars  vsbrn : V-s needed during flat-top (heat + burn times) (Wb)
  real(kind(1.0D0)) :: vsbrn = 0.0D0
  !+ad_vars  vshift : plasma/device midplane vertical shift - single null
  real(kind(1.0D0)) :: vshift = 0.0D0
  !+ad_vars  vsind : internal and external plasma inductance V-s (Wb)
  real(kind(1.0D0)) :: vsind = 0.0D0
  !+ad_vars  vsres : resistive losses in startup V-s (Wb)
  real(kind(1.0D0)) :: vsres = 0.0D0
  !+ad_vars  vsstt : total V-s needed (Wb)
  real(kind(1.0D0)) :: vsstt = 0.0D0
  !+ad_vars  wallmw : average neutron wall load (MW/m2)
  real(kind(1.0D0)) :: wallmw = 0.0D0
  !+ad_vars  wtgpd : mass of fuel used per day (g)
  real(kind(1.0D0)) :: wtgpd = 0.0D0
  !+ad_vars  xarea : plasma cross-sectional area (m2)
  real(kind(1.0D0)) :: xarea = 0.0D0
  !+ad_vars  zeff : plasma effective charge
  real(kind(1.0D0)) :: zeff = 0.0D0
  !+ad_vars  zeffai : mass weighted plasma effective charge
  real(kind(1.0D0)) :: zeffai = 0.0D0
  !+ad_vars  zfear /0/ : high-Z impurity switch; 0=iron, 1=argon
  !+ad_varc              (if imprad_model=1, only used in neutral beam stopping calc.)
  integer :: zfear = 0

end module physics_variables

! !!!!!!!!!!!!!!!!!!!!!!!!!!!!!!!!!!!!!!!!!!!!!!!!!!!!!!!!!!!!!!!!!!

module current_drive_variables

  !+ad_name  current_drive_variables
  !+ad_summ  Module containing global variables relating to the
  !+ad_summ  current drive system
  !+ad_type  Module
  !+ad_auth  P J Knight, CCFE, Culham Science Centre
  !+ad_cont  N/A
  !+ad_args  N/A
  !+ad_desc  This module contains global variables relating to tokamak
  !+ad_desc  current drive systems.
  !+ad_prob  None
  !+ad_call  None
  !+ad_hist  16/10/12 PJK Initial version of module
  !+ad_hist  08/01/13 PJK Modified irfcd comments
  !+ad_hist  14/01/13 PJK Corrected some more comments; removed echpwr0
  !+ad_hist  25/09/13 PJK Added rtanbeam, rtanmax, nbshield
  !+ad_hist  27/11/13 PJK Modified bigq description
  !+ad_hist  06/03/14 PJK Modified gamcd units
  !+ad_hist  26/03/14 PJK Added extra boostrap current fraction variables
  !+ad_hist  01/05/14 PJK Changed bigq description
  !+ad_hist  19/06/14 PJK Added effcd, etacd
  !+ad_hist  17/09/14 PJK Changed default values
  !+ad_hist  18/09/14 PJK Updated/re-ordered comments
  !+ad_stat  Okay
  !+ad_docs  AEA FUS 251: A User's Guide to the PROCESS Systems Code
  !
  ! !!!!!!!!!!!!!!!!!!!!!!!!!!!!!!!!!!!!!!!!!!!!!!!

  implicit none

  public

  !+ad_vars  beamwd /0.58/ : width of neutral beam duct where it passes
  !+ad_varc                  between the TF coils (m)
  !+ad_varc    (T Inoue et al, Design of neutral beam system for ITER-FEAT,
  !+ad_varc     <A HREF="http://dx.doi.org/10.1016/S0920-3796(01)00339-8">
  !+ad_varc      Fusion Engineering and Design, Volumes 56-57, October 2001, Pages 517-521</A>)
  real(kind(1.0D0)) :: beamwd = 0.58D0
  !+ad_vars  bigq : Fusion gain; P_fusion / (P_injection + P_ohmic)
  real(kind(1.0D0)) :: bigq = 0.0D0
  !+ad_vars  bootipf : bootstrap current fraction (enforced; see ibss)
  real(kind(1.0D0)) :: bootipf = 0.0D0
  !+ad_vars  bscfmax /0.9/ : maximum fraction of plasma current from bootstrap;
  !+ad_varc                  if bscfmax < 0, bootstrap fraction = abs(bscfmax)
  real(kind(1.0D0)) :: bscfmax = 0.9D0
  !+ad_vars  bscf_iter89 : bootstrap current fraction, ITER 1989 model
  real(kind(1.0D0)) :: bscf_iter89 = 0.0D0
  !+ad_vars  bscf_nevins : bootstrap current fraction, Nevins et al model
  real(kind(1.0D0)) :: bscf_nevins = 0.0D0
  !+ad_vars  bscf_sauter : bootstrap current fraction, Sauter et al model
  real(kind(1.0D0)) :: bscf_sauter = 0.0D0
  !+ad_vars  bscf_wilson : bootstrap current fraction, Wilson et al model
  real(kind(1.0D0)) :: bscf_wilson = 0.0D0
  !+ad_vars  cboot /1.0/ : bootstrap current fraction multiplier (ibss=1)
  real(kind(1.0D0)) :: cboot = 1.0D0
  !+ad_vars  cnbeam : neutral beam current (A)
  real(kind(1.0D0)) :: cnbeam = 0.0D0
  !+ad_vars  echpwr : ECH power (MW)
  real(kind(1.0D0)) :: echpwr = 0.0D0
  !+ad_vars  echwpow : ECH wall plug power (MW)
  real(kind(1.0D0)) :: echwpow = 0.0D0
  !+ad_vars  effcd : current drive efficiency (A/W)
  real(kind(1.0D0)) :: effcd = 0.0D0
  !+ad_vars  enbeam /1.0e3/ : neutral beam energy (keV) (iteration variable 19)
  real(kind(1.0D0)) :: enbeam = 1.0D3
  !+ad_vars  etacd : auxiliary power wall plug to injector efficiency
  real(kind(1.0D0)) :: etacd = 0.0D0
  !+ad_vars  etaech /0.3/ : ECH wall plug to injector efficiency
  real(kind(1.0D0)) :: etaech = 0.3D0
  !+ad_vars  etalh /0.3/ : lower hybrid wall plug to injector efficiency
  real(kind(1.0D0)) :: etalh = 0.3D0
  !+ad_vars  etanbi /0.3/ : neutral beam wall plug to injector efficiency
  real(kind(1.0D0)) :: etanbi = 0.3D0
  !+ad_vars  etaof /0.3/ : oscillating field wall plug to injector efficiency
  real(kind(1.0D0)) :: etaof = 0.3D0
  !+ad_vars  feffcd /1.0/ : current drive efficiency fudge factor (iteration variable 47)
  real(kind(1.0D0)) :: feffcd = 1.0D0
  !+ad_vars  frbeam /1.05/ : R_tangential / R_major for neutral beam injection
  real(kind(1.0D0)) :: frbeam = 1.05D0
  !+ad_vars  ftritbm /1.0e-6/ : fraction of beam that is tritium
  real(kind(1.0D0)) :: ftritbm = 1.0D-6
  !+ad_vars  gamcd : normalised current drive efficiency (1.0e20 A/W-m2)
  real(kind(1.0D0)) :: gamcd = 0.0D0
  !+ad_vars  iefrf /5/ : switch for current drive efficiency model: <OL>
  !+ad_varc         <LI> Fenstermacher Lower Hybrid
  !+ad_varc         <LI> Ion Cyclotron current drive
  !+ad_varc         <LI> Fenstermacher ECH
  !+ad_varc         <LI> Ehst Lower Hybrid
  !+ad_varc         <LI> ITER Neutral Beam
  !+ad_varc         <LI> new Culham Lower Hybrid model
  !+ad_varc         <LI> new Culham ECCD model
  !+ad_varc         <LI> new Culham Neutral Beam model
  !+ad_varc         <LI> RFP Oscillating Field current drive </OL>
  integer :: iefrf = 5
  !+ad_vars  irfcd /1/ : switch for current drive calculation:<UL>
  !+ad_varc         <LI> = 0 turned off;
  !+ad_varc         <LI> = 1 turned on</UL>
  integer :: irfcd = 1
  !+ad_vars  nbshield /0.5/ : neutral beam duct shielding thickness (m)
  real(kind(1.0D0)) :: nbshield = 0.5D0
  !+ad_vars  pheat /0.0/ : heating power not used for current drive (MW)
  !+ad_varc                (iteration variable 11)
  real(kind(1.0D0)) :: pheat = 0.0D0
  !+ad_vars  pinjalw /150.0/ : Maximum allowable value for injected power (MW)
  !+ad_varc                   (constraint equation 30)
  real(kind(1.0D0)) :: pinjalw = 150.0D0
  !+ad_vars  pinjemw : auxiliary injected power to electrons (MW)
  real(kind(1.0D0)) :: pinjemw = 0.0D0
  !+ad_vars  pinjimw : auxiliary injected power to ions (MW)
  real(kind(1.0D0)) :: pinjimw = 0.0D0
  !+ad_vars  pinjmw : total auxiliary injected power (MW)
  real(kind(1.0D0)) :: pinjmw = 0.0D0
  !+ad_vars  plhybd : lower hybrid injection power (MW)
  real(kind(1.0D0)) :: plhybd = 0.0D0
  !+ad_vars  pnbeam : neutral beam injection power (MW)
  real(kind(1.0D0)) :: pnbeam = 0.0D0
  !+ad_vars  pofcd : oscillating field CD injection power (MW)
  real(kind(1.0D0)) :: pofcd = 0.0D0
  !+ad_vars  pwplh : lower hybrid wall plug power (MW)
  real(kind(1.0D0)) :: pwplh = 0.0D0
  !+ad_vars  pwpnb : neutral beam wall plug power (MW)
  real(kind(1.0D0)) :: pwpnb = 0.0D0
  !+ad_vars  rtanbeam : neutral beam centreline tangency radius (m)
  real(kind(1.0D0)) :: rtanbeam = 0.0D0
  !+ad_vars  rtanmax : maximum tangency radius for centreline of beam (m)
  real(kind(1.0D0)) :: rtanmax = 0.0D0
  !+ad_vars  taubeam : neutral beam e-decay lengths to plasma centre
  real(kind(1.0D0)) :: taubeam = 0.0D0
  !+ad_vars  tbeamin /3.0/ : permitted neutral beam e-decay lengths to plasma centre
  real(kind(1.0D0)) :: tbeamin = 3.0D0

end module current_drive_variables

! !!!!!!!!!!!!!!!!!!!!!!!!!!!!!!!!!!!!!!!!!!!!!!!!!!!!!!!!!!!!!!!!!!

module divertor_variables

  !+ad_name  divertor_variables
  !+ad_summ  Module containing global variables relating to the
  !+ad_summ  tokamak divertor components
  !+ad_type  Module
  !+ad_auth  P J Knight, CCFE, Culham Science Centre
  !+ad_cont  N/A
  !+ad_args  N/A
  !+ad_desc  This module contains global variables relating to tokamak
  !+ad_desc  divertor components.
  !+ad_prob  None
  !+ad_call  None
  !+ad_hist  17/10/12 PJK Initial version of module
  !+ad_hist  13/08/13 PJK Changed hldiv comment (no 'outboard');
  !+ad_hisc               tdiv now an input for stellarators
  !+ad_stat  Okay
  !+ad_docs  AEA FUS 251: A User's Guide to the PROCESS Systems Code
  !
  ! !!!!!!!!!!!!!!!!!!!!!!!!!!!!!!!!!!!!!!!!!!!!!!!

  implicit none

  public

  !+ad_vars  adas : area divertor / area main plasma (along separatrix)
  real(kind(1.0D0)) :: adas = 0.0D0
  !+ad_vars  anginc /0.262/ : angle of incidence of field line on plate (rad)
  real(kind(1.0D0)) :: anginc = 0.262D0
  !+ad_vars  bpsout /0.6/ : reference B_p at outboard divertor strike point (T)
  real(kind(1.0D0)) :: bpsout = 0.60D0
  !+ad_vars  c1div /0.45/ : fitting coefficient to adjust ptpdiv, ppdiv
  real(kind(1.0D0)) :: c1div = 0.45D0
  !+ad_vars  c2div /-7.0/ : fitting coefficient to adjust ptpdiv, ppdiv
  real(kind(1.0D0)) :: c2div = -7.0D0
  !+ad_vars  c3div /0.54/ : fitting coefficient to adjust ptpdiv, ppdiv
  real(kind(1.0D0)) :: c3div = 0.54D0
  !+ad_vars  c4div /-3.6/ : fitting coefficient to adjust ptpdiv, ppdiv
  real(kind(1.0D0)) :: c4div = -3.6D0
  !+ad_vars  c5div /0.7/ : fitting coefficient to adjust ptpdiv, ppdiv
  real(kind(1.0D0)) :: c5div = 0.7D0
  !+ad_vars  c6div /0.0/ : fitting coefficient to adjust ptpdiv, ppdiv
  real(kind(1.0D0)) :: c6div = 0.0D0
  !+ad_vars  delld /1.0/ : coeff for power distribution along main plasma
  real(kind(1.0D0)) :: delld = 1.0D0
  !+ad_vars  dendiv : plasma density at divertor (10**20 /m3)
  real(kind(1.0D0)) :: dendiv = 0.0D0
  !+ad_vars  densin : density at plate (on separatrix) (10**20 /m3)
  real(kind(1.0D0)) :: densin = 0.0D0
  !+ad_vars  divclfr /0.3/ : divertor coolant fraction
  real(kind(1.0D0)) :: divclfr = 0.3D0
  !+ad_vars  divdens /1.0e4/ : divertor structure density (kg/m3)
  real(kind(1.0D0)) :: divdens = 1.0D4
  !+ad_vars  divdum /0/ : switch for divertor Zeff model: 0=calc, 1=input
  integer :: divdum = 0
  !+ad_vars  divfix /0.2/ : divertor structure vertical thickness (m)
  real(kind(1.0D0)) :: divfix = 0.2D0
  !+ad_vars  divmas : divertor plate mass (kg)
  real(kind(1.0D0)) :: divmas = 0.0D0
  !+ad_vars  divplt /0.035/ : divertor plate thickness (m) (from Spears, Sept 1990)
  real(kind(1.0D0)) :: divplt = 0.035D0
  !+ad_vars  divsur : divertor surface area (m2)
  real(kind(1.0D0)) :: divsur = 0.0D0
  !+ad_vars  fdfs /10.0/ : radial gradient ratio
  real(kind(1.0D0)) :: fdfs = 10.0D0
  !+ad_vars  fdiva /1.11/ : divertor area fudge factor (for ITER, Sept 1990)
  real(kind(1.0D0)) :: fdiva = 1.11D0
  !+ad_vars  fgamp /1.0/ : sheath potential factor (not used)
  real(kind(1.0D0)) :: fgamp = 1.0D0
  !+ad_vars  fhout : fraction of power to outboard divertor (for single null)
  real(kind(1.0D0)) :: fhout = 0.0D0
  !+ad_vars  fififi /0.004/ : coefficient for gamdiv
  real(kind(1.0D0)) :: fififi = 4.0D-3
  !+ad_vars  frrp /0.4/ : fraction of radiated power to plate
  real(kind(1.0D0)) :: frrp = 0.4D0
  !+ad_vars  hldiv : divertor heat load (MW/m2)
  real(kind(1.0D0)) :: hldiv = 0.0D0
  !+ad_vars  hldivlim /5.0/ : heat load limit (MW/m2)
  real(kind(1.0D0)) :: hldivlim = 5.0D0
  !+ad_vars  ksic /0.8/ : power fraction for outboard double-null scrape-off plasma
  real(kind(1.0D0)) :: ksic = 0.8D0
  !+ad_vars  lamp : power flow width (m)
  real(kind(1.0D0)) :: lamp = 0.0D0
  !+ad_vars  minstang : minimum strike angle for heat flux calculation
  real(kind(1.0D0)) :: minstang = 0.0D0
  !+ad_vars  omegan /1.0/ : pressure ratio (nT)_plasma / (nT)_scrape-off
  real(kind(1.0D0)) :: omegan = 1.0D0
  !+ad_vars  omlarg : power spillage to private flux factor
  real(kind(1.0D0)) :: omlarg = 0.0D0
  !+ad_vars  plsepo /1.5/ : poloidal length, x-point to outboard strike point (m)
  real(kind(1.0D0)) :: plsepo = 1.5D0
  !+ad_vars  ppdivr : peak heat load at plate (with radiation) (MW/m2)
  real(kind(1.0D0)) :: ppdivr = 0.0D0
  !+ad_vars  prn1 /0.285/ : n-scrape-off / n-average plasma;
  !+ad_varc                 (input for ipedestal=0, = nesep/dene if ipedestal=1)
  real(kind(1.0D0)) :: prn1 = 0.285D0
  !+ad_vars  ptpdiv : peak temperature at the plate (eV)
  real(kind(1.0D0)) :: ptpdiv = 0.0D0
  !+ad_vars  rconl : connection length ratio, outboard side
  real(kind(1.0D0)) :: rconl = 0.0D0
  !+ad_vars  rlclolcn : ratio of collision length / connection length
  real(kind(1.0D0)) :: rlclolcn = 0.0D0
  !+ad_vars  rlenmax /0.5/ : maximum value for length ratio (rlclolcn) (eqn.22)
  real(kind(1.0D0)) :: rlenmax = 0.5D0
  !+ad_vars  rsrd : effective separatrix/divertor radius ratio
  real(kind(1.0D0)) :: rsrd = 0.0D0
  !+ad_vars  rstrko : outboard strike point radius (m)
  real(kind(1.0D0)) :: rstrko = 0.0D0
  !+ad_vars  tconl : main plasma connection length (m)
  real(kind(1.0D0)) :: tconl = 0.0D0
  !+ad_vars  tdiv /2.0/ : temperature at divertor (eV)
  !+ad_varc               (input for stellarator only, calculated for tokamaks)
  real(kind(1.0D0)) :: tdiv = 2.0D0
  !+ad_vars  tsep : temperature at the separatrix (eV)
  real(kind(1.0D0)) :: tsep = 0.0D0
  !+ad_vars  xparain /2.1e3/ : parallel heat transport coefficient (m2/s)
  real(kind(1.0D0)) :: xparain = 2.1D3
  !+ad_vars  xpertin /2.0/ : perpendicular heat transport coefficient (m2/s)
  real(kind(1.0D0)) :: xpertin = 2.0D0
  !+ad_vars  zeffdiv /1.0/ : Zeff in the divertor region (if divdum /= 0)
  real(kind(1.0D0)) :: zeffdiv = 1.0D0

end module divertor_variables

! !!!!!!!!!!!!!!!!!!!!!!!!!!!!!!!!!!!!!!!!!!!!!!!!!!!!!!!!!!!!!!!!!!

module fwbs_variables

  !+ad_name  fwbs_variables
  !+ad_summ  Module containing global variables relating to the
  !+ad_summ  first wall, blanket and shield components
  !+ad_type  Module
  !+ad_auth  P J Knight, CCFE, Culham Science Centre
  !+ad_cont  N/A
  !+ad_args  N/A
  !+ad_desc  This module contains global variables relating to the first
  !+ad_desc  wall, blanket and shield components.
  !+ad_prob  None
  !+ad_call  None
  !+ad_hist  18/10/12 PJK Initial version of module
  !+ad_hist  09/04/13 PJK Added rdewex, rpf2dewar; changed some labels
  !+ad_hist  17/04/13 PJK Removed fvolcry
  !+ad_hist  09/05/13 PJK Added fwbsshape
  !+ad_hist  16/05/13 PJK Changed default value of fwbsshape
  !+ad_hist  20/05/13 PJK Added KIT PPCS model variables
  !+ad_hist  18/06/13 PJK Changed cryomass description
  !+ad_hist  14/11/13 PJK Changed 'breeding unit' to 'breeding zone'
  !+ad_hist  03/06/14 PJK Added new power flow variables
  !+ad_hist  18/09/14 PJK Updated/re-ordered comments
  !+ad_stat  Okay
  !+ad_docs  AEA FUS 251: A User's Guide to the PROCESS Systems Code
  !
  ! !!!!!!!!!!!!!!!!!!!!!!!!!!!!!!!!!!!!!!!!!!!!!!!

  implicit none

  public

  !+ad_vars  bktlife : blanket lifetime (years)
  real(kind(1.0D0)) :: bktlife = 0.0D0
  !+ad_vars  blktmodel /0/ : switch for blanket/tritium breeding model
  !+ad_varc                  (but see <CODE>lblnkt</CODE>):<UL>
  !+ad_varc             <LI> = 0 original simple model;
  !+ad_varc             <LI> = 1 KIT model based on a helium-cooled pebble-bed
  !+ad_varc                      blanket (HCPB) reference design</UL>
  integer :: blktmodel = 0
  !+ad_vars  coolmass : mass of water coolant (in shield, blanket,
  !+ad_varc             first wall, divertor) (kg)
  real(kind(1.0D0)) :: coolmass = 0.0D0
  !+ad_vars  cryomass : vacuum vessel mass (kg)
  real(kind(1.0D0)) :: cryomass = 0.0D0
  !+ad_vars  declblkt /0.075/ : neutron power deposition decay length of blanket structural material (m)
  !+ad_varc                     (ipowerflow=1)
  real(kind(1.0D0)) :: declblkt = 0.075D0
  !+ad_vars  declfw /0.075/ : neutron power deposition decay length of first wall structural material (m)
  !+ad_varc                   (ipowerflow=1)
  real(kind(1.0D0)) :: declfw = 0.075D0
  !+ad_vars  declshld /0.075/ : neutron power deposition decay length of shield structural material (m)
  !+ad_varc                     (ipowerflow=1)
  real(kind(1.0D0)) :: declshld = 0.075D0
  !+ad_vars  denstl /7800.0/ : density of steel (kg/m3)
  real(kind(1.0D0)) :: denstl = 7800.0D0
  !+ad_vars  dewmkg : total mass of vacuum vessel + cryostat (kg)
  real(kind(1.0D0)) :: dewmkg = 0.0D0
  !+ad_vars  emult /1.27/ : energy multiplication in blanket and shield
  !                         (calculated if blktmodel>0)
  real(kind(1.0D0)) :: emult = 1.27D0
  !+ad_vars  fblbe /0.6/ : beryllium fraction of blanket by volume
  !+ad_varc                (if blktmodel>0, Be fraction of breeding zone)
  real(kind(1.0D0)) :: fblbe = 0.6D0
  !+ad_vars  fblli /0.0/ : lithium fraction of blanket by volume
  !+ad_varc                (blktmodel=0, lblnkt=1, smstr=2)
  real(kind(1.0D0)) :: fblli = 0.0D0
  !+ad_vars  fblli2o /0.08/ : lithium oxide fraction of blanket by volume
  !+ad_varc                   (blktmodel=0, lblnkt=1, smstr=1)
  real(kind(1.0D0)) :: fblli2o = 0.08D0
  !+ad_vars  fbllipb /0.68/ : lithium lead fraction of blanket by volume
  !+ad_varc                   (blktmodel=0, lblnkt=0 or 1, smstr=2)
  real(kind(1.0D0)) :: fbllipb = 0.68D0
  !+ad_vars  fblss /0.07/ : stainless steel fraction of blanket by volume
  !+ad_varc                 (if blktmodel>0, steel fraction of breeding zone)
  real(kind(1.0D0)) :: fblss = 0.07D0
  !+ad_vars  fblvd /0.0/ : vanadium fraction of blanket by volume
  !+ad_varc                (blktmodel=0)
  real(kind(1.0D0)) :: fblvd = 0.0D0
  !+ad_vars  fdiv /0.15/ : area fraction taken up by divertor (ipowerflow=1)
  real(kind(1.0D0)) :: fdiv = 0.15D0
  !+ad_vars  fhcd /0.1/ : area fraction covered by heating/current drive
  !+ad_varc               apparatus plus diagnostics (ipowerflow=1)
  real(kind(1.0D0)) :: fhcd = 0.1D0
  !+ad_vars  fhole /0.15/ : area fraction taken up by other holes
  real(kind(1.0D0)) :: fhole = 0.15D0
  !+ad_vars  fvoldw /1.4/ : area coverage factor for vacuum vessel volume
  real(kind(1.0D0)) :: fvoldw = 1.4D0
  !+ad_vars  fvolsi /0.64/ : area coverage factor for inboard shield volume
  real(kind(1.0D0)) :: fvolsi = 0.64D0
  !+ad_vars  fvolso /0.64/ : area coverage factor for outboard shield volume
  real(kind(1.0D0)) :: fvolso = 0.64D0
  !+ad_vars  fwclfr /0.15/ : first wall coolant fraction
  !+ad_varc                  (calculated if lpulse=1)
  real(kind(1.0D0)) :: fwclfr = 0.15D0
  !+ad_vars  fwbsshape /2/ : first wall, blanket, shield and vacuum vessel shape:<UL>
  !+ad_varc                  <LI> = 1 D-shaped (cylinder inboard + ellipse outboard);
  !+ad_varc                  <LI> = 2 defined by two ellipses</UL>
  integer :: fwbsshape = 2
  !+ad_vars  fwmass : first wall mass (kg)
  real(kind(1.0D0)) :: fwmass = 0.0D0
  !+ad_vars  pnucblkt : nuclear heating in the blanket (MW)
  real(kind(1.0D0)) :: pnucblkt = 0.0D0
  !+ad_vars  pnuccp : nuclear heating in the ST centrepost (MW)
  real(kind(1.0D0)) :: pnuccp = 0.0D0
  !+ad_vars  pnucdiv : nuclear heating in the divertor (MW)
  real(kind(1.0D0)) :: pnucdiv = 0.0D0
  !+ad_vars  pnucfw : nuclear heating in the first wall (MW)
  real(kind(1.0D0)) :: pnucfw = 0.0D0
  !+ad_vars  pnuchcd : nuclear heating in the HCD apparatus and diagnostics (MW)
  real(kind(1.0D0)) :: pnuchcd = 0.0D0
  !+ad_vars  pnucloss : nuclear heating lost via holes (MW)
  real(kind(1.0D0)) :: pnucloss = 0.0D0
  !+ad_vars  pnucshld : nuclear heating in the shield (MW)
  real(kind(1.0D0)) :: pnucshld = 0.0D0
  !+ad_vars  ptfnuc : nuclear heating in the TF coil (MW)
  real(kind(1.0D0)) :: ptfnuc = 0.0D0
  !+ad_vars  ptfnucpm3 : nuclear heating in the TF coil (MW/m3) (blktmodel>0)
  real(kind(1.0D0)) :: ptfnucpm3 = 0.0D0
  !+ad_vars  rdewex : external cryostat radius (m)
  real(kind(1.0D0)) :: rdewex = 0.0D0
  !+ad_vars  rpf2dewar /0.5/ : radial distance between outer edge of largest
  !+ad_varc                    ipfloc=3 PF coil (or stellarator modular coil)
  !+ad_varc                    and external cryostat (m)
  real(kind(1.0D0)) :: rpf2dewar = 0.5D0
  !+ad_vars  vdewex : external cryostat volume (m3)
  real(kind(1.0D0)) :: vdewex = 0.0D0
  !+ad_vars  vdewin : vacuum vessel volume (m3)
  real(kind(1.0D0)) :: vdewin = 0.0D0
  !+ad_vars  vfblkt /0.25/ : coolant void fraction in blanket (blktmodel=0),
  !+ad_varc                  (calculated if blktmodel > 0)
  real(kind(1.0D0)) :: vfblkt = 0.25D0
  !+ad_vars  vfshld /0.25/ : coolant void fraction in shield
  real(kind(1.0D0)) :: vfshld = 0.25D0
  !+ad_vars  volblkt : volume of blanket (m3)
  real(kind(1.0D0)) :: volblkt = 0.0D0
  !+ad_vars  volblkti : volume of inboard blanket (m3)
  real(kind(1.0D0)) :: volblkti = 0.0D0
  !+ad_vars  volblkto : volume of outboard blanket (m3)
  real(kind(1.0D0)) :: volblkto = 0.0D0
  !+ad_vars  volshld : volume of shield (m3)
  real(kind(1.0D0)) :: volshld = 0.0D0
  !+ad_vars  whtblbe : mass of blanket - Be part (kg)
  real(kind(1.0D0)) :: whtblbe = 0.0D0
  !+ad_vars  whtblkt : mass of blanket (kg)
  real(kind(1.0D0)) :: whtblkt = 0.0D0
  !+ad_vars  whtblli : mass of blanket - Li part (kg)
  real(kind(1.0D0)) :: whtblli = 0.0D0
  !+ad_vars  whtblss : mass of blanket - stainless steel part (kg)
  real(kind(1.0D0)) :: whtblss = 0.0D0
  !+ad_vars  whtblvd : mass of blanket - Vanadium part (kg)
  real(kind(1.0D0)) :: whtblvd = 0.0D0
  !+ad_vars  whtshld : mass of shield (kg)
  real(kind(1.0D0)) :: whtshld = 0.0D0
  !+ad_vars  wpenshld : mass of the penetration shield (kg)
  real(kind(1.0D0)) :: wpenshld = 0.0D0
  !+ad_vars  wtblli2o : mass of blanket - Li_2O part (kg)
  real(kind(1.0D0)) :: wtblli2o = 0.0D0
  !+ad_vars  wtbllipb : mass of blanket - Li-Pb part (kg)
  real(kind(1.0D0)) :: wtbllipb = 0.0D0
  !+ad_vars  wtshldi : mass of inboard shield (kg)
  real(kind(1.0D0)) :: wtshldi = 0.0D0
  !+ad_vars  wtshldo : mass of outboard shield (kg)
  real(kind(1.0D0)) :: wtshldo = 0.0D0

  !+ad_vars  <P><B>The following are used only in the KIT HCPB blanket model
  !+ad_varc  (blktmodel=1):</B><P>

  !+ad_vars  breedmat /1/ : breeder material switch (blktmodel>0):<UL>
  !+ad_varc                  <LI> = 1 Lithium orthosilicate;
  !+ad_varc                  <LI> = 2 Lithium methatitanate;
  !+ad_varc                  <LI> = 3 Lithium zirconate</UL>
  integer :: breedmat = 1
  !+ad_vars  densbreed : density of breeder material (kg/m3) (blktmodel>0)
  real(kind(1.0D0)) :: densbreed = 0.0D0
  !+ad_vars  fblbreed /0.154/ : breeder fraction of blanket breeding zone by volume
  !+ad_varc                     (blktmodel>0)
  real(kind(1.0D0)) :: fblbreed = 0.154D0
  !+ad_vars  fblhebmi /0.40/ : helium fraction of inboard blanket box manifold by volume
  !+ad_varc                     (blktmodel>0)
  real(kind(1.0D0)) :: fblhebmi = 0.4D0
  !+ad_vars  fblhebmo /0.40/ : helium fraction of outboard blanket box manifold by volume
  !+ad_varc                     (blktmodel>0)
  real(kind(1.0D0)) :: fblhebmo = 0.4D0
  !+ad_vars  fblhebpi /0.6595/ : helium fraction of inboard blanket back plate by volume
  !+ad_varc                     (blktmodel>0)
  real(kind(1.0D0)) :: fblhebpi = 0.6595D0
  !+ad_vars  fblhebpo /0.6713/ : helium fraction of outboard blanket back plate by volume
  !+ad_varc                     (blktmodel>0)
  real(kind(1.0D0)) :: fblhebpo = 0.6713D0
  !+ad_vars  hcdportsize /1/ : size of heating/current drive ports (blktmodel>0):<UL>
  !+ad_varc                  <LI> = 1 'small'
  !+ad_varc                  <LI> = 2 'large'</UL>
  integer :: hcdportsize = 1
  !+ad_vars  li6enrich /30.0/ : lithium-6 enrichment of breeding material (%)
  !+ad_varc                     (blktmodel>0)
  real(kind(1.0D0)) :: li6enrich = 30.0D0
  !+ad_vars  nflutf : peak fast neutron fluence on TF coil superconductor (n/m2)
  !+ad_varc           (blktmodel>0)
  real(kind(1.0D0)) :: nflutf = 0.0D0
  !+ad_vars  npdiv /2/ : number of divertor ports (blktmodel>0)
  integer :: npdiv = 2
  !+ad_vars  nphcdin /2/ : number of inboard ports for heating/current drive
  !+ad_varc                (blktmodel>0)
  integer :: nphcdin = 2
  !+ad_vars  nphcdout /2/ : number of outboard ports for heating/current drive
  !+ad_varc                 (blktmodel>0)
  integer :: nphcdout = 2
  !+ad_vars  tbr : tritium breeding ratio (blktmodel>0)
  real(kind(1.0D0)) :: tbr = 0.0D0
  !+ad_vars  tritprate : tritium production rate (g/day) (blktmodel>0)
  real(kind(1.0D0)) :: tritprate = 0.0D0
  !+ad_vars  vvhemax : maximum helium concentration in vacuum vessel at end of
  !+ad_varc            plant life (appm) (blktmodel>0)
  real(kind(1.0D0)) :: vvhemax = 0.0D0
  !+ad_vars  wallpf /1.21/ : neutron wall load peaking factor (blktmodel>0)
  real(kind(1.0D0)) :: wallpf = 1.21D0
  !+ad_vars  whtblbreed : mass of blanket - breeder part (kg) (blktmodel>0)
  real(kind(1.0D0)) :: whtblbreed = 0.0D0

  !+ad_vars  <P><B>The following are used in the full thermodynamic blanket model
  !+ad_varc  (lblnkt=1):</B><P>

  !+ad_vars  astr /2/ : Switch for blanket cooling channel geometry (lblnkt=1):<UL>
  !+ad_varc        <LI> = 1 circular cross section;
  !+ad_varc        <LI> = 2 annular cross section</UL>
  integer :: astr = 2
  !+ad_vars  bstr /1/ : Switch for blanket boundary condition (lblnkt=1):<UL>
  !+ad_varc        <LI> = 1 coolant outlet temperature fixed;
  !+ad_varc        <LI> = 2 maximum blanket temperature fixed</UL>
  integer :: bstr = 1
  !+ad_vars  costr /2/ : Switch for blanket coolant material (lblnkt=1):<UL>
  !+ad_varc         <LI> = 1 Gaseous helium coolant;
  !+ad_varc         <LI> = 2 Pressurized water coolant</UL>
  !+ad_varc         (costr=2 (sic) is forced if blktmodel > 0, as only the
  !+ad_varc         blanket is helium-cooled in this model)
  integer :: costr = 2
  !+ad_vars  estr /1/ : Switch for cooling channel orientation (lblnkt=1):<UL>
  !+ad_varc        <LI> = 1 radially orientated;
  !+ad_varc        <LI> = 2 poloidally orientated</UL>
  integer :: estr = 1
  !+ad_vars  etacp /0.75/ : condenser isentropic efficiency
  real(kind(1.0D0)) :: etacp = 0.75D0
  !+ad_vars  etafp /0.75/ : feed water pumps' isentropic efficiency
  real(kind(1.0D0)) :: etafp = 0.75D0
  !+ad_vars  etahp /0.85/ : high pressure turbine isentropic efficiency
  real(kind(1.0D0)) :: etahp = 0.85D0
  !+ad_vars  etainp /0.85/ : intermediate pressure turbine isentropic efficiency
  real(kind(1.0D0)) :: etainp = 0.85D0
  !+ad_vars  etalp /0.85/ : low pressure turbine isentropic efficiency
  real(kind(1.0D0)) :: etalp = 0.85D0
  !+ad_vars  fkblkt /1.0/ : blanket elongation / plasma elongation
  real(kind(1.0D0)) :: fkblkt = 1.0D0
  !+ad_vars  lblnkt /0/ : Switch for blanket model:<UL>
  !+ad_varc          <LI> = 0 original model (but see <CODE>blktmodel</CODE>);
  !+ad_varc          <LI> = 1 full thermodynamic model</UL>
  integer :: lblnkt = 0
  !+ad_vars  nipfwh /1/ : Number of intermediate pressure feed water heater pumps
  integer :: nipfwh = 1
  !+ad_vars  nlpfwh /1/ : Number of low pressure feed water heater pumps
  integer :: nlpfwh = 1
  !+ad_vars  pc /0.005/ : low pressure turbine outlet pressure (MPa)
  real(kind(1.0D0)) :: pc = 0.005D0
  !+ad_vars  ph /8.6/ : high pressure turbine inlet pressure (MPa)
  real(kind(1.0D0)) :: ph = 8.6D0
  !+ad_vars  pin /0.2/ : low pressure turbine inlet pressure (MPa)
  real(kind(1.0D0)) :: pin = 0.2D0
  !+ad_vars  pr /1.0/ : intermediate pressure turbine inlet pressure (MPa)
  real(kind(1.0D0)) :: pr = 1.0D0
  !+ad_vars  sgeff /1.0/ : steam generator effectiveness
  real(kind(1.0D0)) :: sgeff = 1.0D0
  !+ad_vars  smstr /1/ : Switch for blanket material (lblnkt=1):<UL>
  !+ad_varc         <LI> = 1 Li2O/Be (solid blanket);
  !+ad_varc         <LI> = 2 LiPb/Li (liquid blanket)</UL>
  integer :: smstr = 1
  !+ad_vars  xdi /2.0/ : inner cooling channel diameter (cm)
  real(kind(1.0D0)) :: xdi = 2.0D0
  !+ad_vars  xdo /2.4/ : outer cooling channel diameter (cm)
  real(kind(1.0D0)) :: xdo = 2.4D0
  !+ad_vars  xpf /8.6/ : blanket coolant inlet pressure (MPa)
  real(kind(1.0D0)) :: xpf = 8.6D0
  !+ad_vars  xtb /350.0/ : maximum blanket temperature (C)
  real(kind(1.0D0)) :: xtb = 350.0D0
  !+ad_vars  xtfi /200.0/ : inlet coolant temperature (C)
  real(kind(1.0D0)) :: xtfi = 200.0D0
  !+ad_vars  xtfo /300.0/ : outlet coolant temperature (C)
  real(kind(1.0D0)) :: xtfo = 300.0D0

end module fwbs_variables

! !!!!!!!!!!!!!!!!!!!!!!!!!!!!!!!!!!!!!!!!!!!!!!!!!!!!!!!!!!!!!!!!!!

module pfcoil_variables

  !+ad_name  pfcoil_variables
  !+ad_summ  Module containing global variables relating to the
  !+ad_summ  poloidal field coil systems
  !+ad_type  Module
  !+ad_auth  P J Knight, CCFE, Culham Science Centre
  !+ad_cont  N/A
  !+ad_args  N/A
  !+ad_desc  This module contains global variables relating to the
  !+ad_desc  poloidal field coil systems of a fusion power plant.
  !+ad_prob  None
  !+ad_call  None
  !+ad_hist  18/10/12 PJK Initial version of module
  !+ad_hist  15/04/13 PJK Added sigpfcf
  !+ad_hist  16/04/13 PJK Added sigpfcalw
  !+ad_hist  17/04/13 PJK Removed cohbof; changed fcohbof initial value
  !+ad_hist  27/11/13 PJK Moved pfrmax, pfmmax from RFP module
<<<<<<< HEAD
  !+ad_hist  17/09/14 PJK Changed default values
  !+ad_hist  18/09/14 PJK Updated/re-ordered comments
=======
  !+ad_hist  22/09/14 PJK Attempted to clarify zref description
>>>>>>> 0a9f02ad
  !+ad_stat  Okay
  !+ad_docs  AEA FUS 251: A User's Guide to the PROCESS Systems Code
  !
  ! !!!!!!!!!!!!!!!!!!!!!!!!!!!!!!!!!!!!!!!!!!!!!!!

  implicit none

  public

  !+ad_vars  ngrpmx /8/ FIX : maximum number of groups of PF coils
  integer, parameter :: ngrpmx = 8
  !+ad_vars  nclsmx /2/ FIX : maximum number of PF coils in a given group
  integer, parameter :: nclsmx = 2
  !+ad_vars  nptsmx /32/ FIX : maximum number of points across the midplane of the
  !+ad_varc           plasma at which the field from the PF coils is fixed
  integer, parameter :: nptsmx = 32
  !+ad_vars  nfixmx /64/ FIX : maximum number of fixed current PF coils
  integer, parameter :: nfixmx = 64

  integer, parameter :: ngc = ngrpmx*nclsmx
  integer, parameter :: ngc2 = ngc+2

  !+ad_vars  ac1oh /0.0/ : central solenoid cable conduit area (m2)
  real(kind(1.0D0)) :: ac1oh = 0.0D0
  !+ad_vars  acsoh /3.0e-4/ : conduit conductor cross section (m2)
  real(kind(1.0D0)) :: acsoh = 3.0D-4
  !+ad_vars  alfapf /5.0e-10/ : smoothing parameter used in PF coil
  !+ad_varc                     current calculation at the beginning of pulse (BoP)
  real(kind(1.0D0)) :: alfapf = 5.0D-10
  !+ad_vars  bmaxoh : maximum field in central solenoid at end of flat-top (EoF) (T)
  real(kind(1.0D0)) :: bmaxoh = 0.0D0
  !+ad_vars  bmaxoh0 : maximum field in central solenoid at beginning of pulse (T)
  real(kind(1.0D0)) :: bmaxoh0 = 0.0D0
  !+ad_vars  bpf(ngc2) : peak field at coil i (T)
  real(kind(1.0D0)), dimension(ngc2) :: bpf = 0.0D0
  !+ad_vars  cohbop : central solenoid overall current density at beginning of pulse (A/m2)
  real(kind(1.0D0)) :: cohbop = 0.0D0
  !+ad_vars  coheof /1.85e7/ : central solenoid overall current density at end of flat-top (A/m2)
  !+ad_varc                    (iteration variable 37)
  real(kind(1.0D0)) :: coheof = 1.85D7
  !+ad_vars  cpt(ngc2,6) : current per turn in coil i at time j (A)
  real(kind(1.0D0)), dimension(ngc2,6) :: cpt = 0.0D0
  !+ad_vars  cptdin(ngc2) /4.0e4/: current per turn input for PF coil i (A)
  real(kind(1.0D0)), dimension(ngc2) :: cptdin = 4.0D4
  !+ad_vars  curpfb(ngc2) : work array
  real(kind(1.0D0)), dimension(ngc2) :: curpfb = 0.0D0
  !+ad_vars  curpff(ngc2) : work array
  real(kind(1.0D0)), dimension(ngc2) :: curpff = 0.0D0
  !+ad_vars  curpfs(ngc2) : work array
  real(kind(1.0D0)), dimension(ngc2) :: curpfs = 0.0D0
  !+ad_vars  fcohbof : ratio of central solenoid overall current density at
  !+ad_varc            beginning of flat-top / end of flat-top
  real(kind(1.0D0)) :: fcohbof = 0.0D0
  !+ad_vars  fcohbop /0.9/ : ratio of central solenoid overall current density at
  !+ad_varc                  beginning of pulse / end of flat-top
  !+ad_varc                  (iteration variable 41)
  real(kind(1.0D0)) :: fcohbop = 0.9D0
  !+ad_vars  fcuoh /0.4/ : copper fraction of conductor in central solenoid cable
  real(kind(1.0D0)) :: fcuoh = 0.4D0
  !+ad_vars  ipfloc(ngc) /2,2,3/ : switch for locating scheme of PF coil group i:<UL>
  !+ad_varc                   <LI> = 1 PF coil on top of central solenoid;
  !+ad_varc                   <LI> = 2 PF coil on top of TF coil;
  !+ad_varc                   <LI> = 3 PF coil outside of TF coil</UL>
  integer, dimension(ngc) :: ipfloc = (/2,2,3,0,0,0,0,0,0,0,0,0,0,0,0,0/)
  !+ad_vars  ipfres /0/ : switch for PF coil type:<UL>
  !+ad_varc          <LI> = 0 superconducting PF coils;
  !+ad_varc          <LI> = 1 resistive PF coils</UL>
  integer :: ipfres = 0
  !+ad_vars  isumatpf /1/ : switch for superconductor material in PF coils:<UL>
  !+ad_varc            <LI> = 1 binary Nb3Sn;
  !+ad_varc            <LI> = 2 ternary Nb3Sn;
  !+ad_varc            <LI> = 3 NbTi</UL>
  integer :: isumatpf = 1
  !+ad_vars  ncirt : number of PF circuits (including central solenoid and plasma)
  integer :: ncirt = 0
  !+ad_vars  ncls(ngrpmx+2) /1,1,2/ : number of PF coils in group j
  integer, dimension(ngrpmx+2) :: ncls = (/1,1,2,0,0,0,0,0,0,0/)
  !+ad_vars  nfxfh /7/ : number of coils the top and bottom of the central solenoid
  !+ad_varc              should be broken into during scaling (5 - 10 is good)
  integer :: nfxfh = 7
  !+ad_vars  ngrp /3/ : number of groups of PF coils.
  !+ad_varc             Symmetric coil pairs should all be in the same group
  integer :: ngrp = 3
  !+ad_vars  nohc : number of PF coils (excluding the central solenoid) + 1
  integer :: nohc = 0
  !+ad_vars  ohhghf /0.71/ : central solenoid height / TF coil internal height
  real(kind(1.0D0)) :: ohhghf = 0.71D0
  !+ad_vars  pfclres /2.5e-8/ : PF coil resistivity (if ipfres=1) (Ohm-m)
  real(kind(1.0D0)) :: pfclres = 2.5D-8
  !+ad_vars  pfmmax : mass of heaviest PF coil (tonnes)
  real(kind(1.0D0)) :: pfmmax = 0.0D0
  !+ad_vars  pfrmax : radius of largest PF coil (m)
  real(kind(1.0D0)) :: pfrmax = 0.0D0
  !+ad_vars  powohres : central solenoid resistive power during flattop (W)
  real(kind(1.0D0)) :: powohres = 0.0D0
  !+ad_vars  powpfres : total PF coil resistive losses during flattop (W)
  real(kind(1.0D0)) :: powpfres = 0.0D0
  !+ad_vars  ra(ngc2) : inner radius of coil i (m)
  real(kind(1.0D0)), dimension(ngc2) :: ra = 0.0D0
  !+ad_vars  rb(ngc2) : outer radius of coil i (m)
  real(kind(1.0D0)), dimension(ngc2) :: rb = 0.0D0
  !+ad_vars  ric(ngc2) : peak current in coil i (MA-turns)
  real(kind(1.0D0)), dimension(ngc2) :: ric = 0.0D0
  !+ad_vars  rjconpf(ngc2) /3.0e7/ : average current density of PF coil i (A/m2)
  !+ad_varc                          at time of peak current in that coil
  !+ad_varc                          (calculated for ipfloc=1 coils)
  real(kind(1.0D0)), dimension(ngc2) :: rjconpf = 3.0D7
  !+ad_vars  rjohc : allowable central solenoid current density at end of flat-top (A/m2)
  real(kind(1.0D0)) :: rjohc = 0.0D0
  !+ad_vars  rjohc0 : allowable central solenoid current density at beginning of pulse (A/m2)
  real(kind(1.0D0)) :: rjohc0 = 0.0D0
  !+ad_vars  rjpfalw(ngc2) : allowable current density of PF coil i (A/m2)
  real(kind(1.0D0)), dimension(ngc2) :: rjpfalw = 0.0D0
  !+ad_vars  rohc : radius to the centre of the central solenoid (m)
  real(kind(1.0D0)) :: rohc = 0.0D0
  !+ad_vars  routr /1.5/ : distance (m) from outboard TF coil leg to centre of
  !+ad_varc                ipfloc=3 PF coils
  real(kind(1.0D0)) :: routr = 1.5D0
  !+ad_vars  rpf(ngc2) : radius of PF coil i (m)
  real(kind(1.0D0)), dimension(ngc2) :: rpf = 0.0D0
  !+ad_vars  rpf1 /0.0/ : offset (m) of radial position of ipfloc=1 PF coils
  !+ad_varc               from being directly above the central solenoid
  real(kind(1.0D0)) :: rpf1 = 0.0D0
  !+ad_vars  rpf2 /-1.63/ : offset (m) of radial position of ipfloc=2 PF coils
  !+ad_varc                 from being at rmajor (offset = rpf2*triang*rminor)
  real(kind(1.0D0)) :: rpf2 = -1.63D0
  !+ad_vars  sccufac /0.0188/ : ratio of superconductor to copper in PF coils/central solenoid
  !+ad_varc                     cable at a magnetic field of 1T
  real(kind(1.0D0)) :: sccufac = 0.0188D0
  !+ad_vars  sigpfalw /335.0/ : allowable stress in PF coils/central solenoid (MPa)
  !+ad_varc                     excluding the steel coil case
  real(kind(1.0D0)) :: sigpfcalw = 500.0D0
  !+ad_vars  sigpfcalw /500.0/ : maximum permissible tensile stress (MPa) in
  !+ad_varc                      steel coil cases for superconducting PF coils
  !+ad_varc                      (ipfres=0)
  real(kind(1.0D0)) :: sigpfalw = 335.0D0
  !+ad_vars  sigpfcf /0.666/ : fraction of JxB hoop force supported by steel case
  !+ad_varc                    for superconducting PF coils (ipfres=0)
  real(kind(1.0D0)) :: sigpfcf = 0.666D0
  !+ad_vars  sxlg(ngc2,ngc2) : mutual inductance matrix (H)
  real(kind(1.0D0)), dimension(ngc2,ngc2) :: sxlg = 0.0D0
  !+ad_vars  turns(ngc2) : number of turns in PF coil i
  real(kind(1.0D0)), dimension(ngc2) :: turns = 0.0D0
  !+ad_vars  vf(ngc2) /0.3/ : void fraction of PF coil i
  real(kind(1.0D0)), dimension(ngc2) :: vf = 0.3D0
  !+ad_vars  vfohc /0.2/ : void fraction of (whole) central solenoid for coolant
  real(kind(1.0D0)) :: vfohc = 0.2D0
  !+ad_vars  vsbn : total flux swing available for burn (Wb)
  real(kind(1.0D0)) :: vsbn = 0.0D0
  !+ad_vars  vsefbn : flux swing from PF coils for burn (Wb)
  real(kind(1.0D0)) :: vsefbn = 0.0D0
  !+ad_vars  vsefsu : flux swing from PF coils for startup (Wb)
  real(kind(1.0D0)) :: vsefsu = 0.0D0
  !+ad_vars  vseft : total flux swing from PF coils (Wb)
  real(kind(1.0D0)) :: vseft = 0.0D0
  !+ad_vars  vsoh : total flux swing from the central solenoid (Wb)
  real(kind(1.0D0)) :: vsoh = 0.0D0
  !+ad_vars  vsohbn : central solenoid flux swing for burn (Wb)
  real(kind(1.0D0)) :: vsohbn = 0.0D0
  !+ad_vars  vsohsu : central solenoid flux swing for startup (Wb)
  real(kind(1.0D0)) :: vsohsu = 0.0D0
  !+ad_vars  vssu : total flux swing for startup (Wb)
  real(kind(1.0D0)) :: vssu = 0.0D0
  !+ad_vars  vstot : total flux swing for pulse (Wb)
  real(kind(1.0D0)) :: vstot = 0.0D0
  !+ad_vars  waves(ngc2, 6) : used in current waveform of PF coils/central solenoid
  real(kind(1.0D0)), dimension(ngc2,6) :: waves = 0.0D0
  !+ad_vars  whtpf : total mass of the PF coil conductor (kg)
  real(kind(1.0D0)) :: whtpf = 0.0D0
  !+ad_vars  whtpfs : total mass of the PF coil structure (kg)
  real(kind(1.0D0)) :: whtpfs = 0.0D0
  !+ad_vars  wtc(ngc2) : conductor mass for PF coil i (kg)
  real(kind(1.0D0)), dimension(ngc2) :: wtc = 0.0D0
  !+ad_vars  wts(ngc2) : structure mass for PF coil i (kg)
  real(kind(1.0D0)), dimension(ngc2) :: wts = 0.0D0
  !+ad_vars  zh(ngc2) : upper point of PF coil i (m)
  real(kind(1.0D0)), dimension(ngc2) :: zh = 0.0D0
  !+ad_vars  zl(ngc2) : lower point of PF coil i (m)
  real(kind(1.0D0)), dimension(ngc2) :: zl = 0.0D0
  !+ad_vars  zpf(ngc2) : z (height) location of PF coil i (m)
  real(kind(1.0D0)), dimension(ngc2) :: zpf = 0.0D0
  !+ad_vars  zref(ngrpmx) /../ : PF coil vertical positioning adjuster:<UL>
  !+ad_varc        <LI> - for groups j with ipfloc(j) = 1; zref(j) is ignored
  !+ad_varc        <LI> - for groups j with ipfloc(j) = 2 AND itart=1 (only);
  !+ad_varc               zref(j) is distance of centre of PF coil from inside
  !+ad_varc               edge of TF coil (remember that PF coils for STs lie
  !+ad_varc               within the TF coil)
  !+ad_varc        <LI> - for groups j with ipfloc(j) = 3; zref(j) = ratio of
  !+ad_varc               height of coil group j to plasma minor radius</UL>
  real(kind(1.0D0)), dimension(ngrpmx) :: zref = (/3.6D0, 1.2D0, 2.5D0, &
       1.0D0, 1.0D0, 1.0D0, 1.0D0, 1.0D0/)

end module pfcoil_variables

! !!!!!!!!!!!!!!!!!!!!!!!!!!!!!!!!!!!!!!!!!!!!!!!!!!!!!!!!!!!!!!!!!!

module tfcoil_variables

  !+ad_name  tfcoil_variables
  !+ad_summ  Module containing global variables relating to the
  !+ad_summ  toroidal field coil systems
  !+ad_type  Module
  !+ad_auth  P J Knight, CCFE, Culham Science Centre
  !+ad_cont  N/A
  !+ad_args  N/A
  !+ad_desc  This module contains global variables relating to the
  !+ad_desc  toroidal field coil systems of a fusion power plant.
  !+ad_prob  None
  !+ad_call  None
  !+ad_hist  18/10/12 PJK Initial version of module
  !+ad_hist  30/01/13 PJK Modified vftf comments
  !+ad_hist  08/04/13 PJK Modified cpttf, tfno comments
  !+ad_hist  15/04/13 PJK Modified tfckw comments
  !+ad_hist  16/04/13 PJK Redefined isumattf; removed jcrit_model;
  !+ad_hisc               changed dcond dimensions
  !+ad_hist  19/06/13 PJK Removed rjtfsual
  !+ad_hist  08/10/13 PJK Reassigned isumattf=2; added fhts
  !+ad_hist  17/10/13 PJK Modified cdtfleg comment; imported tftort from RFP module
  !+ad_hist  06/11/13 PJK Modified various comments; removed obsolete switch magnt
  !+ad_hist  01/05/14 PJK Changed TF coil stress model limits to recent ITER values;
  !+ad_hisc               added stress_model etc.; corrected arc array lengths
  !+ad_hist  01/05/14 PJK Lowered ripmax default value from 5.0 to 1.0
  !+ad_hist  06/05/14 PJK Removed wpvf
  !+ad_hist  07/05/14 PJK Changed prp and trp definitions; removed rnltf;
  !+ad_hisc               replaced itfmod and stress_model with tfc_model
  !+ad_hist  08/05/14 PJK Changed ripmax description
  !+ad_hist  12/05/14 PJK Added insstrain
  !+ad_hist  12/06/14 PJK Changed prp default value to 0.0
  !+ad_hist  24/06/14 PJK Removed wtbc
  !+ad_hist  30/07/14 PJK Changed tftort comment
  !+ad_hist  30/07/14 PJK Renamed borev to tfborev
  !+ad_hist  31/07/14 PJK Added acasetfo, dcondins, whtconin, whtgw, whtrp;
  !+ad_hisc               removed aspcstf
  !+ad_hist  19/08/14 PJK Removed casfact
  !+ad_hist  16/09/14 PJK Added tfcryoarea
  !+ad_hist  16/09/14 PJK Modified array sizes in TF coil stress calculations;
  !+ad_hisc               changed tfc_model switch values
  !+ad_hist  18/09/14 PJK Updated/re-ordered comments
  !+ad_docs  AEA FUS 251: A User's Guide to the PROCESS Systems Code
  !+ad_docs  ITER Magnets design description document DDD11-2 v2 2 (2009)
  !
  ! !!!!!!!!!!!!!!!!!!!!!!!!!!!!!!!!!!!!!!!!!!!!!!!

  implicit none

  public

  !+ad_vars  acasetf : external case area per coil (inboard leg) (m2)
  real(kind(1.0D0)) :: acasetf = 0.0D0
  !+ad_vars  acasetfo : external case area per coil (outboard leg) (m2)
  real(kind(1.0D0)) :: acasetfo = 0.0D0
  !+ad_vars  acndttf : area of the cable conduit (m2)
  real(kind(1.0D0)) :: acndttf = 0.0D0
  !+ad_vars  acond : conductor area (winding pack) (m2)
  real(kind(1.0D0)) :: acond = 0.0D0
  !+ad_vars  acstf : internal area of the cable space (m2)
  real(kind(1.0D0)) :: acstf = 0.0D0
  !+ad_vars  aiwp : winding pack insulation area (m2)
  real(kind(1.0D0)) :: aiwp = 0.0D0
  !+ad_vars  alstrtf : allowable stress in TF coil (Pa)
  real(kind(1.0D0)) :: alstrtf = 0.0D0
  !+ad_vars  arealeg : outboard TF leg area (m2)
  real(kind(1.0D0)) :: arealeg = 0.0D0
  !+ad_vars  arp : TF coil radial plate area (m2)
  real(kind(1.0D0)) :: arp = 0.0D0
  !+ad_vars  aswp : winding pack structure area (m2)
  real(kind(1.0D0)) :: aswp = 0.0D0
  !+ad_vars  avwp : winding pack void (He coolant) area (m2)
  real(kind(1.0D0)) :: avwp = 0.0D0
  !+ad_vars  bcritsc /24.0/ : upper critical field (T) for Nb3Sn superconductor
  !+ad_varc                   at zero temperature and strain (isumattf=4, =bc20m)
  real(kind(1.0D0)) :: bcritsc = 24.0D0
  !+ad_vars  bmaxtf : peak field at TF coil (T)
  real(kind(1.0D0)) :: bmaxtf = 0.0D0
  !+ad_vars  bmaxtfrp : peak field at conductor with ripple (T)
  real(kind(1.0D0)) :: bmaxtfrp = 0.0D0
  !+ad_vars  casestr : case strain
  real(kind(1.0D0)) :: casestr = 0.0D0
  !+ad_vars  casthi /0.05/ : inboard TF coil case inner (plasma side) thickness (m)
  !+ad_varc                  (calculated for stellarators)
  real(kind(1.0D0)) :: casthi = 0.05D0
  !+ad_vars  casths /0.07/ : inboard TF coil sidewall case thickness (m)
  !+ad_varc                  (calculated for stellarators)
  real(kind(1.0D0)) :: casths = 0.07D0
  !+ad_vars  cdtfleg /1.0e6/ : TF leg overall current density (A/m2)
  !+ad_varc                    (resistive coils only) (iteration variable 24)
  real(kind(1.0D0)) :: cdtfleg = 1.0D6
  !+ad_vars  cforce : centering force on inboard leg (per coil) (N/m)
  real(kind(1.0D0)) :: cforce = 0.0D0
  !+ad_vars  cph2o /4180.0/ FIX : specific heat capacity of water (J/kg/K)
  real(kind(1.0D0)) :: cph2o = 4180.0D0
  !+ad_vars  cpttf /3.79e4/ : TF coil current per turn (A)
  !+ad_varc                  (calculated for stellarators)
  !+ad_varc                  (iteration variable 60)
  real(kind(1.0D0)) :: cpttf = 3.79D4
  !+ad_vars  csutf /1.32e9/ : ultimate strength of case (Pa)
  !+ad_varc                   (default value from DDD11-2 v2 2 (2009))
  real(kind(1.0D0)) :: csutf = 1.32D9
  !+ad_vars  csytf /1.0005e9/ : yield strength of case (Pa)
  !+ad_varc                     (default value from DDD11-2 v2 2 (2009))
  real(kind(1.0D0)) :: csytf = 1.0005D9
  !+ad_vars  dcase /8000.0/ : density of coil case (kg/m3)
  real(kind(1.0D0)) :: dcase = 8000.0D0
  !+ad_vars  dcond(4) /9000.0/ : density of superconductor type given by isumattf or isumatpf (kg/m3)
  real(kind(1.0D0)), dimension(4) :: dcond = 9000.0D0
  !+ad_vars  dcondins /1800.0/ : density of conduit + ground-wall insulation (kg/m3)
  real(kind(1.0D0)) :: dcondins = 1800.0D0
  !+ad_vars  dcopper /8900.0/ : density of copper (kg/m3)
  real(kind(1.0D0)) :: dcopper = 8900.0D0
  !+ad_vars  deflect : TF coil deflection at full field (m)
  real(kind(1.0D0)) :: deflect = 0.0D0
  !+ad_vars  denh2o /985.0/ FIX : density of water (kg/m3)
  real(kind(1.0D0)) :: denh2o = 985.0D0
  !+ad_vars  estotf : stored energy per TF coil (GJ)
  real(kind(1.0D0)) :: estotf = 0.0D0
  !+ad_vars  eyins /2.0e10/ : insulator Young's modulus (Pa)
  !+ad_varc                   (default value from DDD11-2 v2 2 (2009))
  real(kind(1.0D0)) :: eyins = 2.0D10
  !+ad_vars  eyoung(2) : work array used in stress calculation (Pa)
  real(kind(1.0D0)), dimension(2) :: eyoung = 0.0D0
  !+ad_vars  eyrp : TF coil radial plate Young's modulus (Pa)
  real(kind(1.0D0)) :: eyrp = 0.0D0
  !+ad_vars  eystl /2.05e11/ : steel case Young's modulus (Pa)
  !+ad_varc                    (default value from DDD11-2 v2 2 (2009))
  real(kind(1.0D0)) :: eystl = 2.05D11
  !+ad_vars  eywp /6.6e8/ : winding pack Young's modulus (Pa)
  real(kind(1.0D0)) :: eywp = 6.6D8
  !+ad_vars  eyzwp : winding pack vertical Young's modulus (Pa) (tfc_model=1)
  real(kind(1.0D0)) :: eyzwp = 0.0D0
  !+ad_vars  farc4tf /0.7/ : factor to size height of point 4 on TF coil
  real(kind(1.0D0)) :: farc4tf = 0.7D0
  !+ad_vars  fcutfsu /0.69/ : copper fraction of cable conductor
  !+ad_varc                   (iteration variable 59)
  real(kind(1.0D0)) :: fcutfsu = 0.69D0
  !+ad_vars  fhts /0.5/ : technology adjustment factor for critical current density fit
  !+ad_varc               for isumattf=2 Bi-2212 superconductor, to describe the level
  !+ad_varc               of technology assumed (i.e. to account for stress, fatigue,
  !+ad_varc               radiation, AC losses, joints or manufacturing variations;
  !+ad_varc               1.0 would be very optimistic)
  real(kind(1.0D0)) :: fhts = 0.5D0
  !+ad_vars  insstrain : radial strain in insulator (tfc_model=1)
  real(kind(1.0D0)) :: insstrain = 0.0D0
  !+ad_vars  isumattf /1/ : switch for superconductor material in TF coils:<UL>
  !+ad_varc            <LI> = 1 ITER Nb3Sn critical surface model with standard
  !+ad_varc                     ITER parameters;
  !+ad_varc            <LI> = 2 Bi-2212 high temperature superconductor (range of
  !+ad_varc                     validity T < 20K, adjusted field b < 104 T, B > 6 T);
  !+ad_varc            <LI> = 3 NbTi;
  !+ad_varc            <LI> = 4 ITER Nb3Sn model with user-specified parameters</UL>
  integer :: isumattf = 1
  !+ad_vars  itfsup /1/ : switch for TF coil conductor model:<UL>
  !+ad_varc          <LI> = 0 copper;
  !+ad_varc          <LI> = 1 superconductor</UL>
  integer :: itfsup = 1
  !+ad_vars  jbus /1.25e6/ : bussing current density (A/m2)
  real(kind(1.0D0)) :: jbus = 1.25D6
  !+ad_vars  jeff(2) : work array used in stress calculation (A/m2)
  real(kind(1.0D0)), dimension(2) :: jeff = 0.0D0
  !+ad_vars  jwdgcrt : critical current density for winding pack (A/m2)
  real(kind(1.0D0)) :: jwdgcrt = 0.0D0
  !+ad_vars  jwdgpro : allowable TF coil winding pack current density,
  !+ad_varc            for dump temperature rise protection (A/m2)
  real(kind(1.0D0)) :: jwdgpro = 0.0D0
  !+ad_vars  jwptf : winding pack current density (A/m2)
  real(kind(1.0D0)) :: jwptf = 0.0D0
  !+ad_vars  oacdcp /1.4e7/ : overall current density in TF coil inboard legs (A/m2)
  !+ad_varc                   (iteration variable 12)
  real(kind(1.0D0)) :: oacdcp = 1.4D7
  !+ad_vars  poisson /0.3/ : Poisson's ratio for TF stress calculation
  !+ad_varc                  (assumed constant over entire coil)
  real(kind(1.0D0)) :: poisson = 0.3D0
  !+ad_vars  prp /0.0/ : ratio of the cross-sectional area of the radial plates
  !+ad_varc              + inter-turn steel caps to the whole winding pack's
  !+ad_varc              cross-sectional area (iteration variable 101)
  real(kind(1.0D0)) :: prp = 0.0D0
  !+ad_vars  radtf(3) : work array used in stress calculation (m)
  real(kind(1.0D0)), dimension(3) :: radtf = 0.0D0
  !+ad_vars  rbmax : radius of maximum TF B-field (m)
  real(kind(1.0D0)) :: rbmax = 0.0D0
  !+ad_vars  rhotfleg : TF coil leg resistance (Ohm)
  real(kind(1.0D0)) :: rhotfleg = 0.0D0
  !+ad_vars  ripmax /1.0/ : maximum allowable toroidal field ripple amplitude
  !+ad_varc                 at plasma edge (%)
  real(kind(1.0D0)) :: ripmax = 1.0D0
  !+ad_vars  ripple : peak/average toroidal field ripple at plasma edge (%)
  real(kind(1.0D0)) :: ripple = 0.0D0
  !+ad_vars  ritfc : total (summed) current in TF coils (A)
  real(kind(1.0D0)) :: ritfc = 0.0D0
  !+ad_vars  sigrad : radial TF coil stress (MPa)
  real(kind(1.0D0)) :: sigrad = 0.0D0
  !+ad_vars  sigrcon : radial stress in the cable conduit (Pa)
  real(kind(1.0D0)) :: sigrcon = 0.0D0
  !+ad_vars  sigrtf(2) : radial stress in TF coil regions (Pa)
  real(kind(1.0D0)), dimension(2) :: sigrtf = 0.0D0
  !+ad_vars  sigtan : transverse TF coil stress (MPa)
  real(kind(1.0D0)) :: sigtan = 0.0D0
  !+ad_vars  sigtcon : tangential stress in the cable conduit (Pa)
  real(kind(1.0D0)) :: sigtcon = 0.0D0
  !+ad_vars  sigttf(2) : tangential stress in TF coil regions (Pa)
  real(kind(1.0D0)), dimension(2) :: sigttf = 0.0D0
  !+ad_vars  sigver : vertical TF coil stress (MPa)
  real(kind(1.0D0)) :: sigver  = 0.0D0
  !+ad_vars  sigvert : vertical tensile stress in TF coil (Pa)
  real(kind(1.0D0)) :: sigvert = 0.0D0
  !+ad_vars  strncon /-0.005/ : strain in superconductor material
  !+ad_varc                     (used in ITER Nb3Sn critical surface model)
  real(kind(1.0D0)) :: strncon = -0.005D0
  !+ad_vars  strtf1 : Von Mises stress in TF cable conduit (Pa)
  real(kind(1.0D0)) :: strtf1 = 0.0D0
  !+ad_vars  strtf2 : Von Mises stress in TF coil case (Pa)
  real(kind(1.0D0)) :: strtf2 = 0.0D0
  !+ad_vars  tcritsc /16.0/ : critical temperature (K) for superconductor
  !+ad_varc                   at zero field and strain (isumattf=4, =tc0m)
  real(kind(1.0D0)) :: tcritsc = 16.0D0
  !+ad_vars  tdmptf /10.0/ : dump time for TF coil (s)
  !+ad_varc                  (iteration variable 56)
  real(kind(1.0D0)) :: tdmptf = 10.0D0
  !+ad_vars  tfareain : area of inboard midplane TF legs (m2)
  real(kind(1.0D0)) :: tfareain = 0.0D0
  !+ad_vars  tfboreh : TF coil horizontal bore (m)
  real(kind(1.0D0)) :: tfboreh = 0.0D0
  !+ad_vars  tfborev : vertical inner bore of TF coil (m)
  real(kind(1.0D0)) :: tfborev = 0.0D0
  !+ad_vars  tfbusl : TF coil bus length (m)
  real(kind(1.0D0)) :: tfbusl = 0.0D0
  !+ad_vars  tfbusmas : TF coil bus mass (kg)
  real(kind(1.0D0)) :: tfbusmas = 0.0D0
  !+ad_vars  tfckw :  available DC power for charging the TF coils (kW)
  real(kind(1.0D0)) :: tfckw = 0.0D0
  !+ad_vars  tfc_model /1/ : switch for TF coil magnet stress model:<UL>
  !+ad_varc                  <LI> = 0 simple model (solid copper coil)
  !+ad_varc                  <LI> = 1 CCFE two-layer stress model; superconductor</UL>
  integer :: tfc_model = 1
  !+ad_vars  tfcmw : peak power per TF power supply (MW)
  real(kind(1.0D0)) :: tfcmw = 0.0D0
  !+ad_vars  tfcpmw : peak resistive TF coil inboard leg power (MW)
  real(kind(1.0D0)) :: tfcpmw = 0.0D0
  !+ad_vars  tfcryoarea : surface area of toroidal shells covering TF coils (m2)
  real(kind(1.0D0)) :: tfcryoarea = 0.0D0
  !+ad_vars  tficrn : TF coil half-width - inner bore (m)
  real(kind(1.0D0)) :: tficrn = 0.0D0
  !+ad_vars  tfind : TF coil inductance (H)
  real(kind(1.0D0)) :: tfind = 0.0D0
  !+ad_vars  tflegmw : TF coil outboard leg resistive power (MW)
  real(kind(1.0D0)) :: tflegmw = 0.0D0
  !+ad_vars  tflegres /2.5e-8/ : resistivity of a TF coil leg (Ohm-m)
  real(kind(1.0D0)) :: tflegres = 2.5D-8
  !+ad_vars  tfleng : TF coil circumference (m)
  real(kind(1.0D0)) :: tfleng = 0.0D0
  !+ad_vars  tfno /16.0/ : number of TF coils (default = 50 for stellarators)
  real(kind(1.0D0)) :: tfno = 16.0D0
  !+ad_vars  tfocrn : TF coil half-width - outer bore (m)
  real(kind(1.0D0)) :: tfocrn = 0.0D0
  !+ad_vars  tfsai : area of the inboard TF coil legs (m2)
  real(kind(1.0D0)) :: tfsai = 0.0D0
  !+ad_vars  tfsao : area of the outboard TF coil legs (m2)
  real(kind(1.0D0)) :: tfsao = 0.0D0
  !+ad_vars  tftmp /4.5/ : peak TF coil helium coolant temperature (K)
  real(kind(1.0D0)) :: tftmp = 4.5D0
  !+ad_vars  tftort : TF coil toroidal thickness (m)
  !+ad_varc           (calculated for tokamaks and stellarators;
  !+ad_varc           RFPs - input value, default=0.33, is used)
  !+ad_varc           (iteration variable 77) (RFP only)
  real(kind(1.0D0)) :: tftort = 0.33D0
  !+ad_vars  thicndut /8.0e-4/ : conduit insulation thickness (m)
  real(kind(1.0D0)) :: thicndut = 8.0D-4
  !+ad_vars  thkcas /0.3/ : inboard TF coil case outer (non-plasma side) thickness (m)
  !+ad_varc                 (iteration variable 57)
  !+ad_varc                 (calculated for stellarators)
  real(kind(1.0D0)) :: thkcas = 0.3D0
  !+ad_vars  thkwp : radial thickness of winding pack (m)
  real(kind(1.0D0)) :: thkwp = 0.0D0
  !+ad_vars  thwcndut /3.0e-3/ : TF coil conduit case thickness (m)
  !+ad_varc                      (iteration variable 58)
  real(kind(1.0D0)) :: thwcndut = 3.0D-3
  !+ad_vars  tinstf /0.01/ : ground wall insulation thickness (m)
  !+ad_varc                  (calculated for stellarators)
  real(kind(1.0D0)) :: tinstf = 0.01D0
  !+ad_vars  tmargmin /2.5/ : minimum allowable temperature margin (K)
  !+ad_varc                   (iteration variable 55)
  real(kind(1.0D0)) :: tmargmin = 2.5D0
  !+ad_vars  tmargtf :  TF coil temperature margin (K)
  real(kind(1.0D0)) :: tmargtf = 0.0D0
  !+ad_vars  tmaxpro /150.0/ : maximum temp rise during a quench for protection (K)
  real(kind(1.0D0)) :: tmaxpro = 150.0D0
  !+ad_vars  tmpcry /4.5/ : cryostat temperature for cryogenic plant power calculation (K)
  real(kind(1.0D0)) :: tmpcry = 4.5D0
  !+ad_vars  trp : TF coil radial plate and inter-turn steel cap half-thickness (m)
  real(kind(1.0D0)) :: trp = 0.0D0
  !+ad_vars  turnstf : number of turns per TF coil
  real(kind(1.0D0)) :: turnstf = 0.0D0
  !+ad_vars  vdalw /20.0/ : max voltage across TF coil during quench (kV)
  !+ad_varc                 (iteration variable 52)
  real(kind(1.0D0)) :: vdalw = 20.0D0
  !+ad_vars  vforce : vertical separating force on inboard leg/coil (N)
  real(kind(1.0D0)) :: vforce = 0.0D0
  !+ad_vars  vftf /0.4/ : coolant fraction of TF coil leg (itfsup=0)
  !+ad_varc               or of TF coil cable space (itfsup=1)
  real(kind(1.0D0)) :: vftf = 0.4D0
  !+ad_vars  voltfleg : volume of each TF coil outboard leg (m3)
  real(kind(1.0D0)) :: voltfleg = 0.0D0
  !+ad_vars  vtfkv : peak TF coil voltage (kV)
  real(kind(1.0D0)) :: vtfkv = 0.0D0
  !+ad_vars  vtfskv : voltage across a TF coil during quench (kV)
  real(kind(1.0D0)) :: vtfskv = 0.0D0
  !+ad_vars  whtcas : mass per coil of external case (kg)
  real(kind(1.0D0)) :: whtcas = 0.0D0
  !+ad_vars  whtcon : TF coil conductor cable mass per coil (kg)
  real(kind(1.0D0)) :: whtcon = 0.0D0
  !+ad_vars  whtconcu : copper mass in TF coil conductor cable (kg/coil)
  real(kind(1.0D0)) :: whtconcu = 0.0D0
  !+ad_vars  whtconin : conduit insulation mass in TF coil conductor cable (kg/coil)
  real(kind(1.0D0)) :: whtconin = 0.0D0
  !+ad_vars  whtconsc : superconductor mass in TF coil conductor cable (kg/coil)
  real(kind(1.0D0)) :: whtconsc = 0.0D0
  !+ad_vars  whtconsh : steel conduit mass in TF coil conductor cable (kg/coil)
  real(kind(1.0D0)) :: whtconsh = 0.0D0
  !+ad_vars  whtgw : mass of ground-wall insulation layer per coil (kg/coil)
  real(kind(1.0D0)) :: whtgw = 0.0D0
  !+ad_vars  whtrp : mass of steel radial plates + caps per coil (kg/coil)
  real(kind(1.0D0)) :: whtrp = 0.0D0
  !+ad_vars  whttf : total mass of the TF coils (kg)
  real(kind(1.0D0)) :: whttf = 0.0D0
  !+ad_vars  windstrain : longitudinal strain in winding pack (tfc_model=1)
  real(kind(1.0D0)) :: windstrain = 0.0D0
  !+ad_vars  wwp1 : width of first step of winding pack (m)
  real(kind(1.0D0)) :: wwp1 = 0.0D0
  !+ad_vars  wwp2 : width of second step of winding pack (m)
  real(kind(1.0D0)) :: wwp2 = 0.0D0

  !+ad_vars  <P><B>Superconducting TF coil shape parameters</B> (see also farc4tf);
  !+ad_varc  <BR>the TF inner surface top half is approximated by four circular arcs.
  !+ad_varc  Arc 1 goes through points 1 and 2 on the inner surface. Arc 2
  !+ad_varc  goes through points 2 and 3, etc.<P>

  !+ad_vars  dthet(4) : angle of arc i (rad)
  real(kind(1.0D0)), dimension(4) :: dthet = 0.0D0
  !+ad_vars  radctf(4) : radius of arc i (m)
  real(kind(1.0D0)), dimension(4) :: radctf = 0.0D0
  !+ad_vars  xarc(5) : x location of arc point i on surface (m)
  real(kind(1.0D0)), dimension(5) :: xarc = 0.0D0
  !+ad_vars  xctfc(4) : x location of arc centre i (m)
  real(kind(1.0D0)), dimension(4) :: xctfc = 0.0D0
  !+ad_vars  yarc(5) : y location of arc point i on surface (m)
  real(kind(1.0D0)), dimension(5) :: yarc = 0.0D0
  !+ad_vars  yctfc(4) : y location of arc centre i (m)
  real(kind(1.0D0)), dimension(4) :: yctfc = 0.0D0

  !+ad_vars  <P><B>Quantities relating to the spherical tokamak model (itart=1)</B>
  !+ad_varc        (and in some cases, also to resistive TF coils, itfsup=0):<P>

  !+ad_vars  drtop /0.0/ : centrepost taper maximum radius adjustment (m)
  real(kind(1.0D0)) :: drtop = 0.0D0
  !+ad_vars  dztop /0.0/ : centrepost taper height adjustment (m)
  real(kind(1.0D0)) :: dztop = 0.0D0
  !+ad_vars  etapump /0.8/ : centrepost coolant pump efficiency
  real(kind(1.0D0)) :: etapump = 0.8D0
  !+ad_vars  fcoolcp /0.3/ : coolant fraction of TF coil inboard legs
  !+ad_varc                  (iteration variable 23)
  real(kind(1.0D0)) :: fcoolcp = 0.3D0
  !+ad_vars  frhocp /1.0/ : centrepost resistivity enhancement factor
  real(kind(1.0D0)) :: frhocp = 1.0D0
  !+ad_vars  kcp /330.0/ FIX : thermal conductivity of centrepost (W/m/K)
  real(kind(1.0D0)) :: kcp = 330.0D0
  !+ad_vars  kh2o /0.651/ FIX : thermal conductivity of water (W/m/K)
  real(kind(1.0D0)) :: kh2o = 0.651D0
  !+ad_vars  muh2o /4.71e-4/ FIX : water dynamic viscosity (kg/m/s)
  real(kind(1.0D0)) :: muh2o = 4.71D-4
  !+ad_vars  ncool : number of centrepost coolant tubes
  real(kind(1.0D0)) :: ncool = 0.0D0
  !+ad_vars  ppump : centrepost coolant pump power (W)
  real(kind(1.0D0)) :: ppump = 0.0D0
  !+ad_vars  prescp : resistive power in the centrepost (W)
  real(kind(1.0D0)) :: prescp = 0.0D0
  !+ad_vars  ptempalw /200.0/ : maximum peak centrepost temperature (C)
  !+ad_varc                     (constraint equation 44)
  real(kind(1.0D0)) :: ptempalw = 200.0D0
  !+ad_vars  rcool /0.005/ : average radius of coolant channel (m)
  !+ad_varc                  (iteration variable 69)
  real(kind(1.0D0)) :: rcool = 0.005D0
  !+ad_vars  rhocp : TF coil inboard leg resistance (Ohm)
  real(kind(1.0D0)) :: rhocp = 0.0D0
  !+ad_vars  tcoolin /40.0/ : centrepost coolant inlet temperature (C)
  real(kind(1.0D0)) :: tcoolin = 40.0D0
  !+ad_vars  tcpav /100.0/ : average temp of TF coil inboard leg conductor (C)
  !+ad_varc                  (resistive coils) (iteration variable 20)
  real(kind(1.0D0)) :: tcpav = 100.0D0
  !+ad_vars  tcpav2 : centrepost average temperature (C) (for consistency)
  real(kind(1.0D0)) :: tcpav2 = 0.0D0
  !+ad_vars  tcpmax : peak centrepost temperature (C)
  real(kind(1.0D0)) :: tcpmax = 0.0D0
  !+ad_vars  vcool /20.0/ : max centrepost coolant flow speed at midplane (m/s)
  !+ad_varc                 (iteration variable 70)
  real(kind(1.0D0)) :: vcool = 20.0D0
  !+ad_vars  volcp : total volume of TF coil inboard legs (m3)
  real(kind(1.0D0)) :: volcp = 0.0D0
  !+ad_vars  whtcp : mass of TF coil inboard legs (kg)
  real(kind(1.0D0)) :: whtcp = 0.0D0
  !+ad_vars  whttflgs : mass of the TF coil legs (kg)
  real(kind(1.0D0)) :: whttflgs = 0.0D0

end module tfcoil_variables

! !!!!!!!!!!!!!!!!!!!!!!!!!!!!!!!!!!!!!!!!!!!!!!!!!!!!!!!!!!!!!!!!!!

module structure_variables

  !+ad_name  structure_variables
  !+ad_summ  Module containing global variables relating to the
  !+ad_summ  support structure
  !+ad_type  Module
  !+ad_auth  P J Knight, CCFE, Culham Science Centre
  !+ad_cont  N/A
  !+ad_args  N/A
  !+ad_desc  This module contains global variables relating to the
  !+ad_desc  support structure of a fusion power plant.
  !+ad_prob  None
  !+ad_call  None
  !+ad_hist  29/10/12 PJK Initial version of module
  !+ad_stat  Okay
  !+ad_docs  AEA FUS 251: A User's Guide to the PROCESS Systems Code
  !
  ! !!!!!!!!!!!!!!!!!!!!!!!!!!!!!!!!!!!!!!!!!!!!!!!

  implicit none

  public

  !+ad_vars  aintmass : intercoil structure mass (kg)
  real(kind(1.0D0)) :: aintmass = 0.0D0
  !+ad_vars  clgsmass : gravity support structure for TF coil, PF coil
  !+ad_varc             and intercoil support systems (kg) 
  real(kind(1.0D0)) :: clgsmass = 0.0D0
  !+ad_vars  coldmass : total mass of components at cryogenic temperatures (kg)
  real(kind(1.0D0)) :: coldmass = 0.0D0
  !+ad_vars  fncmass : PF coil outer support fence mass (kg)
  real(kind(1.0D0)) :: fncmass = 0.0D0
  !+ad_vars  gsmass : reactor core gravity support mass (kg)
  real(kind(1.0D0)) :: gsmass = 0.0D0

end module structure_variables

! !!!!!!!!!!!!!!!!!!!!!!!!!!!!!!!!!!!!!!!!!!!!!!!!!!!!!!!!!!!!!!!!!!

module vacuum_variables

  !+ad_name  vacuum_variables
  !+ad_summ  Module containing global variables relating to the
  !+ad_summ  vacuum system
  !+ad_type  Module
  !+ad_auth  P J Knight, CCFE, Culham Science Centre
  !+ad_cont  N/A
  !+ad_args  N/A
  !+ad_desc  This module contains global variables relating to the
  !+ad_desc  vacuum system of a fusion power plant.
  !+ad_prob  None
  !+ad_call  None
  !+ad_hist  29/10/12 PJK Initial version of module
  !+ad_stat  Okay
  !+ad_docs  AEA FUS 251: A User's Guide to the PROCESS Systems Code
  !
  ! !!!!!!!!!!!!!!!!!!!!!!!!!!!!!!!!!!!!!!!!!!!!!!!

  implicit none

  public

  !+ad_vars  ntype /1/ : switch for vacuum pump type:<UL>
  !+ad_varc         <LI> = 0 for turbomolecular pump (magnetic bearing)
  !+ad_varc                  with speed of 2.0 m3/s
  !+ad_varc                  (1.95 for N2, 1.8 for He, 1.8 for DT);
  !+ad_varc         <LI> = 1 for compound cryopump with nominal speed of 10.0 m3/s
  !+ad_varc                  (9.0 for N2, 5.0 for He and 25.0 for DT)</UL>
  integer :: ntype = 1
  !+ad_vars  nvduct : number of ducts (torus to pumps)
  integer :: nvduct = 0
  !+ad_vars  dlscal : vacuum system duct length scaling
  real(kind(1.0D0)) :: dlscal = 0.0D0
  !+ad_vars  pbase /2.6e-6/ : base pressure (Pa)
  real(kind(1.0D0)) :: pbase = 2.6D-6
  !+ad_vars  prdiv /0.36/ : divertor chamber pressure during burn (Pa)
  real(kind(1.0D0)) :: prdiv = 0.36D0
  !+ad_vars  rat /1.3e-8/ : plasma chamber wall outgassing rate (Pa-m/s)
  real(kind(1.0D0)) :: rat = 1.3D-8
  !+ad_vars  tn /300.0/ : neutral gas temperature in chamber (K)
  real(kind(1.0D0)) :: tn = 300.0D0
  !+ad_vars  vacdshm : mass of vacuum duct shield (kg)
  real(kind(1.0D0)) :: vacdshm = 0.0D0
  !+ad_vars  vcdimax : diameter of duct passage (m)
  real(kind(1.0D0)) :: vcdimax = 0.0D0
  !+ad_vars  vpumpn : number of high vacuum pumps
  real(kind(1.0D0)) :: vpumpn = 0.0D0

end module vacuum_variables

! !!!!!!!!!!!!!!!!!!!!!!!!!!!!!!!!!!!!!!!!!!!!!!!!!!!!!!!!!!!!!!!!!!

module pf_power_variables

  !+ad_name  pf_power_variables
  !+ad_summ  Module containing global variables relating to the
  !+ad_summ  PF coil power conversion system
  !+ad_type  Module
  !+ad_auth  P J Knight, CCFE, Culham Science Centre
  !+ad_cont  N/A
  !+ad_args  N/A
  !+ad_desc  This module contains global variables relating to the
  !+ad_desc  PF coil power conversion system of a fusion power plant.
  !+ad_prob  None
  !+ad_call  None
  !+ad_hist  29/10/12 PJK Initial version of module
  !+ad_hist  27/03/13 PJK Comment change to ISCENR
  !+ad_stat  Okay
  !+ad_docs  AEA FUS 251: A User's Guide to the PROCESS Systems Code
  !
  ! !!!!!!!!!!!!!!!!!!!!!!!!!!!!!!!!!!!!!!!!!!!!!!!

  implicit none

  public

  !+ad_vars  acptmax : average of currents in PF circuits (A)
  real(kind(1.0D0)) :: acptmax = 0.0D0
  !+ad_vars  ensxpfm : maximum stored energy in the PF circuits (MJ)
  real(kind(1.0D0)) :: ensxpfm = 0.0D0
  !+ad_vars  iscenr /2/ : Switch for PF coil energy storage option:<UL>
  !+ad_varc          <LI> = 1 all power from MGF (motor-generator flywheel) units;
  !+ad_varc          <LI> = 2 all pulsed power from line;
  !+ad_varc          <LI> = 3 PF power from MGF, heating from line</UL>
  !+ad_varc          (In fact, options 1 and 3 are not treated differently)
  integer :: iscenr = 2
  !+ad_vars  pfckts : number of PF coil circuits
  real(kind(1.0D0)) :: pfckts = 0.0D0
  !+ad_vars  spfbusl : total PF coil circuit bus length (m)
  real(kind(1.0D0)) :: spfbusl = 0.0D0
  !+ad_vars  spsmva : sum of PF power supply ratings (MVA)
  real(kind(1.0D0)) :: spsmva = 0.0D0
  !+ad_vars  srcktpm : sum of resistive PF coil power (kW)
  real(kind(1.0D0)) :: srcktpm = 0.0D0
  !+ad_vars  vpfskv : PF coil voltage (kV)
  real(kind(1.0D0)) :: vpfskv = 0.0D0

end module pf_power_variables

! !!!!!!!!!!!!!!!!!!!!!!!!!!!!!!!!!!!!!!!!!!!!!!!!!!!!!!!!!!!!!!!!!!

module heat_transport_variables

  !+ad_name  heat_transport_variables
  !+ad_summ  Module containing global variables relating to the
  !+ad_summ  heat transport system
  !+ad_type  Module
  !+ad_auth  P J Knight, CCFE, Culham Science Centre
  !+ad_cont  N/A
  !+ad_args  N/A
  !+ad_desc  This module contains global variables relating to the
  !+ad_desc  heat transport system of a fusion power plant, and
  !+ad_desc  also those for a hydrogen production plant.
  !+ad_prob  None
  !+ad_call  None
  !+ad_hist  30/10/12 PJK Initial version of module
  !+ad_hist  27/03/13 PJK Comment change to fmgdmw
  !+ad_hist  11/04/13 PJK Comment change to tfacpd
  !+ad_hist  17/04/13 PJK Comment change to fcsht, priheat
  !+ad_hist  17/04/13 PJK Added iprimnloss
  !+ad_hist  04/06/14 PJK Added/modified various quantities for new power flow method
  !+ad_hist  17/06/14 PJK Comment change to pfwdiv, ctht
  !+ad_hist  17/09/14 PJK Changed default values
  !+ad_hist  18/09/14 PJK Updated/re-ordered comments
  !+ad_stat  Okay
  !+ad_docs  AEA FUS 251: A User's Guide to the PROCESS Systems Code
  !
  ! !!!!!!!!!!!!!!!!!!!!!!!!!!!!!!!!!!!!!!!!!!!!!!!

  implicit none

  public

  !+ad_vars  baseel /5.0e6/ : base plant electric load (W)
  real(kind(1.0D0)) :: baseel = 5.0D6
  !+ad_vars  crypmw : cryogenic plant power (MW)
  real(kind(1.0D0)) :: crypmw = 0.0D0
  !+ad_vars  ctht : total plant heat removal (primary + secondary) (MW)
  real(kind(1.0D0)) :: ctht = 0.0D0
  !+ad_vars  etath /0.35/ : thermal to electric conversion efficiency
  !+ad_varc                 if lblnkt=0, otherwise calculated
  real(kind(1.0D0)) :: etath = 0.35D0
  !+ad_vars  fachtmw : facility heat removal (MW)
  real(kind(1.0D0)) :: fachtmw = 0.0D0
  !+ad_vars  fauxbop /0.06/ : fraction of gross electric power to balance-of-plant
  real(kind(1.0D0)) :: fauxbop = 0.06D0
  !+ad_vars  fcsht : total baseline power required at all times (MW)
  real(kind(1.0D0)) :: fcsht = 0.0D0
  !+ad_vars  ffwlg /1.0/ : fraction of first wall / divertor power to low grade heat
  !+ad_varc                (ipowerflow=0)
  real(kind(1.0D0)) :: ffwlg = 1.0D0
  !+ad_vars  fgrosbop : scaled fraction of gross power to balance-of-plant
  real(kind(1.0D0)) :: fgrosbop = 0.0D0
  !+ad_vars  fmgdmw /0.0/ : power to MGF (motor-generator flywheel) units (MW)
  !+ad_varc                 (ignored if iscenr=2)
  real(kind(1.0D0)) :: fmgdmw = 0.0D0
  !+ad_vars  helpow : heat removal at cryogenic temperatures (W)
  real(kind(1.0D0)) :: helpow = 0.0D0
  !+ad_vars  htpmw /10.0/ : heat transport system electrical pump power (MW)
  !+ad_varc                 (calculated if ipowerflow=1)
  real(kind(1.0D0)) :: htpmw = 10.0D0

  !+ad_vars  ihplant /0/ : switch for hydrogen production plant:<UL>
  !+ad_varc           <LI> = 0 no hydrogen plant;
  !+ad_varc           <LI> = 1 Low Temperature Electrolysis;
  !+ad_varc           <LI> = 2 High Temperature Electrolysis - endothermic;
  !+ad_varc           <LI> = 3 High Temperature Electrolysis - exothermic;
  !+ad_varc           <LI> = 4 Thermo-chemical</UL>
  integer :: ihplant = 0
  !+ad_vars  etahhten /1.35/ : efficiency of H production for ihplant=2
  real(kind(1.0D0)) :: etahhten = 1.35D0
  !+ad_vars  etahhtex /1.12/ : efficiency of H production for ihplant=3
  real(kind(1.0D0)) :: etahhtex = 1.12D0
  !+ad_vars  etahlte /0.75/ : efficiency of H production for ihplant=1
  real(kind(1.0D0)) :: etahlte = 0.75D0
  !+ad_vars  etahth /0.5/ : efficiency of H production for ihplant=4
  real(kind(1.0D0)) :: etahth = 0.5D0
  !+ad_vars  helecmw /0.0/ : electrical power required for H production (MW)
  !+ad_varc                  (iteration variable 87)
  real(kind(1.0D0)) :: helecmw = 0.0D0
  !+ad_vars  hpower : hydrogen production (MW equivalent)
  real(kind(1.0D0)) :: hpower = 0.0D0
  !+ad_vars  hthermmw /0.0/ : thermal power required for H production (MW)
  !+ad_varc                   (iteration variable 88)
  !+ad_varc                   (N.B. calculated for ihplant=1,2,3)
  real(kind(1.0D0)) :: hthermmw = 0.0D0
  !+ad_vars  hvolume : hydrogen production (Normal m3/second)
  real(kind(1.0D0)) :: hvolume = 0.0D0

  !+ad_vars  ipowerflow /1/ : switch for power flow model:<UL>
  !+ad_varc              <LI> = 0 pre-2014 version;
  !+ad_varc              <LI> = 1 comprehensive 2014 model</UL>
  integer :: ipowerflow = 1
  !+ad_vars  etahtpblkt /0.82/ : electrical efficiency of blanket coolant pumps
  !+ad_varc                      (default assumes helium coolant) (ipowerflow=1)
  real(kind(1.0D0)) :: etahtpblkt = 0.82D0
  !+ad_vars  etahtpdiv /0.9/ : electrical efficiency of divertor coolant pumps
  !+ad_varc                    (default assumes water coolant) (ipowerflow=1)
  real(kind(1.0D0)) :: etahtpdiv = 0.9D0
  !+ad_vars  etahtpfw /0.82/ : electrical efficiency of first wall coolant pumps
  !+ad_varc                    (default assumes helium coolant) (ipowerflow=1)
  real(kind(1.0D0)) :: etahtpfw = 0.82D0
  !+ad_vars  etahtpshld /0.9/ : electrical efficiency of shield coolant pumps
  !+ad_varc                     (default assumes water coolant) (ipowerflow=1)
  real(kind(1.0D0)) :: etahtpshld = 0.9D0
  !+ad_vars  fpumpblkt /0.085/ : fraction of total blanket thermal power required
  !+ad_varc                      to drive the blanket coolant pumps (default assumes
  !+ad_varc                      helium coolant) (ipowerflow=1)
  real(kind(1.0D0)) :: fpumpblkt = 0.085D0
  !+ad_vars  fpumpdiv /0.005/ : fraction of total divertor thermal power required
  !+ad_varc                     to drive the divertor coolant pumps (default assumes
  !+ad_varc                     water coolant) (ipowerflow=1)
  real(kind(1.0D0)) :: fpumpdiv = 0.005D0
  !+ad_vars  fpumpfw /0.085/ : fraction of total first wall thermal power required
  !+ad_varc                    to drive the FW coolant pumps (default assumes helium
  !+ad_varc                    coolant) (ipowerflow=1)
  real(kind(1.0D0)) :: fpumpfw = 0.085D0
  !+ad_vars  fpumpshld /0.005/ : fraction of total shield thermal power required
  !+ad_varc                      to drive the shield coolant pumps (default assumes
  !+ad_varc                      water coolant) (ipowerflow=1)
  real(kind(1.0D0)) :: fpumpshld = 0.005D0
  !+ad_vars  htpsecmw : waste power lost from heat transport system (MW)
  !+ad_varc             (ipowerflow=1)
  real(kind(1.0D0)) :: htpsecmw = 0.0D0
  !+ad_vars  iprimdiv /1/ : switch for divertor thermal power destiny:<UL>
  !+ad_varc            <LI> = 0 contributes to secondary heat;
  !+ad_varc            <LI> = 1 contributes to primary heat</UL>
  !+ad_varc            (ipowerflow=1)
  integer :: iprimdiv = 1
  !+ad_vars  iprimshld /1/ : switch for shield thermal power destiny:<UL>
  !+ad_varc             <LI> = 0 contributes to secondary heat;
  !+ad_varc             <LI> = 1 contributes to primary heat</UL>
  !+ad_varc             (ipowerflow=1)
  integer :: iprimshld = 1
  !+ad_vars  psecdiv : secondary (low-grade) heat lost in divertor (MW)
  !+ad_varc            (ipowerflow=1)
  real(kind(1.0D0)) :: psecdiv = 0.0D0
  !+ad_vars  psechcd : secondary (low-grade) heat lost into HCD apparatus (MW)
  !+ad_varc            (ipowerflow=1)
  real(kind(1.0D0)) :: psechcd = 0.0D0
  !+ad_vars  psechole : secondary (low-grade) heat lost through holes (MW)
  !+ad_varc             (ipowerflow=1)
  real(kind(1.0D0)) :: psechole = 0.0D0
  !+ad_vars  psecshld : secondary (low-grade) heat lost in shield (MW)
  !+ad_varc             (ipowerflow=1)
  real(kind(1.0D0)) :: psecshld = 0.0D0

  !+ad_vars  iprimhtp /0/ : switch for heat transport pump power destiny:<UL>
  !+ad_varc            <LI> = 0 contributes to secondary heat;
  !+ad_varc            <LI> = 1 contributes to primary heat</UL>
  !+ad_varc            (ipowerflow=0)
  integer :: iprimhtp = 0
  !+ad_vars  iprimnloss /0/ : switch for lost neutron power through holes destiny:<UL>
  !+ad_varc              <LI> = 0 contributes to secondary heat;
  !+ad_varc              <LI> = 1 contributes to primary heat</UL>
  !+ad_varc              (ipowerflow=0)
  integer :: iprimnloss = 0
  !+ad_vars  pacpmw : total pulsed power system load (MW)
  real(kind(1.0D0)) :: pacpmw = 0.0D0
  !+ad_vars  peakmva : peak MVA requirement
  real(kind(1.0D0)) :: peakmva = 0.0D0
  !+ad_vars  pfwdiv : heat removal from first wall/divertor (MW)
  real(kind(1.0D0)) :: pfwdiv = 0.0D0
  !+ad_vars  pgrossmw : gross electric power (MW)
  real(kind(1.0D0)) :: pgrossmw = 0.0D0
  !+ad_vars  pinjht : heat removal from injection power (MW)
  real(kind(1.0D0)) :: pinjht = 0.0D0
  !+ad_vars  pinjwp : injector wall plug power (MW)
  real(kind(1.0D0)) :: pinjwp = 0.0D0
  !+ad_vars  pnetelmw : net electric power (MW)
  real(kind(1.0D0)) :: pnetelmw = 0.0D0
  !+ad_vars  precircmw : recirculating electric power (MW)
  real(kind(1.0D0)) :: precircmw = 0.0D0
  !+ad_vars  priheat : total thermal power removed from fusion core (MW)
  real(kind(1.0D0)) :: priheat = 0.0D0
  !+ad_vars  psechtmw : secondary (low-grade) heat (MW)
  real(kind(1.0D0)) :: psechtmw = 0.0D0
  !+ad_vars  pthermmw : primary (high-grade) heat (useful for electric production) (MW)
  real(kind(1.0D0)) :: pthermmw = 0.0D0
  !+ad_vars  pwpm2 /150.0/ : base AC power requirement per unit floor area (W/m2)
  real(kind(1.0D0)) :: pwpm2 = 150.0D0
  !+ad_vars  rnihx : number of intermediate heat exchangers
  real(kind(1.0D0)) :: rnihx = 0.0D0
  !+ad_vars  rnphx : number of primary heat exchangers
  real(kind(1.0D0)) :: rnphx = 0.0D0
  !+ad_vars  tfacpd /0.0/ : total steady state TF coil AC power demand (MW)
  !+ad_varc                 (itfsup=0 only; calculated for itfsup=1)
  real(kind(1.0D0)) :: tfacpd = 0.0D0
  !+ad_vars  tlvpmw : estimate of total low voltage power (MW)
  real(kind(1.0D0)) :: tlvpmw = 0.0D0
  !+ad_vars  trithtmw /15.0/ : power required for tritium processing (MW)
  real(kind(1.0D0)) :: trithtmw = 15.0D0
  !+ad_vars  vachtmw /0.5/ : vacuum pump power (MW)
  real(kind(1.0D0)) :: vachtmw = 0.5D0

end module heat_transport_variables

! !!!!!!!!!!!!!!!!!!!!!!!!!!!!!!!!!!!!!!!!!!!!!!!!!!!!!!!!!!!!!!!!!!

module times_variables

  !+ad_name  times_variables
  !+ad_summ  Module containing global variables relating to the
  !+ad_summ  plasma pulse timings
  !+ad_type  Module
  !+ad_auth  P J Knight, CCFE, Culham Science Centre
  !+ad_cont  N/A
  !+ad_args  N/A
  !+ad_desc  This module contains global variables relating to the
  !+ad_desc  plasma pulse timings.
  !+ad_prob  None
  !+ad_call  None
  !+ad_hist  30/10/12 PJK Initial version of module
  !+ad_hist  27/06/13 PJK Relabelled tohs, tohsin
  !+ad_hist  17/09/14 PJK Changed default values
  !+ad_stat  Okay
  !+ad_docs  AEA FUS 251: A User's Guide to the PROCESS Systems Code
  !
  ! !!!!!!!!!!!!!!!!!!!!!!!!!!!!!!!!!!!!!!!!!!!!!!!

  implicit none

  public

  !+ad_vars  tburn /1000.0/ : burn time (s) (calculated if lpulse=1)
  real(kind(1.0D0)) :: tburn = 1000.0D0
  !+ad_vars  tburn0 : burn time (s) - used for internal consistency
  real(kind(1.0D0)) :: tburn0 = 0.0D0
  !+ad_vars  tdown : down time (s)
  real(kind(1.0D0)) :: tdown = 0.0D0
  !+ad_vars  tdwell /100.0/ : time between pulses in a pulsed reactor (s)
  !+ad_varc                   (iteration variable 17)
  real(kind(1.0D0)) :: tdwell = 100.0D0
  !+ad_vars  theat /10.0/ : heating time, after current ramp up (s)
  real(kind(1.0D0)) :: theat = 10.0D0
  !+ad_vars  tim(6) : array of time points during plasma pulse (s)
  real(kind(1.0D0)), dimension(6) :: tim = 0.0D0
  !+ad_vars  tohs /30.0/ : plasma current ramp-up time for current initiation (s)
  !+ad_varc                (but calculated if lpulse=0)
  !+ad_varc                (iteration variable 65)
  real(kind(1.0D0)) :: tohs = 30.0D0
  !+ad_vars  tohsin /0.0/ : switch for plasma current ramp-up time (if lpulse=0):<UL>
  !+ad_varc            <LI> = 0, tohs = tramp = tqnch = Ip(MA)/0.5;
  !+ad_varc            <LI> <>0, tohs = tohsin; tramp, tqnch are input</UL>
  real(kind(1.0D0)) :: tohsin = 0.0D0
  !+ad_vars  tpulse : pulse length = tohs + theat + tburn + tqnch
  real(kind(1.0D0)) :: tpulse = 0.0D0
  !+ad_vars  tqnch /15.0/ : shut down time for PF coils (s); if pulsed, = tohs
  real(kind(1.0D0)) :: tqnch = 15.0D0
  !+ad_vars  tramp /15.0/ : initial PF coil charge time (s); if pulsed, = tohs
  real(kind(1.0D0)) :: tramp = 15.0D0

end module times_variables

! !!!!!!!!!!!!!!!!!!!!!!!!!!!!!!!!!!!!!!!!!!!!!!!!!!!!!!!!!!!!!!!!!!

module buildings_variables

  !+ad_name  buildings_variables
  !+ad_summ  Module containing global variables relating to the
  !+ad_summ  plant buildings
  !+ad_type  Module
  !+ad_auth  P J Knight, CCFE, Culham Science Centre
  !+ad_cont  N/A
  !+ad_args  N/A
  !+ad_desc  This module contains global variables relating to the
  !+ad_desc  plant buildings.
  !+ad_prob  None
  !+ad_call  None
  !+ad_hist  30/10/12 PJK Initial version of module
  !+ad_hist  08/04/13 PJK Modified wrbi comment
  !+ad_hist  09/04/13 PJK Changed clh1 default from 8.0 to 2.5
  !+ad_hist  09/04/13 PJK Added building volume multipliers rbvfac, mbvfac, wsvfac
  !+ad_hist  11/04/13 PJK Comment change to esbldgm3
  !+ad_hist  03/09/14 PJK Comment change to clh1
  !+ad_stat  Okay
  !+ad_docs  AEA FUS 251: A User's Guide to the PROCESS Systems Code
  !
  ! !!!!!!!!!!!!!!!!!!!!!!!!!!!!!!!!!!!!!!!!!!!!!!!

  implicit none

  public

  !+ad_vars  admv /1.0e5/ : administration building volume (m3)
  real(kind(1.0D0)) :: admv = 1.0D5
  !+ad_vars  admvol : volume of administration buildings (m3)
  real(kind(1.0D0)) :: admvol = 0.0D0
  !+ad_vars  clh1 /2.5/ : vertical clearance from TF coil to cryostat (m)
  !+ad_varc               (calculated for tokamaks, RFPs)
  real(kind(1.0D0)) :: clh1 = 2.5D0
  !+ad_vars  clh2 /15.0/ : clearance beneath TF coil to foundation
  !+ad_varc                (including basement) (m)
  real(kind(1.0D0)) :: clh2 = 15.0D0
  !+ad_vars  conv /6.0e4/ : control building volume (m3)
  real(kind(1.0D0)) :: conv = 6.0D4
  !+ad_vars  convol : volume of control, protection and i&c building (m3)
  real(kind(1.0D0)) :: convol = 0.0D0
  !+ad_vars  cryvol : volume of cryoplant building (m3)
  real(kind(1.0D0)) :: cryvol = 0.0D0
  !+ad_vars  efloor : effective total floor space (m2)
  real(kind(1.0D0)) :: efloor = 0.0D0
  !+ad_vars  elevol : volume of electrical equipment building (m3)
  real(kind(1.0D0)) :: elevol = 0.0D0
  !+ad_vars  esbldgm3 /1.0e3/ : volume of energy storage equipment building (m3)
  !+ad_varc                     (not used if lpulse=0)
  real(kind(1.0D0)) :: esbldgm3 = 1.0D3
  !+ad_vars  fndt /2.0/ : foundation thickness (m)
  real(kind(1.0D0)) :: fndt = 2.0D0
  !+ad_vars  hccl /5.0/ : clearance around components in hot cell (m)
  real(kind(1.0D0)) :: hccl = 5.0D0
  !+ad_vars  hcwt /1.5/ : hot cell wall thickness (m)
  real(kind(1.0D0)) :: hcwt = 1.5D0
  !+ad_vars  mbvfac /2.8/ : maintenance building volume multiplication factor
  real(kind(1.0D0)) :: mbvfac = 2.8D0
  !+ad_vars  pfbldgm3 /2.0e4/ : volume of PF coil power supply building (m3)
  real(kind(1.0D0)) :: pfbldgm3 = 2.0D4
  !+ad_vars  pibv /2.0e4/ : power injection building volume (m3)
  real(kind(1.0D0)) :: pibv = 2.0D4
  !+ad_vars  rbrt /1.0/ : reactor building roof thickness (m)
  real(kind(1.0D0)) :: rbrt = 1.0D0
  !+ad_vars  rbvfac /1.6/ : reactor building volume multiplication factor
  real(kind(1.0D0)) :: rbvfac = 1.6D0
  !+ad_vars  rbvol : reactor building volume (m3)
  real(kind(1.0D0)) :: rbvol = 0.0D0
  !+ad_vars  rbwt /2.0/ : reactor building wall thickness (m)
  real(kind(1.0D0)) :: rbwt = 2.0D0
  !+ad_vars  rmbvol : volume of maintenance and assembly building (m3)
  real(kind(1.0D0)) :: rmbvol = 0.0D0
  !+ad_vars  row /4.0/ : clearance to building wall for crane operation (m)
  real(kind(1.0D0)) :: row = 4.0D0
  !+ad_vars  rxcl /4.0/ : clearance around reactor (m)
  real(kind(1.0D0)) :: rxcl = 4.0D0
  !+ad_vars  shmf /0.5/ : fraction of shield mass per TF coil
  !+ad_varc               to be moved in the maximum shield lift
  real(kind(1.0D0)) :: shmf = 0.5D0
  !+ad_vars  shov /1.0e5/ : shops and warehouse volume (m3)
  real(kind(1.0D0)) :: shov = 1.0D5
  !+ad_vars  shovol :volume of shops and buildings for plant auxiliaries (m3)
  real(kind(1.0D0)) :: shovol = 0.0D0
  !+ad_vars  stcl /3.0/ : clearance above crane to roof (m)
  real(kind(1.0D0)) :: stcl = 3.0D0
  !+ad_vars  tfcbv /2.0e4/ : volume of TF coil power supply building (m3)
  !+ad_varc                  (calculated if TF coils are superconducting)
  real(kind(1.0D0)) :: tfcbv = 2.0D4
  !+ad_vars  trcl /1.0/ : transportation clearance between components (m)
  real(kind(1.0D0)) :: trcl = 1.0D0
  !+ad_vars  triv /4.0e4/ : volume of tritium, fuel handling and
  !+ad_varc                 health physics buildings (m3)
  real(kind(1.0D0)) :: triv = 4.0D4
  !+ad_vars  volnucb : sum of nuclear buildings volumes (m3)
  real(kind(1.0D0)) :: volnucb = 0.0D0
  !+ad_vars  volrci : internal volume of reactor building (m3)
  real(kind(1.0D0)) :: volrci = 0.0D0
  !+ad_vars  wgt /5.0e5/ : reactor building crane capacity (kg)
  !+ad_varc                (calculated if 0 is input)
  real(kind(1.0D0)) :: wgt = 5.0D5
  !+ad_vars  wgt2 /1.0e5/ : hot cell crane capacity (kg)
  !+ad_varc                 (calculated if 0 is input)
  real(kind(1.0D0)) :: wgt2 = 1.0D5
  !+ad_vars  wrbi : distance from centre of machine to building wall (m),
  !+ad_varc         i.e. reactor building half-width
  real(kind(1.0D0)) :: wrbi = 0.0D0
  !+ad_vars  wsvfac /1.9/ : warm shop building volume multiplication factor
  real(kind(1.0D0)) :: wsvfac = 1.9D0
  !+ad_vars  wsvol : volume of warm shop building (m3)
  real(kind(1.0D0)) :: wsvol = 0.0D0

end module buildings_variables

! !!!!!!!!!!!!!!!!!!!!!!!!!!!!!!!!!!!!!!!!!!!!!!!!!!!!!!!!!!!!!!!!!!

module build_variables

  !+ad_name  build_variables
  !+ad_summ  Module containing global variables relating to the
  !+ad_summ  machine's radial and vertical build
  !+ad_type  Module
  !+ad_auth  P J Knight, CCFE, Culham Science Centre
  !+ad_cont  N/A
  !+ad_args  N/A
  !+ad_desc  This module contains global variables relating to the
  !+ad_desc  fusion power core's radial and vertical geometry (build).
  !+ad_prob  None
  !+ad_call  None
  !+ad_hist  30/10/12 PJK Initial version of module
  !+ad_hist  18/12/12 PJK Added hpfdif, hpfu
  !+ad_hist  09/04/13 PJK Relabelled ddwex, ddwi etc.
  !+ad_hist  10/04/13 PJK Relabelled gapsto, gapomin etc.
  !+ad_hist  15/05/13 PJK Relabelled gapds, gapomin, gapsto, vgap2; added blnktth
  !+ad_hist  22/05/13 PJK Added blanket subcomponent thicknesses
  !+ad_hist  05/06/13 PJK Modified shldtth comment
  !+ad_hist  25/09/13 PJK Removed prtsz, prtszreq
  !+ad_hist  24/06/14 PJK Removed bcylth
  !+ad_hist  03/09/14 PJK Added clhsf
  !+ad_hist  17/09/14 PJK Changed default values
  !+ad_stat  Okay
  !+ad_docs  AEA FUS 251: A User's Guide to the PROCESS Systems Code
  !
  ! !!!!!!!!!!!!!!!!!!!!!!!!!!!!!!!!!!!!!!!!!!!!!!!

  implicit none

  public

  !+ad_vars  aplasmin /0.25/ : minimum minor radius (m)
  real(kind(1.0D0)) :: aplasmin = 0.25D0
  !+ad_vars  blarea : blanket total surface area (m2)
  real(kind(1.0D0)) :: blarea = 0.0D0
  !+ad_vars  blareaib : inboard blanket surface area (m2)
  real(kind(1.0D0)) :: blareaib = 0.0D0
  !+ad_vars  blareaob : outboard blanket surface area (m2)
  real(kind(1.0D0)) :: blareaob = 0.0D0
  !+ad_vars  blbmith /0.17/ : inboard blanket box manifold thickness (m)
  !+ad_varc                    (blktmodel>0)
  real(kind(1.0D0)) :: blbmith = 0.17D0
  !+ad_vars  blbmoth /0.27/ : outboard blanket box manifold thickness (m)
  !+ad_varc                    (blktmodel>0)
  real(kind(1.0D0)) :: blbmoth = 0.27D0
  !+ad_vars  blbpith /0.30/ : inboard blanket base plate thickness (m)
  !+ad_varc                    (blktmodel>0)
  real(kind(1.0D0)) :: blbpith = 0.30D0
  !+ad_vars  blbpoth /0.35/ : outboard blanket base plate thickness (m)
  !+ad_varc                    (blktmodel>0)
  real(kind(1.0D0)) :: blbpoth = 0.35D0
  !+ad_vars  blbuith /0.365/ : inboard blanket breeding zone thickness (m)
  !+ad_varc                    (blktmodel>0)
  !+ad_varc                    (iteration variable 90)
  real(kind(1.0D0)) :: blbuith = 0.365D0
  !+ad_vars  blbuoth /0.465/ : outboard blanket breeding zone thickness (m)
  !+ad_varc                    (blktmodel>0)
  !+ad_varc                    (iteration variable 91)
  real(kind(1.0D0)) :: blbuoth = 0.465D0
  !+ad_vars  blnkith /0.115/ : inboard blanket thickness (m);
  !+ad_varc                    calculated if blktmodel > 0
  real(kind(1.0D0)) :: blnkith = 0.115D0
  !+ad_vars  blnkoth /0.235/ : outboard blanket thickness (m);
  !+ad_varc                    calculated if blktmodel > 0
  real(kind(1.0D0)) :: blnkoth = 0.235D0
  !+ad_vars  blnktth : top blanket thickness (m),
  !+ad_varc            = mean of inboard and outboard blanket thicknesses
  real(kind(1.0D0)) :: blnktth = 0.0D0
  !+ad_vars  bore /1.42/ : central solenoid inboard radius (m)
  !+ad_varc                (iteration variable 29)
  real(kind(1.0D0)) :: bore = 1.42D0
  !+ad_vars  clhsf /4.268/ : cryostat lid height scaling factor (tokamaks, RFPs)
  real(kind(1.0D0)) :: clhsf = 4.268D0
  !+ad_vars  ddwex /0.07/ : external cryostat thickness (m)
  real(kind(1.0D0)) :: ddwex = 0.07D0
  !+ad_vars  ddwi /0.07/ : vacuum vessel thickness (TF coil / shield) (m)
  real(kind(1.0D0)) :: ddwi = 0.07D0
  !+ad_vars  fmsbc /0.0/ : Martensitic fraction of steel in (non-existent!) bucking cylinder
  real(kind(1.0D0)) :: fmsbc = 0.0D0
  !+ad_vars  fmsbl /0.0/ : Martensitic fraction of steel in blanket
  real(kind(1.0D0)) :: fmsbl = 0.0D0
  !+ad_vars  fmsdwe /0.0/ : Martensitic fraction of steel in external cryostat
  real(kind(1.0D0)) :: fmsdwe = 0.0D0
  !+ad_vars  fmsdwi /0.0/ : Martensitic fraction of steel in vacuum vessel
  real(kind(1.0D0)) :: fmsdwi = 0.0D0
  !+ad_vars  fmsfw /0.0/ : Martensitic fraction of steel in first wall
  real(kind(1.0D0)) :: fmsfw = 0.0D0
  !+ad_vars  fmsoh /0.0/ : Martensitic fraction of steel in central solenoid
  real(kind(1.0D0)) :: fmsoh = 0.0D0
  !+ad_vars  fmssh /0.0/ : Martensitic fraction of steel in shield
  real(kind(1.0D0)) :: fmssh = 0.0D0
  !+ad_vars  fmstf /0.0/ : Martensitic fraction of steel in TF coil
  real(kind(1.0D0)) :: fmstf = 0.0D0
  !+ad_vars  fwarea : first wall total surface area (m2)
  real(kind(1.0D0)) :: fwarea = 0.0D0
  !+ad_vars  fwareaib : inboard first wall surface area (m2)
  real(kind(1.0D0)) :: fwareaib = 0.0D0
  !+ad_vars  fwareaob : outboard first wall surface area (m2)
  real(kind(1.0D0)) :: fwareaob = 0.0D0
  !+ad_vars  fwith /0.035/ : inboard first wall thickness (m) (if lpulse=1, =2*bfw)
  real(kind(1.0D0)) :: fwith = 0.035D0
  !+ad_vars  fwoth /0.035/ : outboard first wall thickness (m) (if lpulse=1, =2*bfw)
  real(kind(1.0D0)) :: fwoth = 0.035D0
  !+ad_vars  gapds /0.155/ : gap between inboard vacuum vessel and TF coil (m)
  !+ad_varc                (iteration variable 61)
  real(kind(1.0D0)) :: gapds = 0.155D0
  !+ad_vars  gapoh /0.08/ : gap between central solenoid and TF coil
  !+ad_varc                (iteration variable 42)
  real(kind(1.0D0)) :: gapoh = 0.08D0
  !+ad_vars  gapomin /0.234/ : minimum gap between outboard vacuum vessel and TF coil (m)
  !+ad_varc                   (iteration variable 31)
  real(kind(1.0D0)) :: gapomin = 0.234D0
  !+ad_vars  gapsto : gap between outboard vacuum vessel and TF coil (m)
  real(kind(1.0D0)) :: gapsto = 0.0D0
  !+ad_vars  hmax : maximum (half-)height of TF coil (inside edge) (m)
  real(kind(1.0D0)) :: hmax = 0.0D0
  !+ad_vars  hpfdif : difference in distance from midplane of upper and lower
  !+ad_varc           portions of TF legs (non-zero for single-null devices) (m)
  real(kind(1.0D0)) :: hpfdif = 0.0D0
  !+ad_vars  hpfu : height to top of (upper) TF coil leg (m)
  real(kind(1.0D0)) :: hpfu = 0.0D0
  !+ad_vars  hr1 : half-height of TF coil inboard leg straight section (m)
  real(kind(1.0D0)) :: hr1 = 0.0D0
  !+ad_vars  iohcl /1/ : switch for existence of central solenoid:<UL>
  !+ad_varc         <LI> = 0 central solenoid not present;
  !+ad_varc         <LI> = 1 central solenoid exists</UL>
  integer :: iohcl = 1
  !+ad_vars  ohcth /0.811/ : central solenoid thickness (m)
  !+ad_varc                 (iteration variable 16)
  real(kind(1.0D0)) :: ohcth = 0.811D0
  !+ad_vars  rbld : sum of thicknesses to the major radius (m)
  real(kind(1.0D0)) :: rbld = 0.0D0
  !+ad_vars  rinboard /0.651/ : plasma inboard radius (m)
  !+ad_varc                     (consistency equation 29)
  real(kind(1.0D0)) :: rinboard = 0.651D0
  !+ad_vars  rsldi : radius to inboard shield (inside point) (m)
  real(kind(1.0D0)) :: rsldi = 0.0D0
  !+ad_vars  rsldo : radius to outboard shield (outside point) (m)
  real(kind(1.0D0)) :: rsldo = 0.0D0
  !+ad_vars  rtfcin : radius of centre of inboard TF leg (m)
  real(kind(1.0D0)) :: rtfcin = 0.0D0
  !+ad_vars  rtot : radius to the centre of the outboard TF coil leg (m)
  real(kind(1.0D0)) :: rtot = 0.0D0
  !+ad_vars  scrapli /0.14/ : gap between plasma and first wall, inboard side (m)
  !+ad_varc                   (used if iscrp=1) (iteration variable 73)
  real(kind(1.0D0)) :: scrapli = 0.14D0
  !+ad_vars  scraplo /0.15/ : gap between plasma and first wall, outboard side (m)
  !+ad_varc                   (used if iscrp=1) (iteration variable 74)
  real(kind(1.0D0)) :: scraplo = 0.15D0
  !+ad_vars  sharea : shield total surface area (m2)
  real(kind(1.0D0)) :: sharea = 0.0D0
  !+ad_vars  shareaib : inboard shield surface area (m2)
  real(kind(1.0D0)) :: shareaib = 0.0D0
  !+ad_vars  shareaob : outboard shield surface area (m2)
  real(kind(1.0D0)) :: shareaob = 0.0D0
  !+ad_vars  shldith /0.69/ : inboard shield thickness (m)
  !+ad_varc                   (iteration variable 93)
  real(kind(1.0D0)) :: shldith = 0.69D0
  !+ad_vars  shldoth /1.05/ : outboard shield thickness (m)
  !+ad_varc                   (iteration variable 94)
  real(kind(1.0D0)) :: shldoth = 1.05D0
  !+ad_vars  shldtth /0.60/ : upper/lower shield thickness (m);
  !+ad_varc                   calculated if blktmodel > 0
  real(kind(1.0D0)) :: shldtth = 0.6D0
  !+ad_vars  tfcth /1.173/ : inboard TF coil thickness, (centrepost for ST) (m)
  !+ad_varc                (calculated for stellarators)
  !+ad_varc                (iteration variable 13)
  real(kind(1.0D0)) :: tfcth = 1.173D0
  !+ad_vars  tfootfi /1.19/ : TF coil outboard leg / inboard leg radial thickness
  !+ad_varc                  ratio (itfsup=0 only)
  !+ad_varc                  (iteration variable 75)
  real(kind(1.0D0)) :: tfootfi = 1.19D0
  !+ad_vars  tfthko : outboard TF coil thickness (m)
  real(kind(1.0D0)) :: tfthko = 0.0D0
  !+ad_vars  vgap : (see vgaptf)
  real(kind(1.0D0)) :: vgap = 0.0D0
  !+ad_vars  vgap2 /0.163/ : vertical gap between vacuum vessel and TF coil (m)
  real(kind(1.0D0)) :: vgap2 = 0.163D0
  !+ad_vars  vgaptf /0.0/ : vertical gap between x-point and divertor (m)
  !+ad_varc                (if = 0, it is calculated)
  real(kind(1.0D0)) :: vgaptf = 0.0D0

end module build_variables

! !!!!!!!!!!!!!!!!!!!!!!!!!!!!!!!!!!!!!!!!!!!!!!!!!!!!!!!!!!!!!!!!!!

module cost_variables

  !+ad_name  cost_variables
  !+ad_summ  Module containing global variables relating to the
  !+ad_summ  costing algorithms
  !+ad_type  Module
  !+ad_auth  P J Knight, CCFE, Culham Science Centre
  !+ad_cont  N/A
  !+ad_args  N/A
  !+ad_desc  This module contains global variables relating to the
  !+ad_desc  costing algorithms of a fusion power plant.
  !+ad_prob  None
  !+ad_call  None
  !+ad_hist  31/10/12 PJK Initial version of module
  !+ad_hist  16/04/13 PJK Changed ucsc dimensions
  !+ad_hist  18/06/13 PJK Changed uccryo from cryostat to vacuum vessel
  !+ad_hist  15/08/13 PJK Changed cdrlife description
  !+ad_hist  03/12/13 PJK Changed ucfwps units from $/m2 to $
  !+ad_stat  Okay
  !+ad_docs  AEA FUS 251: A User's Guide to the PROCESS Systems Code
  !
  ! !!!!!!!!!!!!!!!!!!!!!!!!!!!!!!!!!!!!!!!!!!!!!!!

  implicit none

  public

  !+ad_vars  abktflnc /20.0/ : allowable first wall/blanket neutron
  !+ad_varc                    fluence (MW-yr/m2) (blktmodel=0)
  real(kind(1.0D0)) :: abktflnc = 20.0D0
  !+ad_vars  adivflnc /25.0/ : allowable divertor heat fluence (MW-yr/m2)
  real(kind(1.0D0)) :: adivflnc = 25.0D0
  !+ad_vars  blkcst : blanket direct cost (M$)
  real(kind(1.0D0)) :: blkcst = 0.0D0
  !+ad_vars  c221 : total account 221 cost (M$) (first wall, blanket, shield,
  !+ad_varc         support structure and divertor plates)
  real(kind(1.0D0)) :: c221 = 0.0D0
  !+ad_vars  c222 : total account 222 cost (M$) (TF coils + PF coils)
  real(kind(1.0D0)) :: c222 = 0.0D0
  !+ad_vars  capcost : total capital cost including interest (M$)
  real(kind(1.0D0)) :: capcost = 0.0D0
  !+ad_vars  cconfix /80.0/ : fixed cost of superconducting cable ($/m)
  real(kind(1.0D0)) :: cconfix = 80.0D0
  !+ad_vars  cconshpf /70.0/ : cost of PF coil steel conduit/sheath ($/m)
  real(kind(1.0D0)) :: cconshpf = 70.0D0
  !+ad_vars  cconshtf /75.0/ : cost of TF coil steel conduit/sheath ($/m)
  real(kind(1.0D0)) :: cconshtf = 75.0D0
  !+ad_vars  cdcost : current drive direct costs (M$)
  real(kind(1.0D0)) :: cdcost = 0.0D0
  !+ad_vars  cdirt : total plant direct cost (M$)
  real(kind(1.0D0)) :: cdirt = 0.0D0
  !+ad_vars  cdrlife : lifetime of heating/current drive system (y)
  real(kind(1.0D0)) :: cdrlife = 0.0D0
  !+ad_vars  cfactr /0.75/ : plant capacity factor, availability;
  !+ad_varc                  input if iavail = 0
  real(kind(1.0D0)) :: cfactr = 0.75D0
  !+ad_vars  cfind(4) /0.244,0.244,0.244,0.29/ : indirect cost factor (func of lsa)
  real(kind(1.0D0)), dimension(4) :: cfind = &
       (/0.244D0, 0.244D0, 0.244D0, 0.29D0/)
  !+ad_vars  chplant : capital cost of hydrogen plant (M$)
  real(kind(1.0D0)) :: chplant = 0.0D0
  !+ad_vars  cland /19.2/ : cost of land (M$)
  real(kind(1.0D0)) :: cland = 19.2D0
  !+ad_vars  coe : cost of electricity (m$/kW-hr)
  real(kind(1.0D0)) :: coe = 0.0D0
  !+ad_vars  coecap : capital cost of electricity (m$/kW-hr)
  real(kind(1.0D0)) :: coecap = 0.0D0
  !+ad_vars  coefuelt : 'fuel' (including replaceable components) contribution to
  !+ad_varc             cost of electricity (m$/kW-hr)
  real(kind(1.0D0)) :: coefuelt = 0.0D0
  !+ad_vars  coeoam : operation and maintenance contribution to
  !+ad_varc           cost of electricity (m$/kW-hr)
  real(kind(1.0D0)) :: coeoam = 0.0D0
  !+ad_vars  concost : plant construction cost (M$)
  real(kind(1.0D0)) :: concost = 0.0D0
  !+ad_vars  cowner /0.15/ : owner cost factor
  real(kind(1.0D0)) :: cowner = 0.15D0
  !+ad_vars  cplife : lifetime of centrepost (y)
  real(kind(1.0D0)) :: cplife = 0.0D0
  !+ad_vars  cpstcst : ST centrepost direct cost (M$)
  real(kind(1.0D0)) :: cpstcst = 0.0D0
  !+ad_vars  cpstflnc /10.0/ : allowable ST centrepost neutron fluence (MW-yr/m2)
  real(kind(1.0D0)) :: cpstflnc = 10.0D0
  !+ad_vars  crctcore : reactor core costs (categories 221, 222 and 223)
  real(kind(1.0D0)) :: crctcore = 0.0D0
  !+ad_vars  csi /16.0/ : allowance for site costs (M$)
  real(kind(1.0D0)) :: csi = 16.0D0
  !+ad_vars  cturbb /380.0/ : cost of turbine building (M$)
  real(kind(1.0D0)) :: cturbb = 380.0D0
  !+ad_vars  decomf /0.1/ : proportion of constructed cost required for
  !+ad_varc                 decommissioning fund
  real(kind(1.0D0)) :: decomf = 0.1D0
  !+ad_vars  dintrt /0.0/ : diff between borrowing and saving interest rates
  real(kind(1.0D0)) :: dintrt = 0.0D0
  !+ad_vars  divcst : divertor direct cost (M$)
  real(kind(1.0D0)) :: divcst = 0.0D0
  !+ad_vars  divlife : lifetime of divertor (y)
  real(kind(1.0D0)) :: divlife = 0.0D0
  !+ad_vars  dtlife /0.0/ : period prior to the end of the plant life that
  !+ad_varc                 the decommissioning fund is used (years)
  real(kind(1.0D0)) :: dtlife = 0.0D0
  !+ad_vars  fcap0 /1.165/ : average cost of money for construction of plant
  !+ad_varc                  assuming design/construction time of six years
  real(kind(1.0D0)) :: fcap0 = 1.165D0
  !+ad_vars  fcap0cp /1.08/ : average cost of money for replaceable components
  !+ad_varc                   assuming lead time for these of two years
  real(kind(1.0D0)) :: fcap0cp = 1.08D0
  !+ad_vars  fcdfuel /0.1/ : fraction of current drive cost treated as fuel
  !+ad_varc                  (if ifueltyp = 1)
  real(kind(1.0D0)) :: fcdfuel = 0.1D0
  !+ad_vars  fcontng /0.195/ : project contingency factor
  real(kind(1.0D0)) :: fcontng = 0.195D0
  !+ad_vars  fcr0 /0.0966/ : fixed charge rate during construction
  real(kind(1.0D0)) :: fcr0 = 0.0966D0
  !+ad_vars  fkind /1.0/ : multiplier for Nth of a kind costs
  real(kind(1.0D0)) :: fkind = 1.0D0
  !+ad_vars  fwallcst : first wall cost (M$)
  real(kind(1.0D0)) :: fwallcst = 0.0D0
  !+ad_vars  iavail /0/ : switch for plant availability model:<UL>
  !+ad_varc          <LI> = 0 use input value for cfactr;
  !+ad_varc          <LI> = 1 calculate cfactr using model</UL>
  integer :: iavail= 0
  !+ad_vars  ifueltyp /0/ : switch:<UL>
  !+ad_varc            <LI> = 1 treat blanket divertor, first wall and
  !+ad_varc                     fraction fcdfuel of CD equipment as fuel cost;
  !+ad_varc            <LI> = 0 treat these as capital cost</UL>
  integer :: ifueltyp = 0
  !+ad_vars  ipnet /0/ : switch for net electric power calculation:<UL>
  !+ad_varc         <LI> = 0 scale so that always > 0;
  !+ad_varc         <LI> = 1 let go < 0 (no c-o-e)</UL>
  integer :: ipnet = 0
  !+ad_vars  ireactor /1/ : switch for net electric power and cost of
  !+ad_varc                 electricity calculations:<UL>
  !+ad_varc            <LI> = 0 do not calculate MW(electric) or c-o-e;
  !+ad_varc            <LI> = 1 calculate MW(electric) and c-o-e</UL>
  integer :: ireactor = 1
  !+ad_vars  lsa /4/ : level of safety assurance switch (generally, use 3 or 4):<UL>
  !+ad_varc       <LI> = 1 truly passively safe plant;
  !+ad_varc       <LI> = 2,3 in-between;
  !+ad_varc       <LI> = 4 like current fission plant</UL>
  integer :: lsa = 4
  !+ad_vars  moneyint : interest portion of capital cost (M$)
  real(kind(1.0D0)) :: moneyint = 0.0D0
  !+ad_vars  ratecdol /0.0435/ : effective cost of money in constant dollars
  real(kind(1.0D0)) :: ratecdol = 0.0435D0
  !+ad_vars  tbktrepl /0.5/ : time taken to replace blanket (y)
  real(kind(1.0D0)) :: tbktrepl = 0.5D0
  !+ad_vars  tcomrepl /0.5/ : time taken to replace both blanket and divertor (y)
  real(kind(1.0D0)) :: tcomrepl = 0.5D0
  !+ad_vars  tdivrepl /0.25/ : time taken to replace divertor (y)
  real(kind(1.0D0)) :: tdivrepl = 0.25D0
  !+ad_vars  tlife /30.0/ : plant life (years)
  real(kind(1.0D0)) :: tlife = 30.0D0
  !+ad_vars  ucad /180.0/ FIX : unit cost for administration buildings (M$/m3)
  real(kind(1.0D0)) :: ucad = 180.0D0
  !+ad_vars  ucaf /1.5e6/ FIX : unit cost for aux facility power equipment ($)
  real(kind(1.0D0)) :: ucaf = 1.5D6
  !+ad_vars  ucahts /31.0/ FIX : unit cost for aux heat transport equipment ($/W**exphts)
  real(kind(1.0D0)) :: ucahts = 31.0D0
  !+ad_vars  ucap /17.0/ FIX : unit cost of auxiliary transformer ($/kVA)
  real(kind(1.0D0)) :: ucap = 17.0D0
  !+ad_vars  ucblbe /260.0/ : unit cost for blanket beryllium ($/kg)
  real(kind(1.0D0)) :: ucblbe = 260.0D0
  !+ad_vars  ucblbreed /875.0/ : unit cost for breeder material ($/kg) (blktmodel>0)
  real(kind(1.0D0)) :: ucblbreed = 875.0D0
  !+ad_vars  ucblli /875.0/ : unit cost for blanket lithium ($/kg) (30% Li6)
  real(kind(1.0D0)) :: ucblli = 875.0D0
  !+ad_vars  ucblli2o /600.0/ : unit cost for blanket Li_2O ($/kg)
  real(kind(1.0D0)) :: ucblli2o = 600.0D0
  !+ad_vars  ucbllipb /10.3/ : unit cost for blanket Li-Pb ($/kg) (30% Li6)
  real(kind(1.0D0)) :: ucbllipb = 10.3D0
  !+ad_vars  ucblss /90.0/ : unit cost for blanket stainless steel ($/kg)
  real(kind(1.0D0)) :: ucblss = 90.0D0
  !+ad_vars  ucblvd /200.0/ : unit cost for blanket vanadium ($/kg)
  real(kind(1.0D0)) :: ucblvd = 200.0D0
  !+ad_vars  ucbpmp /2.925e5/ FIX : vacuum system backing pump cost ($)
  real(kind(1.0D0)) :: ucbpmp = 2.925D5
  !+ad_vars  ucbus /0.123/ : cost of aluminium bus for TF coil ($/A-m)
  real(kind(1.0D0)) :: ucbus = 0.123D0
  !+ad_vars  uccase /50.0/ : cost of superconductor case ($/kg)
  real(kind(1.0D0)) :: uccase = 50.0D0
  !+ad_vars  ucco /350.0/ FIX : unit cost for control buildings (M$/m3)
  real(kind(1.0D0)) :: ucco = 350.0D0
  !+ad_vars  uccpcl1 /250.0/ : cost of high strength tapered copper ($/kg)
  real(kind(1.0D0)) :: uccpcl1 = 250.0D0
  !+ad_vars  uccpclb /150.0/ : cost of TF outboard leg plate coils ($/kg)
  real(kind(1.0D0)) :: uccpclb = 150.0D0
  !+ad_vars  uccpmp /3.9e5/ FIX : vacuum system cryopump cost ($)
  real(kind(1.0D0)) :: uccpmp = 3.9D5
  !+ad_vars  uccr /460.0/ FIX : unit cost for cryogenic building (M$/vol)
  real(kind(1.0D0)) :: uccr = 460.0D0
  !+ad_vars  uccry /9.3e4/ : heat transport system cryoplant costs ($/W**expcry)
  real(kind(1.0D0)) :: uccry = 9.3D4
  !+ad_vars  uccryo /32.0/ : unit cost for vacuum vessel ($/kg)
  real(kind(1.0D0)) :: uccryo = 32.0D0
  !+ad_vars  uccu /75.0/ : unit cost for copper in superconducting cable ($/kg)
  real(kind(1.0D0)) :: uccu = 75.0D0
  !+ad_vars  ucdgen /1.7e6/ FIX : cost per 8 MW diesel generator ($)
  real(kind(1.0D0)) :: ucdgen = 1.7D6
  !+ad_vars  ucdiv /2.8e5/ : cost of divertor blade ($)
  real(kind(1.0D0)) :: ucdiv = 2.8D5
  !+ad_vars  ucdtc /13.0/ FIX : detritiation, air cleanup cost ($/10000m3/hr)
  real(kind(1.0D0)) :: ucdtc = 13.0D0
  !+ad_vars  ucduct /4.225e4/ FIX : vacuum system duct cost ($/m)
  real(kind(1.0D0)) :: ucduct = 4.225D4
  !+ad_vars  ucech /3.0/ : ECH system cost ($/W)
  real(kind(1.0D0)) :: ucech = 3.0D0
  !+ad_vars  ucel /380.0/ FIX : unit cost for electrical equipment building (M$/m3)
  real(kind(1.0D0)) :: ucel = 380.0D0
  !+ad_vars  uces1 /3.2e4/ FIX : MGF (motor-generator flywheel) cost factor ($/MVA**0.8)
  real(kind(1.0D0)) :: uces1 = 3.2D4
  !+ad_vars  uces2 /8.8e3/ FIX : MGF (motor-generator flywheel) cost factor ($/MJ**0.8)
  real(kind(1.0D0)) :: uces2 = 8.8D3
  !+ad_vars  ucf1 /2.23e7/ : cost of fuelling system ($)
  real(kind(1.0D0)) :: ucf1 = 2.23D7
  !+ad_vars  ucfnc /35.0/ : outer PF coil fence support cost ($/kg)
  real(kind(1.0D0)) :: ucfnc = 35.0D0
  !+ad_vars  ucfpr /4.4e7/ FIX : cost of 60g/day tritium processing unit ($)
  real(kind(1.0D0)) :: ucfpr = 4.4D7
  !+ad_vars  ucfuel /3.45/ : unit cost of D-T fuel (M$/year/1200MW)
  real(kind(1.0D0)) :: ucfuel = 3.45D0
  !+ad_vars  ucfwa /6.0e4/ FIX : first wall armour cost ($/m2)
  real(kind(1.0D0)) :: ucfwa = 6.0D4
  !+ad_vars  ucfwps /1.0e7/ FIX : first wall passive stabiliser cost ($)
  real(kind(1.0D0)) :: ucfwps = 1.0D7
  !+ad_vars  ucfws /5.3e4/ FIX : first wall structure cost ($/m2)
  real(kind(1.0D0)) :: ucfws = 5.3D4
  !+ad_vars  ucgss /35.0/ FIX : cost of reactor structure ($/kg)
  real(kind(1.0D0)) :: ucgss = 35.0D0
  !+ad_vars  uche3 /1.0e6/ : cost of helium-3 ($/kg)
  real(kind(1.0D0)) :: uche3 = 1.0D6
  !+ad_vars  uchhten /1350.0/ : cost of H production (HTE - endothermic) ($/kW Hyd)
  real(kind(1.0D0)) :: uchhten = 1350.0D0
  !+ad_vars  uchhtex /900.0/ : cost of H production (HTE - exothermic) ($/kW Hyd)
  real(kind(1.0D0)) :: uchhtex = 900.0D0
  !+ad_vars  uchlte /400.0/ : cost of H production (LTE) ($/kW Hydrogen)
  real(kind(1.0D0)) :: uchlte = 400.0D0
  !+ad_vars  uchrs /87.9e6/ : cost of heat rejection system ($)
  real(kind(1.0D0)) :: uchrs = 87.9D6
  !+ad_vars  uchth /700.0/ : cost of H production (thermo-chemical) ($/kW Hydrogen)
  real(kind(1.0D0)) :: uchth = 700.0D0
  !+ad_vars  uchts(2) /15.3,19.1/ : cost of heat transport system equipment
  !+ad_varc                         per loop ($/W); dependent on coolant type
  real(kind(1.0D0)), dimension(2) :: uchts = (/15.3D0, 19.1D0/)
  !+ad_vars  uciac /1.5e8/ : cost of instrumentation, control & diagnostics ($/W)
  real(kind(1.0D0)) :: uciac = 1.5D8
  !+ad_vars  ucich /3.0/ : ICH system cost ($/W)
  real(kind(1.0D0)) :: ucich = 3.0D0
  !+ad_vars  ucihx /0.0/ : cost of intermediate heat exchangers ($/W**exphts)
  real(kind(1.0D0)) :: ucihx = 0.0D0
  !+ad_vars  ucint /35.0/ FIX : superconductor intercoil structure cost ($/kg)
  real(kind(1.0D0)) :: ucint = 35.0D0
  !+ad_vars  uclh /3.3/ : LH system cost ($/W)
  real(kind(1.0D0)) :: uclh = 3.3D0
  !+ad_vars  uclv /16.0/ FIX : low voltage system cost ($/kVA)
  real(kind(1.0D0)) :: uclv = 16.0D0
  !+ad_vars  ucmb /260.0/ FIX: unit cost for reactor maintenance building (M$/m3)
  real(kind(1.0D0)) :: ucmb = 260.0D0
  !+ad_vars  ucme /1.25e8/ : unit cost of maintenance equipment ($/W**0.3)
  real(kind(1.0D0)) :: ucme = 1.25D8
  !+ad_vars  ucmisc /2.5e7/ : miscellaneous plant allowance ($)
  real(kind(1.0D0)) :: ucmisc = 2.5D7
  !+ad_vars  ucnbi /3.3/ : NBI system cost ($/W)
  real(kind(1.0D0)) :: ucnbi = 3.3D0
  !+ad_vars  ucnbv /1000.0/ FIX : cost of nuclear building ventilation ($/m3)
  real(kind(1.0D0)) :: ucnbv = 1000.0D0
  !+ad_vars  ucoam(4) /68.8,68.8,68.8,74.4/ : annual cost of operation and
  !+ad_varc                                   maintenance (M$/year/1200MW**0.5)
  real(kind(1.0D0)), dimension(4) :: ucoam = &
       (/68.8D0, 68.8D0, 68.8D0, 74.4D0/)
  !+ad_vars  ucof /3.3/ : oscillating field current drive cost ($/W)
  real(kind(1.0D0)) :: ucof = 3.3D0
  !+ad_vars  ucpens /32.0/ : penetration shield cost ($/kg)
  real(kind(1.0D0)) :: ucpens = 32.0D0
  !+ad_vars  ucpfb /210.0/ : cost of PF coil buses ($/kA/m)
  real(kind(1.0D0)) :: ucpfb = 210.0D0
  !+ad_vars  ucpfbk /1.66e4/ : cost of PF coil DC breakers ($/MVA)
  real(kind(1.0D0)) :: ucpfbk = 1.66D4
  !+ad_vars  ucpfbs /4.9e3/ : cost of PF burn power supplies ($/kW**0.7)
  real(kind(1.0D0)) :: ucpfbs = 4.9D3
  !+ad_vars  ucpfcb /7.5e4/ : cost of PF coil AC breakers ($/circuit)
  real(kind(1.0D0)) :: ucpfcb = 7.5D4
  !+ad_vars  ucpfdr1 /150.0/ : cost factor for dump resistors ($/MJ)
  real(kind(1.0D0)) :: ucpfdr1 = 150.0D0
  !+ad_vars  ucpfic /1.0e4/ : cost of PF instrumentation and control ($/channel)
  real(kind(1.0D0)) :: ucpfic = 1.0D4
  !+ad_vars  ucpfps /3.5e4/ : cost of PF coil pulsed power supplies ($/MVA)
  real(kind(1.0D0)) :: ucpfps = 3.5D4
  !+ad_vars  ucphx /15.0/ FIX : primary heat transport cost ($/W**exphts)
  real(kind(1.0D0)) :: ucphx = 15.0D0
  !+ad_vars  ucpp /48.0/ FIX : cost of primary power transformers ($/kVA**0.9)
  real(kind(1.0D0)) :: ucpp = 48.0D0
  !+ad_vars  ucrb /400.0/ : cost of reactor building (M$/m3)
  real(kind(1.0D0)) :: ucrb = 400.0D0
  !+ad_vars  ucsc(4) /600.0,600.0,300.0,600.0/ : cost of superconductor ($/kg)
  real(kind(1.0D0)), dimension(4) :: ucsc = &
       (/600.0D0, 600.0D0, 300.0D0, 600.0D0/)
  !+ad_vars  ucsh /115.0/ FIX : cost of shops and warehouses (M$/m3)
  real(kind(1.0D0)) :: ucsh = 115.0D0
  !+ad_vars  ucshld /32.0/ : cost of shield structural steel ($/kg)
  real(kind(1.0D0)) :: ucshld = 32.0D0
  !+ad_vars  ucswyd /1.84e7/ FIX : switchyard equipment costs ($)
  real(kind(1.0D0)) :: ucswyd = 1.84D7
  !+ad_vars  uctfbr /1.22/ : cost of TF coil breakers ($/W**0.7)
  real(kind(1.0D0)) :: uctfbr = 1.22D0
  !+ad_vars  uctfbus /100.0/ : cost of TF coil bus ($/kg)
  real(kind(1.0D0)) :: uctfbus = 100.0D0
  !+ad_vars  uctfdr /1.75e-4/ FIX : cost of TF coil dump resistors ($/J)
  real(kind(1.0D0)) :: uctfdr = 1.75D-4
  !+ad_vars  uctfgr /5000.0/ FIX : additional cost of TF coil dump resistors ($/coil)
  real(kind(1.0D0)) :: uctfgr = 5000.0D0
  !+ad_vars  uctfic /1.0e4/ FIX : cost of TF coil instrumentation and control ($/coil/30)
  real(kind(1.0D0)) :: uctfic = 1.0D4
  !+ad_vars  uctfps /24.0/ : cost of TF coil power supplies ($/W**0.7)
  real(kind(1.0D0)) :: uctfps = 24.0D0
  !+ad_vars  uctfsw /1.0/ : cost of TF coil slow dump switches ($/A)
  real(kind(1.0D0)) :: uctfsw = 1.0D0
  !+ad_vars  uctpmp /1.105e5/ FIX : cost of turbomolecular pump ($)
  real(kind(1.0D0)) :: uctpmp = 1.105D5
  !+ad_vars  uctr /370.0/ FIX : cost of tritium building ($/m3)
  real(kind(1.0D0)) :: uctr = 370.0D0
  !+ad_vars  ucturb(2) /230.0e6,245.0e6/: cost of turbine plant equipment ($)
  !+ad_varc                               (dependent on coolant type)
  real(kind(1.0D0)), dimension(2) :: ucturb = (/230.0D6, 245.0D6/)
  !+ad_vars  ucvalv /3.9e5/ FIX : vacuum system valve cost ($)
  real(kind(1.0D0)) :: ucvalv = 3.9D5
  !+ad_vars  ucvdsh /26.0/ FIX : vacuum duct shield cost ($/kg)
  real(kind(1.0D0)) :: ucvdsh = 26.0D0
  !+ad_vars  ucviac /1.3e6/ FIX : vacuum system instrumentation and control cost ($)
  real(kind(1.0D0)) :: ucviac = 1.3D6
  !+ad_vars  ucwindpf /465.0/ : cost of PF coil superconductor windings ($/m)
  real(kind(1.0D0)) :: ucwindpf = 465.0D0
  !+ad_vars  ucwindtf /480.0/ : cost of TF coil superconductor windings ($/m)
  real(kind(1.0D0)) :: ucwindtf = 480.0D0
  !+ad_vars  ucws /460.0/ FIX : cost of active assembly shop ($/m3)
  real(kind(1.0D0)) :: ucws = 460.0D0
  !+ad_vars  ucwst(4) /0.0,3.94,5.91,7.88/ : cost of waste disposal (M$/y/1200MW)
  real(kind(1.0D0)), dimension(4) :: ucwst = &
       (/0.0D0, 3.94D0, 5.91D0, 7.88D0/)
  !+ad_vars  uubop /0.02/ : unplanned unavailability factor for balance of plant
  real(kind(1.0D0)) :: uubop = 0.02D0
  !+ad_vars  uucd /0.02/ : unplanned unavailability factor for current drive
  real(kind(1.0D0)) :: uucd = 0.02D0
  !+ad_vars  uudiv /0.04/ : unplanned unavailability factor for divertor
  real(kind(1.0D0)) :: uudiv = 0.04D0
  !+ad_vars  uufuel /0.02/ : unplanned unavailability factor for fuel system
  real(kind(1.0D0)) :: uufuel = 0.02D0
  !+ad_vars  uufw /0.04/ : unplanned unavailability factor for first wall
  real(kind(1.0D0)) :: uufw = 0.04D0
  !+ad_vars  uumag /0.02/ : unplanned unavailability factor for magnets
  real(kind(1.0D0)) :: uumag = 0.02D0
  !+ad_vars  uuves /0.04/ : unplanned unavailability factor for vessel
  real(kind(1.0D0)) :: uuves = 0.04D0

end module cost_variables

! !!!!!!!!!!!!!!!!!!!!!!!!!!!!!!!!!!!!!!!!!!!!!!!!!!!!!!!!!!!!!!!!!!

module constraint_variables

  !+ad_name  constraint_variables
  !+ad_summ  Module containing global variables relating to the
  !+ad_summ  constraint equations
  !+ad_type  Module
  !+ad_auth  P J Knight, CCFE, Culham Science Centre
  !+ad_cont  N/A
  !+ad_args  N/A
  !+ad_desc  This module contains global variables relating to the
  !+ad_desc  constraint equations (f-values, limits, etc.).
  !+ad_prob  None
  !+ad_call  None
  !+ad_hist  31/10/12 PJK Initial version of module
  !+ad_hist  19/06/13 PJK Removed fjtfc
  !+ad_hist  27/06/13 PJK Relabelled ftohs, tohsmn, fbetatry
  !+ad_hist  25/09/13 PJK Changed fportsz description
  !+ad_hist  30/09/13 PJK Added pseprmax, fpsepr
  !+ad_hist  28/10/13 PJK Corrected fdene comment
  !+ad_hist  26/02/14 PJK Added ftftort, ftfthko
  !+ad_hist  08/05/14 PJK Added bigqmin
  !+ad_hist  19/05/14 PJK Added fradpwr
  !+ad_hist  17/09/14 PJK Changed default values
  !+ad_stat  Okay
  !+ad_docs  AEA FUS 251: A User's Guide to the PROCESS Systems Code
  !
  ! !!!!!!!!!!!!!!!!!!!!!!!!!!!!!!!!!!!!!!!!!!!!!!!

  implicit none

  public

  !+ad_vars  auxmin /0.1/ : minimum auxiliary power (MW)
  !+ad_varc                 (constraint equation 40)
  real(kind(1.0D0)) :: auxmin = 0.1D0
  !+ad_vars  betpmx /0.19/ : maximum poloidal beta
  !+ad_varc                  (constraint equation 48)
  real(kind(1.0D0)) :: betpmx = 0.19D0
  !+ad_vars  bigqmin /10.0/ : minimum fusion gain Q
  !+ad_varc                  (constraint equation 28)
  real(kind(1.0D0)) :: bigqmin = 10.0D0
  !+ad_vars  bmxlim /12.0/ : maximum peak toroidal field (T)
  !+ad_varc                  (constraint equation 25)
  real(kind(1.0D0)) :: bmxlim = 12.0D0
  !+ad_vars  dtmpmx /1.0e3/ : maximum first wall coolant temperature rise (K)
  !+ad_varc                   (constraint equation 38)
  real(kind(1.0D0)) :: dtmpmx = 1.0D3
  !+ad_vars  fauxmn /1.0/ : f-value for minimum auxiliary power
  !+ad_varc                 (constraint equation 40, iteration variable 64)
  real(kind(1.0D0)) :: fauxmn = 1.0D0
  !+ad_vars  fbeta /1.0/ : f-value for epsilon beta-poloidal
  !+ad_varc                (constraint equation 6, iteration variable 8)
  real(kind(1.0D0)) :: fbeta = 1.0D0
  !+ad_vars  fbetap /1.0/ : f-value for poloidal beta
  !+ad_varc                 (constraint equation 48, iteration variable 79)
  real(kind(1.0D0)) :: fbetap = 1.0D0
  !+ad_vars  fbetatry /1.0/ : f-value for beta limit
  !+ad_varc                   (constraint equation 24, iteration variable 36)
  real(kind(1.0D0)) :: fbetatry = 1.0D0
  !+ad_vars  fdene /1.0/ : f-value for density limit
  !+ad_varc                (constraint equation 5, iteration variable 9)
  real(kind(1.0D0)) :: fdene = 1.0D0
  !+ad_vars  fdivcol /1.0/ : f-value for divertor collisionality
  !+ad_varc                  (constraint equation 22, iteration variable 34)
  real(kind(1.0D0)) :: fdivcol = 1.0D0
  !+ad_vars  fdtmp /1.0/ : f-value for first wall coolant temperature rise
  !+ad_varc                (constraint equation 38, iteration variable 62)
  real(kind(1.0D0)) :: fdtmp = 1.0D0
  !+ad_vars  fflutf /1.0/ : f-value for neutron fluence on TF coil
  !+ad_varc                  (constraint equation 53, iteration variable 92)
  real(kind(1.0D0)) :: fflutf = 1.0D0
  !+ad_vars  ffuspow /1.0/ : f-value for maximum fusion power
  !+ad_varc                  (constraint equation 9, iteration variable 26)
  real(kind(1.0D0)) :: ffuspow = 1.0D0
  !+ad_vars  fgamcd /1.0/ : f-value for current drive gamma
  !+ad_varc                 (constraint equation 37, iteration variable 40)
  real(kind(1.0D0)) :: fgamcd = 1.0D0
  !+ad_vars  fhldiv /1.0/ : f-value for divertor heat load
  !+ad_varc                 (constraint equation 18, iteration variable 27)
  real(kind(1.0D0)) :: fhldiv = 1.0D0
  !+ad_vars  fiooic /0.5/ : f-value for TF coil operating current / critical
  !+ad_varc                 current ratio
  !+ad_varc                 (constraint equation 33, iteration variable 50)
  real(kind(1.0D0)) :: fiooic = 0.5D0
  !+ad_vars  fipir /1.0/ : f-value for Ip/Irod limit
  !+ad_varc                (constraint equation 46, iteration variable 72)
  real(kind(1.0D0)) :: fipir = 1.0D0
  !+ad_vars  fjohc /1.0/ : f-value for central solenoid current at end-of-flattop
  !+ad_varc                (constraint equation 26, iteration variable 38)
  real(kind(1.0D0)) :: fjohc = 1.0D0
  !+ad_vars  fjohc0 /1.0/ : f-value for central solenoid current at beginning of pulse
  !+ad_varc                 (constraint equation 27, iteration variable 39)
  real(kind(1.0D0)) :: fjohc0 = 1.0D0
  !+ad_vars  fjprot /1.0/ : f-value for TF coil winding pack current density
  !+ad_varc                 (constraint equation 35, iteration variable 53)
  real(kind(1.0D0)) :: fjprot = 1.0D0
  !+ad_vars  fmva /1.0/ : f-value for maximum MVA
  !+ad_varc               (constraint equation 19, iteration variable 30)
  real(kind(1.0D0)) :: fmva = 1.0D0
  !+ad_vars  fpeakb /1.0/ : f-value for maximum toroidal field
  !+ad_varc                 (constraint equation 25, iteration variable 35)
  real(kind(1.0D0)) :: fpeakb = 1.0D0
  !+ad_vars  fpinj /1.0/ : f-value for injection power
  !+ad_varc                (constraint equation 30, iteration variable 46)
  real(kind(1.0D0)) :: fpinj = 1.0D0
  !+ad_vars  fpnetel /1.0/ : f value for net electric power
  !+ad_varc                  (constraint equation 16, iteration variable 25)
  real(kind(1.0D0)) :: fpnetel = 1.0D0
  !+ad_vars  fportsz /1.0/ : f-value for neutral beam tangency radius limit
  !+ad_varc                  (constraint equation 20, iteration variable 33)
  real(kind(1.0D0)) :: fportsz = 1.0D0
  !+ad_vars  fpsepr /1.0/ : f-value for maximum Psep/R limit
  !+ad_varc                 (constraint equation 56, iteration variable 97)
  real(kind(1.0D0)) :: fpsepr = 1.0D0
  !+ad_vars  fptemp /1.0/ : f-value for peak centrepost temperature
  !+ad_varc                 (constraint equation 44, iteration variable 68)
  real(kind(1.0D0)) :: fptemp = 1.0D0
  !+ad_vars  fptfnuc /1.0/ : f value for maximum TF coil nuclear heating
  !+ad_varc                  (constraint equation 54, iteration variable 95)
  real(kind(1.0D0)) :: fptfnuc = 1.0D0
  !+ad_vars  fq /1.0/ : f-value for edge safety factor
  !+ad_varc             (constraint equation 45, iteration variable 71)
  real(kind(1.0D0)) :: fq = 1.0D0
  !+ad_vars  fqval /1.0/ : f-value for Q
  !+ad_varc                (constraint equation 28, iteration variable 45)
  real(kind(1.0D0)) :: fqval = 1.0D0
  !+ad_vars  fradpwr /1.0/ : f-value for core radiation power limit
  !+ad_varc                  (constraint equation 17, iteration variable 28)
  real(kind(1.0D0)) :: fradpwr = 1.0D0
  !+ad_vars  frfpf /1.0/ : f-value for RFP reversal parameter
  !+ad_varc                (constraint equation 49, iteration variable 80)
  real(kind(1.0D0)) :: frfpf = 1.0D0
  !+ad_vars  frfptf /1.0/ : f-value for RFP TF coil toroidal thickness
  !+ad_varc                 (constraint equation 47, iteration variable 76)
  real(kind(1.0D0)) :: frfptf = 1.0D0
  !+ad_vars  frminor /1.0/ : f-value for minor radius limit
  !+ad_varc                  (constraint equation 21, iteration variable 32)
  real(kind(1.0D0)) :: frminor = 1.0D0
  !+ad_vars  fstrcase /1.0/ : f-value for TF coil case stress
  !+ad_varc                   (constraint equation 31, iteration variable 48)
  real(kind(1.0D0)) :: fstrcase = 1.0D0
  !+ad_vars  fstrcond /1.0/ : f-value for TF coil conduit stress
  !+ad_varc                   (constraint equation 32, iteration variable 49)
  real(kind(1.0D0)) :: fstrcond = 1.0D0
  !+ad_vars  ftbr /1.0/ : f-value for minimum tritium breeding ratio (blktmodel>0)
  !+ad_varc                 (constraint equation 52, iteration variable 89)
  real(kind(1.0D0)) :: ftbr = 1.0D0
  !+ad_vars  ftburn /1.0/ : f-value for minimum burn time
  !+ad_varc                 (constraint equation 13, iteration variable 21)
  real(kind(1.0D0)) :: ftburn = 1.0D0
  !+ad_vars  ftcycl /1.0/ : f-value for cycle time
  !+ad_varc                 (constraint equation 42, iteration variable 67)
  real(kind(1.0D0)) :: ftcycl = 1.0D0
  !+ad_vars  ftfthko /1.0/ : f-value for TF coil outer leg radial thickness lower limit
  !+ad_varc                  (constraint equation 58, iteration variable 100)
  real(kind(1.0D0)) :: ftfthko = 1.0D0
  !+ad_vars  ftftort /1.0/ : f-value for TF coil outer leg toroidal width lower limit
  !+ad_varc                  (constraint equation 57, iteration variable 99)
  real(kind(1.0D0)) :: ftftort = 1.0D0
  !+ad_vars  ftmargtf /1.0/ : f-value for TF coil temperature margin
  !+ad_varc                   (constraint equation 36, iteration variable 54)
  real(kind(1.0D0)) :: ftmargtf = 1.0D0
  !+ad_vars  ftohs /1.0/ : f-value for plasma current ramp-up time
  !+ad_varc                (constraint equation 41, iteration variable 66)
  real(kind(1.0D0)) :: ftohs = 1.0D0
  !+ad_vars  ftpeak /1.0/ : f-value for first wall peak temperature
  !+ad_varc                 (constraint equation 39, iteration variable 63)
  real(kind(1.0D0)) :: ftpeak = 1.0D0
  !+ad_vars  fvdump /1.0/ : f-value for dump voltage
  !+ad_varc                 (constraint equation 34, iteration variable 51)
  real(kind(1.0D0)) :: fvdump = 1.0D0
  !+ad_vars  fvs /1.0/ : f-value for flux-swing (V-s) requirement
  !+ad_varc              (constraint equation 12, iteration variable 15)
  real(kind(1.0D0)) :: fvs = 1.0D0
  !+ad_vars  fvvhe /1.0/ : f-value for vacuum vessel He concentration limit
  !+ad_varc                (blktmodel>0)
  !+ad_varc                (constraint equation 55, iteration variable 96)
  real(kind(1.0D0)) :: fvvhe = 1.0D0
  !+ad_vars  fwalld /1.0/ : f-value for minimum wall load
  !+ad_varc                 (constraint equation 8, iteration variable 14)
  real(kind(1.0D0)) :: fwalld = 1.0D0
  !+ad_vars  gammax /2.0/ : maximum current drive gamma
  !+ad_varc                 (constraint equation 37)
  real(kind(1.0D0)) :: gammax = 2.0D0
  !+ad_vars  mvalim /40.0/ : maximum MVA limit
  !+ad_varc                  (constraint equation 19)
  real(kind(1.0D0)) :: mvalim = 40.0D0
  !+ad_vars  nflutfmax /1.0e23/ : max fast neutron fluence on TF coil (n/m2)
  !+ad_varc                      (blktmodel>0)
  !+ad_varc                      (constraint equation 53)
  real(kind(1.0D0)) :: nflutfmax = 1.0D23
  !+ad_vars  pnetelin /1000.0/ : required net electric power (MW)
  !+ad_varc                      (constraint equation 16)
  real(kind(1.0D0)) :: pnetelin = 1.0D3
  !+ad_vars  powfmax /1500.0/ : maximum fusion power (MW)
  !+ad_varc                     (constraint equation 9)
  real(kind(1.0D0)) :: powfmax = 1.5D3
  !+ad_vars  pseprmax /25.0/ : maximum ratio of power crossing the separatrix to
  !+ad_varc                      plasma major radius (Psep/R) (MW/m)
  !+ad_varc                      (constraint equation 56)
  real(kind(1.0D0)) :: pseprmax = 25.0D0
  !+ad_vars  ptfnucmax /1.0e-3/ : maximum nuclear heating in TF coil (MW/m3)
  !+ad_varc                       (constraint equation 54)
  real(kind(1.0D0)) :: ptfnucmax = 1.0D-3
  !+ad_vars  tbrmin /1.1/ : minimum tritium breeding ratio (blktmodel>0)
  !+ad_varc                 (constraint equation 52)
  real(kind(1.0D0)) :: tbrmin = 1.1D0
  !+ad_vars  tbrnmn /1.0/ : minimum burn time (s)
  !+ad_varc                 (constraint equation 13)
  real(kind(1.0D0)) :: tbrnmn = 1.0D0
  !+ad_vars  tcycmn : minimum cycle time (s)
  !+ad_varc           (constraint equation 42)
  real(kind(1.0D0)) :: tcycmn = 0.0D0
  !+ad_vars  tohsmn : minimum plasma current ramp-up time (s)
  !+ad_varc           (constraint equation 41)
  real(kind(1.0D0)) :: tohsmn = 1.0D0
  !+ad_vars  tpkmax /600.0/ : maximum first wall peak temperature (C)
  !+ad_varc                   (constraint equation 39)
  real(kind(1.0D0)) :: tpkmax = 600.0D0
  !+ad_vars  vvhealw /1.0/ : allowed maximum helium concentration in vacuum vessel
  !+ad_varc                  at end of plant life (appm) (blktmodel>0)
  !+ad_varc                  (constraint equation 55)
  real(kind(1.0D0)) :: vvhealw = 1.0D0
  !+ad_vars  walalw /1.0/ : allowable wall-load (MW/m2)
  !+ad_varc                 (constraint equation 8)
  real(kind(1.0D0)) :: walalw = 1.0D0

end module constraint_variables

! !!!!!!!!!!!!!!!!!!!!!!!!!!!!!!!!!!!!!!!!!!!!!!!!!!!!!!!!!!!!!!!!!!

module stellarator_variables

  !+ad_name  stellarator_variables
  !+ad_summ  Module containing global variables relating to the
  !+ad_summ  stellarator model
  !+ad_type  Module
  !+ad_auth  P J Knight, CCFE, Culham Science Centre
  !+ad_auth  F Warmer, IPP Greifswald
  !+ad_cont  N/A
  !+ad_args  N/A
  !+ad_desc  This module contains global variables relating to the
  !+ad_desc  stellarator model.
  !+ad_prob  None
  !+ad_call  None
  !+ad_hist  31/10/12 PJK Initial version of module
  !+ad_hist  23/01/13 PJK Added iotabar
  !+ad_hist  14/08/13 PJK/FW Added stellarator divertor variables
  !+ad_hist  05/03/14 PJK Added fdivwet and port size variables
  !+ad_hist  18/09/14 PJK Updated/re-ordered comments
  !+ad_stat  Okay
  !+ad_docs  Stellarator Plasma Geometry Model for the Systems
  !+ad_docc  Code PROCESS, F. Warmer, 19/06/2013
  !+ad_docs  Stellarator Divertor Model for the Systems
  !+ad_docc  Code PROCESS, F. Warmer, 21/06/2013
  !+ad_docs  Stellarator Coil Model for the Systems
  !+ad_docc  Code PROCESS, F. Warmer and F. Schauer, 07/10/2013
  !
  ! !!!!!!!!!!!!!!!!!!!!!!!!!!!!!!!!!!!!!!!!!!!!!!!

  implicit none

  public

  !+ad_vars  istell /0/ : switch for stellarator option
  !+ad_varc               (set via <CODE>device.dat</CODE>):<UL>
  !+ad_varc          <LI> = 0 use tokamak, RFP or IFE model;
  !+ad_varc          <LI> = 1 use stellarator model</UL>
  integer :: istell = 0

  !+ad_vars  bmn /0.001/ : relative radial field perturbation
  real(kind(1.0D0)) :: bmn = 1.0D-3
  !+ad_vars  f_asym /1.0/ : divertor heat load peaking factor
  real(kind(1.0D0)) :: f_asym = 1.0D0
  !+ad_vars  f_rad /0.85/ : radiated power fraction in SOL
  real(kind(1.0D0)) :: f_rad = 0.85D0
  !+ad_vars  f_w /0.5/ : island size fraction factor
  real(kind(1.0D0)) :: f_w = 0.5D0
  !+ad_vars  fdivwet /0.3333/ : wetted fraction of the divertor area
  real(kind(1.0D0)) :: fdivwet = 0.33333333333333333333333333333D0
  !+ad_vars  flpitch /0.001/ : field line pitch (rad)
  real(kind(1.0D0)) :: flpitch = 1.0D-3
  !+ad_vars  hportamax : maximum available area for horizontal ports (m2)
  real(kind(1.0D0)) :: hportamax = 0.0D0
  !+ad_vars  hportpmax : maximum available poloidal extent for horizontal ports (m)
  real(kind(1.0D0)) :: hportpmax = 0.0D0
  !+ad_vars  hporttmax : maximum available toroidal extent for horizontal ports (m)
  real(kind(1.0D0)) :: hporttmax = 0.0D0
  !+ad_vars  iotabar /1.0/ : rotational transform (reciprocal of tokamak q)
  !+ad_varc                  for stellarator confinement time scaling laws
  real(kind(1.0D0)) :: iotabar = 1.0D0
  !+ad_vars  isthtr /3/ : switch for stellarator auxiliary heating method:<UL>
  !+ad_varc          <LI> = 1 electron cyclotron resonance heating;
  !+ad_varc          <LI> = 2 lower hybrid heating;
  !+ad_varc          <LI> = 3 neutral beam injection</UL>
  integer :: isthtr = 3
  !+ad_vars  m_res /5/ : poloidal resonance number
  integer :: m_res = 5
  !+ad_vars  n_res /5/ : toroidal resonance number
  integer :: n_res = 5
  !+ad_vars  shear /0.5/ : magnetic shear, derivative of iotabar
  real(kind(1.0D0)) :: shear = 0.5D0
  !+ad_vars  vmec_info_file /vmec_info.dat/ : file containing general VMEC settings
  character(len=48) :: vmec_info_file = 'vmec_info.dat'
  !+ad_vars  vmec_rmn_file /vmec_Rmn.dat/ : file containing plasma boundary R(m,n)
  !+ad_varc                                 Fourier components
  character(len=48) :: vmec_rmn_file = 'vmec_Rmn.dat'
  !+ad_vars  vmec_zmn_file /vmec_Zmn.dat/ : file containing plasma boundary Z(m,n)
  !+ad_varc                                 Fourier components
  character(len=48) :: vmec_zmn_file = 'vmec_Zmn.dat'
  !+ad_vars  vportamax : maximum available area for vertical ports (m2)
  real(kind(1.0D0)) :: vportamax = 0.0D0
  !+ad_vars  vportpmax : maximum available poloidal extent for vertical ports (m)
  real(kind(1.0D0)) :: vportpmax = 0.0D0
  !+ad_vars  vporttmax : maximum available toroidal extent for vertical ports (m)
  real(kind(1.0D0)) :: vporttmax = 0.0D0

end module stellarator_variables

! !!!!!!!!!!!!!!!!!!!!!!!!!!!!!!!!!!!!!!!!!!!!!!!!!!!!!!!!!!!!!!!!!!

module rfp_variables

  !+ad_name  rfp_variables
  !+ad_summ  Module containing global variables relating to the
  !+ad_summ  reversed field pinch model
  !+ad_type  Module
  !+ad_auth  P J Knight, CCFE, Culham Science Centre
  !+ad_cont  N/A
  !+ad_args  N/A
  !+ad_desc  This module contains global variables relating to the
  !+ad_desc  reversed field pinch model.
  !+ad_prob  None
  !+ad_call  None
  !+ad_hist  31/10/12 PJK Initial version of module
  !+ad_hist  17/10/13 PJK Moved tftort to TF coil module
  !+ad_hist  27/11/13 PJK Moved pfrmax, pfmmax to PF coil module
  !+ad_hist  18/09/14 PJK Updated/re-ordered comments
  !+ad_stat  Okay
  !+ad_docs  AEA FUS 251: A User's Guide to the PROCESS Systems Code
  !
  ! !!!!!!!!!!!!!!!!!!!!!!!!!!!!!!!!!!!!!!!!!!!!!!!

  implicit none

  public

  !+ad_vars  irfp /0/ : switch for RFP option
  !+ad_varc             (set via <CODE>device.dat</CODE>):<UL>
  !+ad_varc        <LI> = 0 use tokamak, stellarator or IFE model;
  !+ad_varc        <LI> = 1 use RFP model</UL>
  integer :: irfp = 0

  !+ad_vars  nrfppf /16/ FIX : number of RFP PF coils (final two are SC EF coils)
  integer, parameter :: nrfppf = 16

  !+ad_vars  cptrfp(nrfppf) : current per turn in each RFP PF coil (A/m2)
  real(kind(1.0D0)), dimension(nrfppf) :: cptrfp = 0.0D0
  !+ad_vars  drpf(nrfppf) : radial cross-section of each RFP PF coil (m)
  real(kind(1.0D0)), dimension(nrfppf) :: drpf = 0.0D0
  !+ad_vars  dzpf(nrfppf) : vertical cross-section of each RFP PF coil (m)
  real(kind(1.0D0)), dimension(nrfppf) :: dzpf = 0.0D0
  !+ad_vars  nturns(nrfppf) : number of turns of each RFP PF coil
  real(kind(1.0D0)), dimension(nrfppf) :: nturns = 0.0D0
  !+ad_vars  resrfp(nrfppf) : resistance of each RFP PF coil (ohms)
  real(kind(1.0D0)), dimension(nrfppf) :: resrfp = 0.0D0
  !+ad_vars  rfpf : RFP reversal parameter F
  real(kind(1.0D0)) :: rfpf = 0.0D0
  !+ad_vars  rfpth /1.5/ : RFP pinch parameter theta
  !+ad_varc                (iteration variable 78)
  real(kind(1.0D0)) :: rfpth = 1.5D0
  !+ad_vars  rrpf(nrfppf) : radius of each RFP PF coil (m)
  real(kind(1.0D0)), dimension(nrfppf) :: rrpf = 0.0D0
  !+ad_vars  zzpf(nrfppf) : vertical position of each RFP PF coil (m)
  real(kind(1.0D0)), dimension(nrfppf) :: zzpf = 0.0D0

end module rfp_variables

! !!!!!!!!!!!!!!!!!!!!!!!!!!!!!!!!!!!!!!!!!!!!!!!!!!!!!!!!!!!!!!!!!!

module ife_variables

  !+ad_name  ife_variables
  !+ad_summ  Module containing global variables relating to the
  !+ad_summ  inertial fusion energy model
  !+ad_type  Module
  !+ad_auth  P J Knight, CCFE, Culham Science Centre
  !+ad_cont  N/A
  !+ad_args  N/A
  !+ad_desc  This module contains global variables relating to the
  !+ad_desc  inertial fusion energy model.
  !+ad_prob  None
  !+ad_call  None
  !+ad_hist  05/11/12 PJK Initial version of module
  !+ad_hist  25/06/13 PJK Modified declaration of rank-2 arrays to be
  !+ad_hist               standard-conforming
  !+ad_hist  18/09/14 PJK Updated/re-ordered comments
  !+ad_stat  Okay
  !+ad_docs  AEA FUS 251: A User's Guide to the PROCESS Systems Code
  !
  ! !!!!!!!!!!!!!!!!!!!!!!!!!!!!!!!!!!!!!!!!!!!!!!!

  implicit none

  public

  !+ad_vars  ife /0/ : switch for IFE option
  !+ad_varc            (set via <CODE>device.dat</CODE>):<UL>
  !+ad_varc       <LI> = 0 use tokamak, RFP or stellarator model;
  !+ad_varc       <LI> = 1 use IFE model</UL>
  integer :: ife = 0

  !+ad_vars  Default IFE builds and material volumes are those for the SOMBRERO device.
  !+ad_varc  The 2-dimensional arrays have indices (region, material), where<UL>
  !+ad_varc  <LI>'region' = 1 radially outside chamber
  !+ad_varc  <LI>         = 2 above chamber
  !+ad_varc  <LI>         = 3 below chamber</UL>
  !+ad_varc  and 'material' is defined as described in maxmat below.<P>

  !+ad_vars  maxmat /7/ FIX : total number of materials in IFE device.
  !+ad_varc                   Material numbers are as follows:<UL>
  !+ad_varc              <LI> = 0 void;
  !+ad_varc              <LI> = 1 steel;
  !+ad_varc              <LI> = 2 carbon cloth;
  !+ad_varc              <LI> = 3 FLiBe;
  !+ad_varc              <LI> = 4 lithium oxide Li2O;
  !+ad_varc              <LI> = 5 concrete;
  !+ad_varc              <LI> = 6 helium;
  !+ad_varc              <LI> = 7 xenon</UL>
  integer, parameter ::  maxmat = 7

  !+ad_vars  bldr /1.0/ : radial thickness of IFE blanket (m)
  real(kind(1.0D0)) :: bldr   = 1.0D0
  !+ad_vars  bldzl /4.0/ : vertical thickness of IFE blanket below chamber (m)
  real(kind(1.0D0)) :: bldzl  = 4.0D0
  !+ad_vars  bldzu /4.0/ : vertical thickness of IFE blanket above chamber (m)
  real(kind(1.0D0)) :: bldzu  = 4.0D0
  !+ad_vars  blmatf(3,0:maxmat) /.../ : IFE blanket material fractions
  real(kind(1.0D0)), dimension(3,0:maxmat) :: blmatf = reshape( (/ &
       0.05D0,0.05D0,0.05D0, &
       0.0D0, 0.0D0, 0.0D0,  &
       0.45D0,0.45D0,0.45D0, &
       0.0D0, 0.0D0, 0.0D0,  &
       0.20D0,0.20D0,0.20D0, &
       0.0D0, 0.0D0, 0.0D0,  &
       0.30D0,0.30D0,0.30D0, &
       0.0D0, 0.0D0, 0.0D0  /), shape(blmatf))
  !+ad_vars  blmatm(3,0:maxmat) : IFE blanket material masses (kg)
  real(kind(1.0D0)), dimension(3,0:maxmat) :: blmatm = 0.0D0
  !+ad_vars  blmatv(3,0:maxmat) : IFE blanket material volumes (m3)
  real(kind(1.0D0)), dimension(3,0:maxmat) :: blmatv = 0.0D0
  !+ad_vars  blvol(3) : IFE blanket volume (m3)
  real(kind(1.0D0)), dimension(3) :: blvol = 0.0D0
  !+ad_vars  cdriv0 /154.3/ : IFE generic/laser driver cost at edrive=0 (M$)
  real(kind(1.0D0)) :: cdriv0 = 154.3D0
  !+ad_vars  cdriv1 /163.2/ : IFE low energy heavy ion beam driver cost
  !+ad_varc                   extrapolated to edrive=0 (M$)
  real(kind(1.0D0)) :: cdriv1 = 163.2D0
  !+ad_vars  cdriv2 /244.9/ : IFE high energy heavy ion beam driver cost
  !+ad_varc                   extrapolated to edrive=0 (M$)
  real(kind(1.0D0)) :: cdriv2 = 244.9D0
  !+ad_vars  chdzl /9.0/ : vertical thickness of IFE chamber below centre (m)
  real(kind(1.0D0)) :: chdzl = 9.0D0
  !+ad_vars  chdzu /9.0/ : vertical thickness of IFE chamber above centre (m)
  real(kind(1.0D0)) :: chdzu = 9.0D0
  !+ad_vars  chmatf(0:maxmat) : IFE chamber material fractions
  real(kind(1.0D0)), dimension(0:maxmat) :: chmatf = &
       (/1.0D0,0.0D0,0.0D0,0.0D0,0.0D0,0.0D0,0.0D0,0.0D0/)
  !+ad_vars  chmatm(0:maxmat) : IFE chamber material masses (kg)
  real(kind(1.0D0)), dimension(0:maxmat) :: chmatm = 0.0D0
  !+ad_vars  chmatv(0:maxmat) : IFE chamber material volumes (m3)
  real(kind(1.0D0)), dimension(0:maxmat) :: chmatv = 0.0D0
  !+ad_vars  chrad /6.5/ : radius of IFE chamber (m)
  !+ad_varc                (iteration variable 84)
  real(kind(1.0D0)) :: chrad = 6.5D0
  !+ad_vars  chvol : IFE chamber volume (m3)
  real(kind(1.0D0)) :: chvol = 0.0D0
  !+ad_vars  dcdrv0 /111.4/ : IFE generic/laser driver cost gradient (M$/MJ)
  real(kind(1.0D0)) :: dcdrv0 = 111.4D0
  !+ad_vars  dcdrv1 /78.0/ : HIB driver cost gradient at low energy (M$/MJ)
  real(kind(1.0D0)) :: dcdrv1 = 78.0D0
  !+ad_vars  dcdrv2 /59.9/ : HIB driver cost gradient at high energy (M$/MJ)
  real(kind(1.0D0)) :: dcdrv2 = 59.9D0
  !+ad_vars  drveff /0.28/ : IFE driver wall plug to target efficiency (ifedrv=0)
  !+ad_varc                  (iteration variable 82)
  real(kind(1.0D0)) :: drveff = 0.28D0
  !+ad_vars  edrive /5.0e6/ : IFE driver energy (J)
  !+ad_varc                   (iteration variable 81)
  real(kind(1.0D0)) :: edrive = 5.0D6
  !+ad_vars  etadrv : IFE driver wall plug to target efficiency
  real(kind(1.0D0)) :: etadrv = 0.0D0
  !+ad_vars  etave(10) : IFE driver efficiency vs driver energy (ifedrv=-1)
  real(kind(1.0D0)), dimension(10) :: etave = (/ &
       0.082D0,0.079D0,0.076D0,0.073D0,0.069D0, &
       0.066D0,0.062D0,0.059D0,0.055D0,0.051D0 /)
  !+ad_vars  fbreed /0.51/ : fraction of breeder external to device core
  real(kind(1.0D0)) :: fbreed = 0.51D0
  !+ad_vars  fburn /0.3333/ : IFE burn fraction (fraction of tritium fused/target)
  real(kind(1.0D0)) :: fburn  = 0.3333D0
  !+ad_vars  flirad /0.78/ : radius of FLiBe inlet (m) (ifetyp=3)
  real(kind(1.0D0)) :: flirad = 0.78D0
  !+ad_vars  frrmax /1.0/ : f-value for maximum IFE repetition rate
  !+ad_varc                 (constraint equation 50, iteration variable 86)
  real(kind(1.0D0)) :: frrmax = 1.0D0
  !+ad_vars  fwdr /0.01/ : radial thickness of IFE first wall (m)
  real(kind(1.0D0)) :: fwdr = 0.01D0
  !+ad_vars  fwdzl /0.01/ : vertical thickness of IFE first wall below chamber (m)
  real(kind(1.0D0)) :: fwdzl = 0.01D0
  !+ad_vars  fwdzu /0.01/ : vertical thickness of IFE first wall above chamber (m)
  real(kind(1.0D0)) :: fwdzu = 0.01D0
  !+ad_vars  fwmatf(3,0:maxmat) /.../ : IFE first wall material fractions
  real(kind(1.0D0)), dimension(3,0:maxmat) :: fwmatf = reshape( (/ &
       0.05D0,0.05D0,0.05D0, &
       0.0D0, 0.0D0, 0.0D0,  &
       0.95D0,0.95D0,0.95D0, &
       0.0D0, 0.0D0, 0.0D0,  &
       0.0D0, 0.0D0, 0.0D0,  &
       0.0D0, 0.0D0, 0.0D0,  &
       0.0D0, 0.0D0, 0.0D0,  &
       0.0D0, 0.0D0, 0.0D0  /), shape(fwmatf))
  !+ad_vars  fwmatm(3,0:maxmat) : IFE first wall material masses (kg)
  real(kind(1.0D0)), dimension(3,0:maxmat) :: fwmatm = 0.0D0
  !+ad_vars  fwmatv(3,0:maxmat) : IFE first wall material volumes (kg)
  real(kind(1.0D0)), dimension(3,0:maxmat) :: fwmatv = 0.0D0
  !+ad_vars  fwvol(3) : IFE first wall volume (m3)
  real(kind(1.0D0)), dimension(3) :: fwvol = 0.0D0
  !+ad_vars  gain : IFE target gain
  real(kind(1.0D0)) :: gain = 0.0D0
  !+ad_vars  gainve(10) /.../ : IFE target gain vs driver energy (ifedrv=-1)
  real(kind(1.0D0)), dimension(10) :: gainve = (/ &
        60.0D0, 95.0D0,115.0D0,125.0D0,133.0D0, &
       141.0D0,152.0D0,160.0D0,165.0D0,170.0D0 /)
  !+ad_vars  ifedrv /2/ : switch for type of IFE driver:<UL>
  !+ad_varc          <LI> = -1 use gainve, etave for gain and driver efficiency;
  !+ad_varc          <LI> =  0 use tgain, drveff for gain and driver efficiency;
  !+ad_varc          <LI> =  1 use laser driver based on SOMBRERO design;
  !+ad_varc          <LI> =  2 use heavy ion beam driver based on OSIRIS</UL>
  integer :: ifedrv = 2
  !+ad_vars  ifetyp /0/ : switch for type of IFE device build:<UL>
  !+ad_varc          <LI> = 0 generic (cylindrical) build;
  !+ad_varc          <LI> = 1 OSIRIS-like build;
  !+ad_varc          <LI> = 2 SOMBRERO-like build;
  !+ad_varc          <LI> = 3 HYLIFE-II-like build</UL>
  integer :: ifetyp = 0
  !+ad_vars  mcdriv /1.0/ : IFE driver cost multiplier
  real(kind(1.0D0)) :: mcdriv = 1.0D0
  !+ad_vars  mflibe : total mass of FLiBe (kg)
  real(kind(1.0D0)) :: mflibe = 0.0D0
  !+ad_vars  pdrive /23.0e6/ : IFE driver power reaching target (W)
  !+ad_varc                    (iteration variable 85)
  real(kind(1.0D0)) :: pdrive = 23.0D6
  !+ad_vars  pifecr /10.0/ : IFE cryogenic power requirements (MW)
  real(kind(1.0D0)) :: pifecr = 10.0D0
  !+ad_vars  ptargf /2.0/ : IFE target factory power at 6 Hz repetition rate (MW)
  real(kind(1.0D0)) :: ptargf = 2.0D0
  !+ad_vars  r1 : IFE device radial build (m)
  real(kind(1.0D0)) :: r1 = 0.0D0
  !+ad_vars  r2 : IFE device radial build (m)
  real(kind(1.0D0)) :: r2 = 0.0D0
  !+ad_vars  r3 : IFE device radial build (m)
  real(kind(1.0D0)) :: r3 = 0.0D0
  !+ad_vars  r4 : IFE device radial build (m)
  real(kind(1.0D0)) :: r4 = 0.0D0
  !+ad_vars  r5 : IFE device radial build (m)
  real(kind(1.0D0)) :: r5 = 0.0D0
  !+ad_vars  r6 : IFE device radial build (m)
  real(kind(1.0D0)) :: r6 = 0.0D0
  !+ad_vars  r7 : IFE device radial build (m)
  real(kind(1.0D0)) :: r7 = 0.0D0
  !+ad_vars  reprat : IFE driver repetition rate (Hz)
  real(kind(1.0D0)) :: reprat = 0.0D0
  !+ad_vars  rrmax /20.0/ : maximum IFE repetition rate (Hz)
  real(kind(1.0D0)) :: rrmax = 20.0D0
  !+ad_vars  shdr /1.7/ : radial thickness of IFE shield (m)
  real(kind(1.0D0)) :: shdr = 1.7D0
  !+ad_vars  shdzl /5.0/ : vertical thickness of IFE shield below chamber (m)
  real(kind(1.0D0)) :: shdzl = 5.0D0
  !+ad_vars  shdzu /5.0/ : vertical thickness of IFE shield above chamber (m)
  real(kind(1.0D0)) :: shdzu  = 5.0D0
  !+ad_vars  shmatf(3,0:maxmat) /.../ : IFE shield material fractions
  real(kind(1.0D0)), dimension(3,0:maxmat) :: shmatf = reshape( (/ &
       0.05D0,0.05D0,0.05D0, &
       0.19D0,0.19D0,0.19D0, &
       0.0D0, 0.0D0, 0.0D0,  &
       0.0D0, 0.0D0, 0.0D0,  &
       0.0D0, 0.0D0, 0.0D0,  &
       0.665D0,0.665D0,0.665D0, &
       0.095D0,0.095D0,0.095D0, &
       0.0D0, 0.0D0, 0.0D0  /), shape(shmatf))
  !+ad_vars  shmatm(3,0:maxmat) : IFE shield material masses (kg)
  real(kind(1.0D0)), dimension(3,0:maxmat) :: shmatm = 0.0D0
  !+ad_vars  shmatv(3,0:maxmat) : IFE shield material volumes (kg)
  real(kind(1.0D0)), dimension(3,0:maxmat) :: shmatv = 0.0D0
  !+ad_vars  shvol(3) : IFE shield volume (m3)
  real(kind(1.0D0)), dimension(3) :: shvol = 0.0D0
  !+ad_vars  sombdr /2.7/ : radius of cylindrical blanket section below chamber (ifetyp=2)
  real(kind(1.0D0)) :: sombdr = 2.7D0
  !+ad_vars  somtdr /2.7/ : radius of cylindrical blanket section above chamber (ifetyp=2)
  real(kind(1.0D0)) :: somtdr = 2.7D0
  !+ad_vars  tdspmw /0.01/ FIX : IFE target delivery system power (MW)
  real(kind(1.0D0)) :: tdspmw = 0.01D0
  !+ad_vars  tfacmw : IFE target factory power (MW)
  real(kind(1.0D0)) :: tfacmw = 0.0D0
  !+ad_vars  tgain /85.0/ : IFE target gain (if ifedrv = 0)
  !+ad_varc                 (iteration variable 83)
  real(kind(1.0D0)) :: tgain = 85.0D0
  !+ad_vars  uccarb /50.0/ : cost of carbon cloth ($/kg)
  real(kind(1.0D0)) :: uccarb = 50.0D0
  !+ad_vars  ucconc /0.1/ : cost of concrete ($/kg)
  real(kind(1.0D0)) :: ucconc = 0.1D0
  !+ad_vars  ucflib /84.0/ : cost of FLiBe ($/kg)
  real(kind(1.0D0)) :: ucflib = 84.0D0
  !+ad_vars  uctarg /0.3/ : cost of IFE target ($/target)
  real(kind(1.0D0)) :: uctarg = 0.3D0
  !+ad_vars  v1dr /0.0/ : radial thickness of IFE void between first wall and blanket (m)
  real(kind(1.0D0)) :: v1dr = 0.0D0
  !+ad_vars  v1dzl /0.0/ : vertical thickness of IFE void 1 below chamber (m)
  real(kind(1.0D0)) :: v1dzl = 0.0D0
  !+ad_vars  v1dzu /0.0/ : vertical thickness of IFE void 1 above chamber (m)
  real(kind(1.0D0)) :: v1dzu = 0.0D0
  !+ad_vars  v1matf(3,0:maxmat) /.../ : IFE void 1 material fractions
  real(kind(1.0D0)), dimension(3,0:maxmat) :: v1matf = reshape( (/ &
       1.0D0, 1.0D0, 1.0D0, &
       0.0D0, 0.0D0, 0.0D0, &
       0.0D0, 0.0D0, 0.0D0, &
       0.0D0, 0.0D0, 0.0D0, &
       0.0D0, 0.0D0, 0.0D0, &
       0.0D0, 0.0D0, 0.0D0, &
       0.0D0, 0.0D0, 0.0D0, &
       0.0D0, 0.0D0, 0.0D0  /), shape(v1matf))
  !+ad_vars  v1matm(3,0:maxmat) : IFE void 1 material masses (kg)
  real(kind(1.0D0)), dimension(3,0:maxmat) :: v1matm = 0.0D0
  !+ad_vars  v1matv(3,0:maxmat) : IFE void 1 material volumes (kg)
  real(kind(1.0D0)), dimension(3,0:maxmat) :: v1matv = 0.0D0
  !+ad_vars  v1vol(3) : IFE void 1 volume (m3)
  real(kind(1.0D0)), dimension(3) :: v1vol = 0.0D0
  !+ad_vars  v2dr /2.0/ : radial thickness of IFE void between blanket and shield (m)
  real(kind(1.0D0)) :: v2dr = 2.0D0
  !+ad_vars  v2dzl /7.0/ : vertical thickness of IFE void 2 below chamber (m)
  real(kind(1.0D0)) :: v2dzl = 7.0D0
  !+ad_vars  v2dzu /7.0/ : vertical thickness of IFE void 2 above chamber (m)
  real(kind(1.0D0)) :: v2dzu = 7.0D0
  !+ad_vars  v2matf(3,0:maxmat) /.../ : IFE void 2 material fractions
  real(kind(1.0D0)), dimension(3,0:maxmat) :: v2matf = reshape( (/ &
       1.0D0, 1.0D0, 1.0D0, &
       0.0D0, 0.0D0, 0.0D0, &
       0.0D0, 0.0D0, 0.0D0, &
       0.0D0, 0.0D0, 0.0D0, &
       0.0D0, 0.0D0, 0.0D0, &
       0.0D0, 0.0D0, 0.0D0, &
       0.0D0, 0.0D0, 0.0D0, &
       0.0D0, 0.0D0, 0.0D0  /), shape(v2matf))
  !+ad_vars  v2matm(3,0:maxmat) : IFE void 2 material masses (kg)
  real(kind(1.0D0)), dimension(3,0:maxmat) :: v2matm = 0.0D0
  !+ad_vars  v2matv(3,0:maxmat) : IFE void 2 material volumes (kg)
  real(kind(1.0D0)), dimension(3,0:maxmat) :: v2matv = 0.0D0
  !+ad_vars  v2vol(3) : IFE void 2 volume (m3)
  real(kind(1.0D0)), dimension(3) :: v2vol = 0.0D0
  !+ad_vars  v3dr /43.3/ : radial thickness of IFE void outside shield (m)
  real(kind(1.0D0)) :: v3dr   = 43.3D0
  !+ad_vars  v3dzl /30.0/ : vertical thickness of IFE void 3 below chamber (m)
  real(kind(1.0D0)) :: v3dzl  = 30.0D0
  !+ad_vars  v3dzu /20.0/ : vertical thickness of IFE void 3 above chamber (m)
  real(kind(1.0D0)) :: v3dzu  = 20.0D0
  !+ad_vars  v3matf(3,0:maxmat) /.../ : IFE void 3 material fractions
  real(kind(1.0D0)), dimension(3,0:maxmat) :: v3matf = reshape( (/ &
       1.0D0, 1.0D0, 1.0D0, &
       0.0D0, 0.0D0, 0.0D0, &
       0.0D0, 0.0D0, 0.0D0, &
       0.0D0, 0.0D0, 0.0D0, &
       0.0D0, 0.0D0, 0.0D0, &
       0.0D0, 0.0D0, 0.0D0, &
       0.0D0, 0.0D0, 0.0D0, &
       0.0D0, 0.0D0, 0.0D0  /), shape(v3matf))
  !+ad_vars  v3matm(3,0:maxmat) : IFE void 3 material masses (kg)
  real(kind(1.0D0)), dimension(3,0:maxmat) :: v3matm = 0.0D0
  !+ad_vars  v3matv(3,0:maxmat) : IFE void 3 material volumes (kg)
  real(kind(1.0D0)), dimension(3,0:maxmat) :: v3matv = 0.0D0
  !+ad_vars  v3vol(3) : IFE void 3 volume (m3)
  real(kind(1.0D0)), dimension(3) :: v3vol = 0.0D0
  !+ad_vars  zl1 : IFE vertical build below centre (m)
  real(kind(1.0D0)) :: zl1 = 0.0D0
  !+ad_vars  zl2 : IFE vertical build below centre (m)
  real(kind(1.0D0)) :: zl2 = 0.0D0
  !+ad_vars  zl3 : IFE vertical build below centre (m)
  real(kind(1.0D0)) :: zl3 = 0.0D0
  !+ad_vars  zl4 : IFE vertical build below centre (m)
  real(kind(1.0D0)) :: zl4 = 0.0D0
  !+ad_vars  zl5 : IFE vertical build below centre (m)
  real(kind(1.0D0)) :: zl5 = 0.0D0
  !+ad_vars  zl6 : IFE vertical build below centre (m)
  real(kind(1.0D0)) :: zl6 = 0.0D0
  !+ad_vars  zl7 : IFE vertical build below centre (m)
  real(kind(1.0D0)) :: zl7 = 0.0D0
  !+ad_vars  zu1 : IFE vertical build above centre (m)
  real(kind(1.0D0)) :: zu1 = 0.0D0
  !+ad_vars  zu2 : IFE vertical build above centre (m)
  real(kind(1.0D0)) :: zu2 = 0.0D0
  !+ad_vars  zu3 : IFE vertical build above centre (m)
  real(kind(1.0D0)) :: zu3 = 0.0D0
  !+ad_vars  zu4 : IFE vertical build above centre (m)
  real(kind(1.0D0)) :: zu4 = 0.0D0
  !+ad_vars  zu5 : IFE vertical build above centre (m)
  real(kind(1.0D0)) :: zu5 = 0.0D0
  !+ad_vars  zu6 : IFE vertical build above centre (m)
  real(kind(1.0D0)) :: zu6 = 0.0D0
  !+ad_vars  zu7 : IFE vertical build above centre (m)
  real(kind(1.0D0)) :: zu7 = 0.0D0

end module ife_variables

! !!!!!!!!!!!!!!!!!!!!!!!!!!!!!!!!!!!!!!!!!!!!!!!!!!!!!!!!!!!!!!!!!!

module pulse_variables

  !+ad_name  pulse_variables
  !+ad_summ  Module containing global variables relating to the
  !+ad_summ  pulsed reactor model
  !+ad_type  Module
  !+ad_auth  P J Knight, CCFE, Culham Science Centre
  !+ad_cont  N/A
  !+ad_args  N/A
  !+ad_desc  This module contains global variables relating to the
  !+ad_desc  pulsed reactor model.
  !+ad_prob  None
  !+ad_call  None
  !+ad_hist  05/11/12 PJK Initial version of module
  !+ad_stat  Okay
  !+ad_docs  Work File Notes in F/MPE/MOD/CAG/PROCESS/PULSE
  !+ad_docs  AEA FUS 251: A User's Guide to the PROCESS Systems Code
  !
  ! !!!!!!!!!!!!!!!!!!!!!!!!!!!!!!!!!!!!!!!!!!!!!!!

  implicit none

  public

  !+ad_vars  afw /0.005/ : inner radius of each first wall structural tube (m)
  real(kind(1.0D0)) :: afw = 0.005D0
  !+ad_vars  bctmp /320.0/ : first wall bulk coolant temperature (C)
  real(kind(1.0D0)) :: bctmp = 320.0D0
  !+ad_vars  bfw : outer radius of each first wall structural tube (m)
  !+ad_varc        (0.5 * average of fwith and fwoth)
  real(kind(1.0D0)) :: bfw = 0.0D0
  !+ad_vars  coolp /15.5e6/ : first wall coolant pressure (Pa)
  real(kind(1.0D0)) :: coolp = 15.5D6
  !+ad_vars  dtstor /300.0/ : maximum allowable temperature change in stainless
  !+ad_varc                   steel thermal storage block (K) (istore=3)
  real(kind(1.0D0)) :: dtstor = 300.0D0
  !+ad_vars  fwlife : first wall lifetime (y)
  real(kind(1.0D0)) :: fwlife = 0.0D0
  !+ad_vars  istore /1/ : switch for thermal storage method:<UL>
  !+ad_varc          <LI> = 1 option 1 of Electrowatt report, AEA FUS 205;
  !+ad_varc          <LI> = 2 option 2 of Electrowatt report, AEA FUS 205;
  !+ad_varc          <LI> = 3 stainless steel block</UL>
  integer :: istore = 1
  !+ad_vars  itcycl /1/ : switch for first wall axial stress model:<UL>
  !+ad_varc          <LI> = 1 total axial constraint, no bending;
  !+ad_varc          <LI> = 2 no axial constraint, no bending;
  !+ad_varc          <LI> = 3 no axial constraint, bending</UL>
  integer :: itcycl = 1
  !+ad_vars  lpulse /0/ : switch for reactor model:<UL>
  !+ad_varc          <LI> = 0 continuous operation;
  !+ad_varc          <LI> = 1 pulsed operation</UL>
  integer :: lpulse = 0
  !+ad_vars  tmprse /40.0/ : first wall coolant temperature rise (C)
  real(kind(1.0D0)) :: tmprse = 40.0D0
  !+ad_vars  tpeak : peak first wall temperature (C)
  real(kind(1.0D0)) :: tpeak = 0.0D0

end module pulse_variables

! !!!!!!!!!!!!!!!!!!!!!!!!!!!!!!!!!!!!!!!!!!!!!!!!!!!!!!!!!!!!!!!!!!

module startup_variables

  !+ad_name  startup_variables
  !+ad_summ  Module containing global variables relating to the
  !+ad_summ  plasma start-up model
  !+ad_type  Module
  !+ad_auth  P J Knight, CCFE, Culham Science Centre
  !+ad_cont  N/A
  !+ad_args  N/A
  !+ad_desc  This module contains global variables relating to the
  !+ad_desc  plasma start-up model.
  !+ad_prob  None
  !+ad_call  None
  !+ad_hist  05/11/12 PJK Initial version of module
  !+ad_hist  18/09/14 PJK Updated/re-ordered comments
  !+ad_stat  Okay
  !+ad_docs  Work File Notes in F/MPE/MOD/CAG/PROCESS/PULSE
  !+ad_docs  AEA FUS 251: A User's Guide to the PROCESS Systems Code
  !
  ! !!!!!!!!!!!!!!!!!!!!!!!!!!!!!!!!!!!!!!!!!!!!!!!

  implicit none

  public

  !+ad_vars  ftaue : factor in energy confinement time formula
  real(kind(1.0D0)) :: ftaue = 0.0D0
  !+ad_vars  gtaue : offset term in energy confinement time scaling
  real(kind(1.0D0)) :: gtaue  = 0.0D0
  !+ad_vars  nign : electron density at ignition (start-up) (/m3)
  real(kind(1.0D0)) :: nign  = 0.0D0
  !+ad_vars  ptaue : exponent for density term in energy confinement time formula
  real(kind(1.0D0)) :: ptaue  = 0.0D0
  !+ad_vars  qtaue : exponent for temperature term in energy confinement time formula
  real(kind(1.0D0)) :: qtaue  = 0.0D0
  !+ad_vars  rtaue : exponent for power term in energy confinement time formula
  real(kind(1.0D0)) :: rtaue  = 0.0D0
  !+ad_vars  tign : electron temperature at ignition (start-up) (keV)
  real(kind(1.0D0)) :: tign  = 0.0D0

end module startup_variables

! !!!!!!!!!!!!!!!!!!!!!!!!!!!!!!!!!!!!!!!!!!!!!!!!!!!!!!!!!!!!!!!!!!

module fispact_variables

  !+ad_name  fispact_variables
  !+ad_summ  Module containing global variables relating to the
  !+ad_summ  fispact routines
  !+ad_type  Module
  !+ad_auth  P J Knight, CCFE, Culham Science Centre
  !+ad_cont  N/A
  !+ad_args  N/A
  !+ad_desc  This module contains global variables relating to the
  !+ad_desc  nuclear data (fispact) routines.
  !+ad_prob  None
  !+ad_call  None
  !+ad_hist  06/11/12 PJK Initial version of module
  !+ad_stat  Okay
  !+ad_docs  AEA FUS 251: A User's Guide to the PROCESS Systems Code
  !
  ! !!!!!!!!!!!!!!!!!!!!!!!!!!!!!!!!!!!!!!!!!!!!!!!

  implicit none

  public

  !+ad_vars  Fispact arrays with 3 elements contain the results at the following times:
  !+ad_varc    (1) - at end of component life
  !+ad_varc    (2) - after 3 months cooling time
  !+ad_varc    (3) - 100 years after end of plant life

  !+ad_vars  bliact(3) : inboard blanket total activity (Bq)
  real(kind(1.0D0)), dimension(3) :: bliact = 0.0D0
  !+ad_vars  bligdr(3) : inboard blanket total gamma dose rate (Sv/hr)
  real(kind(1.0D0)), dimension(3) :: bligdr = 0.0D0
  !+ad_vars  blihkw(3) : inboard blanket total heat output (kW)
  real(kind(1.0D0)), dimension(3) :: blihkw = 0.0D0
  !+ad_vars  bliizp : inboard blanket integrated zone power / neutron
  real(kind(1.0D0)) :: bliizp = 0.0D0
  !+ad_vars  blimzp : inboard blanket mean zone power density / neutron
  real(kind(1.0D0)) :: blimzp = 0.0D0
  !+ad_vars  bloact(3) : outboard blanket total activity (Bq)
  real(kind(1.0D0)), dimension(3) :: bloact = 0.0D0
  !+ad_vars  blogdr(3) : outboard blanket total gamma dose rate (Sv/hr)
  real(kind(1.0D0)), dimension(3) :: blogdr = 0.0D0
  !+ad_vars  blohkw(3) : outboard blanket total heat output (kW)
  real(kind(1.0D0)), dimension(3) :: blohkw = 0.0D0
  !+ad_vars  bloizp : outboard blanket integrated zone power / neutron
  real(kind(1.0D0)) :: bloizp = 0.0D0
  !+ad_vars  blomzp : outboard blanket mean zone power density / neutron
  real(kind(1.0D0)) :: blomzp = 0.0D0
  !+ad_vars  fwiact(3) : inboard first wall total activity (Bq)
  real(kind(1.0D0)), dimension(3) :: fwiact = 0.0D0
  !+ad_vars  fwigdr(3) : inboard first wall total gamma dose rate (Sv/hr)
  real(kind(1.0D0)), dimension(3) :: fwigdr = 0.0D0
  !+ad_vars  fwihkw(3) : inboard first wall total heat output (kW)
  real(kind(1.0D0)), dimension(3) :: fwihkw = 0.0D0
  !+ad_vars  fwiizp : inboard first wall integrated zone power / neutron
  real(kind(1.0D0)) :: fwiizp = 0.0D0
  !+ad_vars  fwimzp : inboard first wall mean zone power density/neutron
  real(kind(1.0D0)) :: fwimzp = 0.0D0
  !+ad_vars  fwoact(3) : outboard first wall total activity (Bq)
  real(kind(1.0D0)), dimension(3) :: fwoact = 0.0D0
  !+ad_vars  fwogdr(3) : outboard first wall total gamma dose rate (Sv/hr)
  real(kind(1.0D0)), dimension(3) :: fwogdr = 0.0D0
  !+ad_vars  fwohkw(3) : outboard first wall total heat output (kW)
  real(kind(1.0D0)), dimension(3) :: fwohkw = 0.0D0
  !+ad_vars  fwoizp : outboard first wall integrated zone power / neutron
  real(kind(1.0D0)) :: fwoizp = 0.0D0
  !+ad_vars  fwomzp : outboard first wall mean zone power density/neutron
  real(kind(1.0D0)) :: fwomzp = 0.0D0
  !+ad_vars  fwtemp : outboard first wall temperature after a LOCA (K)
  real(kind(1.0D0)) :: fwtemp = 0.0D0

end module fispact_variables<|MERGE_RESOLUTION|>--- conflicted
+++ resolved
@@ -1249,12 +1249,9 @@
   !+ad_hist  16/04/13 PJK Added sigpfcalw
   !+ad_hist  17/04/13 PJK Removed cohbof; changed fcohbof initial value
   !+ad_hist  27/11/13 PJK Moved pfrmax, pfmmax from RFP module
-<<<<<<< HEAD
   !+ad_hist  17/09/14 PJK Changed default values
   !+ad_hist  18/09/14 PJK Updated/re-ordered comments
-=======
   !+ad_hist  22/09/14 PJK Attempted to clarify zref description
->>>>>>> 0a9f02ad
   !+ad_stat  Okay
   !+ad_docs  AEA FUS 251: A User's Guide to the PROCESS Systems Code
   !
