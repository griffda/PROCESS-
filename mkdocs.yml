site_name: PROCESS
docs_dir: "documentation/proc-pages/"
nav:
    - Home: index.md
    - Installation Guide: installation.md
    - Usage Guide: usage.md
    - Getting Started: getting-started.md
    - FORD docs: ford_site/ford.md
    - Cost Models: cost-models/cost-models.md
    - Development: 
        - git Usage: development/git-usage.md
        - Standards: development/standards.md
        - Adding Variables & Constraints: development/add-vars.md
        - Continuous Integration: development/ci-guide.md
        - Unit Tests: development/unit-tests.md
        - Tools: development/tools.md
<<<<<<< HEAD
=======
        - Versioning: development/versioning.md
>>>>>>> db5298f5
    - Engineering Models:
        - Machine Build: eng-models/machine-build.md
        - Structural Components: eng-models/structural-components.md
        - Buildings: eng-models/buildings.md
        - First Wall/Blanket: eng-models/fw-blanket.md
        - TF Coil : eng-models/tf-coil.md
        - PF Coil : eng-models/pf-coil.md
        - Central Solenoid : eng-models/central-solenoid.md
        - Shield : eng-models/shield.md
        - Divertor : eng-models/divertor.md
        - Power conversion and heat dissipation systems: eng-models/power-conversion-and-heat-dissipation-systems.md
        - Auxiliary Power Systems: eng-models/auxiliary-power-systems.md
        - Cryostat and vacuum system: eng-models/cryostat-and-vacuum-system.md
        - Plant Availability: eng-models/plant.md
    - Fusion Devices:
        - Spherical Tokamak: fusion-devices/spherical-tokamak.md
        - Stellarator Model: fusion-devices/stellarator.md
        - Inertial Fusion Energy Model: fusion-devices/inertial.md
    - I/O:
        - Input: io/input-guide.md
        - Output: io/output-guide.md
        - Python Libraries: io/python-lib-guide.md
        - Test suite: io/test-suite.md
        - Utilities: io/utilities-guide.md
        - Variable Descriptions: vardes.md
    - Physics Models:
        - Electron Cyclotron Current Drive: physics-models/CD.md
        - Plasma: physics-models/plasma.md
        - PLASMOD: physics-models/plasmod.md
        - Pulsed Plant Operation: physics-models/pulsed-plant.md
        - Safety and Environment Models: physics-models/safety.md
    - Unique Models:
        - Water Use: unique-models/water_use.md
    - Plasma Scenarios:
        - I Mode: plasma/i-mode.md
        - QH Mode: plasma/qh-mode.md
        - L Mode: plasma/l-mode.md
        - Hybrid Scenario: plasma/hybrid-scenario.md 
    - Solver:
        - Solver Guide: solver/solver-guide.md
        - VMCON Optimisation Solver Explained: solver/optsolverdoc.md
        - Equation Solvers: solver/equation-solver.md
    - Publications: publications.md
    - PDF pages: pdf/pdf.md

repo_url: https://git.ccfe.ac.uk/process/process.git

theme: 
    #name: material
    name: readthedocs

extra_javascript:
  - "https://cdnjs.cloudflare.com/ajax/libs/mathjax/2.7.0/MathJax.js?\
    config=TeX-MML-AM_CHTML"

markdown_extensions:
  - footnotes
  - admonition
  - pymdownx.arithmatex
  - pymdownx.betterem:
      smart_enable: all
  - pymdownx.caret
  - pymdownx.critic
  - pymdownx.details
  - pymdownx.inlinehilite
  - pymdownx.magiclink
  - pymdownx.mark
  - pymdownx.smartsymbols
  - pymdownx.superfences
  - pymdownx.tasklist:
      custom_checkbox: true
  - pymdownx.tilde

extra_css: [vardes.css]<|MERGE_RESOLUTION|>--- conflicted
+++ resolved
@@ -14,10 +14,7 @@
         - Continuous Integration: development/ci-guide.md
         - Unit Tests: development/unit-tests.md
         - Tools: development/tools.md
-<<<<<<< HEAD
-=======
         - Versioning: development/versioning.md
->>>>>>> db5298f5
     - Engineering Models:
         - Machine Build: eng-models/machine-build.md
         - Structural Components: eng-models/structural-components.md
