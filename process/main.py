"""Run Process by calling into the Fortran.

This uses a Python module called fortran.py, which uses an extension module 
called "_fortran.cpython... .so", which are both generated from 
process_module.f90. The process_module module contains the code to actually run 
Process.

This file, process.py, is now analogous to process.f90, which contains the 
Fortran "program" statement. This Python module effectively acts as the Fortran
"program".

Power Reactor Optimisation Code for Environmental and Safety Studies
P J Knight, CCFE, Culham Science Centre
J Morris, CCFE, Culham Science Centre

This is a systems code that evaluates various physics and
engineering aspects of a fusion power plant subject to given
constraints, and can optimise these parameters by minimising
or maximising a function of them, such as the fusion power or
cost of electricity.

This program is derived from the TETRA and STORAC codes produced by
Oak Ridge National Laboratory, Tennessee, USA. The main authors in
the USA were J.D.Galambos and P.C.Shipe.

The code was transferred to Culham Laboratory, Oxfordshire, UK, in
April 1992, and the physics models were updated by P.J.Knight to
include the findings of the Culham reactor studies documented in
Culham Report AEA FUS 172 (1992). The standard of the Fortran has
been thoroughly upgraded since that time, and a number of additional
models have been added.

During 2012, PROCESS was upgraded from FORTRAN 77 to Fortran 95,
to facilitate the restructuring of the code into proper modules
(with all the benefits that modern software practices bring), and to
aid the inclusion of more advanced physics and engineering models under
development as part of a number of EFDA-sponsored collaborations.

AEA FUS 251: A User's Guide to the PROCESS Systems Code
Box file F/RS/CIRE5523/PWF (up to 15/01/96)
Box file F/MI/PJK/PROCESS and F/PL/PJK/PROCESS (15/01/96 to 24/01/12)
Box file T&amp;M/PKNIGHT/PROCESS (from 24/01/12)
"""
from process import fortran
from process.io import plot_proc
from process.scan import Scan
from process import final
<<<<<<< HEAD
from process.structure import Structure
from process.utilities.f2py_string_patch import string_to_f2py_compatible, f2py_compatible_to_string
=======
from process.stellarator import Stellarator
from process.utilities.f2py_string_patch import (
    string_to_f2py_compatible,
    f2py_compatible_to_string,
)
>>>>>>> a0aa8851
import argparse
from process.costs_step import CostsStep
from process.tfcoil import TFcoil
from process.divertor import Divertor
from process.availability import Availability
from process.ife import IFE
from process.stellarator import Stellarator
from process.caller import Caller

from pathlib import Path
import sys
import os
import subprocess
import logging

# For VaryRun
from process.io.process_config import RunProcessConfig
from process.io.process_funcs import (
    get_neqns_itervars,
    get_variable_range,
    check_input_error,
    process_stopped,
    no_unfeasible_mfile,
    vary_iteration_variables,
    process_warnings,
)
from process.vacuum import Vacuum

os.environ["PYTHON_PROCESS_ROOT"] = os.path.join(os.path.dirname(__file__))

logger = logging.getLogger(__name__)
# Logging handler for console output
s_handler = logging.StreamHandler()
s_handler.setLevel(logging.INFO)
logger.addHandler(s_handler)


class Process:
    """The main Process class."""

    def __init__(self, args=None):
        """Run Process.

        :param args: Arguments to parse, defaults to None
        :type args: list, optional
        """
        self.parse_args(args)
        self.run_mode()
        self.post_process()

    def parse_args(self, args):
        """Parse the command-line arguments, such as the input filename.

        :param args: Arguments to parse
        :type args: list
        """
        parser = argparse.ArgumentParser(
            formatter_class=argparse.RawDescriptionHelpFormatter,
            description=(
                "PROCESS\n"
                "Power Reactor Optimisation Code\n"
                "Usage\n"
                "Running code with IN.DAT        : ./<path_to_executable/process.exe\n"
                "Running code with named IN.DAT  : ./<path_to_executable/process.exe <path_to_input>/<file_prefix>IN.DAT\n"
                "Help info                       : ./<path_to_executable/process.exe help\n"
                "Example Usage\n"
                "Executable in current dir and input called IN.DAT in current dir  : ./process.exe\n"
                "Executable in current dir and named input in current dir          : ./process.exe tokamak_IN.DAT\n"
                "Executable in other dir and named input in other dir              : ./bin/process.exe ../../ITER_IN.DAT\n"
                "Executable in other dir and input called IN.DAT in current dir    : ./bin/process.exe\n"
                "Input\n"
                "Input file naming convention : <file_prefix>IN.DAT\n"
                "Input file syntax\n"
                "Constraint equation             : icc = <constraint_number>\n"
                "Iteration variable              : ixc = <iteration_variable_number>\n"
                "Iteration variable lower bound  : boundl(<iteration_variable_number\n> = <bound_value>\n"
                "Iteration variable upper bound  : boundu(<iteration_variable_number\n> = <bound_value>\n"
                "Parameter                       : <parameter_name> = <parameter_value>\n"
                "Array                           : <array_name>(<array_index\n> = <index_value>\n"
                "Output\n"
                "Output files naming convention : <file_prefix>OUT.DAT\n"
                "                               : <file_prefix>MFILE.DAT\n"
                "                               : <file_prefix>PLOT.DAT\n"
                "Contact\n"
                "James Morris  : james.morris2@ukaea.uk\n"
                "Hanni Lux     : hanni.lux@ukaea.uk\n"
                "GitLab        : git.ccfe.ac.uk\n"
            ),
        )

        # Optional args
        parser.add_argument(
            "-i",
            "--input",
            default="IN.DAT",
            metavar="input_file_path",
            type=str,
            help="The path to the input file that Process runs on",
        )
        parser.add_argument(
            "-v",
            "--varyiterparams",
            action="store_true",
            help="Vary iteration parameters",
        )
        parser.add_argument(
            "-c",
            "--varyiterparamsconfig",
            metavar="config_file",
            default="run_process.conf",
            help="configuration file for varying iteration parameters",
        )
        parser.add_argument("-p", "--plot", action="store_true", help="plot an mfile")
        parser.add_argument(
            "-m",
            "--mfile",
            default="MFILE.DAT",
            help="mfile for post-processing/plotting",
        )

        # If args is not None, then parse the supplied arguments. This is likely
        # to come from the test suite when testing command-line arguments; the
        # method is being run from the test suite.
        # If args is None, then use actual command-line arguments (e.g.
        # sys.argv), as the method is being run from the command-line.
        self.args = parser.parse_args(args)
        # Store namespace object of the args

    def run_mode(self):
        """Determine how to run Process."""
        # Store run object: useful for testing
        if self.args.varyiterparams:
            self.run = VaryRun(self.args.varyiterparamsconfig)
        else:
            self.run = SingleRun(self.args.input)

    def post_process(self):
        """Perform post-run actions, like plotting the mfile."""
        # TODO Currently, Process will always run on an input file beforehand.
        # It would be better to not require this, so just plot_proc could be
        # run, for example.
        if self.args.plot:
            # Check mfile exists, then plot
            mfile = Path(self.args.mfile)
            mfile_str = str(mfile.resolve())
            if mfile.exists():
                # TODO Get --show arg to work: actually show the plot, don't
                # just save it
                plot_proc.main(args=["-f", mfile_str])
            else:
                logger.error("mfile to be used for plotting doesn't exist")


class VaryRun:
    """Vary iteration parameters until a solution is found.

    This is the old run_process.py utility.

    Code to run PROCESS with a variation of the iteration parameters
    until a feasible solution is found.
    If running in sweep mode, the allowed number of unfeasible solutions
    can be changed in the config file.

    Input files:
    run_process.conf (config file, in the same directory as this file)
    An IN.DAT file as specified in the config file

    Output files:
    All of them in the work directory specified in the config file
    OUT.DAT     -  PROCESS output
    PLOT.DAT    -  PROCESS output
    MFILE.DAT   -  PROCESS output
    process.log - logfile of PROCESS output to stdout
    README.txt  - contains comments from config file
    """

    def __init__(self, config_file):
        # Store the absolute path to the config file immediately: various
        # dir changes happen in old run_process code
        self.config_file = Path(config_file).resolve()
        self.run()

    def run(self):
        # The input path for the varied input file
        input_path = self.config_file.parent / "IN.DAT"

        # Taken without much modification from the original run_process.py
        # Something changes working dir in config lines below
        config = RunProcessConfig(self.config_file)
        config.setup()
        neqns, itervars = get_neqns_itervars()
        lbs, ubs = get_variable_range(itervars, config.factor)

        # If config file contains WDIR, use that. Otherwise, use the directory
        # containing the config file (used when running regression tests in
        # temp dirs)
        # TODO Not sure this is required any more
        if config.wdir:
            wdir = config.wdir
        else:
            wdir = Path(self.config_file).parent

        # Check IN.DAT exists
        if not input_path.exists():
            raise FileNotFoundError

        # TODO add diff ixc summary part
        for i in range(config.niter):
            print(i, end=" ")

            # Run single runs (SingleRun()) of process as subprocesses. This
            # is the only way to deal with Fortran "stop" statements when
            # running VaryRun(), which otherwise cause the Python
            # interpreter to exit, when we want to vary the parameters and
            # run again
            # TODO Don't do this; remove stop statements from Fortran and
            # handle error codes
            # Run process on an IN.DAT file
            config.run_process(input_path)

            check_input_error(wdir=wdir)

            if not process_stopped():
                no_unfeasible = no_unfeasible_mfile()
                if no_unfeasible <= config.no_allowed_unfeasible:
                    if no_unfeasible > 0:
                        print(
                            "WARNING: Non feasible point(s) in sweep, "
                            "But finished anyway! {} ".format(no_unfeasible)
                        )
                    if process_warnings():
                        print(
                            "\nThere were warnings in the final PROCESS run. "
                            "Please check the log file!\n"
                        )
                    # This means success: feasible solution found
                    break
                else:
                    print(
                        "WARNING: {} non-feasible point(s) in sweep! "
                        "Rerunning!".format(no_unfeasible)
                    )
            else:
                print("PROCESS has stopped without finishing!")

            vary_iteration_variables(itervars, lbs, ubs)

        config.error_status2readme()


class SingleRun:
    """Perform a single run of PROCESS."""

    def __init__(self, input_file):
        """Read input file, initialise variables and run PROCESS.

        :param input_file: input file named <optional_name>IN.DAT
        :type input_file: str
        """
        self.input_file = input_file
        self.init_module_vars()
        self.models = Models()
        self.set_filenames()
        self.initialise()
        self.run_hare_tests()
        self.kallenbach_tests()
        self.kallenbach_scan()
        self.call_solver()
        self.run_scan()
        self.show_errors()
        self.finish()
        self.append_input()

    def init_module_vars(self):
        """Initialise all module variables in the Fortran.

        This "resets" all module variables to their initialised values, so each
        new run doesn't have any side-effects from previous runs.
        """
        fortran.init_module.init_all_module_vars()

    def set_filenames(self):
        """Validate the input filename and create other filenames from it."""
        self.set_input()
        self.set_output()
        self.set_mfile()

    def set_input(self):
        """Validate and set the input file path."""
        # Check input file ends in "IN.DAT", then save prefix
        # (the part before the IN.DAT)
        if self.input_file[-6:] != "IN.DAT":
            raise ValueError("Input filename must end in IN.DAT.")

        self.filename_prefix = self.input_file[:-6]

        # Check input file exists (path specified as CLI argument)
        input_path = Path(self.input_file)
        if input_path.exists():
            self.input_path = input_path
            # Set input as Path object
        else:
            print("-- Info -- run `process --help` for usage")
            raise FileNotFoundError(
                "Input file not found on this path. There " "is no input file named",
                self.input_file,
                "in the analysis " "folder",
            )

        # Set the input file in the Fortran
        fortran.global_variables.fileprefix = string_to_f2py_compatible(
            fortran.global_variables.fileprefix, str(self.input_path.resolve())
        )

    def set_output(self):
        """Set the output file name.

        Set Path object on the Process object, and set the prefix in the Fortran.
        """
        self.output_path = Path(self.filename_prefix + "OUT.DAT")
        fortran.global_variables.output_prefix = string_to_f2py_compatible(
            fortran.global_variables.output_prefix, self.filename_prefix
        )

    def set_mfile(self):
        """Set the mfile filename."""
        self.mfile_path = Path(self.filename_prefix + "MFILE.DAT")

    def initialise(self):
        """Run the init module to call all initialisation routines."""
        fortran.init_module.init()

    def run_hare_tests(self):
        """Run HARE tests if required to by input file."""
        # TODO This would do better in a separate input validation module.
        if fortran.global_variables.run_tests == 1:
            fortran.main_module.runtests()

    def kallenbach_tests(self):
        """Run Kallenbach tests if required."""
        if fortran.div_kal_vars.kallenbach_tests == 1:
            fortran.kallenbach_module.kallenbach_testing()
            # Exit if just running the Kallenbach tests
            sys.exit()

    def kallenbach_scan(self):
        """Run Kallenbach scan if required."""
        if fortran.div_kal_vars.kallenbach_scan_switch == 1:
            fortran.kallenbach_module.kallenbach_scan()
            # Exit if just running the scan
            sys.exit()

    def call_solver(self):
        """Call the equation solver (HYBRD)."""
        # If no HYBRD (non-optimisation) runs are required, return
        if (fortran.numerics.ioptimz > 0) or (fortran.numerics.ioptimz == -2):
            return
        else:
            # eqslv() has been temporarily commented out. Please see the comment
            # in fortran.function_evaluator.fcnhyb() for an explanation.
            # Original call:
            # self.ifail = fortran.main_module.eqslv()
            raise NotImplementedError(
                "HYBRD non-optimisation solver is not " "implemented"
            )

    def run_scan(self):
        """Create scan object if required."""
        if fortran.numerics.ioptimz >= 0:
            self.scan = Scan(self.models)
        else:
            # If no optimisation will be done, compute the OP variables now
            if fortran.numerics.ioptimz == -2:
                caller = Caller(self.models)
                fortran.define_iteration_variables.loadxc()
                caller.call_models(fortran.numerics.xcm, fortran.numerics.nvar)

            final.finalise(self.models, self.ifail)

    def show_errors(self):
        """Report all informational/error messages encountered."""
        fortran.error_handling.show_errors()

    def finish(self):
        """Run the finish subroutine to close files open in the Fortran.

        Files being handled by Fortran must be closed before attempting to
        write to them using Python, otherwise only parts are written.
        """
        fortran.init_module.finish()

    def append_input(self):
        """Append the input file to the output file and mfile."""
        # Read IN.DAT input file
        with open(self.input_path, "r", encoding="utf-8") as input_file:
            input_lines = input_file.readlines()

        # Append the input file to the output file
        with open(self.output_path, "a", encoding="utf-8") as output_file:
            output_file.writelines(input_lines)

        # Append the input file to the mfile
        with open(self.mfile_path, "a", encoding="utf-8") as mfile_file:
            mfile_file.write("***********************************************")
            mfile_file.writelines(input_lines)


class Models:
    """Creates instances of physics and engineering model classes.

    Creates objects to interface with corresponding Fortran physics and
    engineering modules.
    """

    def __init__(self):
        """Create physics and engineering model objects.

        This also initialises module variables in the Fortran for that module.
        """
        self.costs_step = CostsStep()
        self.tfcoil = TFcoil()
        self.divertor = Divertor()
        self.structure = Structure()
        self.availability = Availability()
        self.ife = IFE(self.availability)
        self.vacuum = Vacuum()
        self.stellarator = Stellarator(self.availability, self.vacuum)


def main(args=None):
    """Run Process.

    The args parameter is used to control command-line arguments when running
    tests. Optional args can be supplied by different tests, which are then
    used instead of command-line arguments by argparse. This allows testing of
    different command-line arguments from the test suite.

    :param args: Arguments to parse, defaults to None
    :type args: list, optional
    """
    Process(args)


if __name__ == "__main__":
    main()<|MERGE_RESOLUTION|>--- conflicted
+++ resolved
@@ -45,16 +45,12 @@
 from process.io import plot_proc
 from process.scan import Scan
 from process import final
-<<<<<<< HEAD
+from process.stellarator import Stellarator
 from process.structure import Structure
-from process.utilities.f2py_string_patch import string_to_f2py_compatible, f2py_compatible_to_string
-=======
-from process.stellarator import Stellarator
 from process.utilities.f2py_string_patch import (
     string_to_f2py_compatible,
     f2py_compatible_to_string,
 )
->>>>>>> a0aa8851
 import argparse
 from process.costs_step import CostsStep
 from process.tfcoil import TFcoil
