--- conflicted
+++ resolved
@@ -474,16 +474,10 @@
         self.tfcoil = TFcoil()
         self.divertor = Divertor()
         self.availability = Availability()
-<<<<<<< HEAD
         self.buildings = Buildings()
+        self.vacuum = Vacuum()
         self.ife = IFE(availability=self.availability)
         self.stellarator = Stellarator(availability=self.availability, buildings=self.buildings)
-=======
-        self.ife = IFE(self.availability)
-        self.vacuum = Vacuum()
-        self.stellarator = Stellarator(self.availability, self.vacuum)
-
->>>>>>> a0aa8851
 
 def main(args=None):
     """Run Process.
