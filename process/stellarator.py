--- conflicted
+++ resolved
@@ -52,20 +52,7 @@
         """
 
         if output:
-<<<<<<< HEAD
-            cs.costs(self.outfile, 1)
-=======
-            # original routine contained the following debug
-            # print statements that have been removed due to
-            # f2py derived-type limitations.
-            # print *,"Used stellarator configuration: ", config%name
-            # print *,"Deviation from reference point"
-            # print *,"aspect ratio",aspect/config%aspect_ref
-            # print *,"major radius",rmajor/config%rmajor_ref
-            # print *,"n_tf (should be 1)", n_tf/(config%coilspermodule*config%symmetry)
-
             self.costs.costs(output=True)
->>>>>>> 894c695b
             # TODO: should availability.run be called
             # rather than availability.avail?
             self.availability.avail(output=True)
