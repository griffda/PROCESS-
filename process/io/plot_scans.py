"""Python utility for plotting the output of a PROCESS scan.

Depending of the type of scans, different actions will be taken:
1D SCANS: a simple graph using the scanned variable for x axis
and the selected variable on the y axis.
- Any number of output variables can be selected, a plot will be
made for each
- Several inputs files can be used at the same time if the same variable
is scanned. The different runs results will be plotted in the same
graph.
- If several inputs are used, the folder name or the file is used as
a legend

- 2D SCANS: n_scan_1 graph will be plotted using the second scanned variable
as x axis and the selected output as y axis
- Only one 2D scan can be ploted at once.

Performed checks:
- Non converged points are not plotted
- Only outputs existing in the MFILE.DAT are plotted
- A LaTeX label dicts is integrated, there is a check if the requested
variable is set. Otherwise the sad and gloomy PROCESS name is used
- No plot is made if the MFILE does not exists
- If the file is a folder, the contained MFILE is used as an input.
"""

import matplotlib.pyplot as plt
import numpy as np
import os
import argparse
from argparse import RawTextHelpFormatter
from pathlib import Path

# PROCESS libraries
from process.io.python_fortran_dicts import get_dicts
import process.io.mfile as mf


def parse_args(args):
    """Parse supplied arguments.

    :param args: arguments to parse
    :type args: list, None
    :return: parsed arguments
    :rtype: Namespace
    """
    parser = argparse.ArgumentParser(
        description="Plot optimization information",
        formatter_class=RawTextHelpFormatter,
    )

    parser.add_argument(
        "-f",
        "--input_files",
        default="MFILE.DAT",
        help=(
            "Specify input file(s) path(s) (default = MFILE.DAT)\n"
            "More than one input file can be used eg: -f 'A_MFILE.DAT "
            "B_MFILE.DAT'.\nYou can only specify the folder containing the "
            "MFILE.\nThe different files scan will be plotted on the same "
            "graph.\nThe scans must use the same scan variation."
        ),
    )

    # At least one output variable must be supplied in order to plot
    parser.add_argument(
        "-yv",
        "--y_vars",
        required=True,
        help=(
            "Select the output variables\nMore than one output can be plotted "
            "eg: -yv 'var1 var2'\nA separate plot will be created for each "
            "inputs"
        ),
    )

    parser.add_argument(
        "-o",
        "--outputdir",
        default=Path.cwd(),
        help="Output directory for plots, defaults to current working directory.",
    )

    parser.add_argument(
        "-out",
        "--term_output",
        action="store_true",
        help="Option to show scans values on terminal",
    )

    parser.add_argument(
        "-sf",
        "--save_format",
        nargs="?",
        default="pdf",
        help="Output format (default='pdf') ",
    )

    parser.add_argument(
        "-as",
        "--axis_font_size",
        nargs="?",
        default=18,
        help="Axis label font size selection (default=18)",
        type=int,
    )

    return parser.parse_args(args)


def main(args=None):
    """Main plot scans script.

    :param args: optional command-line args from test function, defaults to None
    :type args: list, optional
    """
    args = parse_args(args)

    # Parameters to be used as function input
    # ---------------------------------------
    input_files = str(args.input_files)
    output_names = str(args.y_vars)
    save_format = str(args.save_format)
    term_output = args.term_output
    # ---------------------------------------

    # Input checks
    # ------------
    # Formting the inputs
    output_names = output_names.split(" ")
    while "" in output_names:
        output_names.remove("")

    input_files = input_files.split(" ")
    while "" in input_files:
        input_files.remove("")

    # If the input file is a directory, add MFILE.DAT
    for ii in range(len(input_files)):
        if os.path.isdir(input_files[ii]):
            input_files[ii] = input_files[ii].replace("/", "")
            input_files[ii] = input_files[ii] + str("/MFILE.DAT")

        # Check for the existence of the MFILE
        if not os.path.isfile(input_files[ii]):
            print(
                "ERROR : The {} MFILE does not exist, skipping it".format(
                    input_files[ii]
                )
            )
            input_files.remove(input_files[ii])

    # LaTeX labels
    # ------------
    # ToDo : WOULD BE GREAT TO HAVE IT STORED IN THE PROCESS !
    labels = dict()
    labels["shldith"] = r"$\Delta R_\mathrm{sh}$ [$m$]"
    labels["rmajor"] = r"$R_\mathrm{maj}$ [$m$]"
    labels["crypmw"] = r"$P_\mathrm{cryo}$ [$MW$]"
    labels["bt"] = r"$B_\mathrm{T}$ [$T$]"
    labels["tfcth"] = r"$\Delta R_\mathrm{TF}$ [$m$]"
    labels["powfmw"] = r"$P_\mathrm{fus}$ [$MW$]"
    labels["pinjemw"] = r"$P_\mathrm{inj}$ [$MW$]"
    labels["pnetelmw"] = r"$P_\mathrm{Net\ elec}$ [$MW$]"
    labels["taueff"] = r"$\tau_\mathrm{E}$ [s]"
    labels["ralpne"] = r"$f_\mathrm{\alpha}$"
    labels["te"] = r"$\left< T_\mathrm{e} \right>$"
    labels["taulimit"] = r"$max : \frac{\tau_\mathrm{\alpha}}{\tau_\mathrm{E}}$"
    labels["scrapli"] = r"$\Delta R_\mathrm{FW-sep}$ [$m$]"
    labels["scraplo"] = r"$\Delta R_\mathrm{FW-sep}^\mathrm{out}$ [$m$]"
    labels["vforce"] = r"$F_\mathrm{z}^\mathrm{in}$ [$N$]"
    labels["thkcas"] = r"$\Delta R_\mathrm{TF}^\mathrm{buck}$ [$m$]"
    labels["bmaxtf"] = r"$B_\mathrm{TF}^\mathrm{max}$ [$T$]"
    labels["ritfc"] = r"$I_\mathrm{TF}^\mathrm{tot}$ [$A$]"
    labels["dr_tf_wp"] = r"$\Delta R_\mathrm{TF}^\mathrm{WP}$ [$m$]"
    labels["aspect"] = r"$A$"
    labels["rminor"] = r"$a_\mathrm{min}$ [$m$]"
    labels["capcost"] = r"$C_\mathrm{cap}$ [$M\$ $]"
    labels["r_tf_outboard_mid"] = r"$\Delta R_\mathrm{TF}^\mathrm{out\ mid}$ [$m$]"
    labels["pgrossmw"] = r"$P_\mathrm{gross}^\mathrm{elec}$ [$MW$]"
    labels["htpmw"] = r"$P_\mathrm{Primary\ coolant}^\mathrm{elec}$ [$MW$]"
    labels["ppfmw"] = r"$P_\mathrm{PF}^\mathrm{elec}$ [$MW$]"
    labels["hmax"] = r"$z_\mathrm{TF}^\mathrm{pl\ side}$ [$m$]"
    labels["thicndut"] = r"\Delta l_\mathrm{steel\ jacket}^\mathrm{turn}"
    labels["cpttf"] = r"$I_\mathrm{TF}^\mathrm{turn}$ [$A$]"
    labels["boundl(2)"] = r"$B_\mathrm{T}^\mathrm{min}$ [$A$]"
    labels["pinjmw"] = r"$P_\mathrm{inj}$ [$MW$]"
    labels["hldivlim"] = r"$q_\mathrm{div}^\mathrm{max}$ [$MW.m^{-2}$]"
    labels["hfact"] = r"$f_\mathrm{H}$"
    labels["kappa"] = r"$\kappa_\mathrm{sep}$"
    labels["triang"] = r"$\delta_\mathrm{sep}$"
    labels["f_tf_steel"] = r"f_\mathrm{steel}^\mathrm{TF}"
    labels["plascur/1d6"] = r"$I_{\mathrm{p}}$[$MA$]"
<<<<<<< HEAD
    labels["n_cycle"] = r"$N_{\mathrm{cycle}}$"
    labels["alstroh"] = r"$\sigma_{\mathrm{oh}}^{\mathrm{max}}$[$Pa$]"
    labels["ohcth"] = r"$\Delta R_{\mathrm{CS}}$[$m$]"
    labels["bore"] = r"$\Delta R_{\mathrm{bore}}$[$m$]"
    labels["dnla"] = r"$\bar{n}_{\mathrm{e}}$[$m^{-3}$]"
    labels["dnla_gw"] = r"$f_{\mathrm{GW}}$"
    labels["normalised_toroidal_beta"] = r"$\beta_{N,\mathrm{tor}}$"
=======
    labels["n_cycle"] = r'$N_{\mathrm{cycle}}$'
    labels['alstroh'] = r'$\sigma_{\mathrm{oh}}^{\mathrm{max}}$[$Pa$]'
    labels['ohcth'] = r'$\Delta R_{\mathrm{CS}}$[$m$]'
    labels['bore'] = r'$\Delta R_{\mathrm{bore}}$[$m$]'
    labels['dnla'] = r'$\bar{n}_{\mathrm{e}}$[$m^{-3}$]'
    labels['dnla_gw'] = r'$f_{\mathrm{GW}}$'
    labels['normalised_toroidal_beta'] = r'$\beta_{N,\mathrm{tor}}$'
    labels["copperaoh_m2"] = r"$\frac{I_{\mathrm{CS}}}{CuA} [$A m$^{-2}$$]$"
    labels["copperaoh_m2_max"] = r"$max\frac{I_{\mathrm{CS}}}{CuA} [$A m$^{-2}$$]$"   
    labels["coreradius"] = r"$r_{core} [M]$"
    labels["fcuohsu"] = r"$f_{\mathrm{Cu}}^{\mathrm{CS}}$" #copper fraction of strand in central solenoid
    labels["coheof"] = r"$J [A M^{-2}]$"
    labels["ohcth"] = r"$ ohcth [m]$"   
    labels["ohhghf"] = r"$ ohghf [m]$" 

>>>>>>> e62078ce
    # ------------

    # nsweep varible dict
    # -------------------
    # TODO WOULD BE GREAT TO HAVE IT AUTOMATICALLY GENERATED ON THE PROCESS CMAKE!
    #        THE SAME WAY THE DICTS ARE
    # This needs to be kept in sync automatically; this will break frequently
    # otherwise
    # Rem : Some variables are not in the MFILE, making the defintion rather tricky...
    nsweep_dict = dict()
    nsweep_dict[1] = "aspect"
    nsweep_dict[2] = "hldivlim"
    nsweep_dict[3] = "pnetelmw"
    nsweep_dict[4] = "hfact"
    nsweep_dict[5] = "oacdcp"
    nsweep_dict[6] = "walalw"
    nsweep_dict[7] = "beamfus0"
    nsweep_dict[8] = "fqval"
    nsweep_dict[9] = "te"
    nsweep_dict[10] = "boundu(15)"
    nsweep_dict[11] = "dnbeta"
    nsweep_dict[12] = "bscfmax"
    nsweep_dict[13] = "boundu(10)"
    nsweep_dict[14] = "fiooic"
    nsweep_dict[15] = "fjprot"
    nsweep_dict[16] = "rmajor"
    nsweep_dict[
        17
    ] = "bmaxtf"  # bmxlim the maximum T field upper limit is the scan variable
    nsweep_dict[18] = "gammax"
    nsweep_dict[19] = "boundl(16)"
    nsweep_dict[20] = "tbrnmn"
    nsweep_dict[21] = ""
    nsweep_dict[22] = "cfactr"
    nsweep_dict[23] = "boundu(72)"
    nsweep_dict[24] = "powfmax"
    nsweep_dict[25] = "kappa"
    nsweep_dict[26] = "triang"
    nsweep_dict[27] = "tbrmin"
    nsweep_dict[28] = "bt"
    nsweep_dict[29] = "coreradius"
    nsweep_dict[30] = "fimpvar"
    nsweep_dict[31] = "taulimit"
    nsweep_dict[32] = "epsvmc"
    nsweep_dict[33] = "ttarget"
    nsweep_dict[34] = "qtargettotal"
    nsweep_dict[35] = "lambda_q_omp"
    nsweep_dict[36] = "lambda_target"
    nsweep_dict[37] = "lcon_factor"
    nsweep_dict[38] = "boundu(129)"
    nsweep_dict[39] = "boundu(131)"
    nsweep_dict[40] = "boundu(135)"
    nsweep_dict[41] = "blnkoth"
    nsweep_dict[42] = "fimp(9)"
    nsweep_dict[43] = "rho_ecrh"
    nsweep_dict[44] = "alstrtf"
    nsweep_dict[45] = "tmargmin_tf"
    nsweep_dict[46] = "boundu(152)"
    nsweep_dict[47] = "impurity_enrichment(9)"
    nsweep_dict[48] = "n_pancake"
    nsweep_dict[49] = "n_layer"
    nsweep_dict[50] = "fimp(13)"
    nsweep_dict[51] = "ftar"
    nsweep_dict[52] = "rad_fraction_sol"
    nsweep_dict[54] = "b_crit_upper_nbti"
    nsweep_dict[55] = "shldith"
    nsweep_dict[56] = "crypmw_max"
    nsweep_dict[57] = "bt"  # Genuinly bt lower bound
    nsweep_dict[58] = "scrapli"
    nsweep_dict[59] = "scraplo"
    nsweep_dict[60] = "sig_tf_wp_max"
    nsweep_dict[61] = "copperaoh_m2_max"
    nsweep_dict[62] = "coheof"
    nsweep_dict[63] = "ohcth"
    nsweep_dict[64] = "ohhghf"
    # -------------------

    # Load PROCESS dicts from JSON files
    proc_dict = get_dicts()

    # Getting the scanned variable name
    m_file = mf.MFile(filename=input_files[-1])
    nsweep_ref = int(m_file.data["nsweep"].get_scan(-1))
    scan_var_name = nsweep_dict[nsweep_ref]

    # Get the eventual second scan variable
    nsweep_2_ref = int(0)
    is_2D_scan = False
    scan_2_var_name = str()
    if "nsweep_2" in m_file.data.keys():
        is_2D_scan = True
        nsweep_2_ref = int(m_file.data["nsweep_2"].get_scan(-1))
        scan_2_var_name = nsweep_dict[nsweep_2_ref]

    # Checks
    # ------
    # Check if the nsweep dict has been updated
    if nsweep_ref > len(nsweep_dict) + 1:
        print("ERROR : nsweep = {} not supported by the utility".format(nsweep_ref))
        print("ERROR : Please update the 'nsweep_dict' dict")
        exit()

    # Check if the scan variable is present in the
    if not scan_var_name in m_file.data.keys():
        print("ERROR : `{}` does not exist in PROCESS dicts".format(scan_var_name))
        print("ERROR : The scan variable is probably an upper/lower boundary")
        print("ERROR : Please modify 'nsweep_dict' dict with the constrained var")
        exit()

    # Check if the (first) scan variable LaTeX label is set
    if not scan_var_name in labels:
        print(
            "WARNING: The {} variable LaTeX label is not defined".format(scan_var_name)
        )
        print("WARNING: Please update the 'label' dict")
        labels[scan_var_name] = scan_var_name

    if is_2D_scan:
        # Check if the second scan variable is present in the
        if not scan_2_var_name in m_file.data.keys():
            print(
                "ERROR : `{}` does not exist in PROCESS dicts".format(scan_2_var_name)
            )
            print("ERROR : The scan variable is probably an upper/lower boundary")
            print("ERROR : Please modify 'nsweep_dict' dict with the constrained var")
            exit()

        # Check if the second scan variable LaTeX label is set
        if not scan_2_var_name in labels:
            print("The {} variable LaTeX label is not defined".format(scan_2_var_name))
            print("Please update the 'label' dict")
            labels[scan_var_name] = scan_var_name

    # Only one imput must be used for a 2D scan
    if is_2D_scan and len(input_files) > 1:
        print("ERROR : Only one input file can be used for 2D scans")
        print("ERROR : Exiting")
        exit()
    # ------

    # Plot settings
    # -------------
    # Plot cosmetic settings
    axis_tick_size = 16
    legend_size = 12
    axis_font_size = 18
    # -------------

    # Case of a set of 1D scans
    # ----------------------------------------------------------------------------------------------
    if not is_2D_scan:

        # Loop over the MFILEs
        output_arrays = dict()
        scan_var_array = dict()
        for input_file in input_files:

            # Opening the MFILE.DAT
            m_file = mf.MFile(filename=input_file)

            # Check if the the scan variable is the same for all inputs
            # ---
            # Same scan var
            nsweep = int(m_file.data["nsweep"].get_scan(-1))
            if nsweep != nsweep_ref:
                print("ERROR : You must use inputs files with the same scan variables")
                print("ERROR : Exiting")
                exit()

            # No D scans
            if "nsweep_2" in m_file.data.keys():
                print("ERROR : You cannot mix 1D with 2D scans")
                print("ERROR : Exiting")
                exit()
            # ---

            # Only selecting the scans that has converged
            # ---
            # Number of scan points
            n_scan = int(m_file.data["isweep"].get_scan(-1))

            # Converged indexes
            conv_i = list()
            for ii in range(n_scan):
                ifail = m_file.data["ifail"].get_scan(ii + 1)
                if ifail == 1:
                    conv_i.append(ii + 1)
                else:
                    failed_value = m_file.data[scan_var_name].get_scan(ii + 1)
                    print(
                        "Warning : Non-convergent scan point : {} = {}".format(
                            scan_var_name, failed_value
                        )
                    )
                    print("Warning : This point will not be shown.")

            # Updating the number of scans
            n_scan = len(conv_i)
            # ---

            # Scanned variable
            scan_var_array[input_file] = np.zeros(n_scan)
            for ii in range(n_scan):
                scan_var_array[input_file][ii] = m_file.data[scan_var_name].get_scan(
                    conv_i[ii]
                )

            # output list declaration
            output_arrays[input_file] = dict()
            for output_name in output_names:
                ouput_array = np.zeros(n_scan)

                # Check if the output variable exists in the MFILE
                if not output_name in m_file.data.keys():
                    print(
                        "Warning : `{}` does not exist in PROCESS dicts".format(
                            output_name
                        )
                    )
                    print("Warning : `{}` will not be output".format(output_name))
                    continue

                # Check if the output LaTeX variable label exist
                if not output_name in labels:
                    print(
                        "Warning : The {} variable LaTeX label is not defined".format(
                            output_name
                        )
                    )
                    print("Warning : Please update the 'label' dict")
                    labels[output_name] = output_name

                for ii in range(n_scan):
                    ouput_array[ii] = m_file.data[output_name].get_scan(conv_i[ii])
                output_arrays[input_file][output_name] = ouput_array

            # Terminal output
            if term_output:
                print()
                print("{} scan output".format(input_file))
                print(
                    "scan var {} : {}".format(scan_var_name, scan_var_array[input_file])
                )
                for output_name in output_names:

                    # Check if the output variable exists in the MFILE
                    if not output_name in m_file.data.keys():
                        continue

                    print(
                        "{} : {}".format(
                            output_name, output_arrays[input_file][output_name]
                        )
                    )
                print()

        # Plot section
        # ------------
        for output_name in output_names:

            # Check if the output variable exists in the MFILE
            if not output_name in m_file.data.keys():
                continue

            # Loop over inputs
            for input_file in input_files:

                # Legend label formating
                labl = input_file
                if "/MFILE.DAT" in input_file:
                    labl = input_file[:-10]
                elif "MFILE.DAT" in input_file:
                    labl = input_file[:-9]
                labl = labl.replace("_", " ")

                # Plot the graph
                plt.plot(
                    scan_var_array[input_file],
                    output_arrays[input_file][output_name],
                    "--o",
                    label=labl,
                )

            plt.grid(True)
            plt.ylabel(labels[output_name], fontsize=axis_font_size)
            plt.xlabel(labels[scan_var_name], fontsize=axis_font_size)
            if len(input_files) != 1:
                plt.legend(loc="best", fontsize=legend_size)
            plt.xticks(size=axis_tick_size)
            plt.yticks(size=axis_tick_size)
            plt.tight_layout()
            if output_name == "plascur/1d6":
                plt.savefig(
                    "{}/scan_{}_vs_{}.{}".format(
                        args.outputdir, scan_var_name, "plascur", save_format
                    )
                )
            else:
                plt.savefig(
                    "{}/scan_{}_vs_{}.{}".format(
                        args.outputdir, scan_var_name, output_name, save_format
                    )
                )

            # Display plot (used in Jupyter notebooks)
            plt.show()
            plt.clf()
        # ------------

    # I case of a 2D scan
    # ----------------------------------------------------------------------------------------------
    else:

        # Opening the MFILE.DAT
        m_file = mf.MFile(filename=input_files[0])

        # Number of scan points
        n_scan_1 = int(m_file.data["isweep"].get_scan(-1))
        n_scan_2 = int(m_file.data["isweep_2"].get_scan(-1))

        # Selecting the converged runs only
        conv_ij = list()
        ii_jj = 0
        for ii in range(n_scan_1):
            conv_ij.append(list())
            for jj in range(n_scan_2):
                ii_jj += 1
                ifail = m_file.data["ifail"].get_scan(ii_jj)
                if ifail == 1:
                    conv_ij[ii].append(ii_jj)
                else:
                    failed_value_1 = m_file.data[scan_var_name].get_scan(ii_jj)
                    failed_value_2 = m_file.data[scan_2_var_name].get_scan(ii_jj)
                    print(
                        "Warning : Non-convergent scan point : ({},{}) = ({},{})".format(
                            scan_var_name,
                            scan_2_var_name,
                            failed_value_1,
                            failed_value_2,
                        )
                    )
                    print("Warning : This point will not be shown.")

        # Looping over requested outputs
        for output_name in output_names:

            # Check if the output variable exists in the MFILE
            if not output_name in m_file.data.keys():
                print(
                    "Warning : `{}` does not exist in PROCESS dicts".format(output_name)
                )
                print("Warning : `{}` will not be output".format(output_name))
                continue

            # Check if the output LaTeX variable label exist
            if not output_name in labels:
                print(
                    "Warning : The {} variable LaTeX label is not defined".format(
                        output_name
                    )
                )
                print("Warning : Please update the 'label' dict")
                labels[output_name] = output_name

            # Declaring the outputs
            scan_1_var_arrays = list()
            scan_2_var_arrays = list()
            output_arrays = list()

            # Converged indexes
            for conv_j in conv_ij:

                # Scanned variables
                scan_1_var_array = np.zeros(len(conv_j))
                scan_2_var_array = np.zeros(len(conv_j))
                output_array = np.zeros(len(conv_j))
                for jj in range(len(conv_j)):
                    scan_1_var_array[jj] = m_file.data[scan_var_name].get_scan(
                        conv_j[jj]
                    )
                    scan_2_var_array[jj] = m_file.data[scan_2_var_name].get_scan(
                        conv_j[jj]
                    )
                    output_array[jj] = m_file.data[output_name].get_scan(conv_j[jj])

                # Label formating
                labl = "{} = {}".format(labels[scan_var_name], scan_1_var_array[0])

                # Plot the graph
                plt.plot(scan_2_var_array, output_array, "--o", label=labl)

            plt.grid(True)
            plt.ylabel(labels[output_name], fontsize=axis_font_size)
            plt.xlabel(labels[scan_2_var_name], fontsize=axis_font_size)
            plt.legend(loc="best", fontsize=legend_size)
            plt.xticks(size=axis_tick_size)
            plt.yticks(size=axis_tick_size)
            plt.tight_layout()
            plt.savefig(
                "{}/scan_{}_vs_{}_{}.{}".format(
                    args.outputdir,
                    output_name,
                    scan_var_name,
                    scan_2_var_name,
                    save_format,
                )
            )

            # Display plot (used in Jupyter notebooks)
            plt.show()
            plt.clf()


if __name__ == "__main__":
    main()<|MERGE_RESOLUTION|>--- conflicted
+++ resolved
@@ -191,7 +191,6 @@
     labels["triang"] = r"$\delta_\mathrm{sep}$"
     labels["f_tf_steel"] = r"f_\mathrm{steel}^\mathrm{TF}"
     labels["plascur/1d6"] = r"$I_{\mathrm{p}}$[$MA$]"
-<<<<<<< HEAD
     labels["n_cycle"] = r"$N_{\mathrm{cycle}}$"
     labels["alstroh"] = r"$\sigma_{\mathrm{oh}}^{\mathrm{max}}$[$Pa$]"
     labels["ohcth"] = r"$\Delta R_{\mathrm{CS}}$[$m$]"
@@ -199,23 +198,16 @@
     labels["dnla"] = r"$\bar{n}_{\mathrm{e}}$[$m^{-3}$]"
     labels["dnla_gw"] = r"$f_{\mathrm{GW}}$"
     labels["normalised_toroidal_beta"] = r"$\beta_{N,\mathrm{tor}}$"
-=======
-    labels["n_cycle"] = r'$N_{\mathrm{cycle}}$'
-    labels['alstroh'] = r'$\sigma_{\mathrm{oh}}^{\mathrm{max}}$[$Pa$]'
-    labels['ohcth'] = r'$\Delta R_{\mathrm{CS}}$[$m$]'
-    labels['bore'] = r'$\Delta R_{\mathrm{bore}}$[$m$]'
-    labels['dnla'] = r'$\bar{n}_{\mathrm{e}}$[$m^{-3}$]'
-    labels['dnla_gw'] = r'$f_{\mathrm{GW}}$'
-    labels['normalised_toroidal_beta'] = r'$\beta_{N,\mathrm{tor}}$'
     labels["copperaoh_m2"] = r"$\frac{I_{\mathrm{CS}}}{CuA} [$A m$^{-2}$$]$"
-    labels["copperaoh_m2_max"] = r"$max\frac{I_{\mathrm{CS}}}{CuA} [$A m$^{-2}$$]$"   
+    labels["copperaoh_m2_max"] = r"$max\frac{I_{\mathrm{CS}}}{CuA} [$A m$^{-2}$$]$"
     labels["coreradius"] = r"$r_{core} [M]$"
-    labels["fcuohsu"] = r"$f_{\mathrm{Cu}}^{\mathrm{CS}}$" #copper fraction of strand in central solenoid
+    labels[
+        "fcuohsu"
+    ] = r"$f_{\mathrm{Cu}}^{\mathrm{CS}}$"  # copper fraction of strand in central solenoid
     labels["coheof"] = r"$J [A M^{-2}]$"
-    labels["ohcth"] = r"$ ohcth [m]$"   
-    labels["ohhghf"] = r"$ ohghf [m]$" 
-
->>>>>>> e62078ce
+    labels["ohcth"] = r"$ ohcth [m]$"
+    labels["ohhghf"] = r"$ ohghf [m]$"
+
     # ------------
 
     # nsweep varible dict
