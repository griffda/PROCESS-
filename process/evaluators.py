--- conflicted
+++ resolved
@@ -17,7 +17,6 @@
 logger.addHandler(f_handler)
 
 
-<<<<<<< HEAD
 class Evaluators:
     """Calls models to evaluate function and gradient functions."""
 
@@ -88,7 +87,7 @@
         objf = function_evaluator.funfom()
 
         # Evaluate constraint equations
-        constraints.constraint_eqns(m, conf, -1)
+        conf, _, _, _, _ = constraints.constraint_eqns(m, -1)
 
         # To stop the program, set ifail < 0 here.
         # TODO Not sure this serves any purpose
@@ -165,12 +164,12 @@
             # Evaluate at (x+dx)
             self.caller.call_models(xfor, n)
             ffor = function_evaluator.funfom()
-            constraints.constraint_eqns(m, cfor, -1)
+            cfor, _, _, _, _ = constraints.constraint_eqns(m, -1)
 
             # Evaluate at (x-dx)
             self.caller.call_models(xbac, n)
             fbac = function_evaluator.funfom()
-            constraints.constraint_eqns(m, cbac, -1)
+            cbac, _, _, _, _ = constraints.constraint_eqns(m, -1)
 
             # Calculate finite difference gradients
             fgrd[i] = (ffor - fbac) / (xfor[i] - xbac[i])
@@ -190,166 +189,4 @@
         # TODO Not sure this serves any purpose
         ifail_out = 1 * ifail_in
 
-        return fgrd, cnorm, ifail_out
-=======
-def fcnvmc1(n, m, xv, ifail_in, first_call):
-    """Function evaluator for VMCON.
-
-    This routine is the function evaluator for the VMCON
-    maximisation/minimisation routine.
-
-    It calculates the objective and constraint functions at the
-    n-dimensional point of interest xv.
-    Note that the equality constraints must precede the inequality
-    constraints in conf.
-    AEA FUS 251: A User's Guide to the PROCESS Systems Code
-    :param n: number of variables
-    :type n: int
-    :param m: number of constraints
-    :type m: int
-    :param xv: scaled variable values, length n
-    :type xv: numpy.array
-    :param ifail_in: ifail_in error flag (<0 stops calculation)
-    :type ifail_in: int
-    :param first_call: first call of fcnvmc1() for this Vmcon run
-    :type first_call: bool
-    :return: tuple containing: objfn objective function, conf(m) constraint
-    functions, ifail_out error flag (<0 stops calculation)
-    :rtype: tuple
-    """
-    # Output array for constraint functions
-    conf = np.zeros(m, dtype=np.float64, order="F")
-
-    # Evaluate machine parameters at xv
-    caller(xv, n)
-
-    # To ensure that, at the start of a run, all physics/engineering
-    # variables are fully initialised with consistent values, we perform
-    # a second evaluation call here
-    if first_call:
-        caller(xv, n)
-
-    # Convergence loop to ensure burn time consistency
-    if sv.istell == 0:
-        loop = 0
-        while (loop < 10) and (
-            abs((tv.tburn - tv.tburn0) / max(tv.tburn, 0.01)) > 0.001
-        ):
-            loop += 1
-            caller(xv, n)
-            if gv.verbose == 1:
-                print("Internal tburn consistency check: ", tv.tburn, tv.tburn0)
-
-        if loop >= 10:
-            print("Burn time values are not consistent in iteration: ", numerics.nviter)
-            print("tburn, tburn0: ", tv.tburn, tv.tburn0)
-
-    # Evaluate figure of merit (objective function)
-    objf = function_evaluator.funfom()
-
-    # Evaluate constraint equations
-    conf, _, _, _, _ = constraints.constraint_eqns(m, -1)
-
-    # To stop the program, set ifail < 0 here.
-    # TODO Not sure this serves any purpose
-    ifail_out = 1 * ifail_in
-
-    # Verbose diagnostics
-    if gv.verbose == 1:
-        summ = 0.0
-        for i in range(m):
-            summ = summ + conf[i] ** 2
-
-        sqsumconfsq = math.sqrt(summ)
-        logger.debug(
-            numerics.nviter,
-            (1 - (ifail_out % 7)) - 1,
-            (numerics.nviter % 2) - 1,
-            pv.te,
-            cv.coe,
-            pv.rmajor,
-            pv.powfmw,
-            pv.bt,
-            tv.tburn,
-            sqsumconfsq,
-            xv,
-        )
-
-    return objf, conf, ifail_out
-
-
-def fcnvmc2(n, m, xv, lcnorm, ifail_in):
-    """Gradient function evaluator for VMCON.
-
-    This routine is the gradient function evaluator for the VMCON
-    maximisation/minimisation routine. It calculates the gradients of the 
-    objective and constraint functions at the n-dimensional point of interest 
-    xv. Note that the equality constraints must precede the inequality 
-    constraints in conf. The constraint gradients or normals are returned as the
-    columns of cnorm.
-
-    AEA FUS 251: A User's Guide to the PROCESS Systems Code
-    :param n: number of variables
-    :type n: int
-    :param m: number of constraints
-    :type m: int
-    :param xv: scaled variable names, size n
-    :type xv: numpy.array
-    :param lcnorm: number of columns in cnorm
-    :type lcnorm: int
-    :param ifail_in: error flag, <0 stops calculation
-    :type ifail_in: int
-    :return: fgrdm (numpy.array (n)) gradient of the objective function
-    cnorm (numpy.array (lcnorm, m)) constraint gradients, i.e. cnorm[i, j] is 
-    the derivative of constraint j w.r.t. variable i
-    ifail_out (int), <0 stops calculation
-    :rtype: tuple
-    """
-    xfor = np.zeros(numerics.ipnvars, dtype=np.float64, order="F")
-    xbac = np.zeros(numerics.ipnvars, dtype=np.float64, order="F")
-    cfor = np.zeros(numerics.ipnvars, dtype=np.float64, order="F")
-    cbac = np.zeros(numerics.ipnvars, dtype=np.float64, order="F")
-    fgrd = np.zeros(n, dtype=np.float64, order="F")
-    cnorm = np.zeros((lcnorm, m), dtype=np.float64, order="F")
-
-    ffor = 0.0
-    fbac = 0.0
-
-    for i in range(n):
-        for j in range(n):
-            xfor[j] = xv[j]
-            xbac[j] = xv[j]
-            if i == j:
-                xfor[i] = xv[j] * (1.0 + numerics.epsfcn)
-                xbac[i] = xv[j] * (1.0 - numerics.epsfcn)
-
-        # Evaluate at (x+dx)
-        caller(xfor, n)
-        ffor = function_evaluator.funfom()
-        cfor, _, _, _, _ = constraints.constraint_eqns(m, -1)
-
-        # Evaluate at (x-dx)
-        caller(xbac, n)
-        fbac = function_evaluator.funfom()
-        cbac, _, _, _, _ = constraints.constraint_eqns(m, -1)
-
-        # Calculate finite difference gradients
-        fgrd[i] = (ffor - fbac) / (xfor[i] - xbac[i])
-
-        for j in range(m):
-            cnorm[i, j] = (cfor[j] - cbac[j]) / (xfor[i] - xbac[i])
-
-    # Additional evaluation call to ensure that final result is consistent
-    # with the correct iteration variable values.
-    # If this is not done, the value of the nth (i.e. final) iteration
-    # variable in the solution vector is inconsistent with its value
-    # shown elsewhere in the output file, which is a factor (1-epsfcn)
-    # smaller (i.e. its xbac value above).
-    caller(xv, n)
-
-    # To stop the program, set ifail < 0 here.
-    # TODO Not sure this serves any purpose
-    ifail_out = 1 * ifail_in
-
-    return fgrd, cnorm, ifail_out
->>>>>>> 85359343
+        return fgrd, cnorm, ifail_out