--- conflicted
+++ resolved
@@ -1882,7 +1882,6 @@
         # Cost per Watt depends on technology/hardware used;
         # inflation adjustment applied as appropriate to source for costs
         # (tech adjusted from 1990 $ is costed as per Cost Model 0)
-<<<<<<< HEAD
         # Notes: 
         # NBI and EC/EBW calculations will be zero if this tech is not included.
         # HCD requirements for start-up and ramp-down calculated in 
@@ -1898,12 +1897,6 @@
         totinjpow_ic = 0.0e0
         # Cost calculated from 'cost per injected Watt', coverted to 2017 M$.
         
-=======
-        # Note: NBI and EC/EBW acounts will be zero if this tech is not included.
-
-        # HCD requirements for flat-top operation
-
->>>>>>> 2769028f
         # NBI cost per injected Watt (adjusted from 2020 $):
         totinjpow_nbi = 1.0e-6 * (cdv.pnbitot + (cv.startupratio * cdv.pnbitot))
         step220104 = (totinjpow_nbi * cv.step_ref[68] * (229.0e0 / 258.84e0)) / 1.0e-6
@@ -1928,16 +1921,8 @@
             or (cdv.iefrf == 6)
         ):
             # ...use calculation for Lower Hybrid system (adjusted from 1990 $):
-<<<<<<< HEAD
             totinjpow_ic = 1.0e-6 * (cdv.plhybd + (cv.startupratio * cdv.plhybd))
             step220104 += (totinjpow_ic * cv.uclh * (229.0e0 / 76.7e0)) / 1.0e-6
-=======
-            step220104 += 1.0e-6 * cv.uclh * (1.0e6 * cdv.plhybd) * (229.0e0 / 76.7e0)
-
-        # HCD requirements for start-up and ramp-down
-        cv.startuppwr = step220104 * cv.startupratio
-        step220104 += cv.startuppwr
->>>>>>> 2769028f
 
         if cv.ifueltyp == 1:
             # fraction `fcdfuel` of HCD cost treated as fuel cost
