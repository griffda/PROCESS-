#
#  GitLab CI configuration file for PROCESS repository
#
#  J. Morris
#  M. Kumar
#  K. Zarebski
#
#  UKAEA
#  02/12/2020
#
#-----------------------------------------------------

stages:
  - build
  - testing
  - quality
  - freia
  - pages

.before_script_template: &build-freia-setup
  before_script:
    - export LOGNAME=root
    - source /etc/profile.d/modules.sh
    - module use /usr/local/modules/default
    - module unload python
    - module load python/3.7
    - module load texlive/2017
    - module unload ifort 
    - module load gfortran
    - export GTEST=/home/PROCESS/testing_frameworks/googletest/googletest
    - echo ld_library_path=$LD_LIBRARY_PATH
    # Modify PATH so "ford" command can be found in cmake file
    - export PATH=$PATH:~/.local/bin
    # Python3 uses the locale to choose the file encoding it uses
    # Without this it will use ASCII encoding and Ford will fail
    - export LANG=en_GB.utf8

.before_test_template: &test-setup
  image: git.ccfe.ac.uk:4567/process/process/python-coverage-ci-image:ub20_gf9
  before_script:
    - export PATH=/root/.local/bin:${PATH}
    - pip3 install --upgrade pip
    - pip3 install virtualenv
    - virtualenv ~/testenv
    - source ~/testenv/bin/activate
    - python3 -m pip install -r requirements.txt
    - python3 -m pip install git+https://github.com/jonMaddockUkaea/ford
    - python3 -m pip install --find-links=process_dist process

#-----------------
#  Build
#-----------------

make:
  stage: build
  image: git.ccfe.ac.uk:4567/process/process/python-coverage-ci-image:ub20_gf9
  artifacts:
    paths:
      - process_dist/process-*.tar.gz
      - process_dist/process-*.whl
    expire_in: 1 week
  script:
    - cmake -H. -Bbuild
    - cmake --build build
    - python3 setup.py sdist -d process_dist
    - python3 setup.py bdist_wheel -d process_dist

#-----------------
#  Testing
#-----------------

unit:
  when: on_success
  stage: testing
  <<: *test-setup
  script:
    - pytest tests/unit

integration:
  when: on_success
  stage: testing
  <<: *test-setup
  script:
    - pytest tests/integration

unitfort:
  when: on_success
  stage: testing
  <<: *test-setup
  script:
<<<<<<< HEAD
    - python3 -m pip install tabulate
    - pytest tests/ -m unitfort
    - python3 tests/uft_tests/coverage.py
=======
    - cmake --build build
    - cmake --build build --target dicts
    - export PYTHONPATH=$PYTHONPATH:/builds/process/process/utilities/
    - cd test_suite
    - python3 test_suite.py --verbose
>>>>>>> 04676a04

regression:
  when: on_success
  stage: testing
  <<: *test-setup
  script:
    - pytest tests/regression

baseline_2019:
  when: on_success
  stage: testing
  <<: *test-setup
  script:
    - process -i tracking/baseline_2019/baseline_2019_IN.DAT
    - > 
      python3 process/io/mfile_comparison.py
      -f tracking/baseline_2019/baseline_2019_MFILE.DAT tracking/baseline_2019/ref_baseline_2019_MFILE.DAT 
      --acc 1.0 
      --baseline
    - > 
      python3 process/io/mfile_comparison.py
      -f tracking/baseline_2019/baseline_2019_MFILE.DAT tracking/baseline_2019/ref_baseline_2019_MFILE.DAT 
      --acc 10.0 
      --baseline


baseline_2018:
  when: on_success
  stage: testing
  <<: *test-setup
  script:
    - process -i tracking/baseline_2018/baseline_2018_IN.DAT
    - > 
      python3 process/io/mfile_comparison.py
      -f tracking/baseline_2018/baseline_2018_MFILE.DAT tracking/baseline_2018/ref_baseline_2018_MFILE.DAT 
      --acc 1.0 
      --baseline
    - > 
      python3 process/io/mfile_comparison.py
      -f tracking/baseline_2018/baseline_2018_MFILE.DAT tracking/baseline_2018/ref_baseline_2018_MFILE.DAT 
      --acc 10.0 
      --baseline

step_input:
  when: on_success
<<<<<<< HEAD
  only: 
    - develop
  stage: testing
  image: git.ccfe.ac.uk:4567/process/process/python-coverage-ci-image:ub20_gf9
=======
>>>>>>> 04676a04
  stage: pages
  image: git.ccfe.ac.uk:4567/process/process/ci-image:latest
  script:
    - git config --global user.email "james.morris2@ukaea.uk"
    - git config --global user.name "James Morris"
    - git log -1 --format=oneline >> commit_msg.txt
    - MESSAGE=$(git describe)
    - echo $MESSAGE
    - pwd
    - cat commit_msg.txt
    - git clone https://gitlab-ci-token:${STP_CI_API_TOKEN}@git.ccfe.ac.uk/smuldrew/process-step.git
    - cp commit_msg.txt process-step
    - cd process-step
    - ls
    - date >> date_of_push.txt
    - git add commit_msg.txt date_of_push.txt
    - git commit -m "PROCESS commit - $MESSAGE"
    - git config --global push.default matching
    - git push origin

#-----------------
#  Quality
#-----------------

line_length:
  when: on_success
  stage: quality
  image: git.ccfe.ac.uk:4567/process/process/python-coverage-ci-image:ub20_gf9
  script:
    - pwd
    - python3 utilities/line_length_standard.py

#-----------------
#  Freia
#-----------------

make_freia:
  only:
    - develop
  stage: freia
  <<: *build-freia-setup
  script:
    - pwd
    - gcc --version
    - ls -lah
    - rm -rf build
    - cmake3 -H. -Bbuild -DGTEST_INCLUDE_DIRS=$GTEST/include/ -DGTEST_LIBRARIES=$GTEST/lib/libgtest.a
    - cmake3 --build build
    - ls bin -lah
    - echo "Test "
  artifacts:
    expire_in: 2 hrs
    paths:
      - bin/process.exe
      - bin/process_GTest.exe
      - bin/libPROCESS_calc_engine.so
  tags:
    - freia

make_dicts_freia:
  only:
    - develop
  stage: freia
  <<: *build-freia-setup
  script:
    - pwd
    - gcc --version
    - ls -lah
    - cmake3 -H. -Bbuild -DGTEST_INCLUDE_DIRS=$GTEST/include/ -DGTEST_LIBRARIES=$GTEST/lib/libgtest.a
    - cmake3 --build build --target dicts
  tags:
    - freia

<<<<<<< HEAD
=======
make_developerguide_freia:
  only:
    - develop
  stage: freia
  <<: *build-freia-setup
  script:
    - pwd
    - gcc --version
    - ls -lah
    - cmake3 -H. -Bbuild -DGTEST_INCLUDE_DIRS=$GTEST/include/ -DGTEST_LIBRARIES=$GTEST/lib/libgtest.a
    - cmake3 --build build --target developerguide
  tags:
    - freia

make_utilitiesdoc_freia:
  only:
    - develop
  stage: freia
  <<: *build-freia-setup
  script:
    - pwd
    - gcc --version
    - ls -lah
    - cmake3 -H. -Bbuild -DGTEST_INCLUDE_DIRS=$GTEST/include/ -DGTEST_LIBRARIES=$GTEST/lib/libgtest.a
    - cmake3 --build build --target utilitiesdoc
  tags:
    - freia

make_optsolverdoc_friea:
  only:
    - develop
  stage: freia
  <<: *build-freia-setup
  script:
    - pwd
    - gcc --version
    - ls -lah
    - cmake3 -H. -Bbuild -DGTEST_INCLUDE_DIRS=$GTEST/include/ -DGTEST_LIBRARIES=$GTEST/lib/libgtest.a
    - cmake3 --build build --target optsolverdoc
  tags:
    - freia

make_tfdoc_freia:
  only:
    - develop
  stage: freia
  <<: *build-freia-setup
  script:
    - pwd
    - gcc --version
    - ls -lah
    - cmake3 -H. -Bbuild -DGTEST_INCLUDE_DIRS=$GTEST/include/ -DGTEST_LIBRARIES=$GTEST/lib/libgtest.a
    - cmake3 --build build --target tfdoc
  tags:
    - freia

unit_tests_freia:
  when: on_success
  only:
    - develop
  stage: freia
  <<: *build-freia-setup
  script:
    - pwd
    - gcc --version
    - ls -lah
    - rm -rf build
    - cmake3 -H. -Bbuild -DGTEST_INCLUDE_DIRS=$GTEST/include/ -DGTEST_LIBRARIES=$GTEST/lib/libgtest.a
    - cmake3 --build build
    - ls bin/
    - ./bin/process_GTest.exe
  tags:
    - freia

test_suite_freia:
  when: on_success
  only:
    - develop
  stage: freia
  <<: *build-freia-setup
  script:
    - pwd
    - cmake3 -H. -Bbuild -DGTEST_INCLUDE_DIRS=$GTEST/include/ -DGTEST_LIBRARIES=$GTEST/lib/libgtest.a
    - cmake3 --build build
    - cmake3 --build build --target dicts
    - export PYTHONPATH=$PYTHONPATH:/builds/process/process/utilities/
    - cd test_suite
    - python test_suite.py --verbose
  tags:
    - freia
>>>>>>> 04676a04


baseline_2019_freia:
  when: on_success
  only:
    - develop
  stage: freia
  <<: *build-freia-setup
  script:
    - pwd
    - cmake3 -H. -Bbuild -DGTEST_INCLUDE_DIRS=$GTEST/include/ -DGTEST_LIBRARIES=$GTEST/lib/libgtest.a
    - cmake3 --build build
    - cmake3 --build build --target dicts
    - export PYTHONPATH=$PYTHONPATH:/builds/process/process/utilities/
    - cd tracking/baseline_2019
    - ./../../bin/process.exe baseline_2019_IN.DAT
    - > 
      python ../../utilities/mfile_comparison.py 
      -f baseline_2019_MFILE.DAT ref_baseline_2019_MFILE.DAT 
      --acc 1.0 
      --baseline
    - > 
      python ../../utilities/mfile_comparison.py 
      -f baseline_2019_MFILE.DAT ref_baseline_2019_MFILE.DAT 
      --acc 10.0 
      --baseline
  tags:
   - freia

baseline_2018_freia:
  when: on_success
  only:
    - develop
  stage: freia
  <<: *build-freia-setup
  script:
    - pwd
<<<<<<< HEAD
    - cmake3 -H. -Bbuild
=======
    - cmake3 -H. -Bbuild -DGTEST_INCLUDE_DIRS=$GTEST/include/ -DGTEST_LIBRARIES=$GTEST/lib/libgtest.a
    - cmake3 --build build
>>>>>>> 04676a04
    - cmake3 --build build --target dicts
    - export PYTHONPATH=$PYTHONPATH:/builds/process/process/utilities/
    - cd tracking/baseline_2018
    - ./../../bin/process.exe baseline_2018_IN.DAT
    - >
      python ../../utilities/mfile_comparison.py 
      -f baseline_2018_MFILE.DAT ref_baseline_2018_MFILE.DAT 
      --acc 1.0 
      --baseline
    - > 
      python ../../utilities/mfile_comparison.py 
      -f baseline_2018_MFILE.DAT ref_baseline_2018_MFILE.DAT 
      --acc 10.0 
      --baseline
  tags:
    - freia


#-----------------
#  Pages
#-----------------

pages:
  before_script:
    - "export LOGNAME=root"
    - export LANG=C.UTF-8
    - export LC_ALL=C.UTF-8
    # Python3 uses the locale to choose the file encoding it uses
    # Without this it will use ASCII encoding and Ford will fail
  when: on_success
  only:
    - develop
    # Remove on merge to develop
    - issue-vardes-to-gitpages
  stage: pages
  image: git.ccfe.ac.uk:4567/process/process/python-coverage-ci-image:ub20_gf9
  script:
    - pwd
    
    # FORD documentation
    # Ensure FORD can find create_dicts.py inside Process
    - export PYTHONPATH=$PYTHONPATH:/builds/process/process/utilities/
    - python3 lib/ford/ford.py documentation/ford/index.md
    
    # Build the MkDocs site (after FORD has been used to create the vardes)
    - mkdocs build
    
    # Publish the MkDocs and FORD sites
    - ls site
    - mv site public
    - mv ford_site public

    # Setup badges
    - git clone https://github.com/jmorris-uk/anybadge.git
    - TAG=$(git describe --abbrev=0)
    - VERSION=$(git describe)
    - declare -i CONTRIBUTORS=$(git shortlog -s -n --all | wc -l)
    - echo $CONTRIBUTORS
    - cd anybadge
    - python3 anybadge.py -v $TAG -l tag -c blue -f tag.svg
    - python3 anybadge.py -v $VERSION -l version -c blue -f version.svg
    - python3 anybadge.py -v $CONTRIBUTORS -l contributors -c blue -f contributors.svg -m "%d"
    - cp tag.svg ../public
    - cp version.svg ../public
    - cp contributors.svg ../public
    - ls ../public
    - du -shc ../public/*
    - du -shc ../public/ford_site/*
    
  artifacts:
    expire_in: 1 week
    paths:
    - public<|MERGE_RESOLUTION|>--- conflicted
+++ resolved
@@ -88,17 +88,9 @@
   stage: testing
   <<: *test-setup
   script:
-<<<<<<< HEAD
     - python3 -m pip install tabulate
     - pytest tests/ -m unitfort
     - python3 tests/uft_tests/coverage.py
-=======
-    - cmake --build build
-    - cmake --build build --target dicts
-    - export PYTHONPATH=$PYTHONPATH:/builds/process/process/utilities/
-    - cd test_suite
-    - python3 test_suite.py --verbose
->>>>>>> 04676a04
 
 regression:
   when: on_success
@@ -144,15 +136,10 @@
 
 step_input:
   when: on_success
-<<<<<<< HEAD
   only: 
     - develop
   stage: testing
   image: git.ccfe.ac.uk:4567/process/process/python-coverage-ci-image:ub20_gf9
-=======
->>>>>>> 04676a04
-  stage: pages
-  image: git.ccfe.ac.uk:4567/process/process/ci-image:latest
   script:
     - git config --global user.email "james.morris2@ukaea.uk"
     - git config --global user.name "James Morris"
@@ -224,101 +211,6 @@
   tags:
     - freia
 
-<<<<<<< HEAD
-=======
-make_developerguide_freia:
-  only:
-    - develop
-  stage: freia
-  <<: *build-freia-setup
-  script:
-    - pwd
-    - gcc --version
-    - ls -lah
-    - cmake3 -H. -Bbuild -DGTEST_INCLUDE_DIRS=$GTEST/include/ -DGTEST_LIBRARIES=$GTEST/lib/libgtest.a
-    - cmake3 --build build --target developerguide
-  tags:
-    - freia
-
-make_utilitiesdoc_freia:
-  only:
-    - develop
-  stage: freia
-  <<: *build-freia-setup
-  script:
-    - pwd
-    - gcc --version
-    - ls -lah
-    - cmake3 -H. -Bbuild -DGTEST_INCLUDE_DIRS=$GTEST/include/ -DGTEST_LIBRARIES=$GTEST/lib/libgtest.a
-    - cmake3 --build build --target utilitiesdoc
-  tags:
-    - freia
-
-make_optsolverdoc_friea:
-  only:
-    - develop
-  stage: freia
-  <<: *build-freia-setup
-  script:
-    - pwd
-    - gcc --version
-    - ls -lah
-    - cmake3 -H. -Bbuild -DGTEST_INCLUDE_DIRS=$GTEST/include/ -DGTEST_LIBRARIES=$GTEST/lib/libgtest.a
-    - cmake3 --build build --target optsolverdoc
-  tags:
-    - freia
-
-make_tfdoc_freia:
-  only:
-    - develop
-  stage: freia
-  <<: *build-freia-setup
-  script:
-    - pwd
-    - gcc --version
-    - ls -lah
-    - cmake3 -H. -Bbuild -DGTEST_INCLUDE_DIRS=$GTEST/include/ -DGTEST_LIBRARIES=$GTEST/lib/libgtest.a
-    - cmake3 --build build --target tfdoc
-  tags:
-    - freia
-
-unit_tests_freia:
-  when: on_success
-  only:
-    - develop
-  stage: freia
-  <<: *build-freia-setup
-  script:
-    - pwd
-    - gcc --version
-    - ls -lah
-    - rm -rf build
-    - cmake3 -H. -Bbuild -DGTEST_INCLUDE_DIRS=$GTEST/include/ -DGTEST_LIBRARIES=$GTEST/lib/libgtest.a
-    - cmake3 --build build
-    - ls bin/
-    - ./bin/process_GTest.exe
-  tags:
-    - freia
-
-test_suite_freia:
-  when: on_success
-  only:
-    - develop
-  stage: freia
-  <<: *build-freia-setup
-  script:
-    - pwd
-    - cmake3 -H. -Bbuild -DGTEST_INCLUDE_DIRS=$GTEST/include/ -DGTEST_LIBRARIES=$GTEST/lib/libgtest.a
-    - cmake3 --build build
-    - cmake3 --build build --target dicts
-    - export PYTHONPATH=$PYTHONPATH:/builds/process/process/utilities/
-    - cd test_suite
-    - python test_suite.py --verbose
-  tags:
-    - freia
->>>>>>> 04676a04
-
-
 baseline_2019_freia:
   when: on_success
   only:
@@ -354,12 +246,8 @@
   <<: *build-freia-setup
   script:
     - pwd
-<<<<<<< HEAD
-    - cmake3 -H. -Bbuild
-=======
     - cmake3 -H. -Bbuild -DGTEST_INCLUDE_DIRS=$GTEST/include/ -DGTEST_LIBRARIES=$GTEST/lib/libgtest.a
     - cmake3 --build build
->>>>>>> 04676a04
     - cmake3 --build build --target dicts
     - export PYTHONPATH=$PYTHONPATH:/builds/process/process/utilities/
     - cd tracking/baseline_2018
