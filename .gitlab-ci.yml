--- conflicted
+++ resolved
@@ -260,13 +260,11 @@
 #  Quality
 #-----------------
 
-<<<<<<< HEAD
 # Python linting
 # Job will fail if ANY violations are detected
 Flake8:
   when: on_success
   stage: quality
-  image: git.ccfe.ac.uk:4567/process/process/ci-image:latest
   allow_failure: true
   script:
     - python3.8 -m pip install flake8
@@ -275,27 +273,21 @@
     when: always
     paths:
       - flake8.log
-  tags:
-    - ubuntu
-=======
-line_length:
-  stage: quality
-  script:
-    - pwd
-    - python3 utilities/line_length_standard.py
->>>>>>> be25a4f5
 
 # black style checks
 # Job will fail if black thinks ANY changes are required
 Black:
   when: on_success
   stage: quality
-  image: git.ccfe.ac.uk:4567/process/process/ci-image:latest
   allow_failure: true
   before_script:
     - python3.8 -m pip install black
   script:
     - python3.8 -m black --check . > black.log
+  artifacts:
+    when: always
+    paths:
+      - black.log
 
 #-----------------
 #  Tracking
