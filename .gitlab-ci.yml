#
#  GitLab CI configuration file for PROCESS repository
#
#  J. Morris
#  M. Kumar
#  K. Zarebski
#
#  UKAEA
#  02/12/2020
#
#-----------------------------------------------------

# All jobs are run on ubuntu-tagged runners; freia-tagged runners are not 
# supported due to modifying the Docker containers used here after they are run

stages:
  - build
  - testing
  - quality
  - pages

.before_test_template: &test-setup
  image: git.ccfe.ac.uk:4567/process/process/python-coverage-ci-image:ub20_gf9_pyenv
  before_script:
    - source ~/.venv_$PY_VERSION/bin/activate
    - python -m pip install --upgrade pip
    - python -m pip install -r requirements.txt
    - python -m pip install git+https://github.com/jonMaddockUkaea/ford
    - python -m pip install --find-links=process_dist_$PY_VERSION process
    - apt update && apt upgrade -y
    - apt install lcov -y

.before_test_template-py38: &test-setup-py38
  variables:
    PY_VERSION: py38
  <<: *test-setup

.before_test_template-py36: &test-setup-py36
  variables:
    PY_VERSION: py36
  <<: *test-setup

#-----------------
#  Build
#-----------------
.make:
  stage: build
  image: git.ccfe.ac.uk:4567/process/process/python-coverage-ci-image:ub20_gf9_pyenv
  artifacts:
    paths:
      - process_dist_$PY_VERSION/process-*.tar.gz
      - process_dist_$PY_VERSION/process-*.whl
      - build/CMakeFiles/process.dir/source/fortran/*.gcno
      - lcov_results
    expire_in: 1 week
  script:
    - source ~/.venv_$PY_VERSION/bin/activate
    - python -m pip install --upgrade pip
    - python -m pip install -r requirements.txt
    - cmake -H. -Bbuild
    - cmake --build build
    - python3 setup.py sdist -d process_dist_$PY_VERSION
    - python3 setup.py bdist_wheel -d process_dist_$PY_VERSION
  tags:
    - ubuntu

make-py38:
  extends: ".make"
  variables:
    PY_VERSION: py38

make-py36:
  extends: ".make"
  variables:
    PY_VERSION: py36

#-----------------
#  Testing
#-----------------

.unit:
  when: on_success
  stage: testing
  script:
    - pytest tests/unit
  tags:
    - ubuntu

unit-py38:
  extends: ".unit"
  <<: *test-setup-py38

unit-py36:
  extends: ".unit"
  <<: *test-setup-py36

.integration:
  when: on_success
  stage: testing
  artifacts:
    when: on_failure
    paths:
      - tests/integration/pytest.log
    expire_in: 1 week
  script:
    - pytest -v tests/integration/ -s | tee tests/integration/pytest.log
  tags:
    - ubuntu

integration-py38:
  extends: ".integration"
  <<: *test-setup-py38

integration-py36:
  extends: ".integration"
  <<: *test-setup-py36

.unitfort:
  when: on_success
  stage: testing
  script:
    - python3 -m pip install tabulate
    - pytest tests/ -m unitfort
    - python3 tests/uft_tests/coverage.py
  tags:
    - ubuntu

.unitfort-py38:
  extends: ".unitfort"
  <<: *test-setup-py38

.unitfort-py36:
  extends: ".unitfort"
  <<: *test-setup-py36

.regression:
  when: on_success
<<<<<<< HEAD
=======
  only:
    - develop
>>>>>>> d9d0ba21
  stage: testing
  artifacts:
    paths: 
      - lcov_results
      - tests/regression/pytest.log
    expire_in: 1 week
  script:
    - pytest -v tests/regression -s | tee tests/regression/pytest.log
    - lcov --gcov-tool gcov --capture --directory build/CMakeFiles/process.dir/source/fortran/ --output-file lcov_results/coverage.info
    - genhtml --output-directory lcov_results/html lcov_results/coverage.info
  tags:
    - ubuntu

regression-py38:
  extends: ".regression"
  <<: *test-setup-py38
  dependencies:
    - make-py38

regression-py36:
  extends: ".regression"
  <<: *test-setup-py36
  dependencies:
    - make-py36

regression-py38-5-percent:
  extends: ".regression"
  <<: *test-setup-py38
  dependencies:
    - make-py38
  artifacts:
    paths:
      - tests/regression/pytest_5_percent.log
  script:
    - pytest -v tests/regression -s --reg-tolerance=5 | tee tests/regression/pytest_5_percent.log

.baseline_2019:
  when: on_success
  stage: testing
  script:
    - process -i tracking/baseline_2019/baseline_2019_IN.DAT
    - > 
      python3 process/io/mfile_comparison.py
      -f tracking/baseline_2019/baseline_2019_MFILE.DAT tracking/baseline_2019/ref_baseline_2019_MFILE.DAT 
      --acc 1.0 
      --baseline
    - > 
      python3 process/io/mfile_comparison.py
      -f tracking/baseline_2019/baseline_2019_MFILE.DAT tracking/baseline_2019/ref_baseline_2019_MFILE.DAT 
      --acc 10.0 
      --baseline
  artifacts:
    paths:
      - tracking/baseline_2019/baseline_2019_MFILE.DAT
    expire_in: 1 week
  tags:
    - ubuntu

baseline_2019-py38:
  extends: ".baseline_2019"
  <<: *test-setup-py38

baseline_2019-py36:
  extends: ".baseline_2019"
  <<: *test-setup-py36

.baseline_2018:
  when: on_success
  stage: testing
  script:
    - process -i tracking/baseline_2018/baseline_2018_IN.DAT
    - > 
      python3 process/io/mfile_comparison.py
      -f tracking/baseline_2018/baseline_2018_MFILE.DAT tracking/baseline_2018/ref_baseline_2018_MFILE.DAT 
      --acc 1.0 
      --baseline
    - > 
      python3 process/io/mfile_comparison.py
      -f tracking/baseline_2018/baseline_2018_MFILE.DAT tracking/baseline_2018/ref_baseline_2018_MFILE.DAT 
      --acc 10.0 
      --baseline
  artifacts:
    paths:
      - tracking/baseline_2018/baseline_2018_MFILE.DAT
    expire_in: 1 week
  tags:
    - ubuntu

baseline_2018-py38:
  extends: ".baseline_2018"
  <<: *test-setup-py38

baseline_2018-py36:
  extends: ".baseline_2018"
  <<: *test-setup-py36

step_input:
  when: on_success
  only: 
    - develop
  stage: testing
  image: git.ccfe.ac.uk:4567/process/process/python-coverage-ci-image:ub20_gf9
  script:
    - git config --global user.email "james.morris2@ukaea.uk"
    - git config --global user.name "James Morris"
    - git log -1 --format=oneline >> commit_msg.txt
    - MESSAGE=$(git describe)
    - echo $MESSAGE
    - pwd
    - cat commit_msg.txt
    - git clone https://gitlab-ci-token:${STP_CI_API_TOKEN}@git.ccfe.ac.uk/smuldrew/process-step.git
    - cp commit_msg.txt process-step
    - cd process-step
    - ls
    - date >> date_of_push.txt
    - git add commit_msg.txt date_of_push.txt
    - git commit -m "PROCESS commit - $MESSAGE"
    - git config --global push.default matching
    - git push origin
  tags:
    - ubuntu

#-----------------
#  Quality
#-----------------

line_length:
  when: on_success
  stage: quality
  image: git.ccfe.ac.uk:4567/process/process/python-coverage-ci-image:ub20_gf9
  script:
    - pwd
    - python3 utilities/line_length_standard.py
  tags:
    - ubuntu

#-----------------
#  Pages
#-----------------

pages:
  when: on_success
  only:
    - develop
    - kzarebsk/coverage-badge
  stage: pages
  image: git.ccfe.ac.uk:4567/process/process/python-coverage-ci-image:ub20_gf9
  script:
    - pwd
    
    # FORD documentation
    - python3 -m pip install git+https://github.com/jonMaddockUkaea/ford
    - ford documentation/ford/index.md
    
    # Build the MkDocs site (after FORD has been used to create the vardes)
    - mkdocs build
    
    # Publish the MkDocs and FORD sites
    - ls site
    - mv site public
    - mv ford_site public

    # Install requirements for Code Quality
    - python3 -m pip install flinter==0.3.0
    - apt-get install bc -y

    # Setup badges
    - git clone https://github.com/jmorris-uk/anybadge.git
    - TAG=$(git describe --abbrev=0)
    - VERSION=$(git describe)
    - declare -i CONTRIBUTORS=$(git shortlog -s -n --all | wc -l)
    - echo $CONTRIBUTORS
    - bash scripts/coverage_badge.sh source/fortran/ anybadge/
    - cp coverage.svg public/
    - bash scripts/code_quality.sh source/fortran/ anybadge/
    - cp quality.svg public/
    - cp -r code_quality public/
    - cd anybadge
    - python3 anybadge.py -v $TAG -l tag -c blue -f tag.svg
    - python3 anybadge.py -v $VERSION -l version -c blue -f version.svg
    - python3 anybadge.py -v $CONTRIBUTORS -l contributors -c blue -f contributors.svg -m "%d"
    - cp tag.svg ../public
    - cp version.svg ../public
    - cp contributors.svg ../public
    - ls ../public
    - du -shc ../public/*
    - du -shc ../public/ford_site/*
  tags:
    - ubuntu
    
  artifacts:
    expire_in: 1 week
    paths:
    - public<|MERGE_RESOLUTION|>--- conflicted
+++ resolved
@@ -135,11 +135,6 @@
 
 .regression:
   when: on_success
-<<<<<<< HEAD
-=======
-  only:
-    - develop
->>>>>>> d9d0ba21
   stage: testing
   artifacts:
     paths: 
