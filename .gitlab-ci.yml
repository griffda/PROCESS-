--- conflicted
+++ resolved
@@ -23,12 +23,7 @@
 build:Make:
 # image: ukaea/ubuntu
  only:
-  - develop_unit_tests
-<<<<<<< HEAD
   - develop 
-=======
-  - reinke_crit_unit_tests
->>>>>>> f5580dbd
  stage: build
  script:
   - pwd
@@ -51,12 +46,7 @@
 build:vardes:
 
  only:
-<<<<<<< HEAD
-  - develop 
-=======
-  - reinke_crit_unit_tests
->>>>>>> f5580dbd
-  - develop_unit_tests
+  - develop
  stage: build
  script:
   - pwd
@@ -73,12 +63,7 @@
 testing:test_suite:
  when: on_success  # Also default setting
  only:
-<<<<<<< HEAD
   - develop
-=======
-  - reinke_crit_unit_tests
->>>>>>> f5580dbd
-  - develop_unit_tests
  stage: testing
  script:
   - pwd
