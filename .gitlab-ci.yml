--- conflicted
+++ resolved
@@ -427,48 +427,18 @@
   <<: *build-ubuntu-setup
   image: git.ccfe.ac.uk:4567/process/process/ci-image:latest
   script:
-<<<<<<< HEAD
-   - pwd
-   - apt-get update
-   - apt-get install -y python-dev python-pip pandoc cmake gcc gfortran graphviz
-   - apt-get install -y python3-pip
-   - pip install mkdocs
-   - pip install mkdocs-material
-   - pip install pymdown-extensions
-   - cmake -H. -Bbuild
-   
-   # FORD documentation
-   # Ensure FORD can find create_dicts.py inside Process
-   - export PYTHONPATH=$PYTHONPATH:/builds/process/process/utilities/
-   - cd ..
-   - rm -rf ford # Need to clone to empty dir
-   - git clone https://github.com/jonMaddockUkaea/ford.git ford
-   - cd ford
-   # Remove on merge to develop (merge branch on Github Ford fork)
-   - git checkout create_vardes
-   - pip3 install .
-   - cd ../process
-   - ford documentation/ford/index.md
-   
-   # Build the MkDocs site (after FORD has been used to create the vardes)
-   - mkdocs build
-
-   # Publish the MkDocs and FORD sites on gitpages
-   - ls site
-   - mv site public
-   - mv ford_site public
-   - ls public
-=======
     - pwd
     - cmake -H. -Bbuild
+    
+    # FORD documentation
+    # Ensure FORD can find create_dicts.py inside Process
+    - export PYTHONPATH=$PYTHONPATH:/builds/process/process/utilities/
+    - python3 lib/ford/ford.py documentation/ford/index.md
+    
+    # Build the MkDocs site (after FORD has been used to create the vardes)
     - mkdocs build
-   
-    # # FORD documentation
-    # # Ensure FORD can find create_dicts.py inside Process
-    - export PYTHONPATH=$PYTHONPATH:/builds/process/process/utilities/
-    - python3 lib/ford/ford.py documentation/ford/index.md
-
-    # # Publish the MkDocs and FORD sites
+    
+    # Publish the MkDocs and FORD sites
     - ls site
     - mv site public
     - mv ford_site public
@@ -488,7 +458,6 @@
     - cp contributors.svg ../public
     - ls ../public
     
->>>>>>> 83919a70
   artifacts:
     expire_in: 1 week
     paths:
