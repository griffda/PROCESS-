--- conflicted
+++ resolved
@@ -1,12325 +1,6202 @@
-<<<<<<< HEAD
-! !!!!!!!!!!!!!!!!!!!!!!!!!!!!!!!!!!!!!!!!!!!!!!!!!!!!!!!!!!!!!!!!!!
-
-module physics_module
-
-  !+ad_name  physics_module
-  !+ad_summ  Module containing tokamak plasma physics routines
-  !+ad_type  Module
-  !+ad_auth  P J Knight, CCFE, Culham Science Centre
-  !+ad_cont  physics
-  !+ad_cont  beamcalc
-  !+ad_cont  beamfus
-  !+ad_cont  betcom
-  !+ad_cont  bootstrap_fraction_iter89
-  !+ad_cont  bootstrap_fraction_nevins
-  !+ad_cont  bootstrap_fraction_sauter
-  !+ad_cont  bootstrap_fraction_wilson
-  !+ad_cont  bosch_hale
-  !+ad_cont  bpol
-  !+ad_cont  culblm
-  !+ad_cont  culcur
-  !+ad_cont  culdlm
-  !+ad_cont  fhfac
-  !+ad_cont  fhz
-  !+ad_cont  fsv
-  !+ad_cont  igmarcal
-  !+ad_cont  outplas
-  !+ad_cont  outtim
-  !+ad_cont  palph
-  !+ad_cont  palph2
-  !+ad_cont  pcond
-  !+ad_cont  phyaux
-  !+ad_cont  plasma_composition
-  !+ad_cont  pohm
-  !+ad_cont  pthresh
-  !+ad_cont  radpwr
-  !+ad_cont  rether
-  !+ad_cont  vscalc
-  !+ad_args  N/A
-  !+ad_desc  This module contains all the primary plasma physics routines
-  !+ad_desc  for a tokamak device.
-  !+ad_prob  None
-  !+ad_call  build_variables
-  !+ad_call  constants
-  !+ad_call  constraint_variables
-  !+ad_call  current_drive_module
-  !+ad_call  current_drive_variables
-  !+ad_call  divertor_variables
-  !+ad_call  error_handling
-  !+ad_call  fwbs_variables
-  !+ad_call  heat_transport_variables
-  !+ad_call  impurity_radiation_module
-  !+ad_call  maths_library
-  !+ad_call  physics_variables
-  !+ad_call  profiles_module
-  !+ad_call  process_output
-  !+ad_call  pulse_variables
-
-  !+ad_call  startup_variables
-  !+ad_call  stellarator_variables
-  !+ad_call  tfcoil_variables
-  !+ad_call  times_variables
-  !+ad_hist  16/10/12 PJK Initial version of module
-  !+ad_hist  16/10/12 PJK Added constants
-  !+ad_hist  16/10/12 PJK Added current_drive_variables
-  !+ad_hist  17/10/12 PJK Added current_drive_module
-  !+ad_hist  17/10/12 PJK Added divertor_variables
-  !+ad_hist  30/10/12 PJK Added times_variables
-  !+ad_hist  30/10/12 PJK Added build_variables
-  !+ad_hist  31/10/12 PJK Changed private/public lists
-  !+ad_hist  31/10/12 PJK Moved local common variables into module header
-  !+ad_hist  05/11/12 PJK Added pulse_variables
-  !+ad_hist  05/11/12 PJK Added startup_variables
-  !+ad_hist  06/11/12 PJK Inserted routines outplas, outtim from outplas.f90
-  !+ad_hist  03/01/13 PJK Removed denlim routine
-  !+ad_hist  23/01/13 PJK Added stellarator_variables
-  !+ad_hist  10/06/13 PJK Added tfcoil_variables
-  !+ad_hist  12/09/13 PJK Removed svfdt,svfdt_orig,fpower,ffus; added bosch_hale
-  !+ad_hist  19/02/14 PJK Added plasma_profiles
-  !+ad_hist  24/02/14 PJK Moved plasma_profiles etc into new profiles_module
-  !+ad_hist  26/03/14 PJK Renamed bootstrap fraction routines; added Sauter model
-  !+ad_hist  13/05/14 PJK Added plasma_composition routine, impurity_radiation_module
-  !+ad_hist  26/06/14 PJK Added error_handling
-  !+ad_hist  01/10/14 PJK Added numerics
-  !+ad_hist  20/05/15 RK  Added iscdens, fgwped for pedestal density scaling
-  !+ad_hist  08/02/17 JM  Added Kallenbach model parameters
-  !+ad_stat  Okay
-  !+ad_docs  AEA FUS 251: A User's Guide to the PROCESS Systems Code
-  !
-  ! !!!!!!!!!!!!!!!!!!!!!!!!!!!!!!!!!!!!!!!!!!!!!!!
-
-  use build_variables
-  use constants
-  use constraint_variables
-  use current_drive_module
-  use current_drive_variables
-  use divertor_kallenbach_variables
-  use divertor_variables
-  use error_handling
-  use fwbs_variables
-  use heat_transport_variables
-  use impurity_radiation_module
-  use maths_library
-  use numerics
-  use physics_variables
-  use profiles_module
-  use process_output
-  use pulse_variables
-
-  use startup_variables
-  use stellarator_variables
-  use tfcoil_variables
-  use times_variables
-
-  !use structs
-  use grad_func
-  
-  use plasmod_module
-  use plasmod_variables
-
-  implicit none
-
-  private
-  public :: beamfus,betcom,bpol,fhfac,igmarcal,outplas,outtim, &
-       palph,palph2,pcond,phyaux,physics,plasma_composition, &
-       pohm,radpwr,rether
-
-  !  Local variables
-
-  integer :: iscz
-  real(kind(1.0D0)) :: vcritx, photon_wall, rad_fraction
-
-contains
-
-  ! !!!!!!!!!!!!!!!!!!!!!!!!!!!!!!!!!!!!!!!!!!!!!!!!!!!!!!!!!!!!!!!!!!
-
-  subroutine physics
-
-    !+ad_name  physics
-    !+ad_summ  Routine to calculate tokamak plasma physics information
-    !+ad_type  Subroutine
-    !+ad_auth  P J Knight, CCFE, Culham Science Centre
-    !+ad_cont  N/A
-    !+ad_args  None
-    !+ad_desc  This routine calculates all the primary plasma physics
-    !+ad_desc  characteristics for a tokamak device.
-    !+ad_prob  None
-    !+ad_call  beamfus
-    !+ad_call  betcom
-    !+ad_call  bootstrap_fraction_iter89
-    !+ad_call  bootstrap_fraction_nevins
-    !+ad_call  bootstrap_fraction_sauter
-    !+ad_call  bootstrap_fraction_wilson
-    !+ad_call  cudriv
-    !+ad_call  culblm
-    !+ad_call  culcur
-    !+ad_call  culdlm
-    !+ad_call  palph
-    !+ad_call  palph2
-    !+ad_call  pcond
-    !+ad_call  phyaux
-    !+ad_call  plasma_composition
-    !+ad_call  plasma_profiles
-    !+ad_call  pohm
-    !+ad_call  pthresh
-    !+ad_call  radpwr
-    !+ad_call  report_error
-    !+ad_call  rether
-    !+ad_call  vscalc
-    !+ad_hist  20/06/94 PJK Upgrade to higher standard of coding
-    !+ad_hist  04/12/95 PJK Added D-He3 relevant coding
-    !+ad_hist  14/05/96 PJK Modified poloidal beta used in bootstrap formula
-    !+ad_hisc               and added diamagnetic contribution
-    !+ad_hist  10/06/96 PJK Added use of IWALLD in wall load calculation
-    !+ad_hist  07/10/96 PJK Added new ICULBL=2 option
-    !+ad_hist  17/09/97 PJK Added Greenwald density limit (added arguments
-    !+ad_hisc               to CULDLM)
-    !+ad_hist  01/04/98 PJK Changed PBREM to PRAD in argument list of PCOND,
-    !+ad_hisc               added DNLA and IGNITE to arguments of BETCOM
-    !+ad_hisc               and PCOND, and added other effects of IGNITE
-    !+ad_hist  24/04/98 PJK Added IMPC, IMPFE, IMPO to arguments of BETCOM
-    !+ad_hist  30/06/98 PJK Added XAREA to arguments of PCOND
-    !+ad_hist  17/07/98 PJK Added call to PTHRESH
-    !+ad_hist  19/01/99 PJK Added POWERHT to argument list of PCOND
-    !+ad_hist  16/07/01 PJK Added KAPPAA to argument list of PCOND
-    !+ad_hist  22/05/06 PJK Added IFALPHAP to argument list of PALPH2
-    !+ad_hist  10/11/11 PJK Initial F90 version; retired routine CURREN
-    !+ad_hisc               and switch ICULCR
-    !+ad_hist  09/10/12 PJK Modified to use new process_output module
-    !+ad_hist  15/10/12 PJK Added physics_variables
-    !+ad_hist  17/12/12 PJK Added ZFEAR to argument lists of BETCOM, RADPWR
-    !+ad_hist  18/12/12 PJK Added SAREA,AION to argument list of PTHRESH
-    !+ad_hist  03/01/13 PJK Removed switch ICULDL and call to DENLIM
-    !+ad_hist  11/04/13 PJK Removed switch IRES from POHM call
-    !+ad_hist  12/06/13 PJK TAUP now global
-    !+ad_hist  10/09/13 PJK Added FUSIONRATE,ALPHARATE,PROTONRATE to PALPH arguments
-    !+ad_hist  11/09/13 PJK Removed idhe3, ftr, iiter usage
-    !+ad_hist  27/11/13 PJK Added THEAT to VSCALC arguments
-    !+ad_hist  27/11/13 PJK Added PPERIM to CULCUR arguments
-    !+ad_hist  28/11/13 PJK Added PDTPV, PDHE3PV, PDDPV to PALPH arguments
-    !+ad_hist  28/11/13 PJK Added current profile consistency option;
-    !+ad_hist               Added IPROFILE, Q0, RLI to CULCUR arguments
-    !+ad_hist  19/02/14 PJK Added pedestal profile model
-    !+ad_hist  24/02/14 PJK Modified CULBST arguments
-    !+ad_hist  26/03/14 PJK Converted BOOTST to a function;
-    !+ad_hisc               introduced Sauter et al bootstrap model
-    !+ad_hist  08/05/14 PJK Modified PHYAUX arguments
-    !+ad_hist  14/05/14 PJK Added call to plasma_composition and new
-    !+ad_hisc               impurity radiation calculations
-    !+ad_hist  15/05/14 PJK Removed ffwal from iwalld=2 calculation
-    !+ad_hist  19/05/14 PJK Clarified pcorerad vs pbrem; plrad --> pedgerad
-    !+ad_hist  21/05/14 PJK Added ignite clause to pinj calculation
-    !+ad_hist  22/05/14 PJK Name changes to power quantities
-    !+ad_hist  03/06/14 PJK Modifications for new power flow model
-    !+ad_hist  24/06/14 PJK Corrected neutron wall load to account for gaps
-    !+ad_hisc               in first wall
-    !+ad_hist  26/06/14 PJK Added error handling
-    !+ad_hist  19/08/14 PJK Removed impfe usage
-    !+ad_hist  01/10/14 PJK Added plhthresh
-    !+ad_hist  01/04/15 JM  Added total transport power from scaling law
-    !+ad_hist  11/09/15 MDK Resistive diffusion time
-    !+ad_hist  10/11/16 HL  Added peakradwallload calculation
-    !+ad_stat  Okay
-    !+ad_docs  AEA FUS 251: A User's Guide to the PROCESS Systems Code
-    !+ad_docs  T. Hartmann and H. Zohm: Towards a 'Physics Design Guidelines for a
-    !+ad_docc  DEMO Tokamak' Document, March 2012, EFDA Report
-    !
-    ! !!!!!!!!!!!!!!!!!!!!!!!!!!!!!!!!!!!!!!!!!!!!!!!
-
-    implicit none
-
-    !  Arguments
-
-    !  Local variables
-
-    real(kind(1.0D0)) :: betat,betpth,fusrat,pddpv,pdtpv,pdhe3pv, &
-         pinj,sbar,sigvdt,zion
-
-    ! !!!!!!!!!!!!!!!!!!!!!!!!!!!!!!!!!!!!!!!!!!!!!!!
-
-    !  Calculate plasma composition
-
-    if (imprad_model == 0) then
-       call betcom(cfe0,dene,fdeut,ftrit,fhe3,ftritbm,ignite,impc,impo, &
-            ralpne,rnbeam,te,zeff,abeam,afuel,aion,deni,dlamee,dlamie,dnalp, &
-            dnbeam,dnitot,dnprot,dnz,falpe,falpi,rncne,rnone,rnfene,zeffai, &
-            zion,zfear)
-    else
-       call plasma_composition
-    end if
-
-    !  Calculate plasma current
-    !if (ipedestal .ne. 3) then
-       call culcur(alphaj,alphap,bt,eps,icurr,iprofile,kappa,kappa95,p0, &
-            pperim,q0,q,rli,rmajor,rminor,sf,triang,triang95,bp,qstar,plascur)
-
-       !  Calculate density and temperature profile quantities
-       !  If ipedestal = 1 and iscdens = 1 then set pedestal density to
-       !    fgwped * Greenwald density limit
-       !  Note: this used to be done before plasma current
-       ! Issue #589 remove iscdens
-       if (((ipedestal == 1).or.(ipedestal==2)).and.(fgwped >=0d0)) then
-          neped = fgwped * 1.0D14 * plascur/(pi*rminor*rminor)
-       endif
-       if (((ipedestal == 1).or.(ipedestal==2)).and.(fgwsep >=0d0)) then
-          nesep = fgwsep * 1.0D14 * plascur/(pi*rminor*rminor)
-       end if
-
-!    endif
-    
-    if (icurr == 2) then
-       q95 = q * 1.3D0 * (1.0D0 - eps)**0.6D0
-    else
-       q95 = q  !  i.e. input (or iteration variable) value
-    end if
-
-
-    
-    ! Issue #413 Dependence of Pedestal Properties on Plasma Parameters
-    ! ieped : switch for scaling pedestal-top temperature with plasma parameters
-    if ((ipedestal >= 1) .and. (ieped == 1)) then
-       teped = t_eped_scaling()
-    endif
-    
-    if (ipedestal .ne. 3)then
-       
-       call plasma_profiles
-       
-    else  ! Run PLASMOD 
-         
-!       write(*,*) 'geom counter = ', geom%counter
-       call setupPlasmod(num,geom,comp,ped,inp0,i_flag)
-
-       if(verbose == 1) then
-          open(32,file='plasmodsolprima.dat')
-          write(32,*) 'num ',num
-          write(32,*) 'geom ',geom
-          write(32,*) 'comp ',comp
-          write(32,*) 'ped ',ped
-          write(32,*) 'inp0 ',inp0
-          write(32,*) 'mhd ',mhd
-          write(32,*) 'loss ',loss
-          close(32)	   
-       endif
-
-       call plasmod_EF(num,geom,comp,ped,inp0,radp,mhd,loss,i_flag)
-       
-       if (verbose == 1) then
-          open(32,file='plasmodsoldopo.dat')
-          write(32,*) 'num ',num
-          write(32,*) 'geom ',geom
-          write(32,*) 'comp ',comp
-          write(32,*) 'ped ',ped
-          write(32,*) 'inp0 ',inp0
-          write(32,*) 'mhd ',mhd
-          write(32,*) 'loss ',loss
-          close(32)
-       endif
-
-
-       call convert_Plasmod2PROCESS(geom,comp,ped,radp,mhd,loss,theat,tburn)
-       
-    endif
-
-    !HL Todo go through all statements above and below and make sure they are consistent with ipedestal = 3
-    
-    btot = sqrt(bt**2 + bp**2)
-    betap = beta * ( btot/bp )**2
-
-    !  Set PF coil ramp times
-
-    if (lpulse /= 1) then
-
-       if (tohsin == 0.0D0) then
-          tohs = plascur/5.0D5
-          tramp = tohs
-          tqnch = tohs
-       else
-          tohs = tohsin
-       end if
-
-    else
-
-       if (pulsetimings == 0.0D0) then
-         ! tramp is input
-         tohs = plascur/1.0D5
-         tqnch = tohs
-
-       else
-         !  tohs is set either in INITIAL or INPUT, or by being
-         !  iterated using limit equation 41.
-         tramp = max(tramp,tohs)
-         !tqnch = max(tqnch,tohs)
-         tqnch = tohs
-       end if
-
-
-    end if
-
-    !  Reset second tburn value (tburn0).
-    !  This is used to ensure that the burn time is used consistently;
-    !  see convergence loop in fcnvmc1, evaluators.f90
-
-    tburn0 = tburn
-
-    !  Pulse and down times : The reactor is assumed to be 'down'
-    !  at all times outside of the plasma current flat-top period.
-    !  The pulse length is the duration of non-zero plasma current
-
-    tpulse = tohs + theat + tburn + tqnch
-    tdown  = tramp + tohs + tqnch + tdwell
-
-    !  Total cycle time
-
-    tcycle = tramp + tohs + theat + tburn + tqnch + tdwell
-
-    !  Calculate bootstrap current fraction using various models
-
-    bscf_iter89 = bootstrap_fraction_iter89(aspect,beta,btot,cboot,plascur, &
-         q95,q0,rmajor,vol)
-
-    betat = beta * btot**2 / bt**2
-    bscf_nevins = cboot * bootstrap_fraction_nevins(alphan,alphat,betat,bt,dene, &
-         plascur,q95,q0,rmajor,rminor,ten,zeff)
-
-    !  Wilson scaling uses thermal poloidal beta, not total
-    betpth = (beta-betaft-betanb) * ( btot/bp )**2
-    bscf_wilson = cboot * bootstrap_fraction_wilson(alphaj,alphap,alphat,beta,betpth, &
-         q0,q95,rmajor,rminor,itart)
-
-    bscf_sauter = cboot * bootstrap_fraction_sauter()
-
-    if (ipedestal .ne. 3) then
-
-       if (bscfmax < 0.0D0) then
-          bootipf = abs(bscfmax)
-       else
-          if (ibss == 1) then
-             bootipf = bscf_iter89
-          else if (ibss == 2) then
-             bootipf = bscf_nevins
-          else if (ibss == 3) then
-             bootipf = bscf_wilson
-          else if (ibss == 4) then
-             bootipf = bscf_sauter
-          else
-             idiags(1) = ibss ; call report_error(75)
-          end if
-          
-          bootipf = min(bootipf,bscfmax)
-
-       end if
-       
-       !  Bootstrap current fraction constrained to be less than
-       !  or equal to the total fraction of the plasma current
-       !  produced by non-inductive means (which also includes
-       !  the current drive proportion)
-       
-       bootipf = min(bootipf,fvsbrnni)
-       
-    endif
-       
-
-    !  Fraction of plasma current produced by inductive means
-
-    if (ipedestal .ne. 3) then
-      facoh = max( 1.0D-10, (1.0D0 - fvsbrnni) )
-!   Fraction of plasma current produced by auxiliary current drive
-      faccd = fvsbrnni - bootipf
-    endif
-    !  Do auxiliary current drive power calculations
-
-    if (irfcd /= 0) call cudriv(nout,0)
- 
-    if (ipedestal .ne. 3) then
-!       if (irfcd /= 0) call cudriv(nout,0)
-       
-       !  Calculate fusion power + components
-       call palph(alphan,alphat,deni,fdeut,fhe3,ftrit,ti,palppv,pchargepv,pneutpv, &
-            sigvdt,fusionrate,alpharate,protonrate,pdtpv,pdhe3pv,pddpv)
-
-       pdt = pdtpv * vol
-       pdhe3 = pdhe3pv * vol
-       pdd = pddpv * vol
-
-
-       !  Calculate neutral beam slowing down effects
-       !  If ignited, then ignore beam fusion effects
-
-       if ((cnbeam /= 0.0D0).and.(ignite == 0)) then
-          call beamfus(beamfus0,betbm0,bp,bt,cnbeam,dene,deni,dlamie, &
-               ealphadt,enbeam,fdeut,ftrit,ftritbm,sigvdt,ten,tin,vol, &
-               zeffai,betanb,dnbeam2,palpnb)
-          fusionrate = fusionrate + 1.0D6*palpnb / (1.0D3*ealphadt*echarge) / vol
-          alpharate = alpharate + 1.0D6*palpnb / (1.0D3*ealphadt*echarge) / vol
-       end if
-
-       pdt = pdt + 5.0D0*palpnb
-       
-       call palph2(bt,bp,dene,deni,dnitot,falpe,falpi,palpnb, &
-            ifalphap,pchargepv,pneutpv,ten,tin,vol,palpmw,pneutmw,pchargemw,betaft, &
-            palppv,palpipv,palpepv,pfuscmw,powfmw)
-    
-    endif
-       
-    !  Nominal mean neutron wall load on entire first wall area including divertor and beam holes
-    !  Note that 'fwarea' excludes these, so they have been added back in.
-    if (iwalld == 1) then
-       wallmw = ffwal * pneutmw / sarea
-    else
-       wallmw = (1.0D0-fhcd-fdiv)*pneutmw / fwarea
-    end if
-
-    if (ipedestal .ne. 3) then
-       
-        !  Calculate ion/electron equilibration power
-
-        call rether(alphan,alphat,dene,dlamie,te,ti,zeffai,piepv)
-
-   
-       !  Calculate radiation power
-       
-       call radpwr(imprad_model,pbrempv,plinepv,psyncpv, &
-            pcoreradpv,pedgeradpv,pradpv)
-       
-       pcoreradmw = pcoreradpv*vol
-       pedgeradmw = pedgeradpv*vol
-       pradmw = pradpv*vol
-
-    endif
-       
-    ! MDK
-    !  Nominal mean photon wall load on entire first wall area including divertor and beam holes
-    !  Note that 'fwarea' excludes these, so they have been added back in.
-    if (iwalld == 1) then
-       photon_wall = ffwal * pradmw / sarea
-    else
-       photon_wall = (1.0D0-fhcd-fdiv)*pradmw / fwarea
-    end if
-
-    peakradwallload = photon_wall * peakfactrad
-
-    !  Calculate ohmic power
-    !call pohm(facoh,kappa95,plascur,rmajor,rminor,ten,vol,zeff, &
-     !    pohmpv,pohmmw,rpfac,rplas)
-    ! Resistive diffusion time = current penetration time ~ mu0.a^2/resistivity
-    !res_time = 2.0D0*rmu0*rmajor / (rplas*kappa95)
-
-    if (ipedestal .ne. 3) then
-       call pohm(facoh,kappa95,plascur,rmajor,rminor,ten,vol,zeff, &
-            pohmpv,pohmmw,rpfac,rplas)
-       
-       ! KE - ohmic power (above) should come from PLASMOD and inside IF
-       !  Calculate L- to H-mode power threshold for different scalings
-
-       call pthresh(dene,dnla,bt,rmajor,kappa,sarea,aion,pthrmw)
-
-       !  Enforced L-H power threshold value (if constraint 15 is turned on)
-
-       plhthresh = pthrmw(ilhthresh)
-       
-
-       !  Power transported to the divertor by charged particles,
-       !  i.e. excludes neutrons and radiation, and also NBI orbit loss power,
-       !  which is assumed to be absorbed by the first wall
-
-       if (ignite == 0) then
-          pinj = pinjmw
-       else
-          pinj = 0.0D0
-       end if
-       pdivt = falpha*palpmw + pchargemw + pinj + pohmmw - pradmw
-
-       !  The following line is unphysical, but prevents -ve sqrt argument
-       !  Should be obsolete if constraint eqn 17 is turned on
-       
-       pdivt = max(0.001D0, pdivt)
-       
-    endif
-    ! Resistive diffusion time = current penetration time ~ mu0.a^2/resistivity
-    res_time = 2.0D0*rmu0*rmajor / (rplas*kappa95)
-    
-    !  Power transported to the first wall by escaped alpha particles
-    palpfwmw = palpmw * (1.0D0-falpha)
-
-    !  Density limit
-
-    call culdlm(bt,idensl,pdivt,plascur,prn1,qstar,q95, &
-         rmajor,rminor,sarea,zeff,dlimit,dnelimt)
-
-    if (ipedestal .ne. 3) then
-    
-       !  Calculate transport losses and energy confinement time using the
-       !  chosen scaling law
-       
-       call pcond(afuel,palpmw,aspect,bt,dnitot,dene,dnla,eps,hfact, &
-            iinvqd,isc,ignite,kappa,kappa95,kappaa,pchargemw,pinjmw, &
-            plascur,pcoreradpv,rmajor,rminor,te,ten,tin,q95,qstar,vol, &
-            xarea,zeff,ptrepv,ptripv,tauee,tauei,taueff,powerht)
-       
-       !KE and EF :moved the 3 equations below to outside IF statement
-       !ptremw = ptrepv*vol
-       !ptrimw = ptripv*vol
-       !  Total transport power from scaling law (MW)
-       !pscalingmw = ptremw + ptrimw
-
-       !vscalc and phyaux inside IF - not calculated if PLASMOD is used
-       call vscalc(csawth,eps,facoh,gamma,kappa,rmajor,rplas, &
-            plascur,theat,tburn,phiint,rli,rlp,vsbrn,vsind,vsres,vsstt)
-
-       !  Calculate auxiliary physics related information
-       !  for the rest of the code
-       
-       sbar = 1.0D0
-       call phyaux(aspect,dene,deni,fusionrate,alpharate,plascur,sbar,dnalp, &
-            taueff,vol,burnup,dntau,figmer,fusrat,qfuel,rndfuel,taup)
-
-    endif
-
-    ptremw = ptrepv*vol
-    ptrimw = ptripv*vol
-    !  Total transport power from scaling law (MW)
-    pscalingmw = ptremw + ptrimw
-       
-    !vscal and phyaux should be replaced by PLASMOD output ipedestal 3
-    !  Calculate volt-second requirements
-
-!    call vscalc(csawth,eps,facoh,gamma,kappa,rmajor,rplas, &
-!         plascur,theat,tburn,phiint,rli,rlp,vsbrn,vsind,vsres,vsstt)
-
-!    !  Calculate auxiliary physics related information
-!    !  for the rest of the code
-
-!    sbar = 1.0D0
-!    call phyaux(aspect,dene,deni,fusionrate,alpharate,plascur,sbar,dnalp, &
-!         taueff,vol,burnup,dntau,figmer,fusrat,qfuel,rndfuel,taup)
-
-    !  Calculate beta limit
-
-    if (iprofile == 0) then
-
-       if (gtscale == 1) then
-          dnbeta = 2.7D0 * (1.0D0 + 5.0D0*eps**3.5D0)
-          !... otherwise use input value for dnbeta
-       end if
-
-    else
-       !  Relation between beta limit and plasma internal inductance
-       !  Hartmann and Zohm
-
-       dnbeta = 4.0D0 * rli
-    end if
-
-    call culblm(bt,dnbeta,plascur,rminor,betalim)
-
-    ! Calculate some derived quantities that may not have been defined earlier
-    rad_fraction = pradmw / (falpha*palpmw+pchargemw+pohmmw+pinjmw)
-
-    !if(ipedestal==3)then
-       if (verbose == 1) then
-          !write some PROCESS outputs that have been generated by PLASMOD
-          open(32,file='processOutput_plasmod.dat')
-          write(32,*) 'te0 ',te0, ' ne0 ',ne0
-          write(32,*) 'teped ',teped, ' neped ',neped
-          write(32,*) 'nesep ',nesep, ' vol ',vol
-          write(32,*) 'plascur ',plascur, ' bootipf ',bootipf
-          write(32,*) 'q95 ',q95, ' qstar ',qstar
-          write(32,*) 'kappaa ',kappaa
-          write(32,*) 'FIELDS -----'
-          write(32,*) 'bp ',bp, ' bt ',bt
-          write(32,*) 'btot ', btot
-          write(32,*) 'BETA -----'
-          write(32,*) 'betap ', betap, ' betaft ',betaft
-          write(32,*) 'normalised_total_beta ',normalised_total_beta
-          write(32,*) 'RATES -----'
-          write(32,*) 'fusionrate ',fusionrate, ' alpharate ',alpharate
-          write(32,*) 'POWERS -----'
-          write(32,*) 'palpmw ',palpmw, ' pchargemw ',pchargemw, ' pneutmw ',pneutmw
-          write(32,*) 'palppv ',palppv, ' pchargepv ',pchargepv, ' pneutpv ',pneutpv
-          write(32,*) 'pdt ',pdt, ' pdhe3 ',pdhe3, ' pdd ',pdd
-          write(32,*) 'palpepv ',palpepv, ' palpipv ',palpipv
-          write(32,*) 'powfmw ',powfmw, ' pfuscmw ',pfuscmw, ' hfact ',hfact
-          write(32,*) 'ptrepv ',ptrepv, ' ptripv ',ptripv
-          write(32,*) 'powerht ',powerht
-          write(32,*) 'CONFINEMENT -----'
-          write(32,*) 'tauee ',tauee, ' tauei ',tauei
-          write(32,*) 'taueff ',taueff, ' taup ',taup, ' dntau ',dntau
-          write(32,*) 'NEUTRAL BEAM -----'
-          write(32,*) 'betanb ',betanb, ' dnbeam2 ',dnbeam2, ' palpnb ',palpnb
-          write(32,*) 'IMPURITIES -----'
-          write(32,*) 'ralpne ',ralpne, ' fimp_13 ',fimp(13)
-          write(32,*) 'RADIATION -----'
-          write(32,*) 'rad_fraction ', rad_fraction, ' pradmw ',pradmw
-          write(32,*) 'pcoreradmw ', pcoreradmw, ' pedgeradmw ',pedgeradmw
-          write(32,*) 'psyncpv ', psyncpv, ' pbrempv ',pbrempv
-          write(32,*) 'plinepv ', plinepv, ' piepv ',piepv
-          write(32,*) 'pinjemw ', pinjemw, ' pinjimw ',pinjimw
-          write(32,*) 'FUELLING -----'
-          write(32,*) 'qfuel ',qfuel, ' burnup ',burnup, ' rndfuel ',rndfuel
-          write(32,*) 'PLASMA INDUCTANCE -----'
-          write(32,*) 'phiint ', phiint, ' rlp ',rlp
-          write(32,*) 'vsbrn ', vsbrn, ' vsind ',vsind
-          write(32,*) 'vsres ', vsres, ' vsstt ',vsstt
-          write(32,*) 'PLASMA RESISTANCE -----'
-          write(32,*) 'pohmpv ', pohmpv, ' pohmmw ',pohmmw
-          write(32,*) 'rpfac ', rpfac, ' rplas ',rplas
-          close(32)
-       endif
-    !endif
-    
-  end subroutine physics
-
-  ! !!!!!!!!!!!!!!!!!!!!!!!!!!!!!!!!!!!!!!!!!!!!!!!!!!!!!!!!!!!!!!!!!!
-function t_eped_scaling()
-    ! Issue #413.  See also comment dated 7/8/17
-    ! Predictive pedestal modelling for DEMO,  Samuli Saarelma.
-    ! https://idm.euro-fusion.org/?uid=2MSZ4T
-
-    real(kind(1.0D0)) :: t_eped_scaling
-    ! Scaling constant and exponents
-    real(kind(1.0D0)) :: c0, a_delta, a_ip, a_r, a_beta, a_kappa, a_a
-
-    c0 = 2.16d0
-    a_delta = 0.82D0
-    a_ip = 0.26D0
-    a_r = -0.39D0
-    a_beta = 0.43D0
-    a_kappa = 0.50d0
-    a_a = 0.88D0
-    ! Correction for single null and for ELMs = 0.65
-    ! Elongation and triangularity are defined at the plasma boundary.
-    ! Total normalised plasma beta is used.
-
-    t_eped_scaling =  0.65d0 * c0 * triang**a_delta * (plascur/1.0d6)**a_ip * rmajor**a_r * &
-                          kappa**a_kappa  * normalised_total_beta**a_beta  * rminor**a_a
-end function t_eped_scaling
-    ! !!!!!!!!!!!!!!!!!!!!!!!!!!!!!!!!!!!!!!!!!!!!!!!!!!!!!!!!!!!!!!!!!!
-
- ! function eped_warning()
- !     ! Issue #413.
- !     logical :: eped_warning
- !     eped_warning=.false.
- !     if((triang<0.399d0).or.(triang>0.601d0)) eped_warning=.true.
- !     if((kappa<1.499d0).or.(kappa>2.001d0)) eped_warning=.true.
- !     if((plascur<9.99d6).or.(plascur>20.01d6)) eped_warning=.true.
- !     if((rmajor<6.99d0).or.(rmajor>11.01d0)) eped_warning=.true.
- !     if((rminor<1.99d0).or.(rminor>3.501d0))eped_warning=.true.
- !     if((normalised_total_beta<1.99d0).or.(normalised_total_beta>3.01d0))eped_warning=.true.
- !     if(tesep>0.5)eped_warning=.true.
- ! end function eped_warning
-
-     ! !!!!!!!!!!!!!!!!!!!!!!!!!!!!!!!!!!!!!!!!!!!!!!!!!!!!!!!!!!!!!!!!!!
-  function eped_warning()
-      ! Issue #413.  MDK 26/2/18: improved output
-      character(len=100) :: eped_warning, info_string
-      eped_warning=''
-      info_string = ''
-
-      if((triang<0.399d0).or.(triang>0.601d0)) then
-          write(info_string , '(1pe13.4)') triang
-          eped_warning='triang = '//trim(info_string)
-      endif
-      if((kappa<1.499d0).or.(kappa>2.001d0)) then
-          write(info_string , '(1pe13.4)') kappa
-          eped_warning=trim(eped_warning)//'  kappa = '//trim(info_string)
-      endif
-      if((plascur<9.99d6).or.(plascur>20.01d6)) then
-          write(info_string , '(1pe13.4)') plascur
-          eped_warning=trim(eped_warning)//'  plascur = '//trim(info_string)
-      endif
-      if((rmajor<6.99d0).or.(rmajor>11.01d0)) then
-          write(info_string , '(1pe13.4)') rmajor
-          eped_warning=trim(eped_warning)//'  rmajor = '//trim(info_string)
-      endif
-      if((rminor<1.99d0).or.(rminor>3.501d0))then
-          write(info_string , '(1pe13.4)') rminor
-          eped_warning=trim(eped_warning)//'  rminor = '//trim(info_string)
-      endif
-      if((normalised_total_beta<1.99d0).or.(normalised_total_beta>3.01d0))then
-          write(info_string , '(1pe13.4)') normalised_total_beta
-          eped_warning=trim(eped_warning)//'  normalised_total_beta = '//trim(info_string)
-      endif
-      if(tesep>0.5)then
-          write(info_string , '(1pe13.4)') tesep
-          eped_warning=trim(eped_warning)//'  tesep = '//trim(info_string)
-      endif
-  end function eped_warning
-
- !!!!!!!!!!!!!!!!!!!!!!!!!!!!!!!!!!!!!!!!!!!!!!!!!!!!!!!!!!!!!!!!!!!!!!!!
-
-  function bootstrap_fraction_iter89(aspect,beta,bt,cboot,plascur,q95,q0,rmajor,vol)
-
-    !+ad_name  bootstrap_fraction_iter89
-    !+ad_summ  Original ITER calculation of bootstrap-driven fraction
-    !+ad_summ  of the plasma current.
-    !+ad_type  Function returning real
-    !+ad_auth  P J Knight, CCFE, Culham Science Centre
-    !+ad_cont  N/A
-    !+ad_args  aspect  : input real : plasma aspect ratio
-    !+ad_args  beta    : input real : plasma total beta
-    !+ad_args  bt      : input real : toroidal field on axis (T)
-    !+ad_args  cboot   : input real : bootstrap current fraction multiplier
-    !+ad_args  plascur : input real : plasma current (A)
-    !+ad_args  q95     : input real : safety factor at 95% surface
-    !+ad_args  q0      : input real : central safety factor
-    !+ad_args  rmajor  : input real : plasma major radius (m)
-    !+ad_args  vol     : input real : plasma volume (m3)
-    !+ad_desc  This routine performs the original ITER calculation of the
-    !+ad_desc  plasma current bootstrap fraction.
-    !+ad_prob  None
-    !+ad_call  None
-    !+ad_hist  20/06/94 PJK Upgrade to higher standard of coding
-    !+ad_hist  23/05/06 PJK Prevented negative square roots from being attempted
-    !+ad_hist  09/11/11 PJK Initial F90 version
-    !+ad_hist  16/10/12 PJK Removed pi from argument list
-    !+ad_hist  26/03/14 PJK Converted to a function; renamed from BOOTST
-    !+ad_hist  01/10/14 PJK Renamed argument q to q95
-    !+ad_stat  Okay
-    !+ad_docs  ITER Physics Design Guidelines: 1989 [IPDG89], N. A. Uckan et al,
-    !+ad_docc  ITER Documentation Series No.10, IAEA/ITER/DS/10, IAEA, Vienna, 1990
-    !
-    ! !!!!!!!!!!!!!!!!!!!!!!!!!!!!!!!!!!!!!!!!!!!!!!!
-
-    implicit none
-
-    real(kind(1.0D0)) :: bootstrap_fraction_iter89
-
-    !  Arguments
-
-    real(kind(1.0D0)), intent(in) :: aspect, beta, bt, cboot, &
-         plascur, q95, q0, rmajor, vol
-
-    !  Local variables
-
-    real(kind(1.0D0)) :: betapbs, bpbs, cbs, xbs, bootipf
-
-    ! !!!!!!!!!!!!!!!!!!!!!!!!!!!!!!!!!!!!!!!!!!!!!!!
-
-    xbs = min(10.0D0, q95/q0)
-    cbs = cboot * (1.32D0 - 0.235D0*xbs + 0.0185D0*xbs**2)
-    bpbs = rmu0*plascur/(2.0D0*pi*sqrt(vol/(2.0D0* pi**2 *rmajor)) )
-    betapbs = beta*bt**2 / bpbs**2
-
-    if (betapbs <= 0.0D0) then  !  only possible if beta <= 0.0
-       bootipf = 0.0D0
-    else
-       bootipf = cbs * ( betapbs/sqrt(aspect) )**1.3D0
-    end if
-
-    bootstrap_fraction_iter89 = bootipf
-
-  end function bootstrap_fraction_iter89
-
-  ! !!!!!!!!!!!!!!!!!!!!!!!!!!!!!!!!!!!!!!!!!!!!!!!!!!!!!!!!!!!!!!!!!!
-
-  function bootstrap_fraction_nevins(alphan,alphat,betat,bt,dene,plascur, &
-       q95,q0,rmajor,rminor,ten,zeff)
-
-    !+ad_name  bootstrap_fraction_nevins
-    !+ad_summ  Bootstrap current fraction from Nevins et al scaling
-    !+ad_type  Function returning real
-    !+ad_auth  P J Knight, CCFE, Culham Science Centre
-    !+ad_cont  bsinteg
-    !+ad_args  alphan : input real :  density profile index
-    !+ad_args  alphat : input real :  temperature profile index
-    !+ad_args  betat  : input real :  total plasma beta (with respect to the toroidal
-    !+ad_argc                         field)
-    !+ad_args  bt     : input real :  toroidal field on axis (T)
-    !+ad_args  dene   : input real :  electron density (/m3)
-    !+ad_args  plascur: input real :  plasma current (A)
-    !+ad_args  q0     : input real :  central safety factor
-    !+ad_args  q95    : input real :  safety factor at 95% surface
-    !+ad_args  rmajor : input real :  plasma major radius (m)
-    !+ad_args  rminor : input real :  plasma minor radius (m)
-    !+ad_args  ten    : input real :  density weighted average plasma temperature (keV)
-    !+ad_args  zeff   : input real :  plasma effective charge
-    !+ad_desc  This function calculates the bootstrap current fraction,
-    !+ad_desc  using the Nevins et al method, 4/11/90.
-    !+ad_prob  None
-    !+ad_call  bsinteg
-    !+ad_call  quanc8
-    !+ad_hist  22/06/94 PJK Upgrade to higher standard of coding
-    !+ad_hist  10/11/11 PJK Initial F90 version
-    !+ad_hist  20/02/14 PJK Removed unnecessary use of shared variables;
-    !+ad_hist               Corrected error in peak electron beta
-    !+ad_hist  24/02/14 PJK Re-corrected peak electron beta (version prior to
-    !+ad_hisc               previous change was correct after all!)
-    !+ad_hist  26/03/14 PJK Renamed from FNEWBS
-    !+ad_stat  Okay
-    !+ad_docs  AEA FUS 251: A User's Guide to the PROCESS Systems Code
-    !
-    ! !!!!!!!!!!!!!!!!!!!!!!!!!!!!!!!!!!!!!!!!!!!!!!!
-
-    implicit none
-
-    real(kind(1.0D0)) :: bootstrap_fraction_nevins
-
-    !  Arguments
-
-    real(kind(1.0D0)), intent(in) :: alphan,alphat,betat,bt,dene,plascur, &
-         q0,q95,rmajor,rminor,ten,zeff
-
-    !  Local variables
-
-    integer :: nofun
-    real(kind(1.0D0)) :: aibs,ainteg,betae0,dum1,fibs,flag
-
-    ! !!!!!!!!!!!!!!!!!!!!!!!!!!!!!!!!!!!!!!!!!!!!!!!
-
-    !  Calculate peak electron beta
-
-    betae0 = ne0 * te0 * 1.0D3*echarge / ( bt**2 /(2.0D0*rmu0) )
-
-    !  Call integration routine
-
-    call quanc8(bsinteg,0.0D0,0.999D0,0.001D0,0.001D0,ainteg,dum1, &
-         nofun,flag)
-
-    !  Calculate bootstrap current and fraction
-
-    aibs = 2.5D0 * betae0 * rmajor * bt * q95 * ainteg
-    fibs = 1.0D6 * aibs / plascur
-
-    bootstrap_fraction_nevins = fibs
-
-  contains
-
-    ! !!!!!!!!!!!!!!!!!!!!!!!!!!!!!!!!!!!!!!!!!!!!!!!!!!!!!!!!!!!!!!!!!!
-
-    function bsinteg(y)
-
-      !+ad_name  bsinteg
-      !+ad_summ  Integrand function for Nevins et al bootstrap current scaling
-      !+ad_type  Function returning real
-      !+ad_auth  P J Knight, CCFE, Culham Science Centre
-      !+ad_cont  N/A
-      !+ad_args  y : input real : abscissa of integration, = normalised minor radius
-      !+ad_desc  This function calculates the integrand function for the
-      !+ad_desc  Nevins et al bootstrap current scaling, 4/11/90.
-      !+ad_prob  No account is taken of pedestal profiles.
-      !+ad_call  None
-      !+ad_hist  22/06/94 PJK Upgrade to higher standard of coding
-      !+ad_hist  10/11/11 PJK Initial F90 version
-      !+ad_hist  20/02/14 PJK Removed unnecessary use of shared variables
-      !+ad_stat  Okay
-      !+ad_docs  AEA FUS 251: A User's Guide to the PROCESS Systems Code
-      !
-      ! !!!!!!!!!!!!!!!!!!!!!!!!!!!!!!!!!!!!!!!!!!!!!!!
-
-      implicit none
-
-      real(kind(1.0D0)) :: bsinteg
-
-      !  Arguments
-
-      real(kind(1.0D0)), intent(in) :: y
-
-      !  Local variables
-
-      real(kind(1.0D0)) :: alphai,al1,al2,a1,a2,betae,c1,c2,c3, &
-           d,del,pratio,q,x,z
-
-      ! !!!!!!!!!!!!!!!!!!!!!!!!!!!!!!!!!!!!!!!!!!!!!!!
-
-      !  Constants for fit to q-profile
-
-      c1 = 1.0D0
-      c2 = 1.0D0
-      c3 = 1.0D0
-
-      !  Compute average electron beta
-
-      betae = dene*ten*1.0D3*echarge/(bt**2/(2.0D0*rmu0))
-
-      del = rminor*sqrt(y)/rmajor
-      x = (1.46D0*sqrt(del) + 2.4D0*del)/(1.0D0 - del)**1.5D0
-      z = zeff
-      d = 1.414D0*z + z*z + x*(0.754D0 + 2.657D0*z + 2.0D0*z*z) &
-           + x*x*(0.348D0 + 1.243D0*z + z*z)
-      al2 = -x*(0.884D0 + 2.074D0*z)/d
-      a2 = alphat*(1.0D0-y)**(alphan+alphat-1.0D0)
-      alphai = -1.172D0/(1.0D0 + 0.462D0*x)
-      a1 = (alphan+alphat)*(1.0D0-y)**(alphan+alphat-1.0D0)
-      al1 = x*(0.754D0+2.21D0*z+z*z+x*(0.348D0+1.243D0*z+z*z))/d
-
-      !  q-profile
-
-      q = q0 + (q95-q0)*(c1*y + c2*y*y + c3*y**3)/(c1+c2+c3)
-
-      pratio = (betat - betae) / betae
-
-      bsinteg = (q/q95)*(al1*(a1 + pratio*(a1+alphai*a2) ) + al2*a2 )
-
-    end function bsinteg
-
-  end function bootstrap_fraction_nevins
-
-  ! !!!!!!!!!!!!!!!!!!!!!!!!!!!!!!!!!!!!!!!!!!!!!!!!!!!!!!!!!!!!!!!!!!
-
-  function bootstrap_fraction_wilson(alphaj,alphap,alphat,beta,betpth, &
-       q0,qpsi,rmajor,rminor,itart)
-
-    !+ad_name  bootstrap_fraction_wilson
-    !+ad_summ  Bootstrap current fraction from Wilson et al scaling
-    !+ad_type  Function returning real
-    !+ad_auth  P J Knight, CCFE, Culham Science Centre
-    !+ad_cont  N/A
-    !+ad_args  alphaj  : input real :  current profile index
-    !+ad_args  alphap  : input real :  pressure profile index
-    !+ad_args  alphat  : input real :  temperature profile index
-    !+ad_args  beta    : input real :  total beta
-    !+ad_args  betpth  : input real :  thermal component of poloidal beta
-    !+ad_args  q0      : input real :  safety factor on axis
-    !+ad_args  qpsi    : input real :  edge safety factor
-    !+ad_args  rmajor  : input real :  major radius (m)
-    !+ad_args  rminor  : input real :  minor radius (m)
-    !+ad_args  itart   : input integer :  switch denoting tight aspect ratio option
-    !+ad_desc  This function calculates the bootstrap current fraction
-    !+ad_desc  using the numerically fitted algorithm written by Howard Wilson.
-    !+ad_prob  No account is taken of pedestal profiles.
-    !+ad_call  report_error
-    !+ad_hist  22/06/94 PJK Upgrade to higher standard of coding
-    !+ad_hist  14/05/96 PJK Modified to use THERMAL poloidal beta, and
-    !+ad_hisc               added diamagnetic term at tight aspect ratio
-    !+ad_hist  10/11/11 PJK Initial F90 version
-    !+ad_hist  20/02/14 PJK alphap now calculated elsewhere
-    !+ad_hist  24/02/14 PJK Swapped alphan for alphap in argument list
-    !+ad_hist  26/03/14 PJK Renamed from CULBST
-    !+ad_hist  26/06/14 PJK Added error handling
-    !+ad_stat  Okay
-    !+ad_docs  AEA FUS 172: Physics Assessment for the European Reactor Study
-    !+ad_docs  H. R. Wilson, Nuclear Fusion <B>32</B> (1992) 257
-    !
-    ! !!!!!!!!!!!!!!!!!!!!!!!!!!!!!!!!!!!!!!!!!!!!!!!
-
-    implicit none
-
-    real(kind(1.0D0)) :: bootstrap_fraction_wilson
-
-    !  Arguments
-
-    integer, intent(in) :: itart
-    real(kind(1.0D0)), intent(in) :: alphaj,alphap,alphat,beta,betpth, &
-         q0,qpsi,rmajor,rminor
-
-    !  Local variables
-
-    integer :: i
-    real(kind(1.0D0)), dimension(12) :: a, b
-    real(kind(1.0D0)) :: aj,alfpnw,alftnw,eps1,r1,r2, &
-         saj,seps1,sss,termj,termp,termt,term1,term2,z
-
-    ! !!!!!!!!!!!!!!!!!!!!!!!!!!!!!!!!!!!!!!!!!!!!!!!
-
-    !  alphap, alphat and alphaj are indices relevant to profiles of
-    !  the form
-    !             p = p0.(1-(r/a)**2)**alphap, etc.
-    !
-    !  Convert these indices to those relevant to profiles of the form
-    !             p = p0.psi**alfpnw, etc.
-
-    term1 = log(0.5D0)
-    term2 = log(q0/qpsi)
-
-    termp = 1.0D0-0.5D0**(1.0D0/alphap)
-    termt = 1.0D0-0.5D0**(1.0D0/alphat)
-    termj = 1.0D0-0.5D0**(1.0D0/alphaj)
-
-    alfpnw = term1/log( log( (q0+(qpsi-q0)*termp)/qpsi )/term2)
-    alftnw = term1/log( log( (q0+(qpsi-q0)*termt)/qpsi )/term2)
-    aj     = term1/log( log( (q0+(qpsi-q0)*termj)/qpsi )/term2)
-
-    !  Crude check for NaN errors or other illegal values...
-
-    if ((aj /= aj).or.(alfpnw /= alfpnw).or.(alftnw /= alftnw).or.(aj <= 0.0D0)) then
-       fdiags(1) = aj ; fdiags(2) = alfpnw ; fdiags(3) = alftnw ; fdiags(4) = aj
-       call report_error(76)
-    end if
-
-    !  Ratio of ionic charge to electron charge
-
-    z = 1.0D0
-
-    !  Inverse aspect ratio: r2 = maximum plasma radius, r1 = minimum
-
-    r2 = rmajor+rminor
-    r1 = rmajor-rminor
-    eps1 = (r2-r1)/(r2+r1)
-
-    !  Coefficients fitted using least squares techniques
-
-    saj = sqrt(aj)
-
-    a(1)  =    1.41D0*(1.0D0-0.28D0*saj)*(1.0D0+0.12D0/z)
-    a(2)  =    0.36D0*(1.0D0-0.59D0*saj)*(1.0D0+0.8D0/z)
-    a(3)  =   -0.27D0*(1.0D0-0.47D0*saj)*(1.0D0+3.0D0/z)
-    a(4)  =  0.0053D0*(1.0D0+5.0D0/z)
-    a(5)  =   -0.93D0*(1.0D0-0.34D0*saj)*(1.0D0+0.15D0/z)
-    a(6)  =   -0.26D0*(1.0D0-0.57D0*saj)*(1.0D0-0.27D0*z)
-    a(7)  =   0.064D0*(1.0D0-0.6D0*aj+0.15D0*aj*aj)*(1.0D0+7.6D0/z)
-    a(8)  = -0.0011D0*(1.0D0+9.0D0/z)
-    a(9)  =   -0.33D0*(1.0D0-aj+0.33D0*aj*aj)
-    a(10) =   -0.26D0*(1.0D0-0.87D0/saj-0.16D0*aj)
-    a(11) =   -0.14D0*(1.0D0-1.14D0/saj-0.45D0*saj)
-    a(12) = -0.0069D0
-
-    seps1 = sqrt(eps1)
-
-    b(1)  = 1.0D0
-    b(2)  = alfpnw
-    b(3)  = alftnw
-    b(4)  = alfpnw*alftnw
-    b(5)  = seps1
-    b(6)  = alfpnw*seps1
-    b(7)  = alftnw*seps1
-    b(8)  = alfpnw*alftnw*seps1
-    b(9)  = eps1
-    b(10) = alfpnw*eps1
-    b(11) = alftnw*eps1
-    b(12) = alfpnw*alftnw*eps1
-
-    sss = 0.0D0
-    do i = 1,12
-       sss = sss + a(i)*b(i)
-    end do
-
-    !  Empirical bootstrap current fraction
-
-    bootstrap_fraction_wilson = seps1 * betpth * sss
-
-    !  Diamagnetic contribution to the bootstrap fraction
-    !  at tight aspect ratio.
-    !  Tim Hender fit
-
-    if (itart == 1) then
-       bootstrap_fraction_wilson = bootstrap_fraction_wilson + beta/2.8D0
-    end if
-
-  end function bootstrap_fraction_wilson
-
-  ! !!!!!!!!!!!!!!!!!!!!!!!!!!!!!!!!!!!!!!!!!!!!!!!!!!!!!!!!!!!!!!!!!!
-
-  function bootstrap_fraction_sauter()
-
-    !+ad_name  bootstrap_fraction_sauter
-    !+ad_summ  Bootstrap current fraction from Sauter et al scaling
-    !+ad_type  Function returning real
-    !+ad_auth  P J Knight, CCFE, Culham Science Centre
-    !+ad_cont  beta_poloidal_local
-    !+ad_cont  beta_poloidal_local_total
-    !+ad_cont  nues
-    !+ad_cont  nuee
-    !+ad_cont  coulg
-    !+ad_cont  nuis
-    !+ad_cont  nui
-    !+ad_cont  dcsa
-    !+ad_cont  hcsa
-    !+ad_cont  xcsa
-    !+ad_cont  tpf
-    !+ad_args  None
-    !+ad_desc  This function calculates the bootstrap current fraction
-    !+ad_desc  using the Sauter, Angioni and Lin-Liu scaling.
-    !+ad_desc  <P>The code was extracted from the ASTRA code, and was
-    !+ad_desc  supplied by Emiliano Fable, IPP Garching
-    !+ad_desc  (private communication).
-    !+ad_prob  None
-    !+ad_call  nprofile
-    !+ad_call  tprofile
-    !+ad_call  dcsa
-    !+ad_call  hcsa
-    !+ad_call  xcsa
-    !+ad_hist  26/03/14 PJK Initial version
-    !+ad_hist  15/05/14 PJK Corrections made as per Fable's e-mail, 15/05/2014
-    !+ad_stat  Okay
-    !+ad_docs  O. Sauter, C. Angioni and Y. R. Lin-Liu,
-    !+ad_docc    Physics of Plasmas <B>6</B> (1999) 2834
-    !+ad_docs  O. Sauter, C. Angioni and Y. R. Lin-Liu, (ERRATA)
-    !+ad_docc    Physics of Plasmas <B>9</B> (2002) 5140
-    !
-    ! !!!!!!!!!!!!!!!!!!!!!!!!!!!!!!!!!!!!!!!!!!!!!!!
-
-    implicit none
-
-    real(kind(1.0D0)) :: bootstrap_fraction_sauter
-
-    !  Arguments
-
-    !  Local variables
-
-    integer, parameter :: nr = 200
-    integer :: ir
-    real(kind(1.0D0)) :: da,drho,iboot,jboot,roa
-    real(kind(1.0D0)) :: dlogne_drho,dlogte_drho,dlogti_drho
-    real(kind(1.0D0)), dimension(nr) :: amain,mu,ne,ni,rho,sqeps,tempe,tempi,zef,zmain
-
-    ! !!!!!!!!!!!!!!!!!!!!!!!!!!!!!!!!!!!!!!!!!!!!!!!
-
-    !  Populate profile arrays
-
-    do ir = 1,nr
-       roa = dble(ir)/nr
-       rho(ir) = sqrt(xarea/pi) * roa !  local circularised minor radius (m)
-       sqeps(ir) = sqrt(roa * rminor/rmajor)
-
-       ne(ir) = 1.0D-19 * nprofile(roa,rhopedn,ne0,neped,nesep,alphan)
-       ni(ir) = dnitot/dene * ne(ir)
-       tempe(ir) = tprofile(roa,rhopedt,te0,teped,tesep,alphat,tbeta)
-       tempi(ir) = ti/te * tempe(ir)
-
-       zef(ir) = zeff  !  Flat Zeff profile assumed
-
-       !  mu = 1/safety factor
-       !  Parabolic q profile assumed
-
-       mu(ir) = 1.0D0 / (q0 + (q-q0)*roa**2)
-       amain(ir) = afuel  !  fuel ion mass
-       zmain(ir) = 1.0D0 + fhe3  !  sum(Zi.ni)/sum(ni) over fuel ions i
-    end do
-
-    !  Ensure that density and temperature values are not zero at edge
-
-    if (ne(nr) == 0.0D0) then
-       ne(nr) = 1.0D-4*ne(nr-1)
-       ni(nr) = 1.0D-4*ni(nr-1)
-    end if
-
-    if (tempe(nr) == 0.0D0) then
-       tempe(nr) = 1.0D-4*tempe(nr-1)
-       tempi(nr) = 1.0D-4*tempi(nr-1)
-    end if
-
-    !  Calculate total bootstrap current (MA) by summing along profiles
-
-    iboot = 0.0D0
-    do ir = 1,nr
-
-       if (ir == nr) then
-          jboot = 0.0D0
-          da = 0.0D0
-       else
-          drho = rho(ir+1) - rho(ir)
-          da = 2.0D0*pi*rho(ir)*drho  !  area of annulus
-
-          dlogte_drho = (log(tempe(ir+1)) - log(tempe(ir))) / drho
-          dlogti_drho = (log(tempi(ir+1)) - log(tempi(ir))) / drho
-          dlogne_drho = (log(ne(ir+1)) - log(ne(ir))) / drho
-
-          !  The factor of 0.5 below arises because in ASTRA the logarithms
-          !  are coded as (e.g.):  (Te(j+1)-Te(j))/(Te(j+1)+Te(j)), which
-          !  actually corresponds to grad(log(Te))/2. So the factors dcsa etc.
-          !  are a factor two larger than one might otherwise expect.
-
-          jboot = 0.5D0 * ( dcsa(ir,nr) * dlogne_drho &
-               + hcsa(ir,nr) * dlogte_drho &
-               + xcsa(ir,nr) * dlogti_drho )
-          jboot = -bt/(0.2D0*pi*rmajor) * rho(ir)*mu(ir) * jboot  !  MA/m2
-       end if
-
-       iboot = iboot + da*jboot  !  MA
-
-    end do
-
-    bootstrap_fraction_sauter = 1.0D6 * iboot/plascur
-
-  contains
-
-    ! !!!!!!!!!!!!!!!!!!!!!!!!!!!!!!!!!!!!!!!!!!!!!!!!!!!!!!!!!!!!!!!!!!
-
-    function beta_poloidal_local(j,nr)
-
-      !+ad_name  beta_poloidal_local
-      !+ad_summ  Local beta poloidal calculation
-      !+ad_type  Function returning real
-      !+ad_auth  P J Knight, CCFE, Culham Science Centre
-      !+ad_cont  None
-      !+ad_args  j  : input integer : radial element index in range 1 to nr
-      !+ad_args  nr : input integer : maximum value of j
-      !+ad_desc  This function calculates the local beta poloidal.
-      !+ad_desc  <P>The code was extracted from the ASTRA code, and was
-      !+ad_desc  supplied by Emiliano Fable, IPP Garching
-      !+ad_desc  (private communication).
-      !+ad_desc  <P>beta poloidal = 4*pi*ne*Te/Bpo**2
-      !+ad_prob  PJK: I do not understand why it should be 4*pi*... instead
-      !+ad_prob  of 8*pi*... Presumably it is because of a strange ASTRA
-      !+ad_prob  method similar to that noted above in the calculation of jboot.
-      !+ad_call  None
-      !+ad_hist  26/03/14 PJK Initial version
-      !+ad_stat  Okay
-      !+ad_docs  Pereverzev, 25th April 1989 (?)
-      !
-      ! !!!!!!!!!!!!!!!!!!!!!!!!!!!!!!!!!!!!!!!!!!!!!!!
-
-      implicit none
-
-      real(kind(1.0D0)) :: beta_poloidal_local
-
-      !  Arguments
-
-      integer, intent(in) :: j, nr
-
-      !  Local variables
-
-      ! !!!!!!!!!!!!!!!!!!!!!!!!!!!!!!!!!!!!!!!!!!!!!!!
-
-      if (j /= nr)  then
-         beta_poloidal_local = 1.6D-4*pi * (ne(j+1)+ne(j)) * (tempe(j+1)+tempe(j))
-      else
-         beta_poloidal_local = 6.4D-4*pi * ne(j)*tempe(j)
-      end if
-
-      beta_poloidal_local = beta_poloidal_local * &
-           ( rmajor/(bt*rho(j)*abs(mu(j)+1.0D-4)) )**2
-
-    end function beta_poloidal_local
-
-    ! !!!!!!!!!!!!!!!!!!!!!!!!!!!!!!!!!!!!!!!!!!!!!!!!!!!!!!!!!!!!!!!!!!
-
-    function beta_poloidal_local_total(j,nr)
-
-      !+ad_name  beta_poloidal_local_total
-      !+ad_summ  Local beta poloidal calculation, including ion pressure
-      !+ad_type  Function returning real
-      !+ad_auth  P J Knight, CCFE, Culham Science Centre
-      !+ad_cont  None
-      !+ad_args  j  : input integer : radial element index in range 1 to nr
-      !+ad_args  nr : input integer : maximum value of j
-      !+ad_desc  This function calculates the local total beta poloidal.
-      !+ad_desc  <P>The code was extracted from the ASTRA code, and was
-      !+ad_desc  supplied by Emiliano Fable, IPP Garching
-      !+ad_desc  (private communication).
-      !+ad_desc  <P>beta poloidal = 4*pi*(ne*Te+ni*Ti)/Bpo**2
-      !+ad_desc  where ni is the sum of all ion densities (thermal)
-      !+ad_prob  PJK: I do not understand why it should be 4*pi*... instead
-      !+ad_prob  of 8*pi*... Presumably it is because of a strange ASTRA
-      !+ad_prob  method similar to that noted above in the calculation of jboot.
-      !+ad_call  None
-      !+ad_hist  15/05/14 PJK New routine, which includes the ion pressure contribution
-      !+ad_stat  Okay
-      !+ad_docs  Pereverzev, 25th April 1989 (?)
-      !+ad_docs  E Fable, private communication, 15th May 2014
-      !
-      ! !!!!!!!!!!!!!!!!!!!!!!!!!!!!!!!!!!!!!!!!!!!!!!!
-
-      implicit none
-
-      real(kind(1.0D0)) :: beta_poloidal_local_total
-
-      !  Arguments
-
-      integer, intent(in) :: j, nr
-
-      !  Local variables
-
-      ! !!!!!!!!!!!!!!!!!!!!!!!!!!!!!!!!!!!!!!!!!!!!!!!
-
-      if (j /= nr)  then
-         beta_poloidal_local_total = 1.6D-4*pi * ( &
-              ( (ne(j+1)+ne(j)) * (tempe(j+1)+tempe(j)) ) + &
-              ( (ni(j+1)+ni(j)) * (tempi(j+1)+tempi(j)) ) )
-      else
-         beta_poloidal_local_total = 6.4D-4*pi * (ne(j)*tempe(j) + ni(j)*tempi(j))
-      end if
-
-      beta_poloidal_local_total = beta_poloidal_local_total * &
-           ( rmajor/(bt*rho(j)*abs(mu(j)+1.0D-4)) )**2
-
-    end function beta_poloidal_local_total
-
-    ! !!!!!!!!!!!!!!!!!!!!!!!!!!!!!!!!!!!!!!!!!!!!!!!!!!!!!!!!!!!!!!!!!!
-
-    function nues(j)
-
-      !+ad_name  nues
-      !+ad_summ  Relative frequency of electron collisions
-      !+ad_type  Function returning real
-      !+ad_auth  P J Knight, CCFE, Culham Science Centre
-      !+ad_cont  None
-      !+ad_args  j  : input integer : radial element index in range 1 to nr
-      !+ad_desc  This function calculates the relative frequency of electron
-      !+ad_desc  collisions: <I>NU* = Nuei*q*Rt/eps**1.5/Vte</I>
-      !+ad_desc  The electron-ion collision frequency NUEI=NUEE*1.4*ZEF is
-      !+ad_desc  used.
-      !+ad_desc  <P>The code was extracted from the ASTRA code, and was
-      !+ad_desc  supplied by Emiliano Fable, IPP Garching
-      !+ad_desc  (private communication).
-      !+ad_prob  None
-      !+ad_call  nuee
-      !+ad_hist  26/03/14 PJK Initial version
-      !+ad_stat  Okay
-      !+ad_docs  Yushmanov, 30th April 1987 (?)
-      !
-      ! !!!!!!!!!!!!!!!!!!!!!!!!!!!!!!!!!!!!!!!!!!!!!!!
-
-      implicit none
-
-      real(kind(1.0D0)) :: nues
-
-      !  Arguments
-
-      integer, intent(in) :: j
-
-      !  Local variables
-
-      ! !!!!!!!!!!!!!!!!!!!!!!!!!!!!!!!!!!!!!!!!!!!!!!!
-
-      nues = nuee(j) * 1.4D0*zef(j)*rmajor / &
-           abs(mu(j)*(sqeps(j)**3)*sqrt(tempe(j))*1.875D7)
-
-    end function nues
-
-    ! !!!!!!!!!!!!!!!!!!!!!!!!!!!!!!!!!!!!!!!!!!!!!!!!!!!!!!!!!!!!!!!!!!
-
-    function nuee(j)
-
-      !+ad_name  nuee
-      !+ad_summ  Frequency of electron-electron collisions
-      !+ad_type  Function returning real
-      !+ad_auth  P J Knight, CCFE, Culham Science Centre
-      !+ad_cont  None
-      !+ad_args  j  : input integer : radial element index in range 1 to nr
-      !+ad_desc  This function calculates the frequency of electron-electron
-      !+ad_desc  collisions (Hz): <I>NUEE = 4*SQRT(pi)/3*Ne*e**4*lambd/
-      !+ad_desc  SQRT(Me)/Te**1.5</I>
-      !+ad_desc  <P>The code was extracted from the ASTRA code, and was
-      !+ad_desc  supplied by Emiliano Fable, IPP Garching
-      !+ad_desc  (private communication).
-      !+ad_prob  None
-      !+ad_call  coulg
-      !+ad_hist  26/03/14 PJK Initial version
-      !+ad_stat  Okay
-      !+ad_docs  Yushmanov, 25th April 1987 (?),
-      !+ad_docc  updated by Pereverzev, 9th November 1994 (?)
-      !
-      ! !!!!!!!!!!!!!!!!!!!!!!!!!!!!!!!!!!!!!!!!!!!!!!!
-
-      implicit none
-
-      real(kind(1.0D0)) :: nuee
-
-      !  Arguments
-
-      integer, intent(in) :: j
-
-      !  Local variables
-
-      ! !!!!!!!!!!!!!!!!!!!!!!!!!!!!!!!!!!!!!!!!!!!!!!!
-
-      nuee = 670.0D0 * coulg(j) * ne(j) / ( tempe(j)*sqrt(tempe(j)) )
-
-    end function nuee
-
-    ! !!!!!!!!!!!!!!!!!!!!!!!!!!!!!!!!!!!!!!!!!!!!!!!!!!!!!!!!!!!!!!!!!!
-
-    function coulg(j)
-
-      !+ad_name  coulg
-      !+ad_summ  Coulomb logarithm
-      !+ad_type  Function returning real
-      !+ad_auth  P J Knight, CCFE, Culham Science Centre
-      !+ad_cont  None
-      !+ad_args  j  : input integer : radial element index in range 1 to nr
-      !+ad_desc  This function calculates the Coulomb logarithm, valid
-      !+ad_desc  for e-e collisions (T_e > 0.01 keV), and for
-      !+ad_desc  e-i collisions (T_e > 0.01*Zeff^2) (Alexander, 9/5/1994).
-      !+ad_desc  <P>The code was extracted from the ASTRA code, and was
-      !+ad_desc  supplied by Emiliano Fable, IPP Garching
-      !+ad_desc  (private communication).
-      !+ad_prob  None
-      !+ad_call  coulg
-      !+ad_hist  26/03/14 PJK Initial version
-      !+ad_stat  Okay
-      !+ad_docs  C. A. Ordonez and M. I. Molina, Phys. Plasmas <B>1</B> (1994) 2515
-      !+ad_docs  Rev. Mod. Phys., V.48, Part 1 (1976) 275
-      !
-      ! !!!!!!!!!!!!!!!!!!!!!!!!!!!!!!!!!!!!!!!!!!!!!!!
-
-      implicit none
-
-      real(kind(1.0D0)) :: coulg
-
-      !  Arguments
-
-      integer, intent(in) :: j
-
-      !  Local variables
-
-      ! !!!!!!!!!!!!!!!!!!!!!!!!!!!!!!!!!!!!!!!!!!!!!!!
-
-      coulg = 15.9D0 - 0.5D0*log(ne(j)) + log(tempe(j))
-
-    end function coulg
-
-    ! !!!!!!!!!!!!!!!!!!!!!!!!!!!!!!!!!!!!!!!!!!!!!!!!!!!!!!!!!!!!!!!!!!
-
-    function nuis(j)
-
-      !+ad_name  nuis
-      !+ad_summ  Relative frequency of ion collisions
-      !+ad_type  Function returning real
-      !+ad_auth  P J Knight, CCFE, Culham Science Centre
-      !+ad_cont  None
-      !+ad_args  j  : input integer : radial element index in range 1 to nr
-      !+ad_desc  This function calculates the relative frequency of ion
-      !+ad_desc  collisions: <I>NU* = Nui*q*Rt/eps**1.5/Vti</I>
-      !+ad_desc  The full ion collision frequency NUI is used.
-      !+ad_desc  <P>The code was extracted from the ASTRA code, and was
-      !+ad_desc  supplied by Emiliano Fable, IPP Garching
-      !+ad_desc  (private communication).
-      !+ad_prob  None
-      !+ad_call  nui
-      !+ad_hist  26/03/14 PJK Initial version
-      !+ad_stat  Okay
-      !+ad_docs  Yushmanov, 30th April 1987 (?)
-      !
-      ! !!!!!!!!!!!!!!!!!!!!!!!!!!!!!!!!!!!!!!!!!!!!!!!
-
-      implicit none
-
-      real(kind(1.0D0)) :: nuis
-
-      !  Arguments
-
-      integer, intent(in) :: j
-
-      !  Local variables
-
-      ! !!!!!!!!!!!!!!!!!!!!!!!!!!!!!!!!!!!!!!!!!!!!!!!
-
-      nuis = 3.2D-6 * nui(j)*rmajor / ( abs(mu(j)+1.0D-4) * &
-           sqeps(j)**3 * sqrt(tempi(j)/amain(j)) )
-
-    end function nuis
-
-    ! !!!!!!!!!!!!!!!!!!!!!!!!!!!!!!!!!!!!!!!!!!!!!!!!!!!!!!!!!!!!!!!!!!
-
-    function nui(j)
-
-      !+ad_name  nui
-      !+ad_summ  Full frequency of ion collisions
-      !+ad_type  Function returning real
-      !+ad_auth  P J Knight, CCFE, Culham Science Centre
-      !+ad_cont  None
-      !+ad_args  j  : input integer : radial element index in range 1 to nr
-      !+ad_desc  This function calculates the full frequency of ion
-      !+ad_desc  collisions (Hz).
-      !+ad_desc  <P>The code was extracted from the ASTRA code, and was
-      !+ad_desc  supplied by Emiliano Fable, IPP Garching
-      !+ad_desc  (private communication).
-      !+ad_prob  None
-      !+ad_call  None
-      !+ad_hist  26/03/14 PJK Initial version
-      !+ad_stat  Okay
-      !+ad_docs  None
-      !
-      ! !!!!!!!!!!!!!!!!!!!!!!!!!!!!!!!!!!!!!!!!!!!!!!!
-
-      real(kind(1.0D0)) :: nui
-
-      !  Arguments
-
-      integer, intent(in) :: j
-
-      !  Local variables
-
-      ! !!!!!!!!!!!!!!!!!!!!!!!!!!!!!!!!!!!!!!!!!!!!!!!
-
-      !	Coulomb logarithm = 15 is used
-
-      nui = zmain(j)**4 * ni(j) * 322.0D0 / ( tempi(j)*sqrt(tempi(j)*amain(j)) )
-
-    end function nui
-
-    ! !!!!!!!!!!!!!!!!!!!!!!!!!!!!!!!!!!!!!!!!!!!!!!!!!!!!!!!!!!!!!!!!!!
-
-    function dcsa(j,nr)
-
-      !+ad_name  dcsa
-      !+ad_summ  Grad(ln(ne)) coefficient in the Sauter bootstrap scaling
-      !+ad_type  Function returning real
-      !+ad_auth  P J Knight, CCFE, Culham Science Centre
-      !+ad_cont  None
-      !+ad_args  j  : input integer : radial element index in range 1 to nr
-      !+ad_args  nr : input integer : maximum value of j
-      !+ad_desc  This function calculates the coefficient scaling grad(ln(ne))
-      !+ad_desc  in the Sauter bootstrap current scaling.
-      !+ad_desc  Code by Angioni, 29th May 2002.
-      !+ad_desc  <P>The code was extracted from the ASTRA code, and was
-      !+ad_desc  supplied by Emiliano Fable, IPP Garching
-      !+ad_desc  (private communication).
-      !+ad_prob  None
-      !+ad_call  beta_poloidal_local_total
-      !+ad_call  nues
-      !+ad_call  tpf
-      !+ad_hist  26/03/14 PJK Initial version
-      !+ad_hist  15/05/14 PJK Corrections made as per Fable's e-mail
-      !+ad_stat  Okay
-      !+ad_docs  O. Sauter, C. Angioni and Y. R. Lin-Liu,
-      !+ad_docc    Physics of Plasmas <B>6</B> (1999) 2834
-      !+ad_docs  O. Sauter, C. Angioni and Y. R. Lin-Liu, (ERRATA)
-      !+ad_docc    Physics of Plasmas <B>9</B> (2002) 5140
-      !
-      ! !!!!!!!!!!!!!!!!!!!!!!!!!!!!!!!!!!!!!!!!!!!!!!!
-
-      !  DCSA $\equiv \mathcal{L}_{31}$, Eq.14a, Sauter et al, 1999
-
-      implicit none
-
-      real(kind(1.0D0)) :: dcsa
-
-      !  Arguments
-
-      integer, intent(in) :: j,nr
-
-      !  Local variables
-
-      real(kind(1.0D0)) :: zz,zft,zdf
-
-      ! !!!!!!!!!!!!!!!!!!!!!!!!!!!!!!!!!!!!!!!!!!!!!!!
-
-      if (j == 1) then
-         dcsa = 0.0D0
-      else
-         zz = zef(j)
-         zft = tpf(j)
-         zdf = 1.0D0 + (1.0D0 - 0.1D0*zft)*sqrt(nues(j))
-         zdf = zdf + 0.5D0*(1.0D0-zft)*nues(j)/zz
-         zft = zft/zdf  !  $f^{31}_{teff}(\nu_{e*})$, Eq.14b
-         dcsa = (1.0D0 + 1.4D0/(zz+1.0D0))*zft - 1.9D0/(zz+1.0D0)*zft*zft
-         dcsa = dcsa + (0.3D0*zft*zft + 0.2D0*zft*zft*zft)*zft / (zz+1.0D0)
-
-         !  Corrections suggested by Fable, 15/05/2015
-         !dcsa = dcsa*beta_poloidal_local(j,nr) * (1.0D0+tempi(j)/(zz*tempe(j)))
-         dcsa = dcsa*beta_poloidal_local_total(j,nr)
-      end if
-
-    end function dcsa
-
-    ! !!!!!!!!!!!!!!!!!!!!!!!!!!!!!!!!!!!!!!!!!!!!!!!!!!!!!!!!!!!!!!!!!!
-
-    function hcsa(j,nr)
-
-      !+ad_name  hcsa
-      !+ad_summ  Grad(ln(Te)) coefficient in the Sauter bootstrap scaling
-      !+ad_type  Function returning real
-      !+ad_auth  P J Knight, CCFE, Culham Science Centre
-      !+ad_cont  None
-      !+ad_args  j  : input integer : radial element index in range 1 to nr
-      !+ad_args  nr : input integer : maximum value of j
-      !+ad_desc  This function calculates the coefficient scaling grad(ln(Te))
-      !+ad_desc  in the Sauter bootstrap current scaling.
-      !+ad_desc  Code by Angioni, 29th May 2002.
-      !+ad_desc  <P>The code was extracted from the ASTRA code, and was
-      !+ad_desc  supplied by Emiliano Fable, IPP Garching
-      !+ad_desc  (private communication).
-      !+ad_prob  None
-      !+ad_call  beta_poloidal_local
-      !+ad_call  beta_poloidal_local_total
-      !+ad_call  dcsa
-      !+ad_call  nues
-      !+ad_call  tpf
-      !+ad_hist  26/03/14 PJK Initial version
-      !+ad_hist  15/05/14 PJK Corrections made as per Fable's e-mail
-      !+ad_stat  Okay
-      !+ad_docs  O. Sauter, C. Angioni and Y. R. Lin-Liu,
-      !+ad_docc    Physics of Plasmas <B>6</B> (1999) 2834
-      !+ad_docs  O. Sauter, C. Angioni and Y. R. Lin-Liu, (ERRATA)
-      !+ad_docc    Physics of Plasmas <B>9</B> (2002) 5140
-      !
-      ! !!!!!!!!!!!!!!!!!!!!!!!!!!!!!!!!!!!!!!!!!!!!!!!
-
-      !  HCSA $\equiv ?$, Sauter et al, 1999
-
-      implicit none
-
-      real(kind(1.0D0)) :: hcsa
-
-      !  Arguments
-
-      integer, intent(in) :: j,nr
-
-      !  Local variables
-
-      real(kind(1.0D0)) :: zz,zft,zdf,zfte,zfte2,zfte3,zfte4
-      real(kind(1.0D0)) :: zfti,zfti2,zfti3,zfti4,hcee,hcei
-
-      ! !!!!!!!!!!!!!!!!!!!!!!!!!!!!!!!!!!!!!!!!!!!!!!!
-
-      if (j == 1) then
-         hcsa = 0.0D0
-      else
-         zz = zef(j)
-         zft = tpf(j)
-         zdf = 1.0D0 + 0.26D0*(1.0D0-zft)*sqrt(nues(j))
-         zdf = zdf + 0.18D0*(1.0D0-0.37D0*zft)*nues(j)/sqrt(zz)
-         zfte = zft/zdf  !  $f^{32\_ee}_{teff}(\nu_{e*})$, Eq.15d
-         zfte2 = zfte*zfte
-         zfte3 = zfte*zfte2
-         zfte4 = zfte2*zfte2
-
-         zdf = 1.0D0 + (1.0D0 + 0.6D0*zft)*sqrt(nues(j))
-         zdf = zdf + 0.85D0*(1.0D0 - 0.37D0*zft)*nues(j)*(1.0D0+zz)
-         zfti = zft/zdf  !  $f^{32\_ei}_{teff}(\nu_{e*})$, Eq.15e
-         zfti2 = zfti*zfti
-         zfti3 = zfti*zfti2
-         zfti4 = zfti2*zfti2
-
-         hcee = (0.05D0 + 0.62D0*zz) / zz / (1.0D0 + 0.44D0*zz) * (zfte-zfte4)
-         hcee = hcee + (zfte2 - zfte4 - 1.2D0*(zfte3-zfte4)) / (1.0D0 + 0.22D0*zz)
-         hcee = hcee + 1.2D0/(1.0D0 + 0.5D0*zz)*zfte4  !  $F_{32\_ee}(X)$, Eq.15b
-
-         hcei = -(0.56D0 + 1.93D0*zz) / zz / (1.0D0 + 0.44*zz) * (zfti-zfti4)
-         hcei = hcei + 4.95D0/(1.0D0 + 2.48D0*zz) * &
-              (zfti2 - zfti4 - 0.55D0*(zfti3-zfti4))
-         hcei = hcei - 1.2D0/(1.0D0 + 0.5D0*zz)*zfti4  !  $F_{32\_ei}(Y)$, Eq.15c
-
-         !  Corrections suggested by Fable, 15/05/2015
-         !hcsa = beta_poloidal_local(j,nr)*(hcee + hcei) + dcsa(j,nr) &
-         !     / (1.0D0 + tempi(j)/(zz*tempe(j)))
-         hcsa = beta_poloidal_local(j,nr)*(hcee + hcei) + dcsa(j,nr) &
-              * beta_poloidal_local(j,nr)/beta_poloidal_local_total(j,nr)
-      end if
-
-    end function hcsa
-
-    ! !!!!!!!!!!!!!!!!!!!!!!!!!!!!!!!!!!!!!!!!!!!!!!!!!!!!!!!!!!!!!!!!!!
-
-    function xcsa(j,nr)
-
-      !+ad_name  xcsa
-      !+ad_summ  Grad(ln(Ti)) coefficient in the Sauter bootstrap scaling
-      !+ad_type  Function returning real
-      !+ad_auth  P J Knight, CCFE, Culham Science Centre
-      !+ad_cont  None
-      !+ad_args  j  : input integer : radial element index in range 1 to nr
-      !+ad_args  nr : input integer : maximum value of j
-      !+ad_desc  This function calculates the coefficient scaling grad(ln(Ti))
-      !+ad_desc  in the Sauter bootstrap current scaling.
-      !+ad_desc  Code by Angioni, 29th May 2002.
-      !+ad_desc  <P>The code was extracted from the ASTRA code, and was
-      !+ad_desc  supplied by Emiliano Fable, IPP Garching
-      !+ad_desc  (private communication).
-      !+ad_prob  None
-      !+ad_call  beta_poloidal_local
-      !+ad_call  dcsa
-      !+ad_call  nues
-      !+ad_call  nuis
-      !+ad_call  tpf
-      !+ad_hist  26/03/14 PJK Initial version
-      !+ad_hist  15/05/14 PJK Corrections made as per Fable's e-mail
-      !+ad_stat  Okay
-      !+ad_docs  O. Sauter, C. Angioni and Y. R. Lin-Liu,
-      !+ad_docc    Physics of Plasmas <B>6</B> (1999) 2834
-      !+ad_docs  O. Sauter, C. Angioni and Y. R. Lin-Liu, (ERRATA)
-      !+ad_docc    Physics of Plasmas <B>9</B> (2002) 5140
-      !
-      ! !!!!!!!!!!!!!!!!!!!!!!!!!!!!!!!!!!!!!!!!!!!!!!!
-
-      implicit none
-
-      real(kind(1.0D0)) :: xcsa
-
-      !  Arguments
-
-      integer, intent(in) :: j,nr
-
-      !  Local variables
-
-      real(kind(1.0D0)) :: zz,zft,zdf,a0,alp,a1,zfte
-
-      ! !!!!!!!!!!!!!!!!!!!!!!!!!!!!!!!!!!!!!!!!!!!!!!!
-
-      if (j == 1) then
-         xcsa = 0.0D0
-      else
-         zz = zef(j)
-         zft = tpf(j)
-         zdf = 1.0D0 + (1.0D0 - 0.1D0*zft)*sqrt(nues(j))
-         zdf = zdf + 0.5D0*(1.0D0 - 0.5D0*zft)*nues(j)/zz
-         zfte = zft/zdf  !  $f^{34}_{teff}(\nu_{e*})$, Eq.16b
-
-         xcsa = (1.0D0 + 1.4D0/(zz+1.0D0))*zfte - 1.9D0/(zz+1.0D0)*zfte*zfte
-         xcsa = xcsa + (0.3D0*zfte*zfte + 0.2D0*zfte*zfte*zfte)*zfte &
-              / (zz+1.0D0)  !  Eq.16a
-
-         a0 = -1.17D0*(1.0D0-zft)
-         a0 = a0 / (1.0D0 - 0.22D0*zft - 0.19D0*zft*zft)  !  $\alpha_0$, Eq.17a
-
-         alp = (a0 + 0.25D0*(1.0D0 - zft*zft)*sqrt(nuis(j))) / &
-              (1.0D0 + 0.5*sqrt(nuis(j)))
-         a1 = nuis(j)*nuis(j) * zft**6
-         alp = (alp + 0.315D0*a1) / (1.0D0 + 0.15D0*a1)  !  $\alpha(\nu_{i*})$, Eq.17b
-
-         !  Corrections suggested by Fable, 15/05/2015
-         !xcsa = beta_poloidal_local(j,nr) * (xcsa*alp)*tempi(j)/zz/tempe(j)
-         !xcsa = xcsa + dcsa(j,nr) / (1.0D0 + zz*tempe(j)/tempi(j))
-
-         xcsa = (beta_poloidal_local_total(j,nr)-beta_poloidal_local(j,nr)) &
-              * (xcsa*alp)
-         xcsa = xcsa + dcsa(j,nr) * &
-              (1.0D0 - beta_poloidal_local(j,nr)/beta_poloidal_local_total(j,nr))
-      end if
-
-    end function xcsa
-
-    ! !!!!!!!!!!!!!!!!!!!!!!!!!!!!!!!!!!!!!!!!!!!!!!!!!!!!!!!!!!!!!!!!!!
-
-    function tpf(j)
-
-      !+ad_name  tpf
-      !+ad_summ  Trapped particle fraction
-      !+ad_type  Function returning real
-      !+ad_auth  P J Knight, CCFE, Culham Science Centre
-      !+ad_cont  None
-      !+ad_args  j  : input integer : radial element index in range 1 to nr
-      !+ad_desc  This function calculates the trapped particle fraction at
-      !+ad_desc  a given radius.
-      !+ad_desc  <P>A number of different fits are provided, but the one
-      !+ad_desc  to be used is hardwired prior to run-time.
-      !+ad_desc  <P>The ASTRA fit was supplied by Emiliano Fable, IPP Garching
-      !+ad_desc  (private communication).
-      !+ad_prob  The ASTRA and Sauter 2002 fits are almost identical, and it
-      !+ad_prob  is unclear which (if either) is better.
-      !+ad_call  None
-      !+ad_hist  26/03/14 PJK Initial version
-      !+ad_stat  Okay
-      !+ad_docs  O. Sauter et al, Plasma Phys. Contr. Fusion <B>44</B> (2002) 1999
-      !+ad_docs  O. Sauter, 2013:
-      !+ad_docc    http://infoscience.epfl.ch/record/187521/files/lrp_012013.pdf
-      !
-      ! !!!!!!!!!!!!!!!!!!!!!!!!!!!!!!!!!!!!!!!!!!!!!!!
-
-      implicit none
-
-      real(kind(1.0D0)) :: tpf
-
-      !  Arguments
-
-      integer, intent(in) :: j
-
-      !  Local variables
-
-      integer, parameter :: ASTRA=1, SAUTER2002=2, SAUTER2013=3
-
-      real(kind(1.0D0)) :: eps,epseff,g,s,zz
-
-      integer :: fit = ASTRA
-
-      ! !!!!!!!!!!!!!!!!!!!!!!!!!!!!!!!!!!!!!!!!!!!!!!!
-
-      s = sqeps(j)
-      eps = s*s
-
-      select case (fit)
-
-      case (ASTRA)
-
-         !  ASTRA method, from Emiliano Fable, private communication
-         !  (Excluding h term which dominates for inverse aspect ratios < 0.5,
-         !  and tends to take the trapped particle fraction to 1)
-
-         zz = 1.0D0 - eps
-
-         g = 1.0D0 - zz*sqrt(zz) / (1.0D0 + 1.46D0*s)
-
-         !  Advised by Emiliano to ignore ASTRA's h below
-         !
-         !h = 0.209D0 * (sqrt(tempi(j)*amain(j))/zmain(j)*mu(j)*rmajor*bt)**0.3333D0
-         !tpf = min(1.0D0, max(g, h))
-
-         tpf = g
-
-      case (SAUTER2002)
-
-         !  Equation 4 of Sauter 2002
-         !  Similar to, but not quite identical to g above
-
-         tpf = 1.0D0 - (1.0D0-eps)**2 / (1.0D0 + 1.46D0*s) / sqrt(1.0D0 - eps*eps)
-
-      case (SAUTER2013)
-
-         !  Includes correction for triangularity
-
-         epseff = 0.67D0*(1.0D0 - 1.4D0*triang*abs(triang)) * eps
-
-         tpf = 1.0D0 - sqrt( (1.0D0-eps)/(1.0D0+eps) ) * &
-              (1.0D0 - epseff) / (1.0D0 + 2.0D0*sqrt(epseff))
-
-      end select
-
-    end function tpf
-
-    ! !!!!!!!!!!!!!!!!!!!!!!!!!!!!!!!!!!!!!!!!!!!!!!!!!!!!!!!!!!!!!!!!!!
-
-    subroutine fast_alpha_bs()
-
-      !  BSALP (local per index J) is in MA/m^2
-
-      !  Required... before we can use this routine:
-      !  fast alpha pressure profile
-      !  poloidal flux profile vs local minor radius  (and grad(psi))
-      !  Shafranov shift vs local minor radius
-
-      !  all lengths in meters,
-      !  temperatures in keV where j is the radial index,
-      !  IPOL is R*Bphi / (R0*Bphi0)  (i.e. the normalized poloidal current integral)
-      !  PFAST is the alpha pressure
-      !  TE is the electron temperature
-      !  SHIF is the Shafranov shift (defined with respect to the geom. major radius)
-      !  AMETR is the minor radius
-      !  RTOR = R0
-      !  ZEF = Z effective
-      !  FP = PSI (magnetic flux, poloidal) defined such that
-      !    B_pol = grad(PSI) / (2*PI*R)
-
-      ! ZBIRTH = 1.
-
-      ! !MeV already included in PFAST ,convert PFAST from keV*1e19 to J
-      ! ZDPDPSI = 3./2.*1.60218*1.e3* &
-      !      (PFAST(J)-PFAST(J-1))/((FP(J)-FP(J-1))/GP2)
-      ! ZSB=(0.027*ZEF(J-1)*(TE(J-1)/20.)**(3./2.))**(1./3.)
-      ! ZSB1=(0.027*ZEF(J)*(TE(J)/20.)**(3./2.))**(1./3.)
-      ! ZSC=(5./3.)**(1./3.)*ZSB
-      ! ZSC1=(5./3.)**(1./3.)*ZSB1
-      ! ZDSC3DPSI = 3./2.*1.60218*1.e3*PFAST(J)* &
-      !      (ZSC1**3.-ZSC**3.)/((FP(J)-FP(J-1))/GP2)
-      ! ZEPS=AMETR(J)/RTOR
-      ! ZFP=1.-1.46*(1.+0.67/ZEF(J))*ZEPS**0.5+ 0.46*(1.+2.1/ZEF(J))*ZEPS
-
-      ! ZDR0DR=(SHIF(J)-SHIF(J-1))/(AMETR(J)-AMETR(J-1))
-
-      ! ZY=(1.-ZDR0DR/ZEPS*(1.-(1.-ZEPS**2.)**0.5)) &
-      !      /(1.+ZEPS*ZDR0DR/2.)/(1.-ZEPS**2.)**.5
-
-      ! ZA11=-ZSB**(3./2.)*(0.12+2.24*ZSB**(3./2.)-0.9*ZSB**3.) &
-      !      /(0.7+18.4*ZSB**(3./2.)+ &
-      !      23.5*ZSB**3.+101.*ZSB**(9./2.))*ZY
-
-      ! ZA12=-2./3.*(0.5+0.8*ZSC**(3./2.)+0.4*ZSC**3.) &
-      !      /(1.+2.3*ZSC**(3./2.)+4.*ZSC**3.)
-
-      ! ZA21=(7.e-4+0.02*ZSB**(3./2.)+0.4*ZSB**3.)/ &
-      !      (0.01-0.61*ZSB**(3./2.)+ &
-      !      24.8*ZSB**3.-53.4*ZSB**(9./2.)+118.*ZSB**6.)*ZY
-
-      ! ZA22=2./3.*(0.1+3.25*ZSC**(3./2.)-1.1*ZSC**3.)/ &
-      !      (1.e-3+0.6*ZSC**(3./2.)+ &
-      !      8.6*ZSC**3.+3.1*ZSC**(9./2.)+15.1*ZSC**6.)
-
-      ! ZB1=(0.155+3.9*ZSB**(3./2.)-3.1*ZSB**3.+0.3*ZSB**6.) &
-      !      /(0.1+3.*ZSB**(3./2.)-2.1*ZSB**3.)*ZY
-
-      ! ZB2=(1.3-0.5*ZSB**(3./2.)+5.9*ZSB**3.)/ &
-      !      (1.-0.34*ZSB**(3./2.)+4.9*ZSB**3.)*ZY
-
-      ! ZA1 = -ZA11+(2.*ZA11+(2.*ZB1-3.)*ZA12)*ZEPS**.5 &
-      !      -(ZA11+2.*(ZB1-1.)*ZA12)*ZEPS
-
-      ! ZA2 = -ZA21+(2.*ZA21+(2.*ZB2-3.)*ZA22)*ZEPS**.5 &
-      !      -(ZA21+2.*(ZB2-1.)*ZA22)*ZEPS
-
-      ! !bootstrap current by alphas
-      ! BSALP=-ZEPS**.5*(1.-2./ZEF(J)*ZFP)*IPOL(J)* &
-      !      RTOR*ZBIRTH*(ZA1*ZDPDPSI+ZA2*ZDSC3DPSI)
-      ! BSALP=BSALP/1.e6
-
-    end subroutine fast_alpha_bs
-
-  end function bootstrap_fraction_sauter
-
-  ! !!!!!!!!!!!!!!!!!!!!!!!!!!!!!!!!!!!!!!!!!!!!!!!!!!!!!!!!!!!!!!!!!!
-
-  subroutine culcur(alphaj,alphap,bt,eps,icurr,iprofile,kappa,kappa95, &
-       p0,pperim,q0,qpsi,rli,rmajor,rminor,sf,triang,triang95,bp,qstar,plascur)
-
-    !+ad_name  culcur
-    !+ad_summ  Routine to calculate the plasma current
-    !+ad_type  Subroutine
-    !+ad_auth  P J Knight, CCFE, Culham Science Centre
-    !+ad_cont  conhas
-    !+ad_cont  plasc
-    !+ad_args  alphaj   : input/output real : current profile index
-    !+ad_args  alphap   : input real :  pressure profile index
-    !+ad_args  bt       : input real :  toroidal field on axis (T)
-    !+ad_args  eps      : input real :  inverse aspect ratio
-    !+ad_args  icurr    : input integer : current scaling model to use
-    !+ad_argc                           1 = Peng analytic fit
-    !+ad_argc                           2 = Peng divertor scaling (TART)
-    !+ad_argc                           3 = simple ITER scaling
-    !+ad_argc                           4 = revised ITER scaling
-    !+ad_argc                           5 = Todd empirical scaling I
-    !+ad_argc                           6 = Todd empirical scaling II
-    !+ad_argc                           7 = Connor-Hastie model
-    !+ad_args  iprofile : input integer : switch for current profile consistency
-    !+ad_argc                           0 = use input alphaj, rli
-    !+ad_argc                           1 = make these consistent with q, q0
-    !+ad_args  kappa    : input real :  plasma elongation
-    !+ad_args  kappa95  : input real :  plasma elongation at 95% surface
-    !+ad_args  p0       : input real :  central plasma pressure (Pa)
-    !+ad_args  pperim   : input real :  plasma perimeter length (m)
-    !+ad_args  q0       : input real :  plasma safety factor on axis
-    !+ad_args  qpsi     : input real :  plasma edge safety factor (= q-bar for icurr=2)
-    !+ad_args  rli      : input/output real : plasma normalised internal inductance
-    !+ad_args  rmajor   : input real :  major radius (m)
-    !+ad_args  rminor   : input real :  minor radius (m)
-    !+ad_args  sf       : input real :  shape factor for icurr=1 (=A/pi in documentation)
-    !+ad_args  triang   : input real :  plasma triangularity
-    !+ad_args  triang95 : input real :  plasma triangularity at 95% surface
-    !+ad_args  bp       : output real : poloidal field (T)
-    !+ad_args  qstar    : output real : equivalent cylindrical safety factor (shaped)
-    !+ad_args  plascur  : output real : plasma current (A)
-    !+ad_desc  This routine performs the calculation of the
-    !+ad_desc  plasma current, with a choice of formula for the edge
-    !+ad_desc  safety factor. It will also make the current profile parameters
-    !+ad_desc  consistent with the q-profile if required.
-    !+ad_prob  None
-    !+ad_call  bpol
-    !+ad_call  conhas
-    !+ad_call  plasc
-    !+ad_call  report_error
-    !+ad_hist  20/06/94 PJK Upgrade to higher standard of coding
-    !+ad_hist  29/01/96 PJK Added icurr=2 TART option
-    !+ad_hist  09/11/11 PJK Initial F90 version
-    !+ad_hist  22/11/12 PJK Added stop statement in error block
-    !+ad_hist  27/11/13 PJK Added new arguments to bpol
-    !+ad_hist  28/11/13 PJK Added current profile consistency if iprofile=1
-    !+ad_hist  26/06/14 PJK Added error handling
-    !+ad_hist  02/06/16 RK  Added Sauter scaling for negative triangularity
-    !+ad_stat  Okay
-    !+ad_docs  AEA FUS 251: A User's Guide to the PROCESS Systems Code
-    !+ad_docs  J D Galambos, STAR Code : Spherical Tokamak Analysis and Reactor Code,
-    !+ad_docc  unpublished internal Oak Ridge document
-    !+ad_docs  ITER Physics Design Guidelines: 1989 [IPDG89], N. A. Uckan et al,
-    !+ad_docc  ITER Documentation Series No.10, IAEA/ITER/DS/10, IAEA, Vienna, 1990
-    !+ad_docs  T. Hartmann and H. Zohm: Towards a 'Physics Design Guidelines for a
-    !+ad_docc  DEMO Tokamak' Document, March 2012, EFDA Report
-    !+ad_docc  Sauter, Geometric formulas for systems codes..., FED 2016
-    !
-    ! !!!!!!!!!!!!!!!!!!!!!!!!!!!!!!!!!!!!!!!!!!!!!!!
-
-    implicit none
-
-    !  Arguments
-
-    integer, intent(in) :: icurr, iprofile
-    real(kind(1.0D0)), intent(inout) :: alphaj, rli
-    real(kind(1.0D0)), intent(in) :: alphap, bt, eps, kappa, &
-         kappa95, p0, pperim, q0, qpsi, rmajor, rminor, sf, triang, triang95
-    real(kind(1.0D0)), intent(out) :: bp, qstar, plascur
-
-    !  Local variables
-
-    real(kind(1.0D0)) :: asp, curhat, fq, w07
-
-    ! !!!!!!!!!!!!!!!!!!!!!!!!!!!!!!!!!!!!!!!!!!!!!!!
-
-    !  Aspect ratio
-
-    asp = 1.0D0/eps
-
-    !  Calculate the function Fq that scales the edge q from the
-    !  circular cross-section cylindrical case
-
-    !  First check for negative triangularity using unsuitable current scaling
-
-    if ((icurr.ne.8).and.(triang.lt.0.0)) then
-     write(*,*) 'Triangularity is negative without icurr = 8.'
-     write(*,*) 'Please check and try again.'
-     write(*,*) 'PROCESS stopping'
-     stop
-    end if
-
-    select case (icurr)
-
-    case (1)  !  Peng analytical fit
-       fq = (1.22D0-0.68D0*eps)/((1.0D0-eps*eps)**2) * sf**2
-
-    case (2)  !  Peng scaling for double null divertor; TARTs [STAR Code]
-       curhat = 1.0D6 * plasc(qpsi,asp,rminor,bt,kappa,triang)/bt
-
-    case (3)  !  Simple ITER scaling (simply the cylindrical case)
-       fq = 1.0D0
-
-    case (4)  !  ITER formula (IPDG89)
-       fq = 0.5D0 * (1.17D0-0.65D0*eps)/((1.0D0-eps*eps)**2) * &
-            (1.0D0 + kappa95**2 * &
-            (1.0D0 + 2.0D0*triang95**2 - 1.2D0*triang95**3) )
-
-    case (5, 6) !  Todd empirical scalings
-
-       fq = (1.0D0+2.0D0*eps*eps) * 0.5D0*(1.0D0+kappa95**2) * &
-            (1.24D0-0.54D0*kappa95+0.3D0*(kappa95**2 + triang95**2) + &
-            0.125D0*triang95)
-
-       if (icurr == 6) fq = fq * (1.0D0 + ( abs(kappa95-1.2D0) )**3)
-
-    case (7)  !  Connor-Hastie asymptotically-correct expression
-
-       !  N.B. If iprofile=1, alphaj will be wrong during the first call (only)
-
-       call conhas(alphaj,alphap,bt,triang,eps,kappa,p0,fq)
-
-    case (8)  !  Sauter scaling allowing negative triangularity [FED May 2016]
-
-        ! Assumes zero squareness, note takes kappa, delta at separatrix not _95
-
-        w07 = 1.0d0    ! zero squareness - can be modified later if required
-
-        fq = (1.0d0 + 1.2d0*(kappa - 1.0d0) + 0.56d0*(kappa-1.0d0)**2) * &
-             (1.0d0 + 0.09d0 * triang + 0.16d0 * triang**2) * &
-       (1.0d0 + 0.45d0 * triang * eps)/(1.0d0 - 0.74d0 * eps) * &
-       (1.0d0 + 0.55d0 * (w07 - 1.0d0))
-
-    case default
-       idiags(1) = icurr ; call report_error(77)
-
-    end select
-
-    !  Calculate the ratio of plasma current to toroidal field
-
-    if (icurr /= 2) then
-       curhat = 5.0D6 * rminor**2 / (rmajor*qpsi) * fq
-    end if
-    if (icurr == 8) then
-       curhat = 4.1d6 * rminor**2 / (rmajor*qpsi) * fq
-    end if
-
-    !  Calculate the equivalent edge safety factor (= qcyl)
-
-    qstar = 5.0D6 * rminor**2 / (rmajor*curhat) * 0.5D0 * &
-         (1.0D0 + kappa95**2 * &
-         (1.0D0 + 2.0D0*triang95**2 - 1.2D0*triang95**3) )
-
-    !  Calculate plasma current
-
-    plascur = curhat * bt
-
-    normalised_total_beta = 1.0D8*beta*rminor*bt/plascur
-
-    !  Calculate the poloidal field
-
-    bp = bpol(itart,plascur,qpsi,asp,bt,kappa,triang,pperim)
-
-    !  Ensure current profile consistency, if required
-    !  This is as described in Hartmann and Zohm only if icurr = 4 as well...
-
-    if (iprofile == 1) then
-       alphaj = qstar/q0 - 1.0D0
-       rli = log(1.65D0 + 0.89D0*alphaj)  !  Tokamaks 3rd Edition, Wesson
-    end if
-
-  contains
-
-    ! !!!!!!!!!!!!!!!!!!!!!!!!!!!!!!!!!!!!!!!!!!!!!!!!!!!!!!!!!!!!!!!!!!
-
-    function plasc(qbar,aspect,rminor,bt,kappa,delta)
-
-      !+ad_name  plasc
-      !+ad_summ  Function to calculate plasma current (Peng scaling)
-      !+ad_type  Function returning real
-      !+ad_auth  J Galambos, FEDC/ORNL
-      !+ad_auth  P J Knight, CCFE, Culham Science Centre
-      !+ad_cont  N/A
-      !+ad_args  aspect : input real :  plasma aspect ratio
-      !+ad_args  bt     : input real :  toroidal field on axis (T)
-      !+ad_args  delta  : input real :  plasma triangularity
-      !+ad_args  kappa  : input real :  plasma elongation
-      !+ad_args  qbar   : input real :  edge q-bar
-      !+ad_args  rminor : input real :  plasma minor radius (m)
-      !+ad_desc  This function calculates the plasma current in MA,
-      !+ad_desc  using a scaling from M Peng's notes, 24 February 1989.
-      !+ad_desc  It is primarily used for Tight Aspect Ratio Tokamaks and is
-      !+ad_desc  selected via <CODE>icurr=2</CODE>.
-      !+ad_prob  None
-      !+ad_call  None
-      !+ad_hist  22/06/94 PJK Upgrade to higher standard of coding
-      !+ad_hist  10/11/11 PJK Initial F90 version
-      !+ad_stat  Okay
-      !+ad_docs  J D Galambos, STAR Code : Spherical Tokamak Analysis and Reactor Code,
-      !+ad_docc  unpublished internal Oak Ridge document
-      !
-      ! !!!!!!!!!!!!!!!!!!!!!!!!!!!!!!!!!!!!!!!!!!!!!!!
-
-      implicit none
-
-      real(kind(1.0D0)) :: plasc
-
-      !  Arguments
-
-      real(kind(1.0D0)), intent(in) :: aspect,bt,delta,kappa,qbar,rminor
-
-      !  Local variables
-
-      real(kind(1.0D0)) :: c1,c2,d1,d2,eps,e1,e2,f1,f2,ff1,ff2,g,h1,h2,y1,y2
-
-      ! !!!!!!!!!!!!!!!!!!!!!!!!!!!!!!!!!!!!!!!!!!!!!!!
-
-      eps = 1.0D0/aspect
-
-      c1 = kappa**2/(1.0D0+delta) + delta
-      c2 = kappa**2/(1.0D0-delta) - delta
-
-      d1 = (kappa/(1.0D0+delta))**2 + 1.0D0
-      d2 = (kappa/(1.0D0-delta))**2 + 1.0D0
-
-      if (aspect < c1) then
-         y1 = sqrt( (c1*eps - 1.0D0)/(1.0D0+eps) ) * (1.0D0 + delta)/kappa
-      else
-         y1 = sqrt( (1.0D0 - c1*eps)/(1.0D0+eps) ) * (1.0D0 + delta)/kappa
-      end if
-      y2 = sqrt( (c2*eps+1.0D0)/(1.0D0-eps) ) * (1.0D0-delta)/kappa
-
-      e1 = 2.0D0*kappa/(d1*(1.0D0+delta))
-      e2 = 2.0D0*kappa/(d2*(1.0D0-delta))
-
-      h2 = (1.0D0 + (c2-1.0D0)*eps/2.0D0) / &
-           sqrt( (1.0D0-eps)*(c2*eps+1.0D0) )
-      f2 = (d2*(1.0D0-delta)*eps) / ( (1.0D0-eps)*(c2*eps+1.0D0) )
-      g = eps*kappa / (1.0D0 - eps*delta)
-      ff2 = f2 * (g + 2.0D0*h2*atan(y2) )
-
-      if (aspect < c1) then
-         h1 = (1.0D0 + (1.0D0-c1)*eps/2.0D0) / &
-              sqrt( (1.0D0+eps)*(c1*eps-1.0D0) )
-         f1 = (d1*(1.0D0+delta)*eps) / ( (1.0D0+eps)*(c1*eps-1.0D0) )
-         ff1 = f1*(g - h1*log( (1.0D0+y1)/(1.0D0-y1) ) )
-      else
-         h1 = (1.0D0 + (1.0D0-c1)*eps/2.0D0) / &
-              sqrt( (1.0D0+eps)*(1.0D0-c1*eps) )
-         f1 = -(d1*(1.0D0+delta)*eps) / ( (1.0D0+eps)*(c1*eps-1.0D0) )
-         ff1 = f1*( -g + 2.0D0*h1*atan(y1) )
-      end if
-
-      plasc = rminor*bt/qbar * 5.0D0*kappa/(2.0D0*pi**2) * &
-           ( asin(e1)/e1 + asin(e2)/e2 ) * (ff1 + ff2)
-
-    end function plasc
-
-    ! !!!!!!!!!!!!!!!!!!!!!!!!!!!!!!!!!!!!!!!!!!!!!!!!!!!!!!!!!!!!!!!!!!
-
-    subroutine conhas(alphaj,alphap,bt,delta,eps,kappa,p0,fq)
-
-      !+ad_name  conhas
-      !+ad_summ  Routine to calculate the F coefficient used for scaling the
-      !+ad_summ  plasma current
-      !+ad_type  Subroutine
-      !+ad_auth  P J Knight, CCFE, Culham Science Centre
-      !+ad_cont  N/A
-      !+ad_args  alphaj   : input real :  current profile index
-      !+ad_args  alphap   : input real :  pressure profile index
-      !+ad_args  bt       : input real :  toroidal field on axis (T)
-      !+ad_args  delta    : input real :  plasma triangularity
-      !+ad_args  eps      : input real :  inverse aspect ratio
-      !+ad_args  kappa    : input real :  plasma elongation
-      !+ad_args  p0       : input real :  central plasma pressure (Pa)
-      !+ad_args  fq       : output real : scaling for edge q from circular
-      !+ad_argc                           cross-section cylindrical case
-      !+ad_desc  This routine calculates the F coefficient used for scaling the
-      !+ad_desc  plasma current, using the Connor-Hastie scaling given in
-      !+ad_desc  AEA FUS 172.
-      !+ad_prob  None
-      !+ad_call  None
-      !+ad_hist  21/06/94 PJK Upgrade to higher standard of coding
-      !+ad_hist  09/11/11 PJK Initial F90 version
-      !+ad_stat  Okay
-      !+ad_docs  AEA FUS 172: Physics Assessment for the European Reactor Study
-      !+ad_docs  AEA FUS 251: A User's Guide to the PROCESS Systems Code
-      !
-      ! !!!!!!!!!!!!!!!!!!!!!!!!!!!!!!!!!!!!!!!!!!!!!!!
-
-      implicit none
-
-      !  Arguments
-
-      real(kind(1.0D0)), intent(in) :: alphaj,alphap,bt,delta,eps,kappa,p0
-      real(kind(1.0D0)), intent(out) :: fq
-
-      !  Local variables
-
-      real(kind(1.0D0)) :: beta0, deltap, deltar, eprime, er, kap1, &
-           lambda, lamp1, li, nu, tprime, tr
-
-      ! !!!!!!!!!!!!!!!!!!!!!!!!!!!!!!!!!!!!!!!!!!!!!!!
-
-      !  Exponent in Connor-Hastie current profile - matching total
-      !  current gives the following trivial relation
-
-      lambda = alphaj
-
-      !  Exponent in Connor-Hastie pressure profile
-
-      nu = alphap
-
-      !  Central plasma beta
-
-      beta0 = 2.0D0 * rmu0 * p0 / (bt**2)
-
-      !  Plasma internal inductance
-
-      lamp1 = 1.0D0 + lambda
-      li = lamp1/lambda * (lamp1/lambda * log(lamp1) - 1.0D0)
-
-      !  T/r in AEA FUS 172
-
-      kap1 = kappa + 1.0D0
-      tr = kappa * delta / kap1**2
-
-      !  E/r in AEA FUS 172
-
-      er = (kappa-1.0D0)/kap1
-
-      !  T primed in AEA FUS 172
-
-      tprime = 2.0D0 * tr * lamp1/(1.0D0 + 0.5D0*lambda)
-
-      !  E primed in AEA FUS 172
-
-      eprime = er * lamp1/(1.0D0 + lambda/3.0D0)
-
-      !  Delta primed in AEA FUS 172
-
-      deltap = 0.5D0*kap1 * eps * 0.5D0*li + &
-           beta0/(0.5D0*kap1*eps) * lamp1**2 / (1.0D0+nu)
-
-      !  Delta/R0 in AEA FUS 172
-
-      deltar = beta0/6.0D0 * (1.0D0 + 5.0D0*lambda/6.0D0 + 0.25D0*lambda**2) &
-           + (0.5D0*kap1*eps)**2 * 0.125D0*(1.0D0-(lambda**2)/3.0D0)
-
-      !  F coefficient
-
-      fq = (0.5D0*kap1)**2 * &
-           ( 1.0D0 + eps**2 * (0.5D0*kap1)**2 + 0.5D0*deltap**2 + &
-           2.0D0*deltar + 0.5D0*(eprime**2 + er**2) + &
-           0.5D0*(tprime**2 + 4.0D0*tr**2) )
-
-    end subroutine conhas
-
-  end subroutine culcur
-
-  ! !!!!!!!!!!!!!!!!!!!!!!!!!!!!!!!!!!!!!!!!!!!!!!!!!!!!!!!!!!!!!!!!!!
-
-  function bpol(itart,ip,qbar,aspect,bt,kappa,delta,perim)
-
-    !+ad_name  bpol
-    !+ad_summ  Function to calculate poloidal field
-    !+ad_type  Function returning real
-    !+ad_auth  J Galambos, FEDC/ORNL
-    !+ad_auth  P J Knight, CCFE, Culham Science Centre
-    !+ad_cont  N/A
-    !+ad_args  itart  : input integer : Switch for tight aspect ratio tokamaks
-    !+ad_args  ip     : input real :  plasma current (A)
-    !+ad_args  qbar   : input real :  edge q-bar
-    !+ad_args  aspect : input real :  plasma aspect ratio
-    !+ad_args  bt     : input real :  toroidal field on axis (T)
-    !+ad_args  kappa  : input real :  plasma elongation
-    !+ad_args  delta  : input real :  plasma triangularity
-    !+ad_args  perim  : input real :  plasma perimeter (m)
-    !+ad_desc  This function calculates the poloidal field in Tesla,
-    !+ad_desc  using a simple calculation using Stoke's Law for conventional
-    !+ad_desc  tokamaks, or for TARTs, a scaling from M Peng's notes,
-    !+ad_desc  24 February 1989.
-    !+ad_prob  None
-    !+ad_call  None
-    !+ad_hist  22/06/94 PJK Upgrade to higher standard of coding
-    !+ad_hist  10/11/11 PJK Initial F90 version
-    !+ad_hist  27/11/13 PJK Added conventional aspect ratio coding
-    !+ad_stat  Okay
-    !+ad_docs  J D Galambos, STAR Code : Spherical Tokamak Analysis and Reactor Code,
-    !+ad_docc  unpublished internal Oak Ridge document
-    !
-    ! !!!!!!!!!!!!!!!!!!!!!!!!!!!!!!!!!!!!!!!!!!!!!!!
-
-    implicit none
-
-    real(kind(1.0D0)) :: bpol
-
-    !  Arguments
-
-    integer, intent(in) :: itart
-    real(kind(1.0D0)), intent(in) :: aspect,bt,delta,ip,kappa,perim,qbar
-
-    !  Local variables
-
-    real(kind(1.0D0)) :: c1,c2,d1,d2,eps,f1,f2,ff1,ff2,g,h1,h2,y1,y2
-
-    ! !!!!!!!!!!!!!!!!!!!!!!!!!!!!!!!!!!!!!!!!!!!!!!!
-
-    if (itart == 0) then
-
-       !  Stoke's Law
-
-       bpol = rmu0 * ip / perim
-
-    else  !  Original coding, only suitable for TARTs [STAR Code]
-
-       eps = 1.0D0/aspect
-
-       c1 = kappa**2/(1.0D0+delta) + delta
-       c2 = kappa**2/(1.0D0-delta) - delta
-
-       d1 = (kappa/(1.0D0+delta))**2 + 1.0D0
-       d2 = (kappa/(1.0D0-delta))**2 + 1.0D0
-
-       if (aspect < c1) then
-          y1 = sqrt( (c1*eps - 1.0D0)/(1.0D0+eps) ) * (1.0D0 + delta)/kappa
-       else
-          y1 = sqrt( (1.0D0 - c1*eps)/(1.0D0+eps) ) * (1.0D0 + delta)/kappa
-       end if
-       y2 = sqrt( (c2*eps+1.0D0)/(1.0D0-eps) ) * (1.0D0-delta)/kappa
-
-       h2 = (1.0D0 + (c2-1.0D0)*eps/2.0D0) / &
-            sqrt( (1.0D0-eps)*(c2*eps+1.0D0) )
-       f2 = (d2*(1.0D0-delta)*eps) / ( (1.0D0-eps)*(c2*eps+1.0D0) )
-       g = eps*kappa / (1.0D0 - eps*delta)
-       ff2 = f2 * (g + 2.0D0*h2*atan(y2) )
-
-       if (aspect < c1) then
-          h1 = (1.0D0 + (1.0D0-c1)*eps/2.0D0) / &
-               sqrt( (1.0D0+eps)*(c1*eps-1.0D0) )
-          f1 = (d1*(1.0D0+delta)*eps) / ( (1.0D0+eps)*(c1*eps-1.0D0) )
-          ff1 = f1*(g - h1*log( (1.0D0+y1)/(1.0D0-y1) ) )
-       else
-          h1 = (1.0D0 + (1.0D0-c1)*eps/2.0D0) / &
-               sqrt( (1.0D0+eps)*(1.0D0-c1*eps) )
-          f1 = -(d1*(1.0D0+delta)*eps) / ( (1.0D0+eps)*(c1*eps-1.0D0) )
-          ff1 = f1*( -g + 2.0D0*h1*atan(y1) )
-       end if
-
-       bpol = bt * (ff1 + ff2) / (2.0D0 * pi * qbar)
-
-    end if
-
-  end function bpol
-
-  ! !!!!!!!!!!!!!!!!!!!!!!!!!!!!!!!!!!!!!!!!!!!!!!!!!!!!!!!!!!!!!!!!!!
-
-  subroutine culblm(bt,dnbeta,plascur,rminor,betalim)
-
-    !+ad_name  culblm
-    !+ad_summ  Beta scaling limit
-    !+ad_type  Subroutine
-    !+ad_auth  P J Knight, CCFE, Culham Science Centre
-    !+ad_cont  N/A
-    !+ad_args  bt      : input real :  toroidal B-field on plasma axis (T)
-    !+ad_args  dnbeta  : input real :  Troyon-like g coefficient
-    !+ad_args  plascur : input real :  plasma current (A)
-    !+ad_args  rminor  : input real :  plasma minor axis (m)
-    !+ad_args  betalim : output real : beta limit as defined below
-    !+ad_desc  This subroutine calculates the beta limit, using
-    !+ad_desc  the algorithm documented in AEA FUS 172.
-    !+ad_desc  <P>The limit applies to beta defined with respect to the total B-field.
-    !+ad_desc  Switch ICULBL determines which components of beta to include (see
-    !+ad_desc  routine <A HREF="constraints.html">constraints</A> for coding):
-    !+ad_desc  <UL>
-    !+ad_desc  <P><LI>If ICULBL = 0, then the limit is applied to the total beta
-    !+ad_desc  <P><LI>If ICULBL = 1, then the limit is applied to the thermal beta only
-    !+ad_desc  <P><LI>If ICULBL = 2, then the limit is applied to the thermal +
-    !+ad_desc                        neutral beam beta components
-    !+ad_desc  </UL>
-    !+ad_desc  The default value for the g coefficient is DNBETA = 3.5
-    !+ad_prob  None
-    !+ad_call  None
-    !+ad_hist  21/06/94 PJK Upgrade to higher standard of coding
-    !+ad_hist  09/11/11 PJK Initial F90 version
-    !+ad_hist  27/06/13 PJK Modified header comments
-    !+ad_stat  Okay
-    !+ad_docs  AEA FUS 172: Physics Assessment for the European Reactor Study
-    !+ad_docs  AEA FUS 251: A User's Guide to the PROCESS Systems Code
-    !
-    ! !!!!!!!!!!!!!!!!!!!!!!!!!!!!!!!!!!!!!!!!!!!!!!!
-
-    implicit none
-
-    !  Arguments
-
-    real(kind(1.0D0)), intent(in) :: bt, dnbeta, plascur, rminor
-    real(kind(1.0D0)), intent(out) :: betalim
-
-    !  Local variables
-
-    ! !!!!!!!!!!!!!!!!!!!!!!!!!!!!!!!!!!!!!!!!!!!!!!!
-
-    betalim = 0.01D0 * dnbeta * (plascur/1.0D6) / (rminor*bt)
-
-  end subroutine culblm
-
-  ! !!!!!!!!!!!!!!!!!!!!!!!!!!!!!!!!!!!!!!!!!!!!!!!!!!!!!!!!!!!!!!!!!!
-
-  subroutine betcom(cfe0,dene,fdeut,ftrit,fhe3,ftritbm,ignite,impc, &
-       impo,ralpne,rnbeam,te,zeff,abeam,afuel,aion,deni,dlamee, &
-       dlamie,dnalp,dnbeam,dnitot,dnprot,dnz,falpe,falpi,rncne,rnone, &
-       rnfene,zeffai,zion,zfear)
-
-    !+ad_name  betcom
-    !+ad_summ  Calculates various plasma component fractional makeups
-    !+ad_type  Subroutine
-    !+ad_auth  P J Knight, CCFE, Culham Science Centre
-    !+ad_cont  N/A
-    !+ad_args  cfe0   : input real :  additional iron impurity fraction
-    !+ad_args  dene   : input real :  electron density (/m3)
-    !+ad_args  fdeut  : input real :  deuterium fraction of fuel
-    !+ad_args  ftrit  : input real :  tritium fraction of fuel
-    !+ad_args  fhe3   : input real :  helium-3 fraction of fuel
-    !+ad_args  ftritbm: input real :  tritium fraction of beam
-    !+ad_args  ignite : input integer :  switch for ignited calculation
-    !+ad_args  impc   : input real :  carbon impurity multiplier
-    !+ad_args  impo   : input real :  oxygen impurity multiplier
-    !+ad_args  ralpne : input real :  thermal alpha density / electron density
-    !+ad_args  rnbeam : input real :  hot beam density / electron density
-    !+ad_args  te     : input real :  electron temperature (keV)
-    !+ad_args  zfear  : input integer :  high-Z impurity switch; 0=iron, 1=argon
-    !+ad_args  abeam  : output real : beam ion mass (amu)
-    !+ad_args  afuel  : output real : average mass of fuel portion of ions (amu)
-    !+ad_args  aion   : output real : average mass of all ions (amu)
-    !+ad_args  deni   : output real : fuel ion density (/m3)
-    !+ad_args  dlamee : output real : electron-electron coulomb logarithm
-    !+ad_args  dlamie : output real : ion-electron coulomb logarithm
-    !+ad_args  dnalp  : output real : alpha ash density (/m3)
-    !+ad_args  dnbeam : output real : hot beam ion density (/m3)
-    !+ad_args  dnitot : output real : total ion density (/m3)
-    !+ad_args  dnprot : output real : proton ash density (/m3)
-    !+ad_args  dnz    : output real : high Z ion density (/m3)
-    !+ad_args  falpe  : output real : fraction of alpha energy to electrons
-    !+ad_args  falpi  : output real : fraction of alpha energy to ions
-    !+ad_args  rncne  : output real : carbon density / electron density
-    !+ad_args  rnfene : output real : iron density / electron density
-    !+ad_args  rnone  : output real : oxygen density / electron density
-    !+ad_args  zeff   : output real : plasma effective charge
-    !+ad_args  zeffai : output real : mass weighted plasma effective charge
-    !+ad_args  zion   : output real : density weighted charge
-    !+ad_desc  This subroutine determines the various plasma component
-    !+ad_desc  fractional makeups.
-    !+ad_prob  None
-    !+ad_call  report_error
-    !+ad_hist  21/06/94 PJK Upgrade to higher standard of coding
-    !+ad_hist  06/12/95 PJK Added D-He3 calculations
-    !+ad_hist  01/04/98 PJK Added calculation of line-averaged density
-    !+ad_hisc               and effects of IGNITE
-    !+ad_hist  24/04/98 PJK Added IMPC, IMPFE, IMPO impurity multipliers
-    !+ad_hist  23/05/06 PJK Ensured that deni is positive
-    !+ad_hist  09/11/11 PJK Initial F90 version
-    !+ad_hist  17/12/12 PJK Added ZFEAR coding, and updated AION and other
-    !+ad_hisc               high-Z impurity terms
-    !+ad_hist  03/07/13 PJK Amended ZEFFAI coding as per long-standing comment
-    !+ad_hist  24/07/13 PJK Clarified DNLA comment
-    !+ad_hist  10/09/13 PJK Clarified DENI calculation for D-He3;
-    !+ad_hist               modified dnprot calculation
-    !+ad_hist  11/09/13 PJK Removed idhe3, ftr usage
-    !+ad_hist  12/02/14 PJK Modified initial dnprot approximation
-    !+ad_hist  19/02/14 PJK Moved PCOEF and DNLA calculations elsewhere
-    !+ad_hist  28/07/14 PJK Added fix for problems due to carbon impurity
-    !+ad_hisc               scaling at low electron density
-    !+ad_hist  19/08/14 PJK Removed IMPFE argument
-    !+ad_stat  Okay
-    !+ad_docs  AEA FUS 251: A User's Guide to the PROCESS Systems Code
-    !+ad_docs  F/MI/PJK/LOGBOOK11, p.38 for D-He3 deni calculation
-    !+ad_docs  ITER Physics Design Guidelines: 1989 [IPDG89], N. A. Uckan et al,
-    !+ad_docc  ITER Documentation Series No.10, IAEA/ITER/DS/10, IAEA, Vienna, 1990
-    !
-    ! !!!!!!!!!!!!!!!!!!!!!!!!!!!!!!!!!!!!!!!!!!!!!!!
-
-    implicit none
-
-    !  Arguments
-
-    integer, intent(in) :: ignite, zfear
-    real(kind(1.0D0)), intent(in) :: cfe0, dene, fdeut, ftrit, fhe3, &
-         ftritbm, impc, impo, ralpne, rnbeam, te
-    real(kind(1.0D0)), intent(out) :: abeam, afuel, aion, deni, dlamee, &
-         dlamie, dnalp, dnbeam, dnitot, dnprot, dnz, falpe, falpi, &
-         rncne, rnfene, rnone, zeff, zeffai, zion
-
-    !  Local variables
-
-    real(kind(1.0D0)) :: fc, f_highz, fo, m_highz, pc, znfuel, z_highz
-    integer :: first_call = 1
-
-    ! !!!!!!!!!!!!!!!!!!!!!!!!!!!!!!!!!!!!!!!!!!!!!!!
-
-    !  Ion density components
-    !  ======================
-
-    !  Alpha ash portion
-
-    dnalp = dene * ralpne
-
-    !  Protons
-    !  This calculation will be wrong on the first call as the particle
-    !  production rates are evaluated later in the calling sequence
-    !  Issue #557 Allow protium impurity to be specified: 'protium'
-    !  This will override the calculated value which is a minimum.
-
-    if (alpharate < 1.0D-6) then  !  not calculated yet...
-       dnprot = max(protium*dene, dnalp * (fhe3 + 1.0D-3)) !  rough estimate
-    else
-       dnprot = max(protium*dene, dnalp * protonrate/alpharate)
-    end if
-
-
-    !  Beam hot ion component
-    !  If ignited, prevent beam fusion effects
-
-    if (ignite == 0) then
-       dnbeam = dene * rnbeam
-    else
-       dnbeam = 0.0D0
-    end if
-
-    !  Carbon portion (IPDG89)
-
-    fc = impc * (0.009D0 + 0.006D0 * (7.0D19/dene)**2.6D0)
-
-    !  The following should prevent problems at low electron density
-    !  dene with ion density deni becoming negative
-
-    if (fc > 0.05D0) then
-       fc = 0.05D0
-       call report_error(136)
-    end if
-
-    rncne = fc
-
-    !  Oxygen portion (IPDG89)
-
-    fo = impo * 0.001D0
-    rnone = fo
-
-    !  High-Z portion (formerly assumed to be iron)
-
-    f_highz = cfe0
-    rnfene = f_highz
-
-    if (zfear == 1) then  !  High-Z impurity is argon
-       z_highz = 18.0D0
-       m_highz = 40.0D0
-    else  !  Iron
-       z_highz = 26.0D0
-       m_highz = 56.0D0
-    end if
-
-    !  Fuel portion - conserve charge neutrality
-    !  znfuel is the sum of Zi.ni for the three fuel ions
-
-    znfuel = dene - 2.0D0*dnalp - dnprot - dnbeam - &
-         dene*(6.0D0*fc + 8.0D0*fo + z_highz*f_highz)
-
-    !  Fuel ion density, deni
-    !  For D-T-He3 mix, deni = nD + nT + nHe3, while znfuel = nD + nT + 2*nHe3
-    !  So deni = znfuel - nHe3 = znfuel - fhe3*deni
-
-    deni = znfuel/(1.0D0+fhe3)
-
-    !  Ensure that deni is never negative or zero
-
-    deni = max(deni,1.0D0)
-
-    !  Total ion density
-
-    dnz = dene * (fc + fo + f_highz)
-    dnitot = deni + dnz + dnalp + dnprot + dnbeam
-
-    !  Effective charge
-    !  True calculation should be sum(ni.Zi^2) / sum(ni.Zi),
-    !  but ne = sum(ni.Zi) through quasineutrality
-
-    zeff = (fdeut + ftrit)*deni/dene + 4.0D0*fhe3*deni/dene + &
-         dnbeam/dene + 4.0D0*ralpne + dnprot/dene + 36.0D0*fc + &
-         64.0D0*fo + z_highz*z_highz*f_highz
-
-    !  Define coulomb logarithm
-    !  (collisions: ion-electron, electron-electron)
-
-    dlamee = 31.0D0 - (log(dene)/2.0D0) + log(te*1000.0D0)
-    dlamie = 31.3D0 - (log(dene)/2.0D0) + log(te*1000.0D0)
-
-    !  Fraction of alpha energy to ions and electrons
-    !  From Max Fenstermacher
-    !  (used with electron and ion power balance equations only)
-    !  No consideration of pchargepv here...
-
-    !  pcoef now calculated in plasma_profiles, after the very first
-    !  call of betcom; use old parabolic profile estimate in this case
-
-    if (first_call == 1) then
-       pc = (1.0D0 + alphan)*(1.0D0 + alphat)/(1.0D0+alphan+alphat)
-       first_call = 0
-    else
-       pc = pcoef
-    end if
-
-    falpe = 0.88155D0 * exp(-te*pc/67.4036D0)
-    falpi = 1.0D0 - falpe
-
-    !  Average atomic masses
-
-    afuel = 2.0D0*fdeut + 3.0D0*ftrit + 3.0D0*fhe3
-    abeam = 2.0D0*(1.0D0-ftritbm) + 3.0D0*ftritbm
-
-    !  Density weighted masses and charges
-
-    aion = ( afuel*deni + 4.0D0*dnalp + dnprot + abeam*dnbeam + &
-         dene*(12.0D0*fc + 16.0D0*fo + m_highz*f_highz) )/ dnitot
-
-    zion = ( fdeut*deni + ftrit*deni + 2.0D0*fhe3*deni + &
-         2.0D0*dnalp + dnprot + dnbeam + dene * &
-         (6.0D0*fc + 8.0D0*fo + z_highz*f_highz) )/dnitot
-
-    zeffai = ( &
-         fdeut*deni/2.0D0 + ftrit*deni/3.0D0 + 4.0D0*fhe3*deni/3.0D0 + &
-         dnalp + dnprot + &
-         (1.0D0-ftritbm)*dnbeam/2.0D0 + ftritbm*dnbeam/3.0D0 + &
-         dene*(3.0D0*fc + 4.0D0*fo + (z_highz*z_highz/m_highz)*f_highz) &
-         ) / dene
-
-  end subroutine betcom
-
-  ! !!!!!!!!!!!!!!!!!!!!!!!!!!!!!!!!!!!!!!!!!!!!!!!!!!!!!!!!!!!!!!!!!!
-
-  subroutine plasma_composition
-
-    !+ad_name  plasma_composition
-    !+ad_summ  Calculates various plasma component fractional makeups
-    !+ad_type  Subroutine
-    !+ad_auth  P J Knight, CCFE, Culham Science Centre
-    !+ad_cont  N/A
-    !+ad_args  None
-    !+ad_desc  This subroutine determines the various plasma component
-    !+ad_desc  fractional makeups. It is the replacement for the original
-    !+ad_desc  routine <CODE>betcom</CODE>, and is used in conjunction with
-    !+ad_desc  the new impurity radiation model
-    !+ad_prob  None
-    !+ad_call  element2index
-    !+ad_call  report_error
-    !+ad_hist  13/05/14 PJK Initial version
-    !+ad_hist  26/06/14 PJK Added error handling
-    !+ad_hist  23/02/16 HL impurity Z now dependent on te
-    !+ad_stat  Okay
-    !+ad_docs  None
-    !
-    ! !!!!!!!!!!!!!!!!!!!!!!!!!!!!!!!!!!!!!!!!!!!!!!!
-
-    implicit none
-
-    !  Arguments
-
-    !  Local variables
-
-    real(kind(1.0D0)) :: znimp, pc, znfuel
-    integer :: imp
-    integer :: first_call = 1
-
-    ! !!!!!!!!!!!!!!!!!!!!!!!!!!!!!!!!!!!!!!!!!!!!!!!
-
-    !  Ion density components
-    !  ======================
-
-    !  Alpha ash portion
-
-    dnalp = dene * ralpne
-
-    !  Protons
-    !  This calculation will be wrong on the first call as the particle
-    !  production rates are evaluated later in the calling sequence
-    !  Issue #557 Allow protium impurity to be specified: 'protium'
-    !  This will override the calculated value which is a minimum.
-
-    if (alpharate < 1.0D-6) then  !  not calculated yet...
-       dnprot = max(protium*dene, dnalp * (fhe3 + 1.0D-3)) !  rough estimate
-    else
-       dnprot = max(protium*dene, dnalp * protonrate/alpharate)
-    end if
-
-    !  Beam hot ion component
-    !  If ignited, prevent beam fusion effects
-
-    if (ignite == 0) then
-       dnbeam = dene * rnbeam
-    else
-       dnbeam = 0.0D0
-    end if
-
-    !  Sum of Zi.ni for all impurity ions (those with charge > helium)
-
-    znimp = 0.0D0
-    do imp = 1,nimp
-       if (impurity_arr(imp)%Z > 2) then
-         ! znimp = znimp + impurity_arr(imp)%Z*(impurity_arr(imp)%frac * dene)
-          znimp = znimp + Zav_of_te(impurity_arr(imp),te)*(impurity_arr(imp)%frac * dene)
-       end if
-    end do
-
-    !  Fuel portion - conserve charge neutrality
-    !  znfuel is the sum of Zi.ni for the three fuel ions
-
-    znfuel = dene - 2.0D0*dnalp - dnprot - dnbeam - znimp
-
-    !  Fuel ion density, deni
-    !  For D-T-He3 mix, deni = nD + nT + nHe3, while znfuel = nD + nT + 2*nHe3
-    !  So deni = znfuel - nHe3 = znfuel - fhe3*deni
-
-    deni = znfuel/(1.0D0+fhe3)
-
-    !  Ensure that deni is never negative or zero
-
-    if (deni < 1.0D0) then
-       fdiags(1) = deni ; call report_error(78)
-       deni = max(deni,1.0D0)
-    end if
-
-    !  Set hydrogen and helium impurity fractions for
-    !  radiation calculations
-
-    impurity_arr(element2index('H_'))%frac = &
-         (dnprot + (fdeut+ftrit)*deni + dnbeam)/dene
-
-    impurity_arr(element2index('He'))%frac = fhe3*deni/dene + ralpne
-
-    !  Total impurity density
-
-    dnz = 0.0D0
-    do imp = 1,nimp
-       if (impurity_arr(imp)%Z > 2) then
-          dnz = dnz + impurity_arr(imp)%frac*dene
-       end if
-    end do
-
-    !  Total ion density
-
-    dnitot = deni + dnalp + dnprot + dnbeam + dnz
-
-    !  Set some (obsolescent) impurity fraction variables
-    !  for the benefit of other routines
-
-    rncne = impurity_arr(element2index('C_'))%frac
-    rnone = impurity_arr(element2index('O_'))%frac
-    if (zfear == 0) then
-       rnfene = impurity_arr(element2index('Fe'))%frac
-    else
-       rnfene = impurity_arr(element2index('Ar'))%frac
-    end if
-
-    !  Effective charge
-    !  Calculation should be sum(ni.Zi^2) / sum(ni.Zi),
-    !  but ne = sum(ni.Zi) through quasineutrality
-
-    zeff = 0.0D0
-    do imp = 1,nimp
-       !zeff = zeff + impurity_arr(imp)%frac * (impurity_arr(imp)%Z)**2
-       zeff = zeff + impurity_arr(imp)%frac * Zav_of_te(impurity_arr(imp),te)**2
-    end do
-
-    !  Define coulomb logarithm
-    !  (collisions: ion-electron, electron-electron)
-
-    dlamee = 31.0D0 - (log(dene)/2.0D0) + log(te*1000.0D0)
-    dlamie = 31.3D0 - (log(dene)/2.0D0) + log(te*1000.0D0)
-
-    !  Fraction of alpha energy to ions and electrons
-    !  From Max Fenstermacher
-    !  (used with electron and ion power balance equations only)
-    !  No consideration of pchargepv here...
-
-    !  pcoef now calculated in plasma_profiles, after the very first
-    !  call of plasma_composition; use old parabolic profile estimate
-    !  in this case
-
-    if (first_call == 1) then
-       pc = (1.0D0 + alphan)*(1.0D0 + alphat)/(1.0D0+alphan+alphat)
-       first_call = 0
-    else
-       pc = pcoef
-    end if
-
-    falpe = 0.88155D0 * exp(-te*pc/67.4036D0)
-    falpi = 1.0D0 - falpe
-
-    !  Average atomic masses
-
-    afuel = 2.0D0*fdeut + 3.0D0*ftrit + 3.0D0*fhe3
-    abeam = 2.0D0*(1.0D0-ftritbm) + 3.0D0*ftritbm
-
-    !  Density weighted mass
-
-    aion = afuel*deni + 4.0D0*dnalp + dnprot + abeam*dnbeam
-    do imp = 1,nimp
-       if (impurity_arr(imp)%Z > 2) then
-          aion = aion + dene*impurity_arr(imp)%frac*impurity_arr(imp)%amass
-       end if
-    end do
-    aion = aion/dnitot
-
-    !  Mass weighted plasma effective charge
-
-    zeffai = ( fdeut*deni/2.0D0 + ftrit*deni/3.0D0 + 4.0D0*fhe3*deni/3.0D0 + &
-         dnalp + dnprot + (1.0D0-ftritbm)*dnbeam/2.0D0 + ftritbm*dnbeam/3.0D0 &
-         ) / dene
-    do imp = 1,nimp
-       if (impurity_arr(imp)%Z > 2) then
-          zeffai = zeffai + impurity_arr(imp)%frac &
-          !     * (impurity_arr(imp)%Z)**2 / impurity_arr(imp)%amass
-               * Zav_of_te(impurity_arr(imp),te)**2 / impurity_arr(imp)%amass
-       end if
-    end do
-
-  end subroutine plasma_composition
-
-  ! !!!!!!!!!!!!!!!!!!!!!!!!!!!!!!!!!!!!!!!!!!!!!!!!!!!!!!!!!!!!!!!!!!
-
-  subroutine culdlm(bt,idensl,pdivt,plascur,prn1,qcyl,q95, &
-       rmajor,rminor,sarea,zeff,dlimit,dnelimt)
-
-    !+ad_name  culdlm
-    !+ad_summ  Density limit calculation
-    !+ad_type  Subroutine
-    !+ad_auth  P J Knight, CCFE, Culham Science Centre
-    !+ad_cont  N/A
-    !+ad_args  bt       : input real :  toroidal field on axis (T)
-    !+ad_args  idensl   : input/output integer : switch denoting which formula to enforce
-    !+ad_args  pdivt    : input real :  power flowing to the edge plasma via
-    !+ad_argc                           charged particles (MW)
-    !+ad_args  plascur  : input real :  plasma current (A)
-    !+ad_args  prn1     : input real :  edge density / average plasma density
-    !+ad_args  qcyl     : input real :  equivalent cylindrical safety factor (qstar)
-    !+ad_args  q95      : input real :  safety factor at 95% surface
-    !+ad_args  rmajor   : input real :  plasma major radius (m)
-    !+ad_args  rminor   : input real :  plasma minor radius (m)
-    !+ad_args  sarea    : input real :  plasma surface area (m**2)
-    !+ad_args  zeff     : input real :  plasma effective charge
-    !+ad_args  dlimit(7): output real array : average plasma density limit using
-    !+ad_argc                                 seven different models (m**-3)
-    !+ad_args  dnelimt  : output real : enforced average plasma density limit (m**-3)
-    !+ad_desc  This routine calculates several different formulae for the
-    !+ad_desc  density limit, and enforces the one chosen by the user.
-    !+ad_prob  None
-    !+ad_call  report_error
-    !+ad_hist  21/06/94 PJK Upgrade to higher standard of coding
-    !+ad_hist  17/09/97 PJK Added Greenwald limit (idensl=7)
-    !+ad_hist  09/11/11 PJK Initial F90 version
-    !+ad_hist  16/10/12 PJK Removed pi from argument list
-    !+ad_hist  26/06/14 PJK Added error handling
-    !+ad_stat  Okay
-    !+ad_docs  AEA FUS 172: Physics Assessment for the European Reactor Study
-    !+ad_docs  AEA FUS 251: A User's Guide to the PROCESS Systems Code
-    !
-    ! !!!!!!!!!!!!!!!!!!!!!!!!!!!!!!!!!!!!!!!!!!!!!!!
-
-    implicit none
-
-    !  Arguments
-
-    integer, intent(inout) :: idensl
-    real(kind(1.0D0)), intent(in) :: bt, pdivt, plascur, prn1, q95, &
-         qcyl, rmajor, rminor, sarea, zeff
-    real(kind(1.0D0)), intent(out) :: dnelimt
-    real(kind(1.0D0)), dimension(7), intent(out) :: dlimit
-
-    !  Local variables
-
-    real(kind(1.0D0)) :: denom, dlim, qperp
-
-    ! !!!!!!!!!!!!!!!!!!!!!!!!!!!!!!!!!!!!!!!!!!!!!!!
-
-    !  Check for illegal values of IDENSL
-
-    if ((idensl < 1).or.(idensl > 7)) then
-       idiags(1) = idensl ; call report_error(79)
-    end if
-
-    dlimit(:) = 0.0D0
-
-    !  Power per unit area crossing the plasma edge
-    !  (excludes radiation and neutrons)
-
-    qperp = pdivt/sarea
-
-    !  Old ASDEX density limit formula
-    !  This applies to the density at the plasma edge, so must be scaled
-    !  to give the density limit applying to the average plasma density.
-
-    dlim = 1.54D20 * qperp**0.43D0 * bt**0.31D0 /(q95*rmajor)**0.45D0
-    dlimit(1) = dlim/prn1
-
-    !  Borrass density limit model for ITER (I)
-    !  This applies to the density at the plasma edge, so must be scaled
-    !  to give the density limit applying to the average plasma density.
-    !  Borrass et al, ITER-TN-PH-9-6 (1989)
-
-    dlim = 1.8D20 * qperp**0.53D0 * bt**0.31D0 /(q95*rmajor)**0.22D0
-    dlimit(2) = dlim/prn1
-
-    !  Borrass density limit model for ITER (II)
-    !  This applies to the density at the plasma edge, so must be scaled
-    !  to give the density limit applying to the average plasma density.
-    !  This formula is (almost) identical to that in the original routine
-    !  denlim (now deleted).
-
-    dlim = 0.5D20 * qperp**0.57D0 * bt**0.31D0 /(q95*rmajor)**0.09D0
-    dlimit(3) = dlim/prn1
-
-    !  JET edge radiation density limit model
-    !  This applies to the density at the plasma edge, so must be scaled
-    !  to give the density limit applying to the average plasma density.
-    !  qcyl=qstar here, but literature is not clear.
-
-    denom = (zeff-1.0D0)*( 1.0D0-4.0D0/(3.0D0*qcyl) )
-    if (denom <= 0.0D0) then
-       if (idensl == 4) then
-          fdiags(1) = denom ; fdiags(2) = qcyl
-          call report_error(80)
-          idensl = 5
-       end if
-       dlimit(4) = 0.0D0
-    else
-       dlim = 1.0D20 * sqrt(pdivt/denom)
-       dlimit(4) = dlim/prn1
-    end if
-
-    !  JET simplified density limit model
-    !  This applies to the density at the plasma edge, so must be scaled
-    !  to give the density limit applying to the average plasma density.
-
-    dlim = 0.237D20 * bt * sqrt(pdivt)/rmajor
-    dlimit(5) = dlim/prn1
-
-    !  Hugill-Murakami M.q limit
-    !  qcyl=qstar here, which is okay according to the literature
-
-    dlimit(6) = 3.0D20 * bt / (rmajor*qcyl)
-
-    !  Greenwald limit
-
-    dlimit(7) = 1.0D14 * plascur/(pi*rminor*rminor)
-
-    !  Enforce the chosen density limit
-
-    dnelimt = dlimit(idensl)
-
-  end subroutine culdlm
-
-  ! !!!!!!!!!!!!!!!!!!!!!!!!!!!!!!!!!!!!!!!!!!!!!!!!!!!!!!!!!!!!!!!!!!
-
-  subroutine palph(alphan,alphat,deni,fdeut,fhe3,ftrit,ti, &
-       palppv,pchargepv,pneutpv,sigvdt,fusionrate,alpharate,protonrate, &
-       pdtpv,pdhe3pv,pddpv)
-
-    !+ad_name  palph
-    !+ad_summ  (Initial part of) fusion power and fast alpha pressure calculations
-    !+ad_type  Subroutine
-    !+ad_auth  P J Knight, CCFE, Culham Science Centre
-    !+ad_cont  fint
-    !+ad_args  alphan     : input real :  density profile index
-    !+ad_args  alphat     : input real :  temperature profile index
-    !+ad_args  deni       : input real :  fuel ion density (/m3)
-    !+ad_args  fdeut      : input real :  deuterium fuel fraction
-    !+ad_args  fhe3       : input real :  helium-3 fuel fraction
-    !+ad_args  ftrit      : input real :  tritium fuel fraction
-    !+ad_args  ti         : input real :  ion temperature (keV)
-    !+ad_args  palppv     : output real : alpha particle fusion power per volume (MW/m3)
-    !+ad_args  pchargepv  : output real : other charged particle fusion power/volume (MW/m3)
-    !+ad_args  pneutpv    : output real : neutron fusion power per volume (MW/m3)
-    !+ad_args  sigvdt     : output real : profile averaged <sigma v DT> (m3/s)
-    !+ad_args  fusionrate : output real : fusion reaction rate (reactions/m3/s)
-    !+ad_args  alpharate  : output real : alpha particle production rate (/m3/s)
-    !+ad_args  protonrate : output real : proton production rate (/m3/s)
-    !+ad_args  pdtpv      : output real : D-T fusion power (MW/m3)
-    !+ad_args  pdhe3pv    : output real : D-He3 fusion power (MW/m3)
-    !+ad_args  pddpv      : output real : D-D fusion power (MW/m3)
-    !+ad_desc  This subroutine numerically integrates over plasma cross-section to
-    !+ad_desc  find the core plasma fusion power.
-    !+ad_prob  None
-    !+ad_call  fint
-    !+ad_call  quanc8
-    !+ad_hist  21/06/94 PJK Upgrade to higher standard of coding
-    !+ad_hist  06/12/95 PJK Added D-He3 calculations
-    !+ad_hist  09/11/11 PJK Initial F90 version
-    !+ad_hist  16/10/12 PJK Removed pi from argument list
-    !+ad_hist  10/09/13 PJK Added fusion, alpha and proton rate calculations
-    !+ad_hist  11/09/13 PJK Removed idhe3, ftr, ealpha, iiter usage
-    !+ad_hist  28/11/13 PJK Added powers for each fuel-pair to output
-    !+ad_hist  20/02/14 PJK Modified calculation to deal with pedestal profiles
-    !+ad_hist  04/03/14 PJK Changed fusion power upper integration bound to 1.0;
-    !+ad_hisc               corrected D-D reaction rates (MK/TNT)
-    !+ad_stat  Okay
-    !+ad_docs  T&amp;M/PKNIGHT/LOGBOOK24, p.6
-    !
-    ! !!!!!!!!!!!!!!!!!!!!!!!!!!!!!!!!!!!!!!!!!!!!!!!
-
-    implicit none
-
-    !  Arguments
-
-    real(kind(1.0D0)), intent(in) :: alphan, alphat, deni, fdeut, &
-         fhe3, ftrit, ti
-    real(kind(1.0D0)), intent(out) :: palppv, pchargepv, pneutpv, sigvdt, &
-         fusionrate, alpharate, protonrate, pdtpv, pdhe3pv, pddpv
-
-    !  Local variables
-
-    integer, parameter :: DT=1, DHE3=2, DD1=3, DD2=4
-    integer :: ireaction,nofun
-    real(kind(1.0D0)) :: alow,arate,bhigh,epsq8,errest,etot,flag, &
-         fpow,frate,pa,pc,pn,prate,sigmav
-
-    ! !!!!!!!!!!!!!!!!!!!!!!!!!!!!!!!!!!!!!!!!!!!!!!!
-
-    !  Initialise local quantities
-
-    alow = 0.0D0
-    bhigh = 1.0D0
-    epsq8 = 1.0D-9
-
-    !  Find fusion power
-    !  Integrate over plasma profiles to obtain fusion reaction rate
-
-    palppv = 0.0D0
-    pchargepv = 0.0D0
-    pneutpv = 0.0D0
-    fusionrate = 0.0D0
-    alpharate = 0.0D0
-    protonrate = 0.0D0
-    pddpv = 0.0D0
-
-    do ireaction = 1,4
-
-       !  Fusion reaction rate (m3/s) is calculated in fint for each ireaction
-       !  sigmav is the volume-averaged fusion reaction rate (m3/s)
-       !  = integral(2 rho sigv(rho).ni(rho)^2 drho) / (deni**2)
-
-       call quanc8(fint,alow,bhigh,epsq8,epsq8,sigmav,errest,nofun,flag)
-       if (ireaction == DT) sigvdt = sigmav
-
-       select case (ireaction)
-
-       case (DT)  !  D + T --> 4He + n reaction
-
-          etot = 17.59D0 * echarge  !  MJ
-          fpow = 1.0D0 * sigmav * etot * fdeut*ftrit * deni*deni  !  MW/m3
-          pa = 0.2D0 * fpow
-          pc = 0.0D0
-          pn = 0.8D0 * fpow
-          frate = fpow/etot  !  reactions/m3/second
-          arate = frate
-          prate = 0.0D0
-          pdtpv = fpow
-
-       case (DHE3)  !  D + 3He --> 4He + p reaction
-
-          etot = 18.35D0 * echarge  !  MJ
-          fpow = 1.0D0 * sigmav * etot * fdeut*fhe3 * deni*deni  !  MW/m3
-          pa = 0.2D0 * fpow
-          pc = 0.8D0 * fpow
-          pn = 0.0D0
-          frate = fpow/etot  !  reactions/m3/second
-          arate = frate
-          prate = frate      !  proton production /m3/second
-          pdhe3pv = fpow
-
-       case (DD1)  !  D + D --> 3He + n reaction
-          !  The 0.5 branching ratio is assumed to be included in sigmav
-
-          etot = 3.27D0 * echarge  !  MJ
-          fpow = 1.0D0 * sigmav * etot * 0.5D0*fdeut*fdeut * deni*deni  !  MW/m3
-          pa = 0.0D0
-          pc = 0.25D0 * fpow
-          pn = 0.75D0 * fpow
-          frate = fpow/etot  !  reactions/m3/second
-          arate = 0.0D0
-          prate = 0.0D0      !  Issue #557: No proton production
-          pddpv = pddpv + fpow
-
-       case (DD2)  !  D + D --> T + p reaction
-          !  The 0.5 branching ratio is assumed to be included in sigmav
-
-          etot = 4.03D0 * echarge  !  MJ
-          fpow = 1.0D0 * sigmav * etot * 0.5D0*fdeut*fdeut * deni*deni  !  MW/m3
-          pa = 0.0D0
-          pc = fpow
-          pn = 0.0D0
-          frate = fpow/etot  !  reactions/m3/second
-          arate = 0.0D0
-          prate = frate      !  proton production /m3/second
-          pddpv = pddpv + fpow
-
-       end select
-
-       palppv = palppv + pa
-       pchargepv = pchargepv + pc
-       pneutpv = pneutpv + pn
-       fusionrate = fusionrate + frate
-       alpharate = alpharate + arate
-       protonrate = protonrate + prate
-
-    end do
-
-  contains
-
-    ! !!!!!!!!!!!!!!!!!!!!!!!!!!!!!!!!!!!!!!!!!!!!!!!!!!!!!!!!!!!!!!!!!!
-
-    function fint(rho)
-
-      !+ad_name  fint
-      !+ad_summ  Integrand for fusion power integration
-      !+ad_type  Function returning real
-      !+ad_auth  P J Knight, CCFE, Culham Science Centre
-      !+ad_cont  N/A
-      !+ad_args  rho : input real :  Abscissa of the integration, = normalised
-      !+ad_argc                      plasma minor radius (0.0 <= rho < 1.0)
-      !+ad_desc  This function evaluates the integrand for the fusion power
-      !+ad_desc  integration, performed using routine
-      !+ad_desc  <A HREF="quanc8.html">QUANC8</A>
-      !+ad_desc  in routine <A HREF="palph.html">PALPH</A>.
-      !+ad_desc  The fusion reaction assumed is controlled by flag
-      !+ad_desc  <CODE>ireaction</CODE> set in <CODE>PALPH</CODE>.
-      !+ad_prob  None
-      !+ad_call  bosch_hale
-      !+ad_call  nprofile
-      !+ad_call  tprofile
-      !+ad_hist  21/06/94 PJK Upgrade to higher standard of coding
-      !+ad_hist  09/11/11 PJK Initial F90 version
-      !+ad_hist  11/09/13 PJK Used bosch_hale instead of svfdt
-      !+ad_hist  20/02/14 PJK Modified to deal with generalised profiles
-      !+ad_stat  Okay
-      !+ad_docs  AEA FUS 251: A User's Guide to the PROCESS Systems Code
-      !
-      ! !!!!!!!!!!!!!!!!!!!!!!!!!!!!!!!!!!!!!!!!!!!!!!!
-
-      implicit none
-
-      real(kind(1.0D0)) :: fint
-
-      !  Arguments
-
-      real(kind(1.0D0)), intent(in) :: rho
-
-      !  Local variables
-
-      real(kind(1.0D0)) :: nprof, nprofsq, sigv, tiofr
-
-      ! !!!!!!!!!!!!!!!!!!!!!!!!!!!!!!!!!!!!!!!!!!!!!!!
-
-      !  Local ion temperature (keV) at r/a = rho
-
-      tiofr = ti/te * tprofile(rho,rhopedt,te0,teped,tesep,alphat,tbeta)
-
-      !  Fusion reaction rate (m3/s)
-
-      sigv = bosch_hale(tiofr,ireaction)
-
-      !  Integrand for the volume averaged fusion reaction rate sigmav:
-      !  sigmav = integral(2 rho (sigv(rho) ni(rho)^2) drho),
-      !  divided by the square of the volume-averaged ion density
-      !  to retain the dimensions m3/s (this is multiplied back in later)
-
-      nprof = 1.0D0/dene * nprofile(rho,rhopedn,ne0,neped,nesep,alphan)
-      nprofsq = nprof*nprof
-
-      fint = 2.0D0 * rho * sigv * nprofsq
-
-    end function fint
-
-  end subroutine palph
-
-  ! !!!!!!!!!!!!!!!!!!!!!!!!!!!!!!!!!!!!!!!!!!!!!!!!!!!!!!!!!!!!!!!!!!
-
-  subroutine palph2(bt,bp,dene,deni,dnitot,falpe,falpi,palpnb, &
-       ifalphap,pchargepv,pneutpv,ten,tin,vol,palpmw,pneutmw,pchargemw, &
-       betaft,palppv,palpipv,palpepv,pfuscmw,powfmw)
-
-    !+ad_name  palph2
-    !+ad_summ  (Concluding part of) fusion power and fast alpha pressure
-    !+ad_summ  calculations
-    !+ad_type  Subroutine
-    !+ad_auth  P J Knight, CCFE, Culham Science Centre
-    !+ad_cont  N/A
-    !+ad_args  bp       : input real :  poloidal field (T)
-    !+ad_args  bt       : input real :  toroidal field on axis (T)
-    !+ad_args  dene     : input real :  electron density (/m3)
-    !+ad_args  deni     : input real :  fuel ion density (/m3)
-    !+ad_args  dnitot   : input real :  total ion density (/m3)
-    !+ad_args  falpe    : input real :  fraction of alpha energy to electrons
-    !+ad_args  falpi    : input real :  fraction of alpha energy to ions
-    !+ad_args  ifalphap : input integer :  switch for fast alpha pressure method
-    !+ad_args  palpnb   : input real :  alpha power from hot neutral beam ions (MW)
-    !+ad_args  pchargepv : input real : other charged particle fusion power/volume (MW/m3)
-    !+ad_args  pneutpv  : input/output real : neutron fusion power per volume (MW/m3)
-    !+ad_args  ten      : input real :  density-weighted electron temperature (keV)
-    !+ad_args  tin      : input real :  density-weighted ion temperature (keV)
-    !+ad_args  vol      : input real :  plasma volume (m3)
-    !+ad_args  palpmw   : output real : alpha power (MW)
-    !+ad_args  pneutmw  : output real : neutron fusion power (MW)
-    !+ad_args  pchargemw : output real : other charged particle fusion power (MW)
-    !+ad_args  betaft   : output real : fast alpha beta component
-    !+ad_args  palppv   : input/output real : alpha power per volume (MW/m3)
-    !+ad_args  palpepv  : output real : alpha power per volume to electrons (MW/m3)
-    !+ad_args  palpipv  : output real : alpha power per volume to ions (MW/m3)
-    !+ad_args  pfuscmw  : output real : charged particle fusion power (MW)
-    !+ad_args  powfmw   : output real : fusion power (MW)
-    !+ad_desc  This subroutine completes the calculation of the fusion power
-    !+ad_desc  fast alpha pressure, and determines other alpha particle quantities.
-    !+ad_prob  None
-    !+ad_call  None
-    !+ad_hist  21/06/94 PJK Upgrade to higher standard of coding
-    !+ad_hist  06/12/95 PJK Added D-He3 calculations
-    !+ad_hist  22/05/06 PJK Added modified fit to fast alpha pressure
-    !+ad_hist  09/11/11 PJK Initial F90 version
-    !+ad_hist  11/09/13 PJK Removed obsolete argument ftr
-    !+ad_hist  12/09/13 PJK Fixed betaft calculation when fdeut=1
-    !+ad_hist  10/10/13 PJK Made multiplier in betath equation explicit
-    !+ad_hist  19/02/14 PJK Removed obsolete argument pcoef;
-    !+ad_hisc               changed te,ti to ten,tin
-    !+ad_hist  22/05/14 PJK Name changes to power quantities
-    !+ad_hist  03/06/14 PJK Added pchargemw output
-    !+ad_hist  17/11/14 PJK Added falpha dependencies
-    !+ad_stat  Okay
-    !+ad_docs  ITER Physics Design Guidelines: 1989 [IPDG89], N. A. Uckan et al,
-    !+ad_docc  ITER Documentation Series No.10, IAEA/ITER/DS/10, IAEA, Vienna, 1990
-    !+ad_docs  D J Ward, UKAEA Fusion: F/PL/PJK/PROCESS/CODE/050
-    !
-    ! !!!!!!!!!!!!!!!!!!!!!!!!!!!!!!!!!!!!!!!!!!!!!!!
-
-    implicit none
-
-    !  Arguments
-
-    integer, intent(in) :: ifalphap
-    real(kind(1.0D0)), intent(in) :: bp, bt, dene, deni, dnitot, falpe, &
-         falpi, palpnb, pchargepv, ten, tin, vol
-    real(kind(1.0D0)), intent(inout) :: palppv, pneutpv
-    real(kind(1.0D0)), intent(out) :: palpmw, pneutmw, pchargemw, betaft, palpepv, &
-         palpipv, pfuscmw, powfmw
-
-    !  Local variables
-
-    real(kind(1.0D0)) :: betath, fact, fact2
-
-    ! !!!!!!!!!!!!!!!!!!!!!!!!!!!!!!!!!!!!!!!!!!!!!!!
-
-    !  Add neutral beam alpha power / volume
-
-    palppv = palppv + palpnb/vol
-
-    !  Add extra neutron power
-
-    pneutpv = pneutpv + 4.0D0*palpnb/vol
-
-    !  Total alpha power
-
-    palpmw = palppv*vol
-
-    !  Total non-alpha charged particle power
-
-    pchargemw = pchargepv*vol
-
-    !  Total neutron power
-
-    pneutmw = pneutpv*vol
-
-    !  Total fusion power
-
-    powfmw = palpmw + pneutmw + pchargemw
-
-    !  Charged particle fusion power
-
-    pfuscmw = palpmw + pchargemw
-
-    !  Alpha power to electrons and ions (used with electron
-    !  and ion power balance equations only)
-    !  No consideration of pchargepv here...
-
-    palpipv = falpha * palppv*falpi
-    palpepv = falpha * palppv*falpe
-
-    !  Determine average fast alpha density
-
-    if (fdeut < 1.0D0) then
-
-       betath = 2.0D3*rmu0*echarge * (dene*ten + dnitot*tin)/(bt**2 + bp**2)
-
-       if (ifalphap == 0) then
-          !  IPDG89 fast alpha scaling
-          fact = min( 0.30D0, &
-               0.29D0*(deni/dene)**2 * ( (ten+tin)/20.0D0 - 0.37D0) )
-       else
-          !  Modified scaling, D J Ward
-          fact = min( 0.30D0, &
-               0.26D0*(deni/dene)**2 * &
-               sqrt( max(0.0D0, ((ten+tin)/20.0D0 - 0.65D0)) ) )
-       end if
-
-       fact = max(fact,0.0D0)
-       fact2 = palppv/(palppv-(palpnb/vol))
-       betaft = betath * fact*fact2
-
-    else  !  negligible alpha production, palppv = palpnb = 0
-       betaft = 0.0D0
-    end if
-
-  end subroutine palph2
-
-  ! !!!!!!!!!!!!!!!!!!!!!!!!!!!!!!!!!!!!!!!!!!!!!!!!!!!!!!!!!!!!!!!!!!
-
-  function bosch_hale(t,reaction)
-
-    !+ad_name  bosch_hale
-    !+ad_summ  Routine to calculate the fusion reaction rate
-    !+ad_type  Function returning real
-    !+ad_auth  R Kemp, CCFE, Culham Science Centre
-    !+ad_auth  P J Knight, CCFE, Culham Science Centre
-    !+ad_cont  N/A
-    !+ad_args  t : input real : Maxwellian density-weighted ion temperature (keV)
-    !+ad_args  reaction : input integer : flag for fusion reaction to use:
-    !+ad_argc                            1 : D-T reaction
-    !+ad_argc                            2 : D-3He reaction
-    !+ad_argc                            3 : D-D 1st reaction (50% probability)
-    !+ad_argc                            4 : D-D 2nd reaction (50% probability)
-    !+ad_desc  This routine calculates the volumetric fusion reaction rate
-    !+ad_desc  <I>&lt;sigma v&gt;</I> in m3/s for one of four nuclear reactions,
-    !+ad_desc  using the Bosch-Hale parametrization.
-    !+ad_desc  <P>The valid range of the fit is 0.2 keV < t < 100 keV
-    !+ad_prob  None
-    !+ad_call  None
-    !+ad_hist  11/09/13 PJK Initial version
-    !+ad_hist  04/03/14 PJK Prevent division by zero problem if t=0
-    !+ad_stat  Okay
-    !+ad_docs  Bosch and Hale, Nuclear Fusion 32 (1992) 611-631
-    !
-    ! !!!!!!!!!!!!!!!!!!!!!!!!!!!!!!!!!!!!!!!!!!!!!!!
-
-    implicit none
-
-    real(kind(1.0D0)) :: bosch_hale
-
-    !  Arguments
-
-    real(kind(1.0D0)), intent(in) :: t
-    integer, intent(in) :: reaction
-
-    !  Local variables
-
-    integer, parameter :: DT=1, DHE3=2, DD1=3, DD2=4
-    real(kind(1.0D0)) :: theta1, theta, xi
-    real(kind(1.0D0)), dimension(4) :: bg, mrc2
-    real(kind(1.0D0)), dimension(4,7) :: cc
-
-    ! !!!!!!!!!!!!!!!!!!!!!!!!!!!!!!!!!!!!!!!!!!!!!!!
-
-    if  (t == 0.0D0) then
-       bosch_hale = 0.0D0
-       return
-    end if
-
-    !  Gamov constant, BG
-
-    bg(DT)   = 34.3827D0  !  D + T --> 4He + n reaction
-    bg(DHE3) = 68.7508D0  !  D + 3He --> 4He + p reaction
-    bg(DD1)  = 31.3970D0  !  D + D --> 3He + n reaction
-    bg(DD2)  = 31.3970D0  !  D + D --> T + p reaction
-
-    !  Reduced mass of the particles, keV
-
-    mrc2(DT)   = 1.124656D6
-    mrc2(DHE3) = 1.124572D6
-    mrc2(DD1)  = 0.937814D6
-    mrc2(DD2)  = 0.937814D6
-
-    !  Parametrization coefficients
-
-    cc(DT,1) =  1.17302D-9
-    cc(DT,2) =  1.51361D-2
-    cc(DT,3) =  7.51886D-2
-    cc(DT,4) =  4.60643D-3
-    cc(DT,5) =  1.35000D-2
-    cc(DT,6) = -1.06750D-4
-    cc(DT,7) =  1.36600D-5
-
-    cc(DHE3,1) =  5.51036D-10
-    cc(DHE3,2) =  6.41918D-3
-    cc(DHE3,3) = -2.02896D-3
-    cc(DHE3,4) = -1.91080D-5
-    cc(DHE3,5) =  1.35776D-4
-    cc(DHE3,6) =  0.00000D0
-    cc(DHE3,7) =  0.00000D0
-
-    cc(DD1,1) =  5.43360D-12
-    cc(DD1,2) =  5.85778D-3
-    cc(DD1,3) =  7.68222D-3
-    cc(DD1,4) =  0.00000D0
-    cc(DD1,5) = -2.96400D-6
-    cc(DD1,6) =  0.00000D0
-    cc(DD1,7) =  0.00000D0
-
-    cc(DD2,1) =  5.65718D-12
-    cc(DD2,2) =  3.41267D-3
-    cc(DD2,3) =  1.99167D-3
-    cc(DD2,4) =  0.00000D0
-    cc(DD2,5) =  1.05060D-5
-    cc(DD2,6) =  0.00000D0
-    cc(DD2,7) =  0.00000D0
-
-    theta1 = t*(cc(reaction,2) + t*(cc(reaction,4) + t*cc(reaction,6))) / &
-         (1.0D0 + t*(cc(reaction,3) + t*(cc(reaction,5) + t*cc(reaction,7))))
-    theta = t/(1.0D0 - theta1)
-
-    xi = ((bg(reaction)**2)/(4.0D0*theta))**0.3333333333D0
-
-    !  Volumetric reaction rate <sigma v> (m3/s)
-
-    bosch_hale = 1.0D-6 * cc(reaction,1) * theta * &
-         sqrt( xi/(mrc2(reaction)*t**3) ) * exp(-3.0D0*xi)
-
-  end function bosch_hale
-
-  ! !!!!!!!!!!!!!!!!!!!!!!!!!!!!!!!!!!!!!!!!!!!!!!!!!!!!!!!!!!!!!!!!!!
-
-  subroutine pcond(afuel,palpmw,aspect,bt,dnitot,dene,dnla,eps,hfact, &
-       iinvqd,isc,ignite,kappa,kappa95,kappaa,pchargemw,pinjmw,&
-       plascur,pcoreradpv,rmajor,rminor,te,ten,tin,q,qstar,vol, &
-       xarea,zeff,ptrepv,ptripv,tauee,tauei,taueff,powerht)
-
-    !+ad_name  pcond
-    !+ad_summ  Routine to calculate the confinement times and
-    !+ad_summ  the transport power loss terms.
-    !+ad_type  Subroutine
-    !+ad_auth  P J Knight, CCFE, Culham Science Centre
-    !+ad_cont  N/A
-    !+ad_args  afuel     : input real :  average mass of fuel (amu)
-    !+ad_args  palpmw    : input real :  alpha particle power (MW)
-    !+ad_args  aspect    : input real :  aspect ratio
-    !+ad_args  bt        : input real :  toroidal field on axis (T)
-    !+ad_args  dene      : input real :  volume averaged electron density (/m3)
-    !+ad_args  dnitot    : input real :  total ion density (/m3)
-    !+ad_args  dnla      : input real :  line-averaged electron density (/m3)
-    !+ad_args  eps       : input real :  inverse aspect ratio
-    !+ad_args  hfact     : input real :  H factor on energy confinement scalings
-    !+ad_args  iinvqd    : input integer :  switch for inverse quadrature
-    !+ad_args  isc       : input integer :  switch for energy confinement scaling to use
-    !+ad_args  ignite    : input integer :  switch for ignited calculation
-    !+ad_args  kappa     : input real :  plasma elongation
-    !+ad_args  kappa95   : input real :  plasma elongation at 95% surface
-    !+ad_args  kappaa    : output real : plasma elongation calculated using area ratio
-    !+ad_args  pchargemw : input real :  non-alpha charged particle fusion power (MW)
-    !+ad_args  pinjmw    : input real :  auxiliary power to ions and electrons (MW)
-    !+ad_args  plascur   : input real :  plasma current (A)
-    !+ad_args  pcoreradpv: input real :  total core radiation power (MW/m3)
-    !+ad_args  q         : input real :  edge safety factor (tokamaks), or
-    !+ad_argc                            rotational transform iotabar (stellarators)
-    !+ad_args  qstar     : input real :  equivalent cylindrical edge safety factor
-    !+ad_args  rmajor    : input real :  plasma major radius (m)
-    !+ad_args  rminor    : input real :  plasma minor radius (m)
-    !+ad_args  te        : input real :  average electron temperature (keV)
-    !+ad_args  ten       : input real :  density weighted average electron temp. (keV)
-    !+ad_args  tin       : input real :  density weighted average ion temperature (keV)
-    !+ad_args  vol       : input real :  plasma volume (m3)
-    !+ad_args  xarea     : input real :  plasma cross-sectional area (m2)
-    !+ad_args  zeff      : input real :  plasma effective charge
-    !+ad_args  ptrepv    : output real : electron transport power (MW/m3)
-    !+ad_args  ptripv    : output real : ion transport power (MW/m3)
-    !+ad_args  tauee     : output real : electron energy confinement time (s)
-    !+ad_args  taueff    : output real : global energy confinement time (s)
-    !+ad_args  tauei     : output real : ion energy confinement time (s)
-    !+ad_args  powerht   : output real : heating power (MW) assumed in calculation
-    !+ad_desc  This subroutine calculates the energy confinement time
-    !+ad_desc  using one of a large number of scaling laws, and the
-    !+ad_desc  transport power loss terms.
-    !+ad_prob  None
-    !+ad_call  report_error
-    !+ad_hist  21/06/94 PJK Upgrade to higher standard of coding
-    !+ad_hist  30/06/94 PJK Added stellarator scaling laws 20-23
-    !+ad_hist  07/12/95 PJK Added pcharge to plasma input power
-    !+ad_hist  14/11/97 PJK Added ITER-97 scaling laws (26,27)
-    !+ad_hist  01/04/98 PJK Added ITER-96P scaling law (28) and moved
-    !+ad_hisc               calculation of dnla into BETCOM instead
-    !+ad_hist  26/06/98 PJK Added scaling laws 29,30,31
-    !+ad_hist  08/10/98 PJK Added scaling laws 32,33,34,35,36
-    !+ad_hist  16/07/01 PJK Added KAPPAA to argument list
-    !+ad_hist  23/05/06 PJK Ensured that powerht is always positive
-    !+ad_hist  09/11/11 PJK Initial F90 version
-    !+ad_hist  23/01/13 PJK Added stellarator scaling laws 37,38
-    !+ad_hist  07/11/13 PJK Modified prad description
-    !+ad_hist  20/05/14 PJK Changed prad argument to pcorerad;
-    !+ad_hisc               introduced iradloss switch;
-    !+ad_hisc               added falpha multiplier to alpmw term
-    !+ad_hist  22/05/14 PJK Name changes to power quantities
-    !+ad_hist  03/06/14 PJK Changed pchargepv usage to pchargemw
-    !+ad_hist  17/06/14 PJK Added scaling law 39
-    !+ad_hist  26/06/14 PJK Added error handling
-    !+ad_hist  13/11/14 PJK Modified iradloss usage
-    !+ad_hist  17/06/15 MDK Added Murari scaling (40)
-    !+ad_hist  02/11/16 HL  Added Petty, Lang scalings (41,42)
-    !+ad_stat  Okay
-    !+ad_docs  AEA FUS 251: A User's Guide to the PROCESS Systems Code
-    !+ad_docs  N. A. Uckan and ITER Physics Group,
-    !+ad_docc    "ITER Physics Design Guidelines: 1989",
-    !+ad_docc    ITER Documentation Series, No. 10, IAEA/ITER/DS/10 (1990)
-    !+ad_docc  A. Murari et al 2015 Nucl. Fusion, 55, 073009
-    !+ad_docc  C.C. Petty 2008 Phys. Plasmas, 15, 080501
-    !+ad_docc  P.T. Lang et al. 2012 IAEA conference proceeding EX/P4-01
-    !
-    ! !!!!!!!!!!!!!!!!!!!!!!!!!!!!!!!!!!!!!!!!!!!!!!!
-
-    implicit none
-
-    !  Arguments
-
-    integer, intent(in) :: iinvqd, isc, ignite
-    real(kind(1.0D0)), intent(in) :: afuel, palpmw, aspect, bt, dene, &
-         dnitot, dnla, eps, hfact, kappa, kappa95, pchargemw, pinjmw, &
-         plascur, pcoreradpv, q, qstar, rmajor, rminor, te, &
-         ten, tin, vol, xarea, zeff
-    real(kind(1.0D0)), intent(out) :: kappaa, powerht, ptrepv, ptripv, &
-         tauee, taueff, tauei
-
-    !  Local variables
-
-    real(kind(1.0D0)) :: chii,ck2,denfac,dnla19,dnla20,eps2,gjaeri,iotabar, &
-         n20,pcur,qhat,ratio,rll,str2,str5,taueena,tauit1,tauit2, &
-         term1,term2, h, qratio, nratio, nGW
-
-    ! !!!!!!!!!!!!!!!!!!!!!!!!!!!!!!!!!!!!!!!!!!!!!!!
-
-    !  Neoclassical ion transport loss
-    !  Calculate ion energy confinement time
-    !
-    !  N.B. This calculation is superseded later in the routine
-
-    eps2 = eps/2.0D0
-    str5 = (2.0D0/(1.0D0+(kappa**2)))
-    ck2 = (0.66D0+(1.88D0*(sqrt(eps2)))-(1.54D0*eps2))* &
-         (1.0D0+(1.5D0*(eps2**2)))
-    chii = (6.5D-22)*ck2*zeff*(aspect**1.5D0)*dene*(q**2)*str5/ &
-         ((sqrt(tin))*(bt**2))
-    str2 = (2.0D0*(kappa**2)/(1.0D0+(kappa**2)))
-    tauei = 0.375D0*rminor**2/chii*str2
-
-    !  Calculate heating power (MW)
-
-    powerht = falpha*palpmw + pchargemw + pohmmw
-
-    !  If the device is not ignited, add the injected auxiliary power
-
-    if (ignite == 0) powerht = powerht + pinjmw
-
-    !  Include the radiation as a loss term if requested
-
-    if (iradloss == 0) then
-       powerht = powerht - pradpv*vol
-    else if (iradloss == 1) then
-       powerht = powerht - pcoreradpv*vol
-    else
-       continue  !  do not adjust powerht for radiation
-    end if
-
-    !  Ensure heating power is positive (shouldn't be necessary)
-
-    powerht = max(powerht,1.0D-3)
-
-    !  Line averaged electron density in scaled units
-
-    dnla20 = dnla * 1.0D-20
-    dnla19 = dnla * 1.0D-19
-
-    !  Volume averaged electron density in units of 10**20 m**-3
-
-    n20 = dene / 1.0D20
-
-    !  Plasma current in MA
-
-    pcur = plascur / 1.0D6
-
-    !  kappaa = plasma X-sectional area/(pi*rminor*rminor) by definition
-
-    kappaa = xarea/(pi*rminor*rminor)
-
-    !  Calculate Neo-Alcator confinement time (used in several scalings)
-
-    taueena = 0.07D0 * n20 * rminor * rmajor*rmajor * qstar
-
-    !  For reference (see startup.f90):
-    !  gtaue = offset term in tauee scaling
-    !  ptaue = exponent for density term in tauee scaling
-    !  qtaue = exponent for temperature term in tauee scaling
-    !  rtaue = exponent for power term in tauee scaling
-
-    !  Electron energy confinement times
-
-    select case (isc)
-
-    case (1)  !  Neo-Alcator scaling (ohmic)
-       !tauee = taueena
-       tauee = hfact * taueena
-       gtaue = 0.0D0
-       ptaue = 1.0D0
-       qtaue = 0.0D0
-       rtaue = 0.0D0
-
-    case (2)  !  Mirnov scaling (H-mode)
-       tauee = hfact * 0.2D0 * rminor * sqrt(kappa95) * pcur
-       gtaue = 0.0D0
-       ptaue = 0.0D0
-       qtaue = 0.0D0
-       rtaue = 0.0D0
-
-    case (3)  !  Merezhkin-Muhkovatov scaling (L-mode)
-       tauee = hfact * 3.5D-3 * rmajor**2.75D0 * rminor**0.25D0 * &
-            kappa95**0.125D0 * qstar * dnla20 * sqrt(afuel) / &
-            sqrt(ten/10.0D0)
-       gtaue = 0.0D0
-       ptaue = 1.0D0
-       qtaue = -0.5D0
-       rtaue = 0.0D0
-
-    case (4)  !  Shimomura scaling (H-mode)
-       tauee = hfact * 0.045D0 * rmajor * rminor * bt * sqrt(kappa95) &
-            * sqrt(afuel)
-       gtaue = 0.0D0
-       ptaue = 0.0D0
-       qtaue = 0.0D0
-       rtaue = 0.0D0
-
-    case (5)  !  Kaye-Goldston scaling (L-mode)
-       tauee = hfact * 0.055D0 * kappa95**0.28D0 * pcur**1.24D0 * &
-            n20**0.26D0 * rmajor**1.65D0 * sqrt(afuel/1.5D0) / &
-            ( bt**0.09D0 * rminor**0.49D0 * powerht**0.58D0 )
-       gtaue = 0.0D0
-       ptaue = 0.26D0
-       qtaue = 0.0D0
-       rtaue = -0.58D0
-       if (iinvqd /= 0) tauee = 1.0D0 / &
-            sqrt(1.0D0/taueena**2 + 1.0D0/tauee**2)
-
-    case (6)  !  ITER Power scaling - ITER 89-P (L-mode)
-       tauee = hfact * 0.048D0 * pcur**0.85D0 * rmajor**1.2D0 * &
-            rminor**0.3D0 * sqrt(kappa) * dnla20**0.1D0 * bt**0.2D0 * &
-            sqrt(afuel) / sqrt(powerht)
-       gtaue = 0.0D0
-       ptaue = 0.1D0
-       qtaue = 0.0D0
-       rtaue = -0.5D0
-
-    case (7)  !  ITER Offset linear scaling - ITER 89-O (L-mode)
-
-       term1 = 0.04D0 * pcur**0.5D0 * rmajor**0.3D0 * &
-            rminor**0.8D0 * kappa**0.6D0 * afuel**0.5D0
-       term2 = 0.064D0 * pcur**0.8D0 * rmajor**1.6D0 * &
-            rminor**0.6D0 * kappa**0.5D0 * dnla20**0.6D0 * &
-            bt**0.35D0 * afuel**0.2D0 / powerht
-       tauee = hfact * (term1 + term2)
-       gtaue = hfact*term1
-       ptaue = 0.6D0
-       qtaue = 0.0D0
-       rtaue = -1.0D0
-
-    case (8)  !  Rebut-Lallia offset linear scaling (L-mode)
-       rll = (rminor**2 * rmajor * kappa95)**0.333D0
-       tauee = hfact * 1.65D0 * sqrt(afuel/2.0D0) * &
-            ( 1.2D-2 * pcur * rll**1.5D0 / sqrt(zeff) + &
-            0.146D0 * dnla20**0.75D0 * sqrt(pcur) * sqrt(bt) * &
-            rll**2.75D0 * zeff**0.25D0 /powerht )
-       gtaue = hfact * 1.65D0 * sqrt(afuel/2.0D0) * &
-            (1.2D-2 * pcur * rll**1.5D0 / sqrt(zeff))
-       ptaue = 0.75D0
-       qtaue = 0.0D0
-       rtaue = -1.0D0
-
-    case (9)  !  Goldston scaling (L-mode)
-       tauee = hfact * 0.037D0 * pcur * rmajor**1.75D0 * &
-            rminor**(-0.37D0) * sqrt(kappa95) * sqrt(afuel/1.5D0) / &
-            sqrt(powerht)
-       gtaue = 0.0D0
-       ptaue = 0.0D0
-       qtaue = 0.0D0
-       rtaue = -0.5D0
-       if (iinvqd /= 0) tauee = 1.0D0 / &
-            sqrt(1.0D0/taueena**2 + 1.0D0/tauee**2)
-
-    case (10)  !  T10 scaling
-       denfac = dnla20 * rmajor * qstar / (1.3D0*bt)
-       denfac = min(1.0D0,denfac)
-       tauee = hfact * 0.095D0 * rmajor * rminor * bt * &
-            sqrt(kappa95) * denfac / powerht**0.4D0 * &
-            ( zeff**2 * pcur**4 / &
-            (rmajor * rminor * qstar**3 * kappa95**1.5D0) )**0.08D0
-       gtaue = 0.0D0
-       ptaue = 1.0D0
-       qtaue = 0.0D0
-       rtaue = -0.4D0
-
-    case (11)  !  JAERI scaling
-       gjaeri = zeff**0.4D0 * ((15.0D0-zeff)/20.0D0)**0.6D0 * &
-            (3.0D0 * qstar * (qstar+5.0D0) / ((qstar+2.0D0) * &
-            (qstar+7.0D0)))**0.6D0
-       tauee = hfact * (0.085D0 * kappa95 * rminor**2 * sqrt(afuel) + &
-            0.069D0 * n20**0.6D0 * pcur * bt**0.2D0 * rminor**0.4D0 * &
-            rmajor**1.6D0 * sqrt(afuel) * gjaeri * kappa95**0.2D0 / &
-            powerht)
-       gtaue = hfact * 0.085D0 * kappa95 * rminor**2 * sqrt(afuel)
-       ptaue = 0.6D0
-       qtaue = 0.0D0
-       rtaue = -1.0D0
-
-    case (12)  !  Kaye-Big scaling
-       tauee = hfact * 0.105D0 * sqrt(rmajor) * rminor**0.8D0 * &
-            bt**0.3D0 * kappa95**0.25D0 * pcur**0.85D0 * &
-            n20**0.1D0 * afuel**0.5D0 / powerht**0.5D0
-       gtaue = 0.0D0
-       ptaue = 0.1D0
-       qtaue = 0.0D0
-       rtaue = -0.5D0
-
-    case (13)  !  ITER H-mode scaling - ITER H90-P
-       tauee = hfact * 0.064D0 * pcur**0.87D0 * rmajor**1.82D0 * &
-            rminor**(-0.12D0) * kappa**0.35D0 * dnla20**0.09D0 * &
-            bt**0.15D0 * sqrt(afuel) / sqrt(powerht)
-       gtaue = 0.0D0
-       ptaue = 0.09D0
-       qtaue = 0.0D0
-       rtaue = -0.5D0
-
-    case (14)  !  Minimum of ITER 89-P (isc=6) and ITER 89-O (isc=7)
-       tauit1 = hfact * 0.048D0 * pcur**0.85D0 * rmajor**1.2D0 * &
-            rminor**0.3D0 * sqrt(kappa) * dnla20**0.1D0 * bt**0.2D0 * &
-            sqrt(afuel) / sqrt(powerht)
-       term1 = 0.04D0 * pcur**0.5D0 * rmajor**0.3D0 * &
-            rminor**0.8D0 * kappa**0.6D0 * afuel**0.5D0
-       term2 = 0.064D0 * pcur**0.8D0 * rmajor**1.6D0 * &
-            rminor**0.6D0 * kappa**0.5D0 * dnla20**0.6D0 * &
-            bt**0.35D0 * afuel**0.2D0 / powerht
-       tauit2 = hfact * (term1 + term2)
-       tauee = min(tauit1,tauit2)
-
-       if (tauit1 < tauit2) then
-          gtaue = 0.0D0
-          ptaue = 0.1D0
-          qtaue = 0.0D0
-          rtaue = -0.5D0
-       else
-          gtaue = hfact*term1
-          ptaue = 0.6D0
-          qtaue = 0.0D0
-          rtaue = -1.0D0
-       end if
-
-    case (15)  !  Riedel scaling (L-mode)
-       tauee = hfact * 0.044D0 * pcur**0.93D0 * rmajor**1.37D0 * &
-            rminor**(-0.049D0) * kappa95**0.588D0 * dnla20**0.078D0 * &
-            bt**0.152D0 / powerht**0.537D0
-       gtaue = 0.0D0
-       ptaue = 0.078D0
-       qtaue = 0.0D0
-       rtaue = -0.537D0
-
-    case (16)  !  Christiansen et al scaling (L-mode)
-       tauee = hfact * 0.24D0 * pcur**0.79D0 * rmajor**0.56D0 * &
-            rminor**1.46D0 * kappa95**0.73D0 * dnla20**0.41D0 * &
-            bt**0.29D0 / (powerht**0.79D0 * afuel**0.02D0)
-       gtaue = 0.0D0
-       ptaue = 0.41D0
-       qtaue = 0.0D0
-       rtaue = -0.79D0
-
-    case (17)  !  Lackner-Gottardi scaling (L-mode)
-       qhat = (1.0D0+kappa95**2) * rminor**2 * bt /(0.4D0 * pcur * rmajor)
-       tauee = hfact * 0.12D0 * pcur**0.8D0 * rmajor**1.8D0 * &
-            rminor**0.4D0 * kappa95 * (1.0D0+kappa95)**(-0.8D0) * &
-            dnla20**0.6D0 * qhat**0.4D0 / powerht**0.6D0
-       gtaue = 0.0D0
-       ptaue = 0.6D0
-       qtaue = 0.0D0
-       rtaue = -0.6D0
-
-    case (18)  !  Neo-Kaye scaling (L-mode)
-       tauee = hfact * 0.063D0 * pcur**1.12D0 * rmajor**1.3D0 * &
-            rminor**(-0.04D0) * kappa95**0.28D0 * dnla20**0.14D0 * &
-            bt**0.04D0 * sqrt(afuel) / powerht**0.59D0
-       gtaue = 0.0D0
-       ptaue = 0.14D0
-       qtaue = 0.0D0
-       rtaue = -0.59D0
-
-    case (19)  !  Riedel scaling (H-mode)
-       tauee = hfact * 0.1D0 * sqrt(afuel) * pcur**0.884D0 * &
-            rmajor**1.24D0 * rminor**(-0.23D0) * kappa95**0.317D0 * &
-            bt**0.207D0 * dnla20**0.105D0 / powerht**0.486D0
-       gtaue = 0.0D0
-       ptaue = 0.105D0
-       qtaue = 0.0D0
-       rtaue = -0.486D0
-
-    case (20)  !  Amended version of ITER H90-P law
-       !  Nuclear Fusion 32 (1992) 318
-       tauee = hfact * 0.082D0 * pcur**1.02D0 * &
-            bt**0.15D0 * sqrt(afuel) * rmajor**1.60D0 / &
-            (powerht**0.47D0 * kappa**0.19D0)
-       gtaue = 0.0D0
-       ptaue = 0.0D0
-       qtaue = 0.0D0
-       rtaue = -0.47D0
-
-    case (21)  !  Large Helical Device scaling (stellarators)
-       !  S.Sudo, Y.Takeiri, H.Zushi et al., Nuclear Fusion 30 (1990) 11
-       tauee = hfact * 0.17D0 * rmajor**0.75D0 * rminor**2 * &
-            dnla20**0.69D0 * bt**0.84D0 * powerht**(-0.58D0)
-       gtaue = 0.0D0
-       ptaue = 0.69D0
-       qtaue = 0.0D0
-       rtaue = 0.58D0
-
-    case (22)  !  Gyro-reduced Bohm scaling
-       !  R.J.Goldston, H.Biglari, G.W.Hammett et al., Bull.Am.Phys.Society,
-       !  volume 34, 1964 (1989)
-       tauee = hfact * 0.25D0 * bt**0.8D0 * dnla20**0.6D0 * &
-            powerht**(-0.6D0) * rminor**2.4D0 * rmajor**0.6D0
-       gtaue = 0.0D0
-       ptaue = 0.6D0
-       qtaue = 0.0D0
-       rtaue = -0.6D0
-
-    case (23)  !  Lackner-Gottardi stellarator scaling
-       !  K.Lackner and N.A.O.Gottardi, Nuclear Fusion, 30, p.767 (1990)
-       iotabar = q  !  dummy argument q is actual argument iotabar for stellarators
-       tauee = hfact * 0.17D0 * rmajor * rminor**2 * dnla20**0.6D0 * &
-            bt**0.8D0 * powerht**(-0.6D0) * iotabar**0.4D0
-       gtaue = 0.0D0
-       ptaue = 0.6D0
-       qtaue = 0.0D0
-       rtaue = -0.6D0
-
-    case (24)  !  ITER-93H scaling (ELM-free; multiply by 0.85 for ELMy version)
-       !  S.Kaye and the ITER Joint Central Team and Home Teams, in Plasma
-       !  Physics and Controlled Nuclear Fusion Research (Proc. 15th
-       !  Int. Conf., Seville, 1994) IAEA-CN-60/E-P-3
-       tauee = hfact * 0.053D0 * pcur**1.06D0 * bt**0.32D0 * &
-            powerht**(-0.67D0) * afuel**0.41D0 * rmajor**1.79D0 * &
-            dnla20**0.17D0 * aspect**0.11D0 * kappa**0.66D0
-       gtaue = 0.0D0
-       ptaue = 0.17D0
-       qtaue = 0.0D0
-       rtaue = -0.67D0
-
-   case (25)  !  Issue #508 Remove RFP option.
-
-       !  Next two are ITER-97 H-mode scalings
-       !  J. G. Cordey et al., EPS Berchtesgaden, 1997
-
-    case (26)  !  ELM-free: ITERH-97P
-       tauee = hfact * 0.031D0 * pcur**0.95D0 * bt**0.25D0 * &
-            powerht**(-0.67D0) * dnla19**0.35D0 * &
-            rmajor**1.92D0 * aspect**(-0.08D0) * kappa**0.63D0 * &
-            afuel**0.42D0
-       gtaue = 0.0D0
-       ptaue = 0.35D0
-       qtaue = 0.0D0
-       rtaue = -0.67D0
-
-    case (27)  !  ELMy: ITERH-97P(y)
-       tauee = hfact * 0.029D0 * pcur**0.90D0 * bt**0.20D0 * &
-            powerht**(-0.66D0) * dnla19**0.40D0 * &
-            rmajor**2.03D0 * aspect**(-0.19D0) * kappa**0.92D0 * &
-            afuel**0.2D0
-       gtaue = 0.0D0
-       ptaue = 0.4D0
-       qtaue = 0.0D0
-       rtaue = -0.66D0
-
-    case (28)  !  ITER-96P (= ITER-97L) L-mode scaling
-       !  S.M.Kaye and the ITER Confinement Database Working Group,
-       !  Nuclear Fusion 37 (1997) 1303
-       !  N.B. tau_th formula used
-       tauee = hfact * 0.023D0 * pcur**0.96D0 * bt**0.03D0 * &
-            kappa95**0.64D0 * rmajor**1.83D0 * aspect**0.06D0 * &
-            dnla19**0.40D0 * afuel**0.20D0 * powerht**(-0.73D0)
-       gtaue = 0.0D0
-       ptaue = 0.4D0
-       qtaue = 0.0D0
-       rtaue = -0.73D0
-
-    case (29)  !  Valovic modified ELMy-H mode scaling
-       tauee = hfact * 0.067D0 * pcur**0.9D0 * bt**0.17D0 * &
-            dnla19**0.45D0 * afuel**0.05D0 * rmajor**1.316D0 * &
-            rminor**0.79D0 * kappa**0.56D0 * powerht**(-0.68D0)
-       gtaue = 0.0D0
-       ptaue = 0.45D0
-       qtaue = 0.0D0
-       rtaue = -0.68D0
-
-    case (30)  !  Kaye PPPL Workshop April 1998 L-mode scaling
-       tauee = hfact * 0.021D0 * pcur**0.81D0 * bt**0.14D0 * &
-            kappa**0.7D0 * rmajor**2.01D0 * aspect**(-0.18D0) * &
-            dnla19**0.47D0 * afuel**0.25D0 * powerht**(-0.73D0)
-       gtaue = 0.0D0
-       ptaue = 0.47D0
-       qtaue = 0.0D0
-       rtaue = -0.73D0
-
-    case (31)  !  ITERH-PB98P(y), ELMy H-mode scaling
-       tauee = hfact * 0.0615D0 * pcur**0.9D0 * bt**0.1D0 * &
-            dnla19**0.4D0 * powerht**(-0.66D0) * rmajor**2 * &
-            kappaa**0.75D0 * aspect**(-0.66D0) * afuel**0.2D0
-       gtaue = 0.0D0
-       ptaue = 0.4D0
-       qtaue = 0.0D0
-       rtaue = -0.66D0
-
-    case (32)  !  IPB98(y), ELMy H-mode scaling
-       !  Nuclear Fusion 39 (1999) 2175
-       tauee = hfact * 0.0365D0 * pcur**0.97D0 * bt**0.08D0 * &
-            dnla19**0.41D0 * powerht**(-0.63D0) * rmajor**1.93D0 * &
-            kappa**0.67D0 * aspect**(-0.23D0) * afuel**0.2D0
-       gtaue = 0.0D0
-       ptaue = 0.41D0
-       qtaue = 0.0D0
-       rtaue = -0.63D0
-
-    case (33)  !  IPB98(y,1), ELMy H-mode scaling
-       !  Nuclear Fusion 39 (1999) 2175
-       tauee = hfact * 0.0503D0 * pcur**0.91D0 * bt**0.15D0 * &
-            dnla19**0.44D0 * powerht**(-0.65D0) * rmajor**2.05D0 * &
-            kappaa**0.72D0 * aspect**(-0.57D0) * afuel**0.13D0
-       gtaue = 0.0D0
-       ptaue = 0.44D0
-       qtaue = 0.0D0
-       rtaue = -0.65D0
-
-    case (34)  !  IPB98(y,2), ELMy H-mode scaling
-       !  Nuclear Fusion 39 (1999) 2175
-       tauee = hfact * 0.0562D0 * pcur**0.93D0 * bt**0.15D0 * &
-            dnla19**0.41D0 * powerht**(-0.69D0) * rmajor**1.97D0 * &
-            kappaa**0.78D0 * aspect**(-0.58D0) * afuel**0.19D0
-       gtaue = 0.0D0
-       ptaue = 0.41D0
-       qtaue = 0.0D0
-       rtaue = -0.69D0
-
-    case (35)  !  IPB98(y,3), ELMy H-mode scaling
-       !  Nuclear Fusion 39 (1999) 2175
-       tauee = hfact * 0.0564D0 * pcur**0.88D0 * bt**0.07D0 * &
-            dnla19**0.40D0 * powerht**(-0.69D0) * rmajor**2.15D0 * &
-            kappaa**0.78D0 * aspect**(-0.64D0) * afuel**0.20D0
-       gtaue = 0.0D0
-       ptaue = 0.4D0
-       qtaue = 0.0D0
-       rtaue = -0.69D0
-
-    case (36)  !  IPB98(y,4), ELMy H-mode scaling
-       !  Nuclear Fusion 39 (1999) 2175
-       tauee = hfact * 0.0587D0 * pcur**0.85D0 * bt**0.29D0 * &
-            dnla19**0.39D0 * powerht**(-0.70D0) * rmajor**2.08D0 * &
-            kappaa**0.76D0 * aspect**(-0.69D0) * afuel**0.17D0
-       gtaue = 0.0D0
-       ptaue = 0.39D0
-       qtaue = 0.0D0
-       rtaue = -0.70D0
-
-    case (37)  !  ISS95 stellarator scaling
-       !  U. Stroth et al., Nuclear Fusion, 36, p.1063 (1996)
-       !  Assumes kappa = 1.0, triang = 0.0
-       iotabar = q  !  dummy argument q is actual argument iotabar for stellarators
-       tauee = hfact * 0.079D0 * rminor**2.21D0 * rmajor**0.65D0 * dnla19**0.51D0 * &
-            bt**0.83D0 * powerht**(-0.59D0) * iotabar**0.4D0
-       gtaue = 0.0D0
-       ptaue = 0.51D0
-       qtaue = 0.0D0
-       rtaue = -0.59D0
-
-    case (38)  !  ISS04 stellarator scaling
-       !  H. Yamada et al., Nuclear Fusion, 45, p.1684 (2005)
-       !  Assumes kappa = 1.0, triang = 0.0
-       iotabar = q  !  dummy argument q is actual argument iotabar for stellarators
-       tauee = hfact * 0.134D0 * rminor**2.28D0 * rmajor**0.64D0 * dnla19**0.54D0 * &
-            bt**0.84D0 * powerht**(-0.61D0) * iotabar**0.41D0
-       gtaue = 0.0D0
-       ptaue = 0.54D0
-       qtaue = 0.0D0
-       rtaue = -0.61D0
-
-    case (39)  !  DS03 beta-independent H-mode scaling
-       !  T. C. Luce, C. C. Petty and J. G. Cordey,
-       !  Plasma Phys. Control. Fusion 50 (2008) 043001, eqn.4.13, p.67
-       tauee = hfact * 0.028D0 * pcur**0.83D0 * bt**0.07D0 * &
-            dnla19**0.49D0 * powerht**(-0.55D0) * rmajor**2.11D0 * &
-            kappa95**0.75D0 * aspect**(-0.3D0) * afuel**0.14D0
-       gtaue = 0.0D0
-       ptaue = 0.49D0
-       qtaue = 0.0D0
-       rtaue = -0.55D0
-
-    case (40)  !  "Non-power law" (NPL) Murari energy confinement scaling
-       !   Based on the ITPA database of H-mode discharges
-       !   A new approach to the formulation and validation of scaling expressions for plasma confinement in tokamaks
-       !   A. Murari et al 2015 Nucl. Fusion 55 073009, doi:10.1088/0029-5515/55/7/073009
-       !   Table 4.  (Issue #311)
-       !  Note that aspect ratio and M (afuel) do not appear, and B (bt) only
-       !  appears in the "saturation factor" h.
-       h = dnla19**0.448D0 / (1.0D0 + exp(-9.403D0*(bt/dnla19)**1.365D0))
-       tauee = hfact * 0.0367D0 * pcur**1.006D0 * rmajor**1.731D0 * kappaa**1.450D0 * &
-               powerht**(-0.735D0) * h
-
-       gtaue = 0.0D0
-       ptaue = 0.448D0
-       qtaue = 0.0D0
-       rtaue = -0.735D0
-
-    case (41) ! Beta independent dimensionless confinement scaling
-       ! C.C. Petty 2008 Phys. Plasmas 15, 080501, equation 36
-       ! Note that there is no dependence on the average fuel mass 'afuel'
-       tauee = hfact * 0.052D0 * pcur**0.75D0 * bt**0.3D0 * &
-            dnla19**0.32D0 * powerht**(-0.47D0) * rmajor**2.09D0 * &
-            kappaa**0.88D0 * aspect**(-0.84D0)
-
-       gtaue = 0.0D0
-       ptaue = 0.32D0
-       qtaue = 0.0D0
-       rtaue = -0.47D0
-
-    case (42) ! High density relevant confinement scaling
-       ! P.T. Lang et al. 2012, IAEA conference proceeding EX/P4-01
-       ! Note that in the paper kappaa is defined as V/(2pi^2Ra^2)
-       ! which should be equivalent to our local definition assuming
-       ! V = 2piR * (X-sectional area)
-       ! q should be q95: incorrect if icurr = 2 (ST current scaling)
-       qratio = q/qstar
-       ! Greenwald density in m^-3
-       nGW = 1.0D14 * plascur/(pi*rminor*rminor)
-       nratio = dnla/nGW
-       tauee = hfact * 6.94D-7 * pcur**1.3678D0 * bt**0.12D0 * &
-            dnla19**0.032236D0 * powerht**(-0.74D0) * rmajor**1.2345D0 * &
-            kappaa**0.37D0 * aspect**2.48205D0 * afuel**0.2D0 * &
-            qratio**0.77D0 * aspect**(-0.9D0*log(aspect)) * &
-            nratio**(-0.22D0*log(nratio))
-
-       gtaue = 0.0D0
-       ptaue = 0.032236D0 -0.22D0*log(nratio)
-       qtaue = 0.0D0
-       rtaue = -0.74D0
-
-    case default
-       idiags(1) = isc ; call report_error(81)
-
-    end select
-
-    !  Ion energy confinement time
-    !  N.B. Overwrites earlier calculation above
-
-    tauei = tauee
-
-    !  Calculation of the transport power loss terms
-    !  Transport losses in Watts/m3 are 3/2 * n.e.T / tau , with T in eV
-    !  (here, tin and ten are in keV, and ptrepv and ptripv are in MW/m3)
-
-    ptripv = 2.403D-22 * dnitot*tin/tauei
-    ptrepv = 2.403D-22 * dene*ten/tauee
-
-    ratio = dnitot/dene * tin/ten
-
-    !  Global energy confinement time
-
-    taueff = ((ratio + 1.0D0)/(ratio/tauei + 1.0D0/tauee))
-
-    ! This is used only in subroutine startup, which is currently (r400)
-    ! not used.
-    ftaue = (tauee-gtaue) / &
-         (n20**ptaue * (te/10.0D0)**qtaue * powerht**rtaue)
-
-  end subroutine pcond
-
-  ! !!!!!!!!!!!!!!!!!!!!!!!!!!!!!!!!!!!!!!!!!!!!!!!!!!!!!!!!!!!!!!!!!!
-
-  subroutine vscalc(csawth,eps,facoh,gamma,kappa,rmajor,rplas, &
-       plascur,theat,tburn,phiint,rli,rlp,vsbrn,vsind,vsres,vsstt)
-
-    !+ad_name  vscalc
-    !+ad_summ  Volt-second requirements
-    !+ad_type  Subroutine
-    !+ad_auth  P J Knight, CCFE, Culham Science Centre
-    !+ad_cont  N/A
-    !+ad_args  csawth : input real :  coefficient for sawteeth effects
-    !+ad_args  eps    : input real :  inverse aspect ratio
-    !+ad_args  facoh  : input real :  fraction of plasma current produced inductively
-    !+ad_args  gamma  : input real :  Ejima coeff for resistive start-up V-s component
-    !+ad_args  kappa  : input real :  plasma elongation
-    !+ad_args  plascur: input real :  plasma current (A)
-    !+ad_args  rli    : input real :  plasma normalised inductivity
-    !+ad_args  rmajor : input real :  plasma major radius (m)
-    !+ad_args  rplas  : input real :  plasma resistance (ohm)
-    !+ad_args  theat  : input real :  heating time (s)
-    !+ad_args  tburn  : input real :  burn time (s)
-    !+ad_args  phiint : output real : internal plasma volt-seconds (Wb)
-    !+ad_args  rlp    : output real : plasma inductance (H)
-    !+ad_args  vsbrn  : output real : volt-seconds needed during flat-top (heat+burn) (Wb)
-    !+ad_args  vsind  : output real : internal and external plasma inductance V-s (Wb)
-    !+ad_args  vsres  : output real : resistive losses in start-up volt-seconds (Wb)
-    !+ad_args  vsstt  : output real : total volt-seconds needed (Wb)
-    !+ad_desc  This subroutine calculates the volt-second requirements and some
-    !+ad_desc  other related items.
-    !+ad_prob  None
-    !+ad_call  None
-    !+ad_hist  21/06/94 PJK Upgrade to higher standard of coding
-    !+ad_hist  09/11/11 PJK Initial F90 version
-    !+ad_hist  16/10/12 PJK Removed rmu0 from argument list
-    !+ad_hist  11/06/13 PJK Removed 1.25 enhancement in rlp formula
-    !+ad_hist  27/11/13 PJK Added theat to tburn in vsbrn calculation
-    !+ad_stat  Okay
-    !+ad_docs  AEA FUS 251: A User's Guide to the PROCESS Systems Code
-    !
-    ! !!!!!!!!!!!!!!!!!!!!!!!!!!!!!!!!!!!!!!!!!!!!!!!
-
-    implicit none
-
-    !  Arguments
-
-    real(kind(1.0D0)), intent(in) :: csawth, eps, facoh, gamma, kappa, &
-         plascur, rli, rmajor, rplas, tburn, theat
-    real(kind(1.0D0)), intent(out) :: phiint, rlp, vsbrn, vsind, vsres, vsstt
-
-    !  Local variables
-
-    real(kind(1.0D0)) :: aeps,beps,rlpext,rlpint,vburn
-
-    ! !!!!!!!!!!!!!!!!!!!!!!!!!!!!!!!!!!!!!!!!!!!!!!!
-
-    !  Internal inductance
-
-    rlpint = rmu0 * rmajor * rli/2.0D0
-    phiint = rlpint*plascur
-
-    !  Start-up resistive component
-    !  Uses ITER formula without the 10 V-s add-on
-
-    vsres = gamma * rmu0*plascur*rmajor
-
-    !  Hirshman, Neilson: Physics of Fluids, 29 (1986) p790
-    !  fit for external inductance
-
-    aeps = (1.0D0 + 1.81D0*sqrt(eps)+2.05D0*eps)*log(8.0D0/eps) &
-         - (2.0D0 + 9.25D0*sqrt(eps)-1.21D0*eps)
-    beps = 0.73D0 * sqrt(eps) *(1.0D0 + 2.0D0*eps**4-6.0D0*eps**5 &
-         + 3.7D0*eps**6)
-    rlpext = rmajor*rmu0 * aeps*(1.0D0-eps)/(1.0D0-eps+beps*kappa)
-
-    rlp = rlpext + rlpint
-
-    !  Inductive V-s component
-
-    vsind = rlp * plascur
-    vsstt = vsres + vsind
-
-    !  Loop voltage during flat-top
-    !  Include enhancement factor in flattop V-s requirement
-    !  to account for MHD sawtooth effects.
-
-    vburn = plascur * rplas * facoh * csawth
-
-    !  N.B. tburn on first iteration will not be correct
-    !  if the pulsed reactor option is used, but the value
-    !  will be correct on subsequent calls.
-
-    vsbrn = vburn*(theat + tburn)
-    vsstt = vsstt + vsbrn
-
-  end subroutine vscalc
-
-  ! !!!!!!!!!!!!!!!!!!!!!!!!!!!!!!!!!!!!!!!!!!!!!!!!!!!!!!!!!!!!!!!!!!
-
-  subroutine phyaux(aspect,dene,deni,fusionrate,alpharate,plascur,sbar,dnalp, &
-       taueff,vol,burnup,dntau,figmer,fusrat,qfuel,rndfuel,taup)
-
-    !+ad_name  phyaux
-    !+ad_summ  Auxiliary physics quantities
-    !+ad_type  Subroutine
-    !+ad_auth  P J Knight, CCFE, Culham Science Centre
-    !+ad_cont  N/A
-    !+ad_args  aspect : input real :  plasma aspect ratio
-    !+ad_args  dene   : input real :  electron density (/m3)
-    !+ad_args  deni   : input real :  fuel ion density (/m3)
-    !+ad_args  dnalp  : input real :  alpha ash density (/m3)
-    !+ad_args  fusionrate : input real :  fusion reaction rate (/m3/s)
-    !+ad_args  alpharate  : input real :  alpha particle production rate (/m3/s)
-    !+ad_args  plascur: input real :  plasma current (A)
-    !+ad_args  sbar   : input real :  exponent for aspect ratio (normally 1)
-    !+ad_args  taueff : input real :  global energy confinement time (s)
-    !+ad_args  vol    : input real :  plasma volume (m3)
-    !+ad_args  burnup : output real : fractional plasma burnup
-    !+ad_args  dntau  : output real : plasma average n-tau (s/m3)
-    !+ad_args  figmer : output real : physics figure of merit
-    !+ad_args  fusrat : output real : number of fusion reactions per second
-    !+ad_args  qfuel  : output real : fuelling rate for D-T (nucleus-pairs/sec)
-    !+ad_args  rndfuel: output real : fuel burnup rate (reactions/s)
-    !+ad_args  taup   : output real : (alpha) particle confinement time (s)
-    !+ad_desc  This subroutine calculates extra physics related items
-    !+ad_desc  needed by other parts of the code
-    !+ad_prob  None
-    !+ad_call  None
-    !+ad_hist  21/06/94 PJK Upgrade to higher standard of coding
-    !+ad_hist  07/12/95 PJK Added D-He3 calculations
-    !+ad_hist  09/11/11 PJK Initial F90 version
-    !+ad_hist  12/06/13 PJK Changed rndfuel, qfuel units from Amps
-    !+ad_hist  10/09/13 PJK Modified fusion reaction rate calculation
-    !+ad_hist  11/09/13 PJK Modified burnup calculation + comments
-    !+ad_hist  08/05/14 PJK Modified taup calculation
-    !+ad_stat  Okay
-    !+ad_docs  AEA FUS 251: A User's Guide to the PROCESS Systems Code
-    !
-    ! !!!!!!!!!!!!!!!!!!!!!!!!!!!!!!!!!!!!!!!!!!!!!!!
-
-    implicit none
-
-    !  Arguments
-
-    real(kind(1.0D0)), intent(in) :: aspect, dene, deni, dnalp, &
-         fusionrate, alpharate, plascur, sbar, taueff, vol
-    real(kind(1.0D0)), intent(out) :: burnup, dntau, figmer, fusrat, &
-         qfuel, rndfuel, taup
-
-    !  Local variables
-
-    ! !!!!!!!!!!!!!!!!!!!!!!!!!!!!!!!!!!!!!!!!!!!!!!!
-
-    figmer = 1.0D-6 * plascur * aspect**sbar
-
-    dntau = taueff*dene
-
-    !  Fusion reactions per second
-
-    fusrat = fusionrate*vol
-
-    !  Alpha particle confinement time (s)
-    !  Number of alphas / alpha production rate
-
-    if (alpharate /= 0.0D0) then
-      taup = dnalp / alpharate
-    else  !  only likely if DD is only active fusion reaction
-      taup = 0.0D0
-    end if
-
-    !  Fractional burnup
-
-    !  (Consider detailed model in: G. L. Jackson, V. S. Chan, R. D. Stambaugh,
-    !  Fusion Science and Technology, vol.64, no.1, July 2013, pp.8-12)
-
-    !  The ratio of ash to fuel particle confinement times is given by
-    !  tauratio
-    !  Possible logic...
-    !  burnup = fuel ion-pairs burned/m3 / initial fuel ion-pairs/m3;
-    !  fuel ion-pairs burned/m3 = alpha particles/m3 (for both D-T and D-He3 reactions)
-    !  initial fuel ion-pairs/m3 = burnt fuel ion-pairs/m3 + unburnt fuel-ion pairs/m3
-    !  Remember that unburnt fuel-ion pairs/m3 = 0.5 * unburnt fuel-ions/m3
-
-    burnup = dnalp / (dnalp + 0.5D0*deni) / tauratio
-
-    !  Fuel burnup rate (reactions/second) (previously Amps)
-
-    rndfuel = fusrat
-
-    !  Required fuelling rate (fuel ion pairs/second) (previously Amps)
-
-    qfuel = rndfuel/burnup
-
-  end subroutine phyaux
-
-  ! !!!!!!!!!!!!!!!!!!!!!!!!!!!!!!!!!!!!!!!!!!!!!!!!!!!!!!!!!!!!!!!!!!
-
-  subroutine rether(alphan,alphat,dene,dlamie,te,ti,zeffai,piepv)
-
-    !+ad_name  rether
-    !+ad_summ  Routine to find the equilibration power between the
-    !+ad_summ  ions and electrons
-    !+ad_type  Subroutine
-    !+ad_auth  P J Knight, CCFE, Culham Science Centre
-    !+ad_cont  N/A
-    !+ad_args  alphan : input real :  density profile index
-    !+ad_args  alphat : input real :  temperature profile index
-    !+ad_args  dene   : input real :  electron density (/m3)
-    !+ad_args  dlamie : input real :  ion-electron coulomb logarithm
-    !+ad_args  te     : input real :  electron temperature (keV)
-    !+ad_args  ti     : input real :  ion temperature (keV)
-    !+ad_args  zeffai : input real :  mass weighted plasma effective charge
-    !+ad_args  piepv  : output real : ion/electron equilibration power (MW/m3)
-    !+ad_desc  This routine calculates the equilibration power between the
-    !+ad_desc  ions and electrons.
-    !+ad_prob  No account is taken of pedestal profiles.
-    !+ad_call  None
-    !+ad_hist  21/06/94 PJK Upgrade to higher standard of coding
-    !+ad_hist  09/11/11 PJK Initial F90 version
-    !+ad_hist  03/07/13 PJK Changed zeffai description
-    !+ad_stat  Okay
-    !+ad_docs  Unknown origin
-    !
-    ! !!!!!!!!!!!!!!!!!!!!!!!!!!!!!!!!!!!!!!!!!!!!!!!
-
-    implicit none
-
-    !  Arguments
-
-    real(kind(1.0D0)), intent(in) :: alphan, alphat, dene, dlamie, &
-         te, ti, zeffai
-    real(kind(1.0D0)), intent(out) :: piepv
-
-    !  Local variables
-
-    real(kind(1.0D0)) :: conie, profie
-
-    ! !!!!!!!!!!!!!!!!!!!!!!!!!!!!!!!!!!!!!!!!!!!!!!!
-
-    profie = (1.0D0+alphan)**2 / &
-         ( (2.0D0*alphan - 0.5D0*alphat + 1.0D0) * sqrt(1.0D0+alphat) )
-
-    conie = 2.42165D-41 * dlamie * dene**2 * zeffai * profie
-
-    piepv = conie*(ti-te)/(te**1.5D0)
-
-  end subroutine rether
-
-  ! !!!!!!!!!!!!!!!!!!!!!!!!!!!!!!!!!!!!!!!!!!!!!!!!!!!!!!!!!!!!!!!!!!
-
-  subroutine radpwr(imprad_model,pbrempv,plinepv,psyncpv,pcoreradpv,pedgeradpv,pradpv)
-
-    !+ad_name  radpwr
-    !+ad_summ  Radiation power interface routine
-    !+ad_type  Subroutine
-    !+ad_auth  P J Knight, CCFE, Culham Science Centre
-    !+ad_cont  N/A
-    !+ad_args  imprad_model : input integer : switch to choose model
-    !+ad_args  pbrempv    : output real : bremsstrahlung radiation power/volume (MW/m3)
-    !+ad_args  plinepv    : output real : line radiation power/volume (MW/m3)
-    !+ad_args  psyncpv    : output real : synchrotron radiation power/volume (MW/m3)
-    !+ad_args  pcoreradpv : output real : total core radiation power/volume (MW/m3)
-    !+ad_args  pedgeradpv : output real : edge (non-core) radiation power/volume (MW/m3)
-    !+ad_args  pradpv     : output real : total radiation power/volume (MW/m3)
-    !+ad_desc  This routine finds the radiation powers in MW/m3 by calling
-    !+ad_desc  relevant routines.
-    !+ad_call  prad_ipdg89
-    !+ad_call  psync_albajar_fidone
-    !+ad_call  imprad
-    !+ad_call  report_error
-    !+ad_hist  14/05/14 PJK Redefined routine as a caller to the actual calculations
-    !+ad_hist  20/05/14 PJK Clarified core radiation vs bremsstrahlung
-    !+ad_hist  26/06/14 PJK Added error handling
-    !+ad_stat  Okay
-    !+ad_docs  None
-    !
-    ! !!!!!!!!!!!!!!!!!!!!!!!!!!!!!!!!!!!!!!!!!!!!!!!
-
-    implicit none
-
-    !  Arguments
-
-    integer, intent(in) :: imprad_model
-    real(kind(1.0D0)), intent(out) :: pbrempv,plinepv,psyncpv,pcoreradpv, &
-         pedgeradpv,pradpv
-
-    !  Local variables
-
-    real(kind(1.0D0)) :: pimpcore, pimptot
-
-    ! !!!!!!!!!!!!!!!!!!!!!!!!!!!!!!!!!!!!!!!!!!!!!!!
-
-    !  Bremsstrahlung and line radiation
-
-    if (imprad_model == 0) then
-       call prad_ipdg89(pimpcore, pedgeradpv)
-       pimptot = pimpcore + pedgeradpv
-       pbrempv = 0.0D0 ; plinepv = 0.0D0  !  therefore, not useful...
-    else if (imprad_model == 1) then
-       call imprad(pbrempv, plinepv, pimpcore, pimptot)
-       pedgeradpv = pimptot - pimpcore
-    else
-       idiags(1) = imprad_model ; call report_error(82)
-    end if
-
-    !  Synchrotron radiation power/volume; assumed to be from core only
-
-    call psync_albajar_fidone(psyncpv)
-
-    !  Total core radiation power/volume
-
-    pcoreradpv = pimpcore + psyncpv
-
-    !  Total radiation power/volume
-
-    pradpv = pimptot + psyncpv  !  = pcoreradpv + pedgeradpv
-
-  end subroutine radpwr
-
-  ! !!!!!!!!!!!!!!!!!!!!!!!!!!!!!!!!!!!!!!!!!!!!!!!!!!!!!!!!!!!!!!!!!!
-
-  subroutine prad_ipdg89(pcoreradpv,pedgeradpv)
-
-    !+ad_name  prad_ipdg89
-    !+ad_summ  Bremsstrahlung and line radiation power calculation
-    !+ad_type  Subroutine
-    !+ad_auth  P J Knight, CCFE, Culham Science Centre
-    !+ad_auth  R Kemp, CCFE, Culham Science Centre
-    !+ad_cont  N/A
-    !+ad_args  pcoreradpv : output real : core radiation power/volume (MW/m3)
-    !+ad_args  pedgeradpv : output real : edge line radiation power/volume (MW/m3)
-    !+ad_desc  This routine finds the D-T and impurity bremsstrahlung and line
-    !+ad_desc  radiation powers in MW/m3, using the IPDG89 formulation.
-    !+ad_prob  No account is taken of pedestal profiles.
-    !+ad_call  None
-    !+ad_hist  14/05/14 PJK Moved bremsstrahlung calculation here from original
-    !+ad_hisc               <CODE>radpwr</CODE> routine
-    !+ad_hist  19/05/14 PJK Renamed arguments
-    !+ad_hist  20/05/14 PJK Renamed routine from pbrems_ipdg89
-    !+ad_stat  Okay
-    !+ad_docs  ITER Physics Design Guidelines: 1989 [IPDG89], N. A. Uckan et al,
-    !+ad_docc  ITER Documentation Series No.10, IAEA/ITER/DS/10, IAEA, Vienna, 1990
-    !
-    ! !!!!!!!!!!!!!!!!!!!!!!!!!!!!!!!!!!!!!!!!!!!!!!!
-
-    implicit none
-
-    !  Arguments
-
-    real(kind(1.0D0)), intent(out) :: pcoreradpv, pedgeradpv
-
-    !  Local variables
-
-    real(kind(1.0D0)) :: den20,fbc,fbhe,fbo,pbremdt,pbremz,pc,phe, &
-         phighz,po,radexp,t10,vr
-
-    ! !!!!!!!!!!!!!!!!!!!!!!!!!!!!!!!!!!!!!!!!!!!!!!!
-
-    fbhe = 0.9D0
-    fbc = 0.52D0
-    fbo = 0.52D0
-
-    den20 = dene/1.0D20
-    t10 = ten/10.0D0
-
-    !  D-T bremsstrahlung (IPDG89)
-    !  Coefficient 0.016*radexp is C_B in IPDG89, with Zeff set to 1 for D-T
-    !  Note that the formula in IPDG89 should use ni/1.0E20 * ne/1.0E20,
-    !  not just (n20)^2 (the code below is correct)
-
-    radexp = (1.0D0 + alphan)**1.5D0 * sqrt(1.0D0 + alphan + alphat) / &
-         (1.0D0 + 2.0D0*alphan + 0.5D0*alphat)
-
-    pbremdt = 1.6D-2 * radexp * den20**2 * (deni/dene) * sqrt(t10)
-
-    !  High Z bremsstrahlung
-
-    vr = rmajor * (rminor*(1.0D0 + kappa95)/2.0D0)**2 / (58.652D0*vol)
-    phe = 65.8D0 * ralpne * (dene/7.0D19)**1.5D0 * vr
-    pc  = 1120.0D0 * rncne * (dene/7.0D19)**1.5D0 * vr
-    po  = 2240.0D0 * rnone * (dene/7.0D19)**1.5D0 * vr
-    if (zfear == 1) then  !  high-Z impurity is argon
-       phighz = 16000.0D0 * rnfene * (dene/7.0D19)**1.5D0 * vr
-    else  !  iron
-       phighz = 44800.0D0 * rnfene * (dene/7.0D19)**2.5D0 * vr
-    end if
-    pbremz = fbhe*phe + fbc*pc + fbo*po + fbfe*phighz
-
-    !  Total core radiation power (this is a more accurate description than
-    !  simply the bremsstrahlung power)
-
-    pcoreradpv = pbremz + pbremdt
-
-    !  Edge line radiation
-
-    pedgeradpv = (1.0D0-fbhe)*phe + (1.0D0-fbc)*pc + (1.0D0-fbo)*po + &
-         (1.0D0-fbfe)*phighz
-
-  end subroutine prad_ipdg89
-
-  ! !!!!!!!!!!!!!!!!!!!!!!!!!!!!!!!!!!!!!!!!!!!!!!!!!!!!!!!!!!!!!!!!!!
-
-  subroutine psync_albajar_fidone(psyncpv)
-
-    !+ad_name  psync_albajar_fidone
-    !+ad_summ  Synchrotron radiation power calculation
-    !+ad_type  Subroutine
-    !+ad_auth  P J Knight, CCFE, Culham Science Centre
-    !+ad_auth  R Kemp, CCFE, Culham Science Centre
-    !+ad_cont  N/A
-    !+ad_args  psyncpv  : output real : synchrotron radiation power/volume (MW/m3)
-    !+ad_desc  This routine finds the synchrotron radiation power in MW/m3,
-    !+ad_desc  using the method of Albajar and Fidone.
-    !+ad_prob  No account is taken of pedestal profiles.
-    !+ad_call  None
-    !+ad_hist  14/05/14 PJK Moved synchrotron calculation here from original
-    !+ad_hisc               <CODE>radpwr</CODE> routine
-    !+ad_stat  Okay
-    !+ad_docs  Albajar, Nuclear Fusion 41 (2001) 665
-    !+ad_docs  Fidone, Giruzzi, Granata, Nuclear Fusion 41 (2001) 1755
-    !
-    ! !!!!!!!!!!!!!!!!!!!!!!!!!!!!!!!!!!!!!!!!!!!!!!!
-
-    implicit none
-
-    !  Arguments
-
-    real(kind(1.0D0)), intent(out) :: psyncpv
-
-    !  Local variables
-
-    real(kind(1.0D0)) :: de2o,dum,gfun,kap,kfun,pao,psync,rpow,tbet
-
-    ! !!!!!!!!!!!!!!!!!!!!!!!!!!!!!!!!!!!!!!!!!!!!!!!
-
-    !  tbet is betaT in Albajar, not to be confused with plasma beta
-
-    tbet = 2.0D0
-
-    !  rpow is the (1-Rsyn) power dependence based on plasma shape
-    !  (see Fidone)
-
-    rpow = 0.62D0
-
-    kap = vol / (2.0D0 * pi**2 * rmajor * rminor**2)
-
-    !  No account is taken of pedestal profiles here, other than use of
-    !  the correct ne0 and te0...
-
-    de2o = 1.0D-20*ne0
-    pao = 6.04D3 * (rminor*de2o)/bt
-    gfun = 0.93D0 * ( 1.0D0 + 0.85D0*exp(-0.82D0 * rmajor/rminor) )
-    kfun = (alphan + 3.87D0*alphat + 1.46D0)**(-0.79D0)
-    kfun = kfun * (1.98D0+alphat)**1.36D0 * tbet**2.14D0
-    kfun = kfun*(tbet**1.53D0 + 1.87D0*alphat - 0.16D0)**(-1.33D0)
-    dum = (1.0D0+0.12D0*(te0/(pao**0.41D0))*(1.0D0-ssync)**0.41D0)
-
-    !  Very high T modification, from Fidone
-
-    dum = dum**(-1.51D0)
-
-    psync = 3.84D-8 * (1.0D0-ssync)**rpow * rmajor * rminor**1.38D0
-    psync = psync * kap**0.79D0 * bt**2.62D0 * de2o**0.38D0
-    psync = psync * te0 *(16.0D0+te0)**2.61D0 * dum * gfun * kfun
-
-    !  psyncpv should be per unit volume; Albajar gives it as total
-
-    psyncpv = psync/vol
-
-  end subroutine psync_albajar_fidone
-
-  ! !!!!!!!!!!!!!!!!!!!!!!!!!!!!!!!!!!!!!!!!!!!!!!!!!!!!!!!!!!!!!!!!!!
-
-  subroutine imprad(radb, radl, radcore, radtot)
-
-    !+ad_name  imprad
-    !+ad_summ  Total impurity line radiation and bremsstrahlung
-    !+ad_type  Subroutine
-    !+ad_auth  H Lux, CCFE, Culham Science Centre
-    !+ad_auth  P J Knight, CCFE, Culham Science Centre
-    !+ad_cont  N/A
-    !+ad_args  radb    : output real : bremsstrahlung only (MW/m3)
-    !+ad_args  radl    : output real : line radiation only (MW/m3)
-    !+ad_args  radcore : output real : total impurity radiation from core (MW/m3)
-    !+ad_args  radtot  : output real : total impurity radiation (MW/m3)
-    !+ad_desc  This routine calculates the total radiation losses from
-    !+ad_desc  impurity line radiation and bremsstrahlung for all elements
-    !+ad_desc  for a given temperature and density profile.
-    !+ad_desc  <P>Bremsstrahlung equation from Johner
-    !+ad_desc  <P>L(z) data (coronal equilibrium) from Marco Sertoli, ASDEX-U,
-    !+ad_desc  ref. Kallenbach et al.
-    !+ad_prob  None
-    !+ad_call  Tprofile
-    !+ad_call  nprofile
-    !+ad_call  impradprofile
-    !+ad_call  fradcore
-    !+ad_hist  17/12/13 HL  First draft of routine, based on code by R Kemp
-    !+ad_hist  09/05/14 HL  Using new data structure
-    !+ad_hist  14/05/14 PJK First PROCESS implementation
-    !+ad_hist  19/05/14 PJK Added call to fradcore; radtot now an output arg
-    !+ad_stat  Okay
-    !+ad_docs  Johner, Fusion Science and Technology 59 (2011), pp 308-349
-    !+ad_docs  Sertoli, private communication
-    !+ad_docs  Kallenbach et al., Plasma Phys. Control. Fus. 55 (2013) 124041
-    !
-    ! !!!!!!!!!!!!!!!!!!!!!!!!!!!!!!!!!!!!!!!!!!!!!!!
-
-    !  Arguments
-
-    real(kind(1.0D0)), intent(out) :: radb, radl, radcore, radtot
-
-    !  Local variables
-
-    real(kind(1.0D0)) :: rho, drho, trho,  nrho
-    real(kind(1.0D0)) :: pimp, pbrem, pline
-    integer :: i, imp, npts
-
-    ! !!!!!!!!!!!!!!!!!!!!!!!!!!!!!!!!!!!!!!!!!!!!!!!
-
-    npts = 200  !  originally 1000; no significant difference found
-    drho = 1.0D0/real(npts,kind(1.0D0))
-
-    radtot = 0.0D0
-    radcore = 0.0D0
-    radb = 0.0D0
-    radl = 0.0D0
-
-    !  Numerical integration using the midpoint rule
-    !  Consider using the maths_library integrator in the future...
-    !    quanc8(fun,0.0D0,1.0D0,abserr,relerr,result,errest,nofun,flag)
-
-    do i = 0, npts-1
-
-       rho = (0.5D0 + i)/npts
-       trho = tprofile(rho, rhopedt, te0, teped, tesep, alphat, tbeta)
-       nrho = nprofile(rho, rhopedn, ne0, neped, nesep, alphan)
-
-       do imp = 1, size(impurity_arr)
-
-          if (impurity_arr(imp)%frac > 1.0D-30) then
-
-             call impradprofile(impurity_arr(imp), nrho, trho, pimp, pbrem, pline)
-
-             radtot  = radtot  + pimp*rho
-             radcore = radcore + pimp*rho * fradcore(rho,coreradius,coreradiationfraction)
-             radb = radb + pbrem*rho
-             radl = radl + pline*rho
-          end if
-
-       end do
-    end do
-
-    !  Radiation powers in MW/m3
-
-    radtot  = 2.0D-6 * drho * radtot
-    radcore = 2.0D-6 * drho * radcore
-    radb    = 2.0D-6 * drho * radb
-    radl    = 2.0D-6 * drho * radl
-
-  end subroutine imprad
-
-  ! !!!!!!!!!!!!!!!!!!!!!!!!!!!!!!!!!!!!!!!!!!!!!!!!!!!!!!!!!!!!!!!!!!
-
-  subroutine pohm(facoh,kappa95,plascur,rmajor,rminor,ten,vol, &
-       zeff,pohmpv,pohmmw,rpfac,rplas)
-
-    !+ad_name  pohm
-    !+ad_summ  Ohmic power calculation
-    !+ad_type  Subroutine
-    !+ad_auth  P J Knight, CCFE, Culham Science Centre
-    !+ad_cont  N/A
-    !+ad_args  facoh  : input real :  fraction of plasma current produced inductively
-    !+ad_args  kappa95: input real :  plasma elongation at 95% flux
-    !+ad_args  plascur: input real :  plasma current (A)
-    !+ad_args  rmajor : input real :  plasma major radius (m)
-    !+ad_args  rminor : input real :  plasma minor radius (m)
-    !+ad_args  ten    : input real :  density weighted average electron temperature (keV)
-    !+ad_args  vol    : input real :  plasma volume (m3)
-    !+ad_args  zeff   : input real :  plasma effective charge
-    !+ad_args  pohmpv : output real : ohmic heating power per unit volume (MW/m3)
-    !+ad_args  pohmmw : output real : ohmic heating power (MW)
-    !+ad_args  rpfac  : output real : neoclassical resistivity enhancement factor
-    !+ad_args  rplas  : output real : plasma resistance (ohm)
-    !+ad_desc  This routine finds the ohmic heating power per unit volume.
-    !+ad_desc  The expression is a good fit for alphan = 0.5, alphat = 1.0,
-    !+ad_desc  alphaj = 1.5, aspect = 2.5 -- 4.
-    !+ad_prob  Therefore, no account is taken of pedestal profiles.
-    !+ad_call  report_error
-    !+ad_hist  21/06/94 PJK Upgrade to higher standard of coding
-    !+ad_hist  25/07/11 PJK Correction to facoh coding
-    !+ad_hist  09/11/11 PJK Initial F90 version
-    !+ad_hist  11/04/13 PJK Removed ires argument
-    !+ad_hist  26/06/14 PJK Added error handling
-    !+ad_stat  Okay
-    !+ad_docs  AEA FUS 251: A User's Guide to the PROCESS Systems Code
-    !+ad_docs  ITER Physics Design Guidelines: 1989 [IPDG89], N. A. Uckan et al,
-    !+ad_docc  ITER Documentation Series No.10, IAEA/ITER/DS/10, IAEA, Vienna, 1990
-    !
-    ! !!!!!!!!!!!!!!!!!!!!!!!!!!!!!!!!!!!!!!!!!!!!!!!
-
-    implicit none
-
-    !  Arguments
-
-    real(kind(1.0D0)), intent(in) :: facoh, kappa95, plascur, rmajor, &
-         rminor, ten, vol, zeff
-    real(kind(1.0D0)), intent(out) :: pohmpv, pohmmw, rpfac, rplas
-
-    !  Local variables
-
-    real(kind(1.0D0)) :: t10
-
-    ! !!!!!!!!!!!!!!!!!!!!!!!!!!!!!!!!!!!!!!!!!!!!!!!
-
-    !  Density weighted electron temperature in 10 keV units
-
-    t10 = ten/10.0D0
-
-    !  Plasma resistance, from loop voltage calculation in IPDG89
-
-    rplas = 2.15D-9 * zeff*rmajor / (kappa95*rminor**2 * t10**1.5D0)
-
-    !  Neo-classical resistivity enhancement factor
-    !  Taken from  N. A. Uckan et al, Fusion Technology 13 (1988) p.411.
-    !  The expression is valid for aspect ratios in the range 2.5--4.
-
-    rpfac = 4.3D0 - 0.6D0*rmajor/rminor
-    rplas = rplas * rpfac
-
-    !  Check to see if plasma resistance is negative
-    !  (possible if aspect ratio is too high)
-
-    if (rplas <= 0.0D0) then
-       fdiags(1) = rplas ; fdiags(2) = aspect
-       call report_error(83)
-    end if
-
-    !  Ohmic heating power per unit volume
-    !  Corrected from: pohmpv = (facoh*plascur)**2 * ...
-
-    pohmpv = facoh * plascur**2 * rplas * 1.0D-6/vol
-
-    !  Total ohmic heating power
-
-    pohmmw = pohmpv*vol
-
-  end subroutine pohm
-
-  ! !!!!!!!!!!!!!!!!!!!!!!!!!!!!!!!!!!!!!!!!!!!!!!!!!!!!!!!!!!!!!!!!!!
-
-  subroutine pthresh(dene,dnla,bt,rmajor,kappa,sarea,aion,pthrmw)
-
-    !+ad_name  pthresh
-    !+ad_summ  L-mode to H-mode power threshold calculation
-    !+ad_type  Subroutine
-    !+ad_auth  P J Knight, CCFE, Culham Science Centre
-    !+ad_cont  N/A
-    !+ad_args  dene   : input real :  volume-averaged electron density (/m3)
-    !+ad_args  dnla   : input real :  line-averaged electron density (/m3)
-    !+ad_args  bt     : input real :  toroidal field on axis (T)
-    !+ad_args  rmajor : input real :  plasma major radius (m)
-    !+ad_args  kappa  : input real :  plasma elongation
-    !+ad_args  sarea  : input real :  plasma surface area (m**2)
-    !+ad_args  aion   : input real :  average mass of all ions (amu)
-    !+ad_args  pthrmw(8) : output real array : power threshold (different scalings)
-    !+ad_desc  This routine calculates the power threshold for the L-mode to
-    !+ad_desc  H-mode transition.
-    !+ad_prob  None
-    !+ad_call  None
-    !+ad_hist  17/07/98 PJK New routine
-    !+ad_hist  10/11/11 PJK Initial F90 version
-    !+ad_hist  18/12/12 PJK Added scalings 6-8
-    !+ad_stat  Okay
-    !+ad_docs  ITER Physics Design Description Document, p.2-2
-    !+ad_docs  ITER-FDR Plasma Performance Assessments, p.III-9
-    !+ad_docs  Snipes, 24th EPS Conference, Berchtesgaden 1997, p.961
-    !+ad_docs  Martin et al, 11th IAEA Tech. Meeting on H-mode Physics and
-    !+ad_docc  Transport Barriers, Journal of Physics: Conference Series
-    !+ad_docc  123 (2008) 012033
-    !+ad_docs  AEA FUS 251: A User's Guide to the PROCESS Systems Code
-    !
-    ! !!!!!!!!!!!!!!!!!!!!!!!!!!!!!!!!!!!!!!!!!!!!!!!
-
-    implicit none
-
-    !  Arguments
-
-    real(kind(1.0D0)), intent(in) :: dene,dnla,bt,rmajor,kappa,sarea,aion
-    real(kind(1.0D0)), dimension(8), intent(out) :: pthrmw
-
-    !  Local variables
-
-    real(kind(1.0D0)) :: dene20,dnla20,marterr
-
-    ! !!!!!!!!!!!!!!!!!!!!!!!!!!!!!!!!!!!!!!!!!!!!!!!
-
-    dene20 = 1.0D-20*dene
-    dnla20 = 1.0D-20*dnla
-
-    !  ITER-DDD, D.Boucher
-    !  Fit to 1996 H-mode power threshold database: nominal
-
-    pthrmw(1) = 0.45D0 * dene20**0.75D0 * bt * rmajor**2
-
-    !  Fit to 1996 H-mode power threshold database: upper bound
-
-    pthrmw(2) = 0.37D0 * dene20 * bt * rmajor**2.5D0
-
-    !  Fit to 1996 H-mode power threshold database: lower bound
-
-    pthrmw(3) = 0.54D0 * dene20**0.5D0 * bt * rmajor**1.5D0
-
-    !  J. A. Snipes, ITER H-mode Threshold Database Working Group,
-    !  Controlled Fusion and Plasma Physics, 24th EPS Conference,
-    !  Berchtesgaden, June 1997, vol.21A, part III, p.961
-
-    pthrmw(4) = 0.65D0 * dnla20**0.93D0 * bt**0.86D0 * rmajor**2.15D0
-
-    pthrmw(5) = 0.42D0 * dnla20**0.80D0 * bt**0.90D0 * rmajor**1.99D0 &
-         * kappa**0.76D0
-
-    !  Martin et al (2008) for recent ITER scaling, with mass correction
-    !  and 95% confidence limits
-
-    pthrmw(6) = 0.0488D0 * dnla20**0.717D0 * bt**0.803D0 &
-         * sarea**0.941D0 * (2.0D0/aion)
-
-    marterr = 0.057D0**2 + (0.035D0 * log(dnla20))**2 &
-         + (0.032D0 * log(bt))**2 + (0.019D0 * log(sarea))**2
-    marterr = sqrt(marterr) * pthrmw(6)
-
-    pthrmw(7) = pthrmw(6) + 2.0D0*marterr
-    pthrmw(8) = pthrmw(6) - 2.0D0*marterr
-
-  end subroutine pthresh
-
-  ! !!!!!!!!!!!!!!!!!!!!!!!!!!!!!!!!!!!!!!!!!!!!!!!!!!!!!!!!!!!!!!!!!!
-
-  subroutine igmarcal(outfile)
-
-    !+ad_name  igmarcal
-    !+ad_summ  Routine to calculate ignition margin
-    !+ad_type  Subroutine
-    !+ad_auth  P J Knight, CCFE, Culham Science Centre
-    !+ad_cont  N/A
-    !+ad_args  outfile   : input integer : Fortran output unit identifier
-    !+ad_desc  This routine calculates the ignition margin at the final point
-    !+ad_desc  with different scalings.
-    !+ad_prob  None
-    !+ad_call  fhfac
-    !+ad_call  oblnkl
-    !+ad_call  osubhd
-    !+ad_call  pcond
-    !+ad_hist  21/06/94 PJK Upgrade to higher standard of coding
-    !+ad_hist  01/04/98 PJK Modified PCOND arguments
-    !+ad_hist  30/06/98 PJK Modified PCOND arguments
-    !+ad_hist  19/01/99 PJK Modified PCOND arguments
-    !+ad_hist  17/07/01 PJK Modified PCOND arguments
-    !+ad_hist  10/11/11 PJK Initial F90 version
-    !+ad_hist  09/10/12 PJK Modified to use new process_output module
-    !+ad_hist  15/10/12 PJK Added physics_variables
-    !+ad_hist  20/05/14 PJK Changed prad to pcorerad
-    !+ad_hist  19/06/14 PJK Removed sect?? flags
-    !+ad_hist  20/10/14 PJK Output power balances for H=1 instead of H=2
-    !+ad_stat  Okay
-    !+ad_docs  AEA FUS 251: A User's Guide to the PROCESS Systems Code
-    !
-    ! !!!!!!!!!!!!!!!!!!!!!!!!!!!!!!!!!!!!!!!!!!!!!!!
-
-    implicit none
-
-    !  Arguments
-
-    integer, intent(in) :: outfile
-
-    !  Local variables
-
-    integer :: iisc
-    real(kind(1.0D0)), parameter :: d1 = 1.0D0
-    real(kind(1.0D0)) :: powerhtz, ptrez, ptriz, &
-         taueez, taueffz, taueiz
-
-    ! !!!!!!!!!!!!!!!!!!!!!!!!!!!!!!!!!!!!!!!!!!!!!!!
-
-    call oheadr(outfile,'Energy confinement times, and required H-factors :')
-
-    write(outfile,10)
-10  format(t5,'scaling law', t30,'confinement time (s)', &
-         t55,'H-factor for')
-
-    write(outfile,20)
-20  format(t34,'for H = 1',t54,'power balance')
-
-    call oblnkl(outfile)
-
-    !  Calculate power balances for all scaling laws assuming H = 1
-
-    do iisc = 32,ipnlaws
-       call pcond(afuel,palpmw,aspect,bt,dnitot,dene,dnla,eps,d1, &
-            iinvqd,iisc,ignite,kappa,kappa95,kappaa,pchargemw,pinjmw, &
-            plascur,pcoreradpv,rmajor,rminor,te,ten,tin,q,qstar,vol, &
-            xarea,zeff,ptrez,ptriz,taueez,taueiz,taueffz,powerhtz)
-       hfac(iisc) = fhfac(iisc)
-
-       write(outfile,30) tauscl(iisc),taueez,hfac(iisc)
-    end do
-30  format(t2,a24,t34,f7.3,t58,f7.3)
-
-  end subroutine igmarcal
-
-  ! !!!!!!!!!!!!!!!!!!!!!!!!!!!!!!!!!!!!!!!!!!!!!!!!!!!!!!!!!!!!!!!!!!
-
-  function fhfac(is)
-
-    !+ad_name  fhfac
-    !+ad_summ  Function to find H-factor for power balance
-    !+ad_type  Function returning real
-    !+ad_auth  P J Knight, CCFE, Culham Science Centre
-    !+ad_cont  N/A
-    !+ad_args  is : input integer : confinement time scaling law of interest
-    !+ad_desc  This function calculates the H-factor required for power balance,
-    !+ad_desc  using the given energy confinement scaling law.
-    !+ad_prob  None
-    !+ad_call  fhz
-    !+ad_call  zeroin
-    !+ad_hist  21/06/94 PJK Upgrade to higher standard of coding
-    !+ad_hist  10/11/11 PJK Initial F90 version
-    !+ad_stat  Okay
-    !+ad_docs  AEA FUS 251: A User's Guide to the PROCESS Systems Code
-    !
-    ! !!!!!!!!!!!!!!!!!!!!!!!!!!!!!!!!!!!!!!!!!!!!!!!
-
-    implicit none
-
-    real(kind(1.0D0)) :: fhfac
-
-    !  Arguments
-
-    integer, intent(in) :: is
-
-    !  Local variables
-
-    real(kind(1.0D0)) :: abserr = 0.003D0  !  numerical tolerance
-    real(kind(1.0D0)) :: xlow = 0.01D0     !  minimum bound on H-factor
-    real(kind(1.0D0)) :: xhigh = 100.0D0   !  maximum bound on H-factor
-
-    ! !!!!!!!!!!!!!!!!!!!!!!!!!!!!!!!!!!!!!!!!!!!!!!!
-
-    iscz = is
-
-    !  Find value of H-factor for which function FHZ is zero
-    !  (this occurs at power balance)
-
-    fhfac = zeroin(xlow,xhigh,fhz,abserr)
-
-  end function fhfac
-
-  ! !!!!!!!!!!!!!!!!!!!!!!!!!!!!!!!!!!!!!!!!!!!!!!!!!!!!!!!!!!!!!!!!!!
-
-  function fhz(hhh)
-
-    !+ad_name  fhz
-    !+ad_summ  Function used to find power balance
-    !+ad_type  Function returning real
-    !+ad_auth  P J Knight, CCFE, Culham Science Centre
-    !+ad_cont  N/A
-    !+ad_args  hhh : input real : test value for confinement time H-factor
-    !+ad_desc  This function is used to find power balance.
-    !+ad_desc  <CODE>FHZ</CODE> is zero at power balance, which is achieved
-    !+ad_desc  using routine <A HREF="zeroin.html">ZEROIN</A> to adjust the
-    !+ad_desc  value of <CODE>hhh</CODE>, the confinement time H-factor.
-    !+ad_prob  None
-    !+ad_call  pcond
-    !+ad_hist  21/06/94 PJK Upgrade to higher standard of coding
-    !+ad_hist  01/04/98 PJK Modified PCOND arguments, and adding coding for
-    !+ad_hisc               use of IGNITE
-    !+ad_hist  30/06/98 PJK Modified PCOND arguments
-    !+ad_hist  19/01/99 PJK Modified PCOND arguments
-    !+ad_hist  16/07/01 PJK Modified PCOND arguments
-    !+ad_hist  10/11/11 PJK Initial F90 version
-    !+ad_hist  15/10/12 PJK Added physics_variables
-    !+ad_hist  20/05/14 PJK Changed prad to pcorerad; introduced iradloss;
-    !+ad_hisc               Added falpha multiplier to palp term
-    !+ad_hist  22/05/14 PJK Name changes to power quantities
-    !+ad_hist  13/11/14 PJK Modified iradloss usage
-    !+ad_stat  Okay
-    !+ad_docs  AEA FUS 251: A User's Guide to the PROCESS Systems Code
-    !
-    ! !!!!!!!!!!!!!!!!!!!!!!!!!!!!!!!!!!!!!!!!!!!!!!!
-
-    implicit none
-
-    real(kind(1.0D0)) :: fhz
-
-    !  Arguments
-
-    real(kind(1.0D0)), intent(in) :: hhh
-
-    !  Local variables
-
-    real(kind(1.0D0)) :: powerhtz,ptrez,ptriz,taueezz,taueiz,taueffz
-
-    ! !!!!!!!!!!!!!!!!!!!!!!!!!!!!!!!!!!!!!!!!!!!!!!!
-
-    call pcond(afuel,palpmw,aspect,bt,dnitot,dene,dnla,eps,hhh, &
-         iinvqd,iscz,ignite,kappa,kappa95,kappaa,pchargemw,pinjmw, &
-         plascur,pcoreradpv,rmajor,rminor,te,ten,tin,q,qstar,vol, &
-         xarea,zeff,ptrez,ptriz,taueezz,taueiz,taueffz,powerhtz)
-
-    ! MDK All the scaling laws now contain hfact, so this code no longer required.
-    !if (iscz < 3) then  !  only laws 1 and 2 are affected???
-    !   ptrez = ptrez/hhh
-    !   ptriz = ptriz/hhh
-    !end if
-
-    !  At power balance, fhz is zero.
-
-    fhz = ptrez + ptriz - falpha*palppv - pchargepv - pohmpv
-
-    !  Take into account whether injected power is included in tau_e
-    !  calculation (i.e. whether device is ignited)
-
-    if (ignite == 0) fhz = fhz - pinjmw/vol
-
-    !  Include the radiation power if requested
-
-    if (iradloss == 0) then
-       fhz = fhz + pradpv
-    else if (iradloss == 1) then
-       fhz = fhz + pcoreradpv
-    else
-       continue
-    end if
-
-  end function fhz
-
-  ! !!!!!!!!!!!!!!!!!!!!!!!!!!!!!!!!!!!!!!!!!!!!!!!!!!!!!!!!!!!!!!!!!!
-
-  subroutine beamfus(beamfus0,betbm0,bp,bt,cnbeam,dene,deni,dlamie, &
-       ealphadt,enbeam,fdeut,ftrit,ftritbm,sigvdt,ten,tin,vol,zeffai, &
-       betanb,dnbeam2,palpnb)
-
-    !+ad_name  beamfus
-    !+ad_summ  Routine to calculate beam slowing down properties
-    !+ad_type  Subroutine
-    !+ad_auth  P J Knight, CCFE, Culham Science Centre
-    !+ad_cont  N/A
-    !+ad_args  beamfus0: input real : multiplier for beam-background fusion calculation
-    !+ad_args  betbm0 : input real :  leading coefficient for neutral beam beta fraction
-    !+ad_args  bp     : input real :  poloidal field (T)
-    !+ad_args  bt     : input real :  toroidal field on axis (T)
-    !+ad_args  cnbeam : input real :  neutral beam current (A)
-    !+ad_args  dene   : input real :  electron density (/m3)
-    !+ad_args  deni   : input real :  fuel ion density (/m3)
-    !+ad_args  dlamie : input real :  ion-electron coulomb logarithm
-    !+ad_args  ealphadt : input real :  alpha particle birth energy (D-T) (keV)
-    !+ad_args  enbeam : input real :  neutral beam energy (keV)
-    !+ad_args  fdeut  : input real :  deuterium fraction of main plasma
-    !+ad_args  ftrit  : input real :  tritium fraction of main plasma
-    !+ad_args  ftritbm: input real :  tritium fraction of neutral beam
-    !+ad_args  sigvdt : input real :  profile averaged <sigma v> for D-T (m3/s)
-    !+ad_args  ten    : input real :  density weighted average electron temperature (keV)
-    !+ad_args  tin    : input real :  density weighted average ion temperature (keV)
-    !+ad_args  vol    : input real :  plasma volume (m3)
-    !+ad_args  zeffai : input real :  mass weighted plasma effective charge
-    !+ad_args  betanb : output real : neutral beam beta component
-    !+ad_args  dnbeam2: output real : hot beam ion density (/m3)
-    !+ad_args  palpnb : output real : alpha power from hot neutral beam ions (MW)
-    !+ad_desc  This routine calculates the beam slowing down properties.
-    !+ad_prob  None
-    !+ad_call  beamcalc
-    !+ad_hist  21/06/94 PJK Upgrade to higher standard of coding
-    !+ad_hist  05/12/95 PJK Added ealpha to argument list
-    !+ad_hist  11/12/95 PJK Added fdeut to argument list
-    !+ad_hist  10/11/11 PJK Initial F90 version
-    !+ad_hist  03/07/13 PJK Changed zeffai description
-    !+ad_stat  Okay
-    !+ad_docs  AEA FUS 251: A User's Guide to the PROCESS Systems Code
-    !
-    ! !!!!!!!!!!!!!!!!!!!!!!!!!!!!!!!!!!!!!!!!!!!!!!!
-
-    implicit none
-
-    !  Arguments
-
-    real(kind(1.0D0)), intent(in) :: beamfus0, betbm0, bp, bt, cnbeam, &
-         dene, deni, dlamie, ealphadt, enbeam, fdeut, ftrit, ftritbm, &
-         sigvdt, ten, tin, vol, zeffai
-    real(kind(1.0D0)), intent(out) :: betanb, dnbeam2, palpnb
-
-    !  Local variables
-
-    real(kind(1.0D0)) :: denid,denit,ecritd,ecritt,ehotnb,palpdb, &
-         palptb,tausl
-
-    ! !!!!!!!!!!!!!!!!!!!!!!!!!!!!!!!!!!!!!!!!!!!!!!!
-
-    !  Velocity slowing down time
-
-    tausl = 1.99D19 * (2.0D0*(1.0D0-ftritbm) + 3.0D0*ftritbm) * &
-         ten**1.5D0 / dene / dlamie
-
-    !  Critical energy for electron/ion slowing down of the beam ion
-    !  (deuterium and tritium neutral beams, respectively) (keV)
-
-    ecritd = 14.8D0 * ten * 2.0D0 * zeffai**0.6666D0 * &
-         (dlamie+4.0D0)/dlamie
-    ecritt = ecritd * 1.5D0
-
-    !  Deuterium and tritium ion densities
-
-    denid = deni * fdeut
-    denit = deni * ftrit
-
-    !  Perform beam calculations
-
-    call beamcalc(denid,denit,ealphadt,enbeam,ecritd,ecritt,tausl, &
-         ftritbm,cnbeam,tin,vol,sigvdt,palpdb,palptb,dnbeam2,ehotnb)
-
-    !  Neutral beam alpha power
-
-    palpnb = beamfus0 * (palpdb + palptb)
-
-    !  Neutral beam beta
-
-    betanb = betbm0 * 4.03D-22 * 0.66666D0 * dnbeam2 * ehotnb / &
-         (bt**2 + bp**2)
-
-  end subroutine beamfus
-
-  ! !!!!!!!!!!!!!!!!!!!!!!!!!!!!!!!!!!!!!!!!!!!!!!!!!!!!!!!!!!!!!!!!!!
-
-  subroutine beamcalc(nd,nt,ealphadt,ebeam,ecritd,ecritt,tausbme, &
-       ftritbm,ibeam,ti,vol,svdt,palfdb,palftb,nhot,ehot)
-
-    !+ad_name  beamcalc
-    !+ad_summ  Neutral beam alpha power and ion energy
-    !+ad_type  Subroutine
-    !+ad_auth  P J Knight, CCFE, Culham Science Centre
-    !+ad_cont  palphabm
-    !+ad_cont  sgvhot
-    !+ad_cont  xbrak
-    !+ad_args  ealphadt : input real :  alpha particle birth energy (D-T) (keV)
-    !+ad_args  ebeam  : input real :  beam energy (keV)
-    !+ad_args  ecritd : input real :  critical energy for electron/ion slowing down of
-    !+ad_argc                         the beam ion (deuterium neutral beam) (keV)
-    !+ad_args  ecritt : input real :  critical energy for beam slowing down
-    !+ad_argc                         (tritium neutral beam) (keV)
-    !+ad_args  ftritbm: input real :  beam tritium fraction (0.0 = deuterium beam)
-    !+ad_args  ibeam  : input real :  beam current (A)
-    !+ad_args  nd     : input real :  thermal deuterium density (/m3)
-    !+ad_args  nt     : input real :  thermal tritium density   (/m3)
-    !+ad_args  svdt   : input real :  profile averaged <sigma v> for D-T (m3/s)
-    !+ad_args  tausbme: input real :  beam ion slowing down time on electrons (s)
-    !+ad_args  ti     : input real :  thermal ion temperature (keV)
-    !+ad_args  vol    : input real :  plasma volume (m3) (95% flux surface)
-    !+ad_args  ehot   : output real : average hot beam ion energy (keV)
-    !+ad_args  nhot   : output real : hot beam ion density (/m3)
-    !+ad_args  palfdb : output real : alpha power from deut. beam-background fusion (MW)
-    !+ad_args  palftb : output real : alpha power from trit. beam-background fusion (MW)
-    !+ad_desc  This routine calculates the neutral beam alpha power and ion energy.
-    !+ad_prob  None
-    !+ad_call  palphabm
-    !+ad_call  sgvhot
-    !+ad_call  xbrak
-    !+ad_hist  22/06/94 PJK Upgrade to higher standard of coding
-    !+ad_hist  05/12/95 PJK Added ealpha to argument list
-    !+ad_hist  10/11/11 PJK Initial F90 version
-    !+ad_stat  Okay
-    !+ad_docs  AEA FUS 251: A User's Guide to the PROCESS Systems Code
-    !
-    ! !!!!!!!!!!!!!!!!!!!!!!!!!!!!!!!!!!!!!!!!!!!!!!!
-
-    implicit none
-
-    !  Arguments
-
-    real(kind(1.0D0)), intent(in) :: ealphadt, ebeam, ecritd, ecritt, &
-         ftritbm, ibeam, nd, nt, svdt, tausbme, ti, vol
-    real(kind(1.0D0)), intent(out) :: ehot, nhot, palfdb, palftb
-
-    !  Local variables
-
-    integer :: iabm
-    real(kind(1.0D0)) :: ebmratd,ebmratt,ehotd,ehott,ifbmd,ifbmt, &
-         ndhot,nhotmsd,nhotmst,nthot,presd,prest,s0d,s0t,svdhotn, &
-         svthotn,tauseffd,tausefft,vcds,vcritd,vcritt,vcts,xcoefd, &
-         xcoeft
-    real(kind(1.0D0)) :: atmd,atmt,epsabs,epsrel
-
-    ! !!!!!!!!!!!!!!!!!!!!!!!!!!!!!!!!!!!!!!!!!!!!!!!
-
-    !  Initialise shared variables
-
-    atmd = 2.0D0   !  atomic mass of deuterium
-    atmt = 3.0D0   !  atomic mass of tritium
-    epsabs = 1.0D-7  !  absolute error
-    epsrel = 1.0D-7  !  relative error
-
-    !  D and T beam current fractions
-
-    ifbmd = ibeam * (1.0D0 - ftritbm)
-    ifbmt = ibeam * ftritbm
-
-    ebmratd = ebeam/ecritd
-    vcritd = sqrt(2.0D0*echarge*1000.0D0*ecritd/(mproton*atmd))
-    tauseffd = tausbme/3.0D0 * log(1.0D0+(ebmratd)**1.5D0)
-    nhotmsd = (1.0D0-ftritbm) * ibeam * tauseffd/(echarge * vol)
-
-    ebmratt = ebeam/ecritt
-    vcritt = sqrt(2.0D0*echarge*1000.0D0*ecritt/(mproton*atmt))
-    tausefft = tausbme/3.0D0 * log(1.0D0+(ebmratt)**1.5D0)
-    nhotmst = ftritbm * ibeam * tausefft/(echarge * vol)
-
-    nhot = nhotmsd + nhotmst
-    ndhot = nhotmsd
-    nthot = nhotmst
-
-    !  Average hot ion energy from Deng & Emmert, UWFDM-718, Jan 87
-
-    vcds = 2.0D0 * ecritd * echarge * 1000.0D0/(2.0D0 * mproton)
-    vcts = 2.0D0 * ecritt * echarge * 1000.0D0/(3.0D0 * mproton)
-
-    s0d = ifbmd/(echarge * vol)
-    s0t = ifbmt/(echarge * vol)
-
-    xcoefd = atmd * mproton * tausbme * vcds * s0d / &
-         (echarge * 1000.0D0 * 3.0D0)
-    xcoeft = atmt * mproton * tausbme * vcts * s0t / &
-         (echarge * 1000.0D0 * 3.0D0)
-
-    presd = xcoefd * xbrak(ebeam,ecritd)
-    prest = xcoeft * xbrak(ebeam,ecritt)
-
-    ehotd = 1.5D0 * presd/ndhot
-    ehott = 1.5D0 * prest/nthot
-    ehot = (ndhot*ehotd + nthot*ehott)/nhot
-
-    iabm = 2 ; svdhotn = 1.0D-4 * sgvhot(iabm,vcritd,ebeam)
-    iabm = 3 ; svthotn = 1.0D-4 * sgvhot(iabm,vcritt,ebeam)
-
-    palfdb = palphabm(ealphadt,ndhot,nt,svdhotn,vol,ti,svdt)
-    palftb = palphabm(ealphadt,nthot,nd,svthotn,vol,ti,svdt)
-
-  contains
-
-    ! !!!!!!!!!!!!!!!!!!!!!!!!!!!!!!!!!!!!!!!!!!!!!!!!!!!!!!!!!!!!!!!!!!
-
-    function xbrak(e0,ec)
-
-      !+ad_name  xbrak
-      !+ad_summ  Hot ion energy parameter
-      !+ad_type  Function returning real
-      !+ad_auth  P J Knight, CCFE, Culham Science Centre
-      !+ad_cont  N/A
-      !+ad_args  e0 : input real :  neutral beam energy (keV)
-      !+ad_args  ec : input real :  critical energy for electron/ion slowing down of
-      !+ad_argc                     the beam ion (keV)
-      !+ad_desc  This routine calculates something to do with the hot ion energy...
-      !+ad_prob  None
-      !+ad_call  None
-      !+ad_hist  22/06/94 PJK Upgrade to higher standard of coding
-      !+ad_hist  10/11/11 PJK Initial F90 version
-      !+ad_stat  Okay
-      !+ad_docs  AEA FUS 251: A User's Guide to the PROCESS Systems Code
-      !
-      ! !!!!!!!!!!!!!!!!!!!!!!!!!!!!!!!!!!!!!!!!!!!!!!!
-
-      implicit none
-
-      real(kind(1.0D0)) :: xbrak
-
-      !  Arguments
-
-      real(kind(1.0D0)), intent(in) :: e0, ec
-
-      !  Local variables
-
-      real(kind(1.0D0)) :: ans,t1,t2,t3,t4,xarg,xc,xcs
-
-      ! !!!!!!!!!!!!!!!!!!!!!!!!!!!!!!!!!!!!!!!!!!!!!!!
-
-      xcs = e0/ec
-      xc = sqrt(xcs)
-
-      t1 = xcs/2.0D0
-      t2 = (log((xcs + 2.0D0*xc + 1.0D0)/(xcs - xc + 1.0D0)))/6.0D0
-
-      xarg = (2.0D0*xc -1.0D0)/sqrt(3.0D0)
-      t3 = (atan(xarg))/sqrt(3.0D0)
-      t4 = 0.3022999D0
-
-      ans = t1 + t2 - t3 - t4
-      xbrak = ans
-
-    end function xbrak
-
-    ! !!!!!!!!!!!!!!!!!!!!!!!!!!!!!!!!!!!!!!!!!!!!!!!!!!!!!!!!!!!!!!!!!!
-
-    function palphabm(ealphadt,nbm,nblk,sigv,vol,ti,svdt)
-
-      !+ad_name  palphabm
-      !+ad_summ  Alpha power from beam-background fusion
-      !+ad_type  Function returning real
-      !+ad_auth  P J Knight, CCFE, Culham Science Centre
-      !+ad_cont  N/A
-      !+ad_args  ealphadt : input real :  alpha particle birth energy (D-T) (keV)
-      !+ad_args  nblk   : input real :  thermal ion density (/m3)
-      !+ad_args  nbm    : input real :  hot beam ion density (/m3)
-      !+ad_args  sigv   : input real :  hot beam fusion reaction rate (m3/s)
-      !+ad_args  svdt   : input real :  profile averaged <sigma v> for D-T (m3/s)
-      !+ad_args  ti     : input real :  thermal ion temperature (keV)
-      !+ad_args  vol    : input real :  plasma volume (m3)
-      !+ad_desc  This routine calculates the alpha power from
-      !+ad_desc  beam-background fusion.
-      !+ad_prob  None
-      !+ad_call  bosch_hale
-      !+ad_hist  22/06/94 PJK Upgrade to higher standard of coding
-      !+ad_hist  05/12/95 PJK Moved ealpha to argument list
-      !+ad_hist  10/11/11 PJK Initial F90 version
-      !+ad_hist  12/09/13 PJK Replaced svfdt usage with bosch_hale
-      !+ad_stat  Okay
-      !+ad_docs  AEA FUS 251: A User's Guide to the PROCESS Systems Code
-      !
-      ! !!!!!!!!!!!!!!!!!!!!!!!!!!!!!!!!!!!!!!!!!!!!!!!
-
-      implicit none
-
-      real(kind(1.0D0)) :: palphabm
-
-      !  Arguments
-
-      real(kind(1.0D0)), intent(in) :: ealphadt,nblk,nbm,sigv,svdt,ti,vol
-
-      !  Local variables
-
-      real(kind(1.0D0)) :: ratio
-
-      ! !!!!!!!!!!!!!!!!!!!!!!!!!!!!!!!!!!!!!!!!!!!!!!!
-
-      ratio = svdt / bosch_hale(ti,1)
-
-      palphabm = echarge/1000.0D0 * nbm * nblk * sigv * ealphadt * vol * ratio
-
-    end function palphabm
-
-    ! !!!!!!!!!!!!!!!!!!!!!!!!!!!!!!!!!!!!!!!!!!!!!!!!!!!!!!!!!!!!!!!!!!
-
-    function sgvhot(iabm,vcrx,ebeam)
-
-      !+ad_name  sgvhot
-      !+ad_summ  Hot beam fusion reaction rate
-      !+ad_type  Function returning real
-      !+ad_auth  P J Knight, CCFE, Culham Science Centre
-      !+ad_cont  N/A
-      !+ad_args  ebeam  : input real :  neutral beam energy (keV)
-      !+ad_args  iabm   : input integer : switch denoting type of ion (2=D,3=T)
-      !+ad_args  vcrx   : input real :  critical velocity for electron/ion slowing down of
-      !+ad_argc                         the beam ion (m/s)
-      !+ad_desc  This routine calculates the hot beam fusion reaction rate in m3/s.
-      !+ad_prob  None
-      !+ad_call  fsv
-      !+ad_call  quanc8
-      !+ad_call  report_error
-      !+ad_hist  22/06/94 PJK Upgrade to higher standard of coding
-      !+ad_hist  10/11/11 PJK Initial F90 version
-      !+ad_hist  26/06/14 PJK Added error handling
-      !+ad_stat  Okay
-      !+ad_docs  AEA FUS 251: A User's Guide to the PROCESS Systems Code
-      !
-      ! !!!!!!!!!!!!!!!!!!!!!!!!!!!!!!!!!!!!!!!!!!!!!!!
-
-      implicit none
-
-      real(kind(1.0D0)) :: sgvhot
-
-      !  Arguments
-
-      integer, intent(in) :: iabm
-      real(kind(1.0D0)), intent(in) :: ebeam, vcrx
-
-      !  Local variables
-
-      integer :: nofun
-      real(kind(1.0D0)) :: abm,abserr,epsabs1,flag,svint,t1,t2, &
-           vbeam,vbeams,xv
-
-      ! !!!!!!!!!!!!!!!!!!!!!!!!!!!!!!!!!!!!!!!!!!!!!!!
-
-      epsabs1 = 1.0D-33
-
-      if (iabm == 2) then
-         abm = atmd
-      else if (iabm == 3) then
-         abm = atmt
-      else
-         idiags(1) = iabm ; call report_error(84)
-      end if
-
-      !  Initialise global variables
-
-      vcritx = vcrx
-
-      !  Beam velocity
-
-      vbeams = ebeam * echarge * 1000.0D0 * 2.0D0/(abm * mproton)
-      vbeam = sqrt(vbeams)
-
-      xv = vbeam/vcrx
-      t1 = 3.0D0 * vcrx/log(1.0D0+(xv**3))
-
-      call quanc8(fsv,0.0D0,xv,epsabs1,epsrel,svint,abserr,nofun,flag)
-      t2 = svint
-
-      sgvhot = t1 * t2
-
-    end function sgvhot
-
-  end subroutine beamcalc
-
-  ! !!!!!!!!!!!!!!!!!!!!!!!!!!!!!!!!!!!!!!!!!!!!!!!!!!!!!!!!!!!!!!!!!!
-
-  function fsv(u)
-
-    !+ad_name  fsv
-    !+ad_summ  Integrand function for the hot beam fusion reaction rate
-    !+ad_type  Function returning real
-    !+ad_auth  P J Knight, CCFE, Culham Science Centre
-    !+ad_cont  sigbmfus
-    !+ad_args  u : input real : abscissa of integration, = ratio of beam velocity
-    !+ad_argc                   to the critical velocity
-    !+ad_desc  This is the integrand function for the hot beam fusion reaction rate.
-    !+ad_prob  None
-    !+ad_call  sigbmfus
-    !+ad_hist  22/06/94 PJK Upgrade to higher standard of coding
-    !+ad_hist  10/11/11 PJK Initial F90 version
-    !+ad_stat  Okay
-    !+ad_docs  AEA FUS 251: A User's Guide to the PROCESS Systems Code
-    !
-    ! !!!!!!!!!!!!!!!!!!!!!!!!!!!!!!!!!!!!!!!!!!!!!!!
-
-    implicit none
-
-    real(kind(1.0D0)) :: fsv
-
-    !  Arguments
-
-    real(kind(1.0D0)), intent(in) :: u
-
-    !  Local variables
-
-    real(kind(1.0D0)) :: t1,t2,xvc,xvcs
-
-    ! !!!!!!!!!!!!!!!!!!!!!!!!!!!!!!!!!!!!!!!!!!!!!!!
-
-    t1 = (u**3)/(1.0D0+u**3)
-
-    !  vcritx : critical velocity for electron/ion slowing down of beam ion (m/s)
-
-    xvc = vcritx*u
-    xvcs = xvc * xvc * mproton/(echarge * 1000.0D0)
-    t2 = sigbmfus(xvcs)
-
-    fsv = t1 * t2
-
-  contains
-
-    ! !!!!!!!!!!!!!!!!!!!!!!!!!!!!!!!!!!!!!!!!!!!!!!!!!!!!!!!!!!!!!!!!!!
-
-    function sigbmfus(vrelsq)
-
-      !+ad_name  sigbmfus
-      !+ad_summ  Fusion reaction cross-section
-      !+ad_type  Function returning real
-      !+ad_auth  P J Knight, CCFE, Culham Science Centre
-      !+ad_cont  N/A
-      !+ad_args  vrelsq : input real :  square of the speed of the beam ion (keV/amu)
-      !+ad_desc  This function evaluates the fusion reaction cross-section as a
-      !+ad_desc  function of beam ion velocity (squared).
-      !+ad_desc  The functional form of the cross-section is in terms of the equivalent
-      !+ad_desc  deuterium energy, i.e. for a tritium beam at 500 keV the energy
-      !+ad_desc  used in the cross-section function is 333 keV.
-      !+ad_prob  None
-      !+ad_call  None
-      !+ad_hist  22/06/94 PJK Upgrade to higher standard of coding
-      !+ad_hist  10/11/11 PJK Initial F90 version
-      !+ad_stat  Okay
-      !+ad_docs  AEA FUS 251: A User's Guide to the PROCESS Systems Code
-      !
-      ! !!!!!!!!!!!!!!!!!!!!!!!!!!!!!!!!!!!!!!!!!!!!!!!
-
-      implicit none
-
-      real(kind(1.0D0)) :: sigbmfus
-
-      !  Arguments
-
-      real(kind(1.0D0)), intent(in) :: vrelsq
-
-      !  Local variables
-
-      real(kind(1.0D0)) :: a1,a2,a3,a4,a5,atmd,ebm,t1,t2
-
-      ! !!!!!!!!!!!!!!!!!!!!!!!!!!!!!!!!!!!!!!!!!!!!!!!
-
-      a1 = 45.95D0
-      a2 = 5.02D4
-      a3 = 1.368D-2
-      a4 = 1.076D0
-      a5 = 4.09D2
-
-      !  Deuterium atomic mass
-
-      atmd = 2.0D0
-
-      !  Beam kinetic energy
-
-      ebm = 0.5D0 * atmd * vrelsq
-
-      !  Set limits on cross-section at low and high beam energies
-
-      if (ebm < 10.0D0) then
-         sigbmfus = 1.0D-27
-      else if (ebm > 1.0D4) then
-         sigbmfus = 8.0D-26
-      else
-         t1 = a2/(1.0D0 + (a3 * ebm - a4)**2) + a5
-         t2 = ebm * (exp (a1/sqrt(ebm)) - 1.0D0)
-         sigbmfus = 1.0D-24 * t1/t2
-      end if
-
-    end function sigbmfus
-
-  end function fsv
-
-  ! !!!!!!!!!!!!!!!!!!!!!!!!!!!!!!!!!!!!!!!!!!!!!!!!!!!!!!!!!!!!!!!!!!
-
-  subroutine outplas(outfile)
-
-    !+ad_name  outplas
-    !+ad_summ  Subroutine to output the plasma physics information
-    !+ad_type  Subroutine
-    !+ad_auth  P J Knight, CCFE, Culham Science Centre
-    !+ad_cont  N/A
-    !+ad_args  outfile : input integer : Fortran output unit identifier
-    !+ad_desc  This routine writes the plasma physics information
-    !+ad_desc  to a file, in a tidy format.
-    !+ad_prob  None
-    !+ad_call  int_to_string2
-    !+ad_call  oblnkl
-    !+ad_call  ocmmnt
-    !+ad_call  oheadr
-    !+ad_call  osubhd
-    !+ad_call  ovarin
-    !+ad_call  ovarre
-    !+ad_call  ovarrf
-    !+ad_call  ovarst
-    !+ad_call  report_error
-    !+ad_hist  17/09/97 PJK Upgrade to higher standard of coding. Added
-    !+ad_hisc               Greenwald density limit
-    !+ad_hist  17/11/97 PJK Added additional beta diagnostics
-    !+ad_hist  01/04/98 PJK Added dnla to output, and comment about ignition
-    !+ad_hist  17/07/98 PJK Added power threshold scalings
-    !+ad_hist  19/01/99 PJK Added powerht and minor word changes
-    !+ad_hist  16/07/01 PJK Added kappaa
-    !+ad_hist  20/09/11 PJK Initial F90 version
-    !+ad_hist  17/12/12 PJK Added ZFEAR lines
-    !+ad_hist  18/12/12 PJK Added PTHRMW(6 to 8)
-    !+ad_hist  03/01/13 PJK Removed ICULDL if-statement
-    !+ad_hist  23/01/13 PJK Modified logic for stellarators and ignite=1
-    !+ad_hist  10/06/13 PJK Added ISHAPE=2 and other outputs
-    !+ad_hist  12/06/13 PJK Added plasma energy and other outputs
-    !+ad_hist  12/08/13 PJK Removed some stellarator-irrelevant outputs
-    !+ad_hist  30/09/13 PJK Added Psep/R output line
-    !+ad_hist  02/10/13 PJK Changed pcharge output description
-    !+ad_hist  14/11/13 PJK Corrected thermal energy outputs by 3/2
-    !+ad_hist  14/11/13 PJK Changed kappa95 output description
-    !+ad_hist  26/11/13 PJK Added taup/taueff ratio to output
-    !+ad_hist  28/11/13 PJK Added fuel-ion pair fusion power contributions to output
-    !+ad_hist  28/11/13 PJK Added icurr, iprofile information to output
-    !+ad_hist  20/02/14 PJK Added pedestal profile quantities
-    !+ad_hist  05/03/14 PJK Added on-axis values
-    !+ad_hist  06/03/14 PJK Added warning if pdivt=0.001;
-    !+ad_hisc               clarified ishape effects on kappa, triang
-    !+ad_hist  26/03/14 PJK Added all bootstrap current estimations
-    !+ad_hist  02/04/14 PJK Added confinement scaling law name to mfile
-    !+ad_hist  03/04/14 PJK Used ovarst to write out confinement scaling law name
-    !+ad_hist  23/04/14 PJK Added bvert
-    !+ad_hist  14/05/14 PJK Added impurity concentration info
-    !+ad_hist  21/05/14 PJK Added ignite
-    !+ad_hist  22/05/14 PJK Name changes to power quantities
-    !+ad_hist  02/06/14 PJK Added fimpvar
-    !+ad_hist  05/06/14 PJK Rearranged power balance output
-    !+ad_hist  16/06/14 PJK Removed duplicate outputs
-    !+ad_hist  19/06/14 PJK Removed sect?? flags
-    !+ad_hist  26/06/14 PJK Added error handling
-    !+ad_hist  19/08/14 PJK Added dnla / Greenwald ratio
-    !+ad_hist  01/10/14 PJK Modified safety factor output statements
-    !+ad_hist  01/10/14 PJK Added plhthresh output
-    !+ad_hist  06/10/14 PJK Modified plhthresh output
-    !+ad_hist  11/11/14 PJK Added aion output
-    !+ad_hist  13/11/14 PJK Modified elong, triang outputs with ishape
-    !+ad_hist  13/11/14 PJK Modified iradloss usage
-    !+ad_hist  17/11/14 PJK Modified output to account for falpha, palpfwmw
-    !+ad_hist  18/11/14 PJK Corrected power balance output if ignite=1
-    !+ad_hist  01/04/15 JM  Core plasma power balance removed
-    !+ad_hist  05/08/15 MDK Output to say which impurity (if any) is an iteration variable.
-    !+ad_stat  Okay
-    !+ad_docs  AEA FUS 251: A User's Guide to the PROCESS Systems Code
-    !
-    ! !!!!!!!!!!!!!!!!!!!!!!!!!!!!!!!!!!!!!!!!!!!!!!!
-
-    implicit none
-
-    !  Arguments
-
-    integer, intent(in) :: outfile
-
-    !  Local variables
-
-    real(kind(1.0D0)) :: betath
-    ! pinj
-    integer :: imp
-    character(len=30) :: tauelaw
-    character(len=30) :: str1,str2
-    real(kind(1.0D0)) :: fgwped_out ! neped/dlimit(7)
-    real(kind(1.0D0)) :: fgwsep_out ! nesep/dlimit(7)
-
-    ! !!!!!!!!!!!!!!!!!!!!!!!!!!!!!!!!!!!!!!!!!!!!!!!
-
-    call oheadr(outfile,'Plasma')
-
-    if (istell == 0) then
-       select case (idivrt)
-       case (0)
-          call ocmmnt(outfile,'Plasma configuration = limiter')
-       case (1)
-          call ocmmnt(outfile,'Plasma configuration = single null divertor')
-       case (2)
-          call ocmmnt(outfile,'Plasma configuration = double null divertor')
-       case default
-          idiags(1) = idivrt ; call report_error(85)
-       end select
-    else
-       call ocmmnt(outfile,'Plasma configuration = stellarator')
-    end if
-
-    call osubhd(outfile,'Plasma Geometry :')
-    call ovarrf(outfile,'Major radius (m)','(rmajor)',rmajor)
-    call ovarrf(outfile,'Minor radius (m)','(rminor)',rminor, 'OP ')
-    call ovarrf(outfile,'Aspect ratio','(aspect)',aspect)
-
-    if (istell == 0) then
-
-       select case (ishape)
-       case (0)
-          call ovarrf(outfile,'Elongation, X-point (input value used)', '(kappa)',kappa)
-       case (1)
-          call ovarrf(outfile,'Elongation, X-point (TART scaling)', '(kappa)',kappa, 'OP ')
-       case (2,3)
-          call ovarrf(outfile,'Elongation, X-point (Zohm scaling)', '(kappa)',kappa, 'OP ')
-          call ovarrf(outfile,'Zohm scaling adjustment factor', '(fkzohm)',fkzohm)
-       case (4)
-          call ovarrf(outfile,'Elongation, X-point (calculated from kappa95)', '(kappa)',kappa, 'OP ')
-       case default
-          idiags(1) = ishape ; call report_error(86)
-       end select
-
-       select case (ishape)
-       case (4)
-          call ovarrf(outfile,'Elongation, 95% surface (input value used)', &
-               '(kappa95)',kappa95)
-       case default
-          call ovarrf(outfile,'Elongation, 95% surface (kappa/1.12)', &
-               '(kappa95)',kappa95, 'OP ')
-       end select
-
-       call ovarrf(outfile,'Elongation, area ratio calc.','(kappaa)',kappaa, 'OP ')
-
-       select case (ishape)
-       case (0,2)
-          call ovarrf(outfile,'Triangularity, X-point (input value used)', &
-               '(triang)',triang)
-       case (1)
-          call ovarrf(outfile,'Triangularity, X-point (TART scaling)', &
-               '(triang)',triang, 'OP ')
-       case (3,4)
-          call ovarrf(outfile,'Triangularity, X-point (calculated from triang95)', &
-               '(triang)',triang, 'OP ')
-       end select
-
-       select case (ishape)
-       case (3,4)
-          call ovarrf(outfile,'Triangularity, 95% surface (input value used)', &
-               '(triang95)',triang95)
-       case default
-          call ovarrf(outfile,'Triangularity, 95% surface (triang/1.5)', &
-               '(triang95)',triang95, 'OP ')
-       end select
-
-       call ovarrf(outfile,'Plasma poloidal perimeter (m)','(pperim)',pperim, 'OP ')
-
-    end if
-
-    call ovarrf(outfile,'Plasma cross-sectional area (m2)','(xarea)',xarea, 'OP ')
-    call ovarre(outfile,'Plasma surface area (m2)','(sarea)',sarea, 'OP ')
-    call ovarre(outfile,'Plasma volume (m3)','(vol)',vol, 'OP ')
-
-    call osubhd(outfile,'Current and Field :')
-
-    if (istell == 0) then
-       if (iprofile == 0) then
-          call ocmmnt(outfile, &
-               'Consistency between q0,q,alphaj,rli,dnbeta is not enforced')
-       else
-          call ocmmnt(outfile, &
-               'Consistency between q0,q,alphaj,rli,dnbeta is enforced')
-       end if
-       call oblnkl(outfile)
-       call ovarin(outfile,'Plasma current scaling law used','(icurr)',icurr)
-    end if
-
-    if (istell == 0) then
-       call ovarrf(outfile,'Plasma current (MA)','(plascur/1D6)',plascur/1.0D6, 'OP ')
-       if (iprofile == 1) then
-            call ovarrf(outfile,'Current density profile factor','(alphaj)',alphaj, 'OP ')
-       else
-            call ovarrf(outfile,'Current density profile factor','(alphaj)',alphaj)
-       end if
-
-       call ovarrf(outfile,'Plasma internal inductance, li','(rli)',rli, 'OP ')
-       call ovarrf(outfile,'Vertical field at plasma (T)','(bvert)',bvert, 'OP ')
-    end if
-
-    call ovarrf(outfile,'Vacuum toroidal field at R (T)','(bt)',bt)
-    call ovarrf(outfile,'Average poloidal field (T)','(bp)',bp, 'OP ')
-
-    call ovarrf(outfile,'Total field (sqrt(bp^2 + bt^2)) (T)','(btot)',btot, 'OP ')
-
-    if (istell == 0) then
-       call ovarrf(outfile,'Safety factor on axis','(q0)',q0)
-
-       if (icurr == 2) then
-          call ovarrf(outfile,'Mean edge safety factor','(q)',q)
-       else
-          call ovarrf(outfile,'Safety factor at 95% flux surface','(q95)',q95)
-       end if
-
-       call ovarrf(outfile,'Cylindrical safety factor (qcyl)','(qstar)',qstar, 'OP ')
-
-       if (ishape == 1) then
-          call ovarrf(outfile,'Lower limit for edge safety factor q', '(qlim)',qlim, 'OP ')
-       end if
-    else
-       call ovarrf(outfile,'Rotational transform','(iotabar)',iotabar)
-    end if
-
-    call osubhd(outfile,'Beta Information :')
-
-    betath = beta-betaft-betanb
-    gammaft = (betaft + betanb)/betath
-
-    call ovarre(outfile,'Total plasma beta','(beta)',beta)
-    call ovarre(outfile,'Total poloidal beta','(betap)',betap, 'OP ')
-    call ovarre(outfile,'Total toroidal beta',' ',beta*(btot/bt)**2, 'OP ')
-    call ovarre(outfile,'Fast alpha beta','(betaft)',betaft, 'OP ')
-    call ovarre(outfile,'Beam ion beta','(betanb)',betanb, 'OP ')
-    call ovarre(outfile,'(Fast alpha + beam beta)/(thermal beta)','(gammaft)',gammaft, 'OP ')
-
-    call ovarre(outfile,'Thermal beta',' ',betath, 'OP ')
-    call ovarre(outfile,'Thermal poloidal beta',' ',betath*(btot/bp)**2, 'OP ')
-    call ovarre(outfile,'Thermal toroidal beta (= beta-exp)',' ', betath*(btot/bt)**2, 'OP ')
-
-    call ovarrf(outfile,'2nd stability beta : beta_p / (R/a)', '(eps*betap)',eps*betap, 'OP ')
-    call ovarrf(outfile,'2nd stability beta upper limit','(epbetmax)', epbetmax)
-
-    if (istell == 0) then
-       if (iprofile == 1) then
-            call ovarrf(outfile,'Beta g coefficient','(dnbeta)',dnbeta, 'OP ')
-       else
-            call ovarrf(outfile,'Beta g coefficient','(dnbeta)',dnbeta)
-       end if
-
-       call ovarrf(outfile,'Normalised thermal beta',' ',1.0D8*betath*rminor*bt/plascur, 'OP ')
-       !call ovarrf(outfile,'Normalised total beta',' ',1.0D8*beta*rminor*bt/plascur, 'OP ')
-       call ovarrf(outfile,'Normalised total beta',' ',normalised_total_beta, 'OP ')
-    end if
-
-    if (itart == 1) then
-       call ovarrf(outfile,'Normalised thermal toroidal beta', ' ',fbetatry*dnbeta*btot**2/bt**2, 'OP ')
-    end if
-
-    if (iculbl == 0) then
-       call ovarrf(outfile,'Limit on total beta','(betalim)',betalim, 'OP ')
-    else if (iculbl == 1) then
-       call ovarrf(outfile,'Limit on thermal beta','(betalim)',betalim, 'OP ')
-    else
-       call ovarrf(outfile,'Limit on thermal + NB beta','(betalim)', betalim, 'OP ')
-    end if
-
-    call ovarre(outfile,'Plasma thermal energy (J)',' ', 1.5D0*betath*btot*btot/(2.0D0*rmu0)*vol, 'OP ')
-    call ovarre(outfile,'Total plasma internal energy (J)',' ', 1.5D0*beta*btot*btot/(2.0D0*rmu0)*vol, 'OP ')
-
-    call osubhd(outfile,'Temperature and Density (volume averaged) :')
-    call ovarrf(outfile,'Electron temperature (keV)','(te)',te)
-    call ovarrf(outfile,'Electron temperature on axis (keV)','(te0)',te0, 'OP ')
-    call ovarrf(outfile,'Ion temperature (keV)','(ti)',ti)
-    call ovarrf(outfile,'Ion temperature on axis (keV)','(ti0)',ti0, 'OP ')
-    call ovarrf(outfile,'Electron temp., density weighted (keV)','(ten)',ten, 'OP ')
-    call ovarre(outfile,'Electron density (/m3)','(dene)',dene)
-    call ovarre(outfile,'Electron density on axis (/m3)','(ne0)',ne0, 'OP ')
-    call ovarre(outfile,'Line-averaged electron density (/m3)','(dnla)',dnla, 'OP ')
-    if (istell == 0) then
-       call ovarre(outfile,'Line-averaged electron density / Greenwald density', &
-            '(dnla_gw)',dnla/dlimit(7), 'OP ')
-    end if
-
-    call ovarre(outfile,'Ion density (/m3)','(dnitot)',dnitot, 'OP ')
-    call ovarre(outfile,'Fuel density (/m3)','(deni)',deni, 'OP ')
-    call ovarre(outfile,'High Z impurity density (/m3)','(dnz)',dnz, 'OP ')
-    call ovarre(outfile,'Helium ion density (thermalised ions only) (/m3)','(dnalp)',dnalp, 'OP ')
-    call ovarre(outfile,'Proton density (/m3)','(dnprot)',dnprot, 'OP ')
-    if(protium > 1.0d-10)then
-        call ovarre(outfile,'Seeded protium density / electron density','(protium)',protium, 'OP ')
-    end if
-
-    call ovarre(outfile,'Hot beam density (/m3)','(dnbeam)',dnbeam, 'OP ')
-    call ovarre(outfile,'Density limit from scaling (/m3)','(dnelimt)',dnelimt, 'OP ')
-    if ((ioptimz > 0).and.(active_constraints(5))) then
-        call ovarre(outfile,'Density limit (enforced) (/m3)','(boundu(9)*dnelimt)',boundu(9)*dnelimt, 'OP ')
-    end if
-    call ovarre(outfile,'Helium ion density (thermalised ions only) / electron density','(ralpne)',ralpne)
-    call oblnkl(outfile)
-
-    call ovarin(outfile,'Plasma impurity model','(imprad_model)',imprad_model)
-    if (imprad_model == 0) then
-       call ocmmnt(outfile,'Original model; ITER 1989 Bremsstrahlung calculation')
-       call ovarre(outfile,'Carbon impurity concentration (%)','(rncne*100)',rncne*100)
-       call ovarre(outfile,'Oxygen impurity concentration (%)','(rnone*100)',rnone*100)
-
-       if (zfear == 1) then
-          call ovarre(outfile,'Argon impurity concentration (%)','(cfe0*100)',cfe0*100)
-       else
-          call ovarre(outfile,'Iron impurity concentration (%)','(cfe0*100)',cfe0*100)
-       end if
-    else
-       call ocmmnt(outfile,'New generalised impurity model')
-       call oblnkl(outfile)
-       call ocmmnt(outfile,'Plasma ion densities / electron density:')
-       do imp = 1,nimp
-          ! MDK Update fimp, as this will make the ITV output work correctly.
-          fimp(imp)=impurity_arr(imp)%frac
-          str1 = impurity_arr(imp)%label // ' concentration'
-          str2 = '(fimp('//int_to_string2(imp)//')'
-          ! MDK Add output flag for H which is calculated
-          if (imp==1) then
-            !call ovarre(outfile,str1,str2,impurity_arr(imp)%frac, 'OP ')
-            call ovarre(outfile,str1,str2,fimp(imp), 'OP ')
-          else
-            call ovarre(outfile,str1,str2,fimp(imp))
-          end if
-       end do
-    end if
-    call ovarre(outfile,'Average mass of all ions (amu)','(aion)',aion, 'OP ')
-    ! MDK Say which impurity is varied, if iteration variable fimpvar (102) is turned on
-    !if (any(ixc == 102)) then
-    !    call ovarst(outfile,'Impurity used as an iteration variable' , '', '"' // impurity_arr(impvar)%label // '"')
-    !    call ovarre(outfile,'Fractional density of variable impurity (ion / electron density)','(fimpvar)',fimpvar)
-    !end if
-    call oblnkl(outfile)
-
-    call ovarrf(outfile,'Effective charge','(zeff)',zeff, 'OP ')
-
-    ! Issue #487.  No idea what zeffai is.
-    ! I haven't removed it as it is used in subroutine rether,
-    !   (routine to find the equilibration power between the ions and electrons)
-    ! call ovarrf(outfile,'Mass weighted effective charge','(zeffai)',zeffai, 'OP ')
-
-    call ovarrf(outfile,'Density profile factor','(alphan)',alphan)
-    call ovarin(outfile,'Plasma profile model','(ipedestal)',ipedestal)
-
-    if(ipedestal.ge.1)then
-        call ocmmnt(outfile,'Pedestal profiles are used.')
-        call ovarrf(outfile,'Density pedestal r/a location','(rhopedn)',rhopedn)
-        if(fgwped >= 0d0)then
-            call ovarre(outfile,'Electron density pedestal height (/m3)','(neped)',neped, 'OP ')
-        else
-            call ovarre(outfile,'Electron density pedestal height (/m3)','(neped)',neped)
-        end if
-
-        ! This code is ODD! Don't change it! No explanation why fgwped and fgwsep
-        ! must be assigned to their exisiting values!
-        fgwped_out = neped/dlimit(7)
-        fgwsep_out = nesep/dlimit(7)
-        if(fgwped >= 0d0) fgwped = neped/dlimit(7)
-        if(fgwsep >= 0d0) fgwsep = nesep/dlimit(7)
-
-        call ovarre(outfile,'Electron density at pedestal / nGW','(fgwped_out)',fgwped_out)
-        call ovarrf(outfile,'Temperature pedestal r/a location','(rhopedt)',rhopedt)
-        ! Issue #413 Pedestal scaling
-        call ovarin(outfile,'Pedestal scaling switch','(ieped)',ieped)
-        if(ieped==1)then
-            call ocmmnt(outfile,'Saarelma 6-parameter pedestal temperature scaling is ON')
-
-            if(eped_warning() /= '')then
-                call ocmmnt(outfile,'WARNING: Pedestal parameters are outside the range of applicability of the scaling:')
-                call ocmmnt(outfile,'triang: 0.4 - 0.6; kappa: 1.5 - 2.0;   plascur: 10 - 20 MA, rmajor: 7 - 11 m;')
-                call ocmmnt(outfile,'rminor: 2 - 3.5 m; tesep: 0 - 0.5 keV; normalised_total_beta: 2 - 3; ')
-                write(*,*)'WARNING: Pedestal parameters are outside the range of applicability of the scaling:'
-                write(*,*)'triang: 0.4 - 0.6; kappa: 1.5 - 2.0;   plascur: 10 - 20 MA, rmajor: 7 - 11 m;'
-                write(*,*)'rminor: 2 - 3.5 m; tesep: 0 - 0.5 keV; normalised_total_beta: 2 - 3'
-                write(*,*)trim(eped_warning())
-            endif
-        endif
-        call ovarrf(outfile,'Electron temp. pedestal height (keV)','(teped)',teped)
-        call ovarrf(outfile,'Electron temp. at separatrix (keV)','(tesep)',tesep)
-    endif
-
-    ! Issue 558 - addition of constraint 76 to limit the value of nesep, in proportion with the ballooning parameter and Greenwald density
-    if(any(icc==76))then
-       call ovarre(outfile,'Critical ballooning parameter value','(alpha_crit)',alpha_crit)
-       call ovarre(outfile,'Critical electron density at separatrix (/m3)','(nesep_crit)',nesep_crit)
-    endif
-
-    call ovarre(outfile,'Electron density at separatrix (/m3)','(nesep)',nesep)
-    call ovarre(outfile,'Electron density at separatrix / nGW','(fgwsep_out)',fgwsep_out)
-    call ovarrf(outfile,'Temperature profile index','(alphat)',alphat)
-    call ovarrf(outfile,'Temperature profile index beta','(tbeta)',tbeta)
-
-    if (istell == 0) then
-       call osubhd(outfile,'Density Limit using different models :')
-       call ovarre(outfile,'Old ASDEX model','(dlimit(1))',dlimit(1), 'OP ')
-       call ovarre(outfile,'Borrass ITER model I','(dlimit(2))',dlimit(2), 'OP ')
-       call ovarre(outfile,'Borrass ITER model II','(dlimit(3))',dlimit(3), 'OP ')
-       call ovarre(outfile,'JET edge radiation model','(dlimit(4))',dlimit(4), 'OP ')
-       call ovarre(outfile,'JET simplified model','(dlimit(5))',dlimit(5), 'OP ')
-       call ovarre(outfile,'Hugill-Murakami Mq model','(dlimit(6))',dlimit(6), 'OP ')
-       call ovarre(outfile,'Greenwald model','(dlimit(7))',dlimit(7), 'OP ')
-    end if
-
-    call osubhd(outfile,'Fuel Constituents :')
-    call ovarrf(outfile,'Deuterium fuel fraction','(fdeut)',fdeut)
-    call ovarrf(outfile,'Tritium fuel fraction','(ftrit)',ftrit)
-    if (fhe3 > 1.0D-3) call ovarrf(outfile,'3-Helium fuel fraction','(fhe3)',fhe3)
-
-    call osubhd(outfile,'Fusion Power :')
-    call ovarre(outfile,'Total fusion power (MW)','(powfmw.)',powfmw, 'OP ')
-    call ovarre(outfile,' =    D-T fusion power (MW)','(pdt)',pdt, 'OP ')
-    call ovarre(outfile,'  +   D-D fusion power (MW)','(pdd)',pdd, 'OP ')
-    call ovarre(outfile,'  + D-He3 fusion power (MW)','(pdhe3)',pdhe3, 'OP ')
-    call ovarre(outfile,'Alpha power: total (MW)','(palpmw)',palpmw, 'OP ')
-    call ovarre(outfile,'Alpha power: beam-plasma (MW)','(palpnb)',palpnb, 'OP ')
-    call ovarre(outfile,'Neutron power (MW)','(pneutmw)',pneutmw, 'OP ')
-    call ovarre(outfile,'Charged particle power (excluding alphas) (MW)', '(pchargemw)',pchargemw, 'OP ')
-    call ovarre(outfile,'Total power deposited in plasma (MW)','()',falpha*palpmw+pchargemw+pohmmw+pinjmw, 'OP ')
-
-    call osubhd(outfile,'Radiation Power (excluding SOL):')
-    if (imprad_model == 1) then
-       call ovarre(outfile,'Bremsstrahlung radiation power (MW)','(pbrempv*vol)', pbrempv*vol, 'OP ')
-       call ovarre(outfile,'Line radiation power (MW)','(plinepv*vol)', plinepv*vol, 'OP ')
-    end if
-    call ovarre(outfile,'Synchrotron radiation power (MW)','(psyncpv*vol)', psyncpv*vol, 'OP ')
-    call ovarrf(outfile,'synchrotron wall reflectivity factor','(ssync)',ssync)
-    if (imprad_model == 1) then
-       call ovarre(outfile,"Normalised minor radius defining 'core'", '(coreradius)',coreradius)
-       call ovarre(outfile,"Fraction of core radiation subtracted from P_L", &
-            '(coreradiationfraction)',coreradiationfraction)
-    end if
-    call ovarre(outfile,'Total core radiation power (MW)', '(pcoreradmw)',pcoreradmw, 'OP ')
-    call ovarre(outfile,'Edge radiation power (MW)','(pedgeradmw)', pedgeradmw, 'OP ')
-    call ovarre(outfile,'Total radiation power (MW)','(pradmw)',pradmw, 'OP ')
-    call ovarre(outfile,'Radiation fraction = total radiation / total power deposited in plasma', &
-        '(rad_fraction)', rad_fraction, 'OP ')
-    call ovarre(outfile,'Nominal mean radiation load on inside surface of reactor (MW/m2)', &
-        '(photon_wall)', photon_wall, 'OP ')
-    call ovarre(outfile,'Peaking factor for radiation wall load', &
-        '(peakfactrad)', peakfactrad, 'IP ')
-    call ovarre(outfile,'Maximum permitted radiation wall load (MW/m^2)', &
-        '(maxradwallload)', maxradwallload, 'IP ')
-    call ovarre(outfile,'Peak radiation wall load (MW/m^2)', &
-        '(peakradwallload)', peakradwallload, 'OP ')
-    call ovarre(outfile,'Nominal mean neutron load on inside surface of reactor (MW/m2)', &
-        '(wallmw)', wallmw, 'OP ')
-
-    call oblnkl(outfile)
-    call ovarre(outfile,'Ohmic heating power (MW)','(pohmmw)',pohmmw, 'OP ')
-    call ovarrf(outfile,'Fraction of alpha power deposited in plasma','(falpha)',falpha, 'OP ')
-    call ovarrf(outfile,'Fraction of alpha power to electrons','(falpe)',falpe, 'OP ')
-    call ovarrf(outfile,'Fraction of alpha power to ions','(falpi)',falpi, 'OP ')
-    call ovarre(outfile,'Ion transport (MW)','(ptrimw)',ptrimw, 'OP ')
-    call ovarre(outfile,'Electron transport (MW)','(ptremw)',ptremw, 'OP ')
-    call ovarre(outfile,'Injection power to ions (MW)','(pinjimw)',pinjimw, 'OP ')
-    call ovarre(outfile,'Injection power to electrons (MW)','(pinjemw)',pinjemw, 'OP ')
-    if (ignite == 1) then
-       call ocmmnt(outfile,'  (Injected power only used for start-up phase)')
-    end if
-    call ovarin(outfile,'Ignited plasma switch (0=not ignited, 1=ignited)', '(ignite)',ignite)
-
-    call oblnkl(outfile)
-    call ovarre(outfile,'Power into divertor zone via charged particles (MW)','(pdivt)',pdivt, 'OP ')
-
-    if (pdivt <= 0.001D0) then
-       fdiags(1) = pdivt ; call report_error(87)
-       call oblnkl(outfile)
-       call ocmmnt(outfile,'  BEWARE: possible problem with high radiation power')
-       call ocmmnt(outfile,'          Power into divertor zone is unrealistic;')
-       call ocmmnt(outfile,'          divertor calculations will be nonsense!')
-       call ocmmnt(outfile,'  Set constraint 17 (Radiation fraction upper limit).')
-       call oblnkl(outfile)
-    end if
-
-    call ovarre(outfile,'Psep / R ratio (MW/m)','(pdivt/rmajor)',pdivt/rmajor, 'OP ')
-    call ovarre(outfile,'Psep Bt / qAR ratio (MWT/m)','(pdivtbt/qar)', ((pdivt*bt)/(q95*aspect*rmajor)), 'OP ')
-
-    if (istell == 0) then
-       call osubhd(outfile,'H-mode Power Threshold Scalings :')
-
-       call ovarre(outfile,'1996 ITER scaling: nominal (MW)','(pthrmw(1))', pthrmw(1), 'OP ')
-       call ovarre(outfile,'1996 ITER scaling: upper bound (MW)','(pthrmw(2))', pthrmw(2), 'OP ')
-       call ovarre(outfile,'1996 ITER scaling: lower bound (MW)','(pthrmw(3))', pthrmw(3), 'OP ')
-       call ovarre(outfile,'1997 ITER scaling (1) (MW)','(pthrmw(4))',pthrmw(4), 'OP ')
-       call ovarre(outfile,'1997 ITER scaling (2) (MW)','(pthrmw(5))',pthrmw(5), 'OP ')
-       call ovarre(outfile,'2008 Martin scaling: nominal (MW)', '(pthrmw(6))',pthrmw(6), 'OP ')
-       call ovarre(outfile,'2008 Martin scaling: 95% upper bound (MW)', '(pthrmw(7))',pthrmw(7), 'OP ')
-       call ovarre(outfile,'2008 Martin scaling: 95% lower bound (MW)', '(pthrmw(8))',pthrmw(8), 'OP ')
-       call oblnkl(outfile)
-       if ((ioptimz > 0).and.(active_constraints(15))) then
-          call ovarre(outfile,'L-H threshold power (enforced) (MW)', '(boundl(103)*plhthresh)',boundl(103)*plhthresh, 'OP ')
-       else
-          call ovarre(outfile,'L-H threshold power (NOT enforced) (MW)', '(plhthresh)',plhthresh, 'OP ')
-       end if
-    end if
-
-    call osubhd(outfile,'Confinement :')
-
-    if (ignite == 1) then
-       call ocmmnt(outfile, &
-            'Device is assumed to be ignited for the calculation of confinement time')
-       call oblnkl(outfile)
-    end if
-
-    write(outfile,200) tauscl(isc)
-200 format(' Confinement scaling law',T45,A24)
-
-    if (index(tauscl(isc),'(') /= 0) then
-       tauelaw = '"'//trim(tauscl(isc)(1:index(tauscl(isc),'(',.true.)-1))//'"'
-    else
-       tauelaw = '"'//trim(tauscl(isc))//'"'
-    end if
-    call ovarst(mfile,'Confinement scaling law','(tauelaw)',trim(tauelaw))
-
-    call ovarrf(outfile,'Confinement H factor','(hfact)',hfact)
-    call ovarrf(outfile,'Global energy confinement time (s)','(taueff)',taueff, 'OP ')
-    call ovarrf(outfile,'Ion energy confinement time (s)','(tauei)',tauei, 'OP ')
-    call ovarrf(outfile,'Electron energy confinement time (s)','(tauee)',tauee, 'OP ')
-    call ovarre(outfile,'n.tau = Volume-average electron density x Energy confinement time (s/m3)', &
-        '(dntau)', dntau, 'OP ')
-    call ocmmnt(outfile,'Triple product = Vol-average electron density x Vol-average&
-        & electron temperature x Energy confinement time:')
-    call ovarre(outfile,'Triple product  (keV s/m3)','(dntau*te)',dntau*te, 'OP ')
-    call ovarre(outfile,'Transport loss power assumed in scaling law (MW)', '(powerht)',powerht, 'OP ')
-    call ovarin(outfile,'Switch for radiation loss term usage in power balance', '(iradloss)',iradloss)
-    if (iradloss == 0) then
-       call ovarre(outfile,'Radiation power subtracted from plasma power balance (MW)', '',pradmw, 'OP ')
-       call ocmmnt(outfile,'  (Radiation correction is total radiation power)')
-    else if (iradloss == 1) then
-       call ovarre(outfile,'Radiation power subtracted from plasma power balance (MW)', '',pcoreradmw, 'OP ')
-       call ocmmnt(outfile,'  (Radiation correction is core radiation power)')
-    else
-       call ovarre(outfile,'Radiation power subtracted from plasma power balance (MW)', '',0.0D0)
-       call ocmmnt(outfile,'  (No radiation correction applied)')
-    end if
-    call ovarrf(outfile,'Alpha particle confinement time (s)','(taup)',taup, 'OP ')
-    ! Note alpha confinement time is no longer equal to fuel particle confinement time.
-    call ovarrf(outfile,'Alpha particle/energy confinement time ratio','(taup/taueff)',taup/taueff, 'OP ')
-    call ovarrf(outfile,'Lower limit on taup/taueff','(taulimit)',taulimit)
-
-    if (istell == 0) then
-       call osubhd(outfile,'Plasma Volt-second Requirements :')
-       call ovarre(outfile,'Total volt-second requirement (Wb)','(vsstt)',vsstt, 'OP ')
-       call ovarre(outfile,'Inductive volt-seconds (Wb)','(vsind)',vsind, 'OP ')
-       call ovarrf(outfile,'Ejima coefficient','(gamma)',gamma)
-       call ovarre(outfile,'Start-up resistive (Wb)','(vsres)',vsres, 'OP ')
-       call ovarre(outfile,'Flat-top resistive (Wb)','(vsbrn)',vsbrn, 'OP ')
-
-       call ovarrf(outfile,'bootstrap current fraction multiplier', '(cboot)',cboot)
-       call ovarrf(outfile,'Bootstrap fraction (ITER 1989)', '(bscf_iter89)',bscf_iter89, 'OP ')
-       call ovarrf(outfile,'Bootstrap fraction (Nevins et al)', '(bscf_nevins)',bscf_nevins, 'OP ')
-       call ovarrf(outfile,'Bootstrap fraction (Wilson et al)', '(bscf_wilson)',bscf_wilson, 'OP ')
-       call ovarrf(outfile,'Bootstrap fraction (Sauter et al)', '(bscf_sauter)',bscf_sauter, 'OP ')
-
-       if (bscfmax < 0.0D0) then
-          call ocmmnt(outfile,'  (User-specified bootstrap current fraction used)')
-       else if (ibss == 1) then
-          call ocmmnt(outfile,'  (ITER 1989 bootstrap current fraction model used)')
-       else if (ibss == 2) then
-          call ocmmnt(outfile,'  (Nevins et al bootstrap current fraction model used)')
-       else if (ibss == 3) then
-          call ocmmnt(outfile,'  (Wilson et al bootstrap current fraction model used)')
-       else if (ibss == 4) then
-          call ocmmnt(outfile,'  (Sauter et al bootstrap current fraction model used)')
-       end if
-       call ovarrf(outfile,'Bootstrap fraction (enforced)','(bootipf.)',bootipf, 'OP ')
-
-       call ovarre(outfile,'Loop voltage during burn (V)','(vburn)', plascur*rplas*facoh, 'OP ')
-       call ovarre(outfile,'Plasma resistance (ohm)','(rplas)',rplas, 'OP ')
-
-       call ovarre(outfile,'Resistive diffusion time (s)','(res_time)',res_time, 'OP ')
-       call ovarre(outfile,'Plasma inductance (H)','(rlp)',rlp, 'OP ')
-       call ovarrf(outfile,'Coefficient for sawtooth effects on burn V-s requirement','(csawth)',csawth)
-    end if
-
-    call osubhd(outfile,'Fuelling :')
-    call ovarre(outfile,'Ratio of He and pellet particle confinement times','(tauratio)',tauratio)
-    call ovarre(outfile,'Fuelling rate (nucleus-pairs/s)','(qfuel)',qfuel, 'OP ')
-    call ovarre(outfile,'Fuel burn-up rate (reactions/s)','(rndfuel)',rndfuel, 'OP ')
-    call ovarrf(outfile,'Burn-up fraction','(burnup)',burnup, 'OP ')
-
-  end subroutine outplas
-
-  ! !!!!!!!!!!!!!!!!!!!!!!!!!!!!!!!!!!!!!!!!!!!!!!!!!!!!!!!!!!!!!!!!!!
-
-  subroutine outtim(outfile)
-
-    !+ad_name  outtim
-    !+ad_summ  Routine to print out the times of the various stages
-    !+ad_summ  during a single plant cycle
-    !+ad_type  Subroutine
-    !+ad_auth  P J Knight, CCFE, Culham Science Centre
-    !+ad_cont  N/A
-    !+ad_args  outfile : input integer : Fortran output unit identifier
-    !+ad_desc  This routine writes out the times of the various stages
-    !+ad_desc  during a single plant cycle.
-    !+ad_prob  None
-    !+ad_call  oblnkl
-    !+ad_call  oheadr
-    !+ad_call  ovarrf
-    !+ad_hist  20/09/11 PJK Initial F90 version
-    !+ad_hist  30/10/12 PJK Added times_variables
-    !+ad_hist  27/06/13 PJK Relabelled tohs
-    !+ad_hist  19/06/14 PJK Removed sect?? flags
-    !+ad_hist  12/11/14 PJK tcycle now a global variable
-    !+ad_stat  Okay
-    !+ad_docs  AEA FUS 251: A User's Guide to the PROCESS Systems Code
-    !
-    ! !!!!!!!!!!!!!!!!!!!!!!!!!!!!!!!!!!!!!!!!!!!!!!!
-
-    implicit none
-
-    !  Arguments
-
-    integer, intent(in) :: outfile
-
-    !  Local variables
-
-    ! !!!!!!!!!!!!!!!!!!!!!!!!!!!!!!!!!!!!!!!!!!!!!!!
-
-    call oheadr(outfile,'Times')
-
-    call ovarrf(outfile,'Initial charge time for CS from zero current (s)','(tramp)', tramp)
-    call ovarrf(outfile,'Plasma current ramp-up time (s)','(tohs)',tohs)
-    call ovarrf(outfile,'Heating time (s)','(theat)',theat)
-    call ovarre(outfile,'Burn time (s)','(tburn)',tburn, 'OP ')
-    call ovarrf(outfile,'Reset time to zero current for CS (s)','(tqnch)',tqnch)
-    call ovarrf(outfile,'Time between pulses (s)','(tdwell)',tdwell)
-    call oblnkl(outfile)
-    !call ovarre(outfile,'Pulse time (s)','(tpulse)',tpulse, 'OP ')
-    !call ovarrf(outfile,'Down time (s)','(tdown)',tdown, 'OP ')
-    call ovarre(outfile,'Total plant cycle time (s)','(tcycle)',tcycle, 'OP ')
-
-  end subroutine outtim
-
-=======
-! !!!!!!!!!!!!!!!!!!!!!!!!!!!!!!!!!!!!!!!!!!!!!!!!!!!!!!!!!!!!!!!!!!
-
-module physics_module
-
-  !+ad_name  physics_module
-  !+ad_summ  Module containing tokamak plasma physics routines
-  !+ad_type  Module
-  !+ad_auth  P J Knight, CCFE, Culham Science Centre
-  !+ad_cont  physics
-  !+ad_cont  beamcalc
-  !+ad_cont  beamfus
-  !+ad_cont  betcom
-  !+ad_cont  bootstrap_fraction_iter89
-  !+ad_cont  bootstrap_fraction_nevins
-  !+ad_cont  bootstrap_fraction_sauter
-  !+ad_cont  bootstrap_fraction_wilson
-  !+ad_cont  bosch_hale
-  !+ad_cont  bpol
-  !+ad_cont  culblm
-  !+ad_cont  culcur
-  !+ad_cont  culdlm
-  !+ad_cont  fhfac
-  !+ad_cont  fhz
-  !+ad_cont  fsv
-  !+ad_cont  igmarcal
-  !+ad_cont  outplas
-  !+ad_cont  outtim
-  !+ad_cont  palph
-  !+ad_cont  palph2
-  !+ad_cont  pcond
-  !+ad_cont  phyaux
-  !+ad_cont  plasma_composition
-  !+ad_cont  pohm
-  !+ad_cont  pthresh
-  !+ad_cont  radpwr
-  !+ad_cont  rether
-  !+ad_cont  vscalc
-  !+ad_args  N/A
-  !+ad_desc  This module contains all the primary plasma physics routines
-  !+ad_desc  for a tokamak device.
-  !+ad_prob  None
-  !+ad_call  build_variables
-  !+ad_call  constants
-  !+ad_call  constraint_variables
-  !+ad_call  current_drive_module
-  !+ad_call  current_drive_variables
-  !+ad_call  divertor_variables
-  !+ad_call  error_handling
-  !+ad_call  fwbs_variables
-  !+ad_call  heat_transport_variables
-  !+ad_call  impurity_radiation_module
-  !+ad_call  maths_library
-  !+ad_call  physics_variables
-  !+ad_call  profiles_module
-  !+ad_call  process_output
-  !+ad_call  pulse_variables
-
-  !+ad_call  startup_variables
-  !+ad_call  stellarator_variables
-  !+ad_call  tfcoil_variables
-  !+ad_call  times_variables
-  !+ad_hist  16/10/12 PJK Initial version of module
-  !+ad_hist  16/10/12 PJK Added constants
-  !+ad_hist  16/10/12 PJK Added current_drive_variables
-  !+ad_hist  17/10/12 PJK Added current_drive_module
-  !+ad_hist  17/10/12 PJK Added divertor_variables
-  !+ad_hist  30/10/12 PJK Added times_variables
-  !+ad_hist  30/10/12 PJK Added build_variables
-  !+ad_hist  31/10/12 PJK Changed private/public lists
-  !+ad_hist  31/10/12 PJK Moved local common variables into module header
-  !+ad_hist  05/11/12 PJK Added pulse_variables
-  !+ad_hist  05/11/12 PJK Added startup_variables
-  !+ad_hist  06/11/12 PJK Inserted routines outplas, outtim from outplas.f90
-  !+ad_hist  03/01/13 PJK Removed denlim routine
-  !+ad_hist  23/01/13 PJK Added stellarator_variables
-  !+ad_hist  10/06/13 PJK Added tfcoil_variables
-  !+ad_hist  12/09/13 PJK Removed svfdt,svfdt_orig,fpower,ffus; added bosch_hale
-  !+ad_hist  19/02/14 PJK Added plasma_profiles
-  !+ad_hist  24/02/14 PJK Moved plasma_profiles etc into new profiles_module
-  !+ad_hist  26/03/14 PJK Renamed bootstrap fraction routines; added Sauter model
-  !+ad_hist  13/05/14 PJK Added plasma_composition routine, impurity_radiation_module
-  !+ad_hist  26/06/14 PJK Added error_handling
-  !+ad_hist  01/10/14 PJK Added numerics
-  !+ad_hist  20/05/15 RK  Added iscdens, fgwped for pedestal density scaling
-  !+ad_hist  08/02/17 JM  Added Kallenbach model parameters
-  !+ad_stat  Okay
-  !+ad_docs  AEA FUS 251: A User's Guide to the PROCESS Systems Code
-  !
-  ! !!!!!!!!!!!!!!!!!!!!!!!!!!!!!!!!!!!!!!!!!!!!!!!
-
-  use build_variables
-  use constants
-  use constraint_variables
-  use current_drive_module
-  use current_drive_variables
-  use divertor_kallenbach_variables
-  use divertor_variables
-  use error_handling
-  use fwbs_variables
-  use heat_transport_variables
-  use impurity_radiation_module
-  use maths_library
-  use numerics
-  use physics_variables
-  use profiles_module
-  use process_output
-  use pulse_variables
-
-  use startup_variables
-  use stellarator_variables
-  use tfcoil_variables
-  use times_variables
-
-  !use structs
-  use grad_func
-
-  use plasmod_module
-  use plasmod_variables
-
-  implicit none
-
-  private
-  public :: beamfus,betcom,bpol,fhfac,igmarcal,outplas,outtim, &
-       palph,palph2,pcond,phyaux,physics,plasma_composition, &
-       pohm,radpwr,rether
+! !!!!!!!!!!!!!!!!!!!!!!!!!!!!!!!!!!!!!!!!!!!!!!!!!!!!!!!!!!!!!!!!!!
+
+module physics_module
+
+  !+ad_name  physics_module
+  !+ad_summ  Module containing tokamak plasma physics routines
+  !+ad_type  Module
+  !+ad_auth  P J Knight, CCFE, Culham Science Centre
+  !+ad_cont  physics
+  !+ad_cont  beamcalc
+  !+ad_cont  beamfus
+  !+ad_cont  betcom
+  !+ad_cont  bootstrap_fraction_iter89
+  !+ad_cont  bootstrap_fraction_nevins
+  !+ad_cont  bootstrap_fraction_sauter
+  !+ad_cont  bootstrap_fraction_wilson
+  !+ad_cont  bosch_hale
+  !+ad_cont  bpol
+  !+ad_cont  culblm
+  !+ad_cont  culcur
+  !+ad_cont  culdlm
+  !+ad_cont  fhfac
+  !+ad_cont  fhz
+  !+ad_cont  fsv
+  !+ad_cont  igmarcal
+  !+ad_cont  outplas
+  !+ad_cont  outtim
+  !+ad_cont  palph
+  !+ad_cont  palph2
+  !+ad_cont  pcond
+  !+ad_cont  phyaux
+  !+ad_cont  plasma_composition
+  !+ad_cont  pohm
+  !+ad_cont  pthresh
+  !+ad_cont  radpwr
+  !+ad_cont  rether
+  !+ad_cont  vscalc
+  !+ad_args  N/A
+  !+ad_desc  This module contains all the primary plasma physics routines
+  !+ad_desc  for a tokamak device.
+  !+ad_prob  None
+  !+ad_call  build_variables
+  !+ad_call  constants
+  !+ad_call  constraint_variables
+  !+ad_call  current_drive_module
+  !+ad_call  current_drive_variables
+  !+ad_call  divertor_variables
+  !+ad_call  error_handling
+  !+ad_call  fwbs_variables
+  !+ad_call  heat_transport_variables
+  !+ad_call  impurity_radiation_module
+  !+ad_call  maths_library
+  !+ad_call  physics_variables
+  !+ad_call  profiles_module
+  !+ad_call  process_output
+  !+ad_call  pulse_variables
+
+  !+ad_call  startup_variables
+  !+ad_call  stellarator_variables
+  !+ad_call  tfcoil_variables
+  !+ad_call  times_variables
+  !+ad_hist  16/10/12 PJK Initial version of module
+  !+ad_hist  16/10/12 PJK Added constants
+  !+ad_hist  16/10/12 PJK Added current_drive_variables
+  !+ad_hist  17/10/12 PJK Added current_drive_module
+  !+ad_hist  17/10/12 PJK Added divertor_variables
+  !+ad_hist  30/10/12 PJK Added times_variables
+  !+ad_hist  30/10/12 PJK Added build_variables
+  !+ad_hist  31/10/12 PJK Changed private/public lists
+  !+ad_hist  31/10/12 PJK Moved local common variables into module header
+  !+ad_hist  05/11/12 PJK Added pulse_variables
+  !+ad_hist  05/11/12 PJK Added startup_variables
+  !+ad_hist  06/11/12 PJK Inserted routines outplas, outtim from outplas.f90
+  !+ad_hist  03/01/13 PJK Removed denlim routine
+  !+ad_hist  23/01/13 PJK Added stellarator_variables
+  !+ad_hist  10/06/13 PJK Added tfcoil_variables
+  !+ad_hist  12/09/13 PJK Removed svfdt,svfdt_orig,fpower,ffus; added bosch_hale
+  !+ad_hist  19/02/14 PJK Added plasma_profiles
+  !+ad_hist  24/02/14 PJK Moved plasma_profiles etc into new profiles_module
+  !+ad_hist  26/03/14 PJK Renamed bootstrap fraction routines; added Sauter model
+  !+ad_hist  13/05/14 PJK Added plasma_composition routine, impurity_radiation_module
+  !+ad_hist  26/06/14 PJK Added error_handling
+  !+ad_hist  01/10/14 PJK Added numerics
+  !+ad_hist  20/05/15 RK  Added iscdens, fgwped for pedestal density scaling
+  !+ad_hist  08/02/17 JM  Added Kallenbach model parameters
+  !+ad_stat  Okay
+  !+ad_docs  AEA FUS 251: A User's Guide to the PROCESS Systems Code
+  !
+  ! !!!!!!!!!!!!!!!!!!!!!!!!!!!!!!!!!!!!!!!!!!!!!!!
+
+  use build_variables
+  use constants
+  use constraint_variables
+  use current_drive_module
+  use current_drive_variables
+  use divertor_kallenbach_variables
+  use divertor_variables
+  use error_handling
+  use fwbs_variables
+  use heat_transport_variables
+  use impurity_radiation_module
+  use maths_library
+  use numerics
+  use physics_variables
+  use profiles_module
+  use process_output
+  use pulse_variables
+
+  use startup_variables
+  use stellarator_variables
+  use tfcoil_variables
+  use times_variables
+
+  use grad_func
+  
+  use plasmod_module
+  use plasmod_variables
+
+  implicit none
+
+  private
+  public :: beamfus,betcom,bpol,fhfac,igmarcal,outplas,outtim, &
+       palph,palph2,pcond,phyaux,physics,plasma_composition, &
+       pohm,radpwr,rether
 
   !  Module-level variables
+
   integer :: iscz
   real(kind(1.0D0)) :: vcritx, photon_wall, rad_fraction
 
   real(kind(1.0D0)) :: total_plasma_internal_energy  ! [J]
   real(kind(1.0D0)) :: total_loss_power        ! [W]
-  real(kind(1.0D0)) :: total_energy_conf_time  ! [s]
-
-
-contains
-
-  ! !!!!!!!!!!!!!!!!!!!!!!!!!!!!!!!!!!!!!!!!!!!!!!!!!!!!!!!!!!!!!!!!!!
-
-  subroutine physics
-
-    !+ad_name  physics
-    !+ad_summ  Routine to calculate tokamak plasma physics information
-    !+ad_type  Subroutine
-    !+ad_auth  P J Knight, CCFE, Culham Science Centre
-    !+ad_cont  N/A
-    !+ad_args  None
-    !+ad_desc  This routine calculates all the primary plasma physics
-    !+ad_desc  characteristics for a tokamak device.
-    !+ad_prob  None
-    !+ad_call  beamfus
-    !+ad_call  betcom
-    !+ad_call  bootstrap_fraction_iter89
-    !+ad_call  bootstrap_fraction_nevins
-    !+ad_call  bootstrap_fraction_sauter
-    !+ad_call  bootstrap_fraction_wilson
-    !+ad_call  cudriv
-    !+ad_call  culblm
-    !+ad_call  culcur
-    !+ad_call  culdlm
-    !+ad_call  palph
-    !+ad_call  palph2
-    !+ad_call  pcond
-    !+ad_call  phyaux
-    !+ad_call  plasma_composition
-    !+ad_call  plasma_profiles
-    !+ad_call  pohm
-    !+ad_call  pthresh
-    !+ad_call  radpwr
-    !+ad_call  report_error
-    !+ad_call  rether
-    !+ad_call  vscalc
-    !+ad_hist  20/06/94 PJK Upgrade to higher standard of coding
-    !+ad_hist  04/12/95 PJK Added D-He3 relevant coding
-    !+ad_hist  14/05/96 PJK Modified poloidal beta used in bootstrap formula
-    !+ad_hisc               and added diamagnetic contribution
-    !+ad_hist  10/06/96 PJK Added use of IWALLD in wall load calculation
-    !+ad_hist  07/10/96 PJK Added new ICULBL=2 option
-    !+ad_hist  17/09/97 PJK Added Greenwald density limit (added arguments
-    !+ad_hisc               to CULDLM)
-    !+ad_hist  01/04/98 PJK Changed PBREM to PRAD in argument list of PCOND,
-    !+ad_hisc               added DNLA and IGNITE to arguments of BETCOM
-    !+ad_hisc               and PCOND, and added other effects of IGNITE
-    !+ad_hist  24/04/98 PJK Added IMPC, IMPFE, IMPO to arguments of BETCOM
-    !+ad_hist  30/06/98 PJK Added XAREA to arguments of PCOND
-    !+ad_hist  17/07/98 PJK Added call to PTHRESH
-    !+ad_hist  19/01/99 PJK Added POWERHT to argument list of PCOND
-    !+ad_hist  16/07/01 PJK Added KAPPAA to argument list of PCOND
-    !+ad_hist  22/05/06 PJK Added IFALPHAP to argument list of PALPH2
-    !+ad_hist  10/11/11 PJK Initial F90 version; retired routine CURREN
-    !+ad_hisc               and switch ICULCR
-    !+ad_hist  09/10/12 PJK Modified to use new process_output module
-    !+ad_hist  15/10/12 PJK Added physics_variables
-    !+ad_hist  17/12/12 PJK Added ZFEAR to argument lists of BETCOM, RADPWR
-    !+ad_hist  18/12/12 PJK Added SAREA,AION to argument list of PTHRESH
-    !+ad_hist  03/01/13 PJK Removed switch ICULDL and call to DENLIM
-    !+ad_hist  11/04/13 PJK Removed switch IRES from POHM call
-    !+ad_hist  12/06/13 PJK TAUP now global
-    !+ad_hist  10/09/13 PJK Added FUSIONRATE,ALPHARATE,PROTONRATE to PALPH arguments
-    !+ad_hist  11/09/13 PJK Removed idhe3, ftr, iiter usage
-    !+ad_hist  27/11/13 PJK Added THEAT to VSCALC arguments
-    !+ad_hist  27/11/13 PJK Added PPERIM to CULCUR arguments
-    !+ad_hist  28/11/13 PJK Added PDTPV, PDHE3PV, PDDPV to PALPH arguments
-    !+ad_hist  28/11/13 PJK Added current profile consistency option;
-    !+ad_hist               Added IPROFILE, Q0, RLI to CULCUR arguments
-    !+ad_hist  19/02/14 PJK Added pedestal profile model
-    !+ad_hist  24/02/14 PJK Modified CULBST arguments
-    !+ad_hist  26/03/14 PJK Converted BOOTST to a function;
-    !+ad_hisc               introduced Sauter et al bootstrap model
-    !+ad_hist  08/05/14 PJK Modified PHYAUX arguments
-    !+ad_hist  14/05/14 PJK Added call to plasma_composition and new
-    !+ad_hisc               impurity radiation calculations
-    !+ad_hist  15/05/14 PJK Removed ffwal from iwalld=2 calculation
-    !+ad_hist  19/05/14 PJK Clarified pcorerad vs pbrem; plrad --> pedgerad
-    !+ad_hist  21/05/14 PJK Added ignite clause to pinj calculation
-    !+ad_hist  22/05/14 PJK Name changes to power quantities
-    !+ad_hist  03/06/14 PJK Modifications for new power flow model
-    !+ad_hist  24/06/14 PJK Corrected neutron wall load to account for gaps
-    !+ad_hisc               in first wall
-    !+ad_hist  26/06/14 PJK Added error handling
-    !+ad_hist  19/08/14 PJK Removed impfe usage
-    !+ad_hist  01/10/14 PJK Added plhthresh
-    !+ad_hist  01/04/15 JM  Added total transport power from scaling law
-    !+ad_hist  11/09/15 MDK Resistive diffusion time
-    !+ad_hist  10/11/16 HL  Added peakradwallload calculation
-    !+ad_stat  Okay
-    !+ad_docs  AEA FUS 251: A User's Guide to the PROCESS Systems Code
-    !+ad_docs  T. Hartmann and H. Zohm: Towards a 'Physics Design Guidelines for a
-    !+ad_docc  DEMO Tokamak' Document, March 2012, EFDA Report
-    !
-    ! !!!!!!!!!!!!!!!!!!!!!!!!!!!!!!!!!!!!!!!!!!!!!!!
-
-    implicit none
-
-    !  Arguments
-
-    !  Local variables
-
-    real(kind(1.0D0)) :: betat,betpth,fusrat,pddpv,pdtpv,pdhe3pv, &
-         pinj,sbar,sigvdt,zion
-
-    ! !!!!!!!!!!!!!!!!!!!!!!!!!!!!!!!!!!!!!!!!!!!!!!!
-
-    !  Calculate plasma composition
-
-    if (imprad_model == 0) then
-       call betcom(cfe0,dene,fdeut,ftrit,fhe3,ftritbm,ignite,impc,impo, &
-            ralpne,rnbeam,te,zeff,abeam,afuel,aion,deni,dlamee,dlamie,dnalp, &
-            dnbeam,dnitot,dnprot,dnz,falpe,falpi,rncne,rnone,rnfene,zeffai, &
-            zion,zfear)
-    else
-       call plasma_composition
-    end if
-
-    !  Calculate plasma current
-
-    call culcur(alphaj,alphap,bt,eps,icurr,iprofile,kappa,kappa95,p0, &
-         pperim,q0,q,rli,rmajor,rminor,sf,triang,triang95,bp,qstar,plascur)
-
-    if (icurr == 2) then
+  real(kind(1.0D0)) :: total_energy_conf_time  ! [s]
+
+contains
+
+  ! !!!!!!!!!!!!!!!!!!!!!!!!!!!!!!!!!!!!!!!!!!!!!!!!!!!!!!!!!!!!!!!!!!
+
+  subroutine physics
+
+    !+ad_name  physics
+    !+ad_summ  Routine to calculate tokamak plasma physics information
+    !+ad_type  Subroutine
+    !+ad_auth  P J Knight, CCFE, Culham Science Centre
+    !+ad_cont  N/A
+    !+ad_args  None
+    !+ad_desc  This routine calculates all the primary plasma physics
+    !+ad_desc  characteristics for a tokamak device.
+    !+ad_prob  None
+    !+ad_call  beamfus
+    !+ad_call  betcom
+    !+ad_call  bootstrap_fraction_iter89
+    !+ad_call  bootstrap_fraction_nevins
+    !+ad_call  bootstrap_fraction_sauter
+    !+ad_call  bootstrap_fraction_wilson
+    !+ad_call  cudriv
+    !+ad_call  culblm
+    !+ad_call  culcur
+    !+ad_call  culdlm
+    !+ad_call  palph
+    !+ad_call  palph2
+    !+ad_call  pcond
+    !+ad_call  phyaux
+    !+ad_call  plasma_composition
+    !+ad_call  plasma_profiles
+    !+ad_call  pohm
+    !+ad_call  pthresh
+    !+ad_call  radpwr
+    !+ad_call  report_error
+    !+ad_call  rether
+    !+ad_call  vscalc
+    !+ad_hist  20/06/94 PJK Upgrade to higher standard of coding
+    !+ad_hist  04/12/95 PJK Added D-He3 relevant coding
+    !+ad_hist  14/05/96 PJK Modified poloidal beta used in bootstrap formula
+    !+ad_hisc               and added diamagnetic contribution
+    !+ad_hist  10/06/96 PJK Added use of IWALLD in wall load calculation
+    !+ad_hist  07/10/96 PJK Added new ICULBL=2 option
+    !+ad_hist  17/09/97 PJK Added Greenwald density limit (added arguments
+    !+ad_hisc               to CULDLM)
+    !+ad_hist  01/04/98 PJK Changed PBREM to PRAD in argument list of PCOND,
+    !+ad_hisc               added DNLA and IGNITE to arguments of BETCOM
+    !+ad_hisc               and PCOND, and added other effects of IGNITE
+    !+ad_hist  24/04/98 PJK Added IMPC, IMPFE, IMPO to arguments of BETCOM
+    !+ad_hist  30/06/98 PJK Added XAREA to arguments of PCOND
+    !+ad_hist  17/07/98 PJK Added call to PTHRESH
+    !+ad_hist  19/01/99 PJK Added POWERHT to argument list of PCOND
+    !+ad_hist  16/07/01 PJK Added KAPPAA to argument list of PCOND
+    !+ad_hist  22/05/06 PJK Added IFALPHAP to argument list of PALPH2
+    !+ad_hist  10/11/11 PJK Initial F90 version; retired routine CURREN
+    !+ad_hisc               and switch ICULCR
+    !+ad_hist  09/10/12 PJK Modified to use new process_output module
+    !+ad_hist  15/10/12 PJK Added physics_variables
+    !+ad_hist  17/12/12 PJK Added ZFEAR to argument lists of BETCOM, RADPWR
+    !+ad_hist  18/12/12 PJK Added SAREA,AION to argument list of PTHRESH
+    !+ad_hist  03/01/13 PJK Removed switch ICULDL and call to DENLIM
+    !+ad_hist  11/04/13 PJK Removed switch IRES from POHM call
+    !+ad_hist  12/06/13 PJK TAUP now global
+    !+ad_hist  10/09/13 PJK Added FUSIONRATE,ALPHARATE,PROTONRATE to PALPH arguments
+    !+ad_hist  11/09/13 PJK Removed idhe3, ftr, iiter usage
+    !+ad_hist  27/11/13 PJK Added THEAT to VSCALC arguments
+    !+ad_hist  27/11/13 PJK Added PPERIM to CULCUR arguments
+    !+ad_hist  28/11/13 PJK Added PDTPV, PDHE3PV, PDDPV to PALPH arguments
+    !+ad_hist  28/11/13 PJK Added current profile consistency option;
+    !+ad_hist               Added IPROFILE, Q0, RLI to CULCUR arguments
+    !+ad_hist  19/02/14 PJK Added pedestal profile model
+    !+ad_hist  24/02/14 PJK Modified CULBST arguments
+    !+ad_hist  26/03/14 PJK Converted BOOTST to a function;
+    !+ad_hisc               introduced Sauter et al bootstrap model
+    !+ad_hist  08/05/14 PJK Modified PHYAUX arguments
+    !+ad_hist  14/05/14 PJK Added call to plasma_composition and new
+    !+ad_hisc               impurity radiation calculations
+    !+ad_hist  15/05/14 PJK Removed ffwal from iwalld=2 calculation
+    !+ad_hist  19/05/14 PJK Clarified pcorerad vs pbrem; plrad --> pedgerad
+    !+ad_hist  21/05/14 PJK Added ignite clause to pinj calculation
+    !+ad_hist  22/05/14 PJK Name changes to power quantities
+    !+ad_hist  03/06/14 PJK Modifications for new power flow model
+    !+ad_hist  24/06/14 PJK Corrected neutron wall load to account for gaps
+    !+ad_hisc               in first wall
+    !+ad_hist  26/06/14 PJK Added error handling
+    !+ad_hist  19/08/14 PJK Removed impfe usage
+    !+ad_hist  01/10/14 PJK Added plhthresh
+    !+ad_hist  01/04/15 JM  Added total transport power from scaling law
+    !+ad_hist  11/09/15 MDK Resistive diffusion time
+    !+ad_hist  10/11/16 HL  Added peakradwallload calculation
+    !+ad_stat  Okay
+    !+ad_docs  AEA FUS 251: A User's Guide to the PROCESS Systems Code
+    !+ad_docs  T. Hartmann and H. Zohm: Towards a 'Physics Design Guidelines for a
+    !+ad_docc  DEMO Tokamak' Document, March 2012, EFDA Report
+    !
+    ! !!!!!!!!!!!!!!!!!!!!!!!!!!!!!!!!!!!!!!!!!!!!!!!
+
+implicit none
+
+    !  Arguments
+
+    !  Local variables
+
+    real(kind(1.0D0)) :: betat,betpth,fusrat,pddpv,pdtpv,pdhe3pv, &
+         pinj,sbar,sigvdt,zion
+
+    ! !!!!!!!!!!!!!!!!!!!!!!!!!!!!!!!!!!!!!!!!!!!!!!!
+
+    !  Calculate plasma composition
+
+    if (imprad_model == 0) then
+       call betcom(cfe0,dene,fdeut,ftrit,fhe3,ftritbm,ignite,impc,impo, &
+            ralpne,rnbeam,te,zeff,abeam,afuel,aion,deni,dlamee,dlamie,dnalp, &
+            dnbeam,dnitot,dnprot,dnz,falpe,falpi,rncne,rnone,rnfene,zeffai, &
+            zion,zfear)
+    else
+       call plasma_composition
+    end if
+
+    !  Calculate plasma current
+    !if (ipedestal .ne. 3) then
+    call culcur(alphaj,alphap,bt,eps,icurr,iprofile,kappa,kappa95,p0, &
+        pperim,q0,q,rli,rmajor,rminor,sf,triang,triang95,bp,qstar,plascur)
+	
+        if (icurr == 2) then
        q95 = q * 1.3D0 * (1.0D0 - eps)**0.6D0
     else
        q95 = q  !  i.e. input (or iteration variable) value
-    end if
-
-    !  Calculate density and temperature profile quantities
-    !  If ipedestal = 1 and iscdens = 1 then set pedestal density to
-    !    fgwped * Greenwald density limit
-    !  Note: this used to be done before plasma current
-
-    ! Issue #589 remove iscdens
-    if (((ipedestal == 1).or.(ipedestal==2)).and.(fgwped >=0d0)) then
-      neped = fgwped * 1.0D14 * plascur/(pi*rminor*rminor)
-    endif
-    if (((ipedestal == 1).or.(ipedestal==2)).and.(fgwsep >=0d0)) then
-      nesep = fgwsep * 1.0D14 * plascur/(pi*rminor*rminor)
-    end if
-
+    end if
+    !  Calculate density and temperature profile quantities
+    !  If ipedestal = 1 and iscdens = 1 then set pedestal density to
+    !    fgwped * Greenwald density limit
+    !  Note: this used to be done before plasma current
+    ! Issue #589 remove iscdens
+    if (((ipedestal == 1).or.(ipedestal==2)).and.(fgwped >=0d0)) then
+		neped = fgwped * 1.0D14 * plascur/(pi*rminor*rminor)
+    endif
+    if (((ipedestal == 1).or.(ipedestal==2)).and.(fgwsep >=0d0)) then
+       nesep = fgwsep * 1.0D14 * plascur/(pi*rminor*rminor)
+    end if
+
+!    endif
+    
     !issue 558 - critical electron density at separatrix
     if(any(icc==76))then
        alpha_crit = (kappa ** 1.2) * (1 + 1.5 * triang)
        nesep_crit = 5.9D0 * alpha_crit * (aspect ** (-2.0D0/7.0D0)) * (((1.0D0 + (kappa ** 2.0D0)) / 2.0D0) ** (-6.0D0/7.0D0)) &
             * ((pdivt * 1.0D6) ** (-11.0D0/70.0D0)) * dlimit(7)
-    endif
-
-    ! Issue #413 Dependence of Pedestal Properties on Plasma Parameters
-    ! ieped : switch for scaling pedestal-top temperature with plasma parameters
-    if (((ipedestal == 1).or.(ipedestal==2)).and.(ieped == 1)) teped = t_eped_scaling()
-
-    if (ipedestal .ne. 3)then
-
-       call plasma_profiles
-
-    else  ! Run PLASMOD
-
-       write(*,*) 'geom counter = ', geom%counter
-       call setupPlasmod(num,geom,comp,ped,inp0,i_flag)
-
-       if(verbose == 1) then
-
-          open(32,file='plasmodsolprima.dat')
-          write(32,*) 'num ',num
-          write(32,*) 'geom ',geom
-          write(32,*) 'comp ',comp
-          write(32,*) 'ped ',ped
-          write(32,*) 'inp0 ',inp0
-          write(32,*) 'mhd ',mhd
-          write(32,*) 'loss ',loss
-          close(32)
-
-       endif
-
-       call plasmod_EF(num,geom,comp,ped,inp0,radp,mhd,loss,i_flag)
-
-       if (verbose == 1) then
-          open(32,file='plasmodsoldopo.dat')
-          write(32,*) 'num ',num
-          write(32,*) 'geom ',geom
-          write(32,*) 'comp ',comp
-          write(32,*) 'ped ',ped
-          write(32,*) 'inp0 ',inp0
-          write(32,*) 'mhd ',mhd
-          write(32,*) 'loss ',loss
-          close(32)
-       endif
-
-
-       call convert_Plasmod2PROCESS(geom,comp,ped,inp0,radp,mhd,loss)
-
-    endif
-
-    !HL Todo go through all statements above and below and make sure they are consistent with ipedestal = 3
-
-    btot = sqrt(bt**2 + bp**2)
-    betap = beta * ( btot/bp )**2
-
-    !  Set PF coil ramp times
-
-    if (lpulse /= 1) then
-
-       if (tohsin == 0.0D0) then
-          tohs = plascur/5.0D5
-          tramp = tohs
-          tqnch = tohs
-       else
-          tohs = tohsin
-       end if
-
-    else
-
-       if (pulsetimings == 0.0D0) then
-         ! tramp is input
-         tohs = plascur/1.0D5
-         tqnch = tohs
-
-       else
-         !  tohs is set either in INITIAL or INPUT, or by being
-         !  iterated using limit equation 41.
-         tramp = max(tramp,tohs)
-         !tqnch = max(tqnch,tohs)
-         tqnch = tohs
-       end if
-
-
-    end if
-
-    !  Reset second tburn value (tburn0).
-    !  This is used to ensure that the burn time is used consistently;
-    !  see convergence loop in fcnvmc1, evaluators.f90
-
-    tburn0 = tburn
-
-    !  Pulse and down times : The reactor is assumed to be 'down'
-    !  at all times outside of the plasma current flat-top period.
-    !  The pulse length is the duration of non-zero plasma current
-
-    tpulse = tohs + theat + tburn + tqnch
-    tdown  = tramp + tohs + tqnch + tdwell
-
-    !  Total cycle time
-
-    tcycle = tramp + tohs + theat + tburn + tqnch + tdwell
-
-    !  Calculate bootstrap current fraction using various models
-
-    bscf_iter89 = bootstrap_fraction_iter89(aspect,beta,btot,cboot,plascur, &
-         q95,q0,rmajor,vol)
-
-    betat = beta * btot**2 / bt**2
-    bscf_nevins = cboot * bootstrap_fraction_nevins(alphan,alphat,betat,bt,dene, &
-         plascur,q95,q0,rmajor,rminor,ten,zeff)
-
-    !  Wilson scaling uses thermal poloidal beta, not total
-    betpth = (beta-betaft-betanb) * ( btot/bp )**2
-    bscf_wilson = cboot * bootstrap_fraction_wilson(alphaj,alphap,alphat,beta,betpth, &
-         q0,q95,rmajor,rminor,itart)
-
-    bscf_sauter = cboot * bootstrap_fraction_sauter()
-
-    if (bscfmax < 0.0D0) then
-       bootipf = abs(bscfmax)
-    else
-       if (ibss == 1) then
-          bootipf = bscf_iter89
-       else if (ibss == 2) then
-          bootipf = bscf_nevins
-       else if (ibss == 3) then
-          bootipf = bscf_wilson
-       else if (ibss == 4) then
-          bootipf = bscf_sauter
-       else
-          idiags(1) = ibss ; call report_error(75)
-       end if
-
-       bootipf = min(bootipf,bscfmax)
-
-    end if
-
-    !  Bootstrap current fraction constrained to be less than
-    !  or equal to the total fraction of the plasma current
-    !  produced by non-inductive means (which also includes
-    !  the current drive proportion)
-
-    bootipf = min(bootipf,fvsbrnni)
-
-    !  Fraction of plasma current produced by inductive means
-
-    facoh = max( 1.0D-10, (1.0D0 - fvsbrnni) )
-
-    !  Fraction of plasma current produced by auxiliary current drive
-
-    faccd = fvsbrnni - bootipf
-
-    !  Do auxiliary current drive power calculations
-
-    if (irfcd /= 0) call cudriv(nout,0)
-
-    if (ipedestal .ne. 3) then
-
-       !  Calculate fusion power + components
-       call palph(alphan,alphat,deni,fdeut,fhe3,ftrit,ti,palppv,pchargepv,pneutpv, &
-            sigvdt,fusionrate,alpharate,protonrate,pdtpv,pdhe3pv,pddpv)
-
-       pdt = pdtpv * vol
-       pdhe3 = pdhe3pv * vol
-       pdd = pddpv * vol
-
-
-       !  Calculate neutral beam slowing down effects
-       !  If ignited, then ignore beam fusion effects
-
-       if ((cnbeam /= 0.0D0).and.(ignite == 0)) then
-          call beamfus(beamfus0,betbm0,bp,bt,cnbeam,dene,deni,dlamie, &
-               ealphadt,enbeam,fdeut,ftrit,ftritbm,sigvdt,ten,tin,vol, &
-               zeffai,betanb,dnbeam2,palpnb)
-          fusionrate = fusionrate + 1.0D6*palpnb / (1.0D3*ealphadt*echarge) / vol
-          alpharate = alpharate + 1.0D6*palpnb / (1.0D3*ealphadt*echarge) / vol
-       end if
-
-       pdt = pdt + 5.0D0*palpnb
-
-       call palph2(bt,bp,dene,deni,dnitot,falpe,falpi,palpnb, &
-            ifalphap,pchargepv,pneutpv,ten,tin,vol,palpmw,pneutmw,pchargemw,betaft, &
-            palppv,palpipv,palpepv,pfuscmw,powfmw)
-
-    endif
-
-    !  Nominal mean neutron wall load on entire first wall area including divertor and beam holes
-    !  Note that 'fwarea' excludes these, so they have been added back in.
-    if (iwalld == 1) then
-       wallmw = ffwal * pneutmw / sarea
-    else
-       wallmw = (1.0D0-fhcd-fdiv)*pneutmw / fwarea
-    end if
-
-    !  Calculate ion/electron equilibration power
-
-    call rether(alphan,alphat,dene,dlamie,te,ti,zeffai,piepv)
-
-    if (ipedestal .ne. 3) then
-       !  Calculate radiation power
-
-       call radpwr(imprad_model,pbrempv,plinepv,psyncpv, &
-            pcoreradpv,pedgeradpv,pradpv)
-
-       pcoreradmw = pcoreradpv*vol
-       pedgeradmw = pedgeradpv*vol
-       pradmw = pradpv*vol
-
-    endif
-
-    ! MDK
-    !  Nominal mean photon wall load on entire first wall area including divertor and beam holes
-    !  Note that 'fwarea' excludes these, so they have been added back in.
-    if (iwalld == 1) then
-       photon_wall = ffwal * pradmw / sarea
-    else
-       photon_wall = (1.0D0-fhcd-fdiv)*pradmw / fwarea
-    end if
-
-    peakradwallload = photon_wall * peakfactrad
-
-
-    !  Calculate ohmic power
-
-    call pohm(facoh,kappa95,plascur,rmajor,rminor,ten,vol,zeff, &
-         pohmpv,pohmmw,rpfac,rplas)
-    ! Resistive diffusion time = current penetration time ~ mu0.a^2/resistivity
-    res_time = 2.0D0*rmu0*rmajor / (rplas*kappa95)
-
-    if (ipedestal .ne. 3) then
-
-       !  Calculate L- to H-mode power threshold for different scalings
-
-       call pthresh(dene,dnla,bt,rmajor,kappa,sarea,aion,pthrmw)
-
-       !  Enforced L-H power threshold value (if constraint 15 is turned on)
-
-       plhthresh = pthrmw(ilhthresh)
-
-    endif
-
-    !  Power transported to the divertor by charged particles,
-    !  i.e. excludes neutrons and radiation, and also NBI orbit loss power,
-    !  which is assumed to be absorbed by the first wall
-
-    if (ignite == 0) then
-       pinj = pinjmw
-    else
-       pinj = 0.0D0
-    end if
-    pdivt = falpha*palpmw + pchargemw + pinj + pohmmw - pradmw
-
-    !  The following line is unphysical, but prevents -ve sqrt argument
-    !  Should be obsolete if constraint eqn 17 is turned on
-
-    pdivt = max(0.001D0, pdivt)
-
-    !  Power transported to the first wall by escaped alpha particles
-
-    palpfwmw = palpmw * (1.0D0-falpha)
-
-    !  Density limit
-
-    call culdlm(bt,idensl,pdivt,plascur,prn1,qstar,q95, &
-         rmajor,rminor,sarea,zeff,dlimit,dnelimt)
-
-    !  Calculate transport losses and energy confinement time using the
-    !  chosen scaling law
-
-    call pcond(afuel,palpmw,aspect,bt,dnitot,dene,dnla,eps,hfact, &
-         iinvqd,isc,ignite,kappa,kappa95,kappaa,pchargemw,pinjmw, &
-         plascur,pcoreradpv,rmajor,rminor,te,ten,tin,q95,qstar,vol, &
-         xarea,zeff,ptrepv,ptripv,tauee,tauei,taueff,powerht)
-
-    ptremw = ptrepv*vol
-    ptrimw = ptripv*vol
-    !  Total transport power from scaling law (MW)
-    pscalingmw = ptremw + ptrimw
-
-    !  Calculate volt-second requirements
-
-    call vscalc(csawth,eps,facoh,gamma,kappa,rmajor,rplas, &
-         plascur,theat,tburn,phiint,rli,rlp,vsbrn,vsind,vsres,vsstt)
-
-    !  Calculate auxiliary physics related information
-    !  for the rest of the code
-
-    sbar = 1.0D0
-    call phyaux(aspect,dene,deni,fusionrate,alpharate,plascur,sbar,dnalp, &
-         taueff,vol,burnup,dntau,figmer,fusrat,qfuel,rndfuel,taup)
-
-    !  Calculate beta limit
-
-    if (iprofile == 0) then
-
-       if (gtscale == 1) then
-          dnbeta = 2.7D0 * (1.0D0 + 5.0D0*eps**3.5D0)
-          !... otherwise use input value for dnbeta
-       end if
-
-    else
-       !  Relation between beta limit and plasma internal inductance
-       !  Hartmann and Zohm
-
-       dnbeta = 4.0D0 * rli
-    end if
-
-    call culblm(bt,dnbeta,plascur,rminor,betalim)
-
-    ! Calculate some derived quantities that may not have been defined earlier
-    total_loss_power = 1d6 * (falpha*palpmw+pchargemw+pohmmw+pinjmw)
+    endif													   
+
+    ! Issue #413 Dependence of Pedestal Properties on Plasma Parameters
+    ! ieped : switch for scaling pedestal-top temperature with plasma parameters
+    if ((ipedestal >= 1) .and. (ieped == 1)) teped = t_eped_scaling()
+    
+    if (ipedestal .ne. 3)then
+       
+       call plasma_profiles
+       
+    else  ! Run PLASMOD 
+         
+!       write(*,*) 'geom counter = ', geom%counter
+       call setupPlasmod(num,geom,comp,ped,inp0,i_flag)
+
+       if(verbose == 1) then
+          open(32,file='plasmodsolprima.dat')
+          write(32,*) 'num ',num
+          write(32,*) 'geom ',geom
+          write(32,*) 'comp ',comp
+          write(32,*) 'ped ',ped
+          write(32,*) 'inp0 ',inp0
+          write(32,*) 'mhd ',mhd
+          write(32,*) 'loss ',loss
+          close(32)	   
+       endif
+
+       call plasmod_EF(num,geom,comp,ped,inp0,radp,mhd,loss,i_flag)
+       
+       if (verbose == 1) then
+          open(32,file='plasmodsoldopo.dat')
+          write(32,*) 'num ',num
+          write(32,*) 'geom ',geom
+          write(32,*) 'comp ',comp
+          write(32,*) 'ped ',ped
+          write(32,*) 'inp0 ',inp0
+          write(32,*) 'mhd ',mhd
+          write(32,*) 'loss ',loss
+          close(32)
+       endif
+
+       call convert_Plasmod2PROCESS(geom,comp,ped,radp,mhd,loss,theat,tburn)
+       
+    endif
+
+    !HL Todo go through all statements above and below and make sure they are consistent with ipedestal = 3
+    
+    btot = sqrt(bt**2 + bp**2)
+    betap = beta * ( btot/bp )**2
+
+    !  Set PF coil ramp times
+
+    if (lpulse /= 1) then
+
+       if (tohsin == 0.0D0) then
+          tohs = plascur/5.0D5
+          tramp = tohs
+          tqnch = tohs
+       else
+          tohs = tohsin
+       end if
+
+    else
+
+       if (pulsetimings == 0.0D0) then
+         ! tramp is input
+         tohs = plascur/1.0D5
+         tqnch = tohs
+
+       else
+         !  tohs is set either in INITIAL or INPUT, or by being
+         !  iterated using limit equation 41.
+         tramp = max(tramp,tohs)
+         !tqnch = max(tqnch,tohs)
+         tqnch = tohs
+       end if
+
+
+    end if
+
+    !  Reset second tburn value (tburn0).
+    !  This is used to ensure that the burn time is used consistently;
+    !  see convergence loop in fcnvmc1, evaluators.f90
+
+    tburn0 = tburn
+
+    !  Pulse and down times : The reactor is assumed to be 'down'
+    !  at all times outside of the plasma current flat-top period.
+    !  The pulse length is the duration of non-zero plasma current
+
+    tpulse = tohs + theat + tburn + tqnch
+    tdown  = tramp + tohs + tqnch + tdwell
+
+    !  Total cycle time
+
+    tcycle = tramp + tohs + theat + tburn + tqnch + tdwell
+
+    !  Calculate bootstrap current fraction using various models
+
+    bscf_iter89 = bootstrap_fraction_iter89(aspect,beta,btot,cboot,plascur, &
+         q95,q0,rmajor,vol)
+
+    betat = beta * btot**2 / bt**2
+    bscf_nevins = cboot * bootstrap_fraction_nevins(alphan,alphat,betat,bt,dene, &
+         plascur,q95,q0,rmajor,rminor,ten,zeff)
+
+    !  Wilson scaling uses thermal poloidal beta, not total
+    betpth = (beta-betaft-betanb) * ( btot/bp )**2
+    bscf_wilson = cboot * bootstrap_fraction_wilson(alphaj,alphap,alphat,beta,betpth, &
+         q0,q95,rmajor,rminor,itart)
+
+    bscf_sauter = cboot * bootstrap_fraction_sauter()
+
+    if (ipedestal .ne. 3) then
+       if (bscfmax < 0.0D0) then
+          bootipf = abs(bscfmax)
+       else
+          if (ibss == 1) then
+             bootipf = bscf_iter89
+          else if (ibss == 2) then
+             bootipf = bscf_nevins
+          else if (ibss == 3) then
+             bootipf = bscf_wilson
+          else if (ibss == 4) then
+             bootipf = bscf_sauter
+          else
+             idiags(1) = ibss ; call report_error(75)
+          end if
+          
+          bootipf = min(bootipf,bscfmax)
+
+       end if
+       
+       !  Bootstrap current fraction constrained to be less than
+       !  or equal to the total fraction of the plasma current
+       !  produced by non-inductive means (which also includes
+       !  the current drive proportion)
+       
+       bootipf = min(bootipf,fvsbrnni)
+       
+    endif
+       
+
+    !  Fraction of plasma current produced by inductive means
+
+    if (ipedestal .ne. 3) then
+      facoh = max( 1.0D-10, (1.0D0 - fvsbrnni) )
+!   Fraction of plasma current produced by auxiliary current drive
+      faccd = fvsbrnni - bootipf
+    endif
+    !  Do auxiliary current drive power calculations
+
+    if (irfcd /= 0) call cudriv(nout,0)
+ 
+    if (ipedestal .ne. 3) then
+!       if (irfcd /= 0) call cudriv(nout,0)
+       
+       !  Calculate fusion power + components
+       call palph(alphan,alphat,deni,fdeut,fhe3,ftrit,ti,palppv,pchargepv,pneutpv, &
+            sigvdt,fusionrate,alpharate,protonrate,pdtpv,pdhe3pv,pddpv)
+
+       pdt = pdtpv * vol
+       pdhe3 = pdhe3pv * vol
+       pdd = pddpv * vol
+
+
+       !  Calculate neutral beam slowing down effects
+       !  If ignited, then ignore beam fusion effects
+
+       if ((cnbeam /= 0.0D0).and.(ignite == 0)) then
+          call beamfus(beamfus0,betbm0,bp,bt,cnbeam,dene,deni,dlamie, &
+               ealphadt,enbeam,fdeut,ftrit,ftritbm,sigvdt,ten,tin,vol, &
+               zeffai,betanb,dnbeam2,palpnb)
+          fusionrate = fusionrate + 1.0D6*palpnb / (1.0D3*ealphadt*echarge) / vol
+          alpharate = alpharate + 1.0D6*palpnb / (1.0D3*ealphadt*echarge) / vol
+       end if
+
+       pdt = pdt + 5.0D0*palpnb
+       
+       call palph2(bt,bp,dene,deni,dnitot,falpe,falpi,palpnb, &
+            ifalphap,pchargepv,pneutpv,ten,tin,vol,palpmw,pneutmw,pchargemw,betaft, &
+            palppv,palpipv,palpepv,pfuscmw,powfmw)
+    
+    endif
+       
+    !  Nominal mean neutron wall load on entire first wall area including divertor and beam holes
+    !  Note that 'fwarea' excludes these, so they have been added back in.
+    if (iwalld == 1) then
+       wallmw = ffwal * pneutmw / sarea
+    else
+       wallmw = (1.0D0-fhcd-fdiv)*pneutmw / fwarea
+    end if
+
+    if (ipedestal .ne. 3) then
+       
+        !  Calculate ion/electron equilibration power
+
+        call rether(alphan,alphat,dene,dlamie,te,ti,zeffai,piepv)
+
+       !  Calculate radiation power
+       
+       call radpwr(imprad_model,pbrempv,plinepv,psyncpv, &
+            pcoreradpv,pedgeradpv,pradpv)
+       
+       pcoreradmw = pcoreradpv*vol
+       pedgeradmw = pedgeradpv*vol
+       pradmw = pradpv*vol
+
+    endif
+       
+    ! MDK
+    !  Nominal mean photon wall load on entire first wall area including divertor and beam holes
+    !  Note that 'fwarea' excludes these, so they have been added back in.
+    if (iwalld == 1) then
+       photon_wall = ffwal * pradmw / sarea
+    else
+       photon_wall = (1.0D0-fhcd-fdiv)*pradmw / fwarea
+    end if
+
+    peakradwallload = photon_wall * peakfactrad
+
+    !  Calculate ohmic power
+    !call pohm(facoh,kappa95,plascur,rmajor,rminor,ten,vol,zeff, &
+     !    pohmpv,pohmmw,rpfac,rplas)
+    ! Resistive diffusion time = current penetration time ~ mu0.a^2/resistivity
+    !res_time = 2.0D0*rmu0*rmajor / (rplas*kappa95)
+
+    if (ipedestal .ne. 3) then
+       call pohm(facoh,kappa95,plascur,rmajor,rminor,ten,vol,zeff, &
+            pohmpv,pohmmw,rpfac,rplas)
+       
+       ! KE - ohmic power (above) should come from PLASMOD and inside IF
+       !  Calculate L- to H-mode power threshold for different scalings
+
+       call pthresh(dene,dnla,bt,rmajor,kappa,sarea,aion,pthrmw)
+
+       !  Enforced L-H power threshold value (if constraint 15 is turned on)
+
+       plhthresh = pthrmw(ilhthresh)
+        
+       !  Power transported to the divertor by charged particles,
+       !  i.e. excludes neutrons and radiation, and also NBI orbit loss power,
+       !  which is assumed to be absorbed by the first wall												   													   
+
+       if (ignite == 0) then
+          pinj = pinjmw
+       else
+          pinj = 0.0D0
+       end if
+       pdivt = falpha*palpmw + pchargemw + pinj + pohmmw - pradmw
+
+       !  The following line is unphysical, but prevents -ve sqrt argument
+       !  Should be obsolete if constraint eqn 17 is turned on
+       
+       pdivt = max(0.001D0, pdivt)
+       
+    endif
+    ! Resistive diffusion time = current penetration time ~ mu0.a^2/resistivity
+    res_time = 2.0D0*rmu0*rmajor / (rplas*kappa95)
+    
+    !  Power transported to the first wall by escaped alpha particles
+    palpfwmw = palpmw * (1.0D0-falpha)
+
+    !  Density limit
+
+    call culdlm(bt,idensl,pdivt,plascur,prn1,qstar,q95, &
+         rmajor,rminor,sarea,zeff,dlimit,dnelimt)
+
+    if (ipedestal .ne. 3) then
+    
+       !  Calculate transport losses and energy confinement time using the
+       !  chosen scaling law
+       
+       call pcond(afuel,palpmw,aspect,bt,dnitot,dene,dnla,eps,hfact, &
+            iinvqd,isc,ignite,kappa,kappa95,kappaa,pchargemw,pinjmw, &
+            plascur,pcoreradpv,rmajor,rminor,te,ten,tin,q95,qstar,vol, &
+            xarea,zeff,ptrepv,ptripv,tauee,tauei,taueff,powerht)
+       
+       !KE and EF :moved the 3 equations below to outside IF statement
+       !ptremw = ptrepv*vol
+       !ptrimw = ptripv*vol
+       !  Total transport power from scaling law (MW)
+       !pscalingmw = ptremw + ptrimw
+
+       !vscalc and phyaux inside IF - not calculated if PLASMOD is used
+       call vscalc(csawth,eps,facoh,gamma,kappa,rmajor,rplas, &
+            plascur,theat,tburn,phiint,rli,rlp,vsbrn,vsind,vsres,vsstt)
+
+       !  Calculate auxiliary physics related information
+       !  for the rest of the code
+       
+       sbar = 1.0D0
+       call phyaux(aspect,dene,deni,fusionrate,alpharate,plascur,sbar,dnalp, &
+            taueff,vol,burnup,dntau,figmer,fusrat,qfuel,rndfuel,taup)
+
+    endif
+
+    ptremw = ptrepv*vol
+    ptrimw = ptripv*vol
+    !  Total transport power from scaling law (MW)
+    pscalingmw = ptremw + ptrimw
+       
+    !vscal and phyaux should be replaced by PLASMOD output ipedestal 3
+    !  Calculate volt-second requirements
+
+    call vscalc(csawth,eps,facoh,gamma,kappa,rmajor,rplas, &
+         plascur,theat,tburn,phiint,rli,rlp,vsbrn,vsind,vsres,vsstt)
+
+    !  Calculate auxiliary physics related information
+    !  for the rest of the code
+
+    sbar = 1.0D0
+    call phyaux(aspect,dene,deni,fusionrate,alpharate,plascur,sbar,dnalp, &
+         taueff,vol,burnup,dntau,figmer,fusrat,qfuel,rndfuel,taup)
+
+    !  Calculate beta limit
+
+    if (iprofile == 0) then
+
+       if (gtscale == 1) then
+          dnbeta = 2.7D0 * (1.0D0 + 5.0D0*eps**3.5D0)
+          !... otherwise use input value for dnbeta
+       end if
+
+    else
+       !  Relation between beta limit and plasma internal inductance
+       !  Hartmann and Zohm
+
+       dnbeta = 4.0D0 * rli
+    end if
+
+    call culblm(bt,dnbeta,plascur,rminor,betalim)
+
+    ! Calculate some derived quantities that may not have been defined earlier
+	total_loss_power = 1d6 * (falpha*palpmw+pchargemw+pohmmw+pinjmw)
     rad_fraction = 1.0D6*pradmw / total_loss_power
     total_plasma_internal_energy = 1.5D0*beta*btot*btot/(2.0D0*rmu0)*vol
-    total_energy_conf_time = total_plasma_internal_energy / total_loss_power
-
-  end subroutine physics
-
-  ! !!!!!!!!!!!!!!!!!!!!!!!!!!!!!!!!!!!!!!!!!!!!!!!!!!!!!!!!!!!!!!!!!!
-function t_eped_scaling()
-    ! Issue #413.  See also comment dated 7/8/17
-    ! Predictive pedestal modelling for DEMO,  Samuli Saarelma.
-    ! https://idm.euro-fusion.org/?uid=2MSZ4T
-
-    real(kind(1.0D0)) :: t_eped_scaling
-    ! Scaling constant and exponents
-    real(kind(1.0D0)) :: c0, a_delta, a_ip, a_r, a_beta, a_kappa, a_a
-
-    c0 = 2.16d0
-    a_delta = 0.82D0
-    a_ip = 0.26D0
-    a_r = -0.39D0
-    a_beta = 0.43D0
-    a_kappa = 0.50d0
-    a_a = 0.88D0
-    ! Correction for single null and for ELMs = 0.65
-    ! Elongation and triangularity are defined at the plasma boundary.
-    ! Total normalised plasma beta is used.
-
-    t_eped_scaling =  0.65d0 * c0 * triang**a_delta * (plascur/1.0d6)**a_ip * rmajor**a_r * &
-                          kappa**a_kappa  * normalised_total_beta**a_beta  * rminor**a_a
-end function t_eped_scaling
-    ! !!!!!!!!!!!!!!!!!!!!!!!!!!!!!!!!!!!!!!!!!!!!!!!!!!!!!!!!!!!!!!!!!!
-
- ! function eped_warning()
- !     ! Issue #413.
- !     logical :: eped_warning
- !     eped_warning=.false.
- !     if((triang<0.399d0).or.(triang>0.601d0)) eped_warning=.true.
- !     if((kappa<1.499d0).or.(kappa>2.001d0)) eped_warning=.true.
- !     if((plascur<9.99d6).or.(plascur>20.01d6)) eped_warning=.true.
- !     if((rmajor<6.99d0).or.(rmajor>11.01d0)) eped_warning=.true.
- !     if((rminor<1.99d0).or.(rminor>3.501d0))eped_warning=.true.
- !     if((normalised_total_beta<1.99d0).or.(normalised_total_beta>3.01d0))eped_warning=.true.
- !     if(tesep>0.5)eped_warning=.true.
- ! end function eped_warning
-
-     ! !!!!!!!!!!!!!!!!!!!!!!!!!!!!!!!!!!!!!!!!!!!!!!!!!!!!!!!!!!!!!!!!!!
-  function eped_warning()
-      ! Issue #413.  MDK 26/2/18: improved output
-      character(len=100) :: eped_warning, info_string
-      eped_warning=''
-      info_string = ''
-
-      if((triang<0.399d0).or.(triang>0.601d0)) then
-          write(info_string , '(1pe13.4)') triang
-          eped_warning='triang = '//trim(info_string)
-      endif
-      if((kappa<1.499d0).or.(kappa>2.001d0)) then
-          write(info_string , '(1pe13.4)') kappa
-          eped_warning=trim(eped_warning)//'  kappa = '//trim(info_string)
-      endif
-      if((plascur<9.99d6).or.(plascur>20.01d6)) then
-          write(info_string , '(1pe13.4)') plascur
-          eped_warning=trim(eped_warning)//'  plascur = '//trim(info_string)
-      endif
-      if((rmajor<6.99d0).or.(rmajor>11.01d0)) then
-          write(info_string , '(1pe13.4)') rmajor
-          eped_warning=trim(eped_warning)//'  rmajor = '//trim(info_string)
-      endif
-      if((rminor<1.99d0).or.(rminor>3.501d0))then
-          write(info_string , '(1pe13.4)') rminor
-          eped_warning=trim(eped_warning)//'  rminor = '//trim(info_string)
-      endif
-      if((normalised_total_beta<1.99d0).or.(normalised_total_beta>3.01d0))then
-          write(info_string , '(1pe13.4)') normalised_total_beta
-          eped_warning=trim(eped_warning)//'  normalised_total_beta = '//trim(info_string)
-      endif
-      if(tesep>0.5)then
-          write(info_string , '(1pe13.4)') tesep
-          eped_warning=trim(eped_warning)//'  tesep = '//trim(info_string)
-      endif
-  end function eped_warning
-
- !!!!!!!!!!!!!!!!!!!!!!!!!!!!!!!!!!!!!!!!!!!!!!!!!!!!!!!!!!!!!!!!!!!!!!!!
-
-  function bootstrap_fraction_iter89(aspect,beta,bt,cboot,plascur,q95,q0,rmajor,vol)
-
-    !+ad_name  bootstrap_fraction_iter89
-    !+ad_summ  Original ITER calculation of bootstrap-driven fraction
-    !+ad_summ  of the plasma current.
-    !+ad_type  Function returning real
-    !+ad_auth  P J Knight, CCFE, Culham Science Centre
-    !+ad_cont  N/A
-    !+ad_args  aspect  : input real : plasma aspect ratio
-    !+ad_args  beta    : input real : plasma total beta
-    !+ad_args  bt      : input real : toroidal field on axis (T)
-    !+ad_args  cboot   : input real : bootstrap current fraction multiplier
-    !+ad_args  plascur : input real : plasma current (A)
-    !+ad_args  q95     : input real : safety factor at 95% surface
-    !+ad_args  q0      : input real : central safety factor
-    !+ad_args  rmajor  : input real : plasma major radius (m)
-    !+ad_args  vol     : input real : plasma volume (m3)
-    !+ad_desc  This routine performs the original ITER calculation of the
-    !+ad_desc  plasma current bootstrap fraction.
-    !+ad_prob  None
-    !+ad_call  None
-    !+ad_hist  20/06/94 PJK Upgrade to higher standard of coding
-    !+ad_hist  23/05/06 PJK Prevented negative square roots from being attempted
-    !+ad_hist  09/11/11 PJK Initial F90 version
-    !+ad_hist  16/10/12 PJK Removed pi from argument list
-    !+ad_hist  26/03/14 PJK Converted to a function; renamed from BOOTST
-    !+ad_hist  01/10/14 PJK Renamed argument q to q95
-    !+ad_stat  Okay
-    !+ad_docs  ITER Physics Design Guidelines: 1989 [IPDG89], N. A. Uckan et al,
-    !+ad_docc  ITER Documentation Series No.10, IAEA/ITER/DS/10, IAEA, Vienna, 1990
-    !
-    ! !!!!!!!!!!!!!!!!!!!!!!!!!!!!!!!!!!!!!!!!!!!!!!!
-
-    implicit none
-
-    real(kind(1.0D0)) :: bootstrap_fraction_iter89
-
-    !  Arguments
-
-    real(kind(1.0D0)), intent(in) :: aspect, beta, bt, cboot, &
-         plascur, q95, q0, rmajor, vol
-
-    !  Local variables
-
-    real(kind(1.0D0)) :: betapbs, bpbs, cbs, xbs, bootipf
-
-    ! !!!!!!!!!!!!!!!!!!!!!!!!!!!!!!!!!!!!!!!!!!!!!!!
-
-    xbs = min(10.0D0, q95/q0)
-    cbs = cboot * (1.32D0 - 0.235D0*xbs + 0.0185D0*xbs**2)
-    bpbs = rmu0*plascur/(2.0D0*pi*sqrt(vol/(2.0D0* pi**2 *rmajor)) )
-    betapbs = beta*bt**2 / bpbs**2
-
-    if (betapbs <= 0.0D0) then  !  only possible if beta <= 0.0
-       bootipf = 0.0D0
-    else
-       bootipf = cbs * ( betapbs/sqrt(aspect) )**1.3D0
-    end if
-
-    bootstrap_fraction_iter89 = bootipf
-
-  end function bootstrap_fraction_iter89
-
-  ! !!!!!!!!!!!!!!!!!!!!!!!!!!!!!!!!!!!!!!!!!!!!!!!!!!!!!!!!!!!!!!!!!!
-
-  function bootstrap_fraction_nevins(alphan,alphat,betat,bt,dene,plascur, &
-       q95,q0,rmajor,rminor,ten,zeff)
-
-    !+ad_name  bootstrap_fraction_nevins
-    !+ad_summ  Bootstrap current fraction from Nevins et al scaling
-    !+ad_type  Function returning real
-    !+ad_auth  P J Knight, CCFE, Culham Science Centre
-    !+ad_cont  bsinteg
-    !+ad_args  alphan : input real :  density profile index
-    !+ad_args  alphat : input real :  temperature profile index
-    !+ad_args  betat  : input real :  total plasma beta (with respect to the toroidal
-    !+ad_argc                         field)
-    !+ad_args  bt     : input real :  toroidal field on axis (T)
-    !+ad_args  dene   : input real :  electron density (/m3)
-    !+ad_args  plascur: input real :  plasma current (A)
-    !+ad_args  q0     : input real :  central safety factor
-    !+ad_args  q95    : input real :  safety factor at 95% surface
-    !+ad_args  rmajor : input real :  plasma major radius (m)
-    !+ad_args  rminor : input real :  plasma minor radius (m)
-    !+ad_args  ten    : input real :  density weighted average plasma temperature (keV)
-    !+ad_args  zeff   : input real :  plasma effective charge
-    !+ad_desc  This function calculates the bootstrap current fraction,
-    !+ad_desc  using the Nevins et al method, 4/11/90.
-    !+ad_prob  None
-    !+ad_call  bsinteg
-    !+ad_call  quanc8
-    !+ad_hist  22/06/94 PJK Upgrade to higher standard of coding
-    !+ad_hist  10/11/11 PJK Initial F90 version
-    !+ad_hist  20/02/14 PJK Removed unnecessary use of shared variables;
-    !+ad_hist               Corrected error in peak electron beta
-    !+ad_hist  24/02/14 PJK Re-corrected peak electron beta (version prior to
-    !+ad_hisc               previous change was correct after all!)
-    !+ad_hist  26/03/14 PJK Renamed from FNEWBS
-    !+ad_stat  Okay
-    !+ad_docs  AEA FUS 251: A User's Guide to the PROCESS Systems Code
-    !
-    ! !!!!!!!!!!!!!!!!!!!!!!!!!!!!!!!!!!!!!!!!!!!!!!!
-
-    implicit none
-
-    real(kind(1.0D0)) :: bootstrap_fraction_nevins
-
-    !  Arguments
-
-    real(kind(1.0D0)), intent(in) :: alphan,alphat,betat,bt,dene,plascur, &
-         q0,q95,rmajor,rminor,ten,zeff
-
-    !  Local variables
-
-    integer :: nofun
-    real(kind(1.0D0)) :: aibs,ainteg,betae0,dum1,fibs,flag
-
-    ! !!!!!!!!!!!!!!!!!!!!!!!!!!!!!!!!!!!!!!!!!!!!!!!
-
-    !  Calculate peak electron beta
-
-    betae0 = ne0 * te0 * 1.0D3*echarge / ( bt**2 /(2.0D0*rmu0) )
-
-    !  Call integration routine
-
-    call quanc8(bsinteg,0.0D0,0.999D0,0.001D0,0.001D0,ainteg,dum1, &
-         nofun,flag)
-
-    !  Calculate bootstrap current and fraction
-
-    aibs = 2.5D0 * betae0 * rmajor * bt * q95 * ainteg
-    fibs = 1.0D6 * aibs / plascur
-
-    bootstrap_fraction_nevins = fibs
-
-  contains
-
-    ! !!!!!!!!!!!!!!!!!!!!!!!!!!!!!!!!!!!!!!!!!!!!!!!!!!!!!!!!!!!!!!!!!!
-
-    function bsinteg(y)
-
-      !+ad_name  bsinteg
-      !+ad_summ  Integrand function for Nevins et al bootstrap current scaling
-      !+ad_type  Function returning real
-      !+ad_auth  P J Knight, CCFE, Culham Science Centre
-      !+ad_cont  N/A
-      !+ad_args  y : input real : abscissa of integration, = normalised minor radius
-      !+ad_desc  This function calculates the integrand function for the
-      !+ad_desc  Nevins et al bootstrap current scaling, 4/11/90.
-      !+ad_prob  No account is taken of pedestal profiles.
-      !+ad_call  None
-      !+ad_hist  22/06/94 PJK Upgrade to higher standard of coding
-      !+ad_hist  10/11/11 PJK Initial F90 version
-      !+ad_hist  20/02/14 PJK Removed unnecessary use of shared variables
-      !+ad_stat  Okay
-      !+ad_docs  AEA FUS 251: A User's Guide to the PROCESS Systems Code
-      !
-      ! !!!!!!!!!!!!!!!!!!!!!!!!!!!!!!!!!!!!!!!!!!!!!!!
-
-      implicit none
-
-      real(kind(1.0D0)) :: bsinteg
-
-      !  Arguments
-
-      real(kind(1.0D0)), intent(in) :: y
-
-      !  Local variables
-
-      real(kind(1.0D0)) :: alphai,al1,al2,a1,a2,betae,c1,c2,c3, &
-           d,del,pratio,q,x,z
-
-      ! !!!!!!!!!!!!!!!!!!!!!!!!!!!!!!!!!!!!!!!!!!!!!!!
-
-      !  Constants for fit to q-profile
-
-      c1 = 1.0D0
-      c2 = 1.0D0
-      c3 = 1.0D0
-
-      !  Compute average electron beta
-
-      betae = dene*ten*1.0D3*echarge/(bt**2/(2.0D0*rmu0))
-
-      del = rminor*sqrt(y)/rmajor
-      x = (1.46D0*sqrt(del) + 2.4D0*del)/(1.0D0 - del)**1.5D0
-      z = zeff
-      d = 1.414D0*z + z*z + x*(0.754D0 + 2.657D0*z + 2.0D0*z*z) &
-           + x*x*(0.348D0 + 1.243D0*z + z*z)
-      al2 = -x*(0.884D0 + 2.074D0*z)/d
-      a2 = alphat*(1.0D0-y)**(alphan+alphat-1.0D0)
-      alphai = -1.172D0/(1.0D0 + 0.462D0*x)
-      a1 = (alphan+alphat)*(1.0D0-y)**(alphan+alphat-1.0D0)
-      al1 = x*(0.754D0+2.21D0*z+z*z+x*(0.348D0+1.243D0*z+z*z))/d
-
-      !  q-profile
-
-      q = q0 + (q95-q0)*(c1*y + c2*y*y + c3*y**3)/(c1+c2+c3)
-
-      pratio = (betat - betae) / betae
-
-      bsinteg = (q/q95)*(al1*(a1 + pratio*(a1+alphai*a2) ) + al2*a2 )
-
-    end function bsinteg
-
-  end function bootstrap_fraction_nevins
-
-  ! !!!!!!!!!!!!!!!!!!!!!!!!!!!!!!!!!!!!!!!!!!!!!!!!!!!!!!!!!!!!!!!!!!
-
-  function bootstrap_fraction_wilson(alphaj,alphap,alphat,beta,betpth, &
-       q0,qpsi,rmajor,rminor,itart)
-
-    !+ad_name  bootstrap_fraction_wilson
-    !+ad_summ  Bootstrap current fraction from Wilson et al scaling
-    !+ad_type  Function returning real
-    !+ad_auth  P J Knight, CCFE, Culham Science Centre
-    !+ad_cont  N/A
-    !+ad_args  alphaj  : input real :  current profile index
-    !+ad_args  alphap  : input real :  pressure profile index
-    !+ad_args  alphat  : input real :  temperature profile index
-    !+ad_args  beta    : input real :  total beta
-    !+ad_args  betpth  : input real :  thermal component of poloidal beta
-    !+ad_args  q0      : input real :  safety factor on axis
-    !+ad_args  qpsi    : input real :  edge safety factor
-    !+ad_args  rmajor  : input real :  major radius (m)
-    !+ad_args  rminor  : input real :  minor radius (m)
-    !+ad_args  itart   : input integer :  switch denoting tight aspect ratio option
-    !+ad_desc  This function calculates the bootstrap current fraction
-    !+ad_desc  using the numerically fitted algorithm written by Howard Wilson.
-    !+ad_prob  No account is taken of pedestal profiles.
-    !+ad_call  report_error
-    !+ad_hist  22/06/94 PJK Upgrade to higher standard of coding
-    !+ad_hist  14/05/96 PJK Modified to use THERMAL poloidal beta, and
-    !+ad_hisc               added diamagnetic term at tight aspect ratio
-    !+ad_hist  10/11/11 PJK Initial F90 version
-    !+ad_hist  20/02/14 PJK alphap now calculated elsewhere
-    !+ad_hist  24/02/14 PJK Swapped alphan for alphap in argument list
-    !+ad_hist  26/03/14 PJK Renamed from CULBST
-    !+ad_hist  26/06/14 PJK Added error handling
-    !+ad_stat  Okay
-    !+ad_docs  AEA FUS 172: Physics Assessment for the European Reactor Study
-    !+ad_docs  H. R. Wilson, Nuclear Fusion <B>32</B> (1992) 257
-    !
-    ! !!!!!!!!!!!!!!!!!!!!!!!!!!!!!!!!!!!!!!!!!!!!!!!
-
-    implicit none
-
-    real(kind(1.0D0)) :: bootstrap_fraction_wilson
-
-    !  Arguments
-
-    integer, intent(in) :: itart
-    real(kind(1.0D0)), intent(in) :: alphaj,alphap,alphat,beta,betpth, &
-         q0,qpsi,rmajor,rminor
-
-    !  Local variables
-
-    integer :: i
-    real(kind(1.0D0)), dimension(12) :: a, b
-    real(kind(1.0D0)) :: aj,alfpnw,alftnw,eps1,r1,r2, &
-         saj,seps1,sss,termj,termp,termt,term1,term2,z
-
-    ! !!!!!!!!!!!!!!!!!!!!!!!!!!!!!!!!!!!!!!!!!!!!!!!
-
-    !  alphap, alphat and alphaj are indices relevant to profiles of
-    !  the form
-    !             p = p0.(1-(r/a)**2)**alphap, etc.
-    !
-    !  Convert these indices to those relevant to profiles of the form
-    !             p = p0.psi**alfpnw, etc.
-
-    term1 = log(0.5D0)
-    term2 = log(q0/qpsi)
-
-    termp = 1.0D0-0.5D0**(1.0D0/alphap)
-    termt = 1.0D0-0.5D0**(1.0D0/alphat)
-    termj = 1.0D0-0.5D0**(1.0D0/alphaj)
-
-    alfpnw = term1/log( log( (q0+(qpsi-q0)*termp)/qpsi )/term2)
-    alftnw = term1/log( log( (q0+(qpsi-q0)*termt)/qpsi )/term2)
-    aj     = term1/log( log( (q0+(qpsi-q0)*termj)/qpsi )/term2)
-
-    !  Crude check for NaN errors or other illegal values...
-
-    if ((aj /= aj).or.(alfpnw /= alfpnw).or.(alftnw /= alftnw).or.(aj <= 0.0D0)) then
-       fdiags(1) = aj ; fdiags(2) = alfpnw ; fdiags(3) = alftnw ; fdiags(4) = aj
-       call report_error(76)
-    end if
-
-    !  Ratio of ionic charge to electron charge
-
-    z = 1.0D0
-
-    !  Inverse aspect ratio: r2 = maximum plasma radius, r1 = minimum
-
-    r2 = rmajor+rminor
-    r1 = rmajor-rminor
-    eps1 = (r2-r1)/(r2+r1)
-
-    !  Coefficients fitted using least squares techniques
-
-    saj = sqrt(aj)
-
-    a(1)  =    1.41D0*(1.0D0-0.28D0*saj)*(1.0D0+0.12D0/z)
-    a(2)  =    0.36D0*(1.0D0-0.59D0*saj)*(1.0D0+0.8D0/z)
-    a(3)  =   -0.27D0*(1.0D0-0.47D0*saj)*(1.0D0+3.0D0/z)
-    a(4)  =  0.0053D0*(1.0D0+5.0D0/z)
-    a(5)  =   -0.93D0*(1.0D0-0.34D0*saj)*(1.0D0+0.15D0/z)
-    a(6)  =   -0.26D0*(1.0D0-0.57D0*saj)*(1.0D0-0.27D0*z)
-    a(7)  =   0.064D0*(1.0D0-0.6D0*aj+0.15D0*aj*aj)*(1.0D0+7.6D0/z)
-    a(8)  = -0.0011D0*(1.0D0+9.0D0/z)
-    a(9)  =   -0.33D0*(1.0D0-aj+0.33D0*aj*aj)
-    a(10) =   -0.26D0*(1.0D0-0.87D0/saj-0.16D0*aj)
-    a(11) =   -0.14D0*(1.0D0-1.14D0/saj-0.45D0*saj)
-    a(12) = -0.0069D0
-
-    seps1 = sqrt(eps1)
-
-    b(1)  = 1.0D0
-    b(2)  = alfpnw
-    b(3)  = alftnw
-    b(4)  = alfpnw*alftnw
-    b(5)  = seps1
-    b(6)  = alfpnw*seps1
-    b(7)  = alftnw*seps1
-    b(8)  = alfpnw*alftnw*seps1
-    b(9)  = eps1
-    b(10) = alfpnw*eps1
-    b(11) = alftnw*eps1
-    b(12) = alfpnw*alftnw*eps1
-
-    sss = 0.0D0
-    do i = 1,12
-       sss = sss + a(i)*b(i)
-    end do
-
-    !  Empirical bootstrap current fraction
-
-    bootstrap_fraction_wilson = seps1 * betpth * sss
-
-    !  Diamagnetic contribution to the bootstrap fraction
-    !  at tight aspect ratio.
-    !  Tim Hender fit
-
-    if (itart == 1) then
-       bootstrap_fraction_wilson = bootstrap_fraction_wilson + beta/2.8D0
-    end if
-
-  end function bootstrap_fraction_wilson
-
-  ! !!!!!!!!!!!!!!!!!!!!!!!!!!!!!!!!!!!!!!!!!!!!!!!!!!!!!!!!!!!!!!!!!!
-
-  function bootstrap_fraction_sauter()
-
-    !+ad_name  bootstrap_fraction_sauter
-    !+ad_summ  Bootstrap current fraction from Sauter et al scaling
-    !+ad_type  Function returning real
-    !+ad_auth  P J Knight, CCFE, Culham Science Centre
-    !+ad_cont  beta_poloidal_local
-    !+ad_cont  beta_poloidal_local_total
-    !+ad_cont  nues
-    !+ad_cont  nuee
-    !+ad_cont  coulg
-    !+ad_cont  nuis
-    !+ad_cont  nui
-    !+ad_cont  dcsa
-    !+ad_cont  hcsa
-    !+ad_cont  xcsa
-    !+ad_cont  tpf
-    !+ad_args  None
-    !+ad_desc  This function calculates the bootstrap current fraction
-    !+ad_desc  using the Sauter, Angioni and Lin-Liu scaling.
-    !+ad_desc  <P>The code was extracted from the ASTRA code, and was
-    !+ad_desc  supplied by Emiliano Fable, IPP Garching
-    !+ad_desc  (private communication).
-    !+ad_prob  None
-    !+ad_call  nprofile
-    !+ad_call  tprofile
-    !+ad_call  dcsa
-    !+ad_call  hcsa
-    !+ad_call  xcsa
-    !+ad_hist  26/03/14 PJK Initial version
-    !+ad_hist  15/05/14 PJK Corrections made as per Fable's e-mail, 15/05/2014
-    !+ad_stat  Okay
-    !+ad_docs  O. Sauter, C. Angioni and Y. R. Lin-Liu,
-    !+ad_docc    Physics of Plasmas <B>6</B> (1999) 2834
-    !+ad_docs  O. Sauter, C. Angioni and Y. R. Lin-Liu, (ERRATA)
-    !+ad_docc    Physics of Plasmas <B>9</B> (2002) 5140
-    !
-    ! !!!!!!!!!!!!!!!!!!!!!!!!!!!!!!!!!!!!!!!!!!!!!!!
-
-    implicit none
-
-    real(kind(1.0D0)) :: bootstrap_fraction_sauter
-
-    !  Arguments
-
-    !  Local variables
-
-    integer, parameter :: nr = 200
-    integer :: ir
-    real(kind(1.0D0)) :: da,drho,iboot,jboot,roa
-    real(kind(1.0D0)) :: dlogne_drho,dlogte_drho,dlogti_drho
-    real(kind(1.0D0)), dimension(nr) :: amain,mu,ne,ni,rho,sqeps,tempe,tempi,zef,zmain
-
-    ! !!!!!!!!!!!!!!!!!!!!!!!!!!!!!!!!!!!!!!!!!!!!!!!
-
-    !  Populate profile arrays
-
-    do ir = 1,nr
-       roa = dble(ir)/nr
-       rho(ir) = sqrt(xarea/pi) * roa !  local circularised minor radius (m)
-       sqeps(ir) = sqrt(roa * rminor/rmajor)
-
-       ne(ir) = 1.0D-19 * nprofile(roa,rhopedn,ne0,neped,nesep,alphan)
-       ni(ir) = dnitot/dene * ne(ir)
-       tempe(ir) = tprofile(roa,rhopedt,te0,teped,tesep,alphat,tbeta)
-       tempi(ir) = ti/te * tempe(ir)
-
-       zef(ir) = zeff  !  Flat Zeff profile assumed
-
-       !  mu = 1/safety factor
-       !  Parabolic q profile assumed
-
-       mu(ir) = 1.0D0 / (q0 + (q-q0)*roa**2)
-       amain(ir) = afuel  !  fuel ion mass
-       zmain(ir) = 1.0D0 + fhe3  !  sum(Zi.ni)/sum(ni) over fuel ions i
-    end do
-
-    !  Ensure that density and temperature values are not zero at edge
-
-    if (ne(nr) == 0.0D0) then
-       ne(nr) = 1.0D-4*ne(nr-1)
-       ni(nr) = 1.0D-4*ni(nr-1)
-    end if
-
-    if (tempe(nr) == 0.0D0) then
-       tempe(nr) = 1.0D-4*tempe(nr-1)
-       tempi(nr) = 1.0D-4*tempi(nr-1)
-    end if
-
-    !  Calculate total bootstrap current (MA) by summing along profiles
-
-    iboot = 0.0D0
-    do ir = 1,nr
-
-       if (ir == nr) then
-          jboot = 0.0D0
-          da = 0.0D0
-       else
-          drho = rho(ir+1) - rho(ir)
-          da = 2.0D0*pi*rho(ir)*drho  !  area of annulus
-
-          dlogte_drho = (log(tempe(ir+1)) - log(tempe(ir))) / drho
-          dlogti_drho = (log(tempi(ir+1)) - log(tempi(ir))) / drho
-          dlogne_drho = (log(ne(ir+1)) - log(ne(ir))) / drho
-
-          !  The factor of 0.5 below arises because in ASTRA the logarithms
-          !  are coded as (e.g.):  (Te(j+1)-Te(j))/(Te(j+1)+Te(j)), which
-          !  actually corresponds to grad(log(Te))/2. So the factors dcsa etc.
-          !  are a factor two larger than one might otherwise expect.
-
-          jboot = 0.5D0 * ( dcsa(ir,nr) * dlogne_drho &
-               + hcsa(ir,nr) * dlogte_drho &
-               + xcsa(ir,nr) * dlogti_drho )
-          jboot = -bt/(0.2D0*pi*rmajor) * rho(ir)*mu(ir) * jboot  !  MA/m2
-       end if
-
-       iboot = iboot + da*jboot  !  MA
-
-    end do
-
-    bootstrap_fraction_sauter = 1.0D6 * iboot/plascur
-
-  contains
-
-    ! !!!!!!!!!!!!!!!!!!!!!!!!!!!!!!!!!!!!!!!!!!!!!!!!!!!!!!!!!!!!!!!!!!
-
-    function beta_poloidal_local(j,nr)
-
-      !+ad_name  beta_poloidal_local
-      !+ad_summ  Local beta poloidal calculation
-      !+ad_type  Function returning real
-      !+ad_auth  P J Knight, CCFE, Culham Science Centre
-      !+ad_cont  None
-      !+ad_args  j  : input integer : radial element index in range 1 to nr
-      !+ad_args  nr : input integer : maximum value of j
-      !+ad_desc  This function calculates the local beta poloidal.
-      !+ad_desc  <P>The code was extracted from the ASTRA code, and was
-      !+ad_desc  supplied by Emiliano Fable, IPP Garching
-      !+ad_desc  (private communication).
-      !+ad_desc  <P>beta poloidal = 4*pi*ne*Te/Bpo**2
-      !+ad_prob  PJK: I do not understand why it should be 4*pi*... instead
-      !+ad_prob  of 8*pi*... Presumably it is because of a strange ASTRA
-      !+ad_prob  method similar to that noted above in the calculation of jboot.
-      !+ad_call  None
-      !+ad_hist  26/03/14 PJK Initial version
-      !+ad_stat  Okay
-      !+ad_docs  Pereverzev, 25th April 1989 (?)
-      !
-      ! !!!!!!!!!!!!!!!!!!!!!!!!!!!!!!!!!!!!!!!!!!!!!!!
-
-      implicit none
-
-      real(kind(1.0D0)) :: beta_poloidal_local
-
-      !  Arguments
-
-      integer, intent(in) :: j, nr
-
-      !  Local variables
-
-      ! !!!!!!!!!!!!!!!!!!!!!!!!!!!!!!!!!!!!!!!!!!!!!!!
-
-      if (j /= nr)  then
-         beta_poloidal_local = 1.6D-4*pi * (ne(j+1)+ne(j)) * (tempe(j+1)+tempe(j))
-      else
-         beta_poloidal_local = 6.4D-4*pi * ne(j)*tempe(j)
-      end if
-
-      beta_poloidal_local = beta_poloidal_local * &
-           ( rmajor/(bt*rho(j)*abs(mu(j)+1.0D-4)) )**2
-
-    end function beta_poloidal_local
-
-    ! !!!!!!!!!!!!!!!!!!!!!!!!!!!!!!!!!!!!!!!!!!!!!!!!!!!!!!!!!!!!!!!!!!
-
-    function beta_poloidal_local_total(j,nr)
-
-      !+ad_name  beta_poloidal_local_total
-      !+ad_summ  Local beta poloidal calculation, including ion pressure
-      !+ad_type  Function returning real
-      !+ad_auth  P J Knight, CCFE, Culham Science Centre
-      !+ad_cont  None
-      !+ad_args  j  : input integer : radial element index in range 1 to nr
-      !+ad_args  nr : input integer : maximum value of j
-      !+ad_desc  This function calculates the local total beta poloidal.
-      !+ad_desc  <P>The code was extracted from the ASTRA code, and was
-      !+ad_desc  supplied by Emiliano Fable, IPP Garching
-      !+ad_desc  (private communication).
-      !+ad_desc  <P>beta poloidal = 4*pi*(ne*Te+ni*Ti)/Bpo**2
-      !+ad_desc  where ni is the sum of all ion densities (thermal)
-      !+ad_prob  PJK: I do not understand why it should be 4*pi*... instead
-      !+ad_prob  of 8*pi*... Presumably it is because of a strange ASTRA
-      !+ad_prob  method similar to that noted above in the calculation of jboot.
-      !+ad_call  None
-      !+ad_hist  15/05/14 PJK New routine, which includes the ion pressure contribution
-      !+ad_stat  Okay
-      !+ad_docs  Pereverzev, 25th April 1989 (?)
-      !+ad_docs  E Fable, private communication, 15th May 2014
-      !
-      ! !!!!!!!!!!!!!!!!!!!!!!!!!!!!!!!!!!!!!!!!!!!!!!!
-
-      implicit none
-
-      real(kind(1.0D0)) :: beta_poloidal_local_total
-
-      !  Arguments
-
-      integer, intent(in) :: j, nr
-
-      !  Local variables
-
-      ! !!!!!!!!!!!!!!!!!!!!!!!!!!!!!!!!!!!!!!!!!!!!!!!
-
-      if (j /= nr)  then
-         beta_poloidal_local_total = 1.6D-4*pi * ( &
-              ( (ne(j+1)+ne(j)) * (tempe(j+1)+tempe(j)) ) + &
-              ( (ni(j+1)+ni(j)) * (tempi(j+1)+tempi(j)) ) )
-      else
-         beta_poloidal_local_total = 6.4D-4*pi * (ne(j)*tempe(j) + ni(j)*tempi(j))
-      end if
-
-      beta_poloidal_local_total = beta_poloidal_local_total * &
-           ( rmajor/(bt*rho(j)*abs(mu(j)+1.0D-4)) )**2
-
-    end function beta_poloidal_local_total
-
-    ! !!!!!!!!!!!!!!!!!!!!!!!!!!!!!!!!!!!!!!!!!!!!!!!!!!!!!!!!!!!!!!!!!!
-
-    function nues(j)
-
-      !+ad_name  nues
-      !+ad_summ  Relative frequency of electron collisions
-      !+ad_type  Function returning real
-      !+ad_auth  P J Knight, CCFE, Culham Science Centre
-      !+ad_cont  None
-      !+ad_args  j  : input integer : radial element index in range 1 to nr
-      !+ad_desc  This function calculates the relative frequency of electron
-      !+ad_desc  collisions: <I>NU* = Nuei*q*Rt/eps**1.5/Vte</I>
-      !+ad_desc  The electron-ion collision frequency NUEI=NUEE*1.4*ZEF is
-      !+ad_desc  used.
-      !+ad_desc  <P>The code was extracted from the ASTRA code, and was
-      !+ad_desc  supplied by Emiliano Fable, IPP Garching
-      !+ad_desc  (private communication).
-      !+ad_prob  None
-      !+ad_call  nuee
-      !+ad_hist  26/03/14 PJK Initial version
-      !+ad_stat  Okay
-      !+ad_docs  Yushmanov, 30th April 1987 (?)
-      !
-      ! !!!!!!!!!!!!!!!!!!!!!!!!!!!!!!!!!!!!!!!!!!!!!!!
-
-      implicit none
-
-      real(kind(1.0D0)) :: nues
-
-      !  Arguments
-
-      integer, intent(in) :: j
-
-      !  Local variables
-
-      ! !!!!!!!!!!!!!!!!!!!!!!!!!!!!!!!!!!!!!!!!!!!!!!!
-
-      nues = nuee(j) * 1.4D0*zef(j)*rmajor / &
-           abs(mu(j)*(sqeps(j)**3)*sqrt(tempe(j))*1.875D7)
-
-    end function nues
-
-    ! !!!!!!!!!!!!!!!!!!!!!!!!!!!!!!!!!!!!!!!!!!!!!!!!!!!!!!!!!!!!!!!!!!
-
-    function nuee(j)
-
-      !+ad_name  nuee
-      !+ad_summ  Frequency of electron-electron collisions
-      !+ad_type  Function returning real
-      !+ad_auth  P J Knight, CCFE, Culham Science Centre
-      !+ad_cont  None
-      !+ad_args  j  : input integer : radial element index in range 1 to nr
-      !+ad_desc  This function calculates the frequency of electron-electron
-      !+ad_desc  collisions (Hz): <I>NUEE = 4*SQRT(pi)/3*Ne*e**4*lambd/
-      !+ad_desc  SQRT(Me)/Te**1.5</I>
-      !+ad_desc  <P>The code was extracted from the ASTRA code, and was
-      !+ad_desc  supplied by Emiliano Fable, IPP Garching
-      !+ad_desc  (private communication).
-      !+ad_prob  None
-      !+ad_call  coulg
-      !+ad_hist  26/03/14 PJK Initial version
-      !+ad_stat  Okay
-      !+ad_docs  Yushmanov, 25th April 1987 (?),
-      !+ad_docc  updated by Pereverzev, 9th November 1994 (?)
-      !
-      ! !!!!!!!!!!!!!!!!!!!!!!!!!!!!!!!!!!!!!!!!!!!!!!!
-
-      implicit none
-
-      real(kind(1.0D0)) :: nuee
-
-      !  Arguments
-
-      integer, intent(in) :: j
-
-      !  Local variables
-
-      ! !!!!!!!!!!!!!!!!!!!!!!!!!!!!!!!!!!!!!!!!!!!!!!!
-
-      nuee = 670.0D0 * coulg(j) * ne(j) / ( tempe(j)*sqrt(tempe(j)) )
-
-    end function nuee
-
-    ! !!!!!!!!!!!!!!!!!!!!!!!!!!!!!!!!!!!!!!!!!!!!!!!!!!!!!!!!!!!!!!!!!!
-
-    function coulg(j)
-
-      !+ad_name  coulg
-      !+ad_summ  Coulomb logarithm
-      !+ad_type  Function returning real
-      !+ad_auth  P J Knight, CCFE, Culham Science Centre
-      !+ad_cont  None
-      !+ad_args  j  : input integer : radial element index in range 1 to nr
-      !+ad_desc  This function calculates the Coulomb logarithm, valid
-      !+ad_desc  for e-e collisions (T_e > 0.01 keV), and for
-      !+ad_desc  e-i collisions (T_e > 0.01*Zeff^2) (Alexander, 9/5/1994).
-      !+ad_desc  <P>The code was extracted from the ASTRA code, and was
-      !+ad_desc  supplied by Emiliano Fable, IPP Garching
-      !+ad_desc  (private communication).
-      !+ad_prob  None
-      !+ad_call  coulg
-      !+ad_hist  26/03/14 PJK Initial version
-      !+ad_stat  Okay
-      !+ad_docs  C. A. Ordonez and M. I. Molina, Phys. Plasmas <B>1</B> (1994) 2515
-      !+ad_docs  Rev. Mod. Phys., V.48, Part 1 (1976) 275
-      !
-      ! !!!!!!!!!!!!!!!!!!!!!!!!!!!!!!!!!!!!!!!!!!!!!!!
-
-      implicit none
-
-      real(kind(1.0D0)) :: coulg
-
-      !  Arguments
-
-      integer, intent(in) :: j
-
-      !  Local variables
-
-      ! !!!!!!!!!!!!!!!!!!!!!!!!!!!!!!!!!!!!!!!!!!!!!!!
-
-      coulg = 15.9D0 - 0.5D0*log(ne(j)) + log(tempe(j))
-
-    end function coulg
-
-    ! !!!!!!!!!!!!!!!!!!!!!!!!!!!!!!!!!!!!!!!!!!!!!!!!!!!!!!!!!!!!!!!!!!
-
-    function nuis(j)
-
-      !+ad_name  nuis
-      !+ad_summ  Relative frequency of ion collisions
-      !+ad_type  Function returning real
-      !+ad_auth  P J Knight, CCFE, Culham Science Centre
-      !+ad_cont  None
-      !+ad_args  j  : input integer : radial element index in range 1 to nr
-      !+ad_desc  This function calculates the relative frequency of ion
-      !+ad_desc  collisions: <I>NU* = Nui*q*Rt/eps**1.5/Vti</I>
-      !+ad_desc  The full ion collision frequency NUI is used.
-      !+ad_desc  <P>The code was extracted from the ASTRA code, and was
-      !+ad_desc  supplied by Emiliano Fable, IPP Garching
-      !+ad_desc  (private communication).
-      !+ad_prob  None
-      !+ad_call  nui
-      !+ad_hist  26/03/14 PJK Initial version
-      !+ad_stat  Okay
-      !+ad_docs  Yushmanov, 30th April 1987 (?)
-      !
-      ! !!!!!!!!!!!!!!!!!!!!!!!!!!!!!!!!!!!!!!!!!!!!!!!
-
-      implicit none
-
-      real(kind(1.0D0)) :: nuis
-
-      !  Arguments
-
-      integer, intent(in) :: j
-
-      !  Local variables
-
-      ! !!!!!!!!!!!!!!!!!!!!!!!!!!!!!!!!!!!!!!!!!!!!!!!
-
-      nuis = 3.2D-6 * nui(j)*rmajor / ( abs(mu(j)+1.0D-4) * &
-           sqeps(j)**3 * sqrt(tempi(j)/amain(j)) )
-
-    end function nuis
-
-    ! !!!!!!!!!!!!!!!!!!!!!!!!!!!!!!!!!!!!!!!!!!!!!!!!!!!!!!!!!!!!!!!!!!
-
-    function nui(j)
-
-      !+ad_name  nui
-      !+ad_summ  Full frequency of ion collisions
-      !+ad_type  Function returning real
-      !+ad_auth  P J Knight, CCFE, Culham Science Centre
-      !+ad_cont  None
-      !+ad_args  j  : input integer : radial element index in range 1 to nr
-      !+ad_desc  This function calculates the full frequency of ion
-      !+ad_desc  collisions (Hz).
-      !+ad_desc  <P>The code was extracted from the ASTRA code, and was
-      !+ad_desc  supplied by Emiliano Fable, IPP Garching
-      !+ad_desc  (private communication).
-      !+ad_prob  None
-      !+ad_call  None
-      !+ad_hist  26/03/14 PJK Initial version
-      !+ad_stat  Okay
-      !+ad_docs  None
-      !
-      ! !!!!!!!!!!!!!!!!!!!!!!!!!!!!!!!!!!!!!!!!!!!!!!!
-
-      real(kind(1.0D0)) :: nui
-
-      !  Arguments
-
-      integer, intent(in) :: j
-
-      !  Local variables
-
-      ! !!!!!!!!!!!!!!!!!!!!!!!!!!!!!!!!!!!!!!!!!!!!!!!
-
-      !	Coulomb logarithm = 15 is used
-
-      nui = zmain(j)**4 * ni(j) * 322.0D0 / ( tempi(j)*sqrt(tempi(j)*amain(j)) )
-
-    end function nui
-
-    ! !!!!!!!!!!!!!!!!!!!!!!!!!!!!!!!!!!!!!!!!!!!!!!!!!!!!!!!!!!!!!!!!!!
-
-    function dcsa(j,nr)
-
-      !+ad_name  dcsa
-      !+ad_summ  Grad(ln(ne)) coefficient in the Sauter bootstrap scaling
-      !+ad_type  Function returning real
-      !+ad_auth  P J Knight, CCFE, Culham Science Centre
-      !+ad_cont  None
-      !+ad_args  j  : input integer : radial element index in range 1 to nr
-      !+ad_args  nr : input integer : maximum value of j
-      !+ad_desc  This function calculates the coefficient scaling grad(ln(ne))
-      !+ad_desc  in the Sauter bootstrap current scaling.
-      !+ad_desc  Code by Angioni, 29th May 2002.
-      !+ad_desc  <P>The code was extracted from the ASTRA code, and was
-      !+ad_desc  supplied by Emiliano Fable, IPP Garching
-      !+ad_desc  (private communication).
-      !+ad_prob  None
-      !+ad_call  beta_poloidal_local_total
-      !+ad_call  nues
-      !+ad_call  tpf
-      !+ad_hist  26/03/14 PJK Initial version
-      !+ad_hist  15/05/14 PJK Corrections made as per Fable's e-mail
-      !+ad_stat  Okay
-      !+ad_docs  O. Sauter, C. Angioni and Y. R. Lin-Liu,
-      !+ad_docc    Physics of Plasmas <B>6</B> (1999) 2834
-      !+ad_docs  O. Sauter, C. Angioni and Y. R. Lin-Liu, (ERRATA)
-      !+ad_docc    Physics of Plasmas <B>9</B> (2002) 5140
-      !
-      ! !!!!!!!!!!!!!!!!!!!!!!!!!!!!!!!!!!!!!!!!!!!!!!!
-
-      !  DCSA $\equiv \mathcal{L}_{31}$, Eq.14a, Sauter et al, 1999
-
-      implicit none
-
-      real(kind(1.0D0)) :: dcsa
-
-      !  Arguments
-
-      integer, intent(in) :: j,nr
-
-      !  Local variables
-
-      real(kind(1.0D0)) :: zz,zft,zdf
-
-      ! !!!!!!!!!!!!!!!!!!!!!!!!!!!!!!!!!!!!!!!!!!!!!!!
-
-      if (j == 1) then
-         dcsa = 0.0D0
-      else
-         zz = zef(j)
-         zft = tpf(j)
-         zdf = 1.0D0 + (1.0D0 - 0.1D0*zft)*sqrt(nues(j))
-         zdf = zdf + 0.5D0*(1.0D0-zft)*nues(j)/zz
-         zft = zft/zdf  !  $f^{31}_{teff}(\nu_{e*})$, Eq.14b
-         dcsa = (1.0D0 + 1.4D0/(zz+1.0D0))*zft - 1.9D0/(zz+1.0D0)*zft*zft
-         dcsa = dcsa + (0.3D0*zft*zft + 0.2D0*zft*zft*zft)*zft / (zz+1.0D0)
-
-         !  Corrections suggested by Fable, 15/05/2015
-         !dcsa = dcsa*beta_poloidal_local(j,nr) * (1.0D0+tempi(j)/(zz*tempe(j)))
-         dcsa = dcsa*beta_poloidal_local_total(j,nr)
-      end if
-
-    end function dcsa
-
-    ! !!!!!!!!!!!!!!!!!!!!!!!!!!!!!!!!!!!!!!!!!!!!!!!!!!!!!!!!!!!!!!!!!!
-
-    function hcsa(j,nr)
-
-      !+ad_name  hcsa
-      !+ad_summ  Grad(ln(Te)) coefficient in the Sauter bootstrap scaling
-      !+ad_type  Function returning real
-      !+ad_auth  P J Knight, CCFE, Culham Science Centre
-      !+ad_cont  None
-      !+ad_args  j  : input integer : radial element index in range 1 to nr
-      !+ad_args  nr : input integer : maximum value of j
-      !+ad_desc  This function calculates the coefficient scaling grad(ln(Te))
-      !+ad_desc  in the Sauter bootstrap current scaling.
-      !+ad_desc  Code by Angioni, 29th May 2002.
-      !+ad_desc  <P>The code was extracted from the ASTRA code, and was
-      !+ad_desc  supplied by Emiliano Fable, IPP Garching
-      !+ad_desc  (private communication).
-      !+ad_prob  None
-      !+ad_call  beta_poloidal_local
-      !+ad_call  beta_poloidal_local_total
-      !+ad_call  dcsa
-      !+ad_call  nues
-      !+ad_call  tpf
-      !+ad_hist  26/03/14 PJK Initial version
-      !+ad_hist  15/05/14 PJK Corrections made as per Fable's e-mail
-      !+ad_stat  Okay
-      !+ad_docs  O. Sauter, C. Angioni and Y. R. Lin-Liu,
-      !+ad_docc    Physics of Plasmas <B>6</B> (1999) 2834
-      !+ad_docs  O. Sauter, C. Angioni and Y. R. Lin-Liu, (ERRATA)
-      !+ad_docc    Physics of Plasmas <B>9</B> (2002) 5140
-      !
-      ! !!!!!!!!!!!!!!!!!!!!!!!!!!!!!!!!!!!!!!!!!!!!!!!
-
-      !  HCSA $\equiv ?$, Sauter et al, 1999
-
-      implicit none
-
-      real(kind(1.0D0)) :: hcsa
-
-      !  Arguments
-
-      integer, intent(in) :: j,nr
-
-      !  Local variables
-
-      real(kind(1.0D0)) :: zz,zft,zdf,zfte,zfte2,zfte3,zfte4
-      real(kind(1.0D0)) :: zfti,zfti2,zfti3,zfti4,hcee,hcei
-
-      ! !!!!!!!!!!!!!!!!!!!!!!!!!!!!!!!!!!!!!!!!!!!!!!!
-
-      if (j == 1) then
-         hcsa = 0.0D0
-      else
-         zz = zef(j)
-         zft = tpf(j)
-         zdf = 1.0D0 + 0.26D0*(1.0D0-zft)*sqrt(nues(j))
-         zdf = zdf + 0.18D0*(1.0D0-0.37D0*zft)*nues(j)/sqrt(zz)
-         zfte = zft/zdf  !  $f^{32\_ee}_{teff}(\nu_{e*})$, Eq.15d
-         zfte2 = zfte*zfte
-         zfte3 = zfte*zfte2
-         zfte4 = zfte2*zfte2
-
-         zdf = 1.0D0 + (1.0D0 + 0.6D0*zft)*sqrt(nues(j))
-         zdf = zdf + 0.85D0*(1.0D0 - 0.37D0*zft)*nues(j)*(1.0D0+zz)
-         zfti = zft/zdf  !  $f^{32\_ei}_{teff}(\nu_{e*})$, Eq.15e
-         zfti2 = zfti*zfti
-         zfti3 = zfti*zfti2
-         zfti4 = zfti2*zfti2
-
-         hcee = (0.05D0 + 0.62D0*zz) / zz / (1.0D0 + 0.44D0*zz) * (zfte-zfte4)
-         hcee = hcee + (zfte2 - zfte4 - 1.2D0*(zfte3-zfte4)) / (1.0D0 + 0.22D0*zz)
-         hcee = hcee + 1.2D0/(1.0D0 + 0.5D0*zz)*zfte4  !  $F_{32\_ee}(X)$, Eq.15b
-
-         hcei = -(0.56D0 + 1.93D0*zz) / zz / (1.0D0 + 0.44*zz) * (zfti-zfti4)
-         hcei = hcei + 4.95D0/(1.0D0 + 2.48D0*zz) * &
-              (zfti2 - zfti4 - 0.55D0*(zfti3-zfti4))
-         hcei = hcei - 1.2D0/(1.0D0 + 0.5D0*zz)*zfti4  !  $F_{32\_ei}(Y)$, Eq.15c
-
-         !  Corrections suggested by Fable, 15/05/2015
-         !hcsa = beta_poloidal_local(j,nr)*(hcee + hcei) + dcsa(j,nr) &
-         !     / (1.0D0 + tempi(j)/(zz*tempe(j)))
-         hcsa = beta_poloidal_local(j,nr)*(hcee + hcei) + dcsa(j,nr) &
-              * beta_poloidal_local(j,nr)/beta_poloidal_local_total(j,nr)
-      end if
-
-    end function hcsa
-
-    ! !!!!!!!!!!!!!!!!!!!!!!!!!!!!!!!!!!!!!!!!!!!!!!!!!!!!!!!!!!!!!!!!!!
-
-    function xcsa(j,nr)
-
-      !+ad_name  xcsa
-      !+ad_summ  Grad(ln(Ti)) coefficient in the Sauter bootstrap scaling
-      !+ad_type  Function returning real
-      !+ad_auth  P J Knight, CCFE, Culham Science Centre
-      !+ad_cont  None
-      !+ad_args  j  : input integer : radial element index in range 1 to nr
-      !+ad_args  nr : input integer : maximum value of j
-      !+ad_desc  This function calculates the coefficient scaling grad(ln(Ti))
-      !+ad_desc  in the Sauter bootstrap current scaling.
-      !+ad_desc  Code by Angioni, 29th May 2002.
-      !+ad_desc  <P>The code was extracted from the ASTRA code, and was
-      !+ad_desc  supplied by Emiliano Fable, IPP Garching
-      !+ad_desc  (private communication).
-      !+ad_prob  None
-      !+ad_call  beta_poloidal_local
-      !+ad_call  dcsa
-      !+ad_call  nues
-      !+ad_call  nuis
-      !+ad_call  tpf
-      !+ad_hist  26/03/14 PJK Initial version
-      !+ad_hist  15/05/14 PJK Corrections made as per Fable's e-mail
-      !+ad_stat  Okay
-      !+ad_docs  O. Sauter, C. Angioni and Y. R. Lin-Liu,
-      !+ad_docc    Physics of Plasmas <B>6</B> (1999) 2834
-      !+ad_docs  O. Sauter, C. Angioni and Y. R. Lin-Liu, (ERRATA)
-      !+ad_docc    Physics of Plasmas <B>9</B> (2002) 5140
-      !
-      ! !!!!!!!!!!!!!!!!!!!!!!!!!!!!!!!!!!!!!!!!!!!!!!!
-
-      implicit none
-
-      real(kind(1.0D0)) :: xcsa
-
-      !  Arguments
-
-      integer, intent(in) :: j,nr
-
-      !  Local variables
-
-      real(kind(1.0D0)) :: zz,zft,zdf,a0,alp,a1,zfte
-
-      ! !!!!!!!!!!!!!!!!!!!!!!!!!!!!!!!!!!!!!!!!!!!!!!!
-
-      if (j == 1) then
-         xcsa = 0.0D0
-      else
-         zz = zef(j)
-         zft = tpf(j)
-         zdf = 1.0D0 + (1.0D0 - 0.1D0*zft)*sqrt(nues(j))
-         zdf = zdf + 0.5D0*(1.0D0 - 0.5D0*zft)*nues(j)/zz
-         zfte = zft/zdf  !  $f^{34}_{teff}(\nu_{e*})$, Eq.16b
-
-         xcsa = (1.0D0 + 1.4D0/(zz+1.0D0))*zfte - 1.9D0/(zz+1.0D0)*zfte*zfte
-         xcsa = xcsa + (0.3D0*zfte*zfte + 0.2D0*zfte*zfte*zfte)*zfte &
-              / (zz+1.0D0)  !  Eq.16a
-
-         a0 = -1.17D0*(1.0D0-zft)
-         a0 = a0 / (1.0D0 - 0.22D0*zft - 0.19D0*zft*zft)  !  $\alpha_0$, Eq.17a
-
-         alp = (a0 + 0.25D0*(1.0D0 - zft*zft)*sqrt(nuis(j))) / &
-              (1.0D0 + 0.5*sqrt(nuis(j)))
-         a1 = nuis(j)*nuis(j) * zft**6
-         alp = (alp + 0.315D0*a1) / (1.0D0 + 0.15D0*a1)  !  $\alpha(\nu_{i*})$, Eq.17b
-
-         !  Corrections suggested by Fable, 15/05/2015
-         !xcsa = beta_poloidal_local(j,nr) * (xcsa*alp)*tempi(j)/zz/tempe(j)
-         !xcsa = xcsa + dcsa(j,nr) / (1.0D0 + zz*tempe(j)/tempi(j))
-
-         xcsa = (beta_poloidal_local_total(j,nr)-beta_poloidal_local(j,nr)) &
-              * (xcsa*alp)
-         xcsa = xcsa + dcsa(j,nr) * &
-              (1.0D0 - beta_poloidal_local(j,nr)/beta_poloidal_local_total(j,nr))
-      end if
-
-    end function xcsa
-
-    ! !!!!!!!!!!!!!!!!!!!!!!!!!!!!!!!!!!!!!!!!!!!!!!!!!!!!!!!!!!!!!!!!!!
-
-    function tpf(j)
-
-      !+ad_name  tpf
-      !+ad_summ  Trapped particle fraction
-      !+ad_type  Function returning real
-      !+ad_auth  P J Knight, CCFE, Culham Science Centre
-      !+ad_cont  None
-      !+ad_args  j  : input integer : radial element index in range 1 to nr
-      !+ad_desc  This function calculates the trapped particle fraction at
-      !+ad_desc  a given radius.
-      !+ad_desc  <P>A number of different fits are provided, but the one
-      !+ad_desc  to be used is hardwired prior to run-time.
-      !+ad_desc  <P>The ASTRA fit was supplied by Emiliano Fable, IPP Garching
-      !+ad_desc  (private communication).
-      !+ad_prob  The ASTRA and Sauter 2002 fits are almost identical, and it
-      !+ad_prob  is unclear which (if either) is better.
-      !+ad_call  None
-      !+ad_hist  26/03/14 PJK Initial version
-      !+ad_stat  Okay
-      !+ad_docs  O. Sauter et al, Plasma Phys. Contr. Fusion <B>44</B> (2002) 1999
-      !+ad_docs  O. Sauter, 2013:
-      !+ad_docc    http://infoscience.epfl.ch/record/187521/files/lrp_012013.pdf
-      !
-      ! !!!!!!!!!!!!!!!!!!!!!!!!!!!!!!!!!!!!!!!!!!!!!!!
-
-      implicit none
-
-      real(kind(1.0D0)) :: tpf
-
-      !  Arguments
-
-      integer, intent(in) :: j
-
-      !  Local variables
-
-      integer, parameter :: ASTRA=1, SAUTER2002=2, SAUTER2013=3
-
-      real(kind(1.0D0)) :: eps,epseff,g,s,zz
-
-      integer :: fit = ASTRA
-
-      ! !!!!!!!!!!!!!!!!!!!!!!!!!!!!!!!!!!!!!!!!!!!!!!!
-
-      s = sqeps(j)
-      eps = s*s
-
-      select case (fit)
-
-      case (ASTRA)
-
-         !  ASTRA method, from Emiliano Fable, private communication
-         !  (Excluding h term which dominates for inverse aspect ratios < 0.5,
-         !  and tends to take the trapped particle fraction to 1)
-
-         zz = 1.0D0 - eps
-
-         g = 1.0D0 - zz*sqrt(zz) / (1.0D0 + 1.46D0*s)
-
-         !  Advised by Emiliano to ignore ASTRA's h below
-         !
-         !h = 0.209D0 * (sqrt(tempi(j)*amain(j))/zmain(j)*mu(j)*rmajor*bt)**0.3333D0
-         !tpf = min(1.0D0, max(g, h))
-
-         tpf = g
-
-      case (SAUTER2002)
-
-         !  Equation 4 of Sauter 2002
-         !  Similar to, but not quite identical to g above
-
-         tpf = 1.0D0 - (1.0D0-eps)**2 / (1.0D0 + 1.46D0*s) / sqrt(1.0D0 - eps*eps)
-
-      case (SAUTER2013)
-
-         !  Includes correction for triangularity
-
-         epseff = 0.67D0*(1.0D0 - 1.4D0*triang*abs(triang)) * eps
-
-         tpf = 1.0D0 - sqrt( (1.0D0-eps)/(1.0D0+eps) ) * &
-              (1.0D0 - epseff) / (1.0D0 + 2.0D0*sqrt(epseff))
-
-      end select
-
-    end function tpf
-
-    ! !!!!!!!!!!!!!!!!!!!!!!!!!!!!!!!!!!!!!!!!!!!!!!!!!!!!!!!!!!!!!!!!!!
-
-    subroutine fast_alpha_bs()
-
-      !  BSALP (local per index J) is in MA/m^2
-
-      !  Required... before we can use this routine:
-      !  fast alpha pressure profile
-      !  poloidal flux profile vs local minor radius  (and grad(psi))
-      !  Shafranov shift vs local minor radius
-
-      !  all lengths in meters,
-      !  temperatures in keV where j is the radial index,
-      !  IPOL is R*Bphi / (R0*Bphi0)  (i.e. the normalized poloidal current integral)
-      !  PFAST is the alpha pressure
-      !  TE is the electron temperature
-      !  SHIF is the Shafranov shift (defined with respect to the geom. major radius)
-      !  AMETR is the minor radius
-      !  RTOR = R0
-      !  ZEF = Z effective
-      !  FP = PSI (magnetic flux, poloidal) defined such that
-      !    B_pol = grad(PSI) / (2*PI*R)
-
-      ! ZBIRTH = 1.
-
-      ! !MeV already included in PFAST ,convert PFAST from keV*1e19 to J
-      ! ZDPDPSI = 3./2.*1.60218*1.e3* &
-      !      (PFAST(J)-PFAST(J-1))/((FP(J)-FP(J-1))/GP2)
-      ! ZSB=(0.027*ZEF(J-1)*(TE(J-1)/20.)**(3./2.))**(1./3.)
-      ! ZSB1=(0.027*ZEF(J)*(TE(J)/20.)**(3./2.))**(1./3.)
-      ! ZSC=(5./3.)**(1./3.)*ZSB
-      ! ZSC1=(5./3.)**(1./3.)*ZSB1
-      ! ZDSC3DPSI = 3./2.*1.60218*1.e3*PFAST(J)* &
-      !      (ZSC1**3.-ZSC**3.)/((FP(J)-FP(J-1))/GP2)
-      ! ZEPS=AMETR(J)/RTOR
-      ! ZFP=1.-1.46*(1.+0.67/ZEF(J))*ZEPS**0.5+ 0.46*(1.+2.1/ZEF(J))*ZEPS
-
-      ! ZDR0DR=(SHIF(J)-SHIF(J-1))/(AMETR(J)-AMETR(J-1))
-
-      ! ZY=(1.-ZDR0DR/ZEPS*(1.-(1.-ZEPS**2.)**0.5)) &
-      !      /(1.+ZEPS*ZDR0DR/2.)/(1.-ZEPS**2.)**.5
-
-      ! ZA11=-ZSB**(3./2.)*(0.12+2.24*ZSB**(3./2.)-0.9*ZSB**3.) &
-      !      /(0.7+18.4*ZSB**(3./2.)+ &
-      !      23.5*ZSB**3.+101.*ZSB**(9./2.))*ZY
-
-      ! ZA12=-2./3.*(0.5+0.8*ZSC**(3./2.)+0.4*ZSC**3.) &
-      !      /(1.+2.3*ZSC**(3./2.)+4.*ZSC**3.)
-
-      ! ZA21=(7.e-4+0.02*ZSB**(3./2.)+0.4*ZSB**3.)/ &
-      !      (0.01-0.61*ZSB**(3./2.)+ &
-      !      24.8*ZSB**3.-53.4*ZSB**(9./2.)+118.*ZSB**6.)*ZY
-
-      ! ZA22=2./3.*(0.1+3.25*ZSC**(3./2.)-1.1*ZSC**3.)/ &
-      !      (1.e-3+0.6*ZSC**(3./2.)+ &
-      !      8.6*ZSC**3.+3.1*ZSC**(9./2.)+15.1*ZSC**6.)
-
-      ! ZB1=(0.155+3.9*ZSB**(3./2.)-3.1*ZSB**3.+0.3*ZSB**6.) &
-      !      /(0.1+3.*ZSB**(3./2.)-2.1*ZSB**3.)*ZY
-
-      ! ZB2=(1.3-0.5*ZSB**(3./2.)+5.9*ZSB**3.)/ &
-      !      (1.-0.34*ZSB**(3./2.)+4.9*ZSB**3.)*ZY
-
-      ! ZA1 = -ZA11+(2.*ZA11+(2.*ZB1-3.)*ZA12)*ZEPS**.5 &
-      !      -(ZA11+2.*(ZB1-1.)*ZA12)*ZEPS
-
-      ! ZA2 = -ZA21+(2.*ZA21+(2.*ZB2-3.)*ZA22)*ZEPS**.5 &
-      !      -(ZA21+2.*(ZB2-1.)*ZA22)*ZEPS
-
-      ! !bootstrap current by alphas
-      ! BSALP=-ZEPS**.5*(1.-2./ZEF(J)*ZFP)*IPOL(J)* &
-      !      RTOR*ZBIRTH*(ZA1*ZDPDPSI+ZA2*ZDSC3DPSI)
-      ! BSALP=BSALP/1.e6
-
-    end subroutine fast_alpha_bs
-
-  end function bootstrap_fraction_sauter
-
-  ! !!!!!!!!!!!!!!!!!!!!!!!!!!!!!!!!!!!!!!!!!!!!!!!!!!!!!!!!!!!!!!!!!!
-
-  subroutine culcur(alphaj,alphap,bt,eps,icurr,iprofile,kappa,kappa95, &
-       p0,pperim,q0,qpsi,rli,rmajor,rminor,sf,triang,triang95,bp,qstar,plascur)
-
-    !+ad_name  culcur
-    !+ad_summ  Routine to calculate the plasma current
-    !+ad_type  Subroutine
-    !+ad_auth  P J Knight, CCFE, Culham Science Centre
-    !+ad_cont  conhas
-    !+ad_cont  plasc
-    !+ad_args  alphaj   : input/output real : current profile index
-    !+ad_args  alphap   : input real :  pressure profile index
-    !+ad_args  bt       : input real :  toroidal field on axis (T)
-    !+ad_args  eps      : input real :  inverse aspect ratio
-    !+ad_args  icurr    : input integer : current scaling model to use
-    !+ad_argc                           1 = Peng analytic fit
-    !+ad_argc                           2 = Peng divertor scaling (TART)
-    !+ad_argc                           3 = simple ITER scaling
-    !+ad_argc                           4 = revised ITER scaling
-    !+ad_argc                           5 = Todd empirical scaling I
-    !+ad_argc                           6 = Todd empirical scaling II
-    !+ad_argc                           7 = Connor-Hastie model
-    !+ad_args  iprofile : input integer : switch for current profile consistency
-    !+ad_argc                           0 = use input alphaj, rli
-    !+ad_argc                           1 = make these consistent with q, q0
-    !+ad_args  kappa    : input real :  plasma elongation
-    !+ad_args  kappa95  : input real :  plasma elongation at 95% surface
-    !+ad_args  p0       : input real :  central plasma pressure (Pa)
-    !+ad_args  pperim   : input real :  plasma perimeter length (m)
-    !+ad_args  q0       : input real :  plasma safety factor on axis
-    !+ad_args  qpsi     : input real :  plasma edge safety factor (= q-bar for icurr=2)
-    !+ad_args  rli      : input/output real : plasma normalised internal inductance
-    !+ad_args  rmajor   : input real :  major radius (m)
-    !+ad_args  rminor   : input real :  minor radius (m)
-    !+ad_args  sf       : input real :  shape factor for icurr=1 (=A/pi in documentation)
-    !+ad_args  triang   : input real :  plasma triangularity
-    !+ad_args  triang95 : input real :  plasma triangularity at 95% surface
-    !+ad_args  bp       : output real : poloidal field (T)
-    !+ad_args  qstar    : output real : equivalent cylindrical safety factor (shaped)
-    !+ad_args  plascur  : output real : plasma current (A)
-    !+ad_desc  This routine performs the calculation of the
-    !+ad_desc  plasma current, with a choice of formula for the edge
-    !+ad_desc  safety factor. It will also make the current profile parameters
-    !+ad_desc  consistent with the q-profile if required.
-    !+ad_prob  None
-    !+ad_call  bpol
-    !+ad_call  conhas
-    !+ad_call  plasc
-    !+ad_call  report_error
-    !+ad_hist  20/06/94 PJK Upgrade to higher standard of coding
-    !+ad_hist  29/01/96 PJK Added icurr=2 TART option
-    !+ad_hist  09/11/11 PJK Initial F90 version
-    !+ad_hist  22/11/12 PJK Added stop statement in error block
-    !+ad_hist  27/11/13 PJK Added new arguments to bpol
-    !+ad_hist  28/11/13 PJK Added current profile consistency if iprofile=1
-    !+ad_hist  26/06/14 PJK Added error handling
-    !+ad_hist  02/06/16 RK  Added Sauter scaling for negative triangularity
-    !+ad_stat  Okay
-    !+ad_docs  AEA FUS 251: A User's Guide to the PROCESS Systems Code
-    !+ad_docs  J D Galambos, STAR Code : Spherical Tokamak Analysis and Reactor Code,
-    !+ad_docc  unpublished internal Oak Ridge document
-    !+ad_docs  ITER Physics Design Guidelines: 1989 [IPDG89], N. A. Uckan et al,
-    !+ad_docc  ITER Documentation Series No.10, IAEA/ITER/DS/10, IAEA, Vienna, 1990
-    !+ad_docs  T. Hartmann and H. Zohm: Towards a 'Physics Design Guidelines for a
-    !+ad_docc  DEMO Tokamak' Document, March 2012, EFDA Report
-    !+ad_docc  Sauter, Geometric formulas for systems codes..., FED 2016
-    !
-    ! !!!!!!!!!!!!!!!!!!!!!!!!!!!!!!!!!!!!!!!!!!!!!!!
-
-    implicit none
-
-    !  Arguments
-
-    integer, intent(in) :: icurr, iprofile
-    real(kind(1.0D0)), intent(inout) :: alphaj, rli
-    real(kind(1.0D0)), intent(in) :: alphap, bt, eps, kappa, &
-         kappa95, p0, pperim, q0, qpsi, rmajor, rminor, sf, triang, triang95
-    real(kind(1.0D0)), intent(out) :: bp, qstar, plascur
-
-    !  Local variables
-
-    real(kind(1.0D0)) :: asp, curhat, fq, w07
-
-    ! !!!!!!!!!!!!!!!!!!!!!!!!!!!!!!!!!!!!!!!!!!!!!!!
-
-    !  Aspect ratio
-
-    asp = 1.0D0/eps
-
-    !  Calculate the function Fq that scales the edge q from the
-    !  circular cross-section cylindrical case
-
-    !  First check for negative triangularity using unsuitable current scaling
-
-    if ((icurr.ne.8).and.(triang.lt.0.0)) then
-     write(*,*) 'Triangularity is negative without icurr = 8.'
-     write(*,*) 'Please check and try again.'
-     write(*,*) 'PROCESS stopping'
-     stop
-    end if
-
-    select case (icurr)
-
-    case (1)  !  Peng analytical fit
-       fq = (1.22D0-0.68D0*eps)/((1.0D0-eps*eps)**2) * sf**2
-
-    case (2)  !  Peng scaling for double null divertor; TARTs [STAR Code]
-       curhat = 1.0D6 * plasc(qpsi,asp,rminor,bt,kappa,triang)/bt
-
-    case (3)  !  Simple ITER scaling (simply the cylindrical case)
-       fq = 1.0D0
-
-    case (4)  !  ITER formula (IPDG89)
-       fq = 0.5D0 * (1.17D0-0.65D0*eps)/((1.0D0-eps*eps)**2) * &
-            (1.0D0 + kappa95**2 * &
-            (1.0D0 + 2.0D0*triang95**2 - 1.2D0*triang95**3) )
-
-    case (5, 6) !  Todd empirical scalings
-
-       fq = (1.0D0+2.0D0*eps*eps) * 0.5D0*(1.0D0+kappa95**2) * &
-            (1.24D0-0.54D0*kappa95+0.3D0*(kappa95**2 + triang95**2) + &
-            0.125D0*triang95)
-
-       if (icurr == 6) fq = fq * (1.0D0 + ( abs(kappa95-1.2D0) )**3)
-
-    case (7)  !  Connor-Hastie asymptotically-correct expression
-
-       !  N.B. If iprofile=1, alphaj will be wrong during the first call (only)
-
-       call conhas(alphaj,alphap,bt,triang,eps,kappa,p0,fq)
-
-    case (8)  !  Sauter scaling allowing negative triangularity [FED May 2016]
-
-        ! Assumes zero squareness, note takes kappa, delta at separatrix not _95
-
-        w07 = 1.0d0    ! zero squareness - can be modified later if required
-
-        fq = (1.0d0 + 1.2d0*(kappa - 1.0d0) + 0.56d0*(kappa-1.0d0)**2) * &
-             (1.0d0 + 0.09d0 * triang + 0.16d0 * triang**2) * &
-       (1.0d0 + 0.45d0 * triang * eps)/(1.0d0 - 0.74d0 * eps) * &
-       (1.0d0 + 0.55d0 * (w07 - 1.0d0))
-
-    case default
-       idiags(1) = icurr ; call report_error(77)
-
-    end select
-
-    !  Calculate the ratio of plasma current to toroidal field
-
-    if (icurr /= 2) then
-       curhat = 5.0D6 * rminor**2 / (rmajor*qpsi) * fq
-    end if
-    if (icurr == 8) then
-       curhat = 4.1d6 * rminor**2 / (rmajor*qpsi) * fq
-    end if
-
-    !  Calculate the equivalent edge safety factor (= qcyl)
-
-    qstar = 5.0D6 * rminor**2 / (rmajor*curhat) * 0.5D0 * &
-         (1.0D0 + kappa95**2 * &
-         (1.0D0 + 2.0D0*triang95**2 - 1.2D0*triang95**3) )
-
-    !  Calculate plasma current
-
-    plascur = curhat * bt
-
-    normalised_total_beta = 1.0D8*beta*rminor*bt/plascur
-
-    !  Calculate the poloidal field
-
-    bp = bpol(itart,plascur,qpsi,asp,bt,kappa,triang,pperim)
-
-    !  Ensure current profile consistency, if required
-    !  This is as described in Hartmann and Zohm only if icurr = 4 as well...
-
-    if (iprofile == 1) then
-       alphaj = qstar/q0 - 1.0D0
-       rli = log(1.65D0 + 0.89D0*alphaj)  !  Tokamaks 3rd Edition, Wesson
-    end if
-
-  contains
-
-    ! !!!!!!!!!!!!!!!!!!!!!!!!!!!!!!!!!!!!!!!!!!!!!!!!!!!!!!!!!!!!!!!!!!
-
-    function plasc(qbar,aspect,rminor,bt,kappa,delta)
-
-      !+ad_name  plasc
-      !+ad_summ  Function to calculate plasma current (Peng scaling)
-      !+ad_type  Function returning real
-      !+ad_auth  J Galambos, FEDC/ORNL
-      !+ad_auth  P J Knight, CCFE, Culham Science Centre
-      !+ad_cont  N/A
-      !+ad_args  aspect : input real :  plasma aspect ratio
-      !+ad_args  bt     : input real :  toroidal field on axis (T)
-      !+ad_args  delta  : input real :  plasma triangularity
-      !+ad_args  kappa  : input real :  plasma elongation
-      !+ad_args  qbar   : input real :  edge q-bar
-      !+ad_args  rminor : input real :  plasma minor radius (m)
-      !+ad_desc  This function calculates the plasma current in MA,
-      !+ad_desc  using a scaling from M Peng's notes, 24 February 1989.
-      !+ad_desc  It is primarily used for Tight Aspect Ratio Tokamaks and is
-      !+ad_desc  selected via <CODE>icurr=2</CODE>.
-      !+ad_prob  None
-      !+ad_call  None
-      !+ad_hist  22/06/94 PJK Upgrade to higher standard of coding
-      !+ad_hist  10/11/11 PJK Initial F90 version
-      !+ad_stat  Okay
-      !+ad_docs  J D Galambos, STAR Code : Spherical Tokamak Analysis and Reactor Code,
-      !+ad_docc  unpublished internal Oak Ridge document
-      !
-      ! !!!!!!!!!!!!!!!!!!!!!!!!!!!!!!!!!!!!!!!!!!!!!!!
-
-      implicit none
-
-      real(kind(1.0D0)) :: plasc
-
-      !  Arguments
-
-      real(kind(1.0D0)), intent(in) :: aspect,bt,delta,kappa,qbar,rminor
-
-      !  Local variables
-
-      real(kind(1.0D0)) :: c1,c2,d1,d2,eps,e1,e2,f1,f2,ff1,ff2,g,h1,h2,y1,y2
-
-      ! !!!!!!!!!!!!!!!!!!!!!!!!!!!!!!!!!!!!!!!!!!!!!!!
-
-      eps = 1.0D0/aspect
-
-      c1 = kappa**2/(1.0D0+delta) + delta
-      c2 = kappa**2/(1.0D0-delta) - delta
-
-      d1 = (kappa/(1.0D0+delta))**2 + 1.0D0
-      d2 = (kappa/(1.0D0-delta))**2 + 1.0D0
-
-      if (aspect < c1) then
-         y1 = sqrt( (c1*eps - 1.0D0)/(1.0D0+eps) ) * (1.0D0 + delta)/kappa
-      else
-         y1 = sqrt( (1.0D0 - c1*eps)/(1.0D0+eps) ) * (1.0D0 + delta)/kappa
-      end if
-      y2 = sqrt( (c2*eps+1.0D0)/(1.0D0-eps) ) * (1.0D0-delta)/kappa
-
-      e1 = 2.0D0*kappa/(d1*(1.0D0+delta))
-      e2 = 2.0D0*kappa/(d2*(1.0D0-delta))
-
-      h2 = (1.0D0 + (c2-1.0D0)*eps/2.0D0) / &
-           sqrt( (1.0D0-eps)*(c2*eps+1.0D0) )
-      f2 = (d2*(1.0D0-delta)*eps) / ( (1.0D0-eps)*(c2*eps+1.0D0) )
-      g = eps*kappa / (1.0D0 - eps*delta)
-      ff2 = f2 * (g + 2.0D0*h2*atan(y2) )
-
-      if (aspect < c1) then
-         h1 = (1.0D0 + (1.0D0-c1)*eps/2.0D0) / &
-              sqrt( (1.0D0+eps)*(c1*eps-1.0D0) )
-         f1 = (d1*(1.0D0+delta)*eps) / ( (1.0D0+eps)*(c1*eps-1.0D0) )
-         ff1 = f1*(g - h1*log( (1.0D0+y1)/(1.0D0-y1) ) )
-      else
-         h1 = (1.0D0 + (1.0D0-c1)*eps/2.0D0) / &
-              sqrt( (1.0D0+eps)*(1.0D0-c1*eps) )
-         f1 = -(d1*(1.0D0+delta)*eps) / ( (1.0D0+eps)*(c1*eps-1.0D0) )
-         ff1 = f1*( -g + 2.0D0*h1*atan(y1) )
-      end if
-
-      plasc = rminor*bt/qbar * 5.0D0*kappa/(2.0D0*pi**2) * &
-           ( asin(e1)/e1 + asin(e2)/e2 ) * (ff1 + ff2)
-
-    end function plasc
-
-    ! !!!!!!!!!!!!!!!!!!!!!!!!!!!!!!!!!!!!!!!!!!!!!!!!!!!!!!!!!!!!!!!!!!
-
-    subroutine conhas(alphaj,alphap,bt,delta,eps,kappa,p0,fq)
-
-      !+ad_name  conhas
-      !+ad_summ  Routine to calculate the F coefficient used for scaling the
-      !+ad_summ  plasma current
-      !+ad_type  Subroutine
-      !+ad_auth  P J Knight, CCFE, Culham Science Centre
-      !+ad_cont  N/A
-      !+ad_args  alphaj   : input real :  current profile index
-      !+ad_args  alphap   : input real :  pressure profile index
-      !+ad_args  bt       : input real :  toroidal field on axis (T)
-      !+ad_args  delta    : input real :  plasma triangularity
-      !+ad_args  eps      : input real :  inverse aspect ratio
-      !+ad_args  kappa    : input real :  plasma elongation
-      !+ad_args  p0       : input real :  central plasma pressure (Pa)
-      !+ad_args  fq       : output real : scaling for edge q from circular
-      !+ad_argc                           cross-section cylindrical case
-      !+ad_desc  This routine calculates the F coefficient used for scaling the
-      !+ad_desc  plasma current, using the Connor-Hastie scaling given in
-      !+ad_desc  AEA FUS 172.
-      !+ad_prob  None
-      !+ad_call  None
-      !+ad_hist  21/06/94 PJK Upgrade to higher standard of coding
-      !+ad_hist  09/11/11 PJK Initial F90 version
-      !+ad_stat  Okay
-      !+ad_docs  AEA FUS 172: Physics Assessment for the European Reactor Study
-      !+ad_docs  AEA FUS 251: A User's Guide to the PROCESS Systems Code
-      !
-      ! !!!!!!!!!!!!!!!!!!!!!!!!!!!!!!!!!!!!!!!!!!!!!!!
-
-      implicit none
-
-      !  Arguments
-
-      real(kind(1.0D0)), intent(in) :: alphaj,alphap,bt,delta,eps,kappa,p0
-      real(kind(1.0D0)), intent(out) :: fq
-
-      !  Local variables
-
-      real(kind(1.0D0)) :: beta0, deltap, deltar, eprime, er, kap1, &
-           lambda, lamp1, li, nu, tprime, tr
-
-      ! !!!!!!!!!!!!!!!!!!!!!!!!!!!!!!!!!!!!!!!!!!!!!!!
-
-      !  Exponent in Connor-Hastie current profile - matching total
-      !  current gives the following trivial relation
-
-      lambda = alphaj
-
-      !  Exponent in Connor-Hastie pressure profile
-
-      nu = alphap
-
-      !  Central plasma beta
-
-      beta0 = 2.0D0 * rmu0 * p0 / (bt**2)
-
-      !  Plasma internal inductance
-
-      lamp1 = 1.0D0 + lambda
-      li = lamp1/lambda * (lamp1/lambda * log(lamp1) - 1.0D0)
-
-      !  T/r in AEA FUS 172
-
-      kap1 = kappa + 1.0D0
-      tr = kappa * delta / kap1**2
-
-      !  E/r in AEA FUS 172
-
-      er = (kappa-1.0D0)/kap1
-
-      !  T primed in AEA FUS 172
-
-      tprime = 2.0D0 * tr * lamp1/(1.0D0 + 0.5D0*lambda)
-
-      !  E primed in AEA FUS 172
-
-      eprime = er * lamp1/(1.0D0 + lambda/3.0D0)
-
-      !  Delta primed in AEA FUS 172
-
-      deltap = 0.5D0*kap1 * eps * 0.5D0*li + &
-           beta0/(0.5D0*kap1*eps) * lamp1**2 / (1.0D0+nu)
-
-      !  Delta/R0 in AEA FUS 172
-
-      deltar = beta0/6.0D0 * (1.0D0 + 5.0D0*lambda/6.0D0 + 0.25D0*lambda**2) &
-           + (0.5D0*kap1*eps)**2 * 0.125D0*(1.0D0-(lambda**2)/3.0D0)
-
-      !  F coefficient
-
-      fq = (0.5D0*kap1)**2 * &
-           ( 1.0D0 + eps**2 * (0.5D0*kap1)**2 + 0.5D0*deltap**2 + &
-           2.0D0*deltar + 0.5D0*(eprime**2 + er**2) + &
-           0.5D0*(tprime**2 + 4.0D0*tr**2) )
-
-    end subroutine conhas
-
-  end subroutine culcur
-
-  ! !!!!!!!!!!!!!!!!!!!!!!!!!!!!!!!!!!!!!!!!!!!!!!!!!!!!!!!!!!!!!!!!!!
-
-  function bpol(itart,ip,qbar,aspect,bt,kappa,delta,perim)
-
-    !+ad_name  bpol
-    !+ad_summ  Function to calculate poloidal field
-    !+ad_type  Function returning real
-    !+ad_auth  J Galambos, FEDC/ORNL
-    !+ad_auth  P J Knight, CCFE, Culham Science Centre
-    !+ad_cont  N/A
-    !+ad_args  itart  : input integer : Switch for tight aspect ratio tokamaks
-    !+ad_args  ip     : input real :  plasma current (A)
-    !+ad_args  qbar   : input real :  edge q-bar
-    !+ad_args  aspect : input real :  plasma aspect ratio
-    !+ad_args  bt     : input real :  toroidal field on axis (T)
-    !+ad_args  kappa  : input real :  plasma elongation
-    !+ad_args  delta  : input real :  plasma triangularity
-    !+ad_args  perim  : input real :  plasma perimeter (m)
-    !+ad_desc  This function calculates the poloidal field in Tesla,
-    !+ad_desc  using a simple calculation using Stoke's Law for conventional
-    !+ad_desc  tokamaks, or for TARTs, a scaling from M Peng's notes,
-    !+ad_desc  24 February 1989.
-    !+ad_prob  None
-    !+ad_call  None
-    !+ad_hist  22/06/94 PJK Upgrade to higher standard of coding
-    !+ad_hist  10/11/11 PJK Initial F90 version
-    !+ad_hist  27/11/13 PJK Added conventional aspect ratio coding
-    !+ad_stat  Okay
-    !+ad_docs  J D Galambos, STAR Code : Spherical Tokamak Analysis and Reactor Code,
-    !+ad_docc  unpublished internal Oak Ridge document
-    !
-    ! !!!!!!!!!!!!!!!!!!!!!!!!!!!!!!!!!!!!!!!!!!!!!!!
-
-    implicit none
-
-    real(kind(1.0D0)) :: bpol
-
-    !  Arguments
-
-    integer, intent(in) :: itart
-    real(kind(1.0D0)), intent(in) :: aspect,bt,delta,ip,kappa,perim,qbar
-
-    !  Local variables
-
-    real(kind(1.0D0)) :: c1,c2,d1,d2,eps,f1,f2,ff1,ff2,g,h1,h2,y1,y2
-
-    ! !!!!!!!!!!!!!!!!!!!!!!!!!!!!!!!!!!!!!!!!!!!!!!!
-
-    if (itart == 0) then
-
-       !  Stoke's Law
-
-       bpol = rmu0 * ip / perim
-
-    else  !  Original coding, only suitable for TARTs [STAR Code]
-
-       eps = 1.0D0/aspect
-
-       c1 = kappa**2/(1.0D0+delta) + delta
-       c2 = kappa**2/(1.0D0-delta) - delta
-
-       d1 = (kappa/(1.0D0+delta))**2 + 1.0D0
-       d2 = (kappa/(1.0D0-delta))**2 + 1.0D0
-
-       if (aspect < c1) then
-          y1 = sqrt( (c1*eps - 1.0D0)/(1.0D0+eps) ) * (1.0D0 + delta)/kappa
-       else
-          y1 = sqrt( (1.0D0 - c1*eps)/(1.0D0+eps) ) * (1.0D0 + delta)/kappa
-       end if
-       y2 = sqrt( (c2*eps+1.0D0)/(1.0D0-eps) ) * (1.0D0-delta)/kappa
-
-       h2 = (1.0D0 + (c2-1.0D0)*eps/2.0D0) / &
-            sqrt( (1.0D0-eps)*(c2*eps+1.0D0) )
-       f2 = (d2*(1.0D0-delta)*eps) / ( (1.0D0-eps)*(c2*eps+1.0D0) )
-       g = eps*kappa / (1.0D0 - eps*delta)
-       ff2 = f2 * (g + 2.0D0*h2*atan(y2) )
-
-       if (aspect < c1) then
-          h1 = (1.0D0 + (1.0D0-c1)*eps/2.0D0) / &
-               sqrt( (1.0D0+eps)*(c1*eps-1.0D0) )
-          f1 = (d1*(1.0D0+delta)*eps) / ( (1.0D0+eps)*(c1*eps-1.0D0) )
-          ff1 = f1*(g - h1*log( (1.0D0+y1)/(1.0D0-y1) ) )
-       else
-          h1 = (1.0D0 + (1.0D0-c1)*eps/2.0D0) / &
-               sqrt( (1.0D0+eps)*(1.0D0-c1*eps) )
-          f1 = -(d1*(1.0D0+delta)*eps) / ( (1.0D0+eps)*(c1*eps-1.0D0) )
-          ff1 = f1*( -g + 2.0D0*h1*atan(y1) )
-       end if
-
-       bpol = bt * (ff1 + ff2) / (2.0D0 * pi * qbar)
-
-    end if
-
-  end function bpol
-
-  ! !!!!!!!!!!!!!!!!!!!!!!!!!!!!!!!!!!!!!!!!!!!!!!!!!!!!!!!!!!!!!!!!!!
-
-  subroutine culblm(bt,dnbeta,plascur,rminor,betalim)
-
-    !+ad_name  culblm
-    !+ad_summ  Beta scaling limit
-    !+ad_type  Subroutine
-    !+ad_auth  P J Knight, CCFE, Culham Science Centre
-    !+ad_cont  N/A
-    !+ad_args  bt      : input real :  toroidal B-field on plasma axis (T)
-    !+ad_args  dnbeta  : input real :  Troyon-like g coefficient
-    !+ad_args  plascur : input real :  plasma current (A)
-    !+ad_args  rminor  : input real :  plasma minor axis (m)
-    !+ad_args  betalim : output real : beta limit as defined below
-    !+ad_desc  This subroutine calculates the beta limit, using
-    !+ad_desc  the algorithm documented in AEA FUS 172.
-    !+ad_desc  <P>The limit applies to beta defined with respect to the total B-field.
-    !+ad_desc  Switch ICULBL determines which components of beta to include (see
-    !+ad_desc  routine <A HREF="constraints.html">constraints</A> for coding):
-    !+ad_desc  <UL>
-    !+ad_desc  <P><LI>If ICULBL = 0, then the limit is applied to the total beta
-    !+ad_desc  <P><LI>If ICULBL = 1, then the limit is applied to the thermal beta only
-    !+ad_desc  <P><LI>If ICULBL = 2, then the limit is applied to the thermal +
-    !+ad_desc                        neutral beam beta components
-    !+ad_desc  </UL>
-    !+ad_desc  The default value for the g coefficient is DNBETA = 3.5
-    !+ad_prob  None
-    !+ad_call  None
-    !+ad_hist  21/06/94 PJK Upgrade to higher standard of coding
-    !+ad_hist  09/11/11 PJK Initial F90 version
-    !+ad_hist  27/06/13 PJK Modified header comments
-    !+ad_stat  Okay
-    !+ad_docs  AEA FUS 172: Physics Assessment for the European Reactor Study
-    !+ad_docs  AEA FUS 251: A User's Guide to the PROCESS Systems Code
-    !
-    ! !!!!!!!!!!!!!!!!!!!!!!!!!!!!!!!!!!!!!!!!!!!!!!!
-
-    implicit none
-
-    !  Arguments
-
-    real(kind(1.0D0)), intent(in) :: bt, dnbeta, plascur, rminor
-    real(kind(1.0D0)), intent(out) :: betalim
-
-    !  Local variables
-
-    ! !!!!!!!!!!!!!!!!!!!!!!!!!!!!!!!!!!!!!!!!!!!!!!!
-
-    betalim = 0.01D0 * dnbeta * (plascur/1.0D6) / (rminor*bt)
-
-  end subroutine culblm
-
-  ! !!!!!!!!!!!!!!!!!!!!!!!!!!!!!!!!!!!!!!!!!!!!!!!!!!!!!!!!!!!!!!!!!!
-
-  subroutine betcom(cfe0,dene,fdeut,ftrit,fhe3,ftritbm,ignite,impc, &
-       impo,ralpne,rnbeam,te,zeff,abeam,afuel,aion,deni,dlamee, &
-       dlamie,dnalp,dnbeam,dnitot,dnprot,dnz,falpe,falpi,rncne,rnone, &
-       rnfene,zeffai,zion,zfear)
-
-    !+ad_name  betcom
-    !+ad_summ  Calculates various plasma component fractional makeups
-    !+ad_type  Subroutine
-    !+ad_auth  P J Knight, CCFE, Culham Science Centre
-    !+ad_cont  N/A
-    !+ad_args  cfe0   : input real :  additional iron impurity fraction
-    !+ad_args  dene   : input real :  electron density (/m3)
-    !+ad_args  fdeut  : input real :  deuterium fraction of fuel
-    !+ad_args  ftrit  : input real :  tritium fraction of fuel
-    !+ad_args  fhe3   : input real :  helium-3 fraction of fuel
-    !+ad_args  ftritbm: input real :  tritium fraction of beam
-    !+ad_args  ignite : input integer :  switch for ignited calculation
-    !+ad_args  impc   : input real :  carbon impurity multiplier
-    !+ad_args  impo   : input real :  oxygen impurity multiplier
-    !+ad_args  ralpne : input real :  thermal alpha density / electron density
-    !+ad_args  rnbeam : input real :  hot beam density / electron density
-    !+ad_args  te     : input real :  electron temperature (keV)
-    !+ad_args  zfear  : input integer :  high-Z impurity switch; 0=iron, 1=argon
-    !+ad_args  abeam  : output real : beam ion mass (amu)
-    !+ad_args  afuel  : output real : average mass of fuel portion of ions (amu)
-    !+ad_args  aion   : output real : average mass of all ions (amu)
-    !+ad_args  deni   : output real : fuel ion density (/m3)
-    !+ad_args  dlamee : output real : electron-electron coulomb logarithm
-    !+ad_args  dlamie : output real : ion-electron coulomb logarithm
-    !+ad_args  dnalp  : output real : alpha ash density (/m3)
-    !+ad_args  dnbeam : output real : hot beam ion density (/m3)
-    !+ad_args  dnitot : output real : total ion density (/m3)
-    !+ad_args  dnprot : output real : proton ash density (/m3)
-    !+ad_args  dnz    : output real : high Z ion density (/m3)
-    !+ad_args  falpe  : output real : fraction of alpha energy to electrons
-    !+ad_args  falpi  : output real : fraction of alpha energy to ions
-    !+ad_args  rncne  : output real : carbon density / electron density
-    !+ad_args  rnfene : output real : iron density / electron density
-    !+ad_args  rnone  : output real : oxygen density / electron density
-    !+ad_args  zeff   : output real : plasma effective charge
-    !+ad_args  zeffai : output real : mass weighted plasma effective charge
-    !+ad_args  zion   : output real : density weighted charge
-    !+ad_desc  This subroutine determines the various plasma component
-    !+ad_desc  fractional makeups.
-    !+ad_prob  None
-    !+ad_call  report_error
-    !+ad_hist  21/06/94 PJK Upgrade to higher standard of coding
-    !+ad_hist  06/12/95 PJK Added D-He3 calculations
-    !+ad_hist  01/04/98 PJK Added calculation of line-averaged density
-    !+ad_hisc               and effects of IGNITE
-    !+ad_hist  24/04/98 PJK Added IMPC, IMPFE, IMPO impurity multipliers
-    !+ad_hist  23/05/06 PJK Ensured that deni is positive
-    !+ad_hist  09/11/11 PJK Initial F90 version
-    !+ad_hist  17/12/12 PJK Added ZFEAR coding, and updated AION and other
-    !+ad_hisc               high-Z impurity terms
-    !+ad_hist  03/07/13 PJK Amended ZEFFAI coding as per long-standing comment
-    !+ad_hist  24/07/13 PJK Clarified DNLA comment
-    !+ad_hist  10/09/13 PJK Clarified DENI calculation for D-He3;
-    !+ad_hist               modified dnprot calculation
-    !+ad_hist  11/09/13 PJK Removed idhe3, ftr usage
-    !+ad_hist  12/02/14 PJK Modified initial dnprot approximation
-    !+ad_hist  19/02/14 PJK Moved PCOEF and DNLA calculations elsewhere
-    !+ad_hist  28/07/14 PJK Added fix for problems due to carbon impurity
-    !+ad_hisc               scaling at low electron density
-    !+ad_hist  19/08/14 PJK Removed IMPFE argument
-    !+ad_stat  Okay
-    !+ad_docs  AEA FUS 251: A User's Guide to the PROCESS Systems Code
-    !+ad_docs  F/MI/PJK/LOGBOOK11, p.38 for D-He3 deni calculation
-    !+ad_docs  ITER Physics Design Guidelines: 1989 [IPDG89], N. A. Uckan et al,
-    !+ad_docc  ITER Documentation Series No.10, IAEA/ITER/DS/10, IAEA, Vienna, 1990
-    !
-    ! !!!!!!!!!!!!!!!!!!!!!!!!!!!!!!!!!!!!!!!!!!!!!!!
-
-    implicit none
-
-    !  Arguments
-
-    integer, intent(in) :: ignite, zfear
-    real(kind(1.0D0)), intent(in) :: cfe0, dene, fdeut, ftrit, fhe3, &
-         ftritbm, impc, impo, ralpne, rnbeam, te
-    real(kind(1.0D0)), intent(out) :: abeam, afuel, aion, deni, dlamee, &
-         dlamie, dnalp, dnbeam, dnitot, dnprot, dnz, falpe, falpi, &
-         rncne, rnfene, rnone, zeff, zeffai, zion
-
-    !  Local variables
-
-    real(kind(1.0D0)) :: fc, f_highz, fo, m_highz, pc, znfuel, z_highz
-    integer :: first_call = 1
-
-    ! !!!!!!!!!!!!!!!!!!!!!!!!!!!!!!!!!!!!!!!!!!!!!!!
-
-    !  Ion density components
-    !  ======================
-
-    !  Alpha ash portion
-
-    dnalp = dene * ralpne
-
-    !  Protons
-    !  This calculation will be wrong on the first call as the particle
-    !  production rates are evaluated later in the calling sequence
-    !  Issue #557 Allow protium impurity to be specified: 'protium'
-    !  This will override the calculated value which is a minimum.
-
-    if (alpharate < 1.0D-6) then  !  not calculated yet...
-       dnprot = max(protium*dene, dnalp * (fhe3 + 1.0D-3)) !  rough estimate
-    else
-       dnprot = max(protium*dene, dnalp * protonrate/alpharate)
-    end if
-
-
-    !  Beam hot ion component
-    !  If ignited, prevent beam fusion effects
-
-    if (ignite == 0) then
-       dnbeam = dene * rnbeam
-    else
-       dnbeam = 0.0D0
-    end if
-
-    !  Carbon portion (IPDG89)
-
-    fc = impc * (0.009D0 + 0.006D0 * (7.0D19/dene)**2.6D0)
-
-    !  The following should prevent problems at low electron density
-    !  dene with ion density deni becoming negative
-
-    if (fc > 0.05D0) then
-       fc = 0.05D0
-       call report_error(136)
-    end if
-
-    rncne = fc
-
-    !  Oxygen portion (IPDG89)
-
-    fo = impo * 0.001D0
-    rnone = fo
-
-    !  High-Z portion (formerly assumed to be iron)
-
-    f_highz = cfe0
-    rnfene = f_highz
-
-    if (zfear == 1) then  !  High-Z impurity is argon
-       z_highz = 18.0D0
-       m_highz = 40.0D0
-    else  !  Iron
-       z_highz = 26.0D0
-       m_highz = 56.0D0
-    end if
-
-    !  Fuel portion - conserve charge neutrality
-    !  znfuel is the sum of Zi.ni for the three fuel ions
-
-    znfuel = dene - 2.0D0*dnalp - dnprot - dnbeam - &
-         dene*(6.0D0*fc + 8.0D0*fo + z_highz*f_highz)
-
-    !  Fuel ion density, deni
-    !  For D-T-He3 mix, deni = nD + nT + nHe3, while znfuel = nD + nT + 2*nHe3
-    !  So deni = znfuel - nHe3 = znfuel - fhe3*deni
-
-    deni = znfuel/(1.0D0+fhe3)
-
-    !  Ensure that deni is never negative or zero
-
-    deni = max(deni,1.0D0)
-
-    !  Total ion density
-
-    dnz = dene * (fc + fo + f_highz)
-    dnitot = deni + dnz + dnalp + dnprot + dnbeam
-
-    !  Effective charge
-    !  True calculation should be sum(ni.Zi^2) / sum(ni.Zi),
-    !  but ne = sum(ni.Zi) through quasineutrality
-
-    zeff = (fdeut + ftrit)*deni/dene + 4.0D0*fhe3*deni/dene + &
-         dnbeam/dene + 4.0D0*ralpne + dnprot/dene + 36.0D0*fc + &
-         64.0D0*fo + z_highz*z_highz*f_highz
-
-    !  Define coulomb logarithm
-    !  (collisions: ion-electron, electron-electron)
-
-    dlamee = 31.0D0 - (log(dene)/2.0D0) + log(te*1000.0D0)
-    dlamie = 31.3D0 - (log(dene)/2.0D0) + log(te*1000.0D0)
-
-    !  Fraction of alpha energy to ions and electrons
-    !  From Max Fenstermacher
-    !  (used with electron and ion power balance equations only)
-    !  No consideration of pchargepv here...
-
-    !  pcoef now calculated in plasma_profiles, after the very first
-    !  call of betcom; use old parabolic profile estimate in this case
-
-    if (first_call == 1) then
-       pc = (1.0D0 + alphan)*(1.0D0 + alphat)/(1.0D0+alphan+alphat)
-       first_call = 0
-    else
-       pc = pcoef
-    end if
-
-    falpe = 0.88155D0 * exp(-te*pc/67.4036D0)
-    falpi = 1.0D0 - falpe
-
-    !  Average atomic masses
-
-    afuel = 2.0D0*fdeut + 3.0D0*ftrit + 3.0D0*fhe3
-    abeam = 2.0D0*(1.0D0-ftritbm) + 3.0D0*ftritbm
-
-    !  Density weighted masses and charges
-
-    aion = ( afuel*deni + 4.0D0*dnalp + dnprot + abeam*dnbeam + &
-         dene*(12.0D0*fc + 16.0D0*fo + m_highz*f_highz) )/ dnitot
-
-    zion = ( fdeut*deni + ftrit*deni + 2.0D0*fhe3*deni + &
-         2.0D0*dnalp + dnprot + dnbeam + dene * &
-         (6.0D0*fc + 8.0D0*fo + z_highz*f_highz) )/dnitot
-
-    zeffai = ( &
-         fdeut*deni/2.0D0 + ftrit*deni/3.0D0 + 4.0D0*fhe3*deni/3.0D0 + &
-         dnalp + dnprot + &
-         (1.0D0-ftritbm)*dnbeam/2.0D0 + ftritbm*dnbeam/3.0D0 + &
-         dene*(3.0D0*fc + 4.0D0*fo + (z_highz*z_highz/m_highz)*f_highz) &
-         ) / dene
-
-  end subroutine betcom
-
-  ! !!!!!!!!!!!!!!!!!!!!!!!!!!!!!!!!!!!!!!!!!!!!!!!!!!!!!!!!!!!!!!!!!!
-
-  subroutine plasma_composition
-
-    !+ad_name  plasma_composition
-    !+ad_summ  Calculates various plasma component fractional makeups
-    !+ad_type  Subroutine
-    !+ad_auth  P J Knight, CCFE, Culham Science Centre
-    !+ad_cont  N/A
-    !+ad_args  None
-    !+ad_desc  This subroutine determines the various plasma component
-    !+ad_desc  fractional makeups. It is the replacement for the original
-    !+ad_desc  routine <CODE>betcom</CODE>, and is used in conjunction with
-    !+ad_desc  the new impurity radiation model
-    !+ad_prob  None
-    !+ad_call  element2index
-    !+ad_call  report_error
-    !+ad_hist  13/05/14 PJK Initial version
-    !+ad_hist  26/06/14 PJK Added error handling
-    !+ad_hist  23/02/16 HL impurity Z now dependent on te
-    !+ad_stat  Okay
-    !+ad_docs  None
-    !
-    ! !!!!!!!!!!!!!!!!!!!!!!!!!!!!!!!!!!!!!!!!!!!!!!!
-
-    implicit none
-
-    !  Arguments
-
-    !  Local variables
-
-    real(kind(1.0D0)) :: znimp, pc, znfuel
-    integer :: imp
-    integer :: first_call = 1
-
-    ! !!!!!!!!!!!!!!!!!!!!!!!!!!!!!!!!!!!!!!!!!!!!!!!
-
-    !  Ion density components
-    !  ======================
-
-    !  Alpha ash portion
-
-    dnalp = dene * ralpne
-
-    !  Protons
-    !  This calculation will be wrong on the first call as the particle
-    !  production rates are evaluated later in the calling sequence
-    !  Issue #557 Allow protium impurity to be specified: 'protium'
-    !  This will override the calculated value which is a minimum.
-
-    if (alpharate < 1.0D-6) then  !  not calculated yet...
-       dnprot = max(protium*dene, dnalp * (fhe3 + 1.0D-3)) !  rough estimate
-    else
-       dnprot = max(protium*dene, dnalp * protonrate/alpharate)
-    end if
-
-    !  Beam hot ion component
-    !  If ignited, prevent beam fusion effects
-
-    if (ignite == 0) then
-       dnbeam = dene * rnbeam
-    else
-       dnbeam = 0.0D0
-    end if
-
-    !  Sum of Zi.ni for all impurity ions (those with charge > helium)
-
-    znimp = 0.0D0
-    do imp = 1,nimp
-       if (impurity_arr(imp)%Z > 2) then
-         ! znimp = znimp + impurity_arr(imp)%Z*(impurity_arr(imp)%frac * dene)
-          znimp = znimp + Zav_of_te(impurity_arr(imp),te)*(impurity_arr(imp)%frac * dene)
-       end if
-    end do
-
-    !  Fuel portion - conserve charge neutrality
-    !  znfuel is the sum of Zi.ni for the three fuel ions
-
-    znfuel = dene - 2.0D0*dnalp - dnprot - dnbeam - znimp
-
-    !  Fuel ion density, deni
-    !  For D-T-He3 mix, deni = nD + nT + nHe3, while znfuel = nD + nT + 2*nHe3
-    !  So deni = znfuel - nHe3 = znfuel - fhe3*deni
-
-    deni = znfuel/(1.0D0+fhe3)
-
-    !  Ensure that deni is never negative or zero
-
-    if (deni < 1.0D0) then
-       fdiags(1) = deni ; call report_error(78)
-       deni = max(deni,1.0D0)
-    end if
-
-    !  Set hydrogen and helium impurity fractions for
-    !  radiation calculations
-
-    impurity_arr(element2index('H_'))%frac = &
-         (dnprot + (fdeut+ftrit)*deni + dnbeam)/dene
-
-    impurity_arr(element2index('He'))%frac = fhe3*deni/dene + ralpne
-
-    !  Total impurity density
-
-    dnz = 0.0D0
-    do imp = 1,nimp
-       if (impurity_arr(imp)%Z > 2) then
-          dnz = dnz + impurity_arr(imp)%frac*dene
-       end if
-    end do
-
-    !  Total ion density
-
-    dnitot = deni + dnalp + dnprot + dnbeam + dnz
-
-    !  Set some (obsolescent) impurity fraction variables
-    !  for the benefit of other routines
-
-    rncne = impurity_arr(element2index('C_'))%frac
-    rnone = impurity_arr(element2index('O_'))%frac
-    if (zfear == 0) then
-       rnfene = impurity_arr(element2index('Fe'))%frac
-    else
-       rnfene = impurity_arr(element2index('Ar'))%frac
-    end if
-
-    !  Effective charge
-    !  Calculation should be sum(ni.Zi^2) / sum(ni.Zi),
-    !  but ne = sum(ni.Zi) through quasineutrality
-
-    zeff = 0.0D0
-    do imp = 1,nimp
-       !zeff = zeff + impurity_arr(imp)%frac * (impurity_arr(imp)%Z)**2
-       zeff = zeff + impurity_arr(imp)%frac * Zav_of_te(impurity_arr(imp),te)**2
-    end do
-
-    !  Define coulomb logarithm
-    !  (collisions: ion-electron, electron-electron)
-
-    dlamee = 31.0D0 - (log(dene)/2.0D0) + log(te*1000.0D0)
-    dlamie = 31.3D0 - (log(dene)/2.0D0) + log(te*1000.0D0)
-
-    !  Fraction of alpha energy to ions and electrons
-    !  From Max Fenstermacher
-    !  (used with electron and ion power balance equations only)
-    !  No consideration of pchargepv here...
-
-    !  pcoef now calculated in plasma_profiles, after the very first
-    !  call of plasma_composition; use old parabolic profile estimate
-    !  in this case
-
-    if (first_call == 1) then
-       pc = (1.0D0 + alphan)*(1.0D0 + alphat)/(1.0D0+alphan+alphat)
-       first_call = 0
-    else
-       pc = pcoef
-    end if
-
-    falpe = 0.88155D0 * exp(-te*pc/67.4036D0)
-    falpi = 1.0D0 - falpe
-
-    !  Average atomic masses
-
-    afuel = 2.0D0*fdeut + 3.0D0*ftrit + 3.0D0*fhe3
-    abeam = 2.0D0*(1.0D0-ftritbm) + 3.0D0*ftritbm
-
-    !  Density weighted mass
-
-    aion = afuel*deni + 4.0D0*dnalp + dnprot + abeam*dnbeam
-    do imp = 1,nimp
-       if (impurity_arr(imp)%Z > 2) then
-          aion = aion + dene*impurity_arr(imp)%frac*impurity_arr(imp)%amass
-       end if
-    end do
-    aion = aion/dnitot
-
-    !  Mass weighted plasma effective charge
-
-    zeffai = ( fdeut*deni/2.0D0 + ftrit*deni/3.0D0 + 4.0D0*fhe3*deni/3.0D0 + &
-         dnalp + dnprot + (1.0D0-ftritbm)*dnbeam/2.0D0 + ftritbm*dnbeam/3.0D0 &
-         ) / dene
-    do imp = 1,nimp
-       if (impurity_arr(imp)%Z > 2) then
-          zeffai = zeffai + impurity_arr(imp)%frac &
-          !     * (impurity_arr(imp)%Z)**2 / impurity_arr(imp)%amass
-               * Zav_of_te(impurity_arr(imp),te)**2 / impurity_arr(imp)%amass
-       end if
-    end do
-
-  end subroutine plasma_composition
-
-  ! !!!!!!!!!!!!!!!!!!!!!!!!!!!!!!!!!!!!!!!!!!!!!!!!!!!!!!!!!!!!!!!!!!
-
-  subroutine culdlm(bt,idensl,pdivt,plascur,prn1,qcyl,q95, &
-       rmajor,rminor,sarea,zeff,dlimit,dnelimt)
-
-    !+ad_name  culdlm
-    !+ad_summ  Density limit calculation
-    !+ad_type  Subroutine
-    !+ad_auth  P J Knight, CCFE, Culham Science Centre
-    !+ad_cont  N/A
-    !+ad_args  bt       : input real :  toroidal field on axis (T)
-    !+ad_args  idensl   : input/output integer : switch denoting which formula to enforce
-    !+ad_args  pdivt    : input real :  power flowing to the edge plasma via
-    !+ad_argc                           charged particles (MW)
-    !+ad_args  plascur  : input real :  plasma current (A)
-    !+ad_args  prn1     : input real :  edge density / average plasma density
-    !+ad_args  qcyl     : input real :  equivalent cylindrical safety factor (qstar)
-    !+ad_args  q95      : input real :  safety factor at 95% surface
-    !+ad_args  rmajor   : input real :  plasma major radius (m)
-    !+ad_args  rminor   : input real :  plasma minor radius (m)
-    !+ad_args  sarea    : input real :  plasma surface area (m**2)
-    !+ad_args  zeff     : input real :  plasma effective charge
-    !+ad_args  dlimit(7): output real array : average plasma density limit using
-    !+ad_argc                                 seven different models (m**-3)
-    !+ad_args  dnelimt  : output real : enforced average plasma density limit (m**-3)
-    !+ad_desc  This routine calculates several different formulae for the
-    !+ad_desc  density limit, and enforces the one chosen by the user.
-    !+ad_prob  None
-    !+ad_call  report_error
-    !+ad_hist  21/06/94 PJK Upgrade to higher standard of coding
-    !+ad_hist  17/09/97 PJK Added Greenwald limit (idensl=7)
-    !+ad_hist  09/11/11 PJK Initial F90 version
-    !+ad_hist  16/10/12 PJK Removed pi from argument list
-    !+ad_hist  26/06/14 PJK Added error handling
-    !+ad_stat  Okay
-    !+ad_docs  AEA FUS 172: Physics Assessment for the European Reactor Study
-    !+ad_docs  AEA FUS 251: A User's Guide to the PROCESS Systems Code
-    !
-    ! !!!!!!!!!!!!!!!!!!!!!!!!!!!!!!!!!!!!!!!!!!!!!!!
-
-    implicit none
-
-    !  Arguments
-
-    integer, intent(inout) :: idensl
-    real(kind(1.0D0)), intent(in) :: bt, pdivt, plascur, prn1, q95, &
-         qcyl, rmajor, rminor, sarea, zeff
-    real(kind(1.0D0)), intent(out) :: dnelimt
-    real(kind(1.0D0)), dimension(7), intent(out) :: dlimit
-
-    !  Local variables
-
-    real(kind(1.0D0)) :: denom, dlim, qperp
-
-    ! !!!!!!!!!!!!!!!!!!!!!!!!!!!!!!!!!!!!!!!!!!!!!!!
-
-    !  Check for illegal values of IDENSL
-
-    if ((idensl < 1).or.(idensl > 7)) then
-       idiags(1) = idensl ; call report_error(79)
-    end if
-
-    dlimit(:) = 0.0D0
-
-    !  Power per unit area crossing the plasma edge
-    !  (excludes radiation and neutrons)
-
-    qperp = pdivt/sarea
-
-    !  Old ASDEX density limit formula
-    !  This applies to the density at the plasma edge, so must be scaled
-    !  to give the density limit applying to the average plasma density.
-
-    dlim = 1.54D20 * qperp**0.43D0 * bt**0.31D0 /(q95*rmajor)**0.45D0
-    dlimit(1) = dlim/prn1
-
-    !  Borrass density limit model for ITER (I)
-    !  This applies to the density at the plasma edge, so must be scaled
-    !  to give the density limit applying to the average plasma density.
-    !  Borrass et al, ITER-TN-PH-9-6 (1989)
-
-    dlim = 1.8D20 * qperp**0.53D0 * bt**0.31D0 /(q95*rmajor)**0.22D0
-    dlimit(2) = dlim/prn1
-
-    !  Borrass density limit model for ITER (II)
-    !  This applies to the density at the plasma edge, so must be scaled
-    !  to give the density limit applying to the average plasma density.
-    !  This formula is (almost) identical to that in the original routine
-    !  denlim (now deleted).
-
-    dlim = 0.5D20 * qperp**0.57D0 * bt**0.31D0 /(q95*rmajor)**0.09D0
-    dlimit(3) = dlim/prn1
-
-    !  JET edge radiation density limit model
-    !  This applies to the density at the plasma edge, so must be scaled
-    !  to give the density limit applying to the average plasma density.
-    !  qcyl=qstar here, but literature is not clear.
-
-    denom = (zeff-1.0D0)*( 1.0D0-4.0D0/(3.0D0*qcyl) )
-    if (denom <= 0.0D0) then
-       if (idensl == 4) then
-          fdiags(1) = denom ; fdiags(2) = qcyl
-          call report_error(80)
-          idensl = 5
-       end if
-       dlimit(4) = 0.0D0
-    else
-       dlim = 1.0D20 * sqrt(pdivt/denom)
-       dlimit(4) = dlim/prn1
-    end if
-
-    !  JET simplified density limit model
-    !  This applies to the density at the plasma edge, so must be scaled
-    !  to give the density limit applying to the average plasma density.
-
-    dlim = 0.237D20 * bt * sqrt(pdivt)/rmajor
-    dlimit(5) = dlim/prn1
-
-    !  Hugill-Murakami M.q limit
-    !  qcyl=qstar here, which is okay according to the literature
-
-    dlimit(6) = 3.0D20 * bt / (rmajor*qcyl)
-
-    !  Greenwald limit
-
-    dlimit(7) = 1.0D14 * plascur/(pi*rminor*rminor)
-
-    !  Enforce the chosen density limit
-
-    dnelimt = dlimit(idensl)
-
-  end subroutine culdlm
-
-  ! !!!!!!!!!!!!!!!!!!!!!!!!!!!!!!!!!!!!!!!!!!!!!!!!!!!!!!!!!!!!!!!!!!
-
-  subroutine palph(alphan,alphat,deni,fdeut,fhe3,ftrit,ti, &
-       palppv,pchargepv,pneutpv,sigvdt,fusionrate,alpharate,protonrate, &
-       pdtpv,pdhe3pv,pddpv)
-
-    !+ad_name  palph
-    !+ad_summ  (Initial part of) fusion power and fast alpha pressure calculations
-    !+ad_type  Subroutine
-    !+ad_auth  P J Knight, CCFE, Culham Science Centre
-    !+ad_cont  fint
-    !+ad_args  alphan     : input real :  density profile index
-    !+ad_args  alphat     : input real :  temperature profile index
-    !+ad_args  deni       : input real :  fuel ion density (/m3)
-    !+ad_args  fdeut      : input real :  deuterium fuel fraction
-    !+ad_args  fhe3       : input real :  helium-3 fuel fraction
-    !+ad_args  ftrit      : input real :  tritium fuel fraction
-    !+ad_args  ti         : input real :  ion temperature (keV)
-    !+ad_args  palppv     : output real : alpha particle fusion power per volume (MW/m3)
-    !+ad_args  pchargepv  : output real : other charged particle fusion power/volume (MW/m3)
-    !+ad_args  pneutpv    : output real : neutron fusion power per volume (MW/m3)
-    !+ad_args  sigvdt     : output real : profile averaged <sigma v DT> (m3/s)
-    !+ad_args  fusionrate : output real : fusion reaction rate (reactions/m3/s)
-    !+ad_args  alpharate  : output real : alpha particle production rate (/m3/s)
-    !+ad_args  protonrate : output real : proton production rate (/m3/s)
-    !+ad_args  pdtpv      : output real : D-T fusion power (MW/m3)
-    !+ad_args  pdhe3pv    : output real : D-He3 fusion power (MW/m3)
-    !+ad_args  pddpv      : output real : D-D fusion power (MW/m3)
-    !+ad_desc  This subroutine numerically integrates over plasma cross-section to
-    !+ad_desc  find the core plasma fusion power.
-    !+ad_prob  None
-    !+ad_call  fint
-    !+ad_call  quanc8
-    !+ad_hist  21/06/94 PJK Upgrade to higher standard of coding
-    !+ad_hist  06/12/95 PJK Added D-He3 calculations
-    !+ad_hist  09/11/11 PJK Initial F90 version
-    !+ad_hist  16/10/12 PJK Removed pi from argument list
-    !+ad_hist  10/09/13 PJK Added fusion, alpha and proton rate calculations
-    !+ad_hist  11/09/13 PJK Removed idhe3, ftr, ealpha, iiter usage
-    !+ad_hist  28/11/13 PJK Added powers for each fuel-pair to output
-    !+ad_hist  20/02/14 PJK Modified calculation to deal with pedestal profiles
-    !+ad_hist  04/03/14 PJK Changed fusion power upper integration bound to 1.0;
-    !+ad_hisc               corrected D-D reaction rates (MK/TNT)
-    !+ad_stat  Okay
-    !+ad_docs  T&amp;M/PKNIGHT/LOGBOOK24, p.6
-    !
-    ! !!!!!!!!!!!!!!!!!!!!!!!!!!!!!!!!!!!!!!!!!!!!!!!
-
-    implicit none
-
-    !  Arguments
-
-    real(kind(1.0D0)), intent(in) :: alphan, alphat, deni, fdeut, &
-         fhe3, ftrit, ti
-    real(kind(1.0D0)), intent(out) :: palppv, pchargepv, pneutpv, sigvdt, &
-         fusionrate, alpharate, protonrate, pdtpv, pdhe3pv, pddpv
-
-    !  Local variables
-
-    integer, parameter :: DT=1, DHE3=2, DD1=3, DD2=4
-    integer :: ireaction,nofun
-    real(kind(1.0D0)) :: alow,arate,bhigh,epsq8,errest,etot,flag, &
-         fpow,frate,pa,pc,pn,prate,sigmav
-
-    ! !!!!!!!!!!!!!!!!!!!!!!!!!!!!!!!!!!!!!!!!!!!!!!!
-
-    !  Initialise local quantities
-
-    alow = 0.0D0
-    bhigh = 1.0D0
-    epsq8 = 1.0D-9
-
-    !  Find fusion power
-    !  Integrate over plasma profiles to obtain fusion reaction rate
-
-    palppv = 0.0D0
-    pchargepv = 0.0D0
-    pneutpv = 0.0D0
-    fusionrate = 0.0D0
-    alpharate = 0.0D0
-    protonrate = 0.0D0
-    pddpv = 0.0D0
-
-    do ireaction = 1,4
-
-       !  Fusion reaction rate (m3/s) is calculated in fint for each ireaction
-       !  sigmav is the volume-averaged fusion reaction rate (m3/s)
-       !  = integral(2 rho sigv(rho).ni(rho)^2 drho) / (deni**2)
-
-       call quanc8(fint,alow,bhigh,epsq8,epsq8,sigmav,errest,nofun,flag)
-       if (ireaction == DT) sigvdt = sigmav
-
-       select case (ireaction)
-
-       case (DT)  !  D + T --> 4He + n reaction
-
-          etot = 17.59D0 * echarge  !  MJ
-          fpow = 1.0D0 * sigmav * etot * fdeut*ftrit * deni*deni  !  MW/m3
-          pa = 0.2D0 * fpow
-          pc = 0.0D0
-          pn = 0.8D0 * fpow
-          frate = fpow/etot  !  reactions/m3/second
-          arate = frate
-          prate = 0.0D0
-          pdtpv = fpow
-
-       case (DHE3)  !  D + 3He --> 4He + p reaction
-
-          etot = 18.35D0 * echarge  !  MJ
-          fpow = 1.0D0 * sigmav * etot * fdeut*fhe3 * deni*deni  !  MW/m3
-          pa = 0.2D0 * fpow
-          pc = 0.8D0 * fpow
-          pn = 0.0D0
-          frate = fpow/etot  !  reactions/m3/second
-          arate = frate
-          prate = frate      !  proton production /m3/second
-          pdhe3pv = fpow
-
-       case (DD1)  !  D + D --> 3He + n reaction
-          !  The 0.5 branching ratio is assumed to be included in sigmav
-
-          etot = 3.27D0 * echarge  !  MJ
-          fpow = 1.0D0 * sigmav * etot * 0.5D0*fdeut*fdeut * deni*deni  !  MW/m3
-          pa = 0.0D0
-          pc = 0.25D0 * fpow
-          pn = 0.75D0 * fpow
-          frate = fpow/etot  !  reactions/m3/second
-          arate = 0.0D0
-          prate = 0.0D0      !  Issue #557: No proton production
-          pddpv = pddpv + fpow
-
-       case (DD2)  !  D + D --> T + p reaction
-          !  The 0.5 branching ratio is assumed to be included in sigmav
-
-          etot = 4.03D0 * echarge  !  MJ
-          fpow = 1.0D0 * sigmav * etot * 0.5D0*fdeut*fdeut * deni*deni  !  MW/m3
-          pa = 0.0D0
-          pc = fpow
-          pn = 0.0D0
-          frate = fpow/etot  !  reactions/m3/second
-          arate = 0.0D0
-          prate = frate      !  proton production /m3/second
-          pddpv = pddpv + fpow
-
-       end select
-
-       palppv = palppv + pa
-       pchargepv = pchargepv + pc
-       pneutpv = pneutpv + pn
-       fusionrate = fusionrate + frate
-       alpharate = alpharate + arate
-       protonrate = protonrate + prate
-
-    end do
-
-  contains
-
-    ! !!!!!!!!!!!!!!!!!!!!!!!!!!!!!!!!!!!!!!!!!!!!!!!!!!!!!!!!!!!!!!!!!!
-
-    function fint(rho)
-
-      !+ad_name  fint
-      !+ad_summ  Integrand for fusion power integration
-      !+ad_type  Function returning real
-      !+ad_auth  P J Knight, CCFE, Culham Science Centre
-      !+ad_cont  N/A
-      !+ad_args  rho : input real :  Abscissa of the integration, = normalised
-      !+ad_argc                      plasma minor radius (0.0 <= rho < 1.0)
-      !+ad_desc  This function evaluates the integrand for the fusion power
-      !+ad_desc  integration, performed using routine
-      !+ad_desc  <A HREF="quanc8.html">QUANC8</A>
-      !+ad_desc  in routine <A HREF="palph.html">PALPH</A>.
-      !+ad_desc  The fusion reaction assumed is controlled by flag
-      !+ad_desc  <CODE>ireaction</CODE> set in <CODE>PALPH</CODE>.
-      !+ad_prob  None
-      !+ad_call  bosch_hale
-      !+ad_call  nprofile
-      !+ad_call  tprofile
-      !+ad_hist  21/06/94 PJK Upgrade to higher standard of coding
-      !+ad_hist  09/11/11 PJK Initial F90 version
-      !+ad_hist  11/09/13 PJK Used bosch_hale instead of svfdt
-      !+ad_hist  20/02/14 PJK Modified to deal with generalised profiles
-      !+ad_stat  Okay
-      !+ad_docs  AEA FUS 251: A User's Guide to the PROCESS Systems Code
-      !
-      ! !!!!!!!!!!!!!!!!!!!!!!!!!!!!!!!!!!!!!!!!!!!!!!!
-
-      implicit none
-
-      real(kind(1.0D0)) :: fint
-
-      !  Arguments
-
-      real(kind(1.0D0)), intent(in) :: rho
-
-      !  Local variables
-
-      real(kind(1.0D0)) :: nprof, nprofsq, sigv, tiofr
-
-      ! !!!!!!!!!!!!!!!!!!!!!!!!!!!!!!!!!!!!!!!!!!!!!!!
-
-      !  Local ion temperature (keV) at r/a = rho
-
-      tiofr = ti/te * tprofile(rho,rhopedt,te0,teped,tesep,alphat,tbeta)
-
-      !  Fusion reaction rate (m3/s)
-
-      sigv = bosch_hale(tiofr,ireaction)
-
-      !  Integrand for the volume averaged fusion reaction rate sigmav:
-      !  sigmav = integral(2 rho (sigv(rho) ni(rho)^2) drho),
-      !  divided by the square of the volume-averaged ion density
-      !  to retain the dimensions m3/s (this is multiplied back in later)
-
-      nprof = 1.0D0/dene * nprofile(rho,rhopedn,ne0,neped,nesep,alphan)
-      nprofsq = nprof*nprof
-
-      fint = 2.0D0 * rho * sigv * nprofsq
-
-    end function fint
-
-  end subroutine palph
-
-  ! !!!!!!!!!!!!!!!!!!!!!!!!!!!!!!!!!!!!!!!!!!!!!!!!!!!!!!!!!!!!!!!!!!
-
-  subroutine palph2(bt,bp,dene,deni,dnitot,falpe,falpi,palpnb, &
-       ifalphap,pchargepv,pneutpv,ten,tin,vol,palpmw,pneutmw,pchargemw, &
-       betaft,palppv,palpipv,palpepv,pfuscmw,powfmw)
-
-    !+ad_name  palph2
-    !+ad_summ  (Concluding part of) fusion power and fast alpha pressure
-    !+ad_summ  calculations
-    !+ad_type  Subroutine
-    !+ad_auth  P J Knight, CCFE, Culham Science Centre
-    !+ad_cont  N/A
-    !+ad_args  bp       : input real :  poloidal field (T)
-    !+ad_args  bt       : input real :  toroidal field on axis (T)
-    !+ad_args  dene     : input real :  electron density (/m3)
-    !+ad_args  deni     : input real :  fuel ion density (/m3)
-    !+ad_args  dnitot   : input real :  total ion density (/m3)
-    !+ad_args  falpe    : input real :  fraction of alpha energy to electrons
-    !+ad_args  falpi    : input real :  fraction of alpha energy to ions
-    !+ad_args  ifalphap : input integer :  switch for fast alpha pressure method
-    !+ad_args  palpnb   : input real :  alpha power from hot neutral beam ions (MW)
-    !+ad_args  pchargepv : input real : other charged particle fusion power/volume (MW/m3)
-    !+ad_args  pneutpv  : input/output real : neutron fusion power per volume (MW/m3)
-    !+ad_args  ten      : input real :  density-weighted electron temperature (keV)
-    !+ad_args  tin      : input real :  density-weighted ion temperature (keV)
-    !+ad_args  vol      : input real :  plasma volume (m3)
-    !+ad_args  palpmw   : output real : alpha power (MW)
-    !+ad_args  pneutmw  : output real : neutron fusion power (MW)
-    !+ad_args  pchargemw : output real : other charged particle fusion power (MW)
-    !+ad_args  betaft   : output real : fast alpha beta component
-    !+ad_args  palppv   : input/output real : alpha power per volume (MW/m3)
-    !+ad_args  palpepv  : output real : alpha power per volume to electrons (MW/m3)
-    !+ad_args  palpipv  : output real : alpha power per volume to ions (MW/m3)
-    !+ad_args  pfuscmw  : output real : charged particle fusion power (MW)
-    !+ad_args  powfmw   : output real : fusion power (MW)
-    !+ad_desc  This subroutine completes the calculation of the fusion power
-    !+ad_desc  fast alpha pressure, and determines other alpha particle quantities.
-    !+ad_prob  None
-    !+ad_call  None
-    !+ad_hist  21/06/94 PJK Upgrade to higher standard of coding
-    !+ad_hist  06/12/95 PJK Added D-He3 calculations
-    !+ad_hist  22/05/06 PJK Added modified fit to fast alpha pressure
-    !+ad_hist  09/11/11 PJK Initial F90 version
-    !+ad_hist  11/09/13 PJK Removed obsolete argument ftr
-    !+ad_hist  12/09/13 PJK Fixed betaft calculation when fdeut=1
-    !+ad_hist  10/10/13 PJK Made multiplier in betath equation explicit
-    !+ad_hist  19/02/14 PJK Removed obsolete argument pcoef;
-    !+ad_hisc               changed te,ti to ten,tin
-    !+ad_hist  22/05/14 PJK Name changes to power quantities
-    !+ad_hist  03/06/14 PJK Added pchargemw output
-    !+ad_hist  17/11/14 PJK Added falpha dependencies
-    !+ad_stat  Okay
-    !+ad_docs  ITER Physics Design Guidelines: 1989 [IPDG89], N. A. Uckan et al,
-    !+ad_docc  ITER Documentation Series No.10, IAEA/ITER/DS/10, IAEA, Vienna, 1990
-    !+ad_docs  D J Ward, UKAEA Fusion: F/PL/PJK/PROCESS/CODE/050
-    !
-    ! !!!!!!!!!!!!!!!!!!!!!!!!!!!!!!!!!!!!!!!!!!!!!!!
-
-    implicit none
-
-    !  Arguments
-
-    integer, intent(in) :: ifalphap
-    real(kind(1.0D0)), intent(in) :: bp, bt, dene, deni, dnitot, falpe, &
-         falpi, palpnb, pchargepv, ten, tin, vol
-    real(kind(1.0D0)), intent(inout) :: palppv, pneutpv
-    real(kind(1.0D0)), intent(out) :: palpmw, pneutmw, pchargemw, betaft, palpepv, &
-         palpipv, pfuscmw, powfmw
-
-    !  Local variables
-
-    real(kind(1.0D0)) :: betath, fact, fact2
-
-    ! !!!!!!!!!!!!!!!!!!!!!!!!!!!!!!!!!!!!!!!!!!!!!!!
-
-    !  Add neutral beam alpha power / volume
-
-    palppv = palppv + palpnb/vol
-
-    !  Add extra neutron power
-
-    pneutpv = pneutpv + 4.0D0*palpnb/vol
-
-    !  Total alpha power
-
-    palpmw = palppv*vol
-
-    !  Total non-alpha charged particle power
-
-    pchargemw = pchargepv*vol
-
-    !  Total neutron power
-
-    pneutmw = pneutpv*vol
-
-    !  Total fusion power
-
-    powfmw = palpmw + pneutmw + pchargemw
-
-    !  Charged particle fusion power
-
-    pfuscmw = palpmw + pchargemw
-
-    !  Alpha power to electrons and ions (used with electron
-    !  and ion power balance equations only)
-    !  No consideration of pchargepv here...
-
-    palpipv = falpha * palppv*falpi
-    palpepv = falpha * palppv*falpe
-
-    !  Determine average fast alpha density
-
-    if (fdeut < 1.0D0) then
-
-       betath = 2.0D3*rmu0*echarge * (dene*ten + dnitot*tin)/(bt**2 + bp**2)
-
-       if (ifalphap == 0) then
-          !  IPDG89 fast alpha scaling
-          fact = min( 0.30D0, &
-               0.29D0*(deni/dene)**2 * ( (ten+tin)/20.0D0 - 0.37D0) )
-       else
-          !  Modified scaling, D J Ward
-          fact = min( 0.30D0, &
-               0.26D0*(deni/dene)**2 * &
-               sqrt( max(0.0D0, ((ten+tin)/20.0D0 - 0.65D0)) ) )
-       end if
-
-       fact = max(fact,0.0D0)
-       fact2 = palppv/(palppv-(palpnb/vol))
-       betaft = betath * fact*fact2
-
-    else  !  negligible alpha production, palppv = palpnb = 0
-       betaft = 0.0D0
-    end if
-
-  end subroutine palph2
-
-  ! !!!!!!!!!!!!!!!!!!!!!!!!!!!!!!!!!!!!!!!!!!!!!!!!!!!!!!!!!!!!!!!!!!
-
-  function bosch_hale(t,reaction)
-
-    !+ad_name  bosch_hale
-    !+ad_summ  Routine to calculate the fusion reaction rate
-    !+ad_type  Function returning real
-    !+ad_auth  R Kemp, CCFE, Culham Science Centre
-    !+ad_auth  P J Knight, CCFE, Culham Science Centre
-    !+ad_cont  N/A
-    !+ad_args  t : input real : Maxwellian density-weighted ion temperature (keV)
-    !+ad_args  reaction : input integer : flag for fusion reaction to use:
-    !+ad_argc                            1 : D-T reaction
-    !+ad_argc                            2 : D-3He reaction
-    !+ad_argc                            3 : D-D 1st reaction (50% probability)
-    !+ad_argc                            4 : D-D 2nd reaction (50% probability)
-    !+ad_desc  This routine calculates the volumetric fusion reaction rate
-    !+ad_desc  <I>&lt;sigma v&gt;</I> in m3/s for one of four nuclear reactions,
-    !+ad_desc  using the Bosch-Hale parametrization.
-    !+ad_desc  <P>The valid range of the fit is 0.2 keV < t < 100 keV
-    !+ad_prob  None
-    !+ad_call  None
-    !+ad_hist  11/09/13 PJK Initial version
-    !+ad_hist  04/03/14 PJK Prevent division by zero problem if t=0
-    !+ad_stat  Okay
-    !+ad_docs  Bosch and Hale, Nuclear Fusion 32 (1992) 611-631
-    !
-    ! !!!!!!!!!!!!!!!!!!!!!!!!!!!!!!!!!!!!!!!!!!!!!!!
-
-    implicit none
-
-    real(kind(1.0D0)) :: bosch_hale
-
-    !  Arguments
-
-    real(kind(1.0D0)), intent(in) :: t
-    integer, intent(in) :: reaction
-
-    !  Local variables
-
-    integer, parameter :: DT=1, DHE3=2, DD1=3, DD2=4
-    real(kind(1.0D0)) :: theta1, theta, xi
-    real(kind(1.0D0)), dimension(4) :: bg, mrc2
-    real(kind(1.0D0)), dimension(4,7) :: cc
-
-    ! !!!!!!!!!!!!!!!!!!!!!!!!!!!!!!!!!!!!!!!!!!!!!!!
-
-    if  (t == 0.0D0) then
-       bosch_hale = 0.0D0
-       return
-    end if
-
-    !  Gamov constant, BG
-
-    bg(DT)   = 34.3827D0  !  D + T --> 4He + n reaction
-    bg(DHE3) = 68.7508D0  !  D + 3He --> 4He + p reaction
-    bg(DD1)  = 31.3970D0  !  D + D --> 3He + n reaction
-    bg(DD2)  = 31.3970D0  !  D + D --> T + p reaction
-
-    !  Reduced mass of the particles, keV
-
-    mrc2(DT)   = 1.124656D6
-    mrc2(DHE3) = 1.124572D6
-    mrc2(DD1)  = 0.937814D6
-    mrc2(DD2)  = 0.937814D6
-
-    !  Parametrization coefficients
-
-    cc(DT,1) =  1.17302D-9
-    cc(DT,2) =  1.51361D-2
-    cc(DT,3) =  7.51886D-2
-    cc(DT,4) =  4.60643D-3
-    cc(DT,5) =  1.35000D-2
-    cc(DT,6) = -1.06750D-4
-    cc(DT,7) =  1.36600D-5
-
-    cc(DHE3,1) =  5.51036D-10
-    cc(DHE3,2) =  6.41918D-3
-    cc(DHE3,3) = -2.02896D-3
-    cc(DHE3,4) = -1.91080D-5
-    cc(DHE3,5) =  1.35776D-4
-    cc(DHE3,6) =  0.00000D0
-    cc(DHE3,7) =  0.00000D0
-
-    cc(DD1,1) =  5.43360D-12
-    cc(DD1,2) =  5.85778D-3
-    cc(DD1,3) =  7.68222D-3
-    cc(DD1,4) =  0.00000D0
-    cc(DD1,5) = -2.96400D-6
-    cc(DD1,6) =  0.00000D0
-    cc(DD1,7) =  0.00000D0
-
-    cc(DD2,1) =  5.65718D-12
-    cc(DD2,2) =  3.41267D-3
-    cc(DD2,3) =  1.99167D-3
-    cc(DD2,4) =  0.00000D0
-    cc(DD2,5) =  1.05060D-5
-    cc(DD2,6) =  0.00000D0
-    cc(DD2,7) =  0.00000D0
-
-    theta1 = t*(cc(reaction,2) + t*(cc(reaction,4) + t*cc(reaction,6))) / &
-         (1.0D0 + t*(cc(reaction,3) + t*(cc(reaction,5) + t*cc(reaction,7))))
-    theta = t/(1.0D0 - theta1)
-
-    xi = ((bg(reaction)**2)/(4.0D0*theta))**0.3333333333D0
-
-    !  Volumetric reaction rate <sigma v> (m3/s)
-
-    bosch_hale = 1.0D-6 * cc(reaction,1) * theta * &
-         sqrt( xi/(mrc2(reaction)*t**3) ) * exp(-3.0D0*xi)
-
-  end function bosch_hale
-
-  ! !!!!!!!!!!!!!!!!!!!!!!!!!!!!!!!!!!!!!!!!!!!!!!!!!!!!!!!!!!!!!!!!!!
-
-  subroutine pcond(afuel,palpmw,aspect,bt,dnitot,dene,dnla,eps,hfact, &
-       iinvqd,isc,ignite,kappa,kappa95,kappaa,pchargemw,pinjmw,&
-       plascur,pcoreradpv,rmajor,rminor,te,ten,tin,q,qstar,vol, &
-       xarea,zeff,ptrepv,ptripv,tauee,tauei,taueff,powerht)
-
-    !+ad_name  pcond
-    !+ad_summ  Routine to calculate the confinement times and
-    !+ad_summ  the transport power loss terms.
-    !+ad_type  Subroutine
-    !+ad_auth  P J Knight, CCFE, Culham Science Centre
-    !+ad_cont  N/A
-    !+ad_args  afuel     : input real :  average mass of fuel (amu)
-    !+ad_args  palpmw    : input real :  alpha particle power (MW)
-    !+ad_args  aspect    : input real :  aspect ratio
-    !+ad_args  bt        : input real :  toroidal field on axis (T)
-    !+ad_args  dene      : input real :  volume averaged electron density (/m3)
-    !+ad_args  dnitot    : input real :  total ion density (/m3)
-    !+ad_args  dnla      : input real :  line-averaged electron density (/m3)
-    !+ad_args  eps       : input real :  inverse aspect ratio
-    !+ad_args  hfact     : input real :  H factor on energy confinement scalings
-    !+ad_args  iinvqd    : input integer :  switch for inverse quadrature
-    !+ad_args  isc       : input integer :  switch for energy confinement scaling to use
-    !+ad_args  ignite    : input integer :  switch for ignited calculation
-    !+ad_args  kappa     : input real :  plasma elongation
-    !+ad_args  kappa95   : input real :  plasma elongation at 95% surface
-    !+ad_args  kappaa    : output real : plasma elongation calculated using area ratio
-    !+ad_args  pchargemw : input real :  non-alpha charged particle fusion power (MW)
-    !+ad_args  pinjmw    : input real :  auxiliary power to ions and electrons (MW)
-    !+ad_args  plascur   : input real :  plasma current (A)
-    !+ad_args  pcoreradpv: input real :  total core radiation power (MW/m3)
-    !+ad_args  q         : input real :  edge safety factor (tokamaks), or
-    !+ad_argc                            rotational transform iotabar (stellarators)
-    !+ad_args  qstar     : input real :  equivalent cylindrical edge safety factor
-    !+ad_args  rmajor    : input real :  plasma major radius (m)
-    !+ad_args  rminor    : input real :  plasma minor radius (m)
-    !+ad_args  te        : input real :  average electron temperature (keV)
-    !+ad_args  ten       : input real :  density weighted average electron temp. (keV)
-    !+ad_args  tin       : input real :  density weighted average ion temperature (keV)
-    !+ad_args  vol       : input real :  plasma volume (m3)
-    !+ad_args  xarea     : input real :  plasma cross-sectional area (m2)
-    !+ad_args  zeff      : input real :  plasma effective charge
-    !+ad_args  ptrepv    : output real : electron transport power (MW/m3)
-    !+ad_args  ptripv    : output real : ion transport power (MW/m3)
-    !+ad_args  tauee     : output real : electron energy confinement time (s)
-    !+ad_args  taueff    : output real : global energy confinement time (s)
-    !+ad_args  tauei     : output real : ion energy confinement time (s)
-    !+ad_args  powerht   : output real : heating power (MW) assumed in calculation
-    !+ad_desc  This subroutine calculates the energy confinement time
-    !+ad_desc  using one of a large number of scaling laws, and the
-    !+ad_desc  transport power loss terms.
-    !+ad_prob  None
-    !+ad_call  report_error
-    !+ad_hist  21/06/94 PJK Upgrade to higher standard of coding
-    !+ad_hist  30/06/94 PJK Added stellarator scaling laws 20-23
-    !+ad_hist  07/12/95 PJK Added pcharge to plasma input power
-    !+ad_hist  14/11/97 PJK Added ITER-97 scaling laws (26,27)
-    !+ad_hist  01/04/98 PJK Added ITER-96P scaling law (28) and moved
-    !+ad_hisc               calculation of dnla into BETCOM instead
-    !+ad_hist  26/06/98 PJK Added scaling laws 29,30,31
-    !+ad_hist  08/10/98 PJK Added scaling laws 32,33,34,35,36
-    !+ad_hist  16/07/01 PJK Added KAPPAA to argument list
-    !+ad_hist  23/05/06 PJK Ensured that powerht is always positive
-    !+ad_hist  09/11/11 PJK Initial F90 version
-    !+ad_hist  23/01/13 PJK Added stellarator scaling laws 37,38
-    !+ad_hist  07/11/13 PJK Modified prad description
-    !+ad_hist  20/05/14 PJK Changed prad argument to pcorerad;
-    !+ad_hisc               introduced iradloss switch;
-    !+ad_hisc               added falpha multiplier to alpmw term
-    !+ad_hist  22/05/14 PJK Name changes to power quantities
-    !+ad_hist  03/06/14 PJK Changed pchargepv usage to pchargemw
-    !+ad_hist  17/06/14 PJK Added scaling law 39
-    !+ad_hist  26/06/14 PJK Added error handling
-    !+ad_hist  13/11/14 PJK Modified iradloss usage
-    !+ad_hist  17/06/15 MDK Added Murari scaling (40)
-    !+ad_hist  02/11/16 HL  Added Petty, Lang scalings (41,42)
-    !+ad_stat  Okay
-    !+ad_docs  AEA FUS 251: A User's Guide to the PROCESS Systems Code
-    !+ad_docs  N. A. Uckan and ITER Physics Group,
-    !+ad_docc    "ITER Physics Design Guidelines: 1989",
-    !+ad_docc    ITER Documentation Series, No. 10, IAEA/ITER/DS/10 (1990)
-    !+ad_docc  A. Murari et al 2015 Nucl. Fusion, 55, 073009
-    !+ad_docc  C.C. Petty 2008 Phys. Plasmas, 15, 080501
-    !+ad_docc  P.T. Lang et al. 2012 IAEA conference proceeding EX/P4-01
-    !
-    ! !!!!!!!!!!!!!!!!!!!!!!!!!!!!!!!!!!!!!!!!!!!!!!!
-
-    implicit none
-
-    !  Arguments
-
-    integer, intent(in) :: iinvqd, isc, ignite
-    real(kind(1.0D0)), intent(in) :: afuel, palpmw, aspect, bt, dene, &
-         dnitot, dnla, eps, hfact, kappa, kappa95, pchargemw, pinjmw, &
-         plascur, pcoreradpv, q, qstar, rmajor, rminor, te, &
-         ten, tin, vol, xarea, zeff
-    real(kind(1.0D0)), intent(out) :: kappaa, powerht, ptrepv, ptripv, &
-         tauee, taueff, tauei
-
-    !  Local variables
-
-    real(kind(1.0D0)) :: chii,ck2,denfac,dnla19,dnla20,eps2,gjaeri,iotabar, &
-         n20,pcur,qhat,ratio,rll,str2,str5,taueena,tauit1,tauit2, &
-         term1,term2, h, qratio, nratio, nGW
-
-    ! !!!!!!!!!!!!!!!!!!!!!!!!!!!!!!!!!!!!!!!!!!!!!!!
-
-    !  Neoclassical ion transport loss
-    !  Calculate ion energy confinement time
-    !
-    !  N.B. This calculation is superseded later in the routine
-
-    eps2 = eps/2.0D0
-    str5 = (2.0D0/(1.0D0+(kappa**2)))
-    ck2 = (0.66D0+(1.88D0*(sqrt(eps2)))-(1.54D0*eps2))* &
-         (1.0D0+(1.5D0*(eps2**2)))
-    chii = (6.5D-22)*ck2*zeff*(aspect**1.5D0)*dene*(q**2)*str5/ &
-         ((sqrt(tin))*(bt**2))
-    str2 = (2.0D0*(kappa**2)/(1.0D0+(kappa**2)))
-    tauei = 0.375D0*rminor**2/chii*str2
-
-    !  Calculate heating power (MW)
-
-    powerht = falpha*palpmw + pchargemw + pohmmw
-
-    !  If the device is not ignited, add the injected auxiliary power
-
-    if (ignite == 0) powerht = powerht + pinjmw
-
-    !  Include the radiation as a loss term if requested
-
-    if (iradloss == 0) then
-       powerht = powerht - pradpv*vol
-    else if (iradloss == 1) then
-       powerht = powerht - pcoreradpv*vol
-    else
-       continue  !  do not adjust powerht for radiation
-    end if
-
-    !  Ensure heating power is positive (shouldn't be necessary)
-
-    powerht = max(powerht,1.0D-3)
-
-    !  Line averaged electron density in scaled units
-
-    dnla20 = dnla * 1.0D-20
-    dnla19 = dnla * 1.0D-19
-
-    !  Volume averaged electron density in units of 10**20 m**-3
-
-    n20 = dene / 1.0D20
-
-    !  Plasma current in MA
-
-    pcur = plascur / 1.0D6
-
-    !  kappaa = plasma X-sectional area/(pi*rminor*rminor) by definition
-
-    kappaa = xarea/(pi*rminor*rminor)
-
-    !  Calculate Neo-Alcator confinement time (used in several scalings)
-
-    taueena = 0.07D0 * n20 * rminor * rmajor*rmajor * qstar
-
-    !  For reference (see startup.f90):
-    !  gtaue = offset term in tauee scaling
-    !  ptaue = exponent for density term in tauee scaling
-    !  qtaue = exponent for temperature term in tauee scaling
-    !  rtaue = exponent for power term in tauee scaling
-
-    !  Electron energy confinement times
-
-    select case (isc)
-
-    case (1)  !  Neo-Alcator scaling (ohmic)
-       !tauee = taueena
-       tauee = hfact * taueena
-       gtaue = 0.0D0
-       ptaue = 1.0D0
-       qtaue = 0.0D0
-       rtaue = 0.0D0
-
-    case (2)  !  Mirnov scaling (H-mode)
-       tauee = hfact * 0.2D0 * rminor * sqrt(kappa95) * pcur
-       gtaue = 0.0D0
-       ptaue = 0.0D0
-       qtaue = 0.0D0
-       rtaue = 0.0D0
-
-    case (3)  !  Merezhkin-Muhkovatov scaling (L-mode)
-       tauee = hfact * 3.5D-3 * rmajor**2.75D0 * rminor**0.25D0 * &
-            kappa95**0.125D0 * qstar * dnla20 * sqrt(afuel) / &
-            sqrt(ten/10.0D0)
-       gtaue = 0.0D0
-       ptaue = 1.0D0
-       qtaue = -0.5D0
-       rtaue = 0.0D0
-
-    case (4)  !  Shimomura scaling (H-mode)
-       tauee = hfact * 0.045D0 * rmajor * rminor * bt * sqrt(kappa95) &
-            * sqrt(afuel)
-       gtaue = 0.0D0
-       ptaue = 0.0D0
-       qtaue = 0.0D0
-       rtaue = 0.0D0
-
-    case (5)  !  Kaye-Goldston scaling (L-mode)
-       tauee = hfact * 0.055D0 * kappa95**0.28D0 * pcur**1.24D0 * &
-            n20**0.26D0 * rmajor**1.65D0 * sqrt(afuel/1.5D0) / &
-            ( bt**0.09D0 * rminor**0.49D0 * powerht**0.58D0 )
-       gtaue = 0.0D0
-       ptaue = 0.26D0
-       qtaue = 0.0D0
-       rtaue = -0.58D0
-       if (iinvqd /= 0) tauee = 1.0D0 / &
-            sqrt(1.0D0/taueena**2 + 1.0D0/tauee**2)
-
-    case (6)  !  ITER Power scaling - ITER 89-P (L-mode)
-       tauee = hfact * 0.048D0 * pcur**0.85D0 * rmajor**1.2D0 * &
-            rminor**0.3D0 * sqrt(kappa) * dnla20**0.1D0 * bt**0.2D0 * &
-            sqrt(afuel) / sqrt(powerht)
-       gtaue = 0.0D0
-       ptaue = 0.1D0
-       qtaue = 0.0D0
-       rtaue = -0.5D0
-
-    case (7)  !  ITER Offset linear scaling - ITER 89-O (L-mode)
-
-       term1 = 0.04D0 * pcur**0.5D0 * rmajor**0.3D0 * &
-            rminor**0.8D0 * kappa**0.6D0 * afuel**0.5D0
-       term2 = 0.064D0 * pcur**0.8D0 * rmajor**1.6D0 * &
-            rminor**0.6D0 * kappa**0.5D0 * dnla20**0.6D0 * &
-            bt**0.35D0 * afuel**0.2D0 / powerht
-       tauee = hfact * (term1 + term2)
-       gtaue = hfact*term1
-       ptaue = 0.6D0
-       qtaue = 0.0D0
-       rtaue = -1.0D0
-
-    case (8)  !  Rebut-Lallia offset linear scaling (L-mode)
-       rll = (rminor**2 * rmajor * kappa95)**0.333D0
-       tauee = hfact * 1.65D0 * sqrt(afuel/2.0D0) * &
-            ( 1.2D-2 * pcur * rll**1.5D0 / sqrt(zeff) + &
-            0.146D0 * dnla20**0.75D0 * sqrt(pcur) * sqrt(bt) * &
-            rll**2.75D0 * zeff**0.25D0 /powerht )
-       gtaue = hfact * 1.65D0 * sqrt(afuel/2.0D0) * &
-            (1.2D-2 * pcur * rll**1.5D0 / sqrt(zeff))
-       ptaue = 0.75D0
-       qtaue = 0.0D0
-       rtaue = -1.0D0
-
-    case (9)  !  Goldston scaling (L-mode)
-       tauee = hfact * 0.037D0 * pcur * rmajor**1.75D0 * &
-            rminor**(-0.37D0) * sqrt(kappa95) * sqrt(afuel/1.5D0) / &
-            sqrt(powerht)
-       gtaue = 0.0D0
-       ptaue = 0.0D0
-       qtaue = 0.0D0
-       rtaue = -0.5D0
-       if (iinvqd /= 0) tauee = 1.0D0 / &
-            sqrt(1.0D0/taueena**2 + 1.0D0/tauee**2)
-
-    case (10)  !  T10 scaling
-       denfac = dnla20 * rmajor * qstar / (1.3D0*bt)
-       denfac = min(1.0D0,denfac)
-       tauee = hfact * 0.095D0 * rmajor * rminor * bt * &
-            sqrt(kappa95) * denfac / powerht**0.4D0 * &
-            ( zeff**2 * pcur**4 / &
-            (rmajor * rminor * qstar**3 * kappa95**1.5D0) )**0.08D0
-       gtaue = 0.0D0
-       ptaue = 1.0D0
-       qtaue = 0.0D0
-       rtaue = -0.4D0
-
-    case (11)  !  JAERI scaling
-       gjaeri = zeff**0.4D0 * ((15.0D0-zeff)/20.0D0)**0.6D0 * &
-            (3.0D0 * qstar * (qstar+5.0D0) / ((qstar+2.0D0) * &
-            (qstar+7.0D0)))**0.6D0
-       tauee = hfact * (0.085D0 * kappa95 * rminor**2 * sqrt(afuel) + &
-            0.069D0 * n20**0.6D0 * pcur * bt**0.2D0 * rminor**0.4D0 * &
-            rmajor**1.6D0 * sqrt(afuel) * gjaeri * kappa95**0.2D0 / &
-            powerht)
-       gtaue = hfact * 0.085D0 * kappa95 * rminor**2 * sqrt(afuel)
-       ptaue = 0.6D0
-       qtaue = 0.0D0
-       rtaue = -1.0D0
-
-    case (12)  !  Kaye-Big scaling
-       tauee = hfact * 0.105D0 * sqrt(rmajor) * rminor**0.8D0 * &
-            bt**0.3D0 * kappa95**0.25D0 * pcur**0.85D0 * &
-            n20**0.1D0 * afuel**0.5D0 / powerht**0.5D0
-       gtaue = 0.0D0
-       ptaue = 0.1D0
-       qtaue = 0.0D0
-       rtaue = -0.5D0
-
-    case (13)  !  ITER H-mode scaling - ITER H90-P
-       tauee = hfact * 0.064D0 * pcur**0.87D0 * rmajor**1.82D0 * &
-            rminor**(-0.12D0) * kappa**0.35D0 * dnla20**0.09D0 * &
-            bt**0.15D0 * sqrt(afuel) / sqrt(powerht)
-       gtaue = 0.0D0
-       ptaue = 0.09D0
-       qtaue = 0.0D0
-       rtaue = -0.5D0
-
-    case (14)  !  Minimum of ITER 89-P (isc=6) and ITER 89-O (isc=7)
-       tauit1 = hfact * 0.048D0 * pcur**0.85D0 * rmajor**1.2D0 * &
-            rminor**0.3D0 * sqrt(kappa) * dnla20**0.1D0 * bt**0.2D0 * &
-            sqrt(afuel) / sqrt(powerht)
-       term1 = 0.04D0 * pcur**0.5D0 * rmajor**0.3D0 * &
-            rminor**0.8D0 * kappa**0.6D0 * afuel**0.5D0
-       term2 = 0.064D0 * pcur**0.8D0 * rmajor**1.6D0 * &
-            rminor**0.6D0 * kappa**0.5D0 * dnla20**0.6D0 * &
-            bt**0.35D0 * afuel**0.2D0 / powerht
-       tauit2 = hfact * (term1 + term2)
-       tauee = min(tauit1,tauit2)
-
-       if (tauit1 < tauit2) then
-          gtaue = 0.0D0
-          ptaue = 0.1D0
-          qtaue = 0.0D0
-          rtaue = -0.5D0
-       else
-          gtaue = hfact*term1
-          ptaue = 0.6D0
-          qtaue = 0.0D0
-          rtaue = -1.0D0
-       end if
-
-    case (15)  !  Riedel scaling (L-mode)
-       tauee = hfact * 0.044D0 * pcur**0.93D0 * rmajor**1.37D0 * &
-            rminor**(-0.049D0) * kappa95**0.588D0 * dnla20**0.078D0 * &
-            bt**0.152D0 / powerht**0.537D0
-       gtaue = 0.0D0
-       ptaue = 0.078D0
-       qtaue = 0.0D0
-       rtaue = -0.537D0
-
-    case (16)  !  Christiansen et al scaling (L-mode)
-       tauee = hfact * 0.24D0 * pcur**0.79D0 * rmajor**0.56D0 * &
-            rminor**1.46D0 * kappa95**0.73D0 * dnla20**0.41D0 * &
-            bt**0.29D0 / (powerht**0.79D0 * afuel**0.02D0)
-       gtaue = 0.0D0
-       ptaue = 0.41D0
-       qtaue = 0.0D0
-       rtaue = -0.79D0
-
-    case (17)  !  Lackner-Gottardi scaling (L-mode)
-       qhat = (1.0D0+kappa95**2) * rminor**2 * bt /(0.4D0 * pcur * rmajor)
-       tauee = hfact * 0.12D0 * pcur**0.8D0 * rmajor**1.8D0 * &
-            rminor**0.4D0 * kappa95 * (1.0D0+kappa95)**(-0.8D0) * &
-            dnla20**0.6D0 * qhat**0.4D0 / powerht**0.6D0
-       gtaue = 0.0D0
-       ptaue = 0.6D0
-       qtaue = 0.0D0
-       rtaue = -0.6D0
-
-    case (18)  !  Neo-Kaye scaling (L-mode)
-       tauee = hfact * 0.063D0 * pcur**1.12D0 * rmajor**1.3D0 * &
-            rminor**(-0.04D0) * kappa95**0.28D0 * dnla20**0.14D0 * &
-            bt**0.04D0 * sqrt(afuel) / powerht**0.59D0
-       gtaue = 0.0D0
-       ptaue = 0.14D0
-       qtaue = 0.0D0
-       rtaue = -0.59D0
-
-    case (19)  !  Riedel scaling (H-mode)
-       tauee = hfact * 0.1D0 * sqrt(afuel) * pcur**0.884D0 * &
-            rmajor**1.24D0 * rminor**(-0.23D0) * kappa95**0.317D0 * &
-            bt**0.207D0 * dnla20**0.105D0 / powerht**0.486D0
-       gtaue = 0.0D0
-       ptaue = 0.105D0
-       qtaue = 0.0D0
-       rtaue = -0.486D0
-
-    case (20)  !  Amended version of ITER H90-P law
-       !  Nuclear Fusion 32 (1992) 318
-       tauee = hfact * 0.082D0 * pcur**1.02D0 * &
-            bt**0.15D0 * sqrt(afuel) * rmajor**1.60D0 / &
-            (powerht**0.47D0 * kappa**0.19D0)
-       gtaue = 0.0D0
-       ptaue = 0.0D0
-       qtaue = 0.0D0
-       rtaue = -0.47D0
-
-    case (21)  !  Large Helical Device scaling (stellarators)
-       !  S.Sudo, Y.Takeiri, H.Zushi et al., Nuclear Fusion 30 (1990) 11
-       tauee = hfact * 0.17D0 * rmajor**0.75D0 * rminor**2 * &
-            dnla20**0.69D0 * bt**0.84D0 * powerht**(-0.58D0)
-       gtaue = 0.0D0
-       ptaue = 0.69D0
-       qtaue = 0.0D0
-       rtaue = 0.58D0
-
-    case (22)  !  Gyro-reduced Bohm scaling
-       !  R.J.Goldston, H.Biglari, G.W.Hammett et al., Bull.Am.Phys.Society,
-       !  volume 34, 1964 (1989)
-       tauee = hfact * 0.25D0 * bt**0.8D0 * dnla20**0.6D0 * &
-            powerht**(-0.6D0) * rminor**2.4D0 * rmajor**0.6D0
-       gtaue = 0.0D0
-       ptaue = 0.6D0
-       qtaue = 0.0D0
-       rtaue = -0.6D0
-
-    case (23)  !  Lackner-Gottardi stellarator scaling
-       !  K.Lackner and N.A.O.Gottardi, Nuclear Fusion, 30, p.767 (1990)
-       iotabar = q  !  dummy argument q is actual argument iotabar for stellarators
-       tauee = hfact * 0.17D0 * rmajor * rminor**2 * dnla20**0.6D0 * &
-            bt**0.8D0 * powerht**(-0.6D0) * iotabar**0.4D0
-       gtaue = 0.0D0
-       ptaue = 0.6D0
-       qtaue = 0.0D0
-       rtaue = -0.6D0
-
-    case (24)  !  ITER-93H scaling (ELM-free; multiply by 0.85 for ELMy version)
-       !  S.Kaye and the ITER Joint Central Team and Home Teams, in Plasma
-       !  Physics and Controlled Nuclear Fusion Research (Proc. 15th
-       !  Int. Conf., Seville, 1994) IAEA-CN-60/E-P-3
-       tauee = hfact * 0.053D0 * pcur**1.06D0 * bt**0.32D0 * &
-            powerht**(-0.67D0) * afuel**0.41D0 * rmajor**1.79D0 * &
-            dnla20**0.17D0 * aspect**0.11D0 * kappa**0.66D0
-       gtaue = 0.0D0
-       ptaue = 0.17D0
-       qtaue = 0.0D0
-       rtaue = -0.67D0
-
-   case (25)  !  Issue #508 Remove RFP option.
-
-       !  Next two are ITER-97 H-mode scalings
-       !  J. G. Cordey et al., EPS Berchtesgaden, 1997
-
-    case (26)  !  ELM-free: ITERH-97P
-       tauee = hfact * 0.031D0 * pcur**0.95D0 * bt**0.25D0 * &
-            powerht**(-0.67D0) * dnla19**0.35D0 * &
-            rmajor**1.92D0 * aspect**(-0.08D0) * kappa**0.63D0 * &
-            afuel**0.42D0
-       gtaue = 0.0D0
-       ptaue = 0.35D0
-       qtaue = 0.0D0
-       rtaue = -0.67D0
-
-    case (27)  !  ELMy: ITERH-97P(y)
-       tauee = hfact * 0.029D0 * pcur**0.90D0 * bt**0.20D0 * &
-            powerht**(-0.66D0) * dnla19**0.40D0 * &
-            rmajor**2.03D0 * aspect**(-0.19D0) * kappa**0.92D0 * &
-            afuel**0.2D0
-       gtaue = 0.0D0
-       ptaue = 0.4D0
-       qtaue = 0.0D0
-       rtaue = -0.66D0
-
-    case (28)  !  ITER-96P (= ITER-97L) L-mode scaling
-       !  S.M.Kaye and the ITER Confinement Database Working Group,
-       !  Nuclear Fusion 37 (1997) 1303
-       !  N.B. tau_th formula used
-       tauee = hfact * 0.023D0 * pcur**0.96D0 * bt**0.03D0 * &
-            kappa95**0.64D0 * rmajor**1.83D0 * aspect**0.06D0 * &
-            dnla19**0.40D0 * afuel**0.20D0 * powerht**(-0.73D0)
-       gtaue = 0.0D0
-       ptaue = 0.4D0
-       qtaue = 0.0D0
-       rtaue = -0.73D0
-
-    case (29)  !  Valovic modified ELMy-H mode scaling
-       tauee = hfact * 0.067D0 * pcur**0.9D0 * bt**0.17D0 * &
-            dnla19**0.45D0 * afuel**0.05D0 * rmajor**1.316D0 * &
-            rminor**0.79D0 * kappa**0.56D0 * powerht**(-0.68D0)
-       gtaue = 0.0D0
-       ptaue = 0.45D0
-       qtaue = 0.0D0
-       rtaue = -0.68D0
-
-    case (30)  !  Kaye PPPL Workshop April 1998 L-mode scaling
-       tauee = hfact * 0.021D0 * pcur**0.81D0 * bt**0.14D0 * &
-            kappa**0.7D0 * rmajor**2.01D0 * aspect**(-0.18D0) * &
-            dnla19**0.47D0 * afuel**0.25D0 * powerht**(-0.73D0)
-       gtaue = 0.0D0
-       ptaue = 0.47D0
-       qtaue = 0.0D0
-       rtaue = -0.73D0
-
-    case (31)  !  ITERH-PB98P(y), ELMy H-mode scaling
-       tauee = hfact * 0.0615D0 * pcur**0.9D0 * bt**0.1D0 * &
-            dnla19**0.4D0 * powerht**(-0.66D0) * rmajor**2 * &
-            kappaa**0.75D0 * aspect**(-0.66D0) * afuel**0.2D0
-       gtaue = 0.0D0
-       ptaue = 0.4D0
-       qtaue = 0.0D0
-       rtaue = -0.66D0
-
-    case (32)  !  IPB98(y), ELMy H-mode scaling
-       !  Nuclear Fusion 39 (1999) 2175
-       tauee = hfact * 0.0365D0 * pcur**0.97D0 * bt**0.08D0 * &
-            dnla19**0.41D0 * powerht**(-0.63D0) * rmajor**1.93D0 * &
-            kappa**0.67D0 * aspect**(-0.23D0) * afuel**0.2D0
-       gtaue = 0.0D0
-       ptaue = 0.41D0
-       qtaue = 0.0D0
-       rtaue = -0.63D0
-
-    case (33)  !  IPB98(y,1), ELMy H-mode scaling
-       !  Nuclear Fusion 39 (1999) 2175
-       tauee = hfact * 0.0503D0 * pcur**0.91D0 * bt**0.15D0 * &
-            dnla19**0.44D0 * powerht**(-0.65D0) * rmajor**2.05D0 * &
-            kappaa**0.72D0 * aspect**(-0.57D0) * afuel**0.13D0
-       gtaue = 0.0D0
-       ptaue = 0.44D0
-       qtaue = 0.0D0
-       rtaue = -0.65D0
-
-    case (34)  !  IPB98(y,2), ELMy H-mode scaling
-       !  Nuclear Fusion 39 (1999) 2175
-       tauee = hfact * 0.0562D0 * pcur**0.93D0 * bt**0.15D0 * &
-            dnla19**0.41D0 * powerht**(-0.69D0) * rmajor**1.97D0 * &
-            kappaa**0.78D0 * aspect**(-0.58D0) * afuel**0.19D0
-       gtaue = 0.0D0
-       ptaue = 0.41D0
-       qtaue = 0.0D0
-       rtaue = -0.69D0
-
-    case (35)  !  IPB98(y,3), ELMy H-mode scaling
-       !  Nuclear Fusion 39 (1999) 2175
-       tauee = hfact * 0.0564D0 * pcur**0.88D0 * bt**0.07D0 * &
-            dnla19**0.40D0 * powerht**(-0.69D0) * rmajor**2.15D0 * &
-            kappaa**0.78D0 * aspect**(-0.64D0) * afuel**0.20D0
-       gtaue = 0.0D0
-       ptaue = 0.4D0
-       qtaue = 0.0D0
-       rtaue = -0.69D0
-
-    case (36)  !  IPB98(y,4), ELMy H-mode scaling
-       !  Nuclear Fusion 39 (1999) 2175
-       tauee = hfact * 0.0587D0 * pcur**0.85D0 * bt**0.29D0 * &
-            dnla19**0.39D0 * powerht**(-0.70D0) * rmajor**2.08D0 * &
-            kappaa**0.76D0 * aspect**(-0.69D0) * afuel**0.17D0
-       gtaue = 0.0D0
-       ptaue = 0.39D0
-       qtaue = 0.0D0
-       rtaue = -0.70D0
-
-    case (37)  !  ISS95 stellarator scaling
-       !  U. Stroth et al., Nuclear Fusion, 36, p.1063 (1996)
-       !  Assumes kappa = 1.0, triang = 0.0
-       iotabar = q  !  dummy argument q is actual argument iotabar for stellarators
-       tauee = hfact * 0.079D0 * rminor**2.21D0 * rmajor**0.65D0 * dnla19**0.51D0 * &
-            bt**0.83D0 * powerht**(-0.59D0) * iotabar**0.4D0
-       gtaue = 0.0D0
-       ptaue = 0.51D0
-       qtaue = 0.0D0
-       rtaue = -0.59D0
-
-    case (38)  !  ISS04 stellarator scaling
-       !  H. Yamada et al., Nuclear Fusion, 45, p.1684 (2005)
-       !  Assumes kappa = 1.0, triang = 0.0
-       iotabar = q  !  dummy argument q is actual argument iotabar for stellarators
-       tauee = hfact * 0.134D0 * rminor**2.28D0 * rmajor**0.64D0 * dnla19**0.54D0 * &
-            bt**0.84D0 * powerht**(-0.61D0) * iotabar**0.41D0
-       gtaue = 0.0D0
-       ptaue = 0.54D0
-       qtaue = 0.0D0
-       rtaue = -0.61D0
-
-    case (39)  !  DS03 beta-independent H-mode scaling
-       !  T. C. Luce, C. C. Petty and J. G. Cordey,
-       !  Plasma Phys. Control. Fusion 50 (2008) 043001, eqn.4.13, p.67
-       tauee = hfact * 0.028D0 * pcur**0.83D0 * bt**0.07D0 * &
-            dnla19**0.49D0 * powerht**(-0.55D0) * rmajor**2.11D0 * &
-            kappa95**0.75D0 * aspect**(-0.3D0) * afuel**0.14D0
-       gtaue = 0.0D0
-       ptaue = 0.49D0
-       qtaue = 0.0D0
-       rtaue = -0.55D0
-
-    case (40)  !  "Non-power law" (NPL) Murari energy confinement scaling
-       !   Based on the ITPA database of H-mode discharges
-       !   A new approach to the formulation and validation of scaling expressions for plasma confinement in tokamaks
-       !   A. Murari et al 2015 Nucl. Fusion 55 073009, doi:10.1088/0029-5515/55/7/073009
-       !   Table 4.  (Issue #311)
-       !  Note that aspect ratio and M (afuel) do not appear, and B (bt) only
-       !  appears in the "saturation factor" h.
-       h = dnla19**0.448D0 / (1.0D0 + exp(-9.403D0*(bt/dnla19)**1.365D0))
-       tauee = hfact * 0.0367D0 * pcur**1.006D0 * rmajor**1.731D0 * kappaa**1.450D0 * &
-               powerht**(-0.735D0) * h
-
-       gtaue = 0.0D0
-       ptaue = 0.448D0
-       qtaue = 0.0D0
-       rtaue = -0.735D0
-
-    case (41) ! Beta independent dimensionless confinement scaling
-       ! C.C. Petty 2008 Phys. Plasmas 15, 080501, equation 36
-       ! Note that there is no dependence on the average fuel mass 'afuel'
-       tauee = hfact * 0.052D0 * pcur**0.75D0 * bt**0.3D0 * &
-            dnla19**0.32D0 * powerht**(-0.47D0) * rmajor**2.09D0 * &
-            kappaa**0.88D0 * aspect**(-0.84D0)
-
-       gtaue = 0.0D0
-       ptaue = 0.32D0
-       qtaue = 0.0D0
-       rtaue = -0.47D0
-
-    case (42) ! High density relevant confinement scaling
-       ! P.T. Lang et al. 2012, IAEA conference proceeding EX/P4-01
-       ! Note that in the paper kappaa is defined as V/(2pi^2Ra^2)
-       ! which should be equivalent to our local definition assuming
-       ! V = 2piR * (X-sectional area)
-       ! q should be q95: incorrect if icurr = 2 (ST current scaling)
-       qratio = q/qstar
-       ! Greenwald density in m^-3
-       nGW = 1.0D14 * plascur/(pi*rminor*rminor)
-       nratio = dnla/nGW
-       tauee = hfact * 6.94D-7 * pcur**1.3678D0 * bt**0.12D0 * &
-            dnla19**0.032236D0 * powerht**(-0.74D0) * rmajor**1.2345D0 * &
-            kappaa**0.37D0 * aspect**2.48205D0 * afuel**0.2D0 * &
-            qratio**0.77D0 * aspect**(-0.9D0*log(aspect)) * &
-            nratio**(-0.22D0*log(nratio))
-
-       gtaue = 0.0D0
-       ptaue = 0.032236D0 -0.22D0*log(nratio)
-       qtaue = 0.0D0
-       rtaue = -0.74D0
-
-    case default
-       idiags(1) = isc ; call report_error(81)
-
-    end select
-
-    !  Ion energy confinement time
-    !  N.B. Overwrites earlier calculation above
-
-    tauei = tauee
-
-    !  Calculation of the transport power loss terms
-    !  Transport losses in Watts/m3 are 3/2 * n.e.T / tau , with T in eV
-    !  (here, tin and ten are in keV, and ptrepv and ptripv are in MW/m3)
-
-    ptripv = 2.403D-22 * dnitot*tin/tauei
-    ptrepv = 2.403D-22 * dene*ten/tauee
-
-    ratio = dnitot/dene * tin/ten
-
-    !  Global energy confinement time
-
-    taueff = ((ratio + 1.0D0)/(ratio/tauei + 1.0D0/tauee))
-
-    ! This is used only in subroutine startup, which is currently (r400)
-    ! not used.
-    ftaue = (tauee-gtaue) / &
-         (n20**ptaue * (te/10.0D0)**qtaue * powerht**rtaue)
-
-  end subroutine pcond
-
-  ! !!!!!!!!!!!!!!!!!!!!!!!!!!!!!!!!!!!!!!!!!!!!!!!!!!!!!!!!!!!!!!!!!!
-
-  subroutine vscalc(csawth,eps,facoh,gamma,kappa,rmajor,rplas, &
-       plascur,theat,tburn,phiint,rli,rlp,vsbrn,vsind,vsres,vsstt)
-
-    !+ad_name  vscalc
-    !+ad_summ  Volt-second requirements
-    !+ad_type  Subroutine
-    !+ad_auth  P J Knight, CCFE, Culham Science Centre
-    !+ad_cont  N/A
-    !+ad_args  csawth : input real :  coefficient for sawteeth effects
-    !+ad_args  eps    : input real :  inverse aspect ratio
-    !+ad_args  facoh  : input real :  fraction of plasma current produced inductively
-    !+ad_args  gamma  : input real :  Ejima coeff for resistive start-up V-s component
-    !+ad_args  kappa  : input real :  plasma elongation
-    !+ad_args  plascur: input real :  plasma current (A)
-    !+ad_args  rli    : input real :  plasma normalised inductivity
-    !+ad_args  rmajor : input real :  plasma major radius (m)
-    !+ad_args  rplas  : input real :  plasma resistance (ohm)
-    !+ad_args  theat  : input real :  heating time (s)
-    !+ad_args  tburn  : input real :  burn time (s)
-    !+ad_args  phiint : output real : internal plasma volt-seconds (Wb)
-    !+ad_args  rlp    : output real : plasma inductance (H)
-    !+ad_args  vsbrn  : output real : volt-seconds needed during flat-top (heat+burn) (Wb)
-    !+ad_args  vsind  : output real : internal and external plasma inductance V-s (Wb)
-    !+ad_args  vsres  : output real : resistive losses in start-up volt-seconds (Wb)
-    !+ad_args  vsstt  : output real : total volt-seconds needed (Wb)
-    !+ad_desc  This subroutine calculates the volt-second requirements and some
-    !+ad_desc  other related items.
-    !+ad_prob  None
-    !+ad_call  None
-    !+ad_hist  21/06/94 PJK Upgrade to higher standard of coding
-    !+ad_hist  09/11/11 PJK Initial F90 version
-    !+ad_hist  16/10/12 PJK Removed rmu0 from argument list
-    !+ad_hist  11/06/13 PJK Removed 1.25 enhancement in rlp formula
-    !+ad_hist  27/11/13 PJK Added theat to tburn in vsbrn calculation
-    !+ad_stat  Okay
-    !+ad_docs  AEA FUS 251: A User's Guide to the PROCESS Systems Code
-    !
-    ! !!!!!!!!!!!!!!!!!!!!!!!!!!!!!!!!!!!!!!!!!!!!!!!
-
-    implicit none
-
-    !  Arguments
-
-    real(kind(1.0D0)), intent(in) :: csawth, eps, facoh, gamma, kappa, &
-         plascur, rli, rmajor, rplas, tburn, theat
-    real(kind(1.0D0)), intent(out) :: phiint, rlp, vsbrn, vsind, vsres, vsstt
-
-    !  Local variables
-
-    real(kind(1.0D0)) :: aeps,beps,rlpext,rlpint,vburn
-
-    ! !!!!!!!!!!!!!!!!!!!!!!!!!!!!!!!!!!!!!!!!!!!!!!!
-
-    !  Internal inductance
-
-    rlpint = rmu0 * rmajor * rli/2.0D0
-    phiint = rlpint*plascur
-
-    !  Start-up resistive component
-    !  Uses ITER formula without the 10 V-s add-on
-
-    vsres = gamma * rmu0*plascur*rmajor
-
-    !  Hirshman, Neilson: Physics of Fluids, 29 (1986) p790
-    !  fit for external inductance
-
-    aeps = (1.0D0 + 1.81D0*sqrt(eps)+2.05D0*eps)*log(8.0D0/eps) &
-         - (2.0D0 + 9.25D0*sqrt(eps)-1.21D0*eps)
-    beps = 0.73D0 * sqrt(eps) *(1.0D0 + 2.0D0*eps**4-6.0D0*eps**5 &
-         + 3.7D0*eps**6)
-    rlpext = rmajor*rmu0 * aeps*(1.0D0-eps)/(1.0D0-eps+beps*kappa)
-
-    rlp = rlpext + rlpint
-
-    !  Inductive V-s component
-
-    vsind = rlp * plascur
-    vsstt = vsres + vsind
-
-    !  Loop voltage during flat-top
-    !  Include enhancement factor in flattop V-s requirement
-    !  to account for MHD sawtooth effects.
-
-    vburn = plascur * rplas * facoh * csawth
-
-    !  N.B. tburn on first iteration will not be correct
-    !  if the pulsed reactor option is used, but the value
-    !  will be correct on subsequent calls.
-
-    vsbrn = vburn*(theat + tburn)
-    vsstt = vsstt + vsbrn
-
-  end subroutine vscalc
-
-  ! !!!!!!!!!!!!!!!!!!!!!!!!!!!!!!!!!!!!!!!!!!!!!!!!!!!!!!!!!!!!!!!!!!
-
-  subroutine phyaux(aspect,dene,deni,fusionrate,alpharate,plascur,sbar,dnalp, &
-       taueff,vol,burnup,dntau,figmer,fusrat,qfuel,rndfuel,taup)
-
-    !+ad_name  phyaux
-    !+ad_summ  Auxiliary physics quantities
-    !+ad_type  Subroutine
-    !+ad_auth  P J Knight, CCFE, Culham Science Centre
-    !+ad_cont  N/A
-    !+ad_args  aspect : input real :  plasma aspect ratio
-    !+ad_args  dene   : input real :  electron density (/m3)
-    !+ad_args  deni   : input real :  fuel ion density (/m3)
-    !+ad_args  dnalp  : input real :  alpha ash density (/m3)
-    !+ad_args  fusionrate : input real :  fusion reaction rate (/m3/s)
-    !+ad_args  alpharate  : input real :  alpha particle production rate (/m3/s)
-    !+ad_args  plascur: input real :  plasma current (A)
-    !+ad_args  sbar   : input real :  exponent for aspect ratio (normally 1)
-    !+ad_args  taueff : input real :  global energy confinement time (s)
-    !+ad_args  vol    : input real :  plasma volume (m3)
-    !+ad_args  burnup : output real : fractional plasma burnup
-    !+ad_args  dntau  : output real : plasma average n-tau (s/m3)
-    !+ad_args  figmer : output real : physics figure of merit
-    !+ad_args  fusrat : output real : number of fusion reactions per second
-    !+ad_args  qfuel  : output real : fuelling rate for D-T (nucleus-pairs/sec)
-    !+ad_args  rndfuel: output real : fuel burnup rate (reactions/s)
-    !+ad_args  taup   : output real : (alpha) particle confinement time (s)
-    !+ad_desc  This subroutine calculates extra physics related items
-    !+ad_desc  needed by other parts of the code
-    !+ad_prob  None
-    !+ad_call  None
-    !+ad_hist  21/06/94 PJK Upgrade to higher standard of coding
-    !+ad_hist  07/12/95 PJK Added D-He3 calculations
-    !+ad_hist  09/11/11 PJK Initial F90 version
-    !+ad_hist  12/06/13 PJK Changed rndfuel, qfuel units from Amps
-    !+ad_hist  10/09/13 PJK Modified fusion reaction rate calculation
-    !+ad_hist  11/09/13 PJK Modified burnup calculation + comments
-    !+ad_hist  08/05/14 PJK Modified taup calculation
-    !+ad_stat  Okay
-    !+ad_docs  AEA FUS 251: A User's Guide to the PROCESS Systems Code
-    !
-    ! !!!!!!!!!!!!!!!!!!!!!!!!!!!!!!!!!!!!!!!!!!!!!!!
-
-    implicit none
-
-    !  Arguments
-
-    real(kind(1.0D0)), intent(in) :: aspect, dene, deni, dnalp, &
-         fusionrate, alpharate, plascur, sbar, taueff, vol
-    real(kind(1.0D0)), intent(out) :: burnup, dntau, figmer, fusrat, &
-         qfuel, rndfuel, taup
-
-    !  Local variables
-
-    ! !!!!!!!!!!!!!!!!!!!!!!!!!!!!!!!!!!!!!!!!!!!!!!!
-
-    figmer = 1.0D-6 * plascur * aspect**sbar
-
-    dntau = taueff*dene
-
-    !  Fusion reactions per second
-
-    fusrat = fusionrate*vol
-
-    !  Alpha particle confinement time (s)
-    !  Number of alphas / alpha production rate
-
-    if (alpharate /= 0.0D0) then
-      taup = dnalp / alpharate
-    else  !  only likely if DD is only active fusion reaction
-      taup = 0.0D0
-    end if
-
-    !  Fractional burnup
-
-    !  (Consider detailed model in: G. L. Jackson, V. S. Chan, R. D. Stambaugh,
-    !  Fusion Science and Technology, vol.64, no.1, July 2013, pp.8-12)
-
-    !  The ratio of ash to fuel particle confinement times is given by
-    !  tauratio
-    !  Possible logic...
-    !  burnup = fuel ion-pairs burned/m3 / initial fuel ion-pairs/m3;
-    !  fuel ion-pairs burned/m3 = alpha particles/m3 (for both D-T and D-He3 reactions)
-    !  initial fuel ion-pairs/m3 = burnt fuel ion-pairs/m3 + unburnt fuel-ion pairs/m3
-    !  Remember that unburnt fuel-ion pairs/m3 = 0.5 * unburnt fuel-ions/m3
-
-    burnup = dnalp / (dnalp + 0.5D0*deni) / tauratio
-
-    !  Fuel burnup rate (reactions/second) (previously Amps)
-
-    rndfuel = fusrat
-
-    !  Required fuelling rate (fuel ion pairs/second) (previously Amps)
-
-    qfuel = rndfuel/burnup
-
-  end subroutine phyaux
-
-  ! !!!!!!!!!!!!!!!!!!!!!!!!!!!!!!!!!!!!!!!!!!!!!!!!!!!!!!!!!!!!!!!!!!
-
-  subroutine rether(alphan,alphat,dene,dlamie,te,ti,zeffai,piepv)
-
-    !+ad_name  rether
-    !+ad_summ  Routine to find the equilibration power between the
-    !+ad_summ  ions and electrons
-    !+ad_type  Subroutine
-    !+ad_auth  P J Knight, CCFE, Culham Science Centre
-    !+ad_cont  N/A
-    !+ad_args  alphan : input real :  density profile index
-    !+ad_args  alphat : input real :  temperature profile index
-    !+ad_args  dene   : input real :  electron density (/m3)
-    !+ad_args  dlamie : input real :  ion-electron coulomb logarithm
-    !+ad_args  te     : input real :  electron temperature (keV)
-    !+ad_args  ti     : input real :  ion temperature (keV)
-    !+ad_args  zeffai : input real :  mass weighted plasma effective charge
-    !+ad_args  piepv  : output real : ion/electron equilibration power (MW/m3)
-    !+ad_desc  This routine calculates the equilibration power between the
-    !+ad_desc  ions and electrons.
-    !+ad_prob  No account is taken of pedestal profiles.
-    !+ad_call  None
-    !+ad_hist  21/06/94 PJK Upgrade to higher standard of coding
-    !+ad_hist  09/11/11 PJK Initial F90 version
-    !+ad_hist  03/07/13 PJK Changed zeffai description
-    !+ad_stat  Okay
-    !+ad_docs  Unknown origin
-    !
-    ! !!!!!!!!!!!!!!!!!!!!!!!!!!!!!!!!!!!!!!!!!!!!!!!
-
-    implicit none
-
-    !  Arguments
-
-    real(kind(1.0D0)), intent(in) :: alphan, alphat, dene, dlamie, &
-         te, ti, zeffai
-    real(kind(1.0D0)), intent(out) :: piepv
-
-    !  Local variables
-
-    real(kind(1.0D0)) :: conie, profie
-
-    ! !!!!!!!!!!!!!!!!!!!!!!!!!!!!!!!!!!!!!!!!!!!!!!!
-
-    profie = (1.0D0+alphan)**2 / &
-         ( (2.0D0*alphan - 0.5D0*alphat + 1.0D0) * sqrt(1.0D0+alphat) )
-
-    conie = 2.42165D-41 * dlamie * dene**2 * zeffai * profie
-
-    piepv = conie*(ti-te)/(te**1.5D0)
-
-  end subroutine rether
-
-  ! !!!!!!!!!!!!!!!!!!!!!!!!!!!!!!!!!!!!!!!!!!!!!!!!!!!!!!!!!!!!!!!!!!
-
-  subroutine radpwr(imprad_model,pbrempv,plinepv,psyncpv,pcoreradpv,pedgeradpv,pradpv)
-
-    !+ad_name  radpwr
-    !+ad_summ  Radiation power interface routine
-    !+ad_type  Subroutine
-    !+ad_auth  P J Knight, CCFE, Culham Science Centre
-    !+ad_cont  N/A
-    !+ad_args  imprad_model : input integer : switch to choose model
-    !+ad_args  pbrempv    : output real : bremsstrahlung radiation power/volume (MW/m3)
-    !+ad_args  plinepv    : output real : line radiation power/volume (MW/m3)
-    !+ad_args  psyncpv    : output real : synchrotron radiation power/volume (MW/m3)
-    !+ad_args  pcoreradpv : output real : total core radiation power/volume (MW/m3)
-    !+ad_args  pedgeradpv : output real : edge (non-core) radiation power/volume (MW/m3)
-    !+ad_args  pradpv     : output real : total radiation power/volume (MW/m3)
-    !+ad_desc  This routine finds the radiation powers in MW/m3 by calling
-    !+ad_desc  relevant routines.
-    !+ad_call  prad_ipdg89
-    !+ad_call  psync_albajar_fidone
-    !+ad_call  imprad
-    !+ad_call  report_error
-    !+ad_hist  14/05/14 PJK Redefined routine as a caller to the actual calculations
-    !+ad_hist  20/05/14 PJK Clarified core radiation vs bremsstrahlung
-    !+ad_hist  26/06/14 PJK Added error handling
-    !+ad_stat  Okay
-    !+ad_docs  None
-    !
-    ! !!!!!!!!!!!!!!!!!!!!!!!!!!!!!!!!!!!!!!!!!!!!!!!
-
-    implicit none
-
-    !  Arguments
-
-    integer, intent(in) :: imprad_model
-    real(kind(1.0D0)), intent(out) :: pbrempv,plinepv,psyncpv,pcoreradpv, &
-         pedgeradpv,pradpv
-
-    !  Local variables
-
-    real(kind(1.0D0)) :: pimpcore, pimptot
-
-    ! !!!!!!!!!!!!!!!!!!!!!!!!!!!!!!!!!!!!!!!!!!!!!!!
-
-    !  Bremsstrahlung and line radiation
-
-    if (imprad_model == 0) then
-       call prad_ipdg89(pimpcore, pedgeradpv)
-       pimptot = pimpcore + pedgeradpv
-       pbrempv = 0.0D0 ; plinepv = 0.0D0  !  therefore, not useful...
-    else if (imprad_model == 1) then
-       call imprad(pbrempv, plinepv, pimpcore, pimptot)
-       pedgeradpv = pimptot - pimpcore
-    else
-       idiags(1) = imprad_model ; call report_error(82)
-    end if
-
-    !  Synchrotron radiation power/volume; assumed to be from core only
-
-    call psync_albajar_fidone(psyncpv)
-
-    !  Total core radiation power/volume
-
-    pcoreradpv = pimpcore + psyncpv
-
-    !  Total radiation power/volume
-
-    pradpv = pimptot + psyncpv  !  = pcoreradpv + pedgeradpv
-
-  end subroutine radpwr
-
-  ! !!!!!!!!!!!!!!!!!!!!!!!!!!!!!!!!!!!!!!!!!!!!!!!!!!!!!!!!!!!!!!!!!!
-
-  subroutine prad_ipdg89(pcoreradpv,pedgeradpv)
-
-    !+ad_name  prad_ipdg89
-    !+ad_summ  Bremsstrahlung and line radiation power calculation
-    !+ad_type  Subroutine
-    !+ad_auth  P J Knight, CCFE, Culham Science Centre
-    !+ad_auth  R Kemp, CCFE, Culham Science Centre
-    !+ad_cont  N/A
-    !+ad_args  pcoreradpv : output real : core radiation power/volume (MW/m3)
-    !+ad_args  pedgeradpv : output real : edge line radiation power/volume (MW/m3)
-    !+ad_desc  This routine finds the D-T and impurity bremsstrahlung and line
-    !+ad_desc  radiation powers in MW/m3, using the IPDG89 formulation.
-    !+ad_prob  No account is taken of pedestal profiles.
-    !+ad_call  None
-    !+ad_hist  14/05/14 PJK Moved bremsstrahlung calculation here from original
-    !+ad_hisc               <CODE>radpwr</CODE> routine
-    !+ad_hist  19/05/14 PJK Renamed arguments
-    !+ad_hist  20/05/14 PJK Renamed routine from pbrems_ipdg89
-    !+ad_stat  Okay
-    !+ad_docs  ITER Physics Design Guidelines: 1989 [IPDG89], N. A. Uckan et al,
-    !+ad_docc  ITER Documentation Series No.10, IAEA/ITER/DS/10, IAEA, Vienna, 1990
-    !
-    ! !!!!!!!!!!!!!!!!!!!!!!!!!!!!!!!!!!!!!!!!!!!!!!!
-
-    implicit none
-
-    !  Arguments
-
-    real(kind(1.0D0)), intent(out) :: pcoreradpv, pedgeradpv
-
-    !  Local variables
-
-    real(kind(1.0D0)) :: den20,fbc,fbhe,fbo,pbremdt,pbremz,pc,phe, &
-         phighz,po,radexp,t10,vr
-
-    ! !!!!!!!!!!!!!!!!!!!!!!!!!!!!!!!!!!!!!!!!!!!!!!!
-
-    fbhe = 0.9D0
-    fbc = 0.52D0
-    fbo = 0.52D0
-
-    den20 = dene/1.0D20
-    t10 = ten/10.0D0
-
-    !  D-T bremsstrahlung (IPDG89)
-    !  Coefficient 0.016*radexp is C_B in IPDG89, with Zeff set to 1 for D-T
-    !  Note that the formula in IPDG89 should use ni/1.0E20 * ne/1.0E20,
-    !  not just (n20)^2 (the code below is correct)
-
-    radexp = (1.0D0 + alphan)**1.5D0 * sqrt(1.0D0 + alphan + alphat) / &
-         (1.0D0 + 2.0D0*alphan + 0.5D0*alphat)
-
-    pbremdt = 1.6D-2 * radexp * den20**2 * (deni/dene) * sqrt(t10)
-
-    !  High Z bremsstrahlung
-
-    vr = rmajor * (rminor*(1.0D0 + kappa95)/2.0D0)**2 / (58.652D0*vol)
-    phe = 65.8D0 * ralpne * (dene/7.0D19)**1.5D0 * vr
-    pc  = 1120.0D0 * rncne * (dene/7.0D19)**1.5D0 * vr
-    po  = 2240.0D0 * rnone * (dene/7.0D19)**1.5D0 * vr
-    if (zfear == 1) then  !  high-Z impurity is argon
-       phighz = 16000.0D0 * rnfene * (dene/7.0D19)**1.5D0 * vr
-    else  !  iron
-       phighz = 44800.0D0 * rnfene * (dene/7.0D19)**2.5D0 * vr
-    end if
-    pbremz = fbhe*phe + fbc*pc + fbo*po + fbfe*phighz
-
-    !  Total core radiation power (this is a more accurate description than
-    !  simply the bremsstrahlung power)
-
-    pcoreradpv = pbremz + pbremdt
-
-    !  Edge line radiation
-
-    pedgeradpv = (1.0D0-fbhe)*phe + (1.0D0-fbc)*pc + (1.0D0-fbo)*po + &
-         (1.0D0-fbfe)*phighz
-
-  end subroutine prad_ipdg89
-
-  ! !!!!!!!!!!!!!!!!!!!!!!!!!!!!!!!!!!!!!!!!!!!!!!!!!!!!!!!!!!!!!!!!!!
-
-  subroutine psync_albajar_fidone(psyncpv)
-
-    !+ad_name  psync_albajar_fidone
-    !+ad_summ  Synchrotron radiation power calculation
-    !+ad_type  Subroutine
-    !+ad_auth  P J Knight, CCFE, Culham Science Centre
-    !+ad_auth  R Kemp, CCFE, Culham Science Centre
-    !+ad_cont  N/A
-    !+ad_args  psyncpv  : output real : synchrotron radiation power/volume (MW/m3)
-    !+ad_desc  This routine finds the synchrotron radiation power in MW/m3,
-    !+ad_desc  using the method of Albajar and Fidone.
-    !+ad_prob  No account is taken of pedestal profiles.
-    !+ad_call  None
-    !+ad_hist  14/05/14 PJK Moved synchrotron calculation here from original
-    !+ad_hisc               <CODE>radpwr</CODE> routine
-    !+ad_stat  Okay
-    !+ad_docs  Albajar, Nuclear Fusion 41 (2001) 665
-    !+ad_docs  Fidone, Giruzzi, Granata, Nuclear Fusion 41 (2001) 1755
-    !
-    ! !!!!!!!!!!!!!!!!!!!!!!!!!!!!!!!!!!!!!!!!!!!!!!!
-
-    implicit none
-
-    !  Arguments
-
-    real(kind(1.0D0)), intent(out) :: psyncpv
-
-    !  Local variables
-
-    real(kind(1.0D0)) :: de2o,dum,gfun,kap,kfun,pao,psync,rpow,tbet
-
-    ! !!!!!!!!!!!!!!!!!!!!!!!!!!!!!!!!!!!!!!!!!!!!!!!
-
-    !  tbet is betaT in Albajar, not to be confused with plasma beta
-
-    tbet = 2.0D0
-
-    !  rpow is the (1-Rsyn) power dependence based on plasma shape
-    !  (see Fidone)
-
-    rpow = 0.62D0
-
-    kap = vol / (2.0D0 * pi**2 * rmajor * rminor**2)
-
-    !  No account is taken of pedestal profiles here, other than use of
-    !  the correct ne0 and te0...
-
-    de2o = 1.0D-20*ne0
-    pao = 6.04D3 * (rminor*de2o)/bt
-    gfun = 0.93D0 * ( 1.0D0 + 0.85D0*exp(-0.82D0 * rmajor/rminor) )
-    kfun = (alphan + 3.87D0*alphat + 1.46D0)**(-0.79D0)
-    kfun = kfun * (1.98D0+alphat)**1.36D0 * tbet**2.14D0
-    kfun = kfun*(tbet**1.53D0 + 1.87D0*alphat - 0.16D0)**(-1.33D0)
-    dum = (1.0D0+0.12D0*(te0/(pao**0.41D0))*(1.0D0-ssync)**0.41D0)
-
-    !  Very high T modification, from Fidone
-
-    dum = dum**(-1.51D0)
-
-    psync = 3.84D-8 * (1.0D0-ssync)**rpow * rmajor * rminor**1.38D0
-    psync = psync * kap**0.79D0 * bt**2.62D0 * de2o**0.38D0
-    psync = psync * te0 *(16.0D0+te0)**2.61D0 * dum * gfun * kfun
-
-    !  psyncpv should be per unit volume; Albajar gives it as total
-
-    psyncpv = psync/vol
-
-  end subroutine psync_albajar_fidone
-
-  ! !!!!!!!!!!!!!!!!!!!!!!!!!!!!!!!!!!!!!!!!!!!!!!!!!!!!!!!!!!!!!!!!!!
-
-  subroutine imprad(radb, radl, radcore, radtot)
-
-    !+ad_name  imprad
-    !+ad_summ  Total impurity line radiation and bremsstrahlung
-    !+ad_type  Subroutine
-    !+ad_auth  H Lux, CCFE, Culham Science Centre
-    !+ad_auth  P J Knight, CCFE, Culham Science Centre
-    !+ad_cont  N/A
-    !+ad_args  radb    : output real : bremsstrahlung only (MW/m3)
-    !+ad_args  radl    : output real : line radiation only (MW/m3)
-    !+ad_args  radcore : output real : total impurity radiation from core (MW/m3)
-    !+ad_args  radtot  : output real : total impurity radiation (MW/m3)
-    !+ad_desc  This routine calculates the total radiation losses from
-    !+ad_desc  impurity line radiation and bremsstrahlung for all elements
-    !+ad_desc  for a given temperature and density profile.
-    !+ad_desc  <P>Bremsstrahlung equation from Johner
-    !+ad_desc  <P>L(z) data (coronal equilibrium) from Marco Sertoli, ASDEX-U,
-    !+ad_desc  ref. Kallenbach et al.
-    !+ad_prob  None
-    !+ad_call  Tprofile
-    !+ad_call  nprofile
-    !+ad_call  impradprofile
-    !+ad_call  fradcore
-    !+ad_hist  17/12/13 HL  First draft of routine, based on code by R Kemp
-    !+ad_hist  09/05/14 HL  Using new data structure
-    !+ad_hist  14/05/14 PJK First PROCESS implementation
-    !+ad_hist  19/05/14 PJK Added call to fradcore; radtot now an output arg
-    !+ad_stat  Okay
-    !+ad_docs  Johner, Fusion Science and Technology 59 (2011), pp 308-349
-    !+ad_docs  Sertoli, private communication
-    !+ad_docs  Kallenbach et al., Plasma Phys. Control. Fus. 55 (2013) 124041
-    !
-    ! !!!!!!!!!!!!!!!!!!!!!!!!!!!!!!!!!!!!!!!!!!!!!!!
-
-    !  Arguments
-
-    real(kind(1.0D0)), intent(out) :: radb, radl, radcore, radtot
-
-    !  Local variables
-
-    real(kind(1.0D0)) :: rho, drho, trho,  nrho
-    real(kind(1.0D0)) :: pimp, pbrem, pline
-    integer :: i, imp, npts
-
-    ! !!!!!!!!!!!!!!!!!!!!!!!!!!!!!!!!!!!!!!!!!!!!!!!
-
-    npts = 200  !  originally 1000; no significant difference found
-    drho = 1.0D0/real(npts,kind(1.0D0))
-
-    radtot = 0.0D0
-    radcore = 0.0D0
-    radb = 0.0D0
-    radl = 0.0D0
-
-    !  Numerical integration using the midpoint rule
-    !  Consider using the maths_library integrator in the future...
-    !    quanc8(fun,0.0D0,1.0D0,abserr,relerr,result,errest,nofun,flag)
-
-    do i = 0, npts-1
-
-       rho = (0.5D0 + i)/npts
-       trho = tprofile(rho, rhopedt, te0, teped, tesep, alphat, tbeta)
-       nrho = nprofile(rho, rhopedn, ne0, neped, nesep, alphan)
-
-       do imp = 1, size(impurity_arr)
-
-          if (impurity_arr(imp)%frac > 1.0D-30) then
-
-             call impradprofile(impurity_arr(imp), nrho, trho, pimp, pbrem, pline)
-
-             radtot  = radtot  + pimp*rho
-             radcore = radcore + pimp*rho * fradcore(rho,coreradius,coreradiationfraction)
-             radb = radb + pbrem*rho
-             radl = radl + pline*rho
-          end if
-
-       end do
-    end do
-
-    !  Radiation powers in MW/m3
-
-    radtot  = 2.0D-6 * drho * radtot
-    radcore = 2.0D-6 * drho * radcore
-    radb    = 2.0D-6 * drho * radb
-    radl    = 2.0D-6 * drho * radl
-
-  end subroutine imprad
-
-  ! !!!!!!!!!!!!!!!!!!!!!!!!!!!!!!!!!!!!!!!!!!!!!!!!!!!!!!!!!!!!!!!!!!
-
-  subroutine pohm(facoh,kappa95,plascur,rmajor,rminor,ten,vol, &
-       zeff,pohmpv,pohmmw,rpfac,rplas)
-
-    !+ad_name  pohm
-    !+ad_summ  Ohmic power calculation
-    !+ad_type  Subroutine
-    !+ad_auth  P J Knight, CCFE, Culham Science Centre
-    !+ad_cont  N/A
-    !+ad_args  facoh  : input real :  fraction of plasma current produced inductively
-    !+ad_args  kappa95: input real :  plasma elongation at 95% flux
-    !+ad_args  plascur: input real :  plasma current (A)
-    !+ad_args  rmajor : input real :  plasma major radius (m)
-    !+ad_args  rminor : input real :  plasma minor radius (m)
-    !+ad_args  ten    : input real :  density weighted average electron temperature (keV)
-    !+ad_args  vol    : input real :  plasma volume (m3)
-    !+ad_args  zeff   : input real :  plasma effective charge
-    !+ad_args  pohmpv : output real : ohmic heating power per unit volume (MW/m3)
-    !+ad_args  pohmmw : output real : ohmic heating power (MW)
-    !+ad_args  rpfac  : output real : neoclassical resistivity enhancement factor
-    !+ad_args  rplas  : output real : plasma resistance (ohm)
-    !+ad_desc  This routine finds the ohmic heating power per unit volume.
-    !+ad_desc  The expression is a good fit for alphan = 0.5, alphat = 1.0,
-    !+ad_desc  alphaj = 1.5, aspect = 2.5 -- 4.
-    !+ad_prob  Therefore, no account is taken of pedestal profiles.
-    !+ad_call  report_error
-    !+ad_hist  21/06/94 PJK Upgrade to higher standard of coding
-    !+ad_hist  25/07/11 PJK Correction to facoh coding
-    !+ad_hist  09/11/11 PJK Initial F90 version
-    !+ad_hist  11/04/13 PJK Removed ires argument
-    !+ad_hist  26/06/14 PJK Added error handling
-    !+ad_stat  Okay
-    !+ad_docs  AEA FUS 251: A User's Guide to the PROCESS Systems Code
-    !+ad_docs  ITER Physics Design Guidelines: 1989 [IPDG89], N. A. Uckan et al,
-    !+ad_docc  ITER Documentation Series No.10, IAEA/ITER/DS/10, IAEA, Vienna, 1990
-    !
-    ! !!!!!!!!!!!!!!!!!!!!!!!!!!!!!!!!!!!!!!!!!!!!!!!
-
-    implicit none
-
-    !  Arguments
-
-    real(kind(1.0D0)), intent(in) :: facoh, kappa95, plascur, rmajor, &
-         rminor, ten, vol, zeff
-    real(kind(1.0D0)), intent(out) :: pohmpv, pohmmw, rpfac, rplas
-
-    !  Local variables
-
-    real(kind(1.0D0)) :: t10
-
-    ! !!!!!!!!!!!!!!!!!!!!!!!!!!!!!!!!!!!!!!!!!!!!!!!
-
-    !  Density weighted electron temperature in 10 keV units
-
-    t10 = ten/10.0D0
-
-    !  Plasma resistance, from loop voltage calculation in IPDG89
-
-    rplas = 2.15D-9 * zeff*rmajor / (kappa95*rminor**2 * t10**1.5D0)
-
-    !  Neo-classical resistivity enhancement factor
-    !  Taken from  N. A. Uckan et al, Fusion Technology 13 (1988) p.411.
-    !  The expression is valid for aspect ratios in the range 2.5--4.
-
-    rpfac = 4.3D0 - 0.6D0*rmajor/rminor
-    rplas = rplas * rpfac
-
-    !  Check to see if plasma resistance is negative
-    !  (possible if aspect ratio is too high)
-
-    if (rplas <= 0.0D0) then
-       fdiags(1) = rplas ; fdiags(2) = aspect
-       call report_error(83)
-    end if
-
-    !  Ohmic heating power per unit volume
-    !  Corrected from: pohmpv = (facoh*plascur)**2 * ...
-
-    pohmpv = facoh * plascur**2 * rplas * 1.0D-6/vol
-
-    !  Total ohmic heating power
-
-    pohmmw = pohmpv*vol
-
-  end subroutine pohm
-
-  ! !!!!!!!!!!!!!!!!!!!!!!!!!!!!!!!!!!!!!!!!!!!!!!!!!!!!!!!!!!!!!!!!!!
-
-  subroutine pthresh(dene,dnla,bt,rmajor,kappa,sarea,aion,pthrmw)
-
-    !+ad_name  pthresh
-    !+ad_summ  L-mode to H-mode power threshold calculation
-    !+ad_type  Subroutine
-    !+ad_auth  P J Knight, CCFE, Culham Science Centre
-    !+ad_cont  N/A
-    !+ad_args  dene   : input real :  volume-averaged electron density (/m3)
-    !+ad_args  dnla   : input real :  line-averaged electron density (/m3)
-    !+ad_args  bt     : input real :  toroidal field on axis (T)
-    !+ad_args  rmajor : input real :  plasma major radius (m)
-    !+ad_args  kappa  : input real :  plasma elongation
-    !+ad_args  sarea  : input real :  plasma surface area (m**2)
-    !+ad_args  aion   : input real :  average mass of all ions (amu)
-    !+ad_args  pthrmw(8) : output real array : power threshold (different scalings)
-    !+ad_desc  This routine calculates the power threshold for the L-mode to
-    !+ad_desc  H-mode transition.
-    !+ad_prob  None
-    !+ad_call  None
-    !+ad_hist  17/07/98 PJK New routine
-    !+ad_hist  10/11/11 PJK Initial F90 version
-    !+ad_hist  18/12/12 PJK Added scalings 6-8
-    !+ad_stat  Okay
-    !+ad_docs  ITER Physics Design Description Document, p.2-2
-    !+ad_docs  ITER-FDR Plasma Performance Assessments, p.III-9
-    !+ad_docs  Snipes, 24th EPS Conference, Berchtesgaden 1997, p.961
-    !+ad_docs  Martin et al, 11th IAEA Tech. Meeting on H-mode Physics and
-    !+ad_docc  Transport Barriers, Journal of Physics: Conference Series
-    !+ad_docc  123 (2008) 012033
-    !+ad_docs  AEA FUS 251: A User's Guide to the PROCESS Systems Code
-    !
-    ! !!!!!!!!!!!!!!!!!!!!!!!!!!!!!!!!!!!!!!!!!!!!!!!
-
-    implicit none
-
-    !  Arguments
-
-    real(kind(1.0D0)), intent(in) :: dene,dnla,bt,rmajor,kappa,sarea,aion
-    real(kind(1.0D0)), dimension(8), intent(out) :: pthrmw
-
-    !  Local variables
-
-    real(kind(1.0D0)) :: dene20,dnla20,marterr
-
-    ! !!!!!!!!!!!!!!!!!!!!!!!!!!!!!!!!!!!!!!!!!!!!!!!
-
-    dene20 = 1.0D-20*dene
-    dnla20 = 1.0D-20*dnla
-
-    !  ITER-DDD, D.Boucher
-    !  Fit to 1996 H-mode power threshold database: nominal
-
-    pthrmw(1) = 0.45D0 * dene20**0.75D0 * bt * rmajor**2
-
-    !  Fit to 1996 H-mode power threshold database: upper bound
-
-    pthrmw(2) = 0.37D0 * dene20 * bt * rmajor**2.5D0
-
-    !  Fit to 1996 H-mode power threshold database: lower bound
-
-    pthrmw(3) = 0.54D0 * dene20**0.5D0 * bt * rmajor**1.5D0
-
-    !  J. A. Snipes, ITER H-mode Threshold Database Working Group,
-    !  Controlled Fusion and Plasma Physics, 24th EPS Conference,
-    !  Berchtesgaden, June 1997, vol.21A, part III, p.961
-
-    pthrmw(4) = 0.65D0 * dnla20**0.93D0 * bt**0.86D0 * rmajor**2.15D0
-
-    pthrmw(5) = 0.42D0 * dnla20**0.80D0 * bt**0.90D0 * rmajor**1.99D0 &
-         * kappa**0.76D0
-
-    !  Martin et al (2008) for recent ITER scaling, with mass correction
-    !  and 95% confidence limits
-
-    pthrmw(6) = 0.0488D0 * dnla20**0.717D0 * bt**0.803D0 &
-         * sarea**0.941D0 * (2.0D0/aion)
-
-    marterr = 0.057D0**2 + (0.035D0 * log(dnla20))**2 &
-         + (0.032D0 * log(bt))**2 + (0.019D0 * log(sarea))**2
-    marterr = sqrt(marterr) * pthrmw(6)
-
-    pthrmw(7) = pthrmw(6) + 2.0D0*marterr
-    pthrmw(8) = pthrmw(6) - 2.0D0*marterr
-
-  end subroutine pthresh
-
-  ! !!!!!!!!!!!!!!!!!!!!!!!!!!!!!!!!!!!!!!!!!!!!!!!!!!!!!!!!!!!!!!!!!!
-
-  subroutine igmarcal(outfile)
-
-    !+ad_name  igmarcal
-    !+ad_summ  Routine to calculate ignition margin
-    !+ad_type  Subroutine
-    !+ad_auth  P J Knight, CCFE, Culham Science Centre
-    !+ad_cont  N/A
-    !+ad_args  outfile   : input integer : Fortran output unit identifier
-    !+ad_desc  This routine calculates the ignition margin at the final point
-    !+ad_desc  with different scalings.
-    !+ad_prob  None
-    !+ad_call  fhfac
-    !+ad_call  oblnkl
-    !+ad_call  osubhd
-    !+ad_call  pcond
-    !+ad_hist  21/06/94 PJK Upgrade to higher standard of coding
-    !+ad_hist  01/04/98 PJK Modified PCOND arguments
-    !+ad_hist  30/06/98 PJK Modified PCOND arguments
-    !+ad_hist  19/01/99 PJK Modified PCOND arguments
-    !+ad_hist  17/07/01 PJK Modified PCOND arguments
-    !+ad_hist  10/11/11 PJK Initial F90 version
-    !+ad_hist  09/10/12 PJK Modified to use new process_output module
-    !+ad_hist  15/10/12 PJK Added physics_variables
-    !+ad_hist  20/05/14 PJK Changed prad to pcorerad
-    !+ad_hist  19/06/14 PJK Removed sect?? flags
-    !+ad_hist  20/10/14 PJK Output power balances for H=1 instead of H=2
-    !+ad_stat  Okay
-    !+ad_docs  AEA FUS 251: A User's Guide to the PROCESS Systems Code
-    !
-    ! !!!!!!!!!!!!!!!!!!!!!!!!!!!!!!!!!!!!!!!!!!!!!!!
-
-    implicit none
-
-    !  Arguments
-
-    integer, intent(in) :: outfile
-
-    !  Local variables
-
-    integer :: iisc
-    real(kind(1.0D0)), parameter :: d1 = 1.0D0
-    real(kind(1.0D0)) :: powerhtz, ptrez, ptriz, &
-         taueez, taueffz, taueiz
-
-    ! !!!!!!!!!!!!!!!!!!!!!!!!!!!!!!!!!!!!!!!!!!!!!!!
-
-    call oheadr(outfile,'Energy confinement times, and required H-factors :')
-
-    write(outfile,10)
-10  format(t5,'scaling law', t30,'confinement time (s)', &
-         t55,'H-factor for')
-
-    write(outfile,20)
-20  format(t34,'for H = 1',t54,'power balance')
-
-    call oblnkl(outfile)
-
-    !  Calculate power balances for all scaling laws assuming H = 1
-
-    do iisc = 32,ipnlaws
-       call pcond(afuel,palpmw,aspect,bt,dnitot,dene,dnla,eps,d1, &
-            iinvqd,iisc,ignite,kappa,kappa95,kappaa,pchargemw,pinjmw, &
-            plascur,pcoreradpv,rmajor,rminor,te,ten,tin,q,qstar,vol, &
-            xarea,zeff,ptrez,ptriz,taueez,taueiz,taueffz,powerhtz)
-       hfac(iisc) = fhfac(iisc)
-
-       write(outfile,30) tauscl(iisc),taueez,hfac(iisc)
-    end do
-30  format(t2,a24,t34,f7.3,t58,f7.3)
-
-  end subroutine igmarcal
-
-  ! !!!!!!!!!!!!!!!!!!!!!!!!!!!!!!!!!!!!!!!!!!!!!!!!!!!!!!!!!!!!!!!!!!
-
-  function fhfac(is)
-
-    !+ad_name  fhfac
-    !+ad_summ  Function to find H-factor for power balance
-    !+ad_type  Function returning real
-    !+ad_auth  P J Knight, CCFE, Culham Science Centre
-    !+ad_cont  N/A
-    !+ad_args  is : input integer : confinement time scaling law of interest
-    !+ad_desc  This function calculates the H-factor required for power balance,
-    !+ad_desc  using the given energy confinement scaling law.
-    !+ad_prob  None
-    !+ad_call  fhz
-    !+ad_call  zeroin
-    !+ad_hist  21/06/94 PJK Upgrade to higher standard of coding
-    !+ad_hist  10/11/11 PJK Initial F90 version
-    !+ad_stat  Okay
-    !+ad_docs  AEA FUS 251: A User's Guide to the PROCESS Systems Code
-    !
-    ! !!!!!!!!!!!!!!!!!!!!!!!!!!!!!!!!!!!!!!!!!!!!!!!
-
-    implicit none
-
-    real(kind(1.0D0)) :: fhfac
-
-    !  Arguments
-
-    integer, intent(in) :: is
-
-    !  Local variables
-
-    real(kind(1.0D0)) :: abserr = 0.003D0  !  numerical tolerance
-    real(kind(1.0D0)) :: xlow = 0.01D0     !  minimum bound on H-factor
-    real(kind(1.0D0)) :: xhigh = 100.0D0   !  maximum bound on H-factor
-
-    ! !!!!!!!!!!!!!!!!!!!!!!!!!!!!!!!!!!!!!!!!!!!!!!!
-
-    iscz = is
-
-    !  Find value of H-factor for which function FHZ is zero
-    !  (this occurs at power balance)
-
-    fhfac = zeroin(xlow,xhigh,fhz,abserr)
-
-  end function fhfac
-
-  ! !!!!!!!!!!!!!!!!!!!!!!!!!!!!!!!!!!!!!!!!!!!!!!!!!!!!!!!!!!!!!!!!!!
-
-  function fhz(hhh)
-
-    !+ad_name  fhz
-    !+ad_summ  Function used to find power balance
-    !+ad_type  Function returning real
-    !+ad_auth  P J Knight, CCFE, Culham Science Centre
-    !+ad_cont  N/A
-    !+ad_args  hhh : input real : test value for confinement time H-factor
-    !+ad_desc  This function is used to find power balance.
-    !+ad_desc  <CODE>FHZ</CODE> is zero at power balance, which is achieved
-    !+ad_desc  using routine <A HREF="zeroin.html">ZEROIN</A> to adjust the
-    !+ad_desc  value of <CODE>hhh</CODE>, the confinement time H-factor.
-    !+ad_prob  None
-    !+ad_call  pcond
-    !+ad_hist  21/06/94 PJK Upgrade to higher standard of coding
-    !+ad_hist  01/04/98 PJK Modified PCOND arguments, and adding coding for
-    !+ad_hisc               use of IGNITE
-    !+ad_hist  30/06/98 PJK Modified PCOND arguments
-    !+ad_hist  19/01/99 PJK Modified PCOND arguments
-    !+ad_hist  16/07/01 PJK Modified PCOND arguments
-    !+ad_hist  10/11/11 PJK Initial F90 version
-    !+ad_hist  15/10/12 PJK Added physics_variables
-    !+ad_hist  20/05/14 PJK Changed prad to pcorerad; introduced iradloss;
-    !+ad_hisc               Added falpha multiplier to palp term
-    !+ad_hist  22/05/14 PJK Name changes to power quantities
-    !+ad_hist  13/11/14 PJK Modified iradloss usage
-    !+ad_stat  Okay
-    !+ad_docs  AEA FUS 251: A User's Guide to the PROCESS Systems Code
-    !
-    ! !!!!!!!!!!!!!!!!!!!!!!!!!!!!!!!!!!!!!!!!!!!!!!!
-
-    implicit none
-
-    real(kind(1.0D0)) :: fhz
-
-    !  Arguments
-
-    real(kind(1.0D0)), intent(in) :: hhh
-
-    !  Local variables
-
-    real(kind(1.0D0)) :: powerhtz,ptrez,ptriz,taueezz,taueiz,taueffz
-
-    ! !!!!!!!!!!!!!!!!!!!!!!!!!!!!!!!!!!!!!!!!!!!!!!!
-
-    call pcond(afuel,palpmw,aspect,bt,dnitot,dene,dnla,eps,hhh, &
-         iinvqd,iscz,ignite,kappa,kappa95,kappaa,pchargemw,pinjmw, &
-         plascur,pcoreradpv,rmajor,rminor,te,ten,tin,q,qstar,vol, &
-         xarea,zeff,ptrez,ptriz,taueezz,taueiz,taueffz,powerhtz)
-
-    ! MDK All the scaling laws now contain hfact, so this code no longer required.
-    !if (iscz < 3) then  !  only laws 1 and 2 are affected???
-    !   ptrez = ptrez/hhh
-    !   ptriz = ptriz/hhh
-    !end if
-
-    !  At power balance, fhz is zero.
-
-    fhz = ptrez + ptriz - falpha*palppv - pchargepv - pohmpv
-
-    !  Take into account whether injected power is included in tau_e
-    !  calculation (i.e. whether device is ignited)
-
-    if (ignite == 0) fhz = fhz - pinjmw/vol
-
-    !  Include the radiation power if requested
-
-    if (iradloss == 0) then
-       fhz = fhz + pradpv
-    else if (iradloss == 1) then
-       fhz = fhz + pcoreradpv
-    else
-       continue
-    end if
-
-  end function fhz
-
-  ! !!!!!!!!!!!!!!!!!!!!!!!!!!!!!!!!!!!!!!!!!!!!!!!!!!!!!!!!!!!!!!!!!!
-
-  subroutine beamfus(beamfus0,betbm0,bp,bt,cnbeam,dene,deni,dlamie, &
-       ealphadt,enbeam,fdeut,ftrit,ftritbm,sigvdt,ten,tin,vol,zeffai, &
-       betanb,dnbeam2,palpnb)
-
-    !+ad_name  beamfus
-    !+ad_summ  Routine to calculate beam slowing down properties
-    !+ad_type  Subroutine
-    !+ad_auth  P J Knight, CCFE, Culham Science Centre
-    !+ad_cont  N/A
-    !+ad_args  beamfus0: input real : multiplier for beam-background fusion calculation
-    !+ad_args  betbm0 : input real :  leading coefficient for neutral beam beta fraction
-    !+ad_args  bp     : input real :  poloidal field (T)
-    !+ad_args  bt     : input real :  toroidal field on axis (T)
-    !+ad_args  cnbeam : input real :  neutral beam current (A)
-    !+ad_args  dene   : input real :  electron density (/m3)
-    !+ad_args  deni   : input real :  fuel ion density (/m3)
-    !+ad_args  dlamie : input real :  ion-electron coulomb logarithm
-    !+ad_args  ealphadt : input real :  alpha particle birth energy (D-T) (keV)
-    !+ad_args  enbeam : input real :  neutral beam energy (keV)
-    !+ad_args  fdeut  : input real :  deuterium fraction of main plasma
-    !+ad_args  ftrit  : input real :  tritium fraction of main plasma
-    !+ad_args  ftritbm: input real :  tritium fraction of neutral beam
-    !+ad_args  sigvdt : input real :  profile averaged <sigma v> for D-T (m3/s)
-    !+ad_args  ten    : input real :  density weighted average electron temperature (keV)
-    !+ad_args  tin    : input real :  density weighted average ion temperature (keV)
-    !+ad_args  vol    : input real :  plasma volume (m3)
-    !+ad_args  zeffai : input real :  mass weighted plasma effective charge
-    !+ad_args  betanb : output real : neutral beam beta component
-    !+ad_args  dnbeam2: output real : hot beam ion density (/m3)
-    !+ad_args  palpnb : output real : alpha power from hot neutral beam ions (MW)
-    !+ad_desc  This routine calculates the beam slowing down properties.
-    !+ad_prob  None
-    !+ad_call  beamcalc
-    !+ad_hist  21/06/94 PJK Upgrade to higher standard of coding
-    !+ad_hist  05/12/95 PJK Added ealpha to argument list
-    !+ad_hist  11/12/95 PJK Added fdeut to argument list
-    !+ad_hist  10/11/11 PJK Initial F90 version
-    !+ad_hist  03/07/13 PJK Changed zeffai description
-    !+ad_stat  Okay
-    !+ad_docs  AEA FUS 251: A User's Guide to the PROCESS Systems Code
-    !
-    ! !!!!!!!!!!!!!!!!!!!!!!!!!!!!!!!!!!!!!!!!!!!!!!!
-
-    implicit none
-
-    !  Arguments
-
-    real(kind(1.0D0)), intent(in) :: beamfus0, betbm0, bp, bt, cnbeam, &
-         dene, deni, dlamie, ealphadt, enbeam, fdeut, ftrit, ftritbm, &
-         sigvdt, ten, tin, vol, zeffai
-    real(kind(1.0D0)), intent(out) :: betanb, dnbeam2, palpnb
-
-    !  Local variables
-
-    real(kind(1.0D0)) :: denid,denit,ecritd,ecritt,ehotnb,palpdb, &
-         palptb,tausl
-
-    ! !!!!!!!!!!!!!!!!!!!!!!!!!!!!!!!!!!!!!!!!!!!!!!!
-
-    !  Velocity slowing down time
-
-    tausl = 1.99D19 * (2.0D0*(1.0D0-ftritbm) + 3.0D0*ftritbm) * &
-         ten**1.5D0 / dene / dlamie
-
-    !  Critical energy for electron/ion slowing down of the beam ion
-    !  (deuterium and tritium neutral beams, respectively) (keV)
-
-    ecritd = 14.8D0 * ten * 2.0D0 * zeffai**0.6666D0 * &
-         (dlamie+4.0D0)/dlamie
-    ecritt = ecritd * 1.5D0
-
-    !  Deuterium and tritium ion densities
-
-    denid = deni * fdeut
-    denit = deni * ftrit
-
-    !  Perform beam calculations
-
-    call beamcalc(denid,denit,ealphadt,enbeam,ecritd,ecritt,tausl, &
-         ftritbm,cnbeam,tin,vol,sigvdt,palpdb,palptb,dnbeam2,ehotnb)
-
-    !  Neutral beam alpha power
-
-    palpnb = beamfus0 * (palpdb + palptb)
-
-    !  Neutral beam beta
-
-    betanb = betbm0 * 4.03D-22 * 0.66666D0 * dnbeam2 * ehotnb / &
-         (bt**2 + bp**2)
-
-  end subroutine beamfus
-
-  ! !!!!!!!!!!!!!!!!!!!!!!!!!!!!!!!!!!!!!!!!!!!!!!!!!!!!!!!!!!!!!!!!!!
-
-  subroutine beamcalc(nd,nt,ealphadt,ebeam,ecritd,ecritt,tausbme, &
-       ftritbm,ibeam,ti,vol,svdt,palfdb,palftb,nhot,ehot)
-
-    !+ad_name  beamcalc
-    !+ad_summ  Neutral beam alpha power and ion energy
-    !+ad_type  Subroutine
-    !+ad_auth  P J Knight, CCFE, Culham Science Centre
-    !+ad_cont  palphabm
-    !+ad_cont  sgvhot
-    !+ad_cont  xbrak
-    !+ad_args  ealphadt : input real :  alpha particle birth energy (D-T) (keV)
-    !+ad_args  ebeam  : input real :  beam energy (keV)
-    !+ad_args  ecritd : input real :  critical energy for electron/ion slowing down of
-    !+ad_argc                         the beam ion (deuterium neutral beam) (keV)
-    !+ad_args  ecritt : input real :  critical energy for beam slowing down
-    !+ad_argc                         (tritium neutral beam) (keV)
-    !+ad_args  ftritbm: input real :  beam tritium fraction (0.0 = deuterium beam)
-    !+ad_args  ibeam  : input real :  beam current (A)
-    !+ad_args  nd     : input real :  thermal deuterium density (/m3)
-    !+ad_args  nt     : input real :  thermal tritium density   (/m3)
-    !+ad_args  svdt   : input real :  profile averaged <sigma v> for D-T (m3/s)
-    !+ad_args  tausbme: input real :  beam ion slowing down time on electrons (s)
-    !+ad_args  ti     : input real :  thermal ion temperature (keV)
-    !+ad_args  vol    : input real :  plasma volume (m3) (95% flux surface)
-    !+ad_args  ehot   : output real : average hot beam ion energy (keV)
-    !+ad_args  nhot   : output real : hot beam ion density (/m3)
-    !+ad_args  palfdb : output real : alpha power from deut. beam-background fusion (MW)
-    !+ad_args  palftb : output real : alpha power from trit. beam-background fusion (MW)
-    !+ad_desc  This routine calculates the neutral beam alpha power and ion energy.
-    !+ad_prob  None
-    !+ad_call  palphabm
-    !+ad_call  sgvhot
-    !+ad_call  xbrak
-    !+ad_hist  22/06/94 PJK Upgrade to higher standard of coding
-    !+ad_hist  05/12/95 PJK Added ealpha to argument list
-    !+ad_hist  10/11/11 PJK Initial F90 version
-    !+ad_stat  Okay
-    !+ad_docs  AEA FUS 251: A User's Guide to the PROCESS Systems Code
-    !
-    ! !!!!!!!!!!!!!!!!!!!!!!!!!!!!!!!!!!!!!!!!!!!!!!!
-
-    implicit none
-
-    !  Arguments
-
-    real(kind(1.0D0)), intent(in) :: ealphadt, ebeam, ecritd, ecritt, &
-         ftritbm, ibeam, nd, nt, svdt, tausbme, ti, vol
-    real(kind(1.0D0)), intent(out) :: ehot, nhot, palfdb, palftb
-
-    !  Local variables
-
-    integer :: iabm
-    real(kind(1.0D0)) :: ebmratd,ebmratt,ehotd,ehott,ifbmd,ifbmt, &
-         ndhot,nhotmsd,nhotmst,nthot,presd,prest,s0d,s0t,svdhotn, &
-         svthotn,tauseffd,tausefft,vcds,vcritd,vcritt,vcts,xcoefd, &
-         xcoeft
-    real(kind(1.0D0)) :: atmd,atmt,epsabs,epsrel
-
-    ! !!!!!!!!!!!!!!!!!!!!!!!!!!!!!!!!!!!!!!!!!!!!!!!
-
-    !  Initialise shared variables
-
-    atmd = 2.0D0   !  atomic mass of deuterium
-    atmt = 3.0D0   !  atomic mass of tritium
-    epsabs = 1.0D-7  !  absolute error
-    epsrel = 1.0D-7  !  relative error
-
-    !  D and T beam current fractions
-
-    ifbmd = ibeam * (1.0D0 - ftritbm)
-    ifbmt = ibeam * ftritbm
-
-    ebmratd = ebeam/ecritd
-    vcritd = sqrt(2.0D0*echarge*1000.0D0*ecritd/(mproton*atmd))
-    tauseffd = tausbme/3.0D0 * log(1.0D0+(ebmratd)**1.5D0)
-    nhotmsd = (1.0D0-ftritbm) * ibeam * tauseffd/(echarge * vol)
-
-    ebmratt = ebeam/ecritt
-    vcritt = sqrt(2.0D0*echarge*1000.0D0*ecritt/(mproton*atmt))
-    tausefft = tausbme/3.0D0 * log(1.0D0+(ebmratt)**1.5D0)
-    nhotmst = ftritbm * ibeam * tausefft/(echarge * vol)
-
-    nhot = nhotmsd + nhotmst
-    ndhot = nhotmsd
-    nthot = nhotmst
-
-    !  Average hot ion energy from Deng & Emmert, UWFDM-718, Jan 87
-
-    vcds = 2.0D0 * ecritd * echarge * 1000.0D0/(2.0D0 * mproton)
-    vcts = 2.0D0 * ecritt * echarge * 1000.0D0/(3.0D0 * mproton)
-
-    s0d = ifbmd/(echarge * vol)
-    s0t = ifbmt/(echarge * vol)
-
-    xcoefd = atmd * mproton * tausbme * vcds * s0d / &
-         (echarge * 1000.0D0 * 3.0D0)
-    xcoeft = atmt * mproton * tausbme * vcts * s0t / &
-         (echarge * 1000.0D0 * 3.0D0)
-
-    presd = xcoefd * xbrak(ebeam,ecritd)
-    prest = xcoeft * xbrak(ebeam,ecritt)
-
-    ehotd = 1.5D0 * presd/ndhot
-    ehott = 1.5D0 * prest/nthot
-    ehot = (ndhot*ehotd + nthot*ehott)/nhot
-
-    iabm = 2 ; svdhotn = 1.0D-4 * sgvhot(iabm,vcritd,ebeam)
-    iabm = 3 ; svthotn = 1.0D-4 * sgvhot(iabm,vcritt,ebeam)
-
-    palfdb = palphabm(ealphadt,ndhot,nt,svdhotn,vol,ti,svdt)
-    palftb = palphabm(ealphadt,nthot,nd,svthotn,vol,ti,svdt)
-
-  contains
-
-    ! !!!!!!!!!!!!!!!!!!!!!!!!!!!!!!!!!!!!!!!!!!!!!!!!!!!!!!!!!!!!!!!!!!
-
-    function xbrak(e0,ec)
-
-      !+ad_name  xbrak
-      !+ad_summ  Hot ion energy parameter
-      !+ad_type  Function returning real
-      !+ad_auth  P J Knight, CCFE, Culham Science Centre
-      !+ad_cont  N/A
-      !+ad_args  e0 : input real :  neutral beam energy (keV)
-      !+ad_args  ec : input real :  critical energy for electron/ion slowing down of
-      !+ad_argc                     the beam ion (keV)
-      !+ad_desc  This routine calculates something to do with the hot ion energy...
-      !+ad_prob  None
-      !+ad_call  None
-      !+ad_hist  22/06/94 PJK Upgrade to higher standard of coding
-      !+ad_hist  10/11/11 PJK Initial F90 version
-      !+ad_stat  Okay
-      !+ad_docs  AEA FUS 251: A User's Guide to the PROCESS Systems Code
-      !
-      ! !!!!!!!!!!!!!!!!!!!!!!!!!!!!!!!!!!!!!!!!!!!!!!!
-
-      implicit none
-
-      real(kind(1.0D0)) :: xbrak
-
-      !  Arguments
-
-      real(kind(1.0D0)), intent(in) :: e0, ec
-
-      !  Local variables
-
-      real(kind(1.0D0)) :: ans,t1,t2,t3,t4,xarg,xc,xcs
-
-      ! !!!!!!!!!!!!!!!!!!!!!!!!!!!!!!!!!!!!!!!!!!!!!!!
-
-      xcs = e0/ec
-      xc = sqrt(xcs)
-
-      t1 = xcs/2.0D0
-      t2 = (log((xcs + 2.0D0*xc + 1.0D0)/(xcs - xc + 1.0D0)))/6.0D0
-
-      xarg = (2.0D0*xc -1.0D0)/sqrt(3.0D0)
-      t3 = (atan(xarg))/sqrt(3.0D0)
-      t4 = 0.3022999D0
-
-      ans = t1 + t2 - t3 - t4
-      xbrak = ans
-
-    end function xbrak
-
-    ! !!!!!!!!!!!!!!!!!!!!!!!!!!!!!!!!!!!!!!!!!!!!!!!!!!!!!!!!!!!!!!!!!!
-
-    function palphabm(ealphadt,nbm,nblk,sigv,vol,ti,svdt)
-
-      !+ad_name  palphabm
-      !+ad_summ  Alpha power from beam-background fusion
-      !+ad_type  Function returning real
-      !+ad_auth  P J Knight, CCFE, Culham Science Centre
-      !+ad_cont  N/A
-      !+ad_args  ealphadt : input real :  alpha particle birth energy (D-T) (keV)
-      !+ad_args  nblk   : input real :  thermal ion density (/m3)
-      !+ad_args  nbm    : input real :  hot beam ion density (/m3)
-      !+ad_args  sigv   : input real :  hot beam fusion reaction rate (m3/s)
-      !+ad_args  svdt   : input real :  profile averaged <sigma v> for D-T (m3/s)
-      !+ad_args  ti     : input real :  thermal ion temperature (keV)
-      !+ad_args  vol    : input real :  plasma volume (m3)
-      !+ad_desc  This routine calculates the alpha power from
-      !+ad_desc  beam-background fusion.
-      !+ad_prob  None
-      !+ad_call  bosch_hale
-      !+ad_hist  22/06/94 PJK Upgrade to higher standard of coding
-      !+ad_hist  05/12/95 PJK Moved ealpha to argument list
-      !+ad_hist  10/11/11 PJK Initial F90 version
-      !+ad_hist  12/09/13 PJK Replaced svfdt usage with bosch_hale
-      !+ad_stat  Okay
-      !+ad_docs  AEA FUS 251: A User's Guide to the PROCESS Systems Code
-      !
-      ! !!!!!!!!!!!!!!!!!!!!!!!!!!!!!!!!!!!!!!!!!!!!!!!
-
-      implicit none
-
-      real(kind(1.0D0)) :: palphabm
-
-      !  Arguments
-
-      real(kind(1.0D0)), intent(in) :: ealphadt,nblk,nbm,sigv,svdt,ti,vol
-
-      !  Local variables
-
-      real(kind(1.0D0)) :: ratio
-
-      ! !!!!!!!!!!!!!!!!!!!!!!!!!!!!!!!!!!!!!!!!!!!!!!!
-
-      ratio = svdt / bosch_hale(ti,1)
-
-      palphabm = echarge/1000.0D0 * nbm * nblk * sigv * ealphadt * vol * ratio
-
-    end function palphabm
-
-    ! !!!!!!!!!!!!!!!!!!!!!!!!!!!!!!!!!!!!!!!!!!!!!!!!!!!!!!!!!!!!!!!!!!
-
-    function sgvhot(iabm,vcrx,ebeam)
-
-      !+ad_name  sgvhot
-      !+ad_summ  Hot beam fusion reaction rate
-      !+ad_type  Function returning real
-      !+ad_auth  P J Knight, CCFE, Culham Science Centre
-      !+ad_cont  N/A
-      !+ad_args  ebeam  : input real :  neutral beam energy (keV)
-      !+ad_args  iabm   : input integer : switch denoting type of ion (2=D,3=T)
-      !+ad_args  vcrx   : input real :  critical velocity for electron/ion slowing down of
-      !+ad_argc                         the beam ion (m/s)
-      !+ad_desc  This routine calculates the hot beam fusion reaction rate in m3/s.
-      !+ad_prob  None
-      !+ad_call  fsv
-      !+ad_call  quanc8
-      !+ad_call  report_error
-      !+ad_hist  22/06/94 PJK Upgrade to higher standard of coding
-      !+ad_hist  10/11/11 PJK Initial F90 version
-      !+ad_hist  26/06/14 PJK Added error handling
-      !+ad_stat  Okay
-      !+ad_docs  AEA FUS 251: A User's Guide to the PROCESS Systems Code
-      !
-      ! !!!!!!!!!!!!!!!!!!!!!!!!!!!!!!!!!!!!!!!!!!!!!!!
-
-      implicit none
-
-      real(kind(1.0D0)) :: sgvhot
-
-      !  Arguments
-
-      integer, intent(in) :: iabm
-      real(kind(1.0D0)), intent(in) :: ebeam, vcrx
-
-      !  Local variables
-
-      integer :: nofun
-      real(kind(1.0D0)) :: abm,abserr,epsabs1,flag,svint,t1,t2, &
-           vbeam,vbeams,xv
-
-      ! !!!!!!!!!!!!!!!!!!!!!!!!!!!!!!!!!!!!!!!!!!!!!!!
-
-      epsabs1 = 1.0D-33
-
-      if (iabm == 2) then
-         abm = atmd
-      else if (iabm == 3) then
-         abm = atmt
-      else
-         idiags(1) = iabm ; call report_error(84)
-      end if
-
-      !  Initialise global variables
-
-      vcritx = vcrx
-
-      !  Beam velocity
-
-      vbeams = ebeam * echarge * 1000.0D0 * 2.0D0/(abm * mproton)
-      vbeam = sqrt(vbeams)
-
-      xv = vbeam/vcrx
-      t1 = 3.0D0 * vcrx/log(1.0D0+(xv**3))
-
-      call quanc8(fsv,0.0D0,xv,epsabs1,epsrel,svint,abserr,nofun,flag)
-      t2 = svint
-
-      sgvhot = t1 * t2
-
-    end function sgvhot
-
-  end subroutine beamcalc
-
-  ! !!!!!!!!!!!!!!!!!!!!!!!!!!!!!!!!!!!!!!!!!!!!!!!!!!!!!!!!!!!!!!!!!!
-
-  function fsv(u)
-
-    !+ad_name  fsv
-    !+ad_summ  Integrand function for the hot beam fusion reaction rate
-    !+ad_type  Function returning real
-    !+ad_auth  P J Knight, CCFE, Culham Science Centre
-    !+ad_cont  sigbmfus
-    !+ad_args  u : input real : abscissa of integration, = ratio of beam velocity
-    !+ad_argc                   to the critical velocity
-    !+ad_desc  This is the integrand function for the hot beam fusion reaction rate.
-    !+ad_prob  None
-    !+ad_call  sigbmfus
-    !+ad_hist  22/06/94 PJK Upgrade to higher standard of coding
-    !+ad_hist  10/11/11 PJK Initial F90 version
-    !+ad_stat  Okay
-    !+ad_docs  AEA FUS 251: A User's Guide to the PROCESS Systems Code
-    !
-    ! !!!!!!!!!!!!!!!!!!!!!!!!!!!!!!!!!!!!!!!!!!!!!!!
-
-    implicit none
-
-    real(kind(1.0D0)) :: fsv
-
-    !  Arguments
-
-    real(kind(1.0D0)), intent(in) :: u
-
-    !  Local variables
-
-    real(kind(1.0D0)) :: t1,t2,xvc,xvcs
-
-    ! !!!!!!!!!!!!!!!!!!!!!!!!!!!!!!!!!!!!!!!!!!!!!!!
-
-    t1 = (u**3)/(1.0D0+u**3)
-
-    !  vcritx : critical velocity for electron/ion slowing down of beam ion (m/s)
-
-    xvc = vcritx*u
-    xvcs = xvc * xvc * mproton/(echarge * 1000.0D0)
-    t2 = sigbmfus(xvcs)
-
-    fsv = t1 * t2
-
-  contains
-
-    ! !!!!!!!!!!!!!!!!!!!!!!!!!!!!!!!!!!!!!!!!!!!!!!!!!!!!!!!!!!!!!!!!!!
-
-    function sigbmfus(vrelsq)
-
-      !+ad_name  sigbmfus
-      !+ad_summ  Fusion reaction cross-section
-      !+ad_type  Function returning real
-      !+ad_auth  P J Knight, CCFE, Culham Science Centre
-      !+ad_cont  N/A
-      !+ad_args  vrelsq : input real :  square of the speed of the beam ion (keV/amu)
-      !+ad_desc  This function evaluates the fusion reaction cross-section as a
-      !+ad_desc  function of beam ion velocity (squared).
-      !+ad_desc  The functional form of the cross-section is in terms of the equivalent
-      !+ad_desc  deuterium energy, i.e. for a tritium beam at 500 keV the energy
-      !+ad_desc  used in the cross-section function is 333 keV.
-      !+ad_prob  None
-      !+ad_call  None
-      !+ad_hist  22/06/94 PJK Upgrade to higher standard of coding
-      !+ad_hist  10/11/11 PJK Initial F90 version
-      !+ad_stat  Okay
-      !+ad_docs  AEA FUS 251: A User's Guide to the PROCESS Systems Code
-      !
-      ! !!!!!!!!!!!!!!!!!!!!!!!!!!!!!!!!!!!!!!!!!!!!!!!
-
-      implicit none
-
-      real(kind(1.0D0)) :: sigbmfus
-
-      !  Arguments
-
-      real(kind(1.0D0)), intent(in) :: vrelsq
-
-      !  Local variables
-
-      real(kind(1.0D0)) :: a1,a2,a3,a4,a5,atmd,ebm,t1,t2
-
-      ! !!!!!!!!!!!!!!!!!!!!!!!!!!!!!!!!!!!!!!!!!!!!!!!
-
-      a1 = 45.95D0
-      a2 = 5.02D4
-      a3 = 1.368D-2
-      a4 = 1.076D0
-      a5 = 4.09D2
-
-      !  Deuterium atomic mass
-
-      atmd = 2.0D0
-
-      !  Beam kinetic energy
-
-      ebm = 0.5D0 * atmd * vrelsq
-
-      !  Set limits on cross-section at low and high beam energies
-
-      if (ebm < 10.0D0) then
-         sigbmfus = 1.0D-27
-      else if (ebm > 1.0D4) then
-         sigbmfus = 8.0D-26
-      else
-         t1 = a2/(1.0D0 + (a3 * ebm - a4)**2) + a5
-         t2 = ebm * (exp (a1/sqrt(ebm)) - 1.0D0)
-         sigbmfus = 1.0D-24 * t1/t2
-      end if
-
-    end function sigbmfus
-
-  end function fsv
-
-  ! !!!!!!!!!!!!!!!!!!!!!!!!!!!!!!!!!!!!!!!!!!!!!!!!!!!!!!!!!!!!!!!!!!
-
-  subroutine outplas(outfile)
-
-    !+ad_name  outplas
-    !+ad_summ  Subroutine to output the plasma physics information
-    !+ad_type  Subroutine
-    !+ad_auth  P J Knight, CCFE, Culham Science Centre
-    !+ad_cont  N/A
-    !+ad_args  outfile : input integer : Fortran output unit identifier
-    !+ad_desc  This routine writes the plasma physics information
-    !+ad_desc  to a file, in a tidy format.
-    !+ad_prob  None
-    !+ad_call  int_to_string2
-    !+ad_call  oblnkl
-    !+ad_call  ocmmnt
-    !+ad_call  oheadr
-    !+ad_call  osubhd
-    !+ad_call  ovarin
-    !+ad_call  ovarre
-    !+ad_call  ovarrf
-    !+ad_call  ovarst
-    !+ad_call  report_error
-    !+ad_hist  17/09/97 PJK Upgrade to higher standard of coding. Added
-    !+ad_hisc               Greenwald density limit
-    !+ad_hist  17/11/97 PJK Added additional beta diagnostics
-    !+ad_hist  01/04/98 PJK Added dnla to output, and comment about ignition
-    !+ad_hist  17/07/98 PJK Added power threshold scalings
-    !+ad_hist  19/01/99 PJK Added powerht and minor word changes
-    !+ad_hist  16/07/01 PJK Added kappaa
-    !+ad_hist  20/09/11 PJK Initial F90 version
-    !+ad_hist  17/12/12 PJK Added ZFEAR lines
-    !+ad_hist  18/12/12 PJK Added PTHRMW(6 to 8)
-    !+ad_hist  03/01/13 PJK Removed ICULDL if-statement
-    !+ad_hist  23/01/13 PJK Modified logic for stellarators and ignite=1
-    !+ad_hist  10/06/13 PJK Added ISHAPE=2 and other outputs
-    !+ad_hist  12/06/13 PJK Added plasma energy and other outputs
-    !+ad_hist  12/08/13 PJK Removed some stellarator-irrelevant outputs
-    !+ad_hist  30/09/13 PJK Added Psep/R output line
-    !+ad_hist  02/10/13 PJK Changed pcharge output description
-    !+ad_hist  14/11/13 PJK Corrected thermal energy outputs by 3/2
-    !+ad_hist  14/11/13 PJK Changed kappa95 output description
-    !+ad_hist  26/11/13 PJK Added taup/taueff ratio to output
-    !+ad_hist  28/11/13 PJK Added fuel-ion pair fusion power contributions to output
-    !+ad_hist  28/11/13 PJK Added icurr, iprofile information to output
-    !+ad_hist  20/02/14 PJK Added pedestal profile quantities
-    !+ad_hist  05/03/14 PJK Added on-axis values
-    !+ad_hist  06/03/14 PJK Added warning if pdivt=0.001;
-    !+ad_hisc               clarified ishape effects on kappa, triang
-    !+ad_hist  26/03/14 PJK Added all bootstrap current estimations
-    !+ad_hist  02/04/14 PJK Added confinement scaling law name to mfile
-    !+ad_hist  03/04/14 PJK Used ovarst to write out confinement scaling law name
-    !+ad_hist  23/04/14 PJK Added bvert
-    !+ad_hist  14/05/14 PJK Added impurity concentration info
-    !+ad_hist  21/05/14 PJK Added ignite
-    !+ad_hist  22/05/14 PJK Name changes to power quantities
-    !+ad_hist  02/06/14 PJK Added fimpvar
-    !+ad_hist  05/06/14 PJK Rearranged power balance output
-    !+ad_hist  16/06/14 PJK Removed duplicate outputs
-    !+ad_hist  19/06/14 PJK Removed sect?? flags
-    !+ad_hist  26/06/14 PJK Added error handling
-    !+ad_hist  19/08/14 PJK Added dnla / Greenwald ratio
-    !+ad_hist  01/10/14 PJK Modified safety factor output statements
-    !+ad_hist  01/10/14 PJK Added plhthresh output
-    !+ad_hist  06/10/14 PJK Modified plhthresh output
-    !+ad_hist  11/11/14 PJK Added aion output
-    !+ad_hist  13/11/14 PJK Modified elong, triang outputs with ishape
-    !+ad_hist  13/11/14 PJK Modified iradloss usage
-    !+ad_hist  17/11/14 PJK Modified output to account for falpha, palpfwmw
-    !+ad_hist  18/11/14 PJK Corrected power balance output if ignite=1
-    !+ad_hist  01/04/15 JM  Core plasma power balance removed
-    !+ad_hist  05/08/15 MDK Output to say which impurity (if any) is an iteration variable.
-    !+ad_stat  Okay
-    !+ad_docs  AEA FUS 251: A User's Guide to the PROCESS Systems Code
-    !
-    ! !!!!!!!!!!!!!!!!!!!!!!!!!!!!!!!!!!!!!!!!!!!!!!!
-
-    implicit none
-
-    !  Arguments
-
-    integer, intent(in) :: outfile
-
-    !  Local variables
-
-    real(kind(1.0D0)) :: betath
-    ! pinj
-    integer :: imp
-    character(len=30) :: tauelaw
-    character(len=30) :: str1,str2
-    real(kind(1.0D0)) :: fgwped_out ! neped/dlimit(7)
-    real(kind(1.0D0)) :: fgwsep_out ! nesep/dlimit(7)
-
-    ! !!!!!!!!!!!!!!!!!!!!!!!!!!!!!!!!!!!!!!!!!!!!!!!
-
-    call oheadr(outfile,'Plasma')
-
-    if (istell == 0) then
-       select case (idivrt)
-       case (0)
-          call ocmmnt(outfile,'Plasma configuration = limiter')
-       case (1)
-          call ocmmnt(outfile,'Plasma configuration = single null divertor')
-       case (2)
-          call ocmmnt(outfile,'Plasma configuration = double null divertor')
-       case default
-          idiags(1) = idivrt ; call report_error(85)
-       end select
-    else
-       call ocmmnt(outfile,'Plasma configuration = stellarator')
-    end if
-
-    call osubhd(outfile,'Plasma Geometry :')
-    call ovarrf(outfile,'Major radius (m)','(rmajor)',rmajor)
-    call ovarrf(outfile,'Minor radius (m)','(rminor)',rminor, 'OP ')
-    call ovarrf(outfile,'Aspect ratio','(aspect)',aspect)
-
-    if (istell == 0) then
-
-       select case (ishape)
-       case (0)
-          call ovarrf(outfile,'Elongation, X-point (input value used)', '(kappa)',kappa)
-       case (1)
-          call ovarrf(outfile,'Elongation, X-point (TART scaling)', '(kappa)',kappa, 'OP ')
-       case (2,3)
-          call ovarrf(outfile,'Elongation, X-point (Zohm scaling)', '(kappa)',kappa, 'OP ')
-          call ovarrf(outfile,'Zohm scaling adjustment factor', '(fkzohm)',fkzohm)
-       case (4)
-          call ovarrf(outfile,'Elongation, X-point (calculated from kappa95)', '(kappa)',kappa, 'OP ')
-       case default
-          idiags(1) = ishape ; call report_error(86)
-       end select
-
-       select case (ishape)
-       case (4)
-          call ovarrf(outfile,'Elongation, 95% surface (input value used)', &
-               '(kappa95)',kappa95)
-       case default
-          call ovarrf(outfile,'Elongation, 95% surface (kappa/1.12)', &
-               '(kappa95)',kappa95, 'OP ')
-       end select
-
-       call ovarrf(outfile,'Elongation, area ratio calc.','(kappaa)',kappaa, 'OP ')
-
-       select case (ishape)
-       case (0,2)
-          call ovarrf(outfile,'Triangularity, X-point (input value used)', &
-               '(triang)',triang)
-       case (1)
-          call ovarrf(outfile,'Triangularity, X-point (TART scaling)', &
-               '(triang)',triang, 'OP ')
-       case (3,4)
-          call ovarrf(outfile,'Triangularity, X-point (calculated from triang95)', &
-               '(triang)',triang, 'OP ')
-       end select
-
-       select case (ishape)
-       case (3,4)
-          call ovarrf(outfile,'Triangularity, 95% surface (input value used)', &
-               '(triang95)',triang95)
-       case default
-          call ovarrf(outfile,'Triangularity, 95% surface (triang/1.5)', &
-               '(triang95)',triang95, 'OP ')
-       end select
-
-       call ovarrf(outfile,'Plasma poloidal perimeter (m)','(pperim)',pperim, 'OP ')
-
-    end if
-
-    call ovarrf(outfile,'Plasma cross-sectional area (m2)','(xarea)',xarea, 'OP ')
-    call ovarre(outfile,'Plasma surface area (m2)','(sarea)',sarea, 'OP ')
-    call ovarre(outfile,'Plasma volume (m3)','(vol)',vol, 'OP ')
-
-    call osubhd(outfile,'Current and Field :')
-
-    if (istell == 0) then
-       if (iprofile == 0) then
-          call ocmmnt(outfile, &
-               'Consistency between q0,q,alphaj,rli,dnbeta is not enforced')
-       else
-          call ocmmnt(outfile, &
-               'Consistency between q0,q,alphaj,rli,dnbeta is enforced')
-       end if
-       call oblnkl(outfile)
-       call ovarin(outfile,'Plasma current scaling law used','(icurr)',icurr)
-    end if
-
-    if (istell == 0) then
-       call ovarrf(outfile,'Plasma current (MA)','(plascur/1D6)',plascur/1.0D6, 'OP ')
-       if (iprofile == 1) then
-            call ovarrf(outfile,'Current density profile factor','(alphaj)',alphaj, 'OP ')
-       else
-            call ovarrf(outfile,'Current density profile factor','(alphaj)',alphaj)
-       end if
-
-       call ovarrf(outfile,'Plasma internal inductance, li','(rli)',rli, 'OP ')
-       call ovarrf(outfile,'Vertical field at plasma (T)','(bvert)',bvert, 'OP ')
-    end if
-
-    call ovarrf(outfile,'Vacuum toroidal field at R (T)','(bt)',bt)
-    call ovarrf(outfile,'Average poloidal field (T)','(bp)',bp, 'OP ')
-
-    call ovarrf(outfile,'Total field (sqrt(bp^2 + bt^2)) (T)','(btot)',btot, 'OP ')
-
-    if (istell == 0) then
-       call ovarrf(outfile,'Safety factor on axis','(q0)',q0)
-
-       if (icurr == 2) then
-          call ovarrf(outfile,'Mean edge safety factor','(q)',q)
-       else
-          call ovarrf(outfile,'Safety factor at 95% flux surface','(q95)',q95)
-       end if
-
-       call ovarrf(outfile,'Cylindrical safety factor (qcyl)','(qstar)',qstar, 'OP ')
-
-       if (ishape == 1) then
-          call ovarrf(outfile,'Lower limit for edge safety factor q', '(qlim)',qlim, 'OP ')
-       end if
-    else
-       call ovarrf(outfile,'Rotational transform','(iotabar)',iotabar)
-    end if
-
-    call osubhd(outfile,'Beta Information :')
-
-    betath = beta-betaft-betanb
-    gammaft = (betaft + betanb)/betath
-
-    call ovarre(outfile,'Total plasma beta','(beta)',beta)
-    call ovarre(outfile,'Total poloidal beta','(betap)',betap, 'OP ')
-    call ovarre(outfile,'Total toroidal beta',' ',beta*(btot/bt)**2, 'OP ')
-    call ovarre(outfile,'Fast alpha beta','(betaft)',betaft, 'OP ')
-    call ovarre(outfile,'Beam ion beta','(betanb)',betanb, 'OP ')
-    call ovarre(outfile,'(Fast alpha + beam beta)/(thermal beta)','(gammaft)',gammaft, 'OP ')
-
-    call ovarre(outfile,'Thermal beta',' ',betath, 'OP ')
-    call ovarre(outfile,'Thermal poloidal beta',' ',betath*(btot/bp)**2, 'OP ')
-    call ovarre(outfile,'Thermal toroidal beta (= beta-exp)',' ', betath*(btot/bt)**2, 'OP ')
-
-    call ovarrf(outfile,'2nd stability beta : beta_p / (R/a)', '(eps*betap)',eps*betap, 'OP ')
-    call ovarrf(outfile,'2nd stability beta upper limit','(epbetmax)', epbetmax)
-
-    if (istell == 0) then
-       if (iprofile == 1) then
-            call ovarrf(outfile,'Beta g coefficient','(dnbeta)',dnbeta, 'OP ')
-       else
-            call ovarrf(outfile,'Beta g coefficient','(dnbeta)',dnbeta)
-       end if
-
-       call ovarrf(outfile,'Normalised thermal beta',' ',1.0D8*betath*rminor*bt/plascur, 'OP ')
-       !call ovarrf(outfile,'Normalised total beta',' ',1.0D8*beta*rminor*bt/plascur, 'OP ')
-       call ovarrf(outfile,'Normalised total beta',' ',normalised_total_beta, 'OP ')
-    end if
-
-    if (itart == 1) then
-       call ovarrf(outfile,'Normalised thermal toroidal beta', ' ',fbetatry*dnbeta*btot**2/bt**2, 'OP ')
-    end if
-
-    if (iculbl == 0) then
-       call ovarrf(outfile,'Limit on total beta','(betalim)',betalim, 'OP ')
-    else if (iculbl == 1) then
-       call ovarrf(outfile,'Limit on thermal beta','(betalim)',betalim, 'OP ')
-    else
-       call ovarrf(outfile,'Limit on thermal + NB beta','(betalim)', betalim, 'OP ')
-    end if
-
-    call ovarre(outfile,'Plasma thermal energy (J)',' ', 1.5D0*betath*btot*btot/(2.0D0*rmu0)*vol, 'OP ')
-
-    call ovarre(outfile,'Total plasma internal energy (J)','(total_plasma_internal_energy)', total_plasma_internal_energy, 'OP ')
-
-    call osubhd(outfile,'Temperature and Density (volume averaged) :')
-    call ovarrf(outfile,'Electron temperature (keV)','(te)',te)
-    call ovarrf(outfile,'Electron temperature on axis (keV)','(te0)',te0, 'OP ')
-    call ovarrf(outfile,'Ion temperature (keV)','(ti)',ti)
-    call ovarrf(outfile,'Ion temperature on axis (keV)','(ti0)',ti0, 'OP ')
-    call ovarrf(outfile,'Electron temp., density weighted (keV)','(ten)',ten, 'OP ')
-    call ovarre(outfile,'Electron density (/m3)','(dene)',dene)
-    call ovarre(outfile,'Electron density on axis (/m3)','(ne0)',ne0, 'OP ')
-    call ovarre(outfile,'Line-averaged electron density (/m3)','(dnla)',dnla, 'OP ')
-    if (istell == 0) then
-       call ovarre(outfile,'Line-averaged electron density / Greenwald density', &
-            '(dnla_gw)',dnla/dlimit(7), 'OP ')
-    end if
-
-    call ovarre(outfile,'Ion density (/m3)','(dnitot)',dnitot, 'OP ')
-    call ovarre(outfile,'Fuel density (/m3)','(deni)',deni, 'OP ')
-    call ovarre(outfile,'High Z impurity density (/m3)','(dnz)',dnz, 'OP ')
-    call ovarre(outfile,'Helium ion density (thermalised ions only) (/m3)','(dnalp)',dnalp, 'OP ')
-    call ovarre(outfile,'Proton density (/m3)','(dnprot)',dnprot, 'OP ')
-    if(protium > 1.0d-10)then
-        call ovarre(outfile,'Seeded protium density / electron density','(protium)',protium, 'OP ')
-    end if
-
-    call ovarre(outfile,'Hot beam density (/m3)','(dnbeam)',dnbeam, 'OP ')
-    call ovarre(outfile,'Density limit from scaling (/m3)','(dnelimt)',dnelimt, 'OP ')
-    if ((ioptimz > 0).and.(active_constraints(5))) then
-        call ovarre(outfile,'Density limit (enforced) (/m3)','(boundu(9)*dnelimt)',boundu(9)*dnelimt, 'OP ')
-    end if
-    call ovarre(outfile,'Helium ion density (thermalised ions only) / electron density','(ralpne)',ralpne)
-    call oblnkl(outfile)
-
-    call ovarin(outfile,'Plasma impurity model','(imprad_model)',imprad_model)
-    if (imprad_model == 0) then
-       call ocmmnt(outfile,'Original model; ITER 1989 Bremsstrahlung calculation')
-       call ovarre(outfile,'Carbon impurity concentration (%)','(rncne*100)',rncne*100)
-       call ovarre(outfile,'Oxygen impurity concentration (%)','(rnone*100)',rnone*100)
-
-       if (zfear == 1) then
-          call ovarre(outfile,'Argon impurity concentration (%)','(cfe0*100)',cfe0*100)
-       else
-          call ovarre(outfile,'Iron impurity concentration (%)','(cfe0*100)',cfe0*100)
-       end if
-    else
-       call ocmmnt(outfile,'New generalised impurity model')
-       call oblnkl(outfile)
-       call ocmmnt(outfile,'Plasma ion densities / electron density:')
-       do imp = 1,nimp
-          ! MDK Update fimp, as this will make the ITV output work correctly.
-          fimp(imp)=impurity_arr(imp)%frac
-          str1 = impurity_arr(imp)%label // ' concentration'
-          str2 = '(fimp('//int_to_string2(imp)//')'
-          ! MDK Add output flag for H which is calculated
-          if (imp==1) then
-            !call ovarre(outfile,str1,str2,impurity_arr(imp)%frac, 'OP ')
-            call ovarre(outfile,str1,str2,fimp(imp), 'OP ')
-          else
-            call ovarre(outfile,str1,str2,fimp(imp))
-          end if
-       end do
-    end if
-    call ovarre(outfile,'Average mass of all ions (amu)','(aion)',aion, 'OP ')
-    ! MDK Say which impurity is varied, if iteration variable fimpvar (102) is turned on
-    !if (any(ixc == 102)) then
-    !    call ovarst(outfile,'Impurity used as an iteration variable' , '', '"' // impurity_arr(impvar)%label // '"')
-    !    call ovarre(outfile,'Fractional density of variable impurity (ion / electron density)','(fimpvar)',fimpvar)
-    !end if
-    call oblnkl(outfile)
-
-    call ovarrf(outfile,'Effective charge','(zeff)',zeff, 'OP ')
-
-    ! Issue #487.  No idea what zeffai is.
-    ! I haven't removed it as it is used in subroutine rether,
-    !   (routine to find the equilibration power between the ions and electrons)
-    ! call ovarrf(outfile,'Mass weighted effective charge','(zeffai)',zeffai, 'OP ')
-
-    call ovarrf(outfile,'Density profile factor','(alphan)',alphan)
-    call ovarin(outfile,'Plasma profile model','(ipedestal)',ipedestal)
-
-    if((ipedestal==1).or.(ipedestal==2))then
-        call ocmmnt(outfile,'Pedestal profiles are used.')
-        call ovarrf(outfile,'Density pedestal r/a location','(rhopedn)',rhopedn)
-        if(fgwped >= 0d0)then
-            call ovarre(outfile,'Electron density pedestal height (/m3)','(neped)',neped, 'OP ')
-        else
-            call ovarre(outfile,'Electron density pedestal height (/m3)','(neped)',neped)
-        end if
-
-        ! This code is ODD! Don't change it! No explanation why fgwped and fgwsep
-        ! must be assigned to their exisiting values!
-        fgwped_out = neped/dlimit(7)
-        fgwsep_out = nesep/dlimit(7)
-        if(fgwped >= 0d0) fgwped = neped/dlimit(7)
-        if(fgwsep >= 0d0) fgwsep = nesep/dlimit(7)
-
-        call ovarre(outfile,'Electron density at pedestal / nGW','(fgwped_out)',fgwped_out)
-        call ovarrf(outfile,'Temperature pedestal r/a location','(rhopedt)',rhopedt)
-        ! Issue #413 Pedestal scaling
-        call ovarin(outfile,'Pedestal scaling switch','(ieped)',ieped)
-        if(ieped==1)then
-            call ocmmnt(outfile,'Saarelma 6-parameter pedestal temperature scaling is ON')
-
-            if(eped_warning() /= '')then
-                call ocmmnt(outfile,'WARNING: Pedestal parameters are outside the range of applicability of the scaling:')
-                call ocmmnt(outfile,'triang: 0.4 - 0.6; kappa: 1.5 - 2.0;   plascur: 10 - 20 MA, rmajor: 7 - 11 m;')
-                call ocmmnt(outfile,'rminor: 2 - 3.5 m; tesep: 0 - 0.5 keV; normalised_total_beta: 2 - 3; ')
-                write(*,*)'WARNING: Pedestal parameters are outside the range of applicability of the scaling:'
-                write(*,*)'triang: 0.4 - 0.6; kappa: 1.5 - 2.0;   plascur: 10 - 20 MA, rmajor: 7 - 11 m;'
-                write(*,*)'rminor: 2 - 3.5 m; tesep: 0 - 0.5 keV; normalised_total_beta: 2 - 3'
-                write(*,*)trim(eped_warning())
-            endif
-        endif
-        call ovarrf(outfile,'Electron temp. pedestal height (keV)','(teped)',teped)
-        call ovarrf(outfile,'Electron temp. at separatrix (keV)','(tesep)',tesep)
-    endif
-
-    ! Issue 558 - addition of constraint 76 to limit the value of nesep, in proportion with the ballooning parameter and Greenwald density
-    if(any(icc==76))then
-       call ovarre(outfile,'Critical ballooning parameter value','(alpha_crit)',alpha_crit)
-       call ovarre(outfile,'Critical electron density at separatrix (/m3)','(nesep_crit)',nesep_crit)
-    endif
-
-    call ovarre(outfile,'Electron density at separatrix (/m3)','(nesep)',nesep)
-    call ovarre(outfile,'Electron density at separatrix / nGW','(fgwsep_out)',fgwsep_out)
-    call ovarrf(outfile,'Temperature profile index','(alphat)',alphat)
-    call ovarrf(outfile,'Temperature profile index beta','(tbeta)',tbeta)
-
-    if (istell == 0) then
-       call osubhd(outfile,'Density Limit using different models :')
-       call ovarre(outfile,'Old ASDEX model','(dlimit(1))',dlimit(1), 'OP ')
-       call ovarre(outfile,'Borrass ITER model I','(dlimit(2))',dlimit(2), 'OP ')
-       call ovarre(outfile,'Borrass ITER model II','(dlimit(3))',dlimit(3), 'OP ')
-       call ovarre(outfile,'JET edge radiation model','(dlimit(4))',dlimit(4), 'OP ')
-       call ovarre(outfile,'JET simplified model','(dlimit(5))',dlimit(5), 'OP ')
-       call ovarre(outfile,'Hugill-Murakami Mq model','(dlimit(6))',dlimit(6), 'OP ')
-       call ovarre(outfile,'Greenwald model','(dlimit(7))',dlimit(7), 'OP ')
-    end if
-
-    call osubhd(outfile,'Fuel Constituents :')
-    call ovarrf(outfile,'Deuterium fuel fraction','(fdeut)',fdeut)
-    call ovarrf(outfile,'Tritium fuel fraction','(ftrit)',ftrit)
-    if (fhe3 > 1.0D-3) call ovarrf(outfile,'3-Helium fuel fraction','(fhe3)',fhe3)
-
-    call osubhd(outfile,'Fusion Power :')
-    call ovarre(outfile,'Total fusion power (MW)','(powfmw.)',powfmw, 'OP ')
-    call ovarre(outfile,' =    D-T fusion power (MW)','(pdt)',pdt, 'OP ')
-    call ovarre(outfile,'  +   D-D fusion power (MW)','(pdd)',pdd, 'OP ')
-    call ovarre(outfile,'  + D-He3 fusion power (MW)','(pdhe3)',pdhe3, 'OP ')
-    call ovarre(outfile,'Alpha power: total (MW)','(palpmw)',palpmw, 'OP ')
-    call ovarre(outfile,'Alpha power: beam-plasma (MW)','(palpnb)',palpnb, 'OP ')
-    call ovarre(outfile,'Neutron power (MW)','(pneutmw)',pneutmw, 'OP ')
-    call ovarre(outfile,'Charged particle power (excluding alphas) (MW)', '(pchargemw)',pchargemw, 'OP ')
-    call ovarre(outfile,'Total power deposited in plasma (MW)','()',falpha*palpmw+pchargemw+pohmmw+pinjmw, 'OP ')
-
-    call osubhd(outfile,'Radiation Power (excluding SOL):')
-    if (imprad_model == 1) then
-       call ovarre(outfile,'Bremsstrahlung radiation power (MW)','(pbrempv*vol)', pbrempv*vol, 'OP ')
-       call ovarre(outfile,'Line radiation power (MW)','(plinepv*vol)', plinepv*vol, 'OP ')
-    end if
-    call ovarre(outfile,'Synchrotron radiation power (MW)','(psyncpv*vol)', psyncpv*vol, 'OP ')
-    call ovarrf(outfile,'synchrotron wall reflectivity factor','(ssync)',ssync)
-    if (imprad_model == 1) then
-       call ovarre(outfile,"Normalised minor radius defining 'core'", '(coreradius)',coreradius)
-       call ovarre(outfile,"Fraction of core radiation subtracted from P_L", &
-            '(coreradiationfraction)',coreradiationfraction)
-    end if
-    call ovarre(outfile,'Total core radiation power (MW)', '(pcoreradmw)',pcoreradmw, 'OP ')
-    call ovarre(outfile,'Edge radiation power (MW)','(pedgeradmw)', pedgeradmw, 'OP ')
-    call ovarre(outfile,'Total radiation power (MW)','(pradmw)',pradmw, 'OP ')
-    call ovarre(outfile,'Radiation fraction = total radiation / total power deposited in plasma', &
-        '(rad_fraction)', rad_fraction, 'OP ')
-    call ovarre(outfile,'Nominal mean radiation load on inside surface of reactor (MW/m2)', &
-        '(photon_wall)', photon_wall, 'OP ')
-    call ovarre(outfile,'Peaking factor for radiation wall load', &
-        '(peakfactrad)', peakfactrad, 'IP ')
-    call ovarre(outfile,'Maximum permitted radiation wall load (MW/m^2)', &
-        '(maxradwallload)', maxradwallload, 'IP ')
-    call ovarre(outfile,'Peak radiation wall load (MW/m^2)', &
-        '(peakradwallload)', peakradwallload, 'OP ')
-    call ovarre(outfile,'Nominal mean neutron load on inside surface of reactor (MW/m2)', &
-        '(wallmw)', wallmw, 'OP ')
-
-    call oblnkl(outfile)
-    call ovarre(outfile,'Ohmic heating power (MW)','(pohmmw)',pohmmw, 'OP ')
-    call ovarrf(outfile,'Fraction of alpha power deposited in plasma','(falpha)',falpha, 'OP ')
-    call ovarrf(outfile,'Fraction of alpha power to electrons','(falpe)',falpe, 'OP ')
-    call ovarrf(outfile,'Fraction of alpha power to ions','(falpi)',falpi, 'OP ')
-    call ovarre(outfile,'Ion transport (MW)','(ptrimw)',ptrimw, 'OP ')
-    call ovarre(outfile,'Electron transport (MW)','(ptremw)',ptremw, 'OP ')
-    call ovarre(outfile,'Injection power to ions (MW)','(pinjimw)',pinjimw, 'OP ')
-    call ovarre(outfile,'Injection power to electrons (MW)','(pinjemw)',pinjemw, 'OP ')
-    if (ignite == 1) then
-       call ocmmnt(outfile,'  (Injected power only used for start-up phase)')
-    end if
-    call ovarin(outfile,'Ignited plasma switch (0=not ignited, 1=ignited)', '(ignite)',ignite)
-
-    call oblnkl(outfile)
-    call ovarre(outfile,'Power into divertor zone via charged particles (MW)','(pdivt)',pdivt, 'OP ')
-
-    if (pdivt <= 0.001D0) then
-       fdiags(1) = pdivt ; call report_error(87)
-       call oblnkl(outfile)
-       call ocmmnt(outfile,'  BEWARE: possible problem with high radiation power')
-       call ocmmnt(outfile,'          Power into divertor zone is unrealistic;')
-       call ocmmnt(outfile,'          divertor calculations will be nonsense!')
-       call ocmmnt(outfile,'  Set constraint 17 (Radiation fraction upper limit).')
-       call oblnkl(outfile)
-    end if
-
-    call ovarre(outfile,'Psep / R ratio (MW/m)','(pdivt/rmajor)',pdivt/rmajor, 'OP ')
-    call ovarre(outfile,'Psep Bt / qAR ratio (MWT/m)','(pdivtbt/qar)', ((pdivt*bt)/(q95*aspect*rmajor)), 'OP ')
-
-    if (istell == 0) then
-       call osubhd(outfile,'H-mode Power Threshold Scalings :')
-
-       call ovarre(outfile,'1996 ITER scaling: nominal (MW)','(pthrmw(1))', pthrmw(1), 'OP ')
-       call ovarre(outfile,'1996 ITER scaling: upper bound (MW)','(pthrmw(2))', pthrmw(2), 'OP ')
-       call ovarre(outfile,'1996 ITER scaling: lower bound (MW)','(pthrmw(3))', pthrmw(3), 'OP ')
-       call ovarre(outfile,'1997 ITER scaling (1) (MW)','(pthrmw(4))',pthrmw(4), 'OP ')
-       call ovarre(outfile,'1997 ITER scaling (2) (MW)','(pthrmw(5))',pthrmw(5), 'OP ')
-       call ovarre(outfile,'2008 Martin scaling: nominal (MW)', '(pthrmw(6))',pthrmw(6), 'OP ')
-       call ovarre(outfile,'2008 Martin scaling: 95% upper bound (MW)', '(pthrmw(7))',pthrmw(7), 'OP ')
-       call ovarre(outfile,'2008 Martin scaling: 95% lower bound (MW)', '(pthrmw(8))',pthrmw(8), 'OP ')
-       call oblnkl(outfile)
-       if ((ioptimz > 0).and.(active_constraints(15))) then
-          call ovarre(outfile,'L-H threshold power (enforced) (MW)', '(boundl(103)*plhthresh)',boundl(103)*plhthresh, 'OP ')
-       else
-          call ovarre(outfile,'L-H threshold power (NOT enforced) (MW)', '(plhthresh)',plhthresh, 'OP ')
-       end if
-    end if
-
-    call osubhd(outfile,'Confinement :')
-
-    if (ignite == 1) then
-       call ocmmnt(outfile, &
-            'Device is assumed to be ignited for the calculation of confinement time')
-       call oblnkl(outfile)
-    end if
-
-    write(outfile,200) tauscl(isc)
-200 format(' Confinement scaling law',T45,A24)
-
-    if (index(tauscl(isc),'(') /= 0) then
-       tauelaw = '"'//trim(tauscl(isc)(1:index(tauscl(isc),'(',.true.)-1))//'"'
-    else
-       tauelaw = '"'//trim(tauscl(isc))//'"'
-    end if
-    call ovarst(mfile,'Confinement scaling law','(tauelaw)',trim(tauelaw))
-
-    call ovarrf(outfile,'Confinement H factor','(hfact)',hfact)
-    call ovarrf(outfile,'Global energy confinement time (s)','(taueff)',taueff, 'OP ')
-    call ovarrf(outfile,'Ion energy confinement time (s)','(tauei)',tauei, 'OP ')
-    call ovarrf(outfile,'Electron energy confinement time (s)','(tauee)',tauee, 'OP ')
-    call ovarre(outfile,'n.tau = Volume-average electron density x Energy confinement time (s/m3)', &
-        '(dntau)', dntau, 'OP ')
-    call ocmmnt(outfile,'Triple product = Vol-average electron density x Vol-average&
-        & electron temperature x Energy confinement time:')
-    call ovarre(outfile,'Triple product  (keV s/m3)','(dntau*te)',dntau*te, 'OP ')
-    call ovarre(outfile,'Transport loss power assumed in scaling law (MW)', '(powerht)',powerht, 'OP ')
-    call ovarin(outfile,'Switch for radiation loss term usage in power balance', '(iradloss)',iradloss)
-    if (iradloss == 0) then
-       call ovarre(outfile,'Radiation power subtracted from plasma power balance (MW)', '',pradmw, 'OP ')
-       call ocmmnt(outfile,'  (Radiation correction is total radiation power)')
-    else if (iradloss == 1) then
-       call ovarre(outfile,'Radiation power subtracted from plasma power balance (MW)', '',pcoreradmw, 'OP ')
-       call ocmmnt(outfile,'  (Radiation correction is core radiation power)')
-    else
-       call ovarre(outfile,'Radiation power subtracted from plasma power balance (MW)', '',0.0D0)
-       call ocmmnt(outfile,'  (No radiation correction applied)')
-    end if
-    call ovarrf(outfile,'Alpha particle confinement time (s)','(taup)',taup, 'OP ')
-    ! Note alpha confinement time is no longer equal to fuel particle confinement time.
-    call ovarrf(outfile,'Alpha particle/energy confinement time ratio','(taup/taueff)',taup/taueff, 'OP ')
-    call ovarrf(outfile,'Lower limit on taup/taueff','(taulimit)',taulimit)
-
-    call ovarrf(outfile,'Total energy confinement time including radiation loss (s)', &
-                        '(total_energy_conf_time)', total_energy_conf_time, 'OP ')
-
-    if (istell == 0) then
-       call osubhd(outfile,'Plasma Volt-second Requirements :')
-       call ovarre(outfile,'Total volt-second requirement (Wb)','(vsstt)',vsstt, 'OP ')
-       call ovarre(outfile,'Inductive volt-seconds (Wb)','(vsind)',vsind, 'OP ')
-       call ovarrf(outfile,'Ejima coefficient','(gamma)',gamma)
-       call ovarre(outfile,'Start-up resistive (Wb)','(vsres)',vsres, 'OP ')
-       call ovarre(outfile,'Flat-top resistive (Wb)','(vsbrn)',vsbrn, 'OP ')
-
-       call ovarrf(outfile,'bootstrap current fraction multiplier', '(cboot)',cboot)
-       call ovarrf(outfile,'Bootstrap fraction (ITER 1989)', '(bscf_iter89)',bscf_iter89, 'OP ')
-       call ovarrf(outfile,'Bootstrap fraction (Nevins et al)', '(bscf_nevins)',bscf_nevins, 'OP ')
-       call ovarrf(outfile,'Bootstrap fraction (Wilson et al)', '(bscf_wilson)',bscf_wilson, 'OP ')
-       call ovarrf(outfile,'Bootstrap fraction (Sauter et al)', '(bscf_sauter)',bscf_sauter, 'OP ')
-
-       if (bscfmax < 0.0D0) then
-          call ocmmnt(outfile,'  (User-specified bootstrap current fraction used)')
-       else if (ibss == 1) then
-          call ocmmnt(outfile,'  (ITER 1989 bootstrap current fraction model used)')
-       else if (ibss == 2) then
-          call ocmmnt(outfile,'  (Nevins et al bootstrap current fraction model used)')
-       else if (ibss == 3) then
-          call ocmmnt(outfile,'  (Wilson et al bootstrap current fraction model used)')
-       else if (ibss == 4) then
-          call ocmmnt(outfile,'  (Sauter et al bootstrap current fraction model used)')
-       end if
-       call ovarrf(outfile,'Bootstrap fraction (enforced)','(bootipf.)',bootipf, 'OP ')
-
-       call ovarre(outfile,'Loop voltage during burn (V)','(vburn)', plascur*rplas*facoh, 'OP ')
-       call ovarre(outfile,'Plasma resistance (ohm)','(rplas)',rplas, 'OP ')
-
-       call ovarre(outfile,'Resistive diffusion time (s)','(res_time)',res_time, 'OP ')
-       call ovarre(outfile,'Plasma inductance (H)','(rlp)',rlp, 'OP ')
-       call ovarrf(outfile,'Coefficient for sawtooth effects on burn V-s requirement','(csawth)',csawth)
-    end if
-
-    call osubhd(outfile,'Fuelling :')
-    call ovarre(outfile,'Ratio of He and pellet particle confinement times','(tauratio)',tauratio)
-    call ovarre(outfile,'Fuelling rate (nucleus-pairs/s)','(qfuel)',qfuel, 'OP ')
-    call ovarre(outfile,'Fuel burn-up rate (reactions/s)','(rndfuel)',rndfuel, 'OP ')
-    call ovarrf(outfile,'Burn-up fraction','(burnup)',burnup, 'OP ')
-
-  end subroutine outplas
-
-  ! !!!!!!!!!!!!!!!!!!!!!!!!!!!!!!!!!!!!!!!!!!!!!!!!!!!!!!!!!!!!!!!!!!
-
-  subroutine outtim(outfile)
-
-    !+ad_name  outtim
-    !+ad_summ  Routine to print out the times of the various stages
-    !+ad_summ  during a single plant cycle
-    !+ad_type  Subroutine
-    !+ad_auth  P J Knight, CCFE, Culham Science Centre
-    !+ad_cont  N/A
-    !+ad_args  outfile : input integer : Fortran output unit identifier
-    !+ad_desc  This routine writes out the times of the various stages
-    !+ad_desc  during a single plant cycle.
-    !+ad_prob  None
-    !+ad_call  oblnkl
-    !+ad_call  oheadr
-    !+ad_call  ovarrf
-    !+ad_hist  20/09/11 PJK Initial F90 version
-    !+ad_hist  30/10/12 PJK Added times_variables
-    !+ad_hist  27/06/13 PJK Relabelled tohs
-    !+ad_hist  19/06/14 PJK Removed sect?? flags
-    !+ad_hist  12/11/14 PJK tcycle now a global variable
-    !+ad_stat  Okay
-    !+ad_docs  AEA FUS 251: A User's Guide to the PROCESS Systems Code
-    !
-    ! !!!!!!!!!!!!!!!!!!!!!!!!!!!!!!!!!!!!!!!!!!!!!!!
-
-    implicit none
-
-    !  Arguments
-
-    integer, intent(in) :: outfile
-
-    !  Local variables
-
-    ! !!!!!!!!!!!!!!!!!!!!!!!!!!!!!!!!!!!!!!!!!!!!!!!
-
-    call oheadr(outfile,'Times')
-
-    call ovarrf(outfile,'Initial charge time for CS from zero current (s)','(tramp)', tramp)
-    call ovarrf(outfile,'Plasma current ramp-up time (s)','(tohs)',tohs)
-    call ovarrf(outfile,'Heating time (s)','(theat)',theat)
-    call ovarre(outfile,'Burn time (s)','(tburn)',tburn, 'OP ')
-    call ovarrf(outfile,'Reset time to zero current for CS (s)','(tqnch)',tqnch)
-    call ovarrf(outfile,'Time between pulses (s)','(tdwell)',tdwell)
-    call oblnkl(outfile)
-    !call ovarre(outfile,'Pulse time (s)','(tpulse)',tpulse, 'OP ')
-    !call ovarrf(outfile,'Down time (s)','(tdown)',tdown, 'OP ')
-    call ovarre(outfile,'Total plant cycle time (s)','(tcycle)',tcycle, 'OP ')
-
-  end subroutine outtim
-
->>>>>>> 0ac57293
+    total_energy_conf_time = total_plasma_internal_energy / total_loss_power											  
+
+    !if(ipedestal==3)then
+       if (verbose == 1) then
+          !write some PROCESS outputs that have been generated by PLASMOD
+          open(32,file='processOutput_plasmod.dat')
+          write(32,*) 'te0 ',te0, ' ne0 ',ne0
+          write(32,*) 'teped ',teped, ' neped ',neped
+          write(32,*) 'nesep ',nesep, ' vol ',vol
+          write(32,*) 'plascur ',plascur, ' bootipf ',bootipf
+          write(32,*) 'q95 ',q95, ' qstar ',qstar
+          write(32,*) 'kappaa ',kappaa
+          write(32,*) 'FIELDS -----'
+          write(32,*) 'bp ',bp, ' bt ',bt
+          write(32,*) 'btot ', btot
+          write(32,*) 'BETA -----'
+          write(32,*) 'betap ', betap, ' betaft ',betaft
+          write(32,*) 'normalised_total_beta ',normalised_total_beta
+          write(32,*) 'RATES -----'
+          write(32,*) 'fusionrate ',fusionrate, ' alpharate ',alpharate
+          write(32,*) 'POWERS -----'
+          write(32,*) 'palpmw ',palpmw, ' pchargemw ',pchargemw, ' pneutmw ',pneutmw
+          write(32,*) 'palppv ',palppv, ' pchargepv ',pchargepv, ' pneutpv ',pneutpv
+          write(32,*) 'pdt ',pdt, ' pdhe3 ',pdhe3, ' pdd ',pdd
+          write(32,*) 'palpepv ',palpepv, ' palpipv ',palpipv
+          write(32,*) 'powfmw ',powfmw, ' pfuscmw ',pfuscmw, ' hfact ',hfact
+          write(32,*) 'ptrepv ',ptrepv, ' ptripv ',ptripv
+          write(32,*) 'powerht ',powerht
+          write(32,*) 'CONFINEMENT -----'
+          write(32,*) 'tauee ',tauee, ' tauei ',tauei
+          write(32,*) 'taueff ',taueff, ' taup ',taup, ' dntau ',dntau
+          write(32,*) 'NEUTRAL BEAM -----'
+          write(32,*) 'betanb ',betanb, ' dnbeam2 ',dnbeam2, ' palpnb ',palpnb
+          write(32,*) 'IMPURITIES -----'
+          write(32,*) 'ralpne ',ralpne, ' fimp_13 ',fimp(13)
+          write(32,*) 'RADIATION -----'
+          write(32,*) 'rad_fraction ', rad_fraction, ' pradmw ',pradmw
+          write(32,*) 'pcoreradmw ', pcoreradmw, ' pedgeradmw ',pedgeradmw
+          write(32,*) 'psyncpv ', psyncpv, ' pbrempv ',pbrempv
+          write(32,*) 'plinepv ', plinepv, ' piepv ',piepv
+          write(32,*) 'pinjemw ', pinjemw, ' pinjimw ',pinjimw
+          write(32,*) 'FUELLING -----'
+          write(32,*) 'qfuel ',qfuel, ' burnup ',burnup, ' rndfuel ',rndfuel
+          write(32,*) 'PLASMA INDUCTANCE -----'
+          write(32,*) 'phiint ', phiint, ' rlp ',rlp
+          write(32,*) 'vsbrn ', vsbrn, ' vsind ',vsind
+          write(32,*) 'vsres ', vsres, ' vsstt ',vsstt
+          write(32,*) 'PLASMA RESISTANCE -----'
+          write(32,*) 'pohmpv ', pohmpv, ' pohmmw ',pohmmw
+          write(32,*) 'rpfac ', rpfac, ' rplas ',rplas
+          close(32)
+       endif
+    !endif
+    
+  end subroutine physics
+
+  ! !!!!!!!!!!!!!!!!!!!!!!!!!!!!!!!!!!!!!!!!!!!!!!!!!!!!!!!!!!!!!!!!!!
+function t_eped_scaling()
+    ! Issue #413.  See also comment dated 7/8/17
+    ! Predictive pedestal modelling for DEMO,  Samuli Saarelma.
+    ! https://idm.euro-fusion.org/?uid=2MSZ4T
+
+    real(kind(1.0D0)) :: t_eped_scaling
+    ! Scaling constant and exponents
+    real(kind(1.0D0)) :: c0, a_delta, a_ip, a_r, a_beta, a_kappa, a_a
+
+    c0 = 2.16d0
+    a_delta = 0.82D0
+    a_ip = 0.26D0
+    a_r = -0.39D0
+    a_beta = 0.43D0
+    a_kappa = 0.50d0
+    a_a = 0.88D0
+    ! Correction for single null and for ELMs = 0.65
+    ! Elongation and triangularity are defined at the plasma boundary.
+    ! Total normalised plasma beta is used.
+
+    t_eped_scaling =  0.65d0 * c0 * triang**a_delta * (plascur/1.0d6)**a_ip * rmajor**a_r * &
+                          kappa**a_kappa  * normalised_total_beta**a_beta  * rminor**a_a
+end function t_eped_scaling
+    ! !!!!!!!!!!!!!!!!!!!!!!!!!!!!!!!!!!!!!!!!!!!!!!!!!!!!!!!!!!!!!!!!!!
+
+ ! function eped_warning()
+ !     ! Issue #413.
+ !     logical :: eped_warning
+ !     eped_warning=.false.
+ !     if((triang<0.399d0).or.(triang>0.601d0)) eped_warning=.true.
+ !     if((kappa<1.499d0).or.(kappa>2.001d0)) eped_warning=.true.
+ !     if((plascur<9.99d6).or.(plascur>20.01d6)) eped_warning=.true.
+ !     if((rmajor<6.99d0).or.(rmajor>11.01d0)) eped_warning=.true.
+ !     if((rminor<1.99d0).or.(rminor>3.501d0))eped_warning=.true.
+ !     if((normalised_total_beta<1.99d0).or.(normalised_total_beta>3.01d0))eped_warning=.true.
+ !     if(tesep>0.5)eped_warning=.true.
+ ! end function eped_warning
+
+     ! !!!!!!!!!!!!!!!!!!!!!!!!!!!!!!!!!!!!!!!!!!!!!!!!!!!!!!!!!!!!!!!!!!
+  function eped_warning()
+      ! Issue #413.  MDK 26/2/18: improved output
+      character(len=100) :: eped_warning, info_string
+      eped_warning=''
+      info_string = ''
+
+      if((triang<0.399d0).or.(triang>0.601d0)) then
+          write(info_string , '(1pe13.4)') triang
+          eped_warning='triang = '//trim(info_string)
+      endif
+      if((kappa<1.499d0).or.(kappa>2.001d0)) then
+          write(info_string , '(1pe13.4)') kappa
+          eped_warning=trim(eped_warning)//'  kappa = '//trim(info_string)
+      endif
+      if((plascur<9.99d6).or.(plascur>20.01d6)) then
+          write(info_string , '(1pe13.4)') plascur
+          eped_warning=trim(eped_warning)//'  plascur = '//trim(info_string)
+      endif
+      if((rmajor<6.99d0).or.(rmajor>11.01d0)) then
+          write(info_string , '(1pe13.4)') rmajor
+          eped_warning=trim(eped_warning)//'  rmajor = '//trim(info_string)
+      endif
+      if((rminor<1.99d0).or.(rminor>3.501d0))then
+          write(info_string , '(1pe13.4)') rminor
+          eped_warning=trim(eped_warning)//'  rminor = '//trim(info_string)
+      endif
+      if((normalised_total_beta<1.99d0).or.(normalised_total_beta>3.01d0))then
+          write(info_string , '(1pe13.4)') normalised_total_beta
+          eped_warning=trim(eped_warning)//'  normalised_total_beta = '//trim(info_string)
+      endif
+      if(tesep>0.5)then
+          write(info_string , '(1pe13.4)') tesep
+          eped_warning=trim(eped_warning)//'  tesep = '//trim(info_string)
+      endif
+  end function eped_warning
+
+ !!!!!!!!!!!!!!!!!!!!!!!!!!!!!!!!!!!!!!!!!!!!!!!!!!!!!!!!!!!!!!!!!!!!!!!!
+
+  function bootstrap_fraction_iter89(aspect,beta,bt,cboot,plascur,q95,q0,rmajor,vol)
+
+    !+ad_name  bootstrap_fraction_iter89
+    !+ad_summ  Original ITER calculation of bootstrap-driven fraction
+    !+ad_summ  of the plasma current.
+    !+ad_type  Function returning real
+    !+ad_auth  P J Knight, CCFE, Culham Science Centre
+    !+ad_cont  N/A
+    !+ad_args  aspect  : input real : plasma aspect ratio
+    !+ad_args  beta    : input real : plasma total beta
+    !+ad_args  bt      : input real : toroidal field on axis (T)
+    !+ad_args  cboot   : input real : bootstrap current fraction multiplier
+    !+ad_args  plascur : input real : plasma current (A)
+    !+ad_args  q95     : input real : safety factor at 95% surface
+    !+ad_args  q0      : input real : central safety factor
+    !+ad_args  rmajor  : input real : plasma major radius (m)
+    !+ad_args  vol     : input real : plasma volume (m3)
+    !+ad_desc  This routine performs the original ITER calculation of the
+    !+ad_desc  plasma current bootstrap fraction.
+    !+ad_prob  None
+    !+ad_call  None
+    !+ad_hist  20/06/94 PJK Upgrade to higher standard of coding
+    !+ad_hist  23/05/06 PJK Prevented negative square roots from being attempted
+    !+ad_hist  09/11/11 PJK Initial F90 version
+    !+ad_hist  16/10/12 PJK Removed pi from argument list
+    !+ad_hist  26/03/14 PJK Converted to a function; renamed from BOOTST
+    !+ad_hist  01/10/14 PJK Renamed argument q to q95
+    !+ad_stat  Okay
+    !+ad_docs  ITER Physics Design Guidelines: 1989 [IPDG89], N. A. Uckan et al,
+    !+ad_docc  ITER Documentation Series No.10, IAEA/ITER/DS/10, IAEA, Vienna, 1990
+    !
+    ! !!!!!!!!!!!!!!!!!!!!!!!!!!!!!!!!!!!!!!!!!!!!!!!
+
+    implicit none
+
+    real(kind(1.0D0)) :: bootstrap_fraction_iter89
+
+    !  Arguments
+
+    real(kind(1.0D0)), intent(in) :: aspect, beta, bt, cboot, &
+         plascur, q95, q0, rmajor, vol
+
+    !  Local variables
+
+    real(kind(1.0D0)) :: betapbs, bpbs, cbs, xbs, bootipf
+
+    ! !!!!!!!!!!!!!!!!!!!!!!!!!!!!!!!!!!!!!!!!!!!!!!!
+
+    xbs = min(10.0D0, q95/q0)
+    cbs = cboot * (1.32D0 - 0.235D0*xbs + 0.0185D0*xbs**2)
+    bpbs = rmu0*plascur/(2.0D0*pi*sqrt(vol/(2.0D0* pi**2 *rmajor)) )
+    betapbs = beta*bt**2 / bpbs**2
+
+    if (betapbs <= 0.0D0) then  !  only possible if beta <= 0.0
+       bootipf = 0.0D0
+    else
+       bootipf = cbs * ( betapbs/sqrt(aspect) )**1.3D0
+    end if
+
+    bootstrap_fraction_iter89 = bootipf
+
+  end function bootstrap_fraction_iter89
+
+  ! !!!!!!!!!!!!!!!!!!!!!!!!!!!!!!!!!!!!!!!!!!!!!!!!!!!!!!!!!!!!!!!!!!
+
+  function bootstrap_fraction_nevins(alphan,alphat,betat,bt,dene,plascur, &
+       q95,q0,rmajor,rminor,ten,zeff)
+
+    !+ad_name  bootstrap_fraction_nevins
+    !+ad_summ  Bootstrap current fraction from Nevins et al scaling
+    !+ad_type  Function returning real
+    !+ad_auth  P J Knight, CCFE, Culham Science Centre
+    !+ad_cont  bsinteg
+    !+ad_args  alphan : input real :  density profile index
+    !+ad_args  alphat : input real :  temperature profile index
+    !+ad_args  betat  : input real :  total plasma beta (with respect to the toroidal
+    !+ad_argc                         field)
+    !+ad_args  bt     : input real :  toroidal field on axis (T)
+    !+ad_args  dene   : input real :  electron density (/m3)
+    !+ad_args  plascur: input real :  plasma current (A)
+    !+ad_args  q0     : input real :  central safety factor
+    !+ad_args  q95    : input real :  safety factor at 95% surface
+    !+ad_args  rmajor : input real :  plasma major radius (m)
+    !+ad_args  rminor : input real :  plasma minor radius (m)
+    !+ad_args  ten    : input real :  density weighted average plasma temperature (keV)
+    !+ad_args  zeff   : input real :  plasma effective charge
+    !+ad_desc  This function calculates the bootstrap current fraction,
+    !+ad_desc  using the Nevins et al method, 4/11/90.
+    !+ad_prob  None
+    !+ad_call  bsinteg
+    !+ad_call  quanc8
+    !+ad_hist  22/06/94 PJK Upgrade to higher standard of coding
+    !+ad_hist  10/11/11 PJK Initial F90 version
+    !+ad_hist  20/02/14 PJK Removed unnecessary use of shared variables;
+    !+ad_hist               Corrected error in peak electron beta
+    !+ad_hist  24/02/14 PJK Re-corrected peak electron beta (version prior to
+    !+ad_hisc               previous change was correct after all!)
+    !+ad_hist  26/03/14 PJK Renamed from FNEWBS
+    !+ad_stat  Okay
+    !+ad_docs  AEA FUS 251: A User's Guide to the PROCESS Systems Code
+    !
+    ! !!!!!!!!!!!!!!!!!!!!!!!!!!!!!!!!!!!!!!!!!!!!!!!
+
+    implicit none
+
+    real(kind(1.0D0)) :: bootstrap_fraction_nevins
+
+    !  Arguments
+
+    real(kind(1.0D0)), intent(in) :: alphan,alphat,betat,bt,dene,plascur, &
+         q0,q95,rmajor,rminor,ten,zeff
+
+    !  Local variables
+
+    integer :: nofun
+    real(kind(1.0D0)) :: aibs,ainteg,betae0,dum1,fibs,flag
+
+    ! !!!!!!!!!!!!!!!!!!!!!!!!!!!!!!!!!!!!!!!!!!!!!!!
+
+    !  Calculate peak electron beta
+
+    betae0 = ne0 * te0 * 1.0D3*echarge / ( bt**2 /(2.0D0*rmu0) )
+
+    !  Call integration routine
+
+    call quanc8(bsinteg,0.0D0,0.999D0,0.001D0,0.001D0,ainteg,dum1, &
+         nofun,flag)
+
+    !  Calculate bootstrap current and fraction
+
+    aibs = 2.5D0 * betae0 * rmajor * bt * q95 * ainteg
+    fibs = 1.0D6 * aibs / plascur
+
+    bootstrap_fraction_nevins = fibs
+
+  contains
+
+    ! !!!!!!!!!!!!!!!!!!!!!!!!!!!!!!!!!!!!!!!!!!!!!!!!!!!!!!!!!!!!!!!!!!
+
+    function bsinteg(y)
+
+      !+ad_name  bsinteg
+      !+ad_summ  Integrand function for Nevins et al bootstrap current scaling
+      !+ad_type  Function returning real
+      !+ad_auth  P J Knight, CCFE, Culham Science Centre
+      !+ad_cont  N/A
+      !+ad_args  y : input real : abscissa of integration, = normalised minor radius
+      !+ad_desc  This function calculates the integrand function for the
+      !+ad_desc  Nevins et al bootstrap current scaling, 4/11/90.
+      !+ad_prob  No account is taken of pedestal profiles.
+      !+ad_call  None
+      !+ad_hist  22/06/94 PJK Upgrade to higher standard of coding
+      !+ad_hist  10/11/11 PJK Initial F90 version
+      !+ad_hist  20/02/14 PJK Removed unnecessary use of shared variables
+      !+ad_stat  Okay
+      !+ad_docs  AEA FUS 251: A User's Guide to the PROCESS Systems Code
+      !
+      ! !!!!!!!!!!!!!!!!!!!!!!!!!!!!!!!!!!!!!!!!!!!!!!!
+
+      implicit none
+
+      real(kind(1.0D0)) :: bsinteg
+
+      !  Arguments
+
+      real(kind(1.0D0)), intent(in) :: y
+
+      !  Local variables
+
+      real(kind(1.0D0)) :: alphai,al1,al2,a1,a2,betae,c1,c2,c3, &
+           d,del,pratio,q,x,z
+
+      ! !!!!!!!!!!!!!!!!!!!!!!!!!!!!!!!!!!!!!!!!!!!!!!!
+
+      !  Constants for fit to q-profile
+
+      c1 = 1.0D0
+      c2 = 1.0D0
+      c3 = 1.0D0
+
+      !  Compute average electron beta
+
+      betae = dene*ten*1.0D3*echarge/(bt**2/(2.0D0*rmu0))
+
+      del = rminor*sqrt(y)/rmajor
+      x = (1.46D0*sqrt(del) + 2.4D0*del)/(1.0D0 - del)**1.5D0
+      z = zeff
+      d = 1.414D0*z + z*z + x*(0.754D0 + 2.657D0*z + 2.0D0*z*z) &
+           + x*x*(0.348D0 + 1.243D0*z + z*z)
+      al2 = -x*(0.884D0 + 2.074D0*z)/d
+      a2 = alphat*(1.0D0-y)**(alphan+alphat-1.0D0)
+      alphai = -1.172D0/(1.0D0 + 0.462D0*x)
+      a1 = (alphan+alphat)*(1.0D0-y)**(alphan+alphat-1.0D0)
+      al1 = x*(0.754D0+2.21D0*z+z*z+x*(0.348D0+1.243D0*z+z*z))/d
+
+      !  q-profile
+
+      q = q0 + (q95-q0)*(c1*y + c2*y*y + c3*y**3)/(c1+c2+c3)
+
+      pratio = (betat - betae) / betae
+
+      bsinteg = (q/q95)*(al1*(a1 + pratio*(a1+alphai*a2) ) + al2*a2 )
+
+    end function bsinteg
+
+  end function bootstrap_fraction_nevins
+
+  ! !!!!!!!!!!!!!!!!!!!!!!!!!!!!!!!!!!!!!!!!!!!!!!!!!!!!!!!!!!!!!!!!!!
+
+  function bootstrap_fraction_wilson(alphaj,alphap,alphat,beta,betpth, &
+       q0,qpsi,rmajor,rminor,itart)
+
+    !+ad_name  bootstrap_fraction_wilson
+    !+ad_summ  Bootstrap current fraction from Wilson et al scaling
+    !+ad_type  Function returning real
+    !+ad_auth  P J Knight, CCFE, Culham Science Centre
+    !+ad_cont  N/A
+    !+ad_args  alphaj  : input real :  current profile index
+    !+ad_args  alphap  : input real :  pressure profile index
+    !+ad_args  alphat  : input real :  temperature profile index
+    !+ad_args  beta    : input real :  total beta
+    !+ad_args  betpth  : input real :  thermal component of poloidal beta
+    !+ad_args  q0      : input real :  safety factor on axis
+    !+ad_args  qpsi    : input real :  edge safety factor
+    !+ad_args  rmajor  : input real :  major radius (m)
+    !+ad_args  rminor  : input real :  minor radius (m)
+    !+ad_args  itart   : input integer :  switch denoting tight aspect ratio option
+    !+ad_desc  This function calculates the bootstrap current fraction
+    !+ad_desc  using the numerically fitted algorithm written by Howard Wilson.
+    !+ad_prob  No account is taken of pedestal profiles.
+    !+ad_call  report_error
+    !+ad_hist  22/06/94 PJK Upgrade to higher standard of coding
+    !+ad_hist  14/05/96 PJK Modified to use THERMAL poloidal beta, and
+    !+ad_hisc               added diamagnetic term at tight aspect ratio
+    !+ad_hist  10/11/11 PJK Initial F90 version
+    !+ad_hist  20/02/14 PJK alphap now calculated elsewhere
+    !+ad_hist  24/02/14 PJK Swapped alphan for alphap in argument list
+    !+ad_hist  26/03/14 PJK Renamed from CULBST
+    !+ad_hist  26/06/14 PJK Added error handling
+    !+ad_stat  Okay
+    !+ad_docs  AEA FUS 172: Physics Assessment for the European Reactor Study
+    !+ad_docs  H. R. Wilson, Nuclear Fusion <B>32</B> (1992) 257
+    !
+    ! !!!!!!!!!!!!!!!!!!!!!!!!!!!!!!!!!!!!!!!!!!!!!!!
+
+    implicit none
+
+    real(kind(1.0D0)) :: bootstrap_fraction_wilson
+
+    !  Arguments
+
+    integer, intent(in) :: itart
+    real(kind(1.0D0)), intent(in) :: alphaj,alphap,alphat,beta,betpth, &
+         q0,qpsi,rmajor,rminor
+
+    !  Local variables
+
+    integer :: i
+    real(kind(1.0D0)), dimension(12) :: a, b
+    real(kind(1.0D0)) :: aj,alfpnw,alftnw,eps1,r1,r2, &
+         saj,seps1,sss,termj,termp,termt,term1,term2,z
+
+    ! !!!!!!!!!!!!!!!!!!!!!!!!!!!!!!!!!!!!!!!!!!!!!!!
+
+    !  alphap, alphat and alphaj are indices relevant to profiles of
+    !  the form
+    !             p = p0.(1-(r/a)**2)**alphap, etc.
+    !
+    !  Convert these indices to those relevant to profiles of the form
+    !             p = p0.psi**alfpnw, etc.
+
+    term1 = log(0.5D0)
+    term2 = log(q0/qpsi)
+
+    termp = 1.0D0-0.5D0**(1.0D0/alphap)
+    termt = 1.0D0-0.5D0**(1.0D0/alphat)
+    termj = 1.0D0-0.5D0**(1.0D0/alphaj)
+
+    alfpnw = term1/log( log( (q0+(qpsi-q0)*termp)/qpsi )/term2)
+    alftnw = term1/log( log( (q0+(qpsi-q0)*termt)/qpsi )/term2)
+    aj     = term1/log( log( (q0+(qpsi-q0)*termj)/qpsi )/term2)
+
+    !  Crude check for NaN errors or other illegal values...
+
+    if ((aj /= aj).or.(alfpnw /= alfpnw).or.(alftnw /= alftnw).or.(aj <= 0.0D0)) then
+       fdiags(1) = aj ; fdiags(2) = alfpnw ; fdiags(3) = alftnw ; fdiags(4) = aj
+       call report_error(76)
+    end if
+
+    !  Ratio of ionic charge to electron charge
+
+    z = 1.0D0
+
+    !  Inverse aspect ratio: r2 = maximum plasma radius, r1 = minimum
+
+    r2 = rmajor+rminor
+    r1 = rmajor-rminor
+    eps1 = (r2-r1)/(r2+r1)
+
+    !  Coefficients fitted using least squares techniques
+
+    saj = sqrt(aj)
+
+    a(1)  =    1.41D0*(1.0D0-0.28D0*saj)*(1.0D0+0.12D0/z)
+    a(2)  =    0.36D0*(1.0D0-0.59D0*saj)*(1.0D0+0.8D0/z)
+    a(3)  =   -0.27D0*(1.0D0-0.47D0*saj)*(1.0D0+3.0D0/z)
+    a(4)  =  0.0053D0*(1.0D0+5.0D0/z)
+    a(5)  =   -0.93D0*(1.0D0-0.34D0*saj)*(1.0D0+0.15D0/z)
+    a(6)  =   -0.26D0*(1.0D0-0.57D0*saj)*(1.0D0-0.27D0*z)
+    a(7)  =   0.064D0*(1.0D0-0.6D0*aj+0.15D0*aj*aj)*(1.0D0+7.6D0/z)
+    a(8)  = -0.0011D0*(1.0D0+9.0D0/z)
+    a(9)  =   -0.33D0*(1.0D0-aj+0.33D0*aj*aj)
+    a(10) =   -0.26D0*(1.0D0-0.87D0/saj-0.16D0*aj)
+    a(11) =   -0.14D0*(1.0D0-1.14D0/saj-0.45D0*saj)
+    a(12) = -0.0069D0
+
+    seps1 = sqrt(eps1)
+
+    b(1)  = 1.0D0
+    b(2)  = alfpnw
+    b(3)  = alftnw
+    b(4)  = alfpnw*alftnw
+    b(5)  = seps1
+    b(6)  = alfpnw*seps1
+    b(7)  = alftnw*seps1
+    b(8)  = alfpnw*alftnw*seps1
+    b(9)  = eps1
+    b(10) = alfpnw*eps1
+    b(11) = alftnw*eps1
+    b(12) = alfpnw*alftnw*eps1
+
+    sss = 0.0D0
+    do i = 1,12
+       sss = sss + a(i)*b(i)
+    end do
+
+    !  Empirical bootstrap current fraction
+
+    bootstrap_fraction_wilson = seps1 * betpth * sss
+
+    !  Diamagnetic contribution to the bootstrap fraction
+    !  at tight aspect ratio.
+    !  Tim Hender fit
+
+    if (itart == 1) then
+       bootstrap_fraction_wilson = bootstrap_fraction_wilson + beta/2.8D0
+    end if
+
+  end function bootstrap_fraction_wilson
+
+  ! !!!!!!!!!!!!!!!!!!!!!!!!!!!!!!!!!!!!!!!!!!!!!!!!!!!!!!!!!!!!!!!!!!
+
+  function bootstrap_fraction_sauter()
+
+    !+ad_name  bootstrap_fraction_sauter
+    !+ad_summ  Bootstrap current fraction from Sauter et al scaling
+    !+ad_type  Function returning real
+    !+ad_auth  P J Knight, CCFE, Culham Science Centre
+    !+ad_cont  beta_poloidal_local
+    !+ad_cont  beta_poloidal_local_total
+    !+ad_cont  nues
+    !+ad_cont  nuee
+    !+ad_cont  coulg
+    !+ad_cont  nuis
+    !+ad_cont  nui
+    !+ad_cont  dcsa
+    !+ad_cont  hcsa
+    !+ad_cont  xcsa
+    !+ad_cont  tpf
+    !+ad_args  None
+    !+ad_desc  This function calculates the bootstrap current fraction
+    !+ad_desc  using the Sauter, Angioni and Lin-Liu scaling.
+    !+ad_desc  <P>The code was extracted from the ASTRA code, and was
+    !+ad_desc  supplied by Emiliano Fable, IPP Garching
+    !+ad_desc  (private communication).
+    !+ad_prob  None
+    !+ad_call  nprofile
+    !+ad_call  tprofile
+    !+ad_call  dcsa
+    !+ad_call  hcsa
+    !+ad_call  xcsa
+    !+ad_hist  26/03/14 PJK Initial version
+    !+ad_hist  15/05/14 PJK Corrections made as per Fable's e-mail, 15/05/2014
+    !+ad_stat  Okay
+    !+ad_docs  O. Sauter, C. Angioni and Y. R. Lin-Liu,
+    !+ad_docc    Physics of Plasmas <B>6</B> (1999) 2834
+    !+ad_docs  O. Sauter, C. Angioni and Y. R. Lin-Liu, (ERRATA)
+    !+ad_docc    Physics of Plasmas <B>9</B> (2002) 5140
+    !
+    ! !!!!!!!!!!!!!!!!!!!!!!!!!!!!!!!!!!!!!!!!!!!!!!!
+
+    implicit none
+
+    real(kind(1.0D0)) :: bootstrap_fraction_sauter
+
+    !  Arguments
+
+    !  Local variables
+
+    integer, parameter :: nr = 200
+    integer :: ir
+    real(kind(1.0D0)) :: da,drho,iboot,jboot,roa
+    real(kind(1.0D0)) :: dlogne_drho,dlogte_drho,dlogti_drho
+    real(kind(1.0D0)), dimension(nr) :: amain,mu,ne,ni,rho,sqeps,tempe,tempi,zef,zmain
+
+    ! !!!!!!!!!!!!!!!!!!!!!!!!!!!!!!!!!!!!!!!!!!!!!!!
+
+    !  Populate profile arrays
+
+    do ir = 1,nr
+       roa = dble(ir)/nr
+       rho(ir) = sqrt(xarea/pi) * roa !  local circularised minor radius (m)
+       sqeps(ir) = sqrt(roa * rminor/rmajor)
+
+       ne(ir) = 1.0D-19 * nprofile(roa,rhopedn,ne0,neped,nesep,alphan)
+       ni(ir) = dnitot/dene * ne(ir)
+       tempe(ir) = tprofile(roa,rhopedt,te0,teped,tesep,alphat,tbeta)
+       tempi(ir) = ti/te * tempe(ir)
+
+       zef(ir) = zeff  !  Flat Zeff profile assumed
+
+       !  mu = 1/safety factor
+       !  Parabolic q profile assumed
+
+       mu(ir) = 1.0D0 / (q0 + (q-q0)*roa**2)
+       amain(ir) = afuel  !  fuel ion mass
+       zmain(ir) = 1.0D0 + fhe3  !  sum(Zi.ni)/sum(ni) over fuel ions i
+    end do
+
+    !  Ensure that density and temperature values are not zero at edge
+
+    if (ne(nr) == 0.0D0) then
+       ne(nr) = 1.0D-4*ne(nr-1)
+       ni(nr) = 1.0D-4*ni(nr-1)
+    end if
+
+    if (tempe(nr) == 0.0D0) then
+       tempe(nr) = 1.0D-4*tempe(nr-1)
+       tempi(nr) = 1.0D-4*tempi(nr-1)
+    end if
+
+    !  Calculate total bootstrap current (MA) by summing along profiles
+
+    iboot = 0.0D0
+    do ir = 1,nr
+
+       if (ir == nr) then
+          jboot = 0.0D0
+          da = 0.0D0
+       else
+          drho = rho(ir+1) - rho(ir)
+          da = 2.0D0*pi*rho(ir)*drho  !  area of annulus
+
+          dlogte_drho = (log(tempe(ir+1)) - log(tempe(ir))) / drho
+          dlogti_drho = (log(tempi(ir+1)) - log(tempi(ir))) / drho
+          dlogne_drho = (log(ne(ir+1)) - log(ne(ir))) / drho
+
+          !  The factor of 0.5 below arises because in ASTRA the logarithms
+          !  are coded as (e.g.):  (Te(j+1)-Te(j))/(Te(j+1)+Te(j)), which
+          !  actually corresponds to grad(log(Te))/2. So the factors dcsa etc.
+          !  are a factor two larger than one might otherwise expect.
+
+          jboot = 0.5D0 * ( dcsa(ir,nr) * dlogne_drho &
+               + hcsa(ir,nr) * dlogte_drho &
+               + xcsa(ir,nr) * dlogti_drho )
+          jboot = -bt/(0.2D0*pi*rmajor) * rho(ir)*mu(ir) * jboot  !  MA/m2
+       end if
+
+       iboot = iboot + da*jboot  !  MA
+
+    end do
+
+    bootstrap_fraction_sauter = 1.0D6 * iboot/plascur
+
+  contains
+
+    ! !!!!!!!!!!!!!!!!!!!!!!!!!!!!!!!!!!!!!!!!!!!!!!!!!!!!!!!!!!!!!!!!!!
+
+    function beta_poloidal_local(j,nr)
+
+      !+ad_name  beta_poloidal_local
+      !+ad_summ  Local beta poloidal calculation
+      !+ad_type  Function returning real
+      !+ad_auth  P J Knight, CCFE, Culham Science Centre
+      !+ad_cont  None
+      !+ad_args  j  : input integer : radial element index in range 1 to nr
+      !+ad_args  nr : input integer : maximum value of j
+      !+ad_desc  This function calculates the local beta poloidal.
+      !+ad_desc  <P>The code was extracted from the ASTRA code, and was
+      !+ad_desc  supplied by Emiliano Fable, IPP Garching
+      !+ad_desc  (private communication).
+      !+ad_desc  <P>beta poloidal = 4*pi*ne*Te/Bpo**2
+      !+ad_prob  PJK: I do not understand why it should be 4*pi*... instead
+      !+ad_prob  of 8*pi*... Presumably it is because of a strange ASTRA
+      !+ad_prob  method similar to that noted above in the calculation of jboot.
+      !+ad_call  None
+      !+ad_hist  26/03/14 PJK Initial version
+      !+ad_stat  Okay
+      !+ad_docs  Pereverzev, 25th April 1989 (?)
+      !
+      ! !!!!!!!!!!!!!!!!!!!!!!!!!!!!!!!!!!!!!!!!!!!!!!!
+
+      implicit none
+
+      real(kind(1.0D0)) :: beta_poloidal_local
+
+      !  Arguments
+
+      integer, intent(in) :: j, nr
+
+      !  Local variables
+
+      ! !!!!!!!!!!!!!!!!!!!!!!!!!!!!!!!!!!!!!!!!!!!!!!!
+
+      if (j /= nr)  then
+         beta_poloidal_local = 1.6D-4*pi * (ne(j+1)+ne(j)) * (tempe(j+1)+tempe(j))
+      else
+         beta_poloidal_local = 6.4D-4*pi * ne(j)*tempe(j)
+      end if
+
+      beta_poloidal_local = beta_poloidal_local * &
+           ( rmajor/(bt*rho(j)*abs(mu(j)+1.0D-4)) )**2
+
+    end function beta_poloidal_local
+
+    ! !!!!!!!!!!!!!!!!!!!!!!!!!!!!!!!!!!!!!!!!!!!!!!!!!!!!!!!!!!!!!!!!!!
+
+    function beta_poloidal_local_total(j,nr)
+
+      !+ad_name  beta_poloidal_local_total
+      !+ad_summ  Local beta poloidal calculation, including ion pressure
+      !+ad_type  Function returning real
+      !+ad_auth  P J Knight, CCFE, Culham Science Centre
+      !+ad_cont  None
+      !+ad_args  j  : input integer : radial element index in range 1 to nr
+      !+ad_args  nr : input integer : maximum value of j
+      !+ad_desc  This function calculates the local total beta poloidal.
+      !+ad_desc  <P>The code was extracted from the ASTRA code, and was
+      !+ad_desc  supplied by Emiliano Fable, IPP Garching
+      !+ad_desc  (private communication).
+      !+ad_desc  <P>beta poloidal = 4*pi*(ne*Te+ni*Ti)/Bpo**2
+      !+ad_desc  where ni is the sum of all ion densities (thermal)
+      !+ad_prob  PJK: I do not understand why it should be 4*pi*... instead
+      !+ad_prob  of 8*pi*... Presumably it is because of a strange ASTRA
+      !+ad_prob  method similar to that noted above in the calculation of jboot.
+      !+ad_call  None
+      !+ad_hist  15/05/14 PJK New routine, which includes the ion pressure contribution
+      !+ad_stat  Okay
+      !+ad_docs  Pereverzev, 25th April 1989 (?)
+      !+ad_docs  E Fable, private communication, 15th May 2014
+      !
+      ! !!!!!!!!!!!!!!!!!!!!!!!!!!!!!!!!!!!!!!!!!!!!!!!
+
+      implicit none
+
+      real(kind(1.0D0)) :: beta_poloidal_local_total
+
+      !  Arguments
+
+      integer, intent(in) :: j, nr
+
+      !  Local variables
+
+      ! !!!!!!!!!!!!!!!!!!!!!!!!!!!!!!!!!!!!!!!!!!!!!!!
+
+      if (j /= nr)  then
+         beta_poloidal_local_total = 1.6D-4*pi * ( &
+              ( (ne(j+1)+ne(j)) * (tempe(j+1)+tempe(j)) ) + &
+              ( (ni(j+1)+ni(j)) * (tempi(j+1)+tempi(j)) ) )
+      else
+         beta_poloidal_local_total = 6.4D-4*pi * (ne(j)*tempe(j) + ni(j)*tempi(j))
+      end if
+
+      beta_poloidal_local_total = beta_poloidal_local_total * &
+           ( rmajor/(bt*rho(j)*abs(mu(j)+1.0D-4)) )**2
+
+    end function beta_poloidal_local_total
+
+    ! !!!!!!!!!!!!!!!!!!!!!!!!!!!!!!!!!!!!!!!!!!!!!!!!!!!!!!!!!!!!!!!!!!
+
+    function nues(j)
+
+      !+ad_name  nues
+      !+ad_summ  Relative frequency of electron collisions
+      !+ad_type  Function returning real
+      !+ad_auth  P J Knight, CCFE, Culham Science Centre
+      !+ad_cont  None
+      !+ad_args  j  : input integer : radial element index in range 1 to nr
+      !+ad_desc  This function calculates the relative frequency of electron
+      !+ad_desc  collisions: <I>NU* = Nuei*q*Rt/eps**1.5/Vte</I>
+      !+ad_desc  The electron-ion collision frequency NUEI=NUEE*1.4*ZEF is
+      !+ad_desc  used.
+      !+ad_desc  <P>The code was extracted from the ASTRA code, and was
+      !+ad_desc  supplied by Emiliano Fable, IPP Garching
+      !+ad_desc  (private communication).
+      !+ad_prob  None
+      !+ad_call  nuee
+      !+ad_hist  26/03/14 PJK Initial version
+      !+ad_stat  Okay
+      !+ad_docs  Yushmanov, 30th April 1987 (?)
+      !
+      ! !!!!!!!!!!!!!!!!!!!!!!!!!!!!!!!!!!!!!!!!!!!!!!!
+
+      implicit none
+
+      real(kind(1.0D0)) :: nues
+
+      !  Arguments
+
+      integer, intent(in) :: j
+
+      !  Local variables
+
+      ! !!!!!!!!!!!!!!!!!!!!!!!!!!!!!!!!!!!!!!!!!!!!!!!
+
+      nues = nuee(j) * 1.4D0*zef(j)*rmajor / &
+           abs(mu(j)*(sqeps(j)**3)*sqrt(tempe(j))*1.875D7)
+
+    end function nues
+
+    ! !!!!!!!!!!!!!!!!!!!!!!!!!!!!!!!!!!!!!!!!!!!!!!!!!!!!!!!!!!!!!!!!!!
+
+    function nuee(j)
+
+      !+ad_name  nuee
+      !+ad_summ  Frequency of electron-electron collisions
+      !+ad_type  Function returning real
+      !+ad_auth  P J Knight, CCFE, Culham Science Centre
+      !+ad_cont  None
+      !+ad_args  j  : input integer : radial element index in range 1 to nr
+      !+ad_desc  This function calculates the frequency of electron-electron
+      !+ad_desc  collisions (Hz): <I>NUEE = 4*SQRT(pi)/3*Ne*e**4*lambd/
+      !+ad_desc  SQRT(Me)/Te**1.5</I>
+      !+ad_desc  <P>The code was extracted from the ASTRA code, and was
+      !+ad_desc  supplied by Emiliano Fable, IPP Garching
+      !+ad_desc  (private communication).
+      !+ad_prob  None
+      !+ad_call  coulg
+      !+ad_hist  26/03/14 PJK Initial version
+      !+ad_stat  Okay
+      !+ad_docs  Yushmanov, 25th April 1987 (?),
+      !+ad_docc  updated by Pereverzev, 9th November 1994 (?)
+      !
+      ! !!!!!!!!!!!!!!!!!!!!!!!!!!!!!!!!!!!!!!!!!!!!!!!
+
+      implicit none
+
+      real(kind(1.0D0)) :: nuee
+
+      !  Arguments
+
+      integer, intent(in) :: j
+
+      !  Local variables
+
+      ! !!!!!!!!!!!!!!!!!!!!!!!!!!!!!!!!!!!!!!!!!!!!!!!
+
+      nuee = 670.0D0 * coulg(j) * ne(j) / ( tempe(j)*sqrt(tempe(j)) )
+
+    end function nuee
+
+    ! !!!!!!!!!!!!!!!!!!!!!!!!!!!!!!!!!!!!!!!!!!!!!!!!!!!!!!!!!!!!!!!!!!
+
+    function coulg(j)
+
+      !+ad_name  coulg
+      !+ad_summ  Coulomb logarithm
+      !+ad_type  Function returning real
+      !+ad_auth  P J Knight, CCFE, Culham Science Centre
+      !+ad_cont  None
+      !+ad_args  j  : input integer : radial element index in range 1 to nr
+      !+ad_desc  This function calculates the Coulomb logarithm, valid
+      !+ad_desc  for e-e collisions (T_e > 0.01 keV), and for
+      !+ad_desc  e-i collisions (T_e > 0.01*Zeff^2) (Alexander, 9/5/1994).
+      !+ad_desc  <P>The code was extracted from the ASTRA code, and was
+      !+ad_desc  supplied by Emiliano Fable, IPP Garching
+      !+ad_desc  (private communication).
+      !+ad_prob  None
+      !+ad_call  coulg
+      !+ad_hist  26/03/14 PJK Initial version
+      !+ad_stat  Okay
+      !+ad_docs  C. A. Ordonez and M. I. Molina, Phys. Plasmas <B>1</B> (1994) 2515
+      !+ad_docs  Rev. Mod. Phys., V.48, Part 1 (1976) 275
+      !
+      ! !!!!!!!!!!!!!!!!!!!!!!!!!!!!!!!!!!!!!!!!!!!!!!!
+
+      implicit none
+
+      real(kind(1.0D0)) :: coulg
+
+      !  Arguments
+
+      integer, intent(in) :: j
+
+      !  Local variables
+
+      ! !!!!!!!!!!!!!!!!!!!!!!!!!!!!!!!!!!!!!!!!!!!!!!!
+
+      coulg = 15.9D0 - 0.5D0*log(ne(j)) + log(tempe(j))
+
+    end function coulg
+
+    ! !!!!!!!!!!!!!!!!!!!!!!!!!!!!!!!!!!!!!!!!!!!!!!!!!!!!!!!!!!!!!!!!!!
+
+    function nuis(j)
+
+      !+ad_name  nuis
+      !+ad_summ  Relative frequency of ion collisions
+      !+ad_type  Function returning real
+      !+ad_auth  P J Knight, CCFE, Culham Science Centre
+      !+ad_cont  None
+      !+ad_args  j  : input integer : radial element index in range 1 to nr
+      !+ad_desc  This function calculates the relative frequency of ion
+      !+ad_desc  collisions: <I>NU* = Nui*q*Rt/eps**1.5/Vti</I>
+      !+ad_desc  The full ion collision frequency NUI is used.
+      !+ad_desc  <P>The code was extracted from the ASTRA code, and was
+      !+ad_desc  supplied by Emiliano Fable, IPP Garching
+      !+ad_desc  (private communication).
+      !+ad_prob  None
+      !+ad_call  nui
+      !+ad_hist  26/03/14 PJK Initial version
+      !+ad_stat  Okay
+      !+ad_docs  Yushmanov, 30th April 1987 (?)
+      !
+      ! !!!!!!!!!!!!!!!!!!!!!!!!!!!!!!!!!!!!!!!!!!!!!!!
+
+      implicit none
+
+      real(kind(1.0D0)) :: nuis
+
+      !  Arguments
+
+      integer, intent(in) :: j
+
+      !  Local variables
+
+      ! !!!!!!!!!!!!!!!!!!!!!!!!!!!!!!!!!!!!!!!!!!!!!!!
+
+      nuis = 3.2D-6 * nui(j)*rmajor / ( abs(mu(j)+1.0D-4) * &
+           sqeps(j)**3 * sqrt(tempi(j)/amain(j)) )
+
+    end function nuis
+
+    ! !!!!!!!!!!!!!!!!!!!!!!!!!!!!!!!!!!!!!!!!!!!!!!!!!!!!!!!!!!!!!!!!!!
+
+    function nui(j)
+
+      !+ad_name  nui
+      !+ad_summ  Full frequency of ion collisions
+      !+ad_type  Function returning real
+      !+ad_auth  P J Knight, CCFE, Culham Science Centre
+      !+ad_cont  None
+      !+ad_args  j  : input integer : radial element index in range 1 to nr
+      !+ad_desc  This function calculates the full frequency of ion
+      !+ad_desc  collisions (Hz).
+      !+ad_desc  <P>The code was extracted from the ASTRA code, and was
+      !+ad_desc  supplied by Emiliano Fable, IPP Garching
+      !+ad_desc  (private communication).
+      !+ad_prob  None
+      !+ad_call  None
+      !+ad_hist  26/03/14 PJK Initial version
+      !+ad_stat  Okay
+      !+ad_docs  None
+      !
+      ! !!!!!!!!!!!!!!!!!!!!!!!!!!!!!!!!!!!!!!!!!!!!!!!
+
+      real(kind(1.0D0)) :: nui
+
+      !  Arguments
+
+      integer, intent(in) :: j
+
+      !  Local variables
+
+      ! !!!!!!!!!!!!!!!!!!!!!!!!!!!!!!!!!!!!!!!!!!!!!!!
+
+      !	Coulomb logarithm = 15 is used
+
+      nui = zmain(j)**4 * ni(j) * 322.0D0 / ( tempi(j)*sqrt(tempi(j)*amain(j)) )
+
+    end function nui
+
+    ! !!!!!!!!!!!!!!!!!!!!!!!!!!!!!!!!!!!!!!!!!!!!!!!!!!!!!!!!!!!!!!!!!!
+
+    function dcsa(j,nr)
+
+      !+ad_name  dcsa
+      !+ad_summ  Grad(ln(ne)) coefficient in the Sauter bootstrap scaling
+      !+ad_type  Function returning real
+      !+ad_auth  P J Knight, CCFE, Culham Science Centre
+      !+ad_cont  None
+      !+ad_args  j  : input integer : radial element index in range 1 to nr
+      !+ad_args  nr : input integer : maximum value of j
+      !+ad_desc  This function calculates the coefficient scaling grad(ln(ne))
+      !+ad_desc  in the Sauter bootstrap current scaling.
+      !+ad_desc  Code by Angioni, 29th May 2002.
+      !+ad_desc  <P>The code was extracted from the ASTRA code, and was
+      !+ad_desc  supplied by Emiliano Fable, IPP Garching
+      !+ad_desc  (private communication).
+      !+ad_prob  None
+      !+ad_call  beta_poloidal_local_total
+      !+ad_call  nues
+      !+ad_call  tpf
+      !+ad_hist  26/03/14 PJK Initial version
+      !+ad_hist  15/05/14 PJK Corrections made as per Fable's e-mail
+      !+ad_stat  Okay
+      !+ad_docs  O. Sauter, C. Angioni and Y. R. Lin-Liu,
+      !+ad_docc    Physics of Plasmas <B>6</B> (1999) 2834
+      !+ad_docs  O. Sauter, C. Angioni and Y. R. Lin-Liu, (ERRATA)
+      !+ad_docc    Physics of Plasmas <B>9</B> (2002) 5140
+      !
+      ! !!!!!!!!!!!!!!!!!!!!!!!!!!!!!!!!!!!!!!!!!!!!!!!
+
+      !  DCSA $\equiv \mathcal{L}_{31}$, Eq.14a, Sauter et al, 1999
+
+      implicit none
+
+      real(kind(1.0D0)) :: dcsa
+
+      !  Arguments
+
+      integer, intent(in) :: j,nr
+
+      !  Local variables
+
+      real(kind(1.0D0)) :: zz,zft,zdf
+
+      ! !!!!!!!!!!!!!!!!!!!!!!!!!!!!!!!!!!!!!!!!!!!!!!!
+
+      if (j == 1) then
+         dcsa = 0.0D0
+      else
+         zz = zef(j)
+         zft = tpf(j)
+         zdf = 1.0D0 + (1.0D0 - 0.1D0*zft)*sqrt(nues(j))
+         zdf = zdf + 0.5D0*(1.0D0-zft)*nues(j)/zz
+         zft = zft/zdf  !  $f^{31}_{teff}(\nu_{e*})$, Eq.14b
+         dcsa = (1.0D0 + 1.4D0/(zz+1.0D0))*zft - 1.9D0/(zz+1.0D0)*zft*zft
+         dcsa = dcsa + (0.3D0*zft*zft + 0.2D0*zft*zft*zft)*zft / (zz+1.0D0)
+
+         !  Corrections suggested by Fable, 15/05/2015
+         !dcsa = dcsa*beta_poloidal_local(j,nr) * (1.0D0+tempi(j)/(zz*tempe(j)))
+         dcsa = dcsa*beta_poloidal_local_total(j,nr)
+      end if
+
+    end function dcsa
+
+    ! !!!!!!!!!!!!!!!!!!!!!!!!!!!!!!!!!!!!!!!!!!!!!!!!!!!!!!!!!!!!!!!!!!
+
+    function hcsa(j,nr)
+
+      !+ad_name  hcsa
+      !+ad_summ  Grad(ln(Te)) coefficient in the Sauter bootstrap scaling
+      !+ad_type  Function returning real
+      !+ad_auth  P J Knight, CCFE, Culham Science Centre
+      !+ad_cont  None
+      !+ad_args  j  : input integer : radial element index in range 1 to nr
+      !+ad_args  nr : input integer : maximum value of j
+      !+ad_desc  This function calculates the coefficient scaling grad(ln(Te))
+      !+ad_desc  in the Sauter bootstrap current scaling.
+      !+ad_desc  Code by Angioni, 29th May 2002.
+      !+ad_desc  <P>The code was extracted from the ASTRA code, and was
+      !+ad_desc  supplied by Emiliano Fable, IPP Garching
+      !+ad_desc  (private communication).
+      !+ad_prob  None
+      !+ad_call  beta_poloidal_local
+      !+ad_call  beta_poloidal_local_total
+      !+ad_call  dcsa
+      !+ad_call  nues
+      !+ad_call  tpf
+      !+ad_hist  26/03/14 PJK Initial version
+      !+ad_hist  15/05/14 PJK Corrections made as per Fable's e-mail
+      !+ad_stat  Okay
+      !+ad_docs  O. Sauter, C. Angioni and Y. R. Lin-Liu,
+      !+ad_docc    Physics of Plasmas <B>6</B> (1999) 2834
+      !+ad_docs  O. Sauter, C. Angioni and Y. R. Lin-Liu, (ERRATA)
+      !+ad_docc    Physics of Plasmas <B>9</B> (2002) 5140
+      !
+      ! !!!!!!!!!!!!!!!!!!!!!!!!!!!!!!!!!!!!!!!!!!!!!!!
+
+      !  HCSA $\equiv ?$, Sauter et al, 1999
+
+      implicit none
+
+      real(kind(1.0D0)) :: hcsa
+
+      !  Arguments
+
+      integer, intent(in) :: j,nr
+
+      !  Local variables
+
+      real(kind(1.0D0)) :: zz,zft,zdf,zfte,zfte2,zfte3,zfte4
+      real(kind(1.0D0)) :: zfti,zfti2,zfti3,zfti4,hcee,hcei
+
+      ! !!!!!!!!!!!!!!!!!!!!!!!!!!!!!!!!!!!!!!!!!!!!!!!
+
+      if (j == 1) then
+         hcsa = 0.0D0
+      else
+         zz = zef(j)
+         zft = tpf(j)
+         zdf = 1.0D0 + 0.26D0*(1.0D0-zft)*sqrt(nues(j))
+         zdf = zdf + 0.18D0*(1.0D0-0.37D0*zft)*nues(j)/sqrt(zz)
+         zfte = zft/zdf  !  $f^{32\_ee}_{teff}(\nu_{e*})$, Eq.15d
+         zfte2 = zfte*zfte
+         zfte3 = zfte*zfte2
+         zfte4 = zfte2*zfte2
+
+         zdf = 1.0D0 + (1.0D0 + 0.6D0*zft)*sqrt(nues(j))
+         zdf = zdf + 0.85D0*(1.0D0 - 0.37D0*zft)*nues(j)*(1.0D0+zz)
+         zfti = zft/zdf  !  $f^{32\_ei}_{teff}(\nu_{e*})$, Eq.15e
+         zfti2 = zfti*zfti
+         zfti3 = zfti*zfti2
+         zfti4 = zfti2*zfti2
+
+         hcee = (0.05D0 + 0.62D0*zz) / zz / (1.0D0 + 0.44D0*zz) * (zfte-zfte4)
+         hcee = hcee + (zfte2 - zfte4 - 1.2D0*(zfte3-zfte4)) / (1.0D0 + 0.22D0*zz)
+         hcee = hcee + 1.2D0/(1.0D0 + 0.5D0*zz)*zfte4  !  $F_{32\_ee}(X)$, Eq.15b
+
+         hcei = -(0.56D0 + 1.93D0*zz) / zz / (1.0D0 + 0.44*zz) * (zfti-zfti4)
+         hcei = hcei + 4.95D0/(1.0D0 + 2.48D0*zz) * &
+              (zfti2 - zfti4 - 0.55D0*(zfti3-zfti4))
+         hcei = hcei - 1.2D0/(1.0D0 + 0.5D0*zz)*zfti4  !  $F_{32\_ei}(Y)$, Eq.15c
+
+         !  Corrections suggested by Fable, 15/05/2015
+         !hcsa = beta_poloidal_local(j,nr)*(hcee + hcei) + dcsa(j,nr) &
+         !     / (1.0D0 + tempi(j)/(zz*tempe(j)))
+         hcsa = beta_poloidal_local(j,nr)*(hcee + hcei) + dcsa(j,nr) &
+              * beta_poloidal_local(j,nr)/beta_poloidal_local_total(j,nr)
+      end if
+
+    end function hcsa
+
+    ! !!!!!!!!!!!!!!!!!!!!!!!!!!!!!!!!!!!!!!!!!!!!!!!!!!!!!!!!!!!!!!!!!!
+
+    function xcsa(j,nr)
+
+      !+ad_name  xcsa
+      !+ad_summ  Grad(ln(Ti)) coefficient in the Sauter bootstrap scaling
+      !+ad_type  Function returning real
+      !+ad_auth  P J Knight, CCFE, Culham Science Centre
+      !+ad_cont  None
+      !+ad_args  j  : input integer : radial element index in range 1 to nr
+      !+ad_args  nr : input integer : maximum value of j
+      !+ad_desc  This function calculates the coefficient scaling grad(ln(Ti))
+      !+ad_desc  in the Sauter bootstrap current scaling.
+      !+ad_desc  Code by Angioni, 29th May 2002.
+      !+ad_desc  <P>The code was extracted from the ASTRA code, and was
+      !+ad_desc  supplied by Emiliano Fable, IPP Garching
+      !+ad_desc  (private communication).
+      !+ad_prob  None
+      !+ad_call  beta_poloidal_local
+      !+ad_call  dcsa
+      !+ad_call  nues
+      !+ad_call  nuis
+      !+ad_call  tpf
+      !+ad_hist  26/03/14 PJK Initial version
+      !+ad_hist  15/05/14 PJK Corrections made as per Fable's e-mail
+      !+ad_stat  Okay
+      !+ad_docs  O. Sauter, C. Angioni and Y. R. Lin-Liu,
+      !+ad_docc    Physics of Plasmas <B>6</B> (1999) 2834
+      !+ad_docs  O. Sauter, C. Angioni and Y. R. Lin-Liu, (ERRATA)
+      !+ad_docc    Physics of Plasmas <B>9</B> (2002) 5140
+      !
+      ! !!!!!!!!!!!!!!!!!!!!!!!!!!!!!!!!!!!!!!!!!!!!!!!
+
+      implicit none
+
+      real(kind(1.0D0)) :: xcsa
+
+      !  Arguments
+
+      integer, intent(in) :: j,nr
+
+      !  Local variables
+
+      real(kind(1.0D0)) :: zz,zft,zdf,a0,alp,a1,zfte
+
+      ! !!!!!!!!!!!!!!!!!!!!!!!!!!!!!!!!!!!!!!!!!!!!!!!
+
+      if (j == 1) then
+         xcsa = 0.0D0
+      else
+         zz = zef(j)
+         zft = tpf(j)
+         zdf = 1.0D0 + (1.0D0 - 0.1D0*zft)*sqrt(nues(j))
+         zdf = zdf + 0.5D0*(1.0D0 - 0.5D0*zft)*nues(j)/zz
+         zfte = zft/zdf  !  $f^{34}_{teff}(\nu_{e*})$, Eq.16b
+
+         xcsa = (1.0D0 + 1.4D0/(zz+1.0D0))*zfte - 1.9D0/(zz+1.0D0)*zfte*zfte
+         xcsa = xcsa + (0.3D0*zfte*zfte + 0.2D0*zfte*zfte*zfte)*zfte &
+              / (zz+1.0D0)  !  Eq.16a
+
+         a0 = -1.17D0*(1.0D0-zft)
+         a0 = a0 / (1.0D0 - 0.22D0*zft - 0.19D0*zft*zft)  !  $\alpha_0$, Eq.17a
+
+         alp = (a0 + 0.25D0*(1.0D0 - zft*zft)*sqrt(nuis(j))) / &
+              (1.0D0 + 0.5*sqrt(nuis(j)))
+         a1 = nuis(j)*nuis(j) * zft**6
+         alp = (alp + 0.315D0*a1) / (1.0D0 + 0.15D0*a1)  !  $\alpha(\nu_{i*})$, Eq.17b
+
+         !  Corrections suggested by Fable, 15/05/2015
+         !xcsa = beta_poloidal_local(j,nr) * (xcsa*alp)*tempi(j)/zz/tempe(j)
+         !xcsa = xcsa + dcsa(j,nr) / (1.0D0 + zz*tempe(j)/tempi(j))
+
+         xcsa = (beta_poloidal_local_total(j,nr)-beta_poloidal_local(j,nr)) &
+              * (xcsa*alp)
+         xcsa = xcsa + dcsa(j,nr) * &
+              (1.0D0 - beta_poloidal_local(j,nr)/beta_poloidal_local_total(j,nr))
+      end if
+
+    end function xcsa
+
+    ! !!!!!!!!!!!!!!!!!!!!!!!!!!!!!!!!!!!!!!!!!!!!!!!!!!!!!!!!!!!!!!!!!!
+
+    function tpf(j)
+
+      !+ad_name  tpf
+      !+ad_summ  Trapped particle fraction
+      !+ad_type  Function returning real
+      !+ad_auth  P J Knight, CCFE, Culham Science Centre
+      !+ad_cont  None
+      !+ad_args  j  : input integer : radial element index in range 1 to nr
+      !+ad_desc  This function calculates the trapped particle fraction at
+      !+ad_desc  a given radius.
+      !+ad_desc  <P>A number of different fits are provided, but the one
+      !+ad_desc  to be used is hardwired prior to run-time.
+      !+ad_desc  <P>The ASTRA fit was supplied by Emiliano Fable, IPP Garching
+      !+ad_desc  (private communication).
+      !+ad_prob  The ASTRA and Sauter 2002 fits are almost identical, and it
+      !+ad_prob  is unclear which (if either) is better.
+      !+ad_call  None
+      !+ad_hist  26/03/14 PJK Initial version
+      !+ad_stat  Okay
+      !+ad_docs  O. Sauter et al, Plasma Phys. Contr. Fusion <B>44</B> (2002) 1999
+      !+ad_docs  O. Sauter, 2013:
+      !+ad_docc    http://infoscience.epfl.ch/record/187521/files/lrp_012013.pdf
+      !
+      ! !!!!!!!!!!!!!!!!!!!!!!!!!!!!!!!!!!!!!!!!!!!!!!!
+
+      implicit none
+
+      real(kind(1.0D0)) :: tpf
+
+      !  Arguments
+
+      integer, intent(in) :: j
+
+      !  Local variables
+
+      integer, parameter :: ASTRA=1, SAUTER2002=2, SAUTER2013=3
+
+      real(kind(1.0D0)) :: eps,epseff,g,s,zz
+
+      integer :: fit = ASTRA
+
+      ! !!!!!!!!!!!!!!!!!!!!!!!!!!!!!!!!!!!!!!!!!!!!!!!
+
+      s = sqeps(j)
+      eps = s*s
+
+      select case (fit)
+
+      case (ASTRA)
+
+         !  ASTRA method, from Emiliano Fable, private communication
+         !  (Excluding h term which dominates for inverse aspect ratios < 0.5,
+         !  and tends to take the trapped particle fraction to 1)
+
+         zz = 1.0D0 - eps
+
+         g = 1.0D0 - zz*sqrt(zz) / (1.0D0 + 1.46D0*s)
+
+         !  Advised by Emiliano to ignore ASTRA's h below
+         !
+         !h = 0.209D0 * (sqrt(tempi(j)*amain(j))/zmain(j)*mu(j)*rmajor*bt)**0.3333D0
+         !tpf = min(1.0D0, max(g, h))
+
+         tpf = g
+
+      case (SAUTER2002)
+
+         !  Equation 4 of Sauter 2002
+         !  Similar to, but not quite identical to g above
+
+         tpf = 1.0D0 - (1.0D0-eps)**2 / (1.0D0 + 1.46D0*s) / sqrt(1.0D0 - eps*eps)
+
+      case (SAUTER2013)
+
+         !  Includes correction for triangularity
+
+         epseff = 0.67D0*(1.0D0 - 1.4D0*triang*abs(triang)) * eps
+
+         tpf = 1.0D0 - sqrt( (1.0D0-eps)/(1.0D0+eps) ) * &
+              (1.0D0 - epseff) / (1.0D0 + 2.0D0*sqrt(epseff))
+
+      end select
+
+    end function tpf
+
+    ! !!!!!!!!!!!!!!!!!!!!!!!!!!!!!!!!!!!!!!!!!!!!!!!!!!!!!!!!!!!!!!!!!!
+
+    subroutine fast_alpha_bs()
+
+      !  BSALP (local per index J) is in MA/m^2
+
+      !  Required... before we can use this routine:
+      !  fast alpha pressure profile
+      !  poloidal flux profile vs local minor radius  (and grad(psi))
+      !  Shafranov shift vs local minor radius
+
+      !  all lengths in meters,
+      !  temperatures in keV where j is the radial index,
+      !  IPOL is R*Bphi / (R0*Bphi0)  (i.e. the normalized poloidal current integral)
+      !  PFAST is the alpha pressure
+      !  TE is the electron temperature
+      !  SHIF is the Shafranov shift (defined with respect to the geom. major radius)
+      !  AMETR is the minor radius
+      !  RTOR = R0
+      !  ZEF = Z effective
+      !  FP = PSI (magnetic flux, poloidal) defined such that
+      !    B_pol = grad(PSI) / (2*PI*R)
+
+      ! ZBIRTH = 1.
+
+      ! !MeV already included in PFAST ,convert PFAST from keV*1e19 to J
+      ! ZDPDPSI = 3./2.*1.60218*1.e3* &
+      !      (PFAST(J)-PFAST(J-1))/((FP(J)-FP(J-1))/GP2)
+      ! ZSB=(0.027*ZEF(J-1)*(TE(J-1)/20.)**(3./2.))**(1./3.)
+      ! ZSB1=(0.027*ZEF(J)*(TE(J)/20.)**(3./2.))**(1./3.)
+      ! ZSC=(5./3.)**(1./3.)*ZSB
+      ! ZSC1=(5./3.)**(1./3.)*ZSB1
+      ! ZDSC3DPSI = 3./2.*1.60218*1.e3*PFAST(J)* &
+      !      (ZSC1**3.-ZSC**3.)/((FP(J)-FP(J-1))/GP2)
+      ! ZEPS=AMETR(J)/RTOR
+      ! ZFP=1.-1.46*(1.+0.67/ZEF(J))*ZEPS**0.5+ 0.46*(1.+2.1/ZEF(J))*ZEPS
+
+      ! ZDR0DR=(SHIF(J)-SHIF(J-1))/(AMETR(J)-AMETR(J-1))
+
+      ! ZY=(1.-ZDR0DR/ZEPS*(1.-(1.-ZEPS**2.)**0.5)) &
+      !      /(1.+ZEPS*ZDR0DR/2.)/(1.-ZEPS**2.)**.5
+
+      ! ZA11=-ZSB**(3./2.)*(0.12+2.24*ZSB**(3./2.)-0.9*ZSB**3.) &
+      !      /(0.7+18.4*ZSB**(3./2.)+ &
+      !      23.5*ZSB**3.+101.*ZSB**(9./2.))*ZY
+
+      ! ZA12=-2./3.*(0.5+0.8*ZSC**(3./2.)+0.4*ZSC**3.) &
+      !      /(1.+2.3*ZSC**(3./2.)+4.*ZSC**3.)
+
+      ! ZA21=(7.e-4+0.02*ZSB**(3./2.)+0.4*ZSB**3.)/ &
+      !      (0.01-0.61*ZSB**(3./2.)+ &
+      !      24.8*ZSB**3.-53.4*ZSB**(9./2.)+118.*ZSB**6.)*ZY
+
+      ! ZA22=2./3.*(0.1+3.25*ZSC**(3./2.)-1.1*ZSC**3.)/ &
+      !      (1.e-3+0.6*ZSC**(3./2.)+ &
+      !      8.6*ZSC**3.+3.1*ZSC**(9./2.)+15.1*ZSC**6.)
+
+      ! ZB1=(0.155+3.9*ZSB**(3./2.)-3.1*ZSB**3.+0.3*ZSB**6.) &
+      !      /(0.1+3.*ZSB**(3./2.)-2.1*ZSB**3.)*ZY
+
+      ! ZB2=(1.3-0.5*ZSB**(3./2.)+5.9*ZSB**3.)/ &
+      !      (1.-0.34*ZSB**(3./2.)+4.9*ZSB**3.)*ZY
+
+      ! ZA1 = -ZA11+(2.*ZA11+(2.*ZB1-3.)*ZA12)*ZEPS**.5 &
+      !      -(ZA11+2.*(ZB1-1.)*ZA12)*ZEPS
+
+      ! ZA2 = -ZA21+(2.*ZA21+(2.*ZB2-3.)*ZA22)*ZEPS**.5 &
+      !      -(ZA21+2.*(ZB2-1.)*ZA22)*ZEPS
+
+      ! !bootstrap current by alphas
+      ! BSALP=-ZEPS**.5*(1.-2./ZEF(J)*ZFP)*IPOL(J)* &
+      !      RTOR*ZBIRTH*(ZA1*ZDPDPSI+ZA2*ZDSC3DPSI)
+      ! BSALP=BSALP/1.e6
+
+    end subroutine fast_alpha_bs
+
+  end function bootstrap_fraction_sauter
+
+  ! !!!!!!!!!!!!!!!!!!!!!!!!!!!!!!!!!!!!!!!!!!!!!!!!!!!!!!!!!!!!!!!!!!
+
+  subroutine culcur(alphaj,alphap,bt,eps,icurr,iprofile,kappa,kappa95, &
+       p0,pperim,q0,qpsi,rli,rmajor,rminor,sf,triang,triang95,bp,qstar,plascur)
+
+    !+ad_name  culcur
+    !+ad_summ  Routine to calculate the plasma current
+    !+ad_type  Subroutine
+    !+ad_auth  P J Knight, CCFE, Culham Science Centre
+    !+ad_cont  conhas
+    !+ad_cont  plasc
+    !+ad_args  alphaj   : input/output real : current profile index
+    !+ad_args  alphap   : input real :  pressure profile index
+    !+ad_args  bt       : input real :  toroidal field on axis (T)
+    !+ad_args  eps      : input real :  inverse aspect ratio
+    !+ad_args  icurr    : input integer : current scaling model to use
+    !+ad_argc                           1 = Peng analytic fit
+    !+ad_argc                           2 = Peng divertor scaling (TART)
+    !+ad_argc                           3 = simple ITER scaling
+    !+ad_argc                           4 = revised ITER scaling
+    !+ad_argc                           5 = Todd empirical scaling I
+    !+ad_argc                           6 = Todd empirical scaling II
+    !+ad_argc                           7 = Connor-Hastie model
+    !+ad_args  iprofile : input integer : switch for current profile consistency
+    !+ad_argc                           0 = use input alphaj, rli
+    !+ad_argc                           1 = make these consistent with q, q0
+    !+ad_args  kappa    : input real :  plasma elongation
+    !+ad_args  kappa95  : input real :  plasma elongation at 95% surface
+    !+ad_args  p0       : input real :  central plasma pressure (Pa)
+    !+ad_args  pperim   : input real :  plasma perimeter length (m)
+    !+ad_args  q0       : input real :  plasma safety factor on axis
+    !+ad_args  qpsi     : input real :  plasma edge safety factor (= q-bar for icurr=2)
+    !+ad_args  rli      : input/output real : plasma normalised internal inductance
+    !+ad_args  rmajor   : input real :  major radius (m)
+    !+ad_args  rminor   : input real :  minor radius (m)
+    !+ad_args  sf       : input real :  shape factor for icurr=1 (=A/pi in documentation)
+    !+ad_args  triang   : input real :  plasma triangularity
+    !+ad_args  triang95 : input real :  plasma triangularity at 95% surface
+    !+ad_args  bp       : output real : poloidal field (T)
+    !+ad_args  qstar    : output real : equivalent cylindrical safety factor (shaped)
+    !+ad_args  plascur  : output real : plasma current (A)
+    !+ad_desc  This routine performs the calculation of the
+    !+ad_desc  plasma current, with a choice of formula for the edge
+    !+ad_desc  safety factor. It will also make the current profile parameters
+    !+ad_desc  consistent with the q-profile if required.
+    !+ad_prob  None
+    !+ad_call  bpol
+    !+ad_call  conhas
+    !+ad_call  plasc
+    !+ad_call  report_error
+    !+ad_hist  20/06/94 PJK Upgrade to higher standard of coding
+    !+ad_hist  29/01/96 PJK Added icurr=2 TART option
+    !+ad_hist  09/11/11 PJK Initial F90 version
+    !+ad_hist  22/11/12 PJK Added stop statement in error block
+    !+ad_hist  27/11/13 PJK Added new arguments to bpol
+    !+ad_hist  28/11/13 PJK Added current profile consistency if iprofile=1
+    !+ad_hist  26/06/14 PJK Added error handling
+    !+ad_hist  02/06/16 RK  Added Sauter scaling for negative triangularity
+    !+ad_stat  Okay
+    !+ad_docs  AEA FUS 251: A User's Guide to the PROCESS Systems Code
+    !+ad_docs  J D Galambos, STAR Code : Spherical Tokamak Analysis and Reactor Code,
+    !+ad_docc  unpublished internal Oak Ridge document
+    !+ad_docs  ITER Physics Design Guidelines: 1989 [IPDG89], N. A. Uckan et al,
+    !+ad_docc  ITER Documentation Series No.10, IAEA/ITER/DS/10, IAEA, Vienna, 1990
+    !+ad_docs  T. Hartmann and H. Zohm: Towards a 'Physics Design Guidelines for a
+    !+ad_docc  DEMO Tokamak' Document, March 2012, EFDA Report
+    !+ad_docc  Sauter, Geometric formulas for systems codes..., FED 2016
+    !
+    ! !!!!!!!!!!!!!!!!!!!!!!!!!!!!!!!!!!!!!!!!!!!!!!!
+
+    implicit none
+
+    !  Arguments
+
+    integer, intent(in) :: icurr, iprofile
+    real(kind(1.0D0)), intent(inout) :: alphaj, rli
+    real(kind(1.0D0)), intent(in) :: alphap, bt, eps, kappa, &
+         kappa95, p0, pperim, q0, qpsi, rmajor, rminor, sf, triang, triang95
+    real(kind(1.0D0)), intent(out) :: bp, qstar, plascur
+
+    !  Local variables
+
+    real(kind(1.0D0)) :: asp, curhat, fq, w07
+
+    ! !!!!!!!!!!!!!!!!!!!!!!!!!!!!!!!!!!!!!!!!!!!!!!!
+
+    !  Aspect ratio
+
+    asp = 1.0D0/eps
+
+    !  Calculate the function Fq that scales the edge q from the
+    !  circular cross-section cylindrical case
+
+    !  First check for negative triangularity using unsuitable current scaling
+
+    if ((icurr.ne.8).and.(triang.lt.0.0)) then
+     write(*,*) 'Triangularity is negative without icurr = 8.'
+     write(*,*) 'Please check and try again.'
+     write(*,*) 'PROCESS stopping'
+     stop
+    end if
+
+    select case (icurr)
+
+    case (1)  !  Peng analytical fit
+       fq = (1.22D0-0.68D0*eps)/((1.0D0-eps*eps)**2) * sf**2
+
+    case (2)  !  Peng scaling for double null divertor; TARTs [STAR Code]
+       curhat = 1.0D6 * plasc(qpsi,asp,rminor,bt,kappa,triang)/bt
+
+    case (3)  !  Simple ITER scaling (simply the cylindrical case)
+       fq = 1.0D0
+
+    case (4)  !  ITER formula (IPDG89)
+       fq = 0.5D0 * (1.17D0-0.65D0*eps)/((1.0D0-eps*eps)**2) * &
+            (1.0D0 + kappa95**2 * &
+            (1.0D0 + 2.0D0*triang95**2 - 1.2D0*triang95**3) )
+
+    case (5, 6) !  Todd empirical scalings
+
+       fq = (1.0D0+2.0D0*eps*eps) * 0.5D0*(1.0D0+kappa95**2) * &
+            (1.24D0-0.54D0*kappa95+0.3D0*(kappa95**2 + triang95**2) + &
+            0.125D0*triang95)
+
+       if (icurr == 6) fq = fq * (1.0D0 + ( abs(kappa95-1.2D0) )**3)
+
+    case (7)  !  Connor-Hastie asymptotically-correct expression
+
+       !  N.B. If iprofile=1, alphaj will be wrong during the first call (only)
+
+       call conhas(alphaj,alphap,bt,triang,eps,kappa,p0,fq)
+
+    case (8)  !  Sauter scaling allowing negative triangularity [FED May 2016]
+
+        ! Assumes zero squareness, note takes kappa, delta at separatrix not _95
+
+        w07 = 1.0d0    ! zero squareness - can be modified later if required
+
+        fq = (1.0d0 + 1.2d0*(kappa - 1.0d0) + 0.56d0*(kappa-1.0d0)**2) * &
+             (1.0d0 + 0.09d0 * triang + 0.16d0 * triang**2) * &
+       (1.0d0 + 0.45d0 * triang * eps)/(1.0d0 - 0.74d0 * eps) * &
+       (1.0d0 + 0.55d0 * (w07 - 1.0d0))
+
+    case default
+       idiags(1) = icurr ; call report_error(77)
+
+    end select
+
+    !  Calculate the ratio of plasma current to toroidal field
+
+    if (icurr /= 2) then
+       curhat = 5.0D6 * rminor**2 / (rmajor*qpsi) * fq
+    end if
+    if (icurr == 8) then
+       curhat = 4.1d6 * rminor**2 / (rmajor*qpsi) * fq
+    end if
+
+    !  Calculate the equivalent edge safety factor (= qcyl)
+
+    qstar = 5.0D6 * rminor**2 / (rmajor*curhat) * 0.5D0 * &
+         (1.0D0 + kappa95**2 * &
+         (1.0D0 + 2.0D0*triang95**2 - 1.2D0*triang95**3) )
+
+    !  Calculate plasma current
+
+    plascur = curhat * bt
+
+    normalised_total_beta = 1.0D8*beta*rminor*bt/plascur
+
+    !  Calculate the poloidal field
+
+    bp = bpol(itart,plascur,qpsi,asp,bt,kappa,triang,pperim)
+
+    !  Ensure current profile consistency, if required
+    !  This is as described in Hartmann and Zohm only if icurr = 4 as well...
+
+    if (iprofile == 1) then
+       alphaj = qstar/q0 - 1.0D0
+       rli = log(1.65D0 + 0.89D0*alphaj)  !  Tokamaks 3rd Edition, Wesson
+    end if
+
+  contains
+
+    ! !!!!!!!!!!!!!!!!!!!!!!!!!!!!!!!!!!!!!!!!!!!!!!!!!!!!!!!!!!!!!!!!!!
+
+    function plasc(qbar,aspect,rminor,bt,kappa,delta)
+
+      !+ad_name  plasc
+      !+ad_summ  Function to calculate plasma current (Peng scaling)
+      !+ad_type  Function returning real
+      !+ad_auth  J Galambos, FEDC/ORNL
+      !+ad_auth  P J Knight, CCFE, Culham Science Centre
+      !+ad_cont  N/A
+      !+ad_args  aspect : input real :  plasma aspect ratio
+      !+ad_args  bt     : input real :  toroidal field on axis (T)
+      !+ad_args  delta  : input real :  plasma triangularity
+      !+ad_args  kappa  : input real :  plasma elongation
+      !+ad_args  qbar   : input real :  edge q-bar
+      !+ad_args  rminor : input real :  plasma minor radius (m)
+      !+ad_desc  This function calculates the plasma current in MA,
+      !+ad_desc  using a scaling from M Peng's notes, 24 February 1989.
+      !+ad_desc  It is primarily used for Tight Aspect Ratio Tokamaks and is
+      !+ad_desc  selected via <CODE>icurr=2</CODE>.
+      !+ad_prob  None
+      !+ad_call  None
+      !+ad_hist  22/06/94 PJK Upgrade to higher standard of coding
+      !+ad_hist  10/11/11 PJK Initial F90 version
+      !+ad_stat  Okay
+      !+ad_docs  J D Galambos, STAR Code : Spherical Tokamak Analysis and Reactor Code,
+      !+ad_docc  unpublished internal Oak Ridge document
+      !
+      ! !!!!!!!!!!!!!!!!!!!!!!!!!!!!!!!!!!!!!!!!!!!!!!!
+
+      implicit none
+
+      real(kind(1.0D0)) :: plasc
+
+      !  Arguments
+
+      real(kind(1.0D0)), intent(in) :: aspect,bt,delta,kappa,qbar,rminor
+
+      !  Local variables
+
+      real(kind(1.0D0)) :: c1,c2,d1,d2,eps,e1,e2,f1,f2,ff1,ff2,g,h1,h2,y1,y2
+
+      ! !!!!!!!!!!!!!!!!!!!!!!!!!!!!!!!!!!!!!!!!!!!!!!!
+
+      eps = 1.0D0/aspect
+
+      c1 = kappa**2/(1.0D0+delta) + delta
+      c2 = kappa**2/(1.0D0-delta) - delta
+
+      d1 = (kappa/(1.0D0+delta))**2 + 1.0D0
+      d2 = (kappa/(1.0D0-delta))**2 + 1.0D0
+
+      if (aspect < c1) then
+         y1 = sqrt( (c1*eps - 1.0D0)/(1.0D0+eps) ) * (1.0D0 + delta)/kappa
+      else
+         y1 = sqrt( (1.0D0 - c1*eps)/(1.0D0+eps) ) * (1.0D0 + delta)/kappa
+      end if
+      y2 = sqrt( (c2*eps+1.0D0)/(1.0D0-eps) ) * (1.0D0-delta)/kappa
+
+      e1 = 2.0D0*kappa/(d1*(1.0D0+delta))
+      e2 = 2.0D0*kappa/(d2*(1.0D0-delta))
+
+      h2 = (1.0D0 + (c2-1.0D0)*eps/2.0D0) / &
+           sqrt( (1.0D0-eps)*(c2*eps+1.0D0) )
+      f2 = (d2*(1.0D0-delta)*eps) / ( (1.0D0-eps)*(c2*eps+1.0D0) )
+      g = eps*kappa / (1.0D0 - eps*delta)
+      ff2 = f2 * (g + 2.0D0*h2*atan(y2) )
+
+      if (aspect < c1) then
+         h1 = (1.0D0 + (1.0D0-c1)*eps/2.0D0) / &
+              sqrt( (1.0D0+eps)*(c1*eps-1.0D0) )
+         f1 = (d1*(1.0D0+delta)*eps) / ( (1.0D0+eps)*(c1*eps-1.0D0) )
+         ff1 = f1*(g - h1*log( (1.0D0+y1)/(1.0D0-y1) ) )
+      else
+         h1 = (1.0D0 + (1.0D0-c1)*eps/2.0D0) / &
+              sqrt( (1.0D0+eps)*(1.0D0-c1*eps) )
+         f1 = -(d1*(1.0D0+delta)*eps) / ( (1.0D0+eps)*(c1*eps-1.0D0) )
+         ff1 = f1*( -g + 2.0D0*h1*atan(y1) )
+      end if
+
+      plasc = rminor*bt/qbar * 5.0D0*kappa/(2.0D0*pi**2) * &
+           ( asin(e1)/e1 + asin(e2)/e2 ) * (ff1 + ff2)
+
+    end function plasc
+
+    ! !!!!!!!!!!!!!!!!!!!!!!!!!!!!!!!!!!!!!!!!!!!!!!!!!!!!!!!!!!!!!!!!!!
+
+    subroutine conhas(alphaj,alphap,bt,delta,eps,kappa,p0,fq)
+
+      !+ad_name  conhas
+      !+ad_summ  Routine to calculate the F coefficient used for scaling the
+      !+ad_summ  plasma current
+      !+ad_type  Subroutine
+      !+ad_auth  P J Knight, CCFE, Culham Science Centre
+      !+ad_cont  N/A
+      !+ad_args  alphaj   : input real :  current profile index
+      !+ad_args  alphap   : input real :  pressure profile index
+      !+ad_args  bt       : input real :  toroidal field on axis (T)
+      !+ad_args  delta    : input real :  plasma triangularity
+      !+ad_args  eps      : input real :  inverse aspect ratio
+      !+ad_args  kappa    : input real :  plasma elongation
+      !+ad_args  p0       : input real :  central plasma pressure (Pa)
+      !+ad_args  fq       : output real : scaling for edge q from circular
+      !+ad_argc                           cross-section cylindrical case
+      !+ad_desc  This routine calculates the F coefficient used for scaling the
+      !+ad_desc  plasma current, using the Connor-Hastie scaling given in
+      !+ad_desc  AEA FUS 172.
+      !+ad_prob  None
+      !+ad_call  None
+      !+ad_hist  21/06/94 PJK Upgrade to higher standard of coding
+      !+ad_hist  09/11/11 PJK Initial F90 version
+      !+ad_stat  Okay
+      !+ad_docs  AEA FUS 172: Physics Assessment for the European Reactor Study
+      !+ad_docs  AEA FUS 251: A User's Guide to the PROCESS Systems Code
+      !
+      ! !!!!!!!!!!!!!!!!!!!!!!!!!!!!!!!!!!!!!!!!!!!!!!!
+
+      implicit none
+
+      !  Arguments
+
+      real(kind(1.0D0)), intent(in) :: alphaj,alphap,bt,delta,eps,kappa,p0
+      real(kind(1.0D0)), intent(out) :: fq
+
+      !  Local variables
+
+      real(kind(1.0D0)) :: beta0, deltap, deltar, eprime, er, kap1, &
+           lambda, lamp1, li, nu, tprime, tr
+
+      ! !!!!!!!!!!!!!!!!!!!!!!!!!!!!!!!!!!!!!!!!!!!!!!!
+
+      !  Exponent in Connor-Hastie current profile - matching total
+      !  current gives the following trivial relation
+
+      lambda = alphaj
+
+      !  Exponent in Connor-Hastie pressure profile
+
+      nu = alphap
+
+      !  Central plasma beta
+
+      beta0 = 2.0D0 * rmu0 * p0 / (bt**2)
+
+      !  Plasma internal inductance
+
+      lamp1 = 1.0D0 + lambda
+      li = lamp1/lambda * (lamp1/lambda * log(lamp1) - 1.0D0)
+
+      !  T/r in AEA FUS 172
+
+      kap1 = kappa + 1.0D0
+      tr = kappa * delta / kap1**2
+
+      !  E/r in AEA FUS 172
+
+      er = (kappa-1.0D0)/kap1
+
+      !  T primed in AEA FUS 172
+
+      tprime = 2.0D0 * tr * lamp1/(1.0D0 + 0.5D0*lambda)
+
+      !  E primed in AEA FUS 172
+
+      eprime = er * lamp1/(1.0D0 + lambda/3.0D0)
+
+      !  Delta primed in AEA FUS 172
+
+      deltap = 0.5D0*kap1 * eps * 0.5D0*li + &
+           beta0/(0.5D0*kap1*eps) * lamp1**2 / (1.0D0+nu)
+
+      !  Delta/R0 in AEA FUS 172
+
+      deltar = beta0/6.0D0 * (1.0D0 + 5.0D0*lambda/6.0D0 + 0.25D0*lambda**2) &
+           + (0.5D0*kap1*eps)**2 * 0.125D0*(1.0D0-(lambda**2)/3.0D0)
+
+      !  F coefficient
+
+      fq = (0.5D0*kap1)**2 * &
+           ( 1.0D0 + eps**2 * (0.5D0*kap1)**2 + 0.5D0*deltap**2 + &
+           2.0D0*deltar + 0.5D0*(eprime**2 + er**2) + &
+           0.5D0*(tprime**2 + 4.0D0*tr**2) )
+
+    end subroutine conhas
+
+  end subroutine culcur
+
+  ! !!!!!!!!!!!!!!!!!!!!!!!!!!!!!!!!!!!!!!!!!!!!!!!!!!!!!!!!!!!!!!!!!!
+
+  function bpol(itart,ip,qbar,aspect,bt,kappa,delta,perim)
+
+    !+ad_name  bpol
+    !+ad_summ  Function to calculate poloidal field
+    !+ad_type  Function returning real
+    !+ad_auth  J Galambos, FEDC/ORNL
+    !+ad_auth  P J Knight, CCFE, Culham Science Centre
+    !+ad_cont  N/A
+    !+ad_args  itart  : input integer : Switch for tight aspect ratio tokamaks
+    !+ad_args  ip     : input real :  plasma current (A)
+    !+ad_args  qbar   : input real :  edge q-bar
+    !+ad_args  aspect : input real :  plasma aspect ratio
+    !+ad_args  bt     : input real :  toroidal field on axis (T)
+    !+ad_args  kappa  : input real :  plasma elongation
+    !+ad_args  delta  : input real :  plasma triangularity
+    !+ad_args  perim  : input real :  plasma perimeter (m)
+    !+ad_desc  This function calculates the poloidal field in Tesla,
+    !+ad_desc  using a simple calculation using Stoke's Law for conventional
+    !+ad_desc  tokamaks, or for TARTs, a scaling from M Peng's notes,
+    !+ad_desc  24 February 1989.
+    !+ad_prob  None
+    !+ad_call  None
+    !+ad_hist  22/06/94 PJK Upgrade to higher standard of coding
+    !+ad_hist  10/11/11 PJK Initial F90 version
+    !+ad_hist  27/11/13 PJK Added conventional aspect ratio coding
+    !+ad_stat  Okay
+    !+ad_docs  J D Galambos, STAR Code : Spherical Tokamak Analysis and Reactor Code,
+    !+ad_docc  unpublished internal Oak Ridge document
+    !
+    ! !!!!!!!!!!!!!!!!!!!!!!!!!!!!!!!!!!!!!!!!!!!!!!!
+
+    implicit none
+
+    real(kind(1.0D0)) :: bpol
+
+    !  Arguments
+
+    integer, intent(in) :: itart
+    real(kind(1.0D0)), intent(in) :: aspect,bt,delta,ip,kappa,perim,qbar
+
+    !  Local variables
+
+    real(kind(1.0D0)) :: c1,c2,d1,d2,eps,f1,f2,ff1,ff2,g,h1,h2,y1,y2
+
+    ! !!!!!!!!!!!!!!!!!!!!!!!!!!!!!!!!!!!!!!!!!!!!!!!
+
+    if (itart == 0) then
+
+       !  Stoke's Law
+
+       bpol = rmu0 * ip / perim
+
+    else  !  Original coding, only suitable for TARTs [STAR Code]
+
+       eps = 1.0D0/aspect
+
+       c1 = kappa**2/(1.0D0+delta) + delta
+       c2 = kappa**2/(1.0D0-delta) - delta
+
+       d1 = (kappa/(1.0D0+delta))**2 + 1.0D0
+       d2 = (kappa/(1.0D0-delta))**2 + 1.0D0
+
+       if (aspect < c1) then
+          y1 = sqrt( (c1*eps - 1.0D0)/(1.0D0+eps) ) * (1.0D0 + delta)/kappa
+       else
+          y1 = sqrt( (1.0D0 - c1*eps)/(1.0D0+eps) ) * (1.0D0 + delta)/kappa
+       end if
+       y2 = sqrt( (c2*eps+1.0D0)/(1.0D0-eps) ) * (1.0D0-delta)/kappa
+
+       h2 = (1.0D0 + (c2-1.0D0)*eps/2.0D0) / &
+            sqrt( (1.0D0-eps)*(c2*eps+1.0D0) )
+       f2 = (d2*(1.0D0-delta)*eps) / ( (1.0D0-eps)*(c2*eps+1.0D0) )
+       g = eps*kappa / (1.0D0 - eps*delta)
+       ff2 = f2 * (g + 2.0D0*h2*atan(y2) )
+
+       if (aspect < c1) then
+          h1 = (1.0D0 + (1.0D0-c1)*eps/2.0D0) / &
+               sqrt( (1.0D0+eps)*(c1*eps-1.0D0) )
+          f1 = (d1*(1.0D0+delta)*eps) / ( (1.0D0+eps)*(c1*eps-1.0D0) )
+          ff1 = f1*(g - h1*log( (1.0D0+y1)/(1.0D0-y1) ) )
+       else
+          h1 = (1.0D0 + (1.0D0-c1)*eps/2.0D0) / &
+               sqrt( (1.0D0+eps)*(1.0D0-c1*eps) )
+          f1 = -(d1*(1.0D0+delta)*eps) / ( (1.0D0+eps)*(c1*eps-1.0D0) )
+          ff1 = f1*( -g + 2.0D0*h1*atan(y1) )
+       end if
+
+       bpol = bt * (ff1 + ff2) / (2.0D0 * pi * qbar)
+
+    end if
+
+  end function bpol
+
+  ! !!!!!!!!!!!!!!!!!!!!!!!!!!!!!!!!!!!!!!!!!!!!!!!!!!!!!!!!!!!!!!!!!!
+
+  subroutine culblm(bt,dnbeta,plascur,rminor,betalim)
+
+    !+ad_name  culblm
+    !+ad_summ  Beta scaling limit
+    !+ad_type  Subroutine
+    !+ad_auth  P J Knight, CCFE, Culham Science Centre
+    !+ad_cont  N/A
+    !+ad_args  bt      : input real :  toroidal B-field on plasma axis (T)
+    !+ad_args  dnbeta  : input real :  Troyon-like g coefficient
+    !+ad_args  plascur : input real :  plasma current (A)
+    !+ad_args  rminor  : input real :  plasma minor axis (m)
+    !+ad_args  betalim : output real : beta limit as defined below
+    !+ad_desc  This subroutine calculates the beta limit, using
+    !+ad_desc  the algorithm documented in AEA FUS 172.
+    !+ad_desc  <P>The limit applies to beta defined with respect to the total B-field.
+    !+ad_desc  Switch ICULBL determines which components of beta to include (see
+    !+ad_desc  routine <A HREF="constraints.html">constraints</A> for coding):
+    !+ad_desc  <UL>
+    !+ad_desc  <P><LI>If ICULBL = 0, then the limit is applied to the total beta
+    !+ad_desc  <P><LI>If ICULBL = 1, then the limit is applied to the thermal beta only
+    !+ad_desc  <P><LI>If ICULBL = 2, then the limit is applied to the thermal +
+    !+ad_desc                        neutral beam beta components
+    !+ad_desc  </UL>
+    !+ad_desc  The default value for the g coefficient is DNBETA = 3.5
+    !+ad_prob  None
+    !+ad_call  None
+    !+ad_hist  21/06/94 PJK Upgrade to higher standard of coding
+    !+ad_hist  09/11/11 PJK Initial F90 version
+    !+ad_hist  27/06/13 PJK Modified header comments
+    !+ad_stat  Okay
+    !+ad_docs  AEA FUS 172: Physics Assessment for the European Reactor Study
+    !+ad_docs  AEA FUS 251: A User's Guide to the PROCESS Systems Code
+    !
+    ! !!!!!!!!!!!!!!!!!!!!!!!!!!!!!!!!!!!!!!!!!!!!!!!
+
+    implicit none
+
+    !  Arguments
+
+    real(kind(1.0D0)), intent(in) :: bt, dnbeta, plascur, rminor
+    real(kind(1.0D0)), intent(out) :: betalim
+
+    !  Local variables
+
+    ! !!!!!!!!!!!!!!!!!!!!!!!!!!!!!!!!!!!!!!!!!!!!!!!
+
+    betalim = 0.01D0 * dnbeta * (plascur/1.0D6) / (rminor*bt)
+
+  end subroutine culblm
+
+  ! !!!!!!!!!!!!!!!!!!!!!!!!!!!!!!!!!!!!!!!!!!!!!!!!!!!!!!!!!!!!!!!!!!
+
+  subroutine betcom(cfe0,dene,fdeut,ftrit,fhe3,ftritbm,ignite,impc, &
+       impo,ralpne,rnbeam,te,zeff,abeam,afuel,aion,deni,dlamee, &
+       dlamie,dnalp,dnbeam,dnitot,dnprot,dnz,falpe,falpi,rncne,rnone, &
+       rnfene,zeffai,zion,zfear)
+
+    !+ad_name  betcom
+    !+ad_summ  Calculates various plasma component fractional makeups
+    !+ad_type  Subroutine
+    !+ad_auth  P J Knight, CCFE, Culham Science Centre
+    !+ad_cont  N/A
+    !+ad_args  cfe0   : input real :  additional iron impurity fraction
+    !+ad_args  dene   : input real :  electron density (/m3)
+    !+ad_args  fdeut  : input real :  deuterium fraction of fuel
+    !+ad_args  ftrit  : input real :  tritium fraction of fuel
+    !+ad_args  fhe3   : input real :  helium-3 fraction of fuel
+    !+ad_args  ftritbm: input real :  tritium fraction of beam
+    !+ad_args  ignite : input integer :  switch for ignited calculation
+    !+ad_args  impc   : input real :  carbon impurity multiplier
+    !+ad_args  impo   : input real :  oxygen impurity multiplier
+    !+ad_args  ralpne : input real :  thermal alpha density / electron density
+    !+ad_args  rnbeam : input real :  hot beam density / electron density
+    !+ad_args  te     : input real :  electron temperature (keV)
+    !+ad_args  zfear  : input integer :  high-Z impurity switch; 0=iron, 1=argon
+    !+ad_args  abeam  : output real : beam ion mass (amu)
+    !+ad_args  afuel  : output real : average mass of fuel portion of ions (amu)
+    !+ad_args  aion   : output real : average mass of all ions (amu)
+    !+ad_args  deni   : output real : fuel ion density (/m3)
+    !+ad_args  dlamee : output real : electron-electron coulomb logarithm
+    !+ad_args  dlamie : output real : ion-electron coulomb logarithm
+    !+ad_args  dnalp  : output real : alpha ash density (/m3)
+    !+ad_args  dnbeam : output real : hot beam ion density (/m3)
+    !+ad_args  dnitot : output real : total ion density (/m3)
+    !+ad_args  dnprot : output real : proton ash density (/m3)
+    !+ad_args  dnz    : output real : high Z ion density (/m3)
+    !+ad_args  falpe  : output real : fraction of alpha energy to electrons
+    !+ad_args  falpi  : output real : fraction of alpha energy to ions
+    !+ad_args  rncne  : output real : carbon density / electron density
+    !+ad_args  rnfene : output real : iron density / electron density
+    !+ad_args  rnone  : output real : oxygen density / electron density
+    !+ad_args  zeff   : output real : plasma effective charge
+    !+ad_args  zeffai : output real : mass weighted plasma effective charge
+    !+ad_args  zion   : output real : density weighted charge
+    !+ad_desc  This subroutine determines the various plasma component
+    !+ad_desc  fractional makeups.
+    !+ad_prob  None
+    !+ad_call  report_error
+    !+ad_hist  21/06/94 PJK Upgrade to higher standard of coding
+    !+ad_hist  06/12/95 PJK Added D-He3 calculations
+    !+ad_hist  01/04/98 PJK Added calculation of line-averaged density
+    !+ad_hisc               and effects of IGNITE
+    !+ad_hist  24/04/98 PJK Added IMPC, IMPFE, IMPO impurity multipliers
+    !+ad_hist  23/05/06 PJK Ensured that deni is positive
+    !+ad_hist  09/11/11 PJK Initial F90 version
+    !+ad_hist  17/12/12 PJK Added ZFEAR coding, and updated AION and other
+    !+ad_hisc               high-Z impurity terms
+    !+ad_hist  03/07/13 PJK Amended ZEFFAI coding as per long-standing comment
+    !+ad_hist  24/07/13 PJK Clarified DNLA comment
+    !+ad_hist  10/09/13 PJK Clarified DENI calculation for D-He3;
+    !+ad_hist               modified dnprot calculation
+    !+ad_hist  11/09/13 PJK Removed idhe3, ftr usage
+    !+ad_hist  12/02/14 PJK Modified initial dnprot approximation
+    !+ad_hist  19/02/14 PJK Moved PCOEF and DNLA calculations elsewhere
+    !+ad_hist  28/07/14 PJK Added fix for problems due to carbon impurity
+    !+ad_hisc               scaling at low electron density
+    !+ad_hist  19/08/14 PJK Removed IMPFE argument
+    !+ad_stat  Okay
+    !+ad_docs  AEA FUS 251: A User's Guide to the PROCESS Systems Code
+    !+ad_docs  F/MI/PJK/LOGBOOK11, p.38 for D-He3 deni calculation
+    !+ad_docs  ITER Physics Design Guidelines: 1989 [IPDG89], N. A. Uckan et al,
+    !+ad_docc  ITER Documentation Series No.10, IAEA/ITER/DS/10, IAEA, Vienna, 1990
+    !
+    ! !!!!!!!!!!!!!!!!!!!!!!!!!!!!!!!!!!!!!!!!!!!!!!!
+
+    implicit none
+
+    !  Arguments
+
+    integer, intent(in) :: ignite, zfear
+    real(kind(1.0D0)), intent(in) :: cfe0, dene, fdeut, ftrit, fhe3, &
+         ftritbm, impc, impo, ralpne, rnbeam, te
+    real(kind(1.0D0)), intent(out) :: abeam, afuel, aion, deni, dlamee, &
+         dlamie, dnalp, dnbeam, dnitot, dnprot, dnz, falpe, falpi, &
+         rncne, rnfene, rnone, zeff, zeffai, zion
+
+    !  Local variables
+
+    real(kind(1.0D0)) :: fc, f_highz, fo, m_highz, pc, znfuel, z_highz
+    integer :: first_call = 1
+
+    ! !!!!!!!!!!!!!!!!!!!!!!!!!!!!!!!!!!!!!!!!!!!!!!!
+
+    !  Ion density components
+    !  ======================
+
+    !  Alpha ash portion
+
+    dnalp = dene * ralpne
+
+    !  Protons
+    !  This calculation will be wrong on the first call as the particle
+    !  production rates are evaluated later in the calling sequence
+    !  Issue #557 Allow protium impurity to be specified: 'protium'
+    !  This will override the calculated value which is a minimum.
+
+    if (alpharate < 1.0D-6) then  !  not calculated yet...
+       dnprot = max(protium*dene, dnalp * (fhe3 + 1.0D-3)) !  rough estimate
+    else
+       dnprot = max(protium*dene, dnalp * protonrate/alpharate)
+    end if
+
+
+    !  Beam hot ion component
+    !  If ignited, prevent beam fusion effects
+
+    if (ignite == 0) then
+       dnbeam = dene * rnbeam
+    else
+       dnbeam = 0.0D0
+    end if
+
+    !  Carbon portion (IPDG89)
+
+    fc = impc * (0.009D0 + 0.006D0 * (7.0D19/dene)**2.6D0)
+
+    !  The following should prevent problems at low electron density
+    !  dene with ion density deni becoming negative
+
+    if (fc > 0.05D0) then
+       fc = 0.05D0
+       call report_error(136)
+    end if
+
+    rncne = fc
+
+    !  Oxygen portion (IPDG89)
+
+    fo = impo * 0.001D0
+    rnone = fo
+
+    !  High-Z portion (formerly assumed to be iron)
+
+    f_highz = cfe0
+    rnfene = f_highz
+
+    if (zfear == 1) then  !  High-Z impurity is argon
+       z_highz = 18.0D0
+       m_highz = 40.0D0
+    else  !  Iron
+       z_highz = 26.0D0
+       m_highz = 56.0D0
+    end if
+
+    !  Fuel portion - conserve charge neutrality
+    !  znfuel is the sum of Zi.ni for the three fuel ions
+
+    znfuel = dene - 2.0D0*dnalp - dnprot - dnbeam - &
+         dene*(6.0D0*fc + 8.0D0*fo + z_highz*f_highz)
+
+    !  Fuel ion density, deni
+    !  For D-T-He3 mix, deni = nD + nT + nHe3, while znfuel = nD + nT + 2*nHe3
+    !  So deni = znfuel - nHe3 = znfuel - fhe3*deni
+
+    deni = znfuel/(1.0D0+fhe3)
+
+    !  Ensure that deni is never negative or zero
+
+    deni = max(deni,1.0D0)
+
+    !  Total ion density
+
+    dnz = dene * (fc + fo + f_highz)
+    dnitot = deni + dnz + dnalp + dnprot + dnbeam
+
+    !  Effective charge
+    !  True calculation should be sum(ni.Zi^2) / sum(ni.Zi),
+    !  but ne = sum(ni.Zi) through quasineutrality
+
+    zeff = (fdeut + ftrit)*deni/dene + 4.0D0*fhe3*deni/dene + &
+         dnbeam/dene + 4.0D0*ralpne + dnprot/dene + 36.0D0*fc + &
+         64.0D0*fo + z_highz*z_highz*f_highz
+
+    !  Define coulomb logarithm
+    !  (collisions: ion-electron, electron-electron)
+
+    dlamee = 31.0D0 - (log(dene)/2.0D0) + log(te*1000.0D0)
+    dlamie = 31.3D0 - (log(dene)/2.0D0) + log(te*1000.0D0)
+
+    !  Fraction of alpha energy to ions and electrons
+    !  From Max Fenstermacher
+    !  (used with electron and ion power balance equations only)
+    !  No consideration of pchargepv here...
+
+    !  pcoef now calculated in plasma_profiles, after the very first
+    !  call of betcom; use old parabolic profile estimate in this case
+
+    if (first_call == 1) then
+       pc = (1.0D0 + alphan)*(1.0D0 + alphat)/(1.0D0+alphan+alphat)
+       first_call = 0
+    else
+       pc = pcoef
+    end if
+
+    falpe = 0.88155D0 * exp(-te*pc/67.4036D0)
+    falpi = 1.0D0 - falpe
+
+    !  Average atomic masses
+
+    afuel = 2.0D0*fdeut + 3.0D0*ftrit + 3.0D0*fhe3
+    abeam = 2.0D0*(1.0D0-ftritbm) + 3.0D0*ftritbm
+
+    !  Density weighted masses and charges
+
+    aion = ( afuel*deni + 4.0D0*dnalp + dnprot + abeam*dnbeam + &
+         dene*(12.0D0*fc + 16.0D0*fo + m_highz*f_highz) )/ dnitot
+
+    zion = ( fdeut*deni + ftrit*deni + 2.0D0*fhe3*deni + &
+         2.0D0*dnalp + dnprot + dnbeam + dene * &
+         (6.0D0*fc + 8.0D0*fo + z_highz*f_highz) )/dnitot
+
+    zeffai = ( &
+         fdeut*deni/2.0D0 + ftrit*deni/3.0D0 + 4.0D0*fhe3*deni/3.0D0 + &
+         dnalp + dnprot + &
+         (1.0D0-ftritbm)*dnbeam/2.0D0 + ftritbm*dnbeam/3.0D0 + &
+         dene*(3.0D0*fc + 4.0D0*fo + (z_highz*z_highz/m_highz)*f_highz) &
+         ) / dene
+
+  end subroutine betcom
+
+  ! !!!!!!!!!!!!!!!!!!!!!!!!!!!!!!!!!!!!!!!!!!!!!!!!!!!!!!!!!!!!!!!!!!
+
+  subroutine plasma_composition
+
+    !+ad_name  plasma_composition
+    !+ad_summ  Calculates various plasma component fractional makeups
+    !+ad_type  Subroutine
+    !+ad_auth  P J Knight, CCFE, Culham Science Centre
+    !+ad_cont  N/A
+    !+ad_args  None
+    !+ad_desc  This subroutine determines the various plasma component
+    !+ad_desc  fractional makeups. It is the replacement for the original
+    !+ad_desc  routine <CODE>betcom</CODE>, and is used in conjunction with
+    !+ad_desc  the new impurity radiation model
+    !+ad_prob  None
+    !+ad_call  element2index
+    !+ad_call  report_error
+    !+ad_hist  13/05/14 PJK Initial version
+    !+ad_hist  26/06/14 PJK Added error handling
+    !+ad_hist  23/02/16 HL impurity Z now dependent on te
+    !+ad_stat  Okay
+    !+ad_docs  None
+    !
+    ! !!!!!!!!!!!!!!!!!!!!!!!!!!!!!!!!!!!!!!!!!!!!!!!
+
+    implicit none
+
+    !  Arguments
+
+    !  Local variables
+
+    real(kind(1.0D0)) :: znimp, pc, znfuel
+    integer :: imp
+    integer :: first_call = 1
+
+    ! !!!!!!!!!!!!!!!!!!!!!!!!!!!!!!!!!!!!!!!!!!!!!!!
+
+    !  Ion density components
+    !  ======================
+
+    !  Alpha ash portion
+
+    dnalp = dene * ralpne
+
+    !  Protons
+    !  This calculation will be wrong on the first call as the particle
+    !  production rates are evaluated later in the calling sequence
+    !  Issue #557 Allow protium impurity to be specified: 'protium'
+    !  This will override the calculated value which is a minimum.
+
+    if (alpharate < 1.0D-6) then  !  not calculated yet...
+       dnprot = max(protium*dene, dnalp * (fhe3 + 1.0D-3)) !  rough estimate
+    else
+       dnprot = max(protium*dene, dnalp * protonrate/alpharate)
+    end if
+
+    !  Beam hot ion component
+    !  If ignited, prevent beam fusion effects
+
+    if (ignite == 0) then
+       dnbeam = dene * rnbeam
+    else
+       dnbeam = 0.0D0
+    end if
+
+    !  Sum of Zi.ni for all impurity ions (those with charge > helium)
+
+    znimp = 0.0D0
+    do imp = 1,nimp
+       if (impurity_arr(imp)%Z > 2) then
+         ! znimp = znimp + impurity_arr(imp)%Z*(impurity_arr(imp)%frac * dene)
+          znimp = znimp + Zav_of_te(impurity_arr(imp),te)*(impurity_arr(imp)%frac * dene)
+       end if
+    end do
+
+    !  Fuel portion - conserve charge neutrality
+    !  znfuel is the sum of Zi.ni for the three fuel ions
+
+    znfuel = dene - 2.0D0*dnalp - dnprot - dnbeam - znimp
+
+    !  Fuel ion density, deni
+    !  For D-T-He3 mix, deni = nD + nT + nHe3, while znfuel = nD + nT + 2*nHe3
+    !  So deni = znfuel - nHe3 = znfuel - fhe3*deni
+
+    deni = znfuel/(1.0D0+fhe3)
+
+    !  Ensure that deni is never negative or zero
+
+    if (deni < 1.0D0) then
+       fdiags(1) = deni ; call report_error(78)
+       deni = max(deni,1.0D0)
+    end if
+
+    !  Set hydrogen and helium impurity fractions for
+    !  radiation calculations
+
+    impurity_arr(element2index('H_'))%frac = &
+         (dnprot + (fdeut+ftrit)*deni + dnbeam)/dene
+
+    impurity_arr(element2index('He'))%frac = fhe3*deni/dene + ralpne
+
+    !  Total impurity density
+
+    dnz = 0.0D0
+    do imp = 1,nimp
+       if (impurity_arr(imp)%Z > 2) then
+          dnz = dnz + impurity_arr(imp)%frac*dene
+       end if
+    end do
+
+    !  Total ion density
+
+    dnitot = deni + dnalp + dnprot + dnbeam + dnz
+
+    !  Set some (obsolescent) impurity fraction variables
+    !  for the benefit of other routines
+
+    rncne = impurity_arr(element2index('C_'))%frac
+    rnone = impurity_arr(element2index('O_'))%frac
+    if (zfear == 0) then
+       rnfene = impurity_arr(element2index('Fe'))%frac
+    else
+       rnfene = impurity_arr(element2index('Ar'))%frac
+    end if
+
+    !  Effective charge
+    !  Calculation should be sum(ni.Zi^2) / sum(ni.Zi),
+    !  but ne = sum(ni.Zi) through quasineutrality
+
+    zeff = 0.0D0
+    do imp = 1,nimp
+       !zeff = zeff + impurity_arr(imp)%frac * (impurity_arr(imp)%Z)**2
+       zeff = zeff + impurity_arr(imp)%frac * Zav_of_te(impurity_arr(imp),te)**2
+    end do
+
+    !  Define coulomb logarithm
+    !  (collisions: ion-electron, electron-electron)
+
+    dlamee = 31.0D0 - (log(dene)/2.0D0) + log(te*1000.0D0)
+    dlamie = 31.3D0 - (log(dene)/2.0D0) + log(te*1000.0D0)
+
+    !  Fraction of alpha energy to ions and electrons
+    !  From Max Fenstermacher
+    !  (used with electron and ion power balance equations only)
+    !  No consideration of pchargepv here...
+
+    !  pcoef now calculated in plasma_profiles, after the very first
+    !  call of plasma_composition; use old parabolic profile estimate
+    !  in this case
+
+    if (first_call == 1) then
+       pc = (1.0D0 + alphan)*(1.0D0 + alphat)/(1.0D0+alphan+alphat)
+       first_call = 0
+    else
+       pc = pcoef
+    end if
+
+    falpe = 0.88155D0 * exp(-te*pc/67.4036D0)
+    falpi = 1.0D0 - falpe
+
+    !  Average atomic masses
+
+    afuel = 2.0D0*fdeut + 3.0D0*ftrit + 3.0D0*fhe3
+    abeam = 2.0D0*(1.0D0-ftritbm) + 3.0D0*ftritbm
+
+    !  Density weighted mass
+
+    aion = afuel*deni + 4.0D0*dnalp + dnprot + abeam*dnbeam
+    do imp = 1,nimp
+       if (impurity_arr(imp)%Z > 2) then
+          aion = aion + dene*impurity_arr(imp)%frac*impurity_arr(imp)%amass
+       end if
+    end do
+    aion = aion/dnitot
+
+    !  Mass weighted plasma effective charge
+
+    zeffai = ( fdeut*deni/2.0D0 + ftrit*deni/3.0D0 + 4.0D0*fhe3*deni/3.0D0 + &
+         dnalp + dnprot + (1.0D0-ftritbm)*dnbeam/2.0D0 + ftritbm*dnbeam/3.0D0 &
+         ) / dene
+    do imp = 1,nimp
+       if (impurity_arr(imp)%Z > 2) then
+          zeffai = zeffai + impurity_arr(imp)%frac &
+          !     * (impurity_arr(imp)%Z)**2 / impurity_arr(imp)%amass
+               * Zav_of_te(impurity_arr(imp),te)**2 / impurity_arr(imp)%amass
+       end if
+    end do
+
+  end subroutine plasma_composition
+
+  ! !!!!!!!!!!!!!!!!!!!!!!!!!!!!!!!!!!!!!!!!!!!!!!!!!!!!!!!!!!!!!!!!!!
+
+  subroutine culdlm(bt,idensl,pdivt,plascur,prn1,qcyl,q95, &
+       rmajor,rminor,sarea,zeff,dlimit,dnelimt)
+
+    !+ad_name  culdlm
+    !+ad_summ  Density limit calculation
+    !+ad_type  Subroutine
+    !+ad_auth  P J Knight, CCFE, Culham Science Centre
+    !+ad_cont  N/A
+    !+ad_args  bt       : input real :  toroidal field on axis (T)
+    !+ad_args  idensl   : input/output integer : switch denoting which formula to enforce
+    !+ad_args  pdivt    : input real :  power flowing to the edge plasma via
+    !+ad_argc                           charged particles (MW)
+    !+ad_args  plascur  : input real :  plasma current (A)
+    !+ad_args  prn1     : input real :  edge density / average plasma density
+    !+ad_args  qcyl     : input real :  equivalent cylindrical safety factor (qstar)
+    !+ad_args  q95      : input real :  safety factor at 95% surface
+    !+ad_args  rmajor   : input real :  plasma major radius (m)
+    !+ad_args  rminor   : input real :  plasma minor radius (m)
+    !+ad_args  sarea    : input real :  plasma surface area (m**2)
+    !+ad_args  zeff     : input real :  plasma effective charge
+    !+ad_args  dlimit(7): output real array : average plasma density limit using
+    !+ad_argc                                 seven different models (m**-3)
+    !+ad_args  dnelimt  : output real : enforced average plasma density limit (m**-3)
+    !+ad_desc  This routine calculates several different formulae for the
+    !+ad_desc  density limit, and enforces the one chosen by the user.
+    !+ad_prob  None
+    !+ad_call  report_error
+    !+ad_hist  21/06/94 PJK Upgrade to higher standard of coding
+    !+ad_hist  17/09/97 PJK Added Greenwald limit (idensl=7)
+    !+ad_hist  09/11/11 PJK Initial F90 version
+    !+ad_hist  16/10/12 PJK Removed pi from argument list
+    !+ad_hist  26/06/14 PJK Added error handling
+    !+ad_stat  Okay
+    !+ad_docs  AEA FUS 172: Physics Assessment for the European Reactor Study
+    !+ad_docs  AEA FUS 251: A User's Guide to the PROCESS Systems Code
+    !
+    ! !!!!!!!!!!!!!!!!!!!!!!!!!!!!!!!!!!!!!!!!!!!!!!!
+
+    implicit none
+
+    !  Arguments
+
+    integer, intent(inout) :: idensl
+    real(kind(1.0D0)), intent(in) :: bt, pdivt, plascur, prn1, q95, &
+         qcyl, rmajor, rminor, sarea, zeff
+    real(kind(1.0D0)), intent(out) :: dnelimt
+    real(kind(1.0D0)), dimension(7), intent(out) :: dlimit
+
+    !  Local variables
+
+    real(kind(1.0D0)) :: denom, dlim, qperp
+
+    ! !!!!!!!!!!!!!!!!!!!!!!!!!!!!!!!!!!!!!!!!!!!!!!!
+
+    !  Check for illegal values of IDENSL
+
+    if ((idensl < 1).or.(idensl > 7)) then
+       idiags(1) = idensl ; call report_error(79)
+    end if
+
+    dlimit(:) = 0.0D0
+
+    !  Power per unit area crossing the plasma edge
+    !  (excludes radiation and neutrons)
+
+    qperp = pdivt/sarea
+
+    !  Old ASDEX density limit formula
+    !  This applies to the density at the plasma edge, so must be scaled
+    !  to give the density limit applying to the average plasma density.
+
+    dlim = 1.54D20 * qperp**0.43D0 * bt**0.31D0 /(q95*rmajor)**0.45D0
+    dlimit(1) = dlim/prn1
+
+    !  Borrass density limit model for ITER (I)
+    !  This applies to the density at the plasma edge, so must be scaled
+    !  to give the density limit applying to the average plasma density.
+    !  Borrass et al, ITER-TN-PH-9-6 (1989)
+
+    dlim = 1.8D20 * qperp**0.53D0 * bt**0.31D0 /(q95*rmajor)**0.22D0
+    dlimit(2) = dlim/prn1
+
+    !  Borrass density limit model for ITER (II)
+    !  This applies to the density at the plasma edge, so must be scaled
+    !  to give the density limit applying to the average plasma density.
+    !  This formula is (almost) identical to that in the original routine
+    !  denlim (now deleted).
+
+    dlim = 0.5D20 * qperp**0.57D0 * bt**0.31D0 /(q95*rmajor)**0.09D0
+    dlimit(3) = dlim/prn1
+
+    !  JET edge radiation density limit model
+    !  This applies to the density at the plasma edge, so must be scaled
+    !  to give the density limit applying to the average plasma density.
+    !  qcyl=qstar here, but literature is not clear.
+
+    denom = (zeff-1.0D0)*( 1.0D0-4.0D0/(3.0D0*qcyl) )
+    if (denom <= 0.0D0) then
+       if (idensl == 4) then
+          fdiags(1) = denom ; fdiags(2) = qcyl
+          call report_error(80)
+          idensl = 5
+       end if
+       dlimit(4) = 0.0D0
+    else
+       dlim = 1.0D20 * sqrt(pdivt/denom)
+       dlimit(4) = dlim/prn1
+    end if
+
+    !  JET simplified density limit model
+    !  This applies to the density at the plasma edge, so must be scaled
+    !  to give the density limit applying to the average plasma density.
+
+    dlim = 0.237D20 * bt * sqrt(pdivt)/rmajor
+    dlimit(5) = dlim/prn1
+
+    !  Hugill-Murakami M.q limit
+    !  qcyl=qstar here, which is okay according to the literature
+
+    dlimit(6) = 3.0D20 * bt / (rmajor*qcyl)
+
+    !  Greenwald limit
+
+    dlimit(7) = 1.0D14 * plascur/(pi*rminor*rminor)
+
+    !  Enforce the chosen density limit
+
+    dnelimt = dlimit(idensl)
+
+  end subroutine culdlm
+
+  ! !!!!!!!!!!!!!!!!!!!!!!!!!!!!!!!!!!!!!!!!!!!!!!!!!!!!!!!!!!!!!!!!!!
+
+  subroutine palph(alphan,alphat,deni,fdeut,fhe3,ftrit,ti, &
+       palppv,pchargepv,pneutpv,sigvdt,fusionrate,alpharate,protonrate, &
+       pdtpv,pdhe3pv,pddpv)
+
+    !+ad_name  palph
+    !+ad_summ  (Initial part of) fusion power and fast alpha pressure calculations
+    !+ad_type  Subroutine
+    !+ad_auth  P J Knight, CCFE, Culham Science Centre
+    !+ad_cont  fint
+    !+ad_args  alphan     : input real :  density profile index
+    !+ad_args  alphat     : input real :  temperature profile index
+    !+ad_args  deni       : input real :  fuel ion density (/m3)
+    !+ad_args  fdeut      : input real :  deuterium fuel fraction
+    !+ad_args  fhe3       : input real :  helium-3 fuel fraction
+    !+ad_args  ftrit      : input real :  tritium fuel fraction
+    !+ad_args  ti         : input real :  ion temperature (keV)
+    !+ad_args  palppv     : output real : alpha particle fusion power per volume (MW/m3)
+    !+ad_args  pchargepv  : output real : other charged particle fusion power/volume (MW/m3)
+    !+ad_args  pneutpv    : output real : neutron fusion power per volume (MW/m3)
+    !+ad_args  sigvdt     : output real : profile averaged <sigma v DT> (m3/s)
+    !+ad_args  fusionrate : output real : fusion reaction rate (reactions/m3/s)
+    !+ad_args  alpharate  : output real : alpha particle production rate (/m3/s)
+    !+ad_args  protonrate : output real : proton production rate (/m3/s)
+    !+ad_args  pdtpv      : output real : D-T fusion power (MW/m3)
+    !+ad_args  pdhe3pv    : output real : D-He3 fusion power (MW/m3)
+    !+ad_args  pddpv      : output real : D-D fusion power (MW/m3)
+    !+ad_desc  This subroutine numerically integrates over plasma cross-section to
+    !+ad_desc  find the core plasma fusion power.
+    !+ad_prob  None
+    !+ad_call  fint
+    !+ad_call  quanc8
+    !+ad_hist  21/06/94 PJK Upgrade to higher standard of coding
+    !+ad_hist  06/12/95 PJK Added D-He3 calculations
+    !+ad_hist  09/11/11 PJK Initial F90 version
+    !+ad_hist  16/10/12 PJK Removed pi from argument list
+    !+ad_hist  10/09/13 PJK Added fusion, alpha and proton rate calculations
+    !+ad_hist  11/09/13 PJK Removed idhe3, ftr, ealpha, iiter usage
+    !+ad_hist  28/11/13 PJK Added powers for each fuel-pair to output
+    !+ad_hist  20/02/14 PJK Modified calculation to deal with pedestal profiles
+    !+ad_hist  04/03/14 PJK Changed fusion power upper integration bound to 1.0;
+    !+ad_hisc               corrected D-D reaction rates (MK/TNT)
+    !+ad_stat  Okay
+    !+ad_docs  T&amp;M/PKNIGHT/LOGBOOK24, p.6
+    !
+    ! !!!!!!!!!!!!!!!!!!!!!!!!!!!!!!!!!!!!!!!!!!!!!!!
+
+    implicit none
+
+    !  Arguments
+
+    real(kind(1.0D0)), intent(in) :: alphan, alphat, deni, fdeut, &
+         fhe3, ftrit, ti
+    real(kind(1.0D0)), intent(out) :: palppv, pchargepv, pneutpv, sigvdt, &
+         fusionrate, alpharate, protonrate, pdtpv, pdhe3pv, pddpv
+
+    !  Local variables
+
+    integer, parameter :: DT=1, DHE3=2, DD1=3, DD2=4
+    integer :: ireaction,nofun
+    real(kind(1.0D0)) :: alow,arate,bhigh,epsq8,errest,etot,flag, &
+         fpow,frate,pa,pc,pn,prate,sigmav
+
+    ! !!!!!!!!!!!!!!!!!!!!!!!!!!!!!!!!!!!!!!!!!!!!!!!
+
+    !  Initialise local quantities
+
+    alow = 0.0D0
+    bhigh = 1.0D0
+    epsq8 = 1.0D-9
+
+    !  Find fusion power
+    !  Integrate over plasma profiles to obtain fusion reaction rate
+
+    palppv = 0.0D0
+    pchargepv = 0.0D0
+    pneutpv = 0.0D0
+    fusionrate = 0.0D0
+    alpharate = 0.0D0
+    protonrate = 0.0D0
+    pddpv = 0.0D0
+
+    do ireaction = 1,4
+
+       !  Fusion reaction rate (m3/s) is calculated in fint for each ireaction
+       !  sigmav is the volume-averaged fusion reaction rate (m3/s)
+       !  = integral(2 rho sigv(rho).ni(rho)^2 drho) / (deni**2)
+
+       call quanc8(fint,alow,bhigh,epsq8,epsq8,sigmav,errest,nofun,flag)
+       if (ireaction == DT) sigvdt = sigmav
+
+       select case (ireaction)
+
+       case (DT)  !  D + T --> 4He + n reaction
+
+          etot = 17.59D0 * echarge  !  MJ
+          fpow = 1.0D0 * sigmav * etot * fdeut*ftrit * deni*deni  !  MW/m3
+          pa = 0.2D0 * fpow
+          pc = 0.0D0
+          pn = 0.8D0 * fpow
+          frate = fpow/etot  !  reactions/m3/second
+          arate = frate
+          prate = 0.0D0
+          pdtpv = fpow
+
+       case (DHE3)  !  D + 3He --> 4He + p reaction
+
+          etot = 18.35D0 * echarge  !  MJ
+          fpow = 1.0D0 * sigmav * etot * fdeut*fhe3 * deni*deni  !  MW/m3
+          pa = 0.2D0 * fpow
+          pc = 0.8D0 * fpow
+          pn = 0.0D0
+          frate = fpow/etot  !  reactions/m3/second
+          arate = frate
+          prate = frate      !  proton production /m3/second
+          pdhe3pv = fpow
+
+       case (DD1)  !  D + D --> 3He + n reaction
+          !  The 0.5 branching ratio is assumed to be included in sigmav
+
+          etot = 3.27D0 * echarge  !  MJ
+          fpow = 1.0D0 * sigmav * etot * 0.5D0*fdeut*fdeut * deni*deni  !  MW/m3
+          pa = 0.0D0
+          pc = 0.25D0 * fpow
+          pn = 0.75D0 * fpow
+          frate = fpow/etot  !  reactions/m3/second
+          arate = 0.0D0
+          prate = 0.0D0      !  Issue #557: No proton production
+          pddpv = pddpv + fpow
+
+       case (DD2)  !  D + D --> T + p reaction
+          !  The 0.5 branching ratio is assumed to be included in sigmav
+
+          etot = 4.03D0 * echarge  !  MJ
+          fpow = 1.0D0 * sigmav * etot * 0.5D0*fdeut*fdeut * deni*deni  !  MW/m3
+          pa = 0.0D0
+          pc = fpow
+          pn = 0.0D0
+          frate = fpow/etot  !  reactions/m3/second
+          arate = 0.0D0
+          prate = frate      !  proton production /m3/second
+          pddpv = pddpv + fpow
+
+       end select
+
+       palppv = palppv + pa
+       pchargepv = pchargepv + pc
+       pneutpv = pneutpv + pn
+       fusionrate = fusionrate + frate
+       alpharate = alpharate + arate
+       protonrate = protonrate + prate
+
+    end do
+
+  contains
+
+    ! !!!!!!!!!!!!!!!!!!!!!!!!!!!!!!!!!!!!!!!!!!!!!!!!!!!!!!!!!!!!!!!!!!
+
+    function fint(rho)
+
+      !+ad_name  fint
+      !+ad_summ  Integrand for fusion power integration
+      !+ad_type  Function returning real
+      !+ad_auth  P J Knight, CCFE, Culham Science Centre
+      !+ad_cont  N/A
+      !+ad_args  rho : input real :  Abscissa of the integration, = normalised
+      !+ad_argc                      plasma minor radius (0.0 <= rho < 1.0)
+      !+ad_desc  This function evaluates the integrand for the fusion power
+      !+ad_desc  integration, performed using routine
+      !+ad_desc  <A HREF="quanc8.html">QUANC8</A>
+      !+ad_desc  in routine <A HREF="palph.html">PALPH</A>.
+      !+ad_desc  The fusion reaction assumed is controlled by flag
+      !+ad_desc  <CODE>ireaction</CODE> set in <CODE>PALPH</CODE>.
+      !+ad_prob  None
+      !+ad_call  bosch_hale
+      !+ad_call  nprofile
+      !+ad_call  tprofile
+      !+ad_hist  21/06/94 PJK Upgrade to higher standard of coding
+      !+ad_hist  09/11/11 PJK Initial F90 version
+      !+ad_hist  11/09/13 PJK Used bosch_hale instead of svfdt
+      !+ad_hist  20/02/14 PJK Modified to deal with generalised profiles
+      !+ad_stat  Okay
+      !+ad_docs  AEA FUS 251: A User's Guide to the PROCESS Systems Code
+      !
+      ! !!!!!!!!!!!!!!!!!!!!!!!!!!!!!!!!!!!!!!!!!!!!!!!
+
+      implicit none
+
+      real(kind(1.0D0)) :: fint
+
+      !  Arguments
+
+      real(kind(1.0D0)), intent(in) :: rho
+
+      !  Local variables
+
+      real(kind(1.0D0)) :: nprof, nprofsq, sigv, tiofr
+
+      ! !!!!!!!!!!!!!!!!!!!!!!!!!!!!!!!!!!!!!!!!!!!!!!!
+
+      !  Local ion temperature (keV) at r/a = rho
+
+      tiofr = ti/te * tprofile(rho,rhopedt,te0,teped,tesep,alphat,tbeta)
+
+      !  Fusion reaction rate (m3/s)
+
+      sigv = bosch_hale(tiofr,ireaction)
+
+      !  Integrand for the volume averaged fusion reaction rate sigmav:
+      !  sigmav = integral(2 rho (sigv(rho) ni(rho)^2) drho),
+      !  divided by the square of the volume-averaged ion density
+      !  to retain the dimensions m3/s (this is multiplied back in later)
+
+      nprof = 1.0D0/dene * nprofile(rho,rhopedn,ne0,neped,nesep,alphan)
+      nprofsq = nprof*nprof
+
+      fint = 2.0D0 * rho * sigv * nprofsq
+
+    end function fint
+
+  end subroutine palph
+
+  ! !!!!!!!!!!!!!!!!!!!!!!!!!!!!!!!!!!!!!!!!!!!!!!!!!!!!!!!!!!!!!!!!!!
+
+  subroutine palph2(bt,bp,dene,deni,dnitot,falpe,falpi,palpnb, &
+       ifalphap,pchargepv,pneutpv,ten,tin,vol,palpmw,pneutmw,pchargemw, &
+       betaft,palppv,palpipv,palpepv,pfuscmw,powfmw)
+
+    !+ad_name  palph2
+    !+ad_summ  (Concluding part of) fusion power and fast alpha pressure
+    !+ad_summ  calculations
+    !+ad_type  Subroutine
+    !+ad_auth  P J Knight, CCFE, Culham Science Centre
+    !+ad_cont  N/A
+    !+ad_args  bp       : input real :  poloidal field (T)
+    !+ad_args  bt       : input real :  toroidal field on axis (T)
+    !+ad_args  dene     : input real :  electron density (/m3)
+    !+ad_args  deni     : input real :  fuel ion density (/m3)
+    !+ad_args  dnitot   : input real :  total ion density (/m3)
+    !+ad_args  falpe    : input real :  fraction of alpha energy to electrons
+    !+ad_args  falpi    : input real :  fraction of alpha energy to ions
+    !+ad_args  ifalphap : input integer :  switch for fast alpha pressure method
+    !+ad_args  palpnb   : input real :  alpha power from hot neutral beam ions (MW)
+    !+ad_args  pchargepv : input real : other charged particle fusion power/volume (MW/m3)
+    !+ad_args  pneutpv  : input/output real : neutron fusion power per volume (MW/m3)
+    !+ad_args  ten      : input real :  density-weighted electron temperature (keV)
+    !+ad_args  tin      : input real :  density-weighted ion temperature (keV)
+    !+ad_args  vol      : input real :  plasma volume (m3)
+    !+ad_args  palpmw   : output real : alpha power (MW)
+    !+ad_args  pneutmw  : output real : neutron fusion power (MW)
+    !+ad_args  pchargemw : output real : other charged particle fusion power (MW)
+    !+ad_args  betaft   : output real : fast alpha beta component
+    !+ad_args  palppv   : input/output real : alpha power per volume (MW/m3)
+    !+ad_args  palpepv  : output real : alpha power per volume to electrons (MW/m3)
+    !+ad_args  palpipv  : output real : alpha power per volume to ions (MW/m3)
+    !+ad_args  pfuscmw  : output real : charged particle fusion power (MW)
+    !+ad_args  powfmw   : output real : fusion power (MW)
+    !+ad_desc  This subroutine completes the calculation of the fusion power
+    !+ad_desc  fast alpha pressure, and determines other alpha particle quantities.
+    !+ad_prob  None
+    !+ad_call  None
+    !+ad_hist  21/06/94 PJK Upgrade to higher standard of coding
+    !+ad_hist  06/12/95 PJK Added D-He3 calculations
+    !+ad_hist  22/05/06 PJK Added modified fit to fast alpha pressure
+    !+ad_hist  09/11/11 PJK Initial F90 version
+    !+ad_hist  11/09/13 PJK Removed obsolete argument ftr
+    !+ad_hist  12/09/13 PJK Fixed betaft calculation when fdeut=1
+    !+ad_hist  10/10/13 PJK Made multiplier in betath equation explicit
+    !+ad_hist  19/02/14 PJK Removed obsolete argument pcoef;
+    !+ad_hisc               changed te,ti to ten,tin
+    !+ad_hist  22/05/14 PJK Name changes to power quantities
+    !+ad_hist  03/06/14 PJK Added pchargemw output
+    !+ad_hist  17/11/14 PJK Added falpha dependencies
+    !+ad_stat  Okay
+    !+ad_docs  ITER Physics Design Guidelines: 1989 [IPDG89], N. A. Uckan et al,
+    !+ad_docc  ITER Documentation Series No.10, IAEA/ITER/DS/10, IAEA, Vienna, 1990
+    !+ad_docs  D J Ward, UKAEA Fusion: F/PL/PJK/PROCESS/CODE/050
+    !
+    ! !!!!!!!!!!!!!!!!!!!!!!!!!!!!!!!!!!!!!!!!!!!!!!!
+
+    implicit none
+
+    !  Arguments
+
+    integer, intent(in) :: ifalphap
+    real(kind(1.0D0)), intent(in) :: bp, bt, dene, deni, dnitot, falpe, &
+         falpi, palpnb, pchargepv, ten, tin, vol
+    real(kind(1.0D0)), intent(inout) :: palppv, pneutpv
+    real(kind(1.0D0)), intent(out) :: palpmw, pneutmw, pchargemw, betaft, palpepv, &
+         palpipv, pfuscmw, powfmw
+
+    !  Local variables
+
+    real(kind(1.0D0)) :: betath, fact, fact2
+
+    ! !!!!!!!!!!!!!!!!!!!!!!!!!!!!!!!!!!!!!!!!!!!!!!!
+
+    !  Add neutral beam alpha power / volume
+
+    palppv = palppv + palpnb/vol
+
+    !  Add extra neutron power
+
+    pneutpv = pneutpv + 4.0D0*palpnb/vol
+
+    !  Total alpha power
+
+    palpmw = palppv*vol
+
+    !  Total non-alpha charged particle power
+
+    pchargemw = pchargepv*vol
+
+    !  Total neutron power
+
+    pneutmw = pneutpv*vol
+
+    !  Total fusion power
+
+    powfmw = palpmw + pneutmw + pchargemw
+
+    !  Charged particle fusion power
+
+    pfuscmw = palpmw + pchargemw
+
+    !  Alpha power to electrons and ions (used with electron
+    !  and ion power balance equations only)
+    !  No consideration of pchargepv here...
+
+    palpipv = falpha * palppv*falpi
+    palpepv = falpha * palppv*falpe
+
+    !  Determine average fast alpha density
+
+    if (fdeut < 1.0D0) then
+
+       betath = 2.0D3*rmu0*echarge * (dene*ten + dnitot*tin)/(bt**2 + bp**2)
+
+       if (ifalphap == 0) then
+          !  IPDG89 fast alpha scaling
+          fact = min( 0.30D0, &
+               0.29D0*(deni/dene)**2 * ( (ten+tin)/20.0D0 - 0.37D0) )
+       else
+          !  Modified scaling, D J Ward
+          fact = min( 0.30D0, &
+               0.26D0*(deni/dene)**2 * &
+               sqrt( max(0.0D0, ((ten+tin)/20.0D0 - 0.65D0)) ) )
+       end if
+
+       fact = max(fact,0.0D0)
+       fact2 = palppv/(palppv-(palpnb/vol))
+       betaft = betath * fact*fact2
+
+    else  !  negligible alpha production, palppv = palpnb = 0
+       betaft = 0.0D0
+    end if
+
+  end subroutine palph2
+
+  ! !!!!!!!!!!!!!!!!!!!!!!!!!!!!!!!!!!!!!!!!!!!!!!!!!!!!!!!!!!!!!!!!!!
+
+  function bosch_hale(t,reaction)
+
+    !+ad_name  bosch_hale
+    !+ad_summ  Routine to calculate the fusion reaction rate
+    !+ad_type  Function returning real
+    !+ad_auth  R Kemp, CCFE, Culham Science Centre
+    !+ad_auth  P J Knight, CCFE, Culham Science Centre
+    !+ad_cont  N/A
+    !+ad_args  t : input real : Maxwellian density-weighted ion temperature (keV)
+    !+ad_args  reaction : input integer : flag for fusion reaction to use:
+    !+ad_argc                            1 : D-T reaction
+    !+ad_argc                            2 : D-3He reaction
+    !+ad_argc                            3 : D-D 1st reaction (50% probability)
+    !+ad_argc                            4 : D-D 2nd reaction (50% probability)
+    !+ad_desc  This routine calculates the volumetric fusion reaction rate
+    !+ad_desc  <I>&lt;sigma v&gt;</I> in m3/s for one of four nuclear reactions,
+    !+ad_desc  using the Bosch-Hale parametrization.
+    !+ad_desc  <P>The valid range of the fit is 0.2 keV < t < 100 keV
+    !+ad_prob  None
+    !+ad_call  None
+    !+ad_hist  11/09/13 PJK Initial version
+    !+ad_hist  04/03/14 PJK Prevent division by zero problem if t=0
+    !+ad_stat  Okay
+    !+ad_docs  Bosch and Hale, Nuclear Fusion 32 (1992) 611-631
+    !
+    ! !!!!!!!!!!!!!!!!!!!!!!!!!!!!!!!!!!!!!!!!!!!!!!!
+
+    implicit none
+
+    real(kind(1.0D0)) :: bosch_hale
+
+    !  Arguments
+
+    real(kind(1.0D0)), intent(in) :: t
+    integer, intent(in) :: reaction
+
+    !  Local variables
+
+    integer, parameter :: DT=1, DHE3=2, DD1=3, DD2=4
+    real(kind(1.0D0)) :: theta1, theta, xi
+    real(kind(1.0D0)), dimension(4) :: bg, mrc2
+    real(kind(1.0D0)), dimension(4,7) :: cc
+
+    ! !!!!!!!!!!!!!!!!!!!!!!!!!!!!!!!!!!!!!!!!!!!!!!!
+
+    if  (t == 0.0D0) then
+       bosch_hale = 0.0D0
+       return
+    end if
+
+    !  Gamov constant, BG
+
+    bg(DT)   = 34.3827D0  !  D + T --> 4He + n reaction
+    bg(DHE3) = 68.7508D0  !  D + 3He --> 4He + p reaction
+    bg(DD1)  = 31.3970D0  !  D + D --> 3He + n reaction
+    bg(DD2)  = 31.3970D0  !  D + D --> T + p reaction
+
+    !  Reduced mass of the particles, keV
+
+    mrc2(DT)   = 1.124656D6
+    mrc2(DHE3) = 1.124572D6
+    mrc2(DD1)  = 0.937814D6
+    mrc2(DD2)  = 0.937814D6
+
+    !  Parametrization coefficients
+
+    cc(DT,1) =  1.17302D-9
+    cc(DT,2) =  1.51361D-2
+    cc(DT,3) =  7.51886D-2
+    cc(DT,4) =  4.60643D-3
+    cc(DT,5) =  1.35000D-2
+    cc(DT,6) = -1.06750D-4
+    cc(DT,7) =  1.36600D-5
+
+    cc(DHE3,1) =  5.51036D-10
+    cc(DHE3,2) =  6.41918D-3
+    cc(DHE3,3) = -2.02896D-3
+    cc(DHE3,4) = -1.91080D-5
+    cc(DHE3,5) =  1.35776D-4
+    cc(DHE3,6) =  0.00000D0
+    cc(DHE3,7) =  0.00000D0
+
+    cc(DD1,1) =  5.43360D-12
+    cc(DD1,2) =  5.85778D-3
+    cc(DD1,3) =  7.68222D-3
+    cc(DD1,4) =  0.00000D0
+    cc(DD1,5) = -2.96400D-6
+    cc(DD1,6) =  0.00000D0
+    cc(DD1,7) =  0.00000D0
+
+    cc(DD2,1) =  5.65718D-12
+    cc(DD2,2) =  3.41267D-3
+    cc(DD2,3) =  1.99167D-3
+    cc(DD2,4) =  0.00000D0
+    cc(DD2,5) =  1.05060D-5
+    cc(DD2,6) =  0.00000D0
+    cc(DD2,7) =  0.00000D0
+
+    theta1 = t*(cc(reaction,2) + t*(cc(reaction,4) + t*cc(reaction,6))) / &
+         (1.0D0 + t*(cc(reaction,3) + t*(cc(reaction,5) + t*cc(reaction,7))))
+    theta = t/(1.0D0 - theta1)
+
+    xi = ((bg(reaction)**2)/(4.0D0*theta))**0.3333333333D0
+
+    !  Volumetric reaction rate <sigma v> (m3/s)
+
+    bosch_hale = 1.0D-6 * cc(reaction,1) * theta * &
+         sqrt( xi/(mrc2(reaction)*t**3) ) * exp(-3.0D0*xi)
+
+  end function bosch_hale
+
+  ! !!!!!!!!!!!!!!!!!!!!!!!!!!!!!!!!!!!!!!!!!!!!!!!!!!!!!!!!!!!!!!!!!!
+
+  subroutine pcond(afuel,palpmw,aspect,bt,dnitot,dene,dnla,eps,hfact, &
+       iinvqd,isc,ignite,kappa,kappa95,kappaa,pchargemw,pinjmw,&
+       plascur,pcoreradpv,rmajor,rminor,te,ten,tin,q,qstar,vol, &
+       xarea,zeff,ptrepv,ptripv,tauee,tauei,taueff,powerht)
+
+    !+ad_name  pcond
+    !+ad_summ  Routine to calculate the confinement times and
+    !+ad_summ  the transport power loss terms.
+    !+ad_type  Subroutine
+    !+ad_auth  P J Knight, CCFE, Culham Science Centre
+    !+ad_cont  N/A
+    !+ad_args  afuel     : input real :  average mass of fuel (amu)
+    !+ad_args  palpmw    : input real :  alpha particle power (MW)
+    !+ad_args  aspect    : input real :  aspect ratio
+    !+ad_args  bt        : input real :  toroidal field on axis (T)
+    !+ad_args  dene      : input real :  volume averaged electron density (/m3)
+    !+ad_args  dnitot    : input real :  total ion density (/m3)
+    !+ad_args  dnla      : input real :  line-averaged electron density (/m3)
+    !+ad_args  eps       : input real :  inverse aspect ratio
+    !+ad_args  hfact     : input real :  H factor on energy confinement scalings
+    !+ad_args  iinvqd    : input integer :  switch for inverse quadrature
+    !+ad_args  isc       : input integer :  switch for energy confinement scaling to use
+    !+ad_args  ignite    : input integer :  switch for ignited calculation
+    !+ad_args  kappa     : input real :  plasma elongation
+    !+ad_args  kappa95   : input real :  plasma elongation at 95% surface
+    !+ad_args  kappaa    : output real : plasma elongation calculated using area ratio
+    !+ad_args  pchargemw : input real :  non-alpha charged particle fusion power (MW)
+    !+ad_args  pinjmw    : input real :  auxiliary power to ions and electrons (MW)
+    !+ad_args  plascur   : input real :  plasma current (A)
+    !+ad_args  pcoreradpv: input real :  total core radiation power (MW/m3)
+    !+ad_args  q         : input real :  edge safety factor (tokamaks), or
+    !+ad_argc                            rotational transform iotabar (stellarators)
+    !+ad_args  qstar     : input real :  equivalent cylindrical edge safety factor
+    !+ad_args  rmajor    : input real :  plasma major radius (m)
+    !+ad_args  rminor    : input real :  plasma minor radius (m)
+    !+ad_args  te        : input real :  average electron temperature (keV)
+    !+ad_args  ten       : input real :  density weighted average electron temp. (keV)
+    !+ad_args  tin       : input real :  density weighted average ion temperature (keV)
+    !+ad_args  vol       : input real :  plasma volume (m3)
+    !+ad_args  xarea     : input real :  plasma cross-sectional area (m2)
+    !+ad_args  zeff      : input real :  plasma effective charge
+    !+ad_args  ptrepv    : output real : electron transport power (MW/m3)
+    !+ad_args  ptripv    : output real : ion transport power (MW/m3)
+    !+ad_args  tauee     : output real : electron energy confinement time (s)
+    !+ad_args  taueff    : output real : global energy confinement time (s)
+    !+ad_args  tauei     : output real : ion energy confinement time (s)
+    !+ad_args  powerht   : output real : heating power (MW) assumed in calculation
+    !+ad_desc  This subroutine calculates the energy confinement time
+    !+ad_desc  using one of a large number of scaling laws, and the
+    !+ad_desc  transport power loss terms.
+    !+ad_prob  None
+    !+ad_call  report_error
+    !+ad_hist  21/06/94 PJK Upgrade to higher standard of coding
+    !+ad_hist  30/06/94 PJK Added stellarator scaling laws 20-23
+    !+ad_hist  07/12/95 PJK Added pcharge to plasma input power
+    !+ad_hist  14/11/97 PJK Added ITER-97 scaling laws (26,27)
+    !+ad_hist  01/04/98 PJK Added ITER-96P scaling law (28) and moved
+    !+ad_hisc               calculation of dnla into BETCOM instead
+    !+ad_hist  26/06/98 PJK Added scaling laws 29,30,31
+    !+ad_hist  08/10/98 PJK Added scaling laws 32,33,34,35,36
+    !+ad_hist  16/07/01 PJK Added KAPPAA to argument list
+    !+ad_hist  23/05/06 PJK Ensured that powerht is always positive
+    !+ad_hist  09/11/11 PJK Initial F90 version
+    !+ad_hist  23/01/13 PJK Added stellarator scaling laws 37,38
+    !+ad_hist  07/11/13 PJK Modified prad description
+    !+ad_hist  20/05/14 PJK Changed prad argument to pcorerad;
+    !+ad_hisc               introduced iradloss switch;
+    !+ad_hisc               added falpha multiplier to alpmw term
+    !+ad_hist  22/05/14 PJK Name changes to power quantities
+    !+ad_hist  03/06/14 PJK Changed pchargepv usage to pchargemw
+    !+ad_hist  17/06/14 PJK Added scaling law 39
+    !+ad_hist  26/06/14 PJK Added error handling
+    !+ad_hist  13/11/14 PJK Modified iradloss usage
+    !+ad_hist  17/06/15 MDK Added Murari scaling (40)
+    !+ad_hist  02/11/16 HL  Added Petty, Lang scalings (41,42)
+    !+ad_stat  Okay
+    !+ad_docs  AEA FUS 251: A User's Guide to the PROCESS Systems Code
+    !+ad_docs  N. A. Uckan and ITER Physics Group,
+    !+ad_docc    "ITER Physics Design Guidelines: 1989",
+    !+ad_docc    ITER Documentation Series, No. 10, IAEA/ITER/DS/10 (1990)
+    !+ad_docc  A. Murari et al 2015 Nucl. Fusion, 55, 073009
+    !+ad_docc  C.C. Petty 2008 Phys. Plasmas, 15, 080501
+    !+ad_docc  P.T. Lang et al. 2012 IAEA conference proceeding EX/P4-01
+    !
+    ! !!!!!!!!!!!!!!!!!!!!!!!!!!!!!!!!!!!!!!!!!!!!!!!
+
+    implicit none
+
+    !  Arguments
+
+    integer, intent(in) :: iinvqd, isc, ignite
+    real(kind(1.0D0)), intent(in) :: afuel, palpmw, aspect, bt, dene, &
+         dnitot, dnla, eps, hfact, kappa, kappa95, pchargemw, pinjmw, &
+         plascur, pcoreradpv, q, qstar, rmajor, rminor, te, &
+         ten, tin, vol, xarea, zeff
+    real(kind(1.0D0)), intent(out) :: kappaa, powerht, ptrepv, ptripv, &
+         tauee, taueff, tauei
+
+    !  Local variables
+
+    real(kind(1.0D0)) :: chii,ck2,denfac,dnla19,dnla20,eps2,gjaeri,iotabar, &
+         n20,pcur,qhat,ratio,rll,str2,str5,taueena,tauit1,tauit2, &
+         term1,term2, h, qratio, nratio, nGW
+
+    ! !!!!!!!!!!!!!!!!!!!!!!!!!!!!!!!!!!!!!!!!!!!!!!!
+
+    !  Neoclassical ion transport loss
+    !  Calculate ion energy confinement time
+    !
+    !  N.B. This calculation is superseded later in the routine
+
+    eps2 = eps/2.0D0
+    str5 = (2.0D0/(1.0D0+(kappa**2)))
+    ck2 = (0.66D0+(1.88D0*(sqrt(eps2)))-(1.54D0*eps2))* &
+         (1.0D0+(1.5D0*(eps2**2)))
+    chii = (6.5D-22)*ck2*zeff*(aspect**1.5D0)*dene*(q**2)*str5/ &
+         ((sqrt(tin))*(bt**2))
+    str2 = (2.0D0*(kappa**2)/(1.0D0+(kappa**2)))
+    tauei = 0.375D0*rminor**2/chii*str2
+
+    !  Calculate heating power (MW)
+
+    powerht = falpha*palpmw + pchargemw + pohmmw
+
+    !  If the device is not ignited, add the injected auxiliary power
+
+    if (ignite == 0) powerht = powerht + pinjmw
+
+    !  Include the radiation as a loss term if requested
+
+    if (iradloss == 0) then
+       powerht = powerht - pradpv*vol
+    else if (iradloss == 1) then
+       powerht = powerht - pcoreradpv*vol
+    else
+       continue  !  do not adjust powerht for radiation
+    end if
+
+    !  Ensure heating power is positive (shouldn't be necessary)
+
+    powerht = max(powerht,1.0D-3)
+
+    !  Line averaged electron density in scaled units
+
+    dnla20 = dnla * 1.0D-20
+    dnla19 = dnla * 1.0D-19
+
+    !  Volume averaged electron density in units of 10**20 m**-3
+
+    n20 = dene / 1.0D20
+
+    !  Plasma current in MA
+
+    pcur = plascur / 1.0D6
+
+    !  kappaa = plasma X-sectional area/(pi*rminor*rminor) by definition
+
+    kappaa = xarea/(pi*rminor*rminor)
+
+    !  Calculate Neo-Alcator confinement time (used in several scalings)
+
+    taueena = 0.07D0 * n20 * rminor * rmajor*rmajor * qstar
+
+    !  For reference (see startup.f90):
+    !  gtaue = offset term in tauee scaling
+    !  ptaue = exponent for density term in tauee scaling
+    !  qtaue = exponent for temperature term in tauee scaling
+    !  rtaue = exponent for power term in tauee scaling
+
+    !  Electron energy confinement times
+
+    select case (isc)
+
+    case (1)  !  Neo-Alcator scaling (ohmic)
+       !tauee = taueena
+       tauee = hfact * taueena
+       gtaue = 0.0D0
+       ptaue = 1.0D0
+       qtaue = 0.0D0
+       rtaue = 0.0D0
+
+    case (2)  !  Mirnov scaling (H-mode)
+       tauee = hfact * 0.2D0 * rminor * sqrt(kappa95) * pcur
+       gtaue = 0.0D0
+       ptaue = 0.0D0
+       qtaue = 0.0D0
+       rtaue = 0.0D0
+
+    case (3)  !  Merezhkin-Muhkovatov scaling (L-mode)
+       tauee = hfact * 3.5D-3 * rmajor**2.75D0 * rminor**0.25D0 * &
+            kappa95**0.125D0 * qstar * dnla20 * sqrt(afuel) / &
+            sqrt(ten/10.0D0)
+       gtaue = 0.0D0
+       ptaue = 1.0D0
+       qtaue = -0.5D0
+       rtaue = 0.0D0
+
+    case (4)  !  Shimomura scaling (H-mode)
+       tauee = hfact * 0.045D0 * rmajor * rminor * bt * sqrt(kappa95) &
+            * sqrt(afuel)
+       gtaue = 0.0D0
+       ptaue = 0.0D0
+       qtaue = 0.0D0
+       rtaue = 0.0D0
+
+    case (5)  !  Kaye-Goldston scaling (L-mode)
+       tauee = hfact * 0.055D0 * kappa95**0.28D0 * pcur**1.24D0 * &
+            n20**0.26D0 * rmajor**1.65D0 * sqrt(afuel/1.5D0) / &
+            ( bt**0.09D0 * rminor**0.49D0 * powerht**0.58D0 )
+       gtaue = 0.0D0
+       ptaue = 0.26D0
+       qtaue = 0.0D0
+       rtaue = -0.58D0
+       if (iinvqd /= 0) tauee = 1.0D0 / &
+            sqrt(1.0D0/taueena**2 + 1.0D0/tauee**2)
+
+    case (6)  !  ITER Power scaling - ITER 89-P (L-mode)
+       tauee = hfact * 0.048D0 * pcur**0.85D0 * rmajor**1.2D0 * &
+            rminor**0.3D0 * sqrt(kappa) * dnla20**0.1D0 * bt**0.2D0 * &
+            sqrt(afuel) / sqrt(powerht)
+       gtaue = 0.0D0
+       ptaue = 0.1D0
+       qtaue = 0.0D0
+       rtaue = -0.5D0
+
+    case (7)  !  ITER Offset linear scaling - ITER 89-O (L-mode)
+
+       term1 = 0.04D0 * pcur**0.5D0 * rmajor**0.3D0 * &
+            rminor**0.8D0 * kappa**0.6D0 * afuel**0.5D0
+       term2 = 0.064D0 * pcur**0.8D0 * rmajor**1.6D0 * &
+            rminor**0.6D0 * kappa**0.5D0 * dnla20**0.6D0 * &
+            bt**0.35D0 * afuel**0.2D0 / powerht
+       tauee = hfact * (term1 + term2)
+       gtaue = hfact*term1
+       ptaue = 0.6D0
+       qtaue = 0.0D0
+       rtaue = -1.0D0
+
+    case (8)  !  Rebut-Lallia offset linear scaling (L-mode)
+       rll = (rminor**2 * rmajor * kappa95)**0.333D0
+       tauee = hfact * 1.65D0 * sqrt(afuel/2.0D0) * &
+            ( 1.2D-2 * pcur * rll**1.5D0 / sqrt(zeff) + &
+            0.146D0 * dnla20**0.75D0 * sqrt(pcur) * sqrt(bt) * &
+            rll**2.75D0 * zeff**0.25D0 /powerht )
+       gtaue = hfact * 1.65D0 * sqrt(afuel/2.0D0) * &
+            (1.2D-2 * pcur * rll**1.5D0 / sqrt(zeff))
+       ptaue = 0.75D0
+       qtaue = 0.0D0
+       rtaue = -1.0D0
+
+    case (9)  !  Goldston scaling (L-mode)
+       tauee = hfact * 0.037D0 * pcur * rmajor**1.75D0 * &
+            rminor**(-0.37D0) * sqrt(kappa95) * sqrt(afuel/1.5D0) / &
+            sqrt(powerht)
+       gtaue = 0.0D0
+       ptaue = 0.0D0
+       qtaue = 0.0D0
+       rtaue = -0.5D0
+       if (iinvqd /= 0) tauee = 1.0D0 / &
+            sqrt(1.0D0/taueena**2 + 1.0D0/tauee**2)
+
+    case (10)  !  T10 scaling
+       denfac = dnla20 * rmajor * qstar / (1.3D0*bt)
+       denfac = min(1.0D0,denfac)
+       tauee = hfact * 0.095D0 * rmajor * rminor * bt * &
+            sqrt(kappa95) * denfac / powerht**0.4D0 * &
+            ( zeff**2 * pcur**4 / &
+            (rmajor * rminor * qstar**3 * kappa95**1.5D0) )**0.08D0
+       gtaue = 0.0D0
+       ptaue = 1.0D0
+       qtaue = 0.0D0
+       rtaue = -0.4D0
+
+    case (11)  !  JAERI scaling
+       gjaeri = zeff**0.4D0 * ((15.0D0-zeff)/20.0D0)**0.6D0 * &
+            (3.0D0 * qstar * (qstar+5.0D0) / ((qstar+2.0D0) * &
+            (qstar+7.0D0)))**0.6D0
+       tauee = hfact * (0.085D0 * kappa95 * rminor**2 * sqrt(afuel) + &
+            0.069D0 * n20**0.6D0 * pcur * bt**0.2D0 * rminor**0.4D0 * &
+            rmajor**1.6D0 * sqrt(afuel) * gjaeri * kappa95**0.2D0 / &
+            powerht)
+       gtaue = hfact * 0.085D0 * kappa95 * rminor**2 * sqrt(afuel)
+       ptaue = 0.6D0
+       qtaue = 0.0D0
+       rtaue = -1.0D0
+
+    case (12)  !  Kaye-Big scaling
+       tauee = hfact * 0.105D0 * sqrt(rmajor) * rminor**0.8D0 * &
+            bt**0.3D0 * kappa95**0.25D0 * pcur**0.85D0 * &
+            n20**0.1D0 * afuel**0.5D0 / powerht**0.5D0
+       gtaue = 0.0D0
+       ptaue = 0.1D0
+       qtaue = 0.0D0
+       rtaue = -0.5D0
+
+    case (13)  !  ITER H-mode scaling - ITER H90-P
+       tauee = hfact * 0.064D0 * pcur**0.87D0 * rmajor**1.82D0 * &
+            rminor**(-0.12D0) * kappa**0.35D0 * dnla20**0.09D0 * &
+            bt**0.15D0 * sqrt(afuel) / sqrt(powerht)
+       gtaue = 0.0D0
+       ptaue = 0.09D0
+       qtaue = 0.0D0
+       rtaue = -0.5D0
+
+    case (14)  !  Minimum of ITER 89-P (isc=6) and ITER 89-O (isc=7)
+       tauit1 = hfact * 0.048D0 * pcur**0.85D0 * rmajor**1.2D0 * &
+            rminor**0.3D0 * sqrt(kappa) * dnla20**0.1D0 * bt**0.2D0 * &
+            sqrt(afuel) / sqrt(powerht)
+       term1 = 0.04D0 * pcur**0.5D0 * rmajor**0.3D0 * &
+            rminor**0.8D0 * kappa**0.6D0 * afuel**0.5D0
+       term2 = 0.064D0 * pcur**0.8D0 * rmajor**1.6D0 * &
+            rminor**0.6D0 * kappa**0.5D0 * dnla20**0.6D0 * &
+            bt**0.35D0 * afuel**0.2D0 / powerht
+       tauit2 = hfact * (term1 + term2)
+       tauee = min(tauit1,tauit2)
+
+       if (tauit1 < tauit2) then
+          gtaue = 0.0D0
+          ptaue = 0.1D0
+          qtaue = 0.0D0
+          rtaue = -0.5D0
+       else
+          gtaue = hfact*term1
+          ptaue = 0.6D0
+          qtaue = 0.0D0
+          rtaue = -1.0D0
+       end if
+
+    case (15)  !  Riedel scaling (L-mode)
+       tauee = hfact * 0.044D0 * pcur**0.93D0 * rmajor**1.37D0 * &
+            rminor**(-0.049D0) * kappa95**0.588D0 * dnla20**0.078D0 * &
+            bt**0.152D0 / powerht**0.537D0
+       gtaue = 0.0D0
+       ptaue = 0.078D0
+       qtaue = 0.0D0
+       rtaue = -0.537D0
+
+    case (16)  !  Christiansen et al scaling (L-mode)
+       tauee = hfact * 0.24D0 * pcur**0.79D0 * rmajor**0.56D0 * &
+            rminor**1.46D0 * kappa95**0.73D0 * dnla20**0.41D0 * &
+            bt**0.29D0 / (powerht**0.79D0 * afuel**0.02D0)
+       gtaue = 0.0D0
+       ptaue = 0.41D0
+       qtaue = 0.0D0
+       rtaue = -0.79D0
+
+    case (17)  !  Lackner-Gottardi scaling (L-mode)
+       qhat = (1.0D0+kappa95**2) * rminor**2 * bt /(0.4D0 * pcur * rmajor)
+       tauee = hfact * 0.12D0 * pcur**0.8D0 * rmajor**1.8D0 * &
+            rminor**0.4D0 * kappa95 * (1.0D0+kappa95)**(-0.8D0) * &
+            dnla20**0.6D0 * qhat**0.4D0 / powerht**0.6D0
+       gtaue = 0.0D0
+       ptaue = 0.6D0
+       qtaue = 0.0D0
+       rtaue = -0.6D0
+
+    case (18)  !  Neo-Kaye scaling (L-mode)
+       tauee = hfact * 0.063D0 * pcur**1.12D0 * rmajor**1.3D0 * &
+            rminor**(-0.04D0) * kappa95**0.28D0 * dnla20**0.14D0 * &
+            bt**0.04D0 * sqrt(afuel) / powerht**0.59D0
+       gtaue = 0.0D0
+       ptaue = 0.14D0
+       qtaue = 0.0D0
+       rtaue = -0.59D0
+
+    case (19)  !  Riedel scaling (H-mode)
+       tauee = hfact * 0.1D0 * sqrt(afuel) * pcur**0.884D0 * &
+            rmajor**1.24D0 * rminor**(-0.23D0) * kappa95**0.317D0 * &
+            bt**0.207D0 * dnla20**0.105D0 / powerht**0.486D0
+       gtaue = 0.0D0
+       ptaue = 0.105D0
+       qtaue = 0.0D0
+       rtaue = -0.486D0
+
+    case (20)  !  Amended version of ITER H90-P law
+       !  Nuclear Fusion 32 (1992) 318
+       tauee = hfact * 0.082D0 * pcur**1.02D0 * &
+            bt**0.15D0 * sqrt(afuel) * rmajor**1.60D0 / &
+            (powerht**0.47D0 * kappa**0.19D0)
+       gtaue = 0.0D0
+       ptaue = 0.0D0
+       qtaue = 0.0D0
+       rtaue = -0.47D0
+
+    case (21)  !  Large Helical Device scaling (stellarators)
+       !  S.Sudo, Y.Takeiri, H.Zushi et al., Nuclear Fusion 30 (1990) 11
+       tauee = hfact * 0.17D0 * rmajor**0.75D0 * rminor**2 * &
+            dnla20**0.69D0 * bt**0.84D0 * powerht**(-0.58D0)
+       gtaue = 0.0D0
+       ptaue = 0.69D0
+       qtaue = 0.0D0
+       rtaue = 0.58D0
+
+    case (22)  !  Gyro-reduced Bohm scaling
+       !  R.J.Goldston, H.Biglari, G.W.Hammett et al., Bull.Am.Phys.Society,
+       !  volume 34, 1964 (1989)
+       tauee = hfact * 0.25D0 * bt**0.8D0 * dnla20**0.6D0 * &
+            powerht**(-0.6D0) * rminor**2.4D0 * rmajor**0.6D0
+       gtaue = 0.0D0
+       ptaue = 0.6D0
+       qtaue = 0.0D0
+       rtaue = -0.6D0
+
+    case (23)  !  Lackner-Gottardi stellarator scaling
+       !  K.Lackner and N.A.O.Gottardi, Nuclear Fusion, 30, p.767 (1990)
+       iotabar = q  !  dummy argument q is actual argument iotabar for stellarators
+       tauee = hfact * 0.17D0 * rmajor * rminor**2 * dnla20**0.6D0 * &
+            bt**0.8D0 * powerht**(-0.6D0) * iotabar**0.4D0
+       gtaue = 0.0D0
+       ptaue = 0.6D0
+       qtaue = 0.0D0
+       rtaue = -0.6D0
+
+    case (24)  !  ITER-93H scaling (ELM-free; multiply by 0.85 for ELMy version)
+       !  S.Kaye and the ITER Joint Central Team and Home Teams, in Plasma
+       !  Physics and Controlled Nuclear Fusion Research (Proc. 15th
+       !  Int. Conf., Seville, 1994) IAEA-CN-60/E-P-3
+       tauee = hfact * 0.053D0 * pcur**1.06D0 * bt**0.32D0 * &
+            powerht**(-0.67D0) * afuel**0.41D0 * rmajor**1.79D0 * &
+            dnla20**0.17D0 * aspect**0.11D0 * kappa**0.66D0
+       gtaue = 0.0D0
+       ptaue = 0.17D0
+       qtaue = 0.0D0
+       rtaue = -0.67D0
+
+   case (25)  !  Issue #508 Remove RFP option.
+
+       !  Next two are ITER-97 H-mode scalings
+       !  J. G. Cordey et al., EPS Berchtesgaden, 1997
+
+    case (26)  !  ELM-free: ITERH-97P
+       tauee = hfact * 0.031D0 * pcur**0.95D0 * bt**0.25D0 * &
+            powerht**(-0.67D0) * dnla19**0.35D0 * &
+            rmajor**1.92D0 * aspect**(-0.08D0) * kappa**0.63D0 * &
+            afuel**0.42D0
+       gtaue = 0.0D0
+       ptaue = 0.35D0
+       qtaue = 0.0D0
+       rtaue = -0.67D0
+
+    case (27)  !  ELMy: ITERH-97P(y)
+       tauee = hfact * 0.029D0 * pcur**0.90D0 * bt**0.20D0 * &
+            powerht**(-0.66D0) * dnla19**0.40D0 * &
+            rmajor**2.03D0 * aspect**(-0.19D0) * kappa**0.92D0 * &
+            afuel**0.2D0
+       gtaue = 0.0D0
+       ptaue = 0.4D0
+       qtaue = 0.0D0
+       rtaue = -0.66D0
+
+    case (28)  !  ITER-96P (= ITER-97L) L-mode scaling
+       !  S.M.Kaye and the ITER Confinement Database Working Group,
+       !  Nuclear Fusion 37 (1997) 1303
+       !  N.B. tau_th formula used
+       tauee = hfact * 0.023D0 * pcur**0.96D0 * bt**0.03D0 * &
+            kappa95**0.64D0 * rmajor**1.83D0 * aspect**0.06D0 * &
+            dnla19**0.40D0 * afuel**0.20D0 * powerht**(-0.73D0)
+       gtaue = 0.0D0
+       ptaue = 0.4D0
+       qtaue = 0.0D0
+       rtaue = -0.73D0
+
+    case (29)  !  Valovic modified ELMy-H mode scaling
+       tauee = hfact * 0.067D0 * pcur**0.9D0 * bt**0.17D0 * &
+            dnla19**0.45D0 * afuel**0.05D0 * rmajor**1.316D0 * &
+            rminor**0.79D0 * kappa**0.56D0 * powerht**(-0.68D0)
+       gtaue = 0.0D0
+       ptaue = 0.45D0
+       qtaue = 0.0D0
+       rtaue = -0.68D0
+
+    case (30)  !  Kaye PPPL Workshop April 1998 L-mode scaling
+       tauee = hfact * 0.021D0 * pcur**0.81D0 * bt**0.14D0 * &
+            kappa**0.7D0 * rmajor**2.01D0 * aspect**(-0.18D0) * &
+            dnla19**0.47D0 * afuel**0.25D0 * powerht**(-0.73D0)
+       gtaue = 0.0D0
+       ptaue = 0.47D0
+       qtaue = 0.0D0
+       rtaue = -0.73D0
+
+    case (31)  !  ITERH-PB98P(y), ELMy H-mode scaling
+       tauee = hfact * 0.0615D0 * pcur**0.9D0 * bt**0.1D0 * &
+            dnla19**0.4D0 * powerht**(-0.66D0) * rmajor**2 * &
+            kappaa**0.75D0 * aspect**(-0.66D0) * afuel**0.2D0
+       gtaue = 0.0D0
+       ptaue = 0.4D0
+       qtaue = 0.0D0
+       rtaue = -0.66D0
+
+    case (32)  !  IPB98(y), ELMy H-mode scaling
+       !  Nuclear Fusion 39 (1999) 2175
+       tauee = hfact * 0.0365D0 * pcur**0.97D0 * bt**0.08D0 * &
+            dnla19**0.41D0 * powerht**(-0.63D0) * rmajor**1.93D0 * &
+            kappa**0.67D0 * aspect**(-0.23D0) * afuel**0.2D0
+       gtaue = 0.0D0
+       ptaue = 0.41D0
+       qtaue = 0.0D0
+       rtaue = -0.63D0
+
+    case (33)  !  IPB98(y,1), ELMy H-mode scaling
+       !  Nuclear Fusion 39 (1999) 2175
+       tauee = hfact * 0.0503D0 * pcur**0.91D0 * bt**0.15D0 * &
+            dnla19**0.44D0 * powerht**(-0.65D0) * rmajor**2.05D0 * &
+            kappaa**0.72D0 * aspect**(-0.57D0) * afuel**0.13D0
+       gtaue = 0.0D0
+       ptaue = 0.44D0
+       qtaue = 0.0D0
+       rtaue = -0.65D0
+
+    case (34)  !  IPB98(y,2), ELMy H-mode scaling
+       !  Nuclear Fusion 39 (1999) 2175
+       tauee = hfact * 0.0562D0 * pcur**0.93D0 * bt**0.15D0 * &
+            dnla19**0.41D0 * powerht**(-0.69D0) * rmajor**1.97D0 * &
+            kappaa**0.78D0 * aspect**(-0.58D0) * afuel**0.19D0
+       gtaue = 0.0D0
+       ptaue = 0.41D0
+       qtaue = 0.0D0
+       rtaue = -0.69D0
+
+    case (35)  !  IPB98(y,3), ELMy H-mode scaling
+       !  Nuclear Fusion 39 (1999) 2175
+       tauee = hfact * 0.0564D0 * pcur**0.88D0 * bt**0.07D0 * &
+            dnla19**0.40D0 * powerht**(-0.69D0) * rmajor**2.15D0 * &
+            kappaa**0.78D0 * aspect**(-0.64D0) * afuel**0.20D0
+       gtaue = 0.0D0
+       ptaue = 0.4D0
+       qtaue = 0.0D0
+       rtaue = -0.69D0
+
+    case (36)  !  IPB98(y,4), ELMy H-mode scaling
+       !  Nuclear Fusion 39 (1999) 2175
+       tauee = hfact * 0.0587D0 * pcur**0.85D0 * bt**0.29D0 * &
+            dnla19**0.39D0 * powerht**(-0.70D0) * rmajor**2.08D0 * &
+            kappaa**0.76D0 * aspect**(-0.69D0) * afuel**0.17D0
+       gtaue = 0.0D0
+       ptaue = 0.39D0
+       qtaue = 0.0D0
+       rtaue = -0.70D0
+
+    case (37)  !  ISS95 stellarator scaling
+       !  U. Stroth et al., Nuclear Fusion, 36, p.1063 (1996)
+       !  Assumes kappa = 1.0, triang = 0.0
+       iotabar = q  !  dummy argument q is actual argument iotabar for stellarators
+       tauee = hfact * 0.079D0 * rminor**2.21D0 * rmajor**0.65D0 * dnla19**0.51D0 * &
+            bt**0.83D0 * powerht**(-0.59D0) * iotabar**0.4D0
+       gtaue = 0.0D0
+       ptaue = 0.51D0
+       qtaue = 0.0D0
+       rtaue = -0.59D0
+
+    case (38)  !  ISS04 stellarator scaling
+       !  H. Yamada et al., Nuclear Fusion, 45, p.1684 (2005)
+       !  Assumes kappa = 1.0, triang = 0.0
+       iotabar = q  !  dummy argument q is actual argument iotabar for stellarators
+       tauee = hfact * 0.134D0 * rminor**2.28D0 * rmajor**0.64D0 * dnla19**0.54D0 * &
+            bt**0.84D0 * powerht**(-0.61D0) * iotabar**0.41D0
+       gtaue = 0.0D0
+       ptaue = 0.54D0
+       qtaue = 0.0D0
+       rtaue = -0.61D0
+
+    case (39)  !  DS03 beta-independent H-mode scaling
+       !  T. C. Luce, C. C. Petty and J. G. Cordey,
+       !  Plasma Phys. Control. Fusion 50 (2008) 043001, eqn.4.13, p.67
+       tauee = hfact * 0.028D0 * pcur**0.83D0 * bt**0.07D0 * &
+            dnla19**0.49D0 * powerht**(-0.55D0) * rmajor**2.11D0 * &
+            kappa95**0.75D0 * aspect**(-0.3D0) * afuel**0.14D0
+       gtaue = 0.0D0
+       ptaue = 0.49D0
+       qtaue = 0.0D0
+       rtaue = -0.55D0
+
+    case (40)  !  "Non-power law" (NPL) Murari energy confinement scaling
+       !   Based on the ITPA database of H-mode discharges
+       !   A new approach to the formulation and validation of scaling expressions for plasma confinement in tokamaks
+       !   A. Murari et al 2015 Nucl. Fusion 55 073009, doi:10.1088/0029-5515/55/7/073009
+       !   Table 4.  (Issue #311)
+       !  Note that aspect ratio and M (afuel) do not appear, and B (bt) only
+       !  appears in the "saturation factor" h.
+       h = dnla19**0.448D0 / (1.0D0 + exp(-9.403D0*(bt/dnla19)**1.365D0))
+       tauee = hfact * 0.0367D0 * pcur**1.006D0 * rmajor**1.731D0 * kappaa**1.450D0 * &
+               powerht**(-0.735D0) * h
+
+       gtaue = 0.0D0
+       ptaue = 0.448D0
+       qtaue = 0.0D0
+       rtaue = -0.735D0
+
+    case (41) ! Beta independent dimensionless confinement scaling
+       ! C.C. Petty 2008 Phys. Plasmas 15, 080501, equation 36
+       ! Note that there is no dependence on the average fuel mass 'afuel'
+       tauee = hfact * 0.052D0 * pcur**0.75D0 * bt**0.3D0 * &
+            dnla19**0.32D0 * powerht**(-0.47D0) * rmajor**2.09D0 * &
+            kappaa**0.88D0 * aspect**(-0.84D0)
+
+       gtaue = 0.0D0
+       ptaue = 0.32D0
+       qtaue = 0.0D0
+       rtaue = -0.47D0
+
+    case (42) ! High density relevant confinement scaling
+       ! P.T. Lang et al. 2012, IAEA conference proceeding EX/P4-01
+       ! Note that in the paper kappaa is defined as V/(2pi^2Ra^2)
+       ! which should be equivalent to our local definition assuming
+       ! V = 2piR * (X-sectional area)
+       ! q should be q95: incorrect if icurr = 2 (ST current scaling)
+       qratio = q/qstar
+       ! Greenwald density in m^-3
+       nGW = 1.0D14 * plascur/(pi*rminor*rminor)
+       nratio = dnla/nGW
+       tauee = hfact * 6.94D-7 * pcur**1.3678D0 * bt**0.12D0 * &
+            dnla19**0.032236D0 * powerht**(-0.74D0) * rmajor**1.2345D0 * &
+            kappaa**0.37D0 * aspect**2.48205D0 * afuel**0.2D0 * &
+            qratio**0.77D0 * aspect**(-0.9D0*log(aspect)) * &
+            nratio**(-0.22D0*log(nratio))
+
+       gtaue = 0.0D0
+       ptaue = 0.032236D0 -0.22D0*log(nratio)
+       qtaue = 0.0D0
+       rtaue = -0.74D0
+
+    case default
+       idiags(1) = isc ; call report_error(81)
+
+    end select
+
+    !  Ion energy confinement time
+    !  N.B. Overwrites earlier calculation above
+
+    tauei = tauee
+
+    !  Calculation of the transport power loss terms
+    !  Transport losses in Watts/m3 are 3/2 * n.e.T / tau , with T in eV
+    !  (here, tin and ten are in keV, and ptrepv and ptripv are in MW/m3)
+
+    ptripv = 2.403D-22 * dnitot*tin/tauei
+    ptrepv = 2.403D-22 * dene*ten/tauee
+
+    ratio = dnitot/dene * tin/ten
+
+    !  Global energy confinement time
+
+    taueff = ((ratio + 1.0D0)/(ratio/tauei + 1.0D0/tauee))
+
+    ! This is used only in subroutine startup, which is currently (r400)
+    ! not used.
+    ftaue = (tauee-gtaue) / &
+         (n20**ptaue * (te/10.0D0)**qtaue * powerht**rtaue)
+
+  end subroutine pcond
+
+  ! !!!!!!!!!!!!!!!!!!!!!!!!!!!!!!!!!!!!!!!!!!!!!!!!!!!!!!!!!!!!!!!!!!
+
+  subroutine vscalc(csawth,eps,facoh,gamma,kappa,rmajor,rplas, &
+       plascur,theat,tburn,phiint,rli,rlp,vsbrn,vsind,vsres,vsstt)
+
+    !+ad_name  vscalc
+    !+ad_summ  Volt-second requirements
+    !+ad_type  Subroutine
+    !+ad_auth  P J Knight, CCFE, Culham Science Centre
+    !+ad_cont  N/A
+    !+ad_args  csawth : input real :  coefficient for sawteeth effects
+    !+ad_args  eps    : input real :  inverse aspect ratio
+    !+ad_args  facoh  : input real :  fraction of plasma current produced inductively
+    !+ad_args  gamma  : input real :  Ejima coeff for resistive start-up V-s component
+    !+ad_args  kappa  : input real :  plasma elongation
+    !+ad_args  plascur: input real :  plasma current (A)
+    !+ad_args  rli    : input real :  plasma normalised inductivity
+    !+ad_args  rmajor : input real :  plasma major radius (m)
+    !+ad_args  rplas  : input real :  plasma resistance (ohm)
+    !+ad_args  theat  : input real :  heating time (s)
+    !+ad_args  tburn  : input real :  burn time (s)
+    !+ad_args  phiint : output real : internal plasma volt-seconds (Wb)
+    !+ad_args  rlp    : output real : plasma inductance (H)
+    !+ad_args  vsbrn  : output real : volt-seconds needed during flat-top (heat+burn) (Wb)
+    !+ad_args  vsind  : output real : internal and external plasma inductance V-s (Wb)
+    !+ad_args  vsres  : output real : resistive losses in start-up volt-seconds (Wb)
+    !+ad_args  vsstt  : output real : total volt-seconds needed (Wb)
+    !+ad_desc  This subroutine calculates the volt-second requirements and some
+    !+ad_desc  other related items.
+    !+ad_prob  None
+    !+ad_call  None
+    !+ad_hist  21/06/94 PJK Upgrade to higher standard of coding
+    !+ad_hist  09/11/11 PJK Initial F90 version
+    !+ad_hist  16/10/12 PJK Removed rmu0 from argument list
+    !+ad_hist  11/06/13 PJK Removed 1.25 enhancement in rlp formula
+    !+ad_hist  27/11/13 PJK Added theat to tburn in vsbrn calculation
+    !+ad_stat  Okay
+    !+ad_docs  AEA FUS 251: A User's Guide to the PROCESS Systems Code
+    !
+    ! !!!!!!!!!!!!!!!!!!!!!!!!!!!!!!!!!!!!!!!!!!!!!!!
+
+    implicit none
+
+    !  Arguments
+
+    real(kind(1.0D0)), intent(in) :: csawth, eps, facoh, gamma, kappa, &
+         plascur, rli, rmajor, rplas, tburn, theat
+    real(kind(1.0D0)), intent(out) :: phiint, rlp, vsbrn, vsind, vsres, vsstt
+
+    !  Local variables
+
+    real(kind(1.0D0)) :: aeps,beps,rlpext,rlpint,vburn
+
+    ! !!!!!!!!!!!!!!!!!!!!!!!!!!!!!!!!!!!!!!!!!!!!!!!
+
+    !  Internal inductance
+
+    rlpint = rmu0 * rmajor * rli/2.0D0
+    phiint = rlpint*plascur
+
+    !  Start-up resistive component
+    !  Uses ITER formula without the 10 V-s add-on
+
+    vsres = gamma * rmu0*plascur*rmajor
+
+    !  Hirshman, Neilson: Physics of Fluids, 29 (1986) p790
+    !  fit for external inductance
+
+    aeps = (1.0D0 + 1.81D0*sqrt(eps)+2.05D0*eps)*log(8.0D0/eps) &
+         - (2.0D0 + 9.25D0*sqrt(eps)-1.21D0*eps)
+    beps = 0.73D0 * sqrt(eps) *(1.0D0 + 2.0D0*eps**4-6.0D0*eps**5 &
+         + 3.7D0*eps**6)
+    rlpext = rmajor*rmu0 * aeps*(1.0D0-eps)/(1.0D0-eps+beps*kappa)
+
+    rlp = rlpext + rlpint
+
+    !  Inductive V-s component
+
+    vsind = rlp * plascur
+    vsstt = vsres + vsind
+
+    !  Loop voltage during flat-top
+    !  Include enhancement factor in flattop V-s requirement
+    !  to account for MHD sawtooth effects.
+
+    vburn = plascur * rplas * facoh * csawth
+
+    !  N.B. tburn on first iteration will not be correct
+    !  if the pulsed reactor option is used, but the value
+    !  will be correct on subsequent calls.
+
+    vsbrn = vburn*(theat + tburn)
+    vsstt = vsstt + vsbrn
+
+  end subroutine vscalc
+
+  ! !!!!!!!!!!!!!!!!!!!!!!!!!!!!!!!!!!!!!!!!!!!!!!!!!!!!!!!!!!!!!!!!!!
+
+  subroutine phyaux(aspect,dene,deni,fusionrate,alpharate,plascur,sbar,dnalp, &
+       taueff,vol,burnup,dntau,figmer,fusrat,qfuel,rndfuel,taup)
+
+    !+ad_name  phyaux
+    !+ad_summ  Auxiliary physics quantities
+    !+ad_type  Subroutine
+    !+ad_auth  P J Knight, CCFE, Culham Science Centre
+    !+ad_cont  N/A
+    !+ad_args  aspect : input real :  plasma aspect ratio
+    !+ad_args  dene   : input real :  electron density (/m3)
+    !+ad_args  deni   : input real :  fuel ion density (/m3)
+    !+ad_args  dnalp  : input real :  alpha ash density (/m3)
+    !+ad_args  fusionrate : input real :  fusion reaction rate (/m3/s)
+    !+ad_args  alpharate  : input real :  alpha particle production rate (/m3/s)
+    !+ad_args  plascur: input real :  plasma current (A)
+    !+ad_args  sbar   : input real :  exponent for aspect ratio (normally 1)
+    !+ad_args  taueff : input real :  global energy confinement time (s)
+    !+ad_args  vol    : input real :  plasma volume (m3)
+    !+ad_args  burnup : output real : fractional plasma burnup
+    !+ad_args  dntau  : output real : plasma average n-tau (s/m3)
+    !+ad_args  figmer : output real : physics figure of merit
+    !+ad_args  fusrat : output real : number of fusion reactions per second
+    !+ad_args  qfuel  : output real : fuelling rate for D-T (nucleus-pairs/sec)
+    !+ad_args  rndfuel: output real : fuel burnup rate (reactions/s)
+    !+ad_args  taup   : output real : (alpha) particle confinement time (s)
+    !+ad_desc  This subroutine calculates extra physics related items
+    !+ad_desc  needed by other parts of the code
+    !+ad_prob  None
+    !+ad_call  None
+    !+ad_hist  21/06/94 PJK Upgrade to higher standard of coding
+    !+ad_hist  07/12/95 PJK Added D-He3 calculations
+    !+ad_hist  09/11/11 PJK Initial F90 version
+    !+ad_hist  12/06/13 PJK Changed rndfuel, qfuel units from Amps
+    !+ad_hist  10/09/13 PJK Modified fusion reaction rate calculation
+    !+ad_hist  11/09/13 PJK Modified burnup calculation + comments
+    !+ad_hist  08/05/14 PJK Modified taup calculation
+    !+ad_stat  Okay
+    !+ad_docs  AEA FUS 251: A User's Guide to the PROCESS Systems Code
+    !
+    ! !!!!!!!!!!!!!!!!!!!!!!!!!!!!!!!!!!!!!!!!!!!!!!!
+
+    implicit none
+
+    !  Arguments
+
+    real(kind(1.0D0)), intent(in) :: aspect, dene, deni, dnalp, &
+         fusionrate, alpharate, plascur, sbar, taueff, vol
+    real(kind(1.0D0)), intent(out) :: burnup, dntau, figmer, fusrat, &
+         qfuel, rndfuel, taup
+
+    !  Local variables
+
+    ! !!!!!!!!!!!!!!!!!!!!!!!!!!!!!!!!!!!!!!!!!!!!!!!
+
+    figmer = 1.0D-6 * plascur * aspect**sbar
+
+    dntau = taueff*dene
+
+    !  Fusion reactions per second
+
+    fusrat = fusionrate*vol
+
+    !  Alpha particle confinement time (s)
+    !  Number of alphas / alpha production rate
+
+    if (alpharate /= 0.0D0) then
+      taup = dnalp / alpharate
+    else  !  only likely if DD is only active fusion reaction
+      taup = 0.0D0
+    end if
+
+    !  Fractional burnup
+
+    !  (Consider detailed model in: G. L. Jackson, V. S. Chan, R. D. Stambaugh,
+    !  Fusion Science and Technology, vol.64, no.1, July 2013, pp.8-12)
+
+    !  The ratio of ash to fuel particle confinement times is given by
+    !  tauratio
+    !  Possible logic...
+    !  burnup = fuel ion-pairs burned/m3 / initial fuel ion-pairs/m3;
+    !  fuel ion-pairs burned/m3 = alpha particles/m3 (for both D-T and D-He3 reactions)
+    !  initial fuel ion-pairs/m3 = burnt fuel ion-pairs/m3 + unburnt fuel-ion pairs/m3
+    !  Remember that unburnt fuel-ion pairs/m3 = 0.5 * unburnt fuel-ions/m3
+
+    burnup = dnalp / (dnalp + 0.5D0*deni) / tauratio
+
+    !  Fuel burnup rate (reactions/second) (previously Amps)
+
+    rndfuel = fusrat
+
+    !  Required fuelling rate (fuel ion pairs/second) (previously Amps)
+
+    qfuel = rndfuel/burnup
+
+  end subroutine phyaux
+
+  ! !!!!!!!!!!!!!!!!!!!!!!!!!!!!!!!!!!!!!!!!!!!!!!!!!!!!!!!!!!!!!!!!!!
+
+  subroutine rether(alphan,alphat,dene,dlamie,te,ti,zeffai,piepv)
+
+    !+ad_name  rether
+    !+ad_summ  Routine to find the equilibration power between the
+    !+ad_summ  ions and electrons
+    !+ad_type  Subroutine
+    !+ad_auth  P J Knight, CCFE, Culham Science Centre
+    !+ad_cont  N/A
+    !+ad_args  alphan : input real :  density profile index
+    !+ad_args  alphat : input real :  temperature profile index
+    !+ad_args  dene   : input real :  electron density (/m3)
+    !+ad_args  dlamie : input real :  ion-electron coulomb logarithm
+    !+ad_args  te     : input real :  electron temperature (keV)
+    !+ad_args  ti     : input real :  ion temperature (keV)
+    !+ad_args  zeffai : input real :  mass weighted plasma effective charge
+    !+ad_args  piepv  : output real : ion/electron equilibration power (MW/m3)
+    !+ad_desc  This routine calculates the equilibration power between the
+    !+ad_desc  ions and electrons.
+    !+ad_prob  No account is taken of pedestal profiles.
+    !+ad_call  None
+    !+ad_hist  21/06/94 PJK Upgrade to higher standard of coding
+    !+ad_hist  09/11/11 PJK Initial F90 version
+    !+ad_hist  03/07/13 PJK Changed zeffai description
+    !+ad_stat  Okay
+    !+ad_docs  Unknown origin
+    !
+    ! !!!!!!!!!!!!!!!!!!!!!!!!!!!!!!!!!!!!!!!!!!!!!!!
+
+    implicit none
+
+    !  Arguments
+
+    real(kind(1.0D0)), intent(in) :: alphan, alphat, dene, dlamie, &
+         te, ti, zeffai
+    real(kind(1.0D0)), intent(out) :: piepv
+
+    !  Local variables
+
+    real(kind(1.0D0)) :: conie, profie
+
+    ! !!!!!!!!!!!!!!!!!!!!!!!!!!!!!!!!!!!!!!!!!!!!!!!
+
+    profie = (1.0D0+alphan)**2 / &
+         ( (2.0D0*alphan - 0.5D0*alphat + 1.0D0) * sqrt(1.0D0+alphat) )
+
+    conie = 2.42165D-41 * dlamie * dene**2 * zeffai * profie
+
+    piepv = conie*(ti-te)/(te**1.5D0)
+
+  end subroutine rether
+
+  ! !!!!!!!!!!!!!!!!!!!!!!!!!!!!!!!!!!!!!!!!!!!!!!!!!!!!!!!!!!!!!!!!!!
+
+  subroutine radpwr(imprad_model,pbrempv,plinepv,psyncpv,pcoreradpv,pedgeradpv,pradpv)
+
+    !+ad_name  radpwr
+    !+ad_summ  Radiation power interface routine
+    !+ad_type  Subroutine
+    !+ad_auth  P J Knight, CCFE, Culham Science Centre
+    !+ad_cont  N/A
+    !+ad_args  imprad_model : input integer : switch to choose model
+    !+ad_args  pbrempv    : output real : bremsstrahlung radiation power/volume (MW/m3)
+    !+ad_args  plinepv    : output real : line radiation power/volume (MW/m3)
+    !+ad_args  psyncpv    : output real : synchrotron radiation power/volume (MW/m3)
+    !+ad_args  pcoreradpv : output real : total core radiation power/volume (MW/m3)
+    !+ad_args  pedgeradpv : output real : edge (non-core) radiation power/volume (MW/m3)
+    !+ad_args  pradpv     : output real : total radiation power/volume (MW/m3)
+    !+ad_desc  This routine finds the radiation powers in MW/m3 by calling
+    !+ad_desc  relevant routines.
+    !+ad_call  prad_ipdg89
+    !+ad_call  psync_albajar_fidone
+    !+ad_call  imprad
+    !+ad_call  report_error
+    !+ad_hist  14/05/14 PJK Redefined routine as a caller to the actual calculations
+    !+ad_hist  20/05/14 PJK Clarified core radiation vs bremsstrahlung
+    !+ad_hist  26/06/14 PJK Added error handling
+    !+ad_stat  Okay
+    !+ad_docs  None
+    !
+    ! !!!!!!!!!!!!!!!!!!!!!!!!!!!!!!!!!!!!!!!!!!!!!!!
+
+    implicit none
+
+    !  Arguments
+
+    integer, intent(in) :: imprad_model
+    real(kind(1.0D0)), intent(out) :: pbrempv,plinepv,psyncpv,pcoreradpv, &
+         pedgeradpv,pradpv
+
+    !  Local variables
+
+    real(kind(1.0D0)) :: pimpcore, pimptot
+
+    ! !!!!!!!!!!!!!!!!!!!!!!!!!!!!!!!!!!!!!!!!!!!!!!!
+
+    !  Bremsstrahlung and line radiation
+
+    if (imprad_model == 0) then
+       call prad_ipdg89(pimpcore, pedgeradpv)
+       pimptot = pimpcore + pedgeradpv
+       pbrempv = 0.0D0 ; plinepv = 0.0D0  !  therefore, not useful...
+    else if (imprad_model == 1) then
+       call imprad(pbrempv, plinepv, pimpcore, pimptot)
+       pedgeradpv = pimptot - pimpcore
+    else
+       idiags(1) = imprad_model ; call report_error(82)
+    end if
+
+    !  Synchrotron radiation power/volume; assumed to be from core only
+
+    call psync_albajar_fidone(psyncpv)
+
+    !  Total core radiation power/volume
+
+    pcoreradpv = pimpcore + psyncpv
+
+    !  Total radiation power/volume
+
+    pradpv = pimptot + psyncpv  !  = pcoreradpv + pedgeradpv
+
+  end subroutine radpwr
+
+  ! !!!!!!!!!!!!!!!!!!!!!!!!!!!!!!!!!!!!!!!!!!!!!!!!!!!!!!!!!!!!!!!!!!
+
+  subroutine prad_ipdg89(pcoreradpv,pedgeradpv)
+
+    !+ad_name  prad_ipdg89
+    !+ad_summ  Bremsstrahlung and line radiation power calculation
+    !+ad_type  Subroutine
+    !+ad_auth  P J Knight, CCFE, Culham Science Centre
+    !+ad_auth  R Kemp, CCFE, Culham Science Centre
+    !+ad_cont  N/A
+    !+ad_args  pcoreradpv : output real : core radiation power/volume (MW/m3)
+    !+ad_args  pedgeradpv : output real : edge line radiation power/volume (MW/m3)
+    !+ad_desc  This routine finds the D-T and impurity bremsstrahlung and line
+    !+ad_desc  radiation powers in MW/m3, using the IPDG89 formulation.
+    !+ad_prob  No account is taken of pedestal profiles.
+    !+ad_call  None
+    !+ad_hist  14/05/14 PJK Moved bremsstrahlung calculation here from original
+    !+ad_hisc               <CODE>radpwr</CODE> routine
+    !+ad_hist  19/05/14 PJK Renamed arguments
+    !+ad_hist  20/05/14 PJK Renamed routine from pbrems_ipdg89
+    !+ad_stat  Okay
+    !+ad_docs  ITER Physics Design Guidelines: 1989 [IPDG89], N. A. Uckan et al,
+    !+ad_docc  ITER Documentation Series No.10, IAEA/ITER/DS/10, IAEA, Vienna, 1990
+    !
+    ! !!!!!!!!!!!!!!!!!!!!!!!!!!!!!!!!!!!!!!!!!!!!!!!
+
+    implicit none
+
+    !  Arguments
+
+    real(kind(1.0D0)), intent(out) :: pcoreradpv, pedgeradpv
+
+    !  Local variables
+
+    real(kind(1.0D0)) :: den20,fbc,fbhe,fbo,pbremdt,pbremz,pc,phe, &
+         phighz,po,radexp,t10,vr
+
+    ! !!!!!!!!!!!!!!!!!!!!!!!!!!!!!!!!!!!!!!!!!!!!!!!
+
+    fbhe = 0.9D0
+    fbc = 0.52D0
+    fbo = 0.52D0
+
+    den20 = dene/1.0D20
+    t10 = ten/10.0D0
+
+    !  D-T bremsstrahlung (IPDG89)
+    !  Coefficient 0.016*radexp is C_B in IPDG89, with Zeff set to 1 for D-T
+    !  Note that the formula in IPDG89 should use ni/1.0E20 * ne/1.0E20,
+    !  not just (n20)^2 (the code below is correct)
+
+    radexp = (1.0D0 + alphan)**1.5D0 * sqrt(1.0D0 + alphan + alphat) / &
+         (1.0D0 + 2.0D0*alphan + 0.5D0*alphat)
+
+    pbremdt = 1.6D-2 * radexp * den20**2 * (deni/dene) * sqrt(t10)
+
+    !  High Z bremsstrahlung
+
+    vr = rmajor * (rminor*(1.0D0 + kappa95)/2.0D0)**2 / (58.652D0*vol)
+    phe = 65.8D0 * ralpne * (dene/7.0D19)**1.5D0 * vr
+    pc  = 1120.0D0 * rncne * (dene/7.0D19)**1.5D0 * vr
+    po  = 2240.0D0 * rnone * (dene/7.0D19)**1.5D0 * vr
+    if (zfear == 1) then  !  high-Z impurity is argon
+       phighz = 16000.0D0 * rnfene * (dene/7.0D19)**1.5D0 * vr
+    else  !  iron
+       phighz = 44800.0D0 * rnfene * (dene/7.0D19)**2.5D0 * vr
+    end if
+    pbremz = fbhe*phe + fbc*pc + fbo*po + fbfe*phighz
+
+    !  Total core radiation power (this is a more accurate description than
+    !  simply the bremsstrahlung power)
+
+    pcoreradpv = pbremz + pbremdt
+
+    !  Edge line radiation
+
+    pedgeradpv = (1.0D0-fbhe)*phe + (1.0D0-fbc)*pc + (1.0D0-fbo)*po + &
+         (1.0D0-fbfe)*phighz
+
+  end subroutine prad_ipdg89
+
+  ! !!!!!!!!!!!!!!!!!!!!!!!!!!!!!!!!!!!!!!!!!!!!!!!!!!!!!!!!!!!!!!!!!!
+
+  subroutine psync_albajar_fidone(psyncpv)
+
+    !+ad_name  psync_albajar_fidone
+    !+ad_summ  Synchrotron radiation power calculation
+    !+ad_type  Subroutine
+    !+ad_auth  P J Knight, CCFE, Culham Science Centre
+    !+ad_auth  R Kemp, CCFE, Culham Science Centre
+    !+ad_cont  N/A
+    !+ad_args  psyncpv  : output real : synchrotron radiation power/volume (MW/m3)
+    !+ad_desc  This routine finds the synchrotron radiation power in MW/m3,
+    !+ad_desc  using the method of Albajar and Fidone.
+    !+ad_prob  No account is taken of pedestal profiles.
+    !+ad_call  None
+    !+ad_hist  14/05/14 PJK Moved synchrotron calculation here from original
+    !+ad_hisc               <CODE>radpwr</CODE> routine
+    !+ad_stat  Okay
+    !+ad_docs  Albajar, Nuclear Fusion 41 (2001) 665
+    !+ad_docs  Fidone, Giruzzi, Granata, Nuclear Fusion 41 (2001) 1755
+    !
+    ! !!!!!!!!!!!!!!!!!!!!!!!!!!!!!!!!!!!!!!!!!!!!!!!
+
+    implicit none
+
+    !  Arguments
+
+    real(kind(1.0D0)), intent(out) :: psyncpv
+
+    !  Local variables
+
+    real(kind(1.0D0)) :: de2o,dum,gfun,kap,kfun,pao,psync,rpow,tbet
+
+    ! !!!!!!!!!!!!!!!!!!!!!!!!!!!!!!!!!!!!!!!!!!!!!!!
+
+    !  tbet is betaT in Albajar, not to be confused with plasma beta
+
+    tbet = 2.0D0
+
+    !  rpow is the (1-Rsyn) power dependence based on plasma shape
+    !  (see Fidone)
+
+    rpow = 0.62D0
+
+    kap = vol / (2.0D0 * pi**2 * rmajor * rminor**2)
+
+    !  No account is taken of pedestal profiles here, other than use of
+    !  the correct ne0 and te0...
+
+    de2o = 1.0D-20*ne0
+    pao = 6.04D3 * (rminor*de2o)/bt
+    gfun = 0.93D0 * ( 1.0D0 + 0.85D0*exp(-0.82D0 * rmajor/rminor) )
+    kfun = (alphan + 3.87D0*alphat + 1.46D0)**(-0.79D0)
+    kfun = kfun * (1.98D0+alphat)**1.36D0 * tbet**2.14D0
+    kfun = kfun*(tbet**1.53D0 + 1.87D0*alphat - 0.16D0)**(-1.33D0)
+    dum = (1.0D0+0.12D0*(te0/(pao**0.41D0))*(1.0D0-ssync)**0.41D0)
+
+    !  Very high T modification, from Fidone
+
+    dum = dum**(-1.51D0)
+
+    psync = 3.84D-8 * (1.0D0-ssync)**rpow * rmajor * rminor**1.38D0
+    psync = psync * kap**0.79D0 * bt**2.62D0 * de2o**0.38D0
+    psync = psync * te0 *(16.0D0+te0)**2.61D0 * dum * gfun * kfun
+
+    !  psyncpv should be per unit volume; Albajar gives it as total
+
+    psyncpv = psync/vol
+
+  end subroutine psync_albajar_fidone
+
+  ! !!!!!!!!!!!!!!!!!!!!!!!!!!!!!!!!!!!!!!!!!!!!!!!!!!!!!!!!!!!!!!!!!!
+
+  subroutine imprad(radb, radl, radcore, radtot)
+
+    !+ad_name  imprad
+    !+ad_summ  Total impurity line radiation and bremsstrahlung
+    !+ad_type  Subroutine
+    !+ad_auth  H Lux, CCFE, Culham Science Centre
+    !+ad_auth  P J Knight, CCFE, Culham Science Centre
+    !+ad_cont  N/A
+    !+ad_args  radb    : output real : bremsstrahlung only (MW/m3)
+    !+ad_args  radl    : output real : line radiation only (MW/m3)
+    !+ad_args  radcore : output real : total impurity radiation from core (MW/m3)
+    !+ad_args  radtot  : output real : total impurity radiation (MW/m3)
+    !+ad_desc  This routine calculates the total radiation losses from
+    !+ad_desc  impurity line radiation and bremsstrahlung for all elements
+    !+ad_desc  for a given temperature and density profile.
+    !+ad_desc  <P>Bremsstrahlung equation from Johner
+    !+ad_desc  <P>L(z) data (coronal equilibrium) from Marco Sertoli, ASDEX-U,
+    !+ad_desc  ref. Kallenbach et al.
+    !+ad_prob  None
+    !+ad_call  Tprofile
+    !+ad_call  nprofile
+    !+ad_call  impradprofile
+    !+ad_call  fradcore
+    !+ad_hist  17/12/13 HL  First draft of routine, based on code by R Kemp
+    !+ad_hist  09/05/14 HL  Using new data structure
+    !+ad_hist  14/05/14 PJK First PROCESS implementation
+    !+ad_hist  19/05/14 PJK Added call to fradcore; radtot now an output arg
+    !+ad_stat  Okay
+    !+ad_docs  Johner, Fusion Science and Technology 59 (2011), pp 308-349
+    !+ad_docs  Sertoli, private communication
+    !+ad_docs  Kallenbach et al., Plasma Phys. Control. Fus. 55 (2013) 124041
+    !
+    ! !!!!!!!!!!!!!!!!!!!!!!!!!!!!!!!!!!!!!!!!!!!!!!!
+
+    !  Arguments
+
+    real(kind(1.0D0)), intent(out) :: radb, radl, radcore, radtot
+
+    !  Local variables
+
+    real(kind(1.0D0)) :: rho, drho, trho,  nrho
+    real(kind(1.0D0)) :: pimp, pbrem, pline
+    integer :: i, imp, npts
+
+    ! !!!!!!!!!!!!!!!!!!!!!!!!!!!!!!!!!!!!!!!!!!!!!!!
+
+    npts = 200  !  originally 1000; no significant difference found
+    drho = 1.0D0/real(npts,kind(1.0D0))
+
+    radtot = 0.0D0
+    radcore = 0.0D0
+    radb = 0.0D0
+    radl = 0.0D0
+
+    !  Numerical integration using the midpoint rule
+    !  Consider using the maths_library integrator in the future...
+    !    quanc8(fun,0.0D0,1.0D0,abserr,relerr,result,errest,nofun,flag)
+
+    do i = 0, npts-1
+
+       rho = (0.5D0 + i)/npts
+       trho = tprofile(rho, rhopedt, te0, teped, tesep, alphat, tbeta)
+       nrho = nprofile(rho, rhopedn, ne0, neped, nesep, alphan)
+
+       do imp = 1, size(impurity_arr)
+
+          if (impurity_arr(imp)%frac > 1.0D-30) then
+
+             call impradprofile(impurity_arr(imp), nrho, trho, pimp, pbrem, pline)
+
+             radtot  = radtot  + pimp*rho
+             radcore = radcore + pimp*rho * fradcore(rho,coreradius,coreradiationfraction)
+             radb = radb + pbrem*rho
+             radl = radl + pline*rho
+          end if
+
+       end do
+    end do
+
+    !  Radiation powers in MW/m3
+
+    radtot  = 2.0D-6 * drho * radtot
+    radcore = 2.0D-6 * drho * radcore
+    radb    = 2.0D-6 * drho * radb
+    radl    = 2.0D-6 * drho * radl
+
+  end subroutine imprad
+
+  ! !!!!!!!!!!!!!!!!!!!!!!!!!!!!!!!!!!!!!!!!!!!!!!!!!!!!!!!!!!!!!!!!!!
+
+  subroutine pohm(facoh,kappa95,plascur,rmajor,rminor,ten,vol, &
+       zeff,pohmpv,pohmmw,rpfac,rplas)
+
+    !+ad_name  pohm
+    !+ad_summ  Ohmic power calculation
+    !+ad_type  Subroutine
+    !+ad_auth  P J Knight, CCFE, Culham Science Centre
+    !+ad_cont  N/A
+    !+ad_args  facoh  : input real :  fraction of plasma current produced inductively
+    !+ad_args  kappa95: input real :  plasma elongation at 95% flux
+    !+ad_args  plascur: input real :  plasma current (A)
+    !+ad_args  rmajor : input real :  plasma major radius (m)
+    !+ad_args  rminor : input real :  plasma minor radius (m)
+    !+ad_args  ten    : input real :  density weighted average electron temperature (keV)
+    !+ad_args  vol    : input real :  plasma volume (m3)
+    !+ad_args  zeff   : input real :  plasma effective charge
+    !+ad_args  pohmpv : output real : ohmic heating power per unit volume (MW/m3)
+    !+ad_args  pohmmw : output real : ohmic heating power (MW)
+    !+ad_args  rpfac  : output real : neoclassical resistivity enhancement factor
+    !+ad_args  rplas  : output real : plasma resistance (ohm)
+    !+ad_desc  This routine finds the ohmic heating power per unit volume.
+    !+ad_desc  The expression is a good fit for alphan = 0.5, alphat = 1.0,
+    !+ad_desc  alphaj = 1.5, aspect = 2.5 -- 4.
+    !+ad_prob  Therefore, no account is taken of pedestal profiles.
+    !+ad_call  report_error
+    !+ad_hist  21/06/94 PJK Upgrade to higher standard of coding
+    !+ad_hist  25/07/11 PJK Correction to facoh coding
+    !+ad_hist  09/11/11 PJK Initial F90 version
+    !+ad_hist  11/04/13 PJK Removed ires argument
+    !+ad_hist  26/06/14 PJK Added error handling
+    !+ad_stat  Okay
+    !+ad_docs  AEA FUS 251: A User's Guide to the PROCESS Systems Code
+    !+ad_docs  ITER Physics Design Guidelines: 1989 [IPDG89], N. A. Uckan et al,
+    !+ad_docc  ITER Documentation Series No.10, IAEA/ITER/DS/10, IAEA, Vienna, 1990
+    !
+    ! !!!!!!!!!!!!!!!!!!!!!!!!!!!!!!!!!!!!!!!!!!!!!!!
+
+    implicit none
+
+    !  Arguments
+
+    real(kind(1.0D0)), intent(in) :: facoh, kappa95, plascur, rmajor, &
+         rminor, ten, vol, zeff
+    real(kind(1.0D0)), intent(out) :: pohmpv, pohmmw, rpfac, rplas
+
+    !  Local variables
+
+    real(kind(1.0D0)) :: t10
+
+    ! !!!!!!!!!!!!!!!!!!!!!!!!!!!!!!!!!!!!!!!!!!!!!!!
+
+    !  Density weighted electron temperature in 10 keV units
+
+    t10 = ten/10.0D0
+
+    !  Plasma resistance, from loop voltage calculation in IPDG89
+
+    rplas = 2.15D-9 * zeff*rmajor / (kappa95*rminor**2 * t10**1.5D0)
+
+    !  Neo-classical resistivity enhancement factor
+    !  Taken from  N. A. Uckan et al, Fusion Technology 13 (1988) p.411.
+    !  The expression is valid for aspect ratios in the range 2.5--4.
+
+    rpfac = 4.3D0 - 0.6D0*rmajor/rminor
+    rplas = rplas * rpfac
+
+    !  Check to see if plasma resistance is negative
+    !  (possible if aspect ratio is too high)
+
+    if (rplas <= 0.0D0) then
+       fdiags(1) = rplas ; fdiags(2) = aspect
+       call report_error(83)
+    end if
+
+    !  Ohmic heating power per unit volume
+    !  Corrected from: pohmpv = (facoh*plascur)**2 * ...
+
+    pohmpv = facoh * plascur**2 * rplas * 1.0D-6/vol
+
+    !  Total ohmic heating power
+
+    pohmmw = pohmpv*vol
+
+  end subroutine pohm
+
+  ! !!!!!!!!!!!!!!!!!!!!!!!!!!!!!!!!!!!!!!!!!!!!!!!!!!!!!!!!!!!!!!!!!!
+
+  subroutine pthresh(dene,dnla,bt,rmajor,kappa,sarea,aion,pthrmw)
+
+    !+ad_name  pthresh
+    !+ad_summ  L-mode to H-mode power threshold calculation
+    !+ad_type  Subroutine
+    !+ad_auth  P J Knight, CCFE, Culham Science Centre
+    !+ad_cont  N/A
+    !+ad_args  dene   : input real :  volume-averaged electron density (/m3)
+    !+ad_args  dnla   : input real :  line-averaged electron density (/m3)
+    !+ad_args  bt     : input real :  toroidal field on axis (T)
+    !+ad_args  rmajor : input real :  plasma major radius (m)
+    !+ad_args  kappa  : input real :  plasma elongation
+    !+ad_args  sarea  : input real :  plasma surface area (m**2)
+    !+ad_args  aion   : input real :  average mass of all ions (amu)
+    !+ad_args  pthrmw(8) : output real array : power threshold (different scalings)
+    !+ad_desc  This routine calculates the power threshold for the L-mode to
+    !+ad_desc  H-mode transition.
+    !+ad_prob  None
+    !+ad_call  None
+    !+ad_hist  17/07/98 PJK New routine
+    !+ad_hist  10/11/11 PJK Initial F90 version
+    !+ad_hist  18/12/12 PJK Added scalings 6-8
+    !+ad_stat  Okay
+    !+ad_docs  ITER Physics Design Description Document, p.2-2
+    !+ad_docs  ITER-FDR Plasma Performance Assessments, p.III-9
+    !+ad_docs  Snipes, 24th EPS Conference, Berchtesgaden 1997, p.961
+    !+ad_docs  Martin et al, 11th IAEA Tech. Meeting on H-mode Physics and
+    !+ad_docc  Transport Barriers, Journal of Physics: Conference Series
+    !+ad_docc  123 (2008) 012033
+    !+ad_docs  AEA FUS 251: A User's Guide to the PROCESS Systems Code
+    !
+    ! !!!!!!!!!!!!!!!!!!!!!!!!!!!!!!!!!!!!!!!!!!!!!!!
+
+    implicit none
+
+    !  Arguments
+
+    real(kind(1.0D0)), intent(in) :: dene,dnla,bt,rmajor,kappa,sarea,aion
+    real(kind(1.0D0)), dimension(8), intent(out) :: pthrmw
+
+    !  Local variables
+
+    real(kind(1.0D0)) :: dene20,dnla20,marterr
+
+    ! !!!!!!!!!!!!!!!!!!!!!!!!!!!!!!!!!!!!!!!!!!!!!!!
+
+    dene20 = 1.0D-20*dene
+    dnla20 = 1.0D-20*dnla
+
+    !  ITER-DDD, D.Boucher
+    !  Fit to 1996 H-mode power threshold database: nominal
+
+    pthrmw(1) = 0.45D0 * dene20**0.75D0 * bt * rmajor**2
+
+    !  Fit to 1996 H-mode power threshold database: upper bound
+
+    pthrmw(2) = 0.37D0 * dene20 * bt * rmajor**2.5D0
+
+    !  Fit to 1996 H-mode power threshold database: lower bound
+
+    pthrmw(3) = 0.54D0 * dene20**0.5D0 * bt * rmajor**1.5D0
+
+    !  J. A. Snipes, ITER H-mode Threshold Database Working Group,
+    !  Controlled Fusion and Plasma Physics, 24th EPS Conference,
+    !  Berchtesgaden, June 1997, vol.21A, part III, p.961
+
+    pthrmw(4) = 0.65D0 * dnla20**0.93D0 * bt**0.86D0 * rmajor**2.15D0
+
+    pthrmw(5) = 0.42D0 * dnla20**0.80D0 * bt**0.90D0 * rmajor**1.99D0 &
+         * kappa**0.76D0
+
+    !  Martin et al (2008) for recent ITER scaling, with mass correction
+    !  and 95% confidence limits
+
+    pthrmw(6) = 0.0488D0 * dnla20**0.717D0 * bt**0.803D0 &
+         * sarea**0.941D0 * (2.0D0/aion)
+
+    marterr = 0.057D0**2 + (0.035D0 * log(dnla20))**2 &
+         + (0.032D0 * log(bt))**2 + (0.019D0 * log(sarea))**2
+    marterr = sqrt(marterr) * pthrmw(6)
+
+    pthrmw(7) = pthrmw(6) + 2.0D0*marterr
+    pthrmw(8) = pthrmw(6) - 2.0D0*marterr
+
+  end subroutine pthresh
+
+  ! !!!!!!!!!!!!!!!!!!!!!!!!!!!!!!!!!!!!!!!!!!!!!!!!!!!!!!!!!!!!!!!!!!
+
+  subroutine igmarcal(outfile)
+
+    !+ad_name  igmarcal
+    !+ad_summ  Routine to calculate ignition margin
+    !+ad_type  Subroutine
+    !+ad_auth  P J Knight, CCFE, Culham Science Centre
+    !+ad_cont  N/A
+    !+ad_args  outfile   : input integer : Fortran output unit identifier
+    !+ad_desc  This routine calculates the ignition margin at the final point
+    !+ad_desc  with different scalings.
+    !+ad_prob  None
+    !+ad_call  fhfac
+    !+ad_call  oblnkl
+    !+ad_call  osubhd
+    !+ad_call  pcond
+    !+ad_hist  21/06/94 PJK Upgrade to higher standard of coding
+    !+ad_hist  01/04/98 PJK Modified PCOND arguments
+    !+ad_hist  30/06/98 PJK Modified PCOND arguments
+    !+ad_hist  19/01/99 PJK Modified PCOND arguments
+    !+ad_hist  17/07/01 PJK Modified PCOND arguments
+    !+ad_hist  10/11/11 PJK Initial F90 version
+    !+ad_hist  09/10/12 PJK Modified to use new process_output module
+    !+ad_hist  15/10/12 PJK Added physics_variables
+    !+ad_hist  20/05/14 PJK Changed prad to pcorerad
+    !+ad_hist  19/06/14 PJK Removed sect?? flags
+    !+ad_hist  20/10/14 PJK Output power balances for H=1 instead of H=2
+    !+ad_stat  Okay
+    !+ad_docs  AEA FUS 251: A User's Guide to the PROCESS Systems Code
+    !
+    ! !!!!!!!!!!!!!!!!!!!!!!!!!!!!!!!!!!!!!!!!!!!!!!!
+
+    implicit none
+
+    !  Arguments
+
+    integer, intent(in) :: outfile
+
+    !  Local variables
+
+    integer :: iisc
+    real(kind(1.0D0)), parameter :: d1 = 1.0D0
+    real(kind(1.0D0)) :: powerhtz, ptrez, ptriz, &
+         taueez, taueffz, taueiz
+
+    ! !!!!!!!!!!!!!!!!!!!!!!!!!!!!!!!!!!!!!!!!!!!!!!!
+
+    call oheadr(outfile,'Energy confinement times, and required H-factors :')
+
+    write(outfile,10)
+10  format(t5,'scaling law', t30,'confinement time (s)', &
+         t55,'H-factor for')
+
+    write(outfile,20)
+20  format(t34,'for H = 1',t54,'power balance')
+
+    call oblnkl(outfile)
+
+    !  Calculate power balances for all scaling laws assuming H = 1
+
+    do iisc = 32,ipnlaws
+       call pcond(afuel,palpmw,aspect,bt,dnitot,dene,dnla,eps,d1, &
+            iinvqd,iisc,ignite,kappa,kappa95,kappaa,pchargemw,pinjmw, &
+            plascur,pcoreradpv,rmajor,rminor,te,ten,tin,q,qstar,vol, &
+            xarea,zeff,ptrez,ptriz,taueez,taueiz,taueffz,powerhtz)
+       hfac(iisc) = fhfac(iisc)
+
+       write(outfile,30) tauscl(iisc),taueez,hfac(iisc)
+    end do
+30  format(t2,a24,t34,f7.3,t58,f7.3)
+
+  end subroutine igmarcal
+
+  ! !!!!!!!!!!!!!!!!!!!!!!!!!!!!!!!!!!!!!!!!!!!!!!!!!!!!!!!!!!!!!!!!!!
+
+  function fhfac(is)
+
+    !+ad_name  fhfac
+    !+ad_summ  Function to find H-factor for power balance
+    !+ad_type  Function returning real
+    !+ad_auth  P J Knight, CCFE, Culham Science Centre
+    !+ad_cont  N/A
+    !+ad_args  is : input integer : confinement time scaling law of interest
+    !+ad_desc  This function calculates the H-factor required for power balance,
+    !+ad_desc  using the given energy confinement scaling law.
+    !+ad_prob  None
+    !+ad_call  fhz
+    !+ad_call  zeroin
+    !+ad_hist  21/06/94 PJK Upgrade to higher standard of coding
+    !+ad_hist  10/11/11 PJK Initial F90 version
+    !+ad_stat  Okay
+    !+ad_docs  AEA FUS 251: A User's Guide to the PROCESS Systems Code
+    !
+    ! !!!!!!!!!!!!!!!!!!!!!!!!!!!!!!!!!!!!!!!!!!!!!!!
+
+    implicit none
+
+    real(kind(1.0D0)) :: fhfac
+
+    !  Arguments
+
+    integer, intent(in) :: is
+
+    !  Local variables
+
+    real(kind(1.0D0)) :: abserr = 0.003D0  !  numerical tolerance
+    real(kind(1.0D0)) :: xlow = 0.01D0     !  minimum bound on H-factor
+    real(kind(1.0D0)) :: xhigh = 100.0D0   !  maximum bound on H-factor
+
+    ! !!!!!!!!!!!!!!!!!!!!!!!!!!!!!!!!!!!!!!!!!!!!!!!
+
+    iscz = is
+
+    !  Find value of H-factor for which function FHZ is zero
+    !  (this occurs at power balance)
+
+    fhfac = zeroin(xlow,xhigh,fhz,abserr)
+
+  end function fhfac
+
+  ! !!!!!!!!!!!!!!!!!!!!!!!!!!!!!!!!!!!!!!!!!!!!!!!!!!!!!!!!!!!!!!!!!!
+
+  function fhz(hhh)
+
+    !+ad_name  fhz
+    !+ad_summ  Function used to find power balance
+    !+ad_type  Function returning real
+    !+ad_auth  P J Knight, CCFE, Culham Science Centre
+    !+ad_cont  N/A
+    !+ad_args  hhh : input real : test value for confinement time H-factor
+    !+ad_desc  This function is used to find power balance.
+    !+ad_desc  <CODE>FHZ</CODE> is zero at power balance, which is achieved
+    !+ad_desc  using routine <A HREF="zeroin.html">ZEROIN</A> to adjust the
+    !+ad_desc  value of <CODE>hhh</CODE>, the confinement time H-factor.
+    !+ad_prob  None
+    !+ad_call  pcond
+    !+ad_hist  21/06/94 PJK Upgrade to higher standard of coding
+    !+ad_hist  01/04/98 PJK Modified PCOND arguments, and adding coding for
+    !+ad_hisc               use of IGNITE
+    !+ad_hist  30/06/98 PJK Modified PCOND arguments
+    !+ad_hist  19/01/99 PJK Modified PCOND arguments
+    !+ad_hist  16/07/01 PJK Modified PCOND arguments
+    !+ad_hist  10/11/11 PJK Initial F90 version
+    !+ad_hist  15/10/12 PJK Added physics_variables
+    !+ad_hist  20/05/14 PJK Changed prad to pcorerad; introduced iradloss;
+    !+ad_hisc               Added falpha multiplier to palp term
+    !+ad_hist  22/05/14 PJK Name changes to power quantities
+    !+ad_hist  13/11/14 PJK Modified iradloss usage
+    !+ad_stat  Okay
+    !+ad_docs  AEA FUS 251: A User's Guide to the PROCESS Systems Code
+    !
+    ! !!!!!!!!!!!!!!!!!!!!!!!!!!!!!!!!!!!!!!!!!!!!!!!
+
+    implicit none
+
+    real(kind(1.0D0)) :: fhz
+
+    !  Arguments
+
+    real(kind(1.0D0)), intent(in) :: hhh
+
+    !  Local variables
+
+    real(kind(1.0D0)) :: powerhtz,ptrez,ptriz,taueezz,taueiz,taueffz
+
+    ! !!!!!!!!!!!!!!!!!!!!!!!!!!!!!!!!!!!!!!!!!!!!!!!
+
+    call pcond(afuel,palpmw,aspect,bt,dnitot,dene,dnla,eps,hhh, &
+         iinvqd,iscz,ignite,kappa,kappa95,kappaa,pchargemw,pinjmw, &
+         plascur,pcoreradpv,rmajor,rminor,te,ten,tin,q,qstar,vol, &
+         xarea,zeff,ptrez,ptriz,taueezz,taueiz,taueffz,powerhtz)
+
+    ! MDK All the scaling laws now contain hfact, so this code no longer required.
+    !if (iscz < 3) then  !  only laws 1 and 2 are affected???
+    !   ptrez = ptrez/hhh
+    !   ptriz = ptriz/hhh
+    !end if
+
+    !  At power balance, fhz is zero.
+
+    fhz = ptrez + ptriz - falpha*palppv - pchargepv - pohmpv
+
+    !  Take into account whether injected power is included in tau_e
+    !  calculation (i.e. whether device is ignited)
+
+    if (ignite == 0) fhz = fhz - pinjmw/vol
+
+    !  Include the radiation power if requested
+
+    if (iradloss == 0) then
+       fhz = fhz + pradpv
+    else if (iradloss == 1) then
+       fhz = fhz + pcoreradpv
+    else
+       continue
+    end if
+
+  end function fhz
+
+  ! !!!!!!!!!!!!!!!!!!!!!!!!!!!!!!!!!!!!!!!!!!!!!!!!!!!!!!!!!!!!!!!!!!
+
+  subroutine beamfus(beamfus0,betbm0,bp,bt,cnbeam,dene,deni,dlamie, &
+       ealphadt,enbeam,fdeut,ftrit,ftritbm,sigvdt,ten,tin,vol,zeffai, &
+       betanb,dnbeam2,palpnb)
+
+    !+ad_name  beamfus
+    !+ad_summ  Routine to calculate beam slowing down properties
+    !+ad_type  Subroutine
+    !+ad_auth  P J Knight, CCFE, Culham Science Centre
+    !+ad_cont  N/A
+    !+ad_args  beamfus0: input real : multiplier for beam-background fusion calculation
+    !+ad_args  betbm0 : input real :  leading coefficient for neutral beam beta fraction
+    !+ad_args  bp     : input real :  poloidal field (T)
+    !+ad_args  bt     : input real :  toroidal field on axis (T)
+    !+ad_args  cnbeam : input real :  neutral beam current (A)
+    !+ad_args  dene   : input real :  electron density (/m3)
+    !+ad_args  deni   : input real :  fuel ion density (/m3)
+    !+ad_args  dlamie : input real :  ion-electron coulomb logarithm
+    !+ad_args  ealphadt : input real :  alpha particle birth energy (D-T) (keV)
+    !+ad_args  enbeam : input real :  neutral beam energy (keV)
+    !+ad_args  fdeut  : input real :  deuterium fraction of main plasma
+    !+ad_args  ftrit  : input real :  tritium fraction of main plasma
+    !+ad_args  ftritbm: input real :  tritium fraction of neutral beam
+    !+ad_args  sigvdt : input real :  profile averaged <sigma v> for D-T (m3/s)
+    !+ad_args  ten    : input real :  density weighted average electron temperature (keV)
+    !+ad_args  tin    : input real :  density weighted average ion temperature (keV)
+    !+ad_args  vol    : input real :  plasma volume (m3)
+    !+ad_args  zeffai : input real :  mass weighted plasma effective charge
+    !+ad_args  betanb : output real : neutral beam beta component
+    !+ad_args  dnbeam2: output real : hot beam ion density (/m3)
+    !+ad_args  palpnb : output real : alpha power from hot neutral beam ions (MW)
+    !+ad_desc  This routine calculates the beam slowing down properties.
+    !+ad_prob  None
+    !+ad_call  beamcalc
+    !+ad_hist  21/06/94 PJK Upgrade to higher standard of coding
+    !+ad_hist  05/12/95 PJK Added ealpha to argument list
+    !+ad_hist  11/12/95 PJK Added fdeut to argument list
+    !+ad_hist  10/11/11 PJK Initial F90 version
+    !+ad_hist  03/07/13 PJK Changed zeffai description
+    !+ad_stat  Okay
+    !+ad_docs  AEA FUS 251: A User's Guide to the PROCESS Systems Code
+    !
+    ! !!!!!!!!!!!!!!!!!!!!!!!!!!!!!!!!!!!!!!!!!!!!!!!
+
+    implicit none
+
+    !  Arguments
+
+    real(kind(1.0D0)), intent(in) :: beamfus0, betbm0, bp, bt, cnbeam, &
+         dene, deni, dlamie, ealphadt, enbeam, fdeut, ftrit, ftritbm, &
+         sigvdt, ten, tin, vol, zeffai
+    real(kind(1.0D0)), intent(out) :: betanb, dnbeam2, palpnb
+
+    !  Local variables
+
+    real(kind(1.0D0)) :: denid,denit,ecritd,ecritt,ehotnb,palpdb, &
+         palptb,tausl
+
+    ! !!!!!!!!!!!!!!!!!!!!!!!!!!!!!!!!!!!!!!!!!!!!!!!
+
+    !  Velocity slowing down time
+
+    tausl = 1.99D19 * (2.0D0*(1.0D0-ftritbm) + 3.0D0*ftritbm) * &
+         ten**1.5D0 / dene / dlamie
+
+    !  Critical energy for electron/ion slowing down of the beam ion
+    !  (deuterium and tritium neutral beams, respectively) (keV)
+
+    ecritd = 14.8D0 * ten * 2.0D0 * zeffai**0.6666D0 * &
+         (dlamie+4.0D0)/dlamie
+    ecritt = ecritd * 1.5D0
+
+    !  Deuterium and tritium ion densities
+
+    denid = deni * fdeut
+    denit = deni * ftrit
+
+    !  Perform beam calculations
+
+    call beamcalc(denid,denit,ealphadt,enbeam,ecritd,ecritt,tausl, &
+         ftritbm,cnbeam,tin,vol,sigvdt,palpdb,palptb,dnbeam2,ehotnb)
+
+    !  Neutral beam alpha power
+
+    palpnb = beamfus0 * (palpdb + palptb)
+
+    !  Neutral beam beta
+
+    betanb = betbm0 * 4.03D-22 * 0.66666D0 * dnbeam2 * ehotnb / &
+         (bt**2 + bp**2)
+
+  end subroutine beamfus
+
+  ! !!!!!!!!!!!!!!!!!!!!!!!!!!!!!!!!!!!!!!!!!!!!!!!!!!!!!!!!!!!!!!!!!!
+
+  subroutine beamcalc(nd,nt,ealphadt,ebeam,ecritd,ecritt,tausbme, &
+       ftritbm,ibeam,ti,vol,svdt,palfdb,palftb,nhot,ehot)
+
+    !+ad_name  beamcalc
+    !+ad_summ  Neutral beam alpha power and ion energy
+    !+ad_type  Subroutine
+    !+ad_auth  P J Knight, CCFE, Culham Science Centre
+    !+ad_cont  palphabm
+    !+ad_cont  sgvhot
+    !+ad_cont  xbrak
+    !+ad_args  ealphadt : input real :  alpha particle birth energy (D-T) (keV)
+    !+ad_args  ebeam  : input real :  beam energy (keV)
+    !+ad_args  ecritd : input real :  critical energy for electron/ion slowing down of
+    !+ad_argc                         the beam ion (deuterium neutral beam) (keV)
+    !+ad_args  ecritt : input real :  critical energy for beam slowing down
+    !+ad_argc                         (tritium neutral beam) (keV)
+    !+ad_args  ftritbm: input real :  beam tritium fraction (0.0 = deuterium beam)
+    !+ad_args  ibeam  : input real :  beam current (A)
+    !+ad_args  nd     : input real :  thermal deuterium density (/m3)
+    !+ad_args  nt     : input real :  thermal tritium density   (/m3)
+    !+ad_args  svdt   : input real :  profile averaged <sigma v> for D-T (m3/s)
+    !+ad_args  tausbme: input real :  beam ion slowing down time on electrons (s)
+    !+ad_args  ti     : input real :  thermal ion temperature (keV)
+    !+ad_args  vol    : input real :  plasma volume (m3) (95% flux surface)
+    !+ad_args  ehot   : output real : average hot beam ion energy (keV)
+    !+ad_args  nhot   : output real : hot beam ion density (/m3)
+    !+ad_args  palfdb : output real : alpha power from deut. beam-background fusion (MW)
+    !+ad_args  palftb : output real : alpha power from trit. beam-background fusion (MW)
+    !+ad_desc  This routine calculates the neutral beam alpha power and ion energy.
+    !+ad_prob  None
+    !+ad_call  palphabm
+    !+ad_call  sgvhot
+    !+ad_call  xbrak
+    !+ad_hist  22/06/94 PJK Upgrade to higher standard of coding
+    !+ad_hist  05/12/95 PJK Added ealpha to argument list
+    !+ad_hist  10/11/11 PJK Initial F90 version
+    !+ad_stat  Okay
+    !+ad_docs  AEA FUS 251: A User's Guide to the PROCESS Systems Code
+    !
+    ! !!!!!!!!!!!!!!!!!!!!!!!!!!!!!!!!!!!!!!!!!!!!!!!
+
+    implicit none
+
+    !  Arguments
+
+    real(kind(1.0D0)), intent(in) :: ealphadt, ebeam, ecritd, ecritt, &
+         ftritbm, ibeam, nd, nt, svdt, tausbme, ti, vol
+    real(kind(1.0D0)), intent(out) :: ehot, nhot, palfdb, palftb
+
+    !  Local variables
+
+    integer :: iabm
+    real(kind(1.0D0)) :: ebmratd,ebmratt,ehotd,ehott,ifbmd,ifbmt, &
+         ndhot,nhotmsd,nhotmst,nthot,presd,prest,s0d,s0t,svdhotn, &
+         svthotn,tauseffd,tausefft,vcds,vcritd,vcritt,vcts,xcoefd, &
+         xcoeft
+    real(kind(1.0D0)) :: atmd,atmt,epsabs,epsrel
+
+    ! !!!!!!!!!!!!!!!!!!!!!!!!!!!!!!!!!!!!!!!!!!!!!!!
+
+    !  Initialise shared variables
+
+    atmd = 2.0D0   !  atomic mass of deuterium
+    atmt = 3.0D0   !  atomic mass of tritium
+    epsabs = 1.0D-7  !  absolute error
+    epsrel = 1.0D-7  !  relative error
+
+    !  D and T beam current fractions
+
+    ifbmd = ibeam * (1.0D0 - ftritbm)
+    ifbmt = ibeam * ftritbm
+
+    ebmratd = ebeam/ecritd
+    vcritd = sqrt(2.0D0*echarge*1000.0D0*ecritd/(mproton*atmd))
+    tauseffd = tausbme/3.0D0 * log(1.0D0+(ebmratd)**1.5D0)
+    nhotmsd = (1.0D0-ftritbm) * ibeam * tauseffd/(echarge * vol)
+
+    ebmratt = ebeam/ecritt
+    vcritt = sqrt(2.0D0*echarge*1000.0D0*ecritt/(mproton*atmt))
+    tausefft = tausbme/3.0D0 * log(1.0D0+(ebmratt)**1.5D0)
+    nhotmst = ftritbm * ibeam * tausefft/(echarge * vol)
+
+    nhot = nhotmsd + nhotmst
+    ndhot = nhotmsd
+    nthot = nhotmst
+
+    !  Average hot ion energy from Deng & Emmert, UWFDM-718, Jan 87
+
+    vcds = 2.0D0 * ecritd * echarge * 1000.0D0/(2.0D0 * mproton)
+    vcts = 2.0D0 * ecritt * echarge * 1000.0D0/(3.0D0 * mproton)
+
+    s0d = ifbmd/(echarge * vol)
+    s0t = ifbmt/(echarge * vol)
+
+    xcoefd = atmd * mproton * tausbme * vcds * s0d / &
+         (echarge * 1000.0D0 * 3.0D0)
+    xcoeft = atmt * mproton * tausbme * vcts * s0t / &
+         (echarge * 1000.0D0 * 3.0D0)
+
+    presd = xcoefd * xbrak(ebeam,ecritd)
+    prest = xcoeft * xbrak(ebeam,ecritt)
+
+    ehotd = 1.5D0 * presd/ndhot
+    ehott = 1.5D0 * prest/nthot
+    ehot = (ndhot*ehotd + nthot*ehott)/nhot
+
+    iabm = 2 ; svdhotn = 1.0D-4 * sgvhot(iabm,vcritd,ebeam)
+    iabm = 3 ; svthotn = 1.0D-4 * sgvhot(iabm,vcritt,ebeam)
+
+    palfdb = palphabm(ealphadt,ndhot,nt,svdhotn,vol,ti,svdt)
+    palftb = palphabm(ealphadt,nthot,nd,svthotn,vol,ti,svdt)
+
+  contains
+
+    ! !!!!!!!!!!!!!!!!!!!!!!!!!!!!!!!!!!!!!!!!!!!!!!!!!!!!!!!!!!!!!!!!!!
+
+    function xbrak(e0,ec)
+
+      !+ad_name  xbrak
+      !+ad_summ  Hot ion energy parameter
+      !+ad_type  Function returning real
+      !+ad_auth  P J Knight, CCFE, Culham Science Centre
+      !+ad_cont  N/A
+      !+ad_args  e0 : input real :  neutral beam energy (keV)
+      !+ad_args  ec : input real :  critical energy for electron/ion slowing down of
+      !+ad_argc                     the beam ion (keV)
+      !+ad_desc  This routine calculates something to do with the hot ion energy...
+      !+ad_prob  None
+      !+ad_call  None
+      !+ad_hist  22/06/94 PJK Upgrade to higher standard of coding
+      !+ad_hist  10/11/11 PJK Initial F90 version
+      !+ad_stat  Okay
+      !+ad_docs  AEA FUS 251: A User's Guide to the PROCESS Systems Code
+      !
+      ! !!!!!!!!!!!!!!!!!!!!!!!!!!!!!!!!!!!!!!!!!!!!!!!
+
+      implicit none
+
+      real(kind(1.0D0)) :: xbrak
+
+      !  Arguments
+
+      real(kind(1.0D0)), intent(in) :: e0, ec
+
+      !  Local variables
+
+      real(kind(1.0D0)) :: ans,t1,t2,t3,t4,xarg,xc,xcs
+
+      ! !!!!!!!!!!!!!!!!!!!!!!!!!!!!!!!!!!!!!!!!!!!!!!!
+
+      xcs = e0/ec
+      xc = sqrt(xcs)
+
+      t1 = xcs/2.0D0
+      t2 = (log((xcs + 2.0D0*xc + 1.0D0)/(xcs - xc + 1.0D0)))/6.0D0
+
+      xarg = (2.0D0*xc -1.0D0)/sqrt(3.0D0)
+      t3 = (atan(xarg))/sqrt(3.0D0)
+      t4 = 0.3022999D0
+
+      ans = t1 + t2 - t3 - t4
+      xbrak = ans
+
+    end function xbrak
+
+    ! !!!!!!!!!!!!!!!!!!!!!!!!!!!!!!!!!!!!!!!!!!!!!!!!!!!!!!!!!!!!!!!!!!
+
+    function palphabm(ealphadt,nbm,nblk,sigv,vol,ti,svdt)
+
+      !+ad_name  palphabm
+      !+ad_summ  Alpha power from beam-background fusion
+      !+ad_type  Function returning real
+      !+ad_auth  P J Knight, CCFE, Culham Science Centre
+      !+ad_cont  N/A
+      !+ad_args  ealphadt : input real :  alpha particle birth energy (D-T) (keV)
+      !+ad_args  nblk   : input real :  thermal ion density (/m3)
+      !+ad_args  nbm    : input real :  hot beam ion density (/m3)
+      !+ad_args  sigv   : input real :  hot beam fusion reaction rate (m3/s)
+      !+ad_args  svdt   : input real :  profile averaged <sigma v> for D-T (m3/s)
+      !+ad_args  ti     : input real :  thermal ion temperature (keV)
+      !+ad_args  vol    : input real :  plasma volume (m3)
+      !+ad_desc  This routine calculates the alpha power from
+      !+ad_desc  beam-background fusion.
+      !+ad_prob  None
+      !+ad_call  bosch_hale
+      !+ad_hist  22/06/94 PJK Upgrade to higher standard of coding
+      !+ad_hist  05/12/95 PJK Moved ealpha to argument list
+      !+ad_hist  10/11/11 PJK Initial F90 version
+      !+ad_hist  12/09/13 PJK Replaced svfdt usage with bosch_hale
+      !+ad_stat  Okay
+      !+ad_docs  AEA FUS 251: A User's Guide to the PROCESS Systems Code
+      !
+      ! !!!!!!!!!!!!!!!!!!!!!!!!!!!!!!!!!!!!!!!!!!!!!!!
+
+      implicit none
+
+      real(kind(1.0D0)) :: palphabm
+
+      !  Arguments
+
+      real(kind(1.0D0)), intent(in) :: ealphadt,nblk,nbm,sigv,svdt,ti,vol
+
+      !  Local variables
+
+      real(kind(1.0D0)) :: ratio
+
+      ! !!!!!!!!!!!!!!!!!!!!!!!!!!!!!!!!!!!!!!!!!!!!!!!
+
+      ratio = svdt / bosch_hale(ti,1)
+
+      palphabm = echarge/1000.0D0 * nbm * nblk * sigv * ealphadt * vol * ratio
+
+    end function palphabm
+
+    ! !!!!!!!!!!!!!!!!!!!!!!!!!!!!!!!!!!!!!!!!!!!!!!!!!!!!!!!!!!!!!!!!!!
+
+    function sgvhot(iabm,vcrx,ebeam)
+
+      !+ad_name  sgvhot
+      !+ad_summ  Hot beam fusion reaction rate
+      !+ad_type  Function returning real
+      !+ad_auth  P J Knight, CCFE, Culham Science Centre
+      !+ad_cont  N/A
+      !+ad_args  ebeam  : input real :  neutral beam energy (keV)
+      !+ad_args  iabm   : input integer : switch denoting type of ion (2=D,3=T)
+      !+ad_args  vcrx   : input real :  critical velocity for electron/ion slowing down of
+      !+ad_argc                         the beam ion (m/s)
+      !+ad_desc  This routine calculates the hot beam fusion reaction rate in m3/s.
+      !+ad_prob  None
+      !+ad_call  fsv
+      !+ad_call  quanc8
+      !+ad_call  report_error
+      !+ad_hist  22/06/94 PJK Upgrade to higher standard of coding
+      !+ad_hist  10/11/11 PJK Initial F90 version
+      !+ad_hist  26/06/14 PJK Added error handling
+      !+ad_stat  Okay
+      !+ad_docs  AEA FUS 251: A User's Guide to the PROCESS Systems Code
+      !
+      ! !!!!!!!!!!!!!!!!!!!!!!!!!!!!!!!!!!!!!!!!!!!!!!!
+
+      implicit none
+
+      real(kind(1.0D0)) :: sgvhot
+
+      !  Arguments
+
+      integer, intent(in) :: iabm
+      real(kind(1.0D0)), intent(in) :: ebeam, vcrx
+
+      !  Local variables
+
+      integer :: nofun
+      real(kind(1.0D0)) :: abm,abserr,epsabs1,flag,svint,t1,t2, &
+           vbeam,vbeams,xv
+
+      ! !!!!!!!!!!!!!!!!!!!!!!!!!!!!!!!!!!!!!!!!!!!!!!!
+
+      epsabs1 = 1.0D-33
+
+      if (iabm == 2) then
+         abm = atmd
+      else if (iabm == 3) then
+         abm = atmt
+      else
+         idiags(1) = iabm ; call report_error(84)
+      end if
+
+      !  Initialise global variables
+
+      vcritx = vcrx
+
+      !  Beam velocity
+
+      vbeams = ebeam * echarge * 1000.0D0 * 2.0D0/(abm * mproton)
+      vbeam = sqrt(vbeams)
+
+      xv = vbeam/vcrx
+      t1 = 3.0D0 * vcrx/log(1.0D0+(xv**3))
+
+      call quanc8(fsv,0.0D0,xv,epsabs1,epsrel,svint,abserr,nofun,flag)
+      t2 = svint
+
+      sgvhot = t1 * t2
+
+    end function sgvhot
+
+  end subroutine beamcalc
+
+  ! !!!!!!!!!!!!!!!!!!!!!!!!!!!!!!!!!!!!!!!!!!!!!!!!!!!!!!!!!!!!!!!!!!
+
+  function fsv(u)
+
+    !+ad_name  fsv
+    !+ad_summ  Integrand function for the hot beam fusion reaction rate
+    !+ad_type  Function returning real
+    !+ad_auth  P J Knight, CCFE, Culham Science Centre
+    !+ad_cont  sigbmfus
+    !+ad_args  u : input real : abscissa of integration, = ratio of beam velocity
+    !+ad_argc                   to the critical velocity
+    !+ad_desc  This is the integrand function for the hot beam fusion reaction rate.
+    !+ad_prob  None
+    !+ad_call  sigbmfus
+    !+ad_hist  22/06/94 PJK Upgrade to higher standard of coding
+    !+ad_hist  10/11/11 PJK Initial F90 version
+    !+ad_stat  Okay
+    !+ad_docs  AEA FUS 251: A User's Guide to the PROCESS Systems Code
+    !
+    ! !!!!!!!!!!!!!!!!!!!!!!!!!!!!!!!!!!!!!!!!!!!!!!!
+
+    implicit none
+
+    real(kind(1.0D0)) :: fsv
+
+    !  Arguments
+
+    real(kind(1.0D0)), intent(in) :: u
+
+    !  Local variables
+
+    real(kind(1.0D0)) :: t1,t2,xvc,xvcs
+
+    ! !!!!!!!!!!!!!!!!!!!!!!!!!!!!!!!!!!!!!!!!!!!!!!!
+
+    t1 = (u**3)/(1.0D0+u**3)
+
+    !  vcritx : critical velocity for electron/ion slowing down of beam ion (m/s)
+
+    xvc = vcritx*u
+    xvcs = xvc * xvc * mproton/(echarge * 1000.0D0)
+    t2 = sigbmfus(xvcs)
+
+    fsv = t1 * t2
+
+  contains
+
+    ! !!!!!!!!!!!!!!!!!!!!!!!!!!!!!!!!!!!!!!!!!!!!!!!!!!!!!!!!!!!!!!!!!!
+
+    function sigbmfus(vrelsq)
+
+      !+ad_name  sigbmfus
+      !+ad_summ  Fusion reaction cross-section
+      !+ad_type  Function returning real
+      !+ad_auth  P J Knight, CCFE, Culham Science Centre
+      !+ad_cont  N/A
+      !+ad_args  vrelsq : input real :  square of the speed of the beam ion (keV/amu)
+      !+ad_desc  This function evaluates the fusion reaction cross-section as a
+      !+ad_desc  function of beam ion velocity (squared).
+      !+ad_desc  The functional form of the cross-section is in terms of the equivalent
+      !+ad_desc  deuterium energy, i.e. for a tritium beam at 500 keV the energy
+      !+ad_desc  used in the cross-section function is 333 keV.
+      !+ad_prob  None
+      !+ad_call  None
+      !+ad_hist  22/06/94 PJK Upgrade to higher standard of coding
+      !+ad_hist  10/11/11 PJK Initial F90 version
+      !+ad_stat  Okay
+      !+ad_docs  AEA FUS 251: A User's Guide to the PROCESS Systems Code
+      !
+      ! !!!!!!!!!!!!!!!!!!!!!!!!!!!!!!!!!!!!!!!!!!!!!!!
+
+      implicit none
+
+      real(kind(1.0D0)) :: sigbmfus
+
+      !  Arguments
+
+      real(kind(1.0D0)), intent(in) :: vrelsq
+
+      !  Local variables
+
+      real(kind(1.0D0)) :: a1,a2,a3,a4,a5,atmd,ebm,t1,t2
+
+      ! !!!!!!!!!!!!!!!!!!!!!!!!!!!!!!!!!!!!!!!!!!!!!!!
+
+      a1 = 45.95D0
+      a2 = 5.02D4
+      a3 = 1.368D-2
+      a4 = 1.076D0
+      a5 = 4.09D2
+
+      !  Deuterium atomic mass
+
+      atmd = 2.0D0
+
+      !  Beam kinetic energy
+
+      ebm = 0.5D0 * atmd * vrelsq
+
+      !  Set limits on cross-section at low and high beam energies
+
+      if (ebm < 10.0D0) then
+         sigbmfus = 1.0D-27
+      else if (ebm > 1.0D4) then
+         sigbmfus = 8.0D-26
+      else
+         t1 = a2/(1.0D0 + (a3 * ebm - a4)**2) + a5
+         t2 = ebm * (exp (a1/sqrt(ebm)) - 1.0D0)
+         sigbmfus = 1.0D-24 * t1/t2
+      end if
+
+    end function sigbmfus
+
+  end function fsv
+
+  ! !!!!!!!!!!!!!!!!!!!!!!!!!!!!!!!!!!!!!!!!!!!!!!!!!!!!!!!!!!!!!!!!!!
+
+  subroutine outplas(outfile)
+
+    !+ad_name  outplas
+    !+ad_summ  Subroutine to output the plasma physics information
+    !+ad_type  Subroutine
+    !+ad_auth  P J Knight, CCFE, Culham Science Centre
+    !+ad_cont  N/A
+    !+ad_args  outfile : input integer : Fortran output unit identifier
+    !+ad_desc  This routine writes the plasma physics information
+    !+ad_desc  to a file, in a tidy format.
+    !+ad_prob  None
+    !+ad_call  int_to_string2
+    !+ad_call  oblnkl
+    !+ad_call  ocmmnt
+    !+ad_call  oheadr
+    !+ad_call  osubhd
+    !+ad_call  ovarin
+    !+ad_call  ovarre
+    !+ad_call  ovarrf
+    !+ad_call  ovarst
+    !+ad_call  report_error
+    !+ad_hist  17/09/97 PJK Upgrade to higher standard of coding. Added
+    !+ad_hisc               Greenwald density limit
+    !+ad_hist  17/11/97 PJK Added additional beta diagnostics
+    !+ad_hist  01/04/98 PJK Added dnla to output, and comment about ignition
+    !+ad_hist  17/07/98 PJK Added power threshold scalings
+    !+ad_hist  19/01/99 PJK Added powerht and minor word changes
+    !+ad_hist  16/07/01 PJK Added kappaa
+    !+ad_hist  20/09/11 PJK Initial F90 version
+    !+ad_hist  17/12/12 PJK Added ZFEAR lines
+    !+ad_hist  18/12/12 PJK Added PTHRMW(6 to 8)
+    !+ad_hist  03/01/13 PJK Removed ICULDL if-statement
+    !+ad_hist  23/01/13 PJK Modified logic for stellarators and ignite=1
+    !+ad_hist  10/06/13 PJK Added ISHAPE=2 and other outputs
+    !+ad_hist  12/06/13 PJK Added plasma energy and other outputs
+    !+ad_hist  12/08/13 PJK Removed some stellarator-irrelevant outputs
+    !+ad_hist  30/09/13 PJK Added Psep/R output line
+    !+ad_hist  02/10/13 PJK Changed pcharge output description
+    !+ad_hist  14/11/13 PJK Corrected thermal energy outputs by 3/2
+    !+ad_hist  14/11/13 PJK Changed kappa95 output description
+    !+ad_hist  26/11/13 PJK Added taup/taueff ratio to output
+    !+ad_hist  28/11/13 PJK Added fuel-ion pair fusion power contributions to output
+    !+ad_hist  28/11/13 PJK Added icurr, iprofile information to output
+    !+ad_hist  20/02/14 PJK Added pedestal profile quantities
+    !+ad_hist  05/03/14 PJK Added on-axis values
+    !+ad_hist  06/03/14 PJK Added warning if pdivt=0.001;
+    !+ad_hisc               clarified ishape effects on kappa, triang
+    !+ad_hist  26/03/14 PJK Added all bootstrap current estimations
+    !+ad_hist  02/04/14 PJK Added confinement scaling law name to mfile
+    !+ad_hist  03/04/14 PJK Used ovarst to write out confinement scaling law name
+    !+ad_hist  23/04/14 PJK Added bvert
+    !+ad_hist  14/05/14 PJK Added impurity concentration info
+    !+ad_hist  21/05/14 PJK Added ignite
+    !+ad_hist  22/05/14 PJK Name changes to power quantities
+    !+ad_hist  02/06/14 PJK Added fimpvar
+    !+ad_hist  05/06/14 PJK Rearranged power balance output
+    !+ad_hist  16/06/14 PJK Removed duplicate outputs
+    !+ad_hist  19/06/14 PJK Removed sect?? flags
+    !+ad_hist  26/06/14 PJK Added error handling
+    !+ad_hist  19/08/14 PJK Added dnla / Greenwald ratio
+    !+ad_hist  01/10/14 PJK Modified safety factor output statements
+    !+ad_hist  01/10/14 PJK Added plhthresh output
+    !+ad_hist  06/10/14 PJK Modified plhthresh output
+    !+ad_hist  11/11/14 PJK Added aion output
+    !+ad_hist  13/11/14 PJK Modified elong, triang outputs with ishape
+    !+ad_hist  13/11/14 PJK Modified iradloss usage
+    !+ad_hist  17/11/14 PJK Modified output to account for falpha, palpfwmw
+    !+ad_hist  18/11/14 PJK Corrected power balance output if ignite=1
+    !+ad_hist  01/04/15 JM  Core plasma power balance removed
+    !+ad_hist  05/08/15 MDK Output to say which impurity (if any) is an iteration variable.
+    !+ad_stat  Okay
+    !+ad_docs  AEA FUS 251: A User's Guide to the PROCESS Systems Code
+    !
+    ! !!!!!!!!!!!!!!!!!!!!!!!!!!!!!!!!!!!!!!!!!!!!!!!
+
+    implicit none
+
+    !  Arguments
+
+    integer, intent(in) :: outfile
+
+    !  Local variables
+
+    real(kind(1.0D0)) :: betath
+    ! pinj
+    integer :: imp
+    character(len=30) :: tauelaw
+    character(len=30) :: str1,str2
+    real(kind(1.0D0)) :: fgwped_out ! neped/dlimit(7)
+    real(kind(1.0D0)) :: fgwsep_out ! nesep/dlimit(7)
+
+    ! !!!!!!!!!!!!!!!!!!!!!!!!!!!!!!!!!!!!!!!!!!!!!!!
+
+    call oheadr(outfile,'Plasma')
+
+    if (istell == 0) then
+       select case (idivrt)
+       case (0)
+          call ocmmnt(outfile,'Plasma configuration = limiter')
+       case (1)
+          call ocmmnt(outfile,'Plasma configuration = single null divertor')
+       case (2)
+          call ocmmnt(outfile,'Plasma configuration = double null divertor')
+       case default
+          idiags(1) = idivrt ; call report_error(85)
+       end select
+    else
+       call ocmmnt(outfile,'Plasma configuration = stellarator')
+    end if
+
+    call osubhd(outfile,'Plasma Geometry :')
+    call ovarrf(outfile,'Major radius (m)','(rmajor)',rmajor)
+    call ovarrf(outfile,'Minor radius (m)','(rminor)',rminor, 'OP ')
+    call ovarrf(outfile,'Aspect ratio','(aspect)',aspect)
+
+    if (istell == 0) then
+
+       select case (ishape)
+       case (0)
+          call ovarrf(outfile,'Elongation, X-point (input value used)', '(kappa)',kappa)
+       case (1)
+          call ovarrf(outfile,'Elongation, X-point (TART scaling)', '(kappa)',kappa, 'OP ')
+       case (2,3)
+          call ovarrf(outfile,'Elongation, X-point (Zohm scaling)', '(kappa)',kappa, 'OP ')
+          call ovarrf(outfile,'Zohm scaling adjustment factor', '(fkzohm)',fkzohm)
+       case (4)
+          call ovarrf(outfile,'Elongation, X-point (calculated from kappa95)', '(kappa)',kappa, 'OP ')
+       case default
+          idiags(1) = ishape ; call report_error(86)
+       end select
+
+       select case (ishape)
+       case (4)
+          call ovarrf(outfile,'Elongation, 95% surface (input value used)', &
+               '(kappa95)',kappa95)
+       case default
+          call ovarrf(outfile,'Elongation, 95% surface (kappa/1.12)', &
+               '(kappa95)',kappa95, 'OP ')
+       end select
+
+       call ovarrf(outfile,'Elongation, area ratio calc.','(kappaa)',kappaa, 'OP ')
+
+       select case (ishape)
+       case (0,2)
+          call ovarrf(outfile,'Triangularity, X-point (input value used)', &
+               '(triang)',triang)
+       case (1)
+          call ovarrf(outfile,'Triangularity, X-point (TART scaling)', &
+               '(triang)',triang, 'OP ')
+       case (3,4)
+          call ovarrf(outfile,'Triangularity, X-point (calculated from triang95)', &
+               '(triang)',triang, 'OP ')
+       end select
+
+       select case (ishape)
+       case (3,4)
+          call ovarrf(outfile,'Triangularity, 95% surface (input value used)', &
+               '(triang95)',triang95)
+       case default
+          call ovarrf(outfile,'Triangularity, 95% surface (triang/1.5)', &
+               '(triang95)',triang95, 'OP ')
+       end select
+
+       call ovarrf(outfile,'Plasma poloidal perimeter (m)','(pperim)',pperim, 'OP ')
+
+    end if
+
+    call ovarrf(outfile,'Plasma cross-sectional area (m2)','(xarea)',xarea, 'OP ')
+    call ovarre(outfile,'Plasma surface area (m2)','(sarea)',sarea, 'OP ')
+    call ovarre(outfile,'Plasma volume (m3)','(vol)',vol, 'OP ')
+
+    call osubhd(outfile,'Current and Field :')
+
+    if (istell == 0) then
+       if (iprofile == 0) then
+          call ocmmnt(outfile, &
+               'Consistency between q0,q,alphaj,rli,dnbeta is not enforced')
+       else
+          call ocmmnt(outfile, &
+               'Consistency between q0,q,alphaj,rli,dnbeta is enforced')
+       end if
+       call oblnkl(outfile)
+       call ovarin(outfile,'Plasma current scaling law used','(icurr)',icurr)
+    end if
+
+    if (istell == 0) then
+       call ovarrf(outfile,'Plasma current (MA)','(plascur/1D6)',plascur/1.0D6, 'OP ')
+       if (iprofile == 1) then
+            call ovarrf(outfile,'Current density profile factor','(alphaj)',alphaj, 'OP ')
+       else
+            call ovarrf(outfile,'Current density profile factor','(alphaj)',alphaj)
+       end if
+
+       call ovarrf(outfile,'Plasma internal inductance, li','(rli)',rli, 'OP ')
+       call ovarrf(outfile,'Vertical field at plasma (T)','(bvert)',bvert, 'OP ')
+    end if
+
+    call ovarrf(outfile,'Vacuum toroidal field at R (T)','(bt)',bt)
+    call ovarrf(outfile,'Average poloidal field (T)','(bp)',bp, 'OP ')
+
+    call ovarrf(outfile,'Total field (sqrt(bp^2 + bt^2)) (T)','(btot)',btot, 'OP ')
+
+    if (istell == 0) then
+       call ovarrf(outfile,'Safety factor on axis','(q0)',q0)
+
+       if (icurr == 2) then
+          call ovarrf(outfile,'Mean edge safety factor','(q)',q)
+       else
+          call ovarrf(outfile,'Safety factor at 95% flux surface','(q95)',q95)
+       end if
+
+       call ovarrf(outfile,'Cylindrical safety factor (qcyl)','(qstar)',qstar, 'OP ')
+
+       if (ishape == 1) then
+          call ovarrf(outfile,'Lower limit for edge safety factor q', '(qlim)',qlim, 'OP ')
+       end if
+    else
+       call ovarrf(outfile,'Rotational transform','(iotabar)',iotabar)
+    end if
+
+    call osubhd(outfile,'Beta Information :')
+
+    betath = beta-betaft-betanb
+    gammaft = (betaft + betanb)/betath
+
+    call ovarre(outfile,'Total plasma beta','(beta)',beta)
+    call ovarre(outfile,'Total poloidal beta','(betap)',betap, 'OP ')
+    call ovarre(outfile,'Total toroidal beta',' ',beta*(btot/bt)**2, 'OP ')
+    call ovarre(outfile,'Fast alpha beta','(betaft)',betaft, 'OP ')
+    call ovarre(outfile,'Beam ion beta','(betanb)',betanb, 'OP ')
+    call ovarre(outfile,'(Fast alpha + beam beta)/(thermal beta)','(gammaft)',gammaft, 'OP ')
+
+    call ovarre(outfile,'Thermal beta',' ',betath, 'OP ')
+    call ovarre(outfile,'Thermal poloidal beta',' ',betath*(btot/bp)**2, 'OP ')
+    call ovarre(outfile,'Thermal toroidal beta (= beta-exp)',' ', betath*(btot/bt)**2, 'OP ')
+
+    call ovarrf(outfile,'2nd stability beta : beta_p / (R/a)', '(eps*betap)',eps*betap, 'OP ')
+    call ovarrf(outfile,'2nd stability beta upper limit','(epbetmax)', epbetmax)
+
+    if (istell == 0) then
+       if (iprofile == 1) then
+            call ovarrf(outfile,'Beta g coefficient','(dnbeta)',dnbeta, 'OP ')
+       else
+            call ovarrf(outfile,'Beta g coefficient','(dnbeta)',dnbeta)
+       end if
+
+       call ovarrf(outfile,'Normalised thermal beta',' ',1.0D8*betath*rminor*bt/plascur, 'OP ')
+       !call ovarrf(outfile,'Normalised total beta',' ',1.0D8*beta*rminor*bt/plascur, 'OP ')
+       call ovarrf(outfile,'Normalised total beta',' ',normalised_total_beta, 'OP ')
+    end if
+
+    if (itart == 1) then
+       call ovarrf(outfile,'Normalised thermal toroidal beta', ' ',fbetatry*dnbeta*btot**2/bt**2, 'OP ')
+    end if
+
+    if (iculbl == 0) then
+       call ovarrf(outfile,'Limit on total beta','(betalim)',betalim, 'OP ')
+    else if (iculbl == 1) then
+       call ovarrf(outfile,'Limit on thermal beta','(betalim)',betalim, 'OP ')
+    else
+       call ovarrf(outfile,'Limit on thermal + NB beta','(betalim)', betalim, 'OP ')
+    end if
+
+    call ovarre(outfile,'Plasma thermal energy (J)',' ', 1.5D0*betath*btot*btot/(2.0D0*rmu0)*vol, 'OP ')					 
+	call ovarre(outfile,'Total plasma internal energy (J)','(total_plasma_internal_energy)', total_plasma_internal_energy, 'OP ')
+	
+    call osubhd(outfile,'Temperature and Density (volume averaged) :')
+    call ovarrf(outfile,'Electron temperature (keV)','(te)',te)
+    call ovarrf(outfile,'Electron temperature on axis (keV)','(te0)',te0, 'OP ')
+    call ovarrf(outfile,'Ion temperature (keV)','(ti)',ti)
+    call ovarrf(outfile,'Ion temperature on axis (keV)','(ti0)',ti0, 'OP ')
+    call ovarrf(outfile,'Electron temp., density weighted (keV)','(ten)',ten, 'OP ')
+    call ovarre(outfile,'Electron density (/m3)','(dene)',dene)
+    call ovarre(outfile,'Electron density on axis (/m3)','(ne0)',ne0, 'OP ')
+    call ovarre(outfile,'Line-averaged electron density (/m3)','(dnla)',dnla, 'OP ')
+    if (istell == 0) then
+       call ovarre(outfile,'Line-averaged electron density / Greenwald density', &
+            '(dnla_gw)',dnla/dlimit(7), 'OP ')
+    end if
+
+    call ovarre(outfile,'Ion density (/m3)','(dnitot)',dnitot, 'OP ')
+    call ovarre(outfile,'Fuel density (/m3)','(deni)',deni, 'OP ')
+    call ovarre(outfile,'High Z impurity density (/m3)','(dnz)',dnz, 'OP ')
+    call ovarre(outfile,'Helium ion density (thermalised ions only) (/m3)','(dnalp)',dnalp, 'OP ')
+    call ovarre(outfile,'Proton density (/m3)','(dnprot)',dnprot, 'OP ')
+    if(protium > 1.0d-10)then
+        call ovarre(outfile,'Seeded protium density / electron density','(protium)',protium, 'OP ')
+    end if
+
+    call ovarre(outfile,'Hot beam density (/m3)','(dnbeam)',dnbeam, 'OP ')
+    call ovarre(outfile,'Density limit from scaling (/m3)','(dnelimt)',dnelimt, 'OP ')
+    if ((ioptimz > 0).and.(active_constraints(5))) then
+        call ovarre(outfile,'Density limit (enforced) (/m3)','(boundu(9)*dnelimt)',boundu(9)*dnelimt, 'OP ')
+    end if
+    call ovarre(outfile,'Helium ion density (thermalised ions only) / electron density','(ralpne)',ralpne)
+    call oblnkl(outfile)
+
+    call ovarin(outfile,'Plasma impurity model','(imprad_model)',imprad_model)
+    if (imprad_model == 0) then
+       call ocmmnt(outfile,'Original model; ITER 1989 Bremsstrahlung calculation')
+       call ovarre(outfile,'Carbon impurity concentration (%)','(rncne*100)',rncne*100)
+       call ovarre(outfile,'Oxygen impurity concentration (%)','(rnone*100)',rnone*100)
+
+       if (zfear == 1) then
+          call ovarre(outfile,'Argon impurity concentration (%)','(cfe0*100)',cfe0*100)
+       else
+          call ovarre(outfile,'Iron impurity concentration (%)','(cfe0*100)',cfe0*100)
+       end if
+    else
+       call ocmmnt(outfile,'New generalised impurity model')
+       call oblnkl(outfile)
+       call ocmmnt(outfile,'Plasma ion densities / electron density:')
+       do imp = 1,nimp
+          ! MDK Update fimp, as this will make the ITV output work correctly.
+          fimp(imp)=impurity_arr(imp)%frac
+          str1 = impurity_arr(imp)%label // ' concentration'
+          str2 = '(fimp('//int_to_string2(imp)//')'
+          ! MDK Add output flag for H which is calculated
+          if (imp==1) then
+            !call ovarre(outfile,str1,str2,impurity_arr(imp)%frac, 'OP ')
+            call ovarre(outfile,str1,str2,fimp(imp), 'OP ')
+          else
+            call ovarre(outfile,str1,str2,fimp(imp))
+          end if
+       end do
+    end if
+    call ovarre(outfile,'Average mass of all ions (amu)','(aion)',aion, 'OP ')
+    ! MDK Say which impurity is varied, if iteration variable fimpvar (102) is turned on
+    !if (any(ixc == 102)) then
+    !    call ovarst(outfile,'Impurity used as an iteration variable' , '', '"' // impurity_arr(impvar)%label // '"')
+    !    call ovarre(outfile,'Fractional density of variable impurity (ion / electron density)','(fimpvar)',fimpvar)
+    !end if
+    call oblnkl(outfile)
+
+    call ovarrf(outfile,'Effective charge','(zeff)',zeff, 'OP ')
+
+    ! Issue #487.  No idea what zeffai is.
+    ! I haven't removed it as it is used in subroutine rether,
+    !   (routine to find the equilibration power between the ions and electrons)
+    ! call ovarrf(outfile,'Mass weighted effective charge','(zeffai)',zeffai, 'OP ')
+
+    call ovarrf(outfile,'Density profile factor','(alphan)',alphan)
+    call ovarin(outfile,'Plasma profile model','(ipedestal)',ipedestal)
+
+    if(ipedestal.ge.1)then
+        call ocmmnt(outfile,'Pedestal profiles are used.')
+        call ovarrf(outfile,'Density pedestal r/a location','(rhopedn)',rhopedn)
+        if(fgwped >= 0d0)then
+            call ovarre(outfile,'Electron density pedestal height (/m3)','(neped)',neped, 'OP ')
+        else
+            call ovarre(outfile,'Electron density pedestal height (/m3)','(neped)',neped)
+        end if
+
+        ! This code is ODD! Don't change it! No explanation why fgwped and fgwsep
+        ! must be assigned to their exisiting values!
+        fgwped_out = neped/dlimit(7)
+        fgwsep_out = nesep/dlimit(7)
+        if(fgwped >= 0d0) fgwped = neped/dlimit(7)
+        if(fgwsep >= 0d0) fgwsep = nesep/dlimit(7)
+
+        call ovarre(outfile,'Electron density at pedestal / nGW','(fgwped_out)',fgwped_out)
+        call ovarrf(outfile,'Temperature pedestal r/a location','(rhopedt)',rhopedt)
+        ! Issue #413 Pedestal scaling
+        call ovarin(outfile,'Pedestal scaling switch','(ieped)',ieped)
+        if(ieped==1)then
+            call ocmmnt(outfile,'Saarelma 6-parameter pedestal temperature scaling is ON')
+
+            if(eped_warning() /= '')then
+                call ocmmnt(outfile,'WARNING: Pedestal parameters are outside the range of applicability of the scaling:')
+                call ocmmnt(outfile,'triang: 0.4 - 0.6; kappa: 1.5 - 2.0;   plascur: 10 - 20 MA, rmajor: 7 - 11 m;')
+                call ocmmnt(outfile,'rminor: 2 - 3.5 m; tesep: 0 - 0.5 keV; normalised_total_beta: 2 - 3; ')
+                write(*,*)'WARNING: Pedestal parameters are outside the range of applicability of the scaling:'
+                write(*,*)'triang: 0.4 - 0.6; kappa: 1.5 - 2.0;   plascur: 10 - 20 MA, rmajor: 7 - 11 m;'
+                write(*,*)'rminor: 2 - 3.5 m; tesep: 0 - 0.5 keV; normalised_total_beta: 2 - 3'
+                write(*,*)trim(eped_warning())
+            endif
+        endif
+        call ovarrf(outfile,'Electron temp. pedestal height (keV)','(teped)',teped)
+        call ovarrf(outfile,'Electron temp. at separatrix (keV)','(tesep)',tesep)
+    endif
+
+    ! Issue 558 - addition of constraint 76 to limit the value of nesep, in proportion with the ballooning parameter and Greenwald density
+    if(any(icc==76))then
+       call ovarre(outfile,'Critical ballooning parameter value','(alpha_crit)',alpha_crit)
+       call ovarre(outfile,'Critical electron density at separatrix (/m3)','(nesep_crit)',nesep_crit)
+    endif
+
+    call ovarre(outfile,'Electron density at separatrix (/m3)','(nesep)',nesep)
+    call ovarre(outfile,'Electron density at separatrix / nGW','(fgwsep_out)',fgwsep_out)
+    call ovarrf(outfile,'Temperature profile index','(alphat)',alphat)
+    call ovarrf(outfile,'Temperature profile index beta','(tbeta)',tbeta)
+
+    if (istell == 0) then
+       call osubhd(outfile,'Density Limit using different models :')
+       call ovarre(outfile,'Old ASDEX model','(dlimit(1))',dlimit(1), 'OP ')
+       call ovarre(outfile,'Borrass ITER model I','(dlimit(2))',dlimit(2), 'OP ')
+       call ovarre(outfile,'Borrass ITER model II','(dlimit(3))',dlimit(3), 'OP ')
+       call ovarre(outfile,'JET edge radiation model','(dlimit(4))',dlimit(4), 'OP ')
+       call ovarre(outfile,'JET simplified model','(dlimit(5))',dlimit(5), 'OP ')
+       call ovarre(outfile,'Hugill-Murakami Mq model','(dlimit(6))',dlimit(6), 'OP ')
+       call ovarre(outfile,'Greenwald model','(dlimit(7))',dlimit(7), 'OP ')
+    end if
+
+    call osubhd(outfile,'Fuel Constituents :')
+    call ovarrf(outfile,'Deuterium fuel fraction','(fdeut)',fdeut)
+    call ovarrf(outfile,'Tritium fuel fraction','(ftrit)',ftrit)
+    if (fhe3 > 1.0D-3) call ovarrf(outfile,'3-Helium fuel fraction','(fhe3)',fhe3)
+
+    call osubhd(outfile,'Fusion Power :')
+    call ovarre(outfile,'Total fusion power (MW)','(powfmw.)',powfmw, 'OP ')
+    call ovarre(outfile,' =    D-T fusion power (MW)','(pdt)',pdt, 'OP ')
+    call ovarre(outfile,'  +   D-D fusion power (MW)','(pdd)',pdd, 'OP ')
+    call ovarre(outfile,'  + D-He3 fusion power (MW)','(pdhe3)',pdhe3, 'OP ')
+    call ovarre(outfile,'Alpha power: total (MW)','(palpmw)',palpmw, 'OP ')
+    call ovarre(outfile,'Alpha power: beam-plasma (MW)','(palpnb)',palpnb, 'OP ')
+    call ovarre(outfile,'Neutron power (MW)','(pneutmw)',pneutmw, 'OP ')
+    call ovarre(outfile,'Charged particle power (excluding alphas) (MW)', '(pchargemw)',pchargemw, 'OP ')
+    call ovarre(outfile,'Total power deposited in plasma (MW)','()',falpha*palpmw+pchargemw+pohmmw+pinjmw, 'OP ')
+
+    call osubhd(outfile,'Radiation Power (excluding SOL):')
+    if (imprad_model == 1) then
+       call ovarre(outfile,'Bremsstrahlung radiation power (MW)','(pbrempv*vol)', pbrempv*vol, 'OP ')
+       call ovarre(outfile,'Line radiation power (MW)','(plinepv*vol)', plinepv*vol, 'OP ')
+    end if
+    call ovarre(outfile,'Synchrotron radiation power (MW)','(psyncpv*vol)', psyncpv*vol, 'OP ')
+    call ovarrf(outfile,'synchrotron wall reflectivity factor','(ssync)',ssync)
+    if (imprad_model == 1) then
+       call ovarre(outfile,"Normalised minor radius defining 'core'", '(coreradius)',coreradius)
+       call ovarre(outfile,"Fraction of core radiation subtracted from P_L", &
+            '(coreradiationfraction)',coreradiationfraction)
+    end if
+    call ovarre(outfile,'Total core radiation power (MW)', '(pcoreradmw)',pcoreradmw, 'OP ')
+    call ovarre(outfile,'Edge radiation power (MW)','(pedgeradmw)', pedgeradmw, 'OP ')
+    call ovarre(outfile,'Total radiation power (MW)','(pradmw)',pradmw, 'OP ')
+    call ovarre(outfile,'Radiation fraction = total radiation / total power deposited in plasma', &
+        '(rad_fraction)', rad_fraction, 'OP ')
+    call ovarre(outfile,'Nominal mean radiation load on inside surface of reactor (MW/m2)', &
+        '(photon_wall)', photon_wall, 'OP ')
+    call ovarre(outfile,'Peaking factor for radiation wall load', &
+        '(peakfactrad)', peakfactrad, 'IP ')
+    call ovarre(outfile,'Maximum permitted radiation wall load (MW/m^2)', &
+        '(maxradwallload)', maxradwallload, 'IP ')
+    call ovarre(outfile,'Peak radiation wall load (MW/m^2)', &
+        '(peakradwallload)', peakradwallload, 'OP ')
+    call ovarre(outfile,'Nominal mean neutron load on inside surface of reactor (MW/m2)', &
+        '(wallmw)', wallmw, 'OP ')
+
+    call oblnkl(outfile)
+    call ovarre(outfile,'Ohmic heating power (MW)','(pohmmw)',pohmmw, 'OP ')
+    call ovarrf(outfile,'Fraction of alpha power deposited in plasma','(falpha)',falpha, 'OP ')
+    call ovarrf(outfile,'Fraction of alpha power to electrons','(falpe)',falpe, 'OP ')
+    call ovarrf(outfile,'Fraction of alpha power to ions','(falpi)',falpi, 'OP ')
+    call ovarre(outfile,'Ion transport (MW)','(ptrimw)',ptrimw, 'OP ')
+    call ovarre(outfile,'Electron transport (MW)','(ptremw)',ptremw, 'OP ')
+    call ovarre(outfile,'Injection power to ions (MW)','(pinjimw)',pinjimw, 'OP ')
+    call ovarre(outfile,'Injection power to electrons (MW)','(pinjemw)',pinjemw, 'OP ')
+    if (ignite == 1) then
+       call ocmmnt(outfile,'  (Injected power only used for start-up phase)')
+    end if
+    call ovarin(outfile,'Ignited plasma switch (0=not ignited, 1=ignited)', '(ignite)',ignite)
+
+    call oblnkl(outfile)
+    call ovarre(outfile,'Power into divertor zone via charged particles (MW)','(pdivt)',pdivt, 'OP ')
+
+    if (pdivt <= 0.001D0) then
+       fdiags(1) = pdivt ; call report_error(87)
+       call oblnkl(outfile)
+       call ocmmnt(outfile,'  BEWARE: possible problem with high radiation power')
+       call ocmmnt(outfile,'          Power into divertor zone is unrealistic;')
+       call ocmmnt(outfile,'          divertor calculations will be nonsense!')
+       call ocmmnt(outfile,'  Set constraint 17 (Radiation fraction upper limit).')
+       call oblnkl(outfile)
+    end if
+
+    call ovarre(outfile,'Psep / R ratio (MW/m)','(pdivt/rmajor)',pdivt/rmajor, 'OP ')
+    call ovarre(outfile,'Psep Bt / qAR ratio (MWT/m)','(pdivtbt/qar)', ((pdivt*bt)/(q95*aspect*rmajor)), 'OP ')
+
+    if (istell == 0) then
+       call osubhd(outfile,'H-mode Power Threshold Scalings :')
+
+       call ovarre(outfile,'1996 ITER scaling: nominal (MW)','(pthrmw(1))', pthrmw(1), 'OP ')
+       call ovarre(outfile,'1996 ITER scaling: upper bound (MW)','(pthrmw(2))', pthrmw(2), 'OP ')
+       call ovarre(outfile,'1996 ITER scaling: lower bound (MW)','(pthrmw(3))', pthrmw(3), 'OP ')
+       call ovarre(outfile,'1997 ITER scaling (1) (MW)','(pthrmw(4))',pthrmw(4), 'OP ')
+       call ovarre(outfile,'1997 ITER scaling (2) (MW)','(pthrmw(5))',pthrmw(5), 'OP ')
+       call ovarre(outfile,'2008 Martin scaling: nominal (MW)', '(pthrmw(6))',pthrmw(6), 'OP ')
+       call ovarre(outfile,'2008 Martin scaling: 95% upper bound (MW)', '(pthrmw(7))',pthrmw(7), 'OP ')
+       call ovarre(outfile,'2008 Martin scaling: 95% lower bound (MW)', '(pthrmw(8))',pthrmw(8), 'OP ')
+       call oblnkl(outfile)
+       if ((ioptimz > 0).and.(active_constraints(15))) then
+          call ovarre(outfile,'L-H threshold power (enforced) (MW)', '(boundl(103)*plhthresh)',boundl(103)*plhthresh, 'OP ')
+       else
+          call ovarre(outfile,'L-H threshold power (NOT enforced) (MW)', '(plhthresh)',plhthresh, 'OP ')
+       end if
+    end if
+
+    call osubhd(outfile,'Confinement :')
+
+    if (ignite == 1) then
+       call ocmmnt(outfile, &
+            'Device is assumed to be ignited for the calculation of confinement time')
+       call oblnkl(outfile)
+    end if
+
+    write(outfile,200) tauscl(isc)
+200 format(' Confinement scaling law',T45,A24)
+
+    if (index(tauscl(isc),'(') /= 0) then
+       tauelaw = '"'//trim(tauscl(isc)(1:index(tauscl(isc),'(',.true.)-1))//'"'
+    else
+       tauelaw = '"'//trim(tauscl(isc))//'"'
+    end if
+    call ovarst(mfile,'Confinement scaling law','(tauelaw)',trim(tauelaw))
+
+    call ovarrf(outfile,'Confinement H factor','(hfact)',hfact)
+    call ovarrf(outfile,'Global energy confinement time (s)','(taueff)',taueff, 'OP ')
+    call ovarrf(outfile,'Ion energy confinement time (s)','(tauei)',tauei, 'OP ')
+    call ovarrf(outfile,'Electron energy confinement time (s)','(tauee)',tauee, 'OP ')
+    call ovarre(outfile,'n.tau = Volume-average electron density x Energy confinement time (s/m3)', &
+        '(dntau)', dntau, 'OP ')
+    call ocmmnt(outfile,'Triple product = Vol-average electron density x Vol-average&
+        & electron temperature x Energy confinement time:')
+    call ovarre(outfile,'Triple product  (keV s/m3)','(dntau*te)',dntau*te, 'OP ')
+    call ovarre(outfile,'Transport loss power assumed in scaling law (MW)', '(powerht)',powerht, 'OP ')
+    call ovarin(outfile,'Switch for radiation loss term usage in power balance', '(iradloss)',iradloss)
+    if (iradloss == 0) then
+       call ovarre(outfile,'Radiation power subtracted from plasma power balance (MW)', '',pradmw, 'OP ')
+       call ocmmnt(outfile,'  (Radiation correction is total radiation power)')
+    else if (iradloss == 1) then
+       call ovarre(outfile,'Radiation power subtracted from plasma power balance (MW)', '',pcoreradmw, 'OP ')
+       call ocmmnt(outfile,'  (Radiation correction is core radiation power)')
+    else
+       call ovarre(outfile,'Radiation power subtracted from plasma power balance (MW)', '',0.0D0)
+       call ocmmnt(outfile,'  (No radiation correction applied)')
+    end if
+    call ovarrf(outfile,'Alpha particle confinement time (s)','(taup)',taup, 'OP ')
+    ! Note alpha confinement time is no longer equal to fuel particle confinement time.
+    call ovarrf(outfile,'Alpha particle/energy confinement time ratio','(taup/taueff)',taup/taueff, 'OP ')
+    call ovarrf(outfile,'Lower limit on taup/taueff','(taulimit)',taulimit)
+
+	call ovarrf(outfile,'Total energy confinement time including radiation loss (s)', &
+                    '(total_energy_conf_time)', total_energy_conf_time, 'OP ')																							 
+    if (istell == 0) then
+       call osubhd(outfile,'Plasma Volt-second Requirements :')
+       call ovarre(outfile,'Total volt-second requirement (Wb)','(vsstt)',vsstt, 'OP ')
+       call ovarre(outfile,'Inductive volt-seconds (Wb)','(vsind)',vsind, 'OP ')
+       call ovarrf(outfile,'Ejima coefficient','(gamma)',gamma)
+       call ovarre(outfile,'Start-up resistive (Wb)','(vsres)',vsres, 'OP ')
+       call ovarre(outfile,'Flat-top resistive (Wb)','(vsbrn)',vsbrn, 'OP ')
+
+       call ovarrf(outfile,'bootstrap current fraction multiplier', '(cboot)',cboot)
+       call ovarrf(outfile,'Bootstrap fraction (ITER 1989)', '(bscf_iter89)',bscf_iter89, 'OP ')
+       call ovarrf(outfile,'Bootstrap fraction (Nevins et al)', '(bscf_nevins)',bscf_nevins, 'OP ')
+       call ovarrf(outfile,'Bootstrap fraction (Wilson et al)', '(bscf_wilson)',bscf_wilson, 'OP ')
+       call ovarrf(outfile,'Bootstrap fraction (Sauter et al)', '(bscf_sauter)',bscf_sauter, 'OP ')
+
+       if (bscfmax < 0.0D0) then
+          call ocmmnt(outfile,'  (User-specified bootstrap current fraction used)')
+       else if (ibss == 1) then
+          call ocmmnt(outfile,'  (ITER 1989 bootstrap current fraction model used)')
+       else if (ibss == 2) then
+          call ocmmnt(outfile,'  (Nevins et al bootstrap current fraction model used)')
+       else if (ibss == 3) then
+          call ocmmnt(outfile,'  (Wilson et al bootstrap current fraction model used)')
+       else if (ibss == 4) then
+          call ocmmnt(outfile,'  (Sauter et al bootstrap current fraction model used)')
+       end if
+       call ovarrf(outfile,'Bootstrap fraction (enforced)','(bootipf.)',bootipf, 'OP ')
+
+       call ovarre(outfile,'Loop voltage during burn (V)','(vburn)', plascur*rplas*facoh, 'OP ')
+       call ovarre(outfile,'Plasma resistance (ohm)','(rplas)',rplas, 'OP ')
+
+       call ovarre(outfile,'Resistive diffusion time (s)','(res_time)',res_time, 'OP ')
+       call ovarre(outfile,'Plasma inductance (H)','(rlp)',rlp, 'OP ')
+       call ovarrf(outfile,'Coefficient for sawtooth effects on burn V-s requirement','(csawth)',csawth)
+    end if
+
+    call osubhd(outfile,'Fuelling :')
+    call ovarre(outfile,'Ratio of He and pellet particle confinement times','(tauratio)',tauratio)
+    call ovarre(outfile,'Fuelling rate (nucleus-pairs/s)','(qfuel)',qfuel, 'OP ')
+    call ovarre(outfile,'Fuel burn-up rate (reactions/s)','(rndfuel)',rndfuel, 'OP ')
+    call ovarrf(outfile,'Burn-up fraction','(burnup)',burnup, 'OP ')
+
+  end subroutine outplas
+
+  ! !!!!!!!!!!!!!!!!!!!!!!!!!!!!!!!!!!!!!!!!!!!!!!!!!!!!!!!!!!!!!!!!!!
+
+  subroutine outtim(outfile)
+
+    !+ad_name  outtim
+    !+ad_summ  Routine to print out the times of the various stages
+    !+ad_summ  during a single plant cycle
+    !+ad_type  Subroutine
+    !+ad_auth  P J Knight, CCFE, Culham Science Centre
+    !+ad_cont  N/A
+    !+ad_args  outfile : input integer : Fortran output unit identifier
+    !+ad_desc  This routine writes out the times of the various stages
+    !+ad_desc  during a single plant cycle.
+    !+ad_prob  None
+    !+ad_call  oblnkl
+    !+ad_call  oheadr
+    !+ad_call  ovarrf
+    !+ad_hist  20/09/11 PJK Initial F90 version
+    !+ad_hist  30/10/12 PJK Added times_variables
+    !+ad_hist  27/06/13 PJK Relabelled tohs
+    !+ad_hist  19/06/14 PJK Removed sect?? flags
+    !+ad_hist  12/11/14 PJK tcycle now a global variable
+    !+ad_stat  Okay
+    !+ad_docs  AEA FUS 251: A User's Guide to the PROCESS Systems Code
+    !
+    ! !!!!!!!!!!!!!!!!!!!!!!!!!!!!!!!!!!!!!!!!!!!!!!!
+
+    implicit none
+
+    !  Arguments
+
+    integer, intent(in) :: outfile
+
+    !  Local variables
+
+    ! !!!!!!!!!!!!!!!!!!!!!!!!!!!!!!!!!!!!!!!!!!!!!!!
+
+    call oheadr(outfile,'Times')
+
+    call ovarrf(outfile,'Initial charge time for CS from zero current (s)','(tramp)', tramp)
+    call ovarrf(outfile,'Plasma current ramp-up time (s)','(tohs)',tohs)
+    call ovarrf(outfile,'Heating time (s)','(theat)',theat)
+    call ovarre(outfile,'Burn time (s)','(tburn)',tburn, 'OP ')
+    call ovarrf(outfile,'Reset time to zero current for CS (s)','(tqnch)',tqnch)
+    call ovarrf(outfile,'Time between pulses (s)','(tdwell)',tdwell)
+    call oblnkl(outfile)
+    !call ovarre(outfile,'Pulse time (s)','(tpulse)',tpulse, 'OP ')
+    !call ovarrf(outfile,'Down time (s)','(tdown)',tdown, 'OP ')
+    call ovarre(outfile,'Total plant cycle time (s)','(tcycle)',tcycle, 'OP ')
+
+  end subroutine outtim
+
 end module physics_module