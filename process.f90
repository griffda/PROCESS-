--- conflicted
+++ resolved
@@ -274,11 +274,7 @@
   character(len=*), parameter :: tempfile = 'SCRATCHFILE.DAT'
   character(len=10) :: progname
   character(len=*), parameter :: progver = &  !  Beware: keep exactly same format...
-<<<<<<< HEAD
-       '338    Release Date :: 2014-09-25'
-=======
        '339    Release Date :: 2014-09-29'
->>>>>>> 2577784c
   character(len=72), dimension(10) :: id
   integer :: unit
   logical :: unit_available
@@ -1826,9 +1822,6 @@
 ! GIT 335: Introduced a_to_b python utility
 ! GIT 336: Root directory is set via Makefile and new shell script setrootdir
 ! GIT 337: Corrections to create_dicts.py
-<<<<<<< HEAD
 ! GIT 338: Minor corrections arising from gfortran warnings/error reports; added
 !          impuritydata files to repository
-=======
-! GIT 339: Merged process_gui branch into develop branch
->>>>>>> 2577784c
+! GIT 339: Merged process_gui branch into develop branch