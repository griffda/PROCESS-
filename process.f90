 ! !!!!!!!!!!!!!!!!!!!!!!!!!!!!!!!!!!!!!!!!!!!!!!!!!!!!!!!!!!!!!!!!!!

program process

  !+ad_name  process
  !+ad_summ  Power Reactor Optimisation Code for Environmental and Safety Studies
  !+ad_type  Main program
  !+ad_auth  P J Knight, CCFE, Culham Science Centre
  !+ad_cont  N/A
  !+ad_args  None
  !+ad_desc  Power Reactor Optimisation Code for Environmental and Safety Studies
  !+ad_desc  <P>This is a systems code that evaluates various physics and
  !+ad_desc  engineering aspects of a fusion power plant subject to given
  !+ad_desc  constraints, and can optimise these parameters by minimising
  !+ad_desc  or maximising a function of them, such as the fusion power or
  !+ad_desc  cost of electricity.
  !+ad_desc  <P>This program is derived from the TETRA and STORAC codes produced by
  !+ad_desc  Oak Ridge National Laboratory, Tennessee, USA. The main authors in
  !+ad_desc  the USA were J.D.Galambos and P.C.Shipe.
  !+ad_desc  <P>The code was transferred to Culham Laboratory, Oxfordshire, UK, in
  !+ad_desc  April 1992, and the physics models were updated by P.J.Knight to
  !+ad_desc  include the findings of the Culham reactor studies documented in
  !+ad_desc  Culham Report AEA FUS 172 (1992). The standard of the Fortran has
  !+ad_desc  been thoroughly upgraded since that time, and a number of additional
  !+ad_desc  models have been added.
  !+ad_desc  <P>During 2012, PROCESS was upgraded from FORTRAN 77 to Fortran 95,
  !+ad_desc  to facilitate the restructuring of the code into proper modules
  !+ad_desc  (with all the benefits that modern software practices bring), and to
  !+ad_desc  aid the inclusion of more advanced physics and engineering models under
  !+ad_desc  development as part of a number of EFDA-sponsored collaborations.
  !+ad_prob  None
  !+ad_call  numerics
  !+ad_call  error_handling
  !+ad_call  global_variables
  !+ad_call  process_input
  !+ad_call  process_output
  !+ad_call  scan_module
  !+ad_call  eqslv
  !+ad_call  final
  !+ad_call  init
  !+ad_call  oheadr
  !+ad_call  scan
  !+ad_call  show_errors
  !+ad_hist  03/10/96 PJK Upgrade of main program unit
  !+ad_hist  08/10/12 PJK Initial F90 version
  !+ad_hist  09/10/12 PJK Modified to use new process_output module
  !+ad_hist  09/10/12 PJK Modified to use scan_module
  !+ad_hist  10/10/12 PJK Modified to use numerics module
  !+ad_hist  06/11/12 PJK Renamed this source file from aamain.f90 to process.f90.
  !+ad_hisc               Transferred routine inform from aachange.f90 
  !+ad_hist  13/02/14 PJK Added mfile close statement
  !+ad_hist  10/09/14 PJK Added vfile close statement
  !+ad_stat  Okay
  !+ad_docs  AEA FUS 251: A User's Guide to the PROCESS Systems Code
  !+ad_docs  Box file F/RS/CIRE5523/PWF (up to 15/01/96)
  !+ad_docs  Box file F/MI/PJK/PROCESS and F/PL/PJK/PROCESS (15/01/96 to 24/01/12)
  !+ad_docs  Box file T&amp;M/PKNIGHT/PROCESS (from 24/01/12)
  !
  ! !!!!!!!!!!!!!!!!!!!!!!!!!!!!!!!!!!!!!!!!!!!!!!!

  use error_handling
  use global_variables
  use process_input
  use process_output
  use scan_module
  use numerics

  implicit none

  !  Arguments

  !  Local variables

  integer :: ifail

  ! !!!!!!!!!!!!!!!!!!!!!!!!!!!!!!!!!!!!!!!!!!!!!!!

  !  Initialise things

  call init

  !  Call equation solver (HYBRD)

  call eqslv(ifail)

  !  Call routine to do optimisation scans

  if (ioptimz >= 0) then
     call scan
  else
     call final(ifail)
  end if

  call show_errors

  call oheadr(nout,'End of PROCESS Output')
  call oheadr(iotty,'End of PROCESS Output')

  close(unit=nin)
  close(unit=nout)
  close(unit=nplot)
  close(unit=mfile)
  if (verbose == 1) close(unit=vfile)

end program process

! !!!!!!!!!!!!!!!!!!!!!!!!!!!!!!!!!!!!!!!!!!!!!!!!!!!!!!!!!!!!!!!!!!

subroutine init

  !+ad_name  init
  !+ad_summ  Routine that calls the initialisation routines
  !+ad_type  Subroutine
  !+ad_auth  P J Knight, CCFE, Culham Science Centre
  !+ad_cont  N/A
  !+ad_args  None
  !+ad_desc  This routine calls the main initialisation routines that set
  !+ad_desc  the default values for the global variables, reads in data from
  !+ad_desc  the input file, and checks the run parameters for consistency.
  !+ad_prob  None
  !+ad_call  error_handling
  !+ad_call  global_variables
  !+ad_call  impurity_radiation_module
  !+ad_call  numerics
  !+ad_call  process_input
  !+ad_call  process_output
  !+ad_call  check
  !+ad_call  initial
  !+ad_call  initialise_error_list
  !+ad_call  input
  !+ad_call  run_summary
  !+ad_hist  03/10/96 PJK Initial upgraded version
  !+ad_hist  17/11/97 PJK Changed file names to *.DAT
  !+ad_hist  08/10/12 PJK Initial F90 version
  !+ad_hist  09/10/12 PJK Modified to use new process_output module
  !+ad_hist  09/10/12 PJK Modified to use new numerics module
  !+ad_hist  15/10/12 PJK Added global_variables module
  !+ad_hist  13/02/14 PJK Added mfile open statement
  !+ad_hist  13/05/14 PJK Added impurity radiation model initialisation
  !+ad_hist  25/06/14 PJK Introduced call to initialise error handling
  !+ad_hist  22/07/14 PJK Rearranged calls to print output headers
  !+ad_hist  10/09/14 PJK Added vfile open statement
  !+ad_stat  Okay
  !+ad_docs  AEA FUS 251: A User's Guide to the PROCESS Systems Code
  !
  ! !!!!!!!!!!!!!!!!!!!!!!!!!!!!!!!!!!!!!!!!!!!!!!!

  use error_handling
  use global_variables, only: verbose
  use impurity_radiation_module
  use numerics
  use process_input
  use process_output

  implicit none

  !  Arguments

  !  Local variables

  integer :: i

  ! !!!!!!!!!!!!!!!!!!!!!!!!!!!!!!!!!!!!!!!!!!!!!!!

  !  Initialise error handling

  call initialise_error_list

  !  Initialise the program variables

  call initial

  !  Open the three input/output external files

  open(unit=nin,file='IN.DAT',status='old')
  open(unit=nout,file='OUT.DAT',status='unknown')
  open(unit=nplot,file='PLOT.DAT',status='unknown')
  open(unit=mfile,file='MFILE.DAT',status='unknown')

  !  Input any desired new initial values

  call input

  !  Initialise impurity radiation data

  if (imprad_model == 1) call initialise_imprad

  !  Check input data for errors/ambiguities

  call check

  !  Write to the output file certain relevant details about this run

  call run_summary

  !  Open verbose diagnostics file

  if (verbose == 1) then
     open(unit=vfile,file='VFILE.DAT',status='unknown')  
     write(vfile,'(a80)') 'nviter = number of VMCON iterations.'
     write(vfile,'(a80)') '(1-mod(ifail,7))=1 indicates that there has '// &
          'been an escape from a failed line search.'
     write(vfile,'(a80)') 'odd/even is a convenient plotting bit.'
     write(vfile,'(100a13)') 'nviter','escape', 'odd/even', 'te','coe','rmajor', &
          'powfmw','bt','tburn','sqsumsq', (lablxc(ixc(i)),i=1,nvar)
  end if

end subroutine init

! !!!!!!!!!!!!!!!!!!!!!!!!!!!!!!!!!!!!!!!!!!!!!!!!!!!!!!!!!!!!!!!!!!

subroutine inform(progid)

  !+ad_name  inform
  !+ad_summ  Routine to obtain information about the program being executed
  !+ad_type  Subroutine
  !+ad_auth  P J Knight, CCFE, Culham Science Centre
  !+ad_cont  N/A
  !+ad_args  progid(0:10) : output string array : Strings containing useful info
  !+ad_desc  This subroutine uses system calls to identify the user, date,
  !+ad_desc  machine etc. for the present run, and stores the information
  !+ad_desc  in a character string array.
  !+ad_prob  Non-standard Fortran, because of the unix system calls used.
  !+ad_call  None (except system calls)
  !+ad_hist  03/10/96 PJK Initial version
  !+ad_hist  07/10/96 PJK PROCESS 3001
  !+ad_hist  08/10/96 PJK PROCESS 3002
  !+ad_hist  22/10/96 PJK PROCESS 3003
  !+ad_hist  20/01/97 PJK PROCESS 3004
  !+ad_hist  24/01/97 PJK PROCESS 3005
  !+ad_hist  05/02/97 PJK PROCESS 3006
  !+ad_hist  19/02/97 PJK PROCESS 3007
  !+ad_hist  26/02/97 PJK PROCESS 3008
  !+ad_hist  21/03/97 PJK PROCESS 3009
  !+ad_hist  10/09/97 PJK PROCESS 3010
  !+ad_hist  17/09/97 PJK PROCESS 3011
  !+ad_hist  19/11/97 PJK PROCESS 3012
  !+ad_hist  01/04/98 PJK PROCESS 3013
  !+ad_hist  24/04/98 PJK PROCESS 3014
  !+ad_hist  23/06/98 PJK PROCESS 3015
  !+ad_hist  26/06/98 PJK PROCESS 3016
  !+ad_hist  17/07/98 PJK PROCESS 3017
  !+ad_hist  08/10/98 PJK PROCESS 3018
  !+ad_hist  19/01/99 PJK PROCESS 3019
  !+ad_hist  17/05/99 PJK PROCESS 3020
  !+ad_hist  06/07/99 PJK PROCESS 3021
  !+ad_hist  16/06/00 PJK PROCESS 3022: Modified 'whoami' call in this
  !+ad_hisc               routine, and made a single Makefile suitable
  !+ad_hisc               for both AIX and Linux
  !+ad_hist  04/05/01 PJK PROCESS 3023
  !+ad_hist  03/07/01 PJK PROCESS 3024
  !+ad_hist  16/07/01 PJK PROCESS 3025
  !+ad_hist  25/04/02 PJK PROCESS 3026
  !+ad_hist  16/06/04 PJK PROCESS 3027
  !+ad_hist  22/05/06 PJK PROCESS 3028
  !+ad_hist  22/05/07 PJK PROCESS 3029
  !+ad_hist  21/08/12 PJK Initial F90 version
  !+ad_hist  23/01/13 PJK Changed progver to update automatically with SVN
  !+ad_hist  06/05/14 PJK progver must now be changed manually (SVN --> git)
  !+ad_hist  23/07/14 PJK Modified system calls
  !+ad_stat  Okay
  !+ad_docs  AEA FUS 251: A User's Guide to the PROCESS Systems Code
  !
  ! !!!!!!!!!!!!!!!!!!!!!!!!!!!!!!!!!!!!!!!!!!!!!!!

  implicit none

  !  Arguments

  character(len=72), dimension(0:10) :: progid

  !  Local variables

  character(len=*), parameter :: tempfile = 'SCRATCHFILE.DAT'
  character(len=10) :: progname
  character(len=*), parameter :: progver = &  !  Beware: keep exactly same format...
<<<<<<< HEAD
       '378    Release Date :: 2014-12-17'
=======
       '377    Release Date :: 2014-12-15'
>>>>>>> 26ae9e52
  character(len=72), dimension(10) :: id
  integer :: unit
  logical :: unit_available

  !  External routines

!  external system

  ! !!!!!!!!!!!!!!!!!!!!!!!!!!!!!!!!!!!!!!!!!!!!!!!

  !  Program name

  progname = 'PROCESS'

  !  Create temporary data file

  call system('/bin/rm -f '// tempfile // char(0))
  call system('/bin/touch '// tempfile // char(0))

  !  Write information to data file

  call system('/bin/date >> ' // tempfile // char(0))
  call system('/usr/bin/whoami >> ' // tempfile // char(0))
  call system("/usr/bin/finger `/usr/bin/whoami` " // &
       "| /usr/bin/head -1 | /usr/bin/cut -f 4 " // &
       "| /usr/bin/cut -f 2-3 -d ' ' >> " // tempfile // char(0))
  call system('/bin/hostname >> ' // tempfile // char(0))
  call system('/bin/pwd >> ' // tempfile // char(0))

  !  Read back information into ID array

  unit = 20
  unit_available = .false.
  do while (.not.unit_available)
     inquire(unit, exist=unit_available)
     unit = unit+1
  end do

  open(unit,file=tempfile,status='old')
  read(unit,'(A)') id(1)
  read(unit,'(A)') id(2)
  read(unit,'(A)') id(3)
  read(unit,'(A)') id(4)
  read(unit,'(A)') id(5)
  close(unit)

  !  Delete temporary data file

  call system('/bin/rm -f ' // tempfile // char(0))

  !  Annotate information and store in PROGID character array
  !  for use in other program units via the routine argument

  progid(1) = '  Program : ' // progname
  progid(2) = '  Version : ' // progver
  progid(3) = 'Date/time : ' // id(1)
  progid(4) = '     User : ' // trim(id(2)) // ' (' // trim(id(3)) // ')'
  progid(5) = ' Computer : ' // id(4)
  progid(6) = 'Directory : ' // id(5)

  !  Summarise most useful data, and store in progid(0)

  progid(0) = trim(progname) // ' ' // trim(progver(:7)) // &
       ' : Run on ' // trim(id(1)) // ' by ' // trim(id(3))

end subroutine inform

! !!!!!!!!!!!!!!!!!!!!!!!!!!!!!!!!!!!!!!!!!!!!!!!!!!!!!!!!!!!!!!!!!!!!

subroutine run_summary

  !+ad_name  run_summary
  !+ad_summ  Routine to print out a summary header
  !+ad_type  Subroutine
  !+ad_auth  P J Knight, CCFE, Culham Science Centre
  !+ad_cont  N/A
  !+ad_args  None
  !+ad_desc  This routine prints out a header summarising the program
  !+ad_desc  execution details, plus a list of the active iteration
  !+ad_desc  variables and constraint equations for the run.
  !+ad_prob  None
  !+ad_call  global_variables
  !+ad_call  numerics
  !+ad_call  process_output
  !+ad_call  inform
  !+ad_call  oblnkl
  !+ad_call  ocentr
  !+ad_call  ocmmnt
  !+ad_call  ostars
  !+ad_call  osubhd
  !+ad_call  ovarin
  !+ad_call  ovarst
  !+ad_hist  28/06/94 PJK Improved layout
  !+ad_hist  03/10/12 PJK Initial F90 version
  !+ad_hist  08/10/12 PJK Changed routine name from edit1 to run_summary
  !+ad_hist  28/11/13 PJK Modified format statement for longer lablxc
  !+ad_hist  27/02/14 PJK Introduced use of nineqns
  !+ad_hist  22/07/14 PJK Moved routine from input.f90, and rearranged layout,
  !+ad_hisc               incorporating old routine codever
  !+ad_stat  Okay
  !+ad_docs  A User's Guide to the PROCESS Systems Code, P. J. Knight,
  !+ad_docc    AEA Fusion Report AEA FUS 251, 1993
  !
  ! !!!!!!!!!!!!!!!!!!!!!!!!!!!!!!!!!!!!!!!!!!!!!!!

  use global_variables
  use numerics
  use process_output

  implicit none

  !  Arguments

  !  Local variables

  integer, parameter :: width = 110
  integer :: lap, ii, outfile
  character(len=72), dimension(0:10) :: progid
  character(len=5) :: vstring
  character(len=8) :: date
  character(len=10) :: time
  character(len=12) :: dstring
  character(len=7) :: tstring
  character(len=10) :: ustring
  integer :: version

  ! !!!!!!!!!!!!!!!!!!!!!!!!!!!!!!!!!!!!!!!!!!!!!!!

  !  Obtain execution details for this run

  call inform(progid)

  !  Print code banner + run details to screen and output file
  
  do lap = 1,2
     if (lap == 1) then
        outfile = iotty
     else
        outfile = nout
     end if

     call oblnkl(outfile)

     call ostars(outfile, width)
     call ocentr(outfile,'PROCESS', width)
     call ocentr(outfile,'Power Reactor Optimisation Code', width)
     call ocentr(outfile,'for Environmental and Safety Studies', width)
     call ostars(outfile, width)

     call oblnkl(outfile)

     !  Run execution details

     call ocmmnt(outfile, progid(1))  !  program name
     call ocmmnt(outfile, progid(2))  !  version
     call ocmmnt(outfile, progid(3))  !  date/time
     call ocmmnt(outfile, progid(4))  !  user
     call ocmmnt(outfile, progid(5))  !  computer
     call ocmmnt(outfile, progid(6))  !  directory

     !  Print code version and run description

     call oblnkl(outfile)
     call ostars(outfile, width)
     call oblnkl(outfile)
     call ocmmnt(outfile, progid(0))
     call ocmmnt(outfile, 'Reactor concept design: '// trim(icase) // ', (c) CCFE')
     call osubhd(outfile, runtitle)
  end do

  call ocmmnt(nout,'(Please include this header in any models, ' // &
       'presentations and papers based on these results)')
  call oblnkl(nout)
  call ostars(nout, width)

  !  Beware of possible future changes to the progid(...) layouts

  !  The following should work up to version 99999
  !  Relies on an internal read statement

  vstring = progid(2)(13:17)
  read(vstring,'(i5)') version
  call ovarin(mfile,'PROCESS version number','(procver)',version)

  call date_and_time(date=date, time=time)

  !  Date output in the form "DD/MM/YYYY" (including quotes)

  dstring = '"'//date(7:8)//'/'//date(5:6)//'/'//date(1:4)//'"'
  call ovarst(mfile,'Date of run','(date)',dstring)

  !  Time output in the form "hh:mm" (including quotes)

  tstring = '"'//time(1:2)//':'//time(3:4)//'"'
  call ovarst(mfile,'Time of run','(time)',tstring)

  ustring = '"'//trim(progid(4)(13:20))//'"'
  call ovarst(mfile,'User','(username)',ustring)

#ifndef unit_test
  call oblnkl(nout)
  call ocmmnt(nout,'The following variables will be adjusted by')
  call ocmmnt(nout,'the code during the iteration process :')
  call oblnkl(nout)

  write(nout,10)
10 format(t10,'ixc',t18,'label')

  call oblnkl(nout)

  write(nout,20) (ii,ixc(ii),lablxc(ixc(ii)),ii=1,nvar)
20 format(t1,i3,t10,i3,t18,a9)

  call oblnkl(nout)
  call ocmmnt(nout, & 
       'The following constraint equations have been imposed,')
  if (ioptimz == -1) then
     call ocmmnt(nout, & 
          'but limits will not be enforced by the code :')
  else
     call ocmmnt(nout,'and will be enforced by the code :')
  end if
  call oblnkl(nout)

  write(nout,30)
30 format(t10,'icc',t25,'label')

  call oblnkl(nout)

  write(nout,40) (ii,icc(ii),lablcc(icc(ii)), ii=1,neqns+nineqns)
40 format(t1,i3,t10,i3,t18,a33)
#endif

end subroutine run_summary

! !!!!!!!!!!!!!!!!!!!!!!!!!!!!!!!!!!!!!!!!!!!!!!!!!!!!!!!!!!!!!!!!!!

subroutine eqslv(ifail)

  !+ad_name  eqslv
  !+ad_summ  Routine to call the non-optimising equation solver
  !+ad_type  Subroutine
  !+ad_auth  P J Knight, CCFE, Culham Science Centre
  !+ad_cont  N/A
  !+ad_args  ifail   : output integer : error flag
  !+ad_desc  This routine calls the non-optimising equation solver.
  !+ad_prob  None
  !+ad_call  constraints
  !+ad_call  function_evaluator
  !+ad_call  numerics
  !+ad_call  process_output
  !+ad_call  constraint_eqns
  !+ad_call  eqsolv
  !+ad_call  fcnhyb
  !+ad_call  herror
  !+ad_call  int_to_string3
  !+ad_call  loadxc
  !+ad_call  oblnkl
  !+ad_call  ocmmnt
  !+ad_call  oheadr
  !+ad_call  osubhd
  !+ad_call  ovarin
  !+ad_call  ovarre
  !+ad_call  report_error
  !+ad_hist  03/10/96 PJK Initial upgraded version
  !+ad_hist  08/10/12 PJK Initial F90 version
  !+ad_hist  09/10/12 PJK Modified to use new process_output module
  !+ad_hist  10/10/12 PJK Modified to use new numerics, function_evaluator
  !+ad_hisc               modules
  !+ad_hist  31/01/13 PJK Added warning about high residuals if the convergence
  !+ad_hisc               is suspicious
  !+ad_hist  28/11/13 PJK Modified format line 40 for longer lablxc length
  !+ad_hist  13/02/14 PJK Output ifail even if a feasible solution found
  !+ad_hist  13/03/14 PJK Added numerical state information to mfile
  !+ad_hist  09/07/14 PJK Turned on error reporting
  !+ad_hist  28/07/14 PJK Added constraint_eqns call to evaluate residues
  !+ad_hisc               in physical units
  !+ad_hist  19/08/14 PJK Added neqns, normalised residues to output
  !+ad_stat  Okay
  !+ad_docs  AEA FUS 251: A User's Guide to the PROCESS Systems Code
  !
  ! !!!!!!!!!!!!!!!!!!!!!!!!!!!!!!!!!!!!!!!!!!!!!!!

  use constraints
  use process_output
  use numerics
  use function_evaluator

  implicit none

  !  Arguments

  integer, intent(out) :: ifail

  !  Local variables

  integer :: inn,nprint,nx
  real(kind(1.0D0)) :: sumsq
  real(kind(1.0D0)), dimension(iptnt) :: wa
  real(kind(1.0D0)), dimension(ipeqns) :: con1, con2, err
  character(len=1), dimension(ipeqns) :: sym
  character(len=10), dimension(ipeqns) :: lab

  ! !!!!!!!!!!!!!!!!!!!!!!!!!!!!!!!!!!!!!!!!!!!!!!!

  !  If no HYBRD (non-optimisation) runs are required, exit routine

  if (ioptimz > 0) return

  ncalls = 0
  nfev1 = 0
  nfev2 = 0
  nprint = 0

  !  Use HYBRD to find a starting point

  call loadxc
  call eqsolv(fcnhyb,neqns,xcm,rcm,ftol,epsfcn,factor,nprint,ifail, &
       wa,iptnt,resdl,nfev1)

  !  Turn on error reporting

  errors_on = .true.

  !  Print out information on solution

  call oheadr(nout,'Numerics')
  call ocmmnt(nout, &
       'PROCESS has performed a HYBRD (non-optimisation) run,')

  if (ifail /= 1) then
     call ocmmnt(nout,'but could not find a feasible set of parameters.')
     call oblnkl(nout)
     call ovarin(nout,'Number of iteration variables and constraints','(neqns)',neqns)
     call ovarin(nout,'HYBRD error flag','(ifail)',ifail)

     call oheadr(iotty,'PROCESS COULD NOT FIND A FEASIBLE SOLUTION')
     call ovarin(iotty,'HYBRD error flag (ifail)','',ifail)
     call oblnkl(iotty)

     idiags(1) = ifail ; call report_error(131)

  else
     call ocmmnt(nout,'and found a feasible set of parameters.')
     call oblnkl(nout)
     call ovarin(nout,'HYBRD error flag','(ifail)',ifail)
     call oblnkl(nout)
     call oheadr(iotty,'PROCESS found a feasible solution')
  end if

  !  Sum the square of the residuals

  sumsq = 0.0D0
  do nx = 1,neqns
     sumsq = sumsq + rcm(nx)**2
  end do
  sqsumsq = sqrt(sumsq)

  call ovarre(nout,'Estimate of the constraints','(sqsumsq)',sqsumsq)

  !  If necessary, write out a relevant error message

  if (ifail /= 1) then
     call oblnkl(nout)
     call herror(ifail)
     call oblnkl(iotty)
  else
     !  Show a warning if the constraints appear high even if allegedly converged
     if (sqsumsq >= 1.0D-2) then
        call oblnkl(nout)
        call ocmmnt(nout,'WARNING: Constraint residues are HIGH; consider re-running')
        call ocmmnt(nout,'   with lower values of FTOL to confirm convergence...')
        call ocmmnt(nout,'   (should be able to get down to about 1.0E-8 okay)')

        call ocmmnt(iotty,'WARNING: Constraint residues are HIGH; consider re-running')
        call ocmmnt(iotty,'   with lower values of FTOL to confirm convergence...')
        call ocmmnt(iotty,'   (should be able to get down to about 1.0E-8 okay)')
        call oblnkl(iotty)

        fdiags(1) = sqsumsq ; call report_error(133)

     end if
  end if

  call osubhd(nout,'The solution vector is comprised as follows :')

  write(nout,10)
10 format(t5,'i',t23,'final',t33,'fractional',t46,'residue')

  write(nout,20)
20 format(t23,'value',t35,'change')

  call oblnkl(nout)

  do inn = 1,neqns
     xcs(inn) = xcm(inn)*scafc(inn)
     write(nout,30) inn,lablxc(ixc(inn)),xcs(inn),xcm(inn),resdl(inn)
     call ovarre(mfile,lablxc(ixc(inn)),'(itvar'//int_to_string3(inn)//')',xcs(inn))
  end do
30 format(t2,i4,t8,a9,t19,1pe12.4,1pe12.4,1pe12.4)

  call osubhd(nout, &
       'The following constraint residues should be close to zero :')

  call constraint_eqns(neqns,con1,-1,con2,err,sym,lab)
  write(nout,40)
40 format(t48,'physical',t73,'constraint',t100,'normalised')
  write(nout,50)
50 format(t47,'constraint',t74,'residue',t101,'residue')
  call oblnkl(nout)
  do inn = 1,neqns
     write(nout,60) inn,lablcc(icc(inn)),sym(inn),con2(inn), &
          lab(inn),err(inn),lab(inn),con1(inn)
     call ovarre(mfile,lablcc(icc(inn))//' normalised residue', &
          '(normres'//int_to_string3(inn)//')',con1(inn))
  end do
60 format(t2,i4,t8,a33,t46,a1,t47,1pe12.4,t60,a10,t71,1pe12.4,t84,a10,t98,1pe12.4)

end subroutine eqslv

! !!!!!!!!!!!!!!!!!!!!!!!!!!!!!!!!!!!!!!!!!!!!!!!!!!!!!!!!!!!!!!!!!!

subroutine herror(ifail)

  !+ad_name  herror
  !+ad_summ  Routine to print out relevant messages in the case of an
  !+ad_summ  unfeasible result from a HYBRD (non-optimisation) run
  !+ad_type  Subroutine
  !+ad_auth  P J Knight, CCFE, Culham Science Centre
  !+ad_cont  N/A
  !+ad_args  ifail  : input integer : error flag
  !+ad_desc  This routine prints out relevant messages in the case of
  !+ad_desc  an unfeasible result from a HYBRD (non-optimisation) run.
  !+ad_desc  <P>The messages are written to units NOUT and IOTTY, which are
  !+ad_desc  by default the output file and screen, respectively.
  !+ad_desc  <P>If <CODE>IFAIL=1</CODE> then a feasible solution has been
  !+ad_desc  found and therefore no error message is required.
  !+ad_prob  None
  !+ad_call  process_output
  !+ad_call  oblnkl
  !+ad_call  ocmmnt
  !+ad_hist  03/10/96 PJK Initial upgraded version
  !+ad_hist  08/10/12 PJK Initial F90 version
  !+ad_hist  09/10/12 PJK Modified to use new process_output module
  !+ad_hist  31/01/13 PJK Reworded the ifail=4 error message
  !+ad_stat  Okay
  !+ad_docs  AEA FUS 251: A User's Guide to the PROCESS Systems Code
  !
  ! !!!!!!!!!!!!!!!!!!!!!!!!!!!!!!!!!!!!!!!!!!!!!!!

  use process_output

  implicit none

  !  Arguments

  integer, intent(in) :: ifail

  !  Local variables

  ! !!!!!!!!!!!!!!!!!!!!!!!!!!!!!!!!!!!!!!!!!!!!!!!

  select case (ifail)

  case (:-1)
     call ocmmnt(nout, 'User-terminated execution of HYBRD.')
     call ocmmnt(iotty,'User-terminated execution of HYBRD.')

  case (0)
     call ocmmnt(nout, 'Improper input parameters to the HYBRD routine.')
     call ocmmnt(nout, 'PROCESS coding must be checked.')

     call ocmmnt(iotty,'Improper input parameters to the HYBRD routine.')
     call ocmmnt(iotty,'PROCESS coding must be checked.')

  case (1)
     continue

  case (2)
     call ocmmnt(nout, &
          'The maximum number of calls has been reached without')
     call ocmmnt(nout,'solution, suggesting that the iteration is not')
     call ocmmnt(nout,'making good progress.')
     call ocmmnt(nout,'Try changing the variables in IXC.')

     call ocmmnt(iotty, &
          'The maximum number of calls has been reached without')
     call ocmmnt(iotty,'solution, suggesting that the iteration is not')
     call ocmmnt(iotty,'making good progress.')
     call ocmmnt(iotty,'Try changing the variables in IXC.')

  case (3)
     call ocmmnt(nout, &
          'The tolerance is too small: No further improvement')
     call ocmmnt(nout,'in the approximate solution is possible.')
     call ocmmnt(nout,'Try raising the value of FTOL.')

     call ocmmnt(iotty, &
          'The tolerance is too small: No further improvement')
     call ocmmnt(iotty,'in the approximate solution is possible.')
     call ocmmnt(iotty,'Try raising the value of FTOL.')

  case (4)
     call ocmmnt(nout,'The iteration is not making good progress.')
     call ocmmnt(nout,'The code may be stuck in a minimum in the residual')
     call ocmmnt(nout,'space that is significantly above zero.')
     call oblnkl(nout)
     call ocmmnt(nout,'There is either no solution possible, or the code')
     call ocmmnt(nout,'is failing to escape from a deep local minimum.')
     call ocmmnt(nout,'Try changing the variables in IXC, or')
     call ocmmnt(nout,'modify their initial values.')

     call ocmmnt(iotty,'The iteration is not making good progress.')
     call ocmmnt(iotty,'The code may be stuck in a minimum in the residual')
     call ocmmnt(iotty,'space that is significantly above zero.')
     call oblnkl(iotty)
     call ocmmnt(iotty,'There is either no solution possible, or the code')
     call ocmmnt(iotty,'is failing to escape from a deep local minimum.')
     call ocmmnt(iotty,'Try changing the variables in IXC, or')
     call ocmmnt(iotty,'modify their initial values.')

  case default
     call ocmmnt(nout, 'This value of IFAIL should not be possible...')
     call ocmmnt(nout,'See source code for details.')

     call ocmmnt(iotty,'This value of IFAIL should not be possible...')
     call ocmmnt(iotty,'See source code for details.')

  end select

end subroutine herror

! !!!!!!!!!!!!!!!!!!!!!!!!!!!!!!!!!!!!!!!!!!!!!!!!!!!!!!!!!!!!!!!!!!

subroutine verror(ifail)

  !+ad_name  verror
  !+ad_summ  Routine to print out relevant messages in the case of an
  !+ad_summ  unfeasible result from a VMCON (optimisation) run
  !+ad_type  Subroutine
  !+ad_auth  P J Knight, CCFE, Culham Science Centre
  !+ad_cont  N/A
  !+ad_args  ifail  : input integer : error flag
  !+ad_desc  This routine prints out relevant messages in the case of
  !+ad_desc  an unfeasible result from a VMCON (optimisation) run.
  !+ad_desc  <P>The messages are written to units NOUT and IOTTY, which are
  !+ad_desc  by default the output file and screen, respectively.
  !+ad_desc  <P>If <CODE>IFAIL=1</CODE> then a feasible solution has been
  !+ad_desc  found and therefore no error message is required.
  !+ad_prob  None
  !+ad_call  process_output
  !+ad_call  ocmmnt
  !+ad_hist  03/10/96 PJK Initial upgraded version
  !+ad_hist  08/10/12 PJK Initial F90 version
  !+ad_hist  09/10/12 PJK Modified to use new process_output module
  !+ad_hist  31/01/13 PJK Reworded the ifail=2 error message
  !+ad_hist  04/07/13 PJK Reworded the ifail=5 error message
  !+ad_stat  Okay
  !+ad_docs  AEA FUS 251: A User's Guide to the PROCESS Systems Code
  !
  ! !!!!!!!!!!!!!!!!!!!!!!!!!!!!!!!!!!!!!!!!!!!!!!!

  use process_output

  implicit none

  !  Arguments

  integer, intent(in) :: ifail

  !  Local variables

  ! !!!!!!!!!!!!!!!!!!!!!!!!!!!!!!!!!!!!!!!!!!!!!!!

  select case (ifail)

  case (:-1)
     call ocmmnt(nout, 'User-terminated execution of VMCON.')
     call ocmmnt(iotty,'User-terminated execution of VMCON.')

  case (0)
     call ocmmnt(nout, 'Improper input parameters to the VMCON routine.')
     call ocmmnt(nout, 'PROCESS coding must be checked.')

     call ocmmnt(iotty,'Improper input parameters to the VMCON routine.')
     call ocmmnt(iotty,'PROCESS coding must be checked.')

  case (1)
     continue

  case (2)
     call ocmmnt(nout, &
          'The maximum number of calls has been reached without')
     call ocmmnt(nout,'solution, suggesting that the iteration is not')
     call ocmmnt(nout,'making good progress.')
     call ocmmnt(nout,'The code may be stuck in a minimum in the residual')
     call ocmmnt(nout,'space that is significantly above zero.')
     call oblnkl(nout)
     call ocmmnt(nout,'There is either no solution possible, or the code')
     call ocmmnt(nout,'is failing to escape from a deep local minimum.')
     call ocmmnt(nout,'Try changing the variables in IXC, or')
     call ocmmnt(nout,'modify their initial values.')

     call ocmmnt(iotty, &
          'The maximum number of calls has been reached without')
     call ocmmnt(iotty,'solution, suggesting that the iteration is not')
     call ocmmnt(iotty,'making good progress.')
     call ocmmnt(iotty,'The code may be stuck in a minimum in the residual')
     call ocmmnt(iotty,'space that is significantly above zero.')
     call oblnkl(iotty)
     call ocmmnt(iotty,'There is either no solution possible, or the code')
     call ocmmnt(iotty,'is failing to escape from a deep local minimum.')
     call ocmmnt(iotty,'Try changing the variables in IXC, or')
     call ocmmnt(iotty,'modify their initial values.')

  case (3)
     call ocmmnt(nout, &
          'The line search required the maximum of 10 calls.')
     call ocmmnt(nout, &
          'A feasible solution may be difficult to achieve.')
     call ocmmnt(nout,'Try changing or adding variables to IXC.')

     call ocmmnt(iotty, &
          'The line search required the maximum of 10 calls.')
     call ocmmnt(iotty, &
          'A feasible solution may be difficult to achieve.')
     call ocmmnt(iotty,'Try changing or adding variables to IXC.')

  case (4)
     call ocmmnt(nout,'An uphill search direction was found.')
     call ocmmnt(nout,'Try changing the equations in ICC, or')
     call ocmmnt(nout,'adding new variables to IXC.')

     call ocmmnt(iotty,'An uphill search direction was found.')
     call ocmmnt(iotty,'Try changing the equations in ICC, or')
     call ocmmnt(iotty,'adding new variables to IXC.')

  case (5)
     call ocmmnt(nout, &
          'The quadratic programming technique was unable to')
     call ocmmnt(nout,'find a feasible point.')
     call oblnkl(nout)
     call ocmmnt(nout,'Try changing or adding variables to IXC, or modify')
     call ocmmnt(nout,'their initial values (especially if only 1 optimisation')
     call ocmmnt(nout,'iteration was performed).')

     call ocmmnt(iotty, &
          'The quadratic programming technique was unable to')
     call ocmmnt(iotty,'find a feasible point.')
     call oblnkl(iotty)
     call ocmmnt(iotty,'Try changing or adding variables to IXC, or modify')
     call ocmmnt(iotty,'their initial values (especially if only 1 optimisation')
     call ocmmnt(iotty,'iteration was performed).')

  case (6)
     call ocmmnt(nout, &
          'The quadratic programming technique was restricted')
     call ocmmnt(nout, &
          'by an artificial bound, or failed due to a singular')
     call ocmmnt(nout,'matrix.')
     call ocmmnt(nout,'Try changing the equations in ICC, or')
     call ocmmnt(nout,'adding new variables to IXC.')

     call ocmmnt(iotty, &
          'The quadratic programming technique was restricted')
     call ocmmnt(iotty, &
          'by an artificial bound, or failed due to a singular')
     call ocmmnt(iotty,'matrix.')
     call ocmmnt(iotty,'Try changing the equations in ICC, or')
     call ocmmnt(iotty,'adding new variables to IXC.')

  case default
     call ocmmnt(nout,'This value of IFAIL should not be possible...')
     call ocmmnt(nout,'See source code for details.')

     call ocmmnt(iotty,'This value of IFAIL should not be possible...')
     call ocmmnt(iotty,'See source code for details.')

  end select

end subroutine verror

! !!!!!!!!!!!!!!!!!!!!!!!!!!!!!!!!!!!!!!!!!!!!!!!!!!!!!!!!!!!!!!!!!!

subroutine doopt(ifail)

  !+ad_name  doopt
  !+ad_summ  Routine to call the optimising equation solver
  !+ad_type  Subroutine
  !+ad_auth  P J Knight, CCFE, Culham Science Centre
  !+ad_cont  N/A
  !+ad_args  ifail   : output integer : error flag
  !+ad_desc  This routine calls the optimising equation solver.
  !+ad_prob  None
  !+ad_call  constraints
  !+ad_call  error_handling
  !+ad_call  function_evaluator
  !+ad_call  numerics
  !+ad_call  process_output
  !+ad_call  boundxc
  !+ad_call  constraint_eqns
  !+ad_call  int_to_string3
  !+ad_call  loadxc
  !+ad_call  oblnkl
  !+ad_call  ocmmnt
  !+ad_call  oheadr
  !+ad_call  optimiz
  !+ad_call  osubhd
  !+ad_call  ovarin
  !+ad_call  ovarre
  !+ad_call  report_error
  !+ad_call  verror
  !+ad_hist  03/10/96 PJK Initial upgraded version
  !+ad_hist  08/10/12 PJK Initial F90 version
  !+ad_hist  09/10/12 PJK Modified to use new process_output module
  !+ad_hist  10/10/12 PJK Modified to use new numerics and function_evaluator
  !+ad_hisc               modules
  !+ad_hist  31/01/13 PJK Added warning about high residuals if the convergence
  !+ad_hisc               is suspicious
  !+ad_hist  04/07/13 PJK Modified wording for variables at/beyond their bounds
  !+ad_hist  28/11/13 PJK Modified format lines for longer lablxc length
  !+ad_hist  13/02/14 PJK Output ifail even if a feasible solution found
  !+ad_hist  27/02/14 PJK Added nineqns usage; minor output modifications
  !+ad_hist  13/03/14 PJK Added numerical state information to mfile
  !+ad_hist  09/07/14 PJK Added error reporting
  !+ad_hist  09/07/14 PJK Added range-normalised iteration variable values to mfile
  !+ad_hist  28/07/14 PJK Added constraint_eqns call to evaluate residues
  !+ad_hisc               in physical units
  !+ad_hist  19/08/14 PJK Added nvar, neqns to output, constraint residues to mfile
  !+ad_stat  Okay
  !+ad_docs  AEA FUS 251: A User's Guide to the PROCESS Systems Code
  !
  ! !!!!!!!!!!!!!!!!!!!!!!!!!!!!!!!!!!!!!!!!!!!!!!!

  use constraints
  use error_handling
  use function_evaluator
  use numerics
  use process_output

  implicit none

  !  Arguments

  integer, intent(out) :: ifail

  !  Local variables

  integer :: ii,inn,iflag
  real(kind(1.0D0)) :: summ,xcval,xmaxx,xminn,f,xnorm
  real(kind(1.0D0)), dimension(ipeqns) :: con1, con2, err
  character(len=1), dimension(ipeqns) :: sym
  character(len=10), dimension(ipeqns) :: lab

  ! !!!!!!!!!!!!!!!!!!!!!!!!!!!!!!!!!!!!!!!!!!!!!!!

  !  If no optimisation is required, leave the routine

  if (ioptimz < 0) return

  !  Set up variables to be iterated

  call loadxc
  call boundxc
  call optimiz(fcnvmc1,fcnvmc2,ifail,f)

  !  Check on accuracy of solution by summing the
  !  squares of the residuals of the equality constraints

  summ = 0.0D0
  do ii = 1,neqns
     summ = summ + rcm(ii)*rcm(ii)
  end do
  sqsumsq = sqrt(summ)

  !  Turn on error reporting

  errors_on = .true.

  !  Print out information on solution

  call oheadr(nout,'Numerics')
  call ocmmnt(nout,'PROCESS has performed a VMCON (optimisation) run,')
  if (ifail /= 1) then
     call ocmmnt(nout,'but could not find a feasible set of parameters.')

     call oheadr(iotty,'PROCESS COULD NOT FIND A FEASIBLE SOLUTION')
     call ovarin(iotty,'VMCON error flag (ifail)','',ifail)
     call oblnkl(iotty)

     idiags(1) = ifail ; call report_error(132)

  else
     call ocmmnt(nout,'and found a feasible set of parameters.')
     call oblnkl(nout)
     call ovarin(nout,'VMCON error flag','(ifail)',ifail)
     call oheadr(iotty,'PROCESS found a feasible solution')
  end if

  call oblnkl(nout)

  !  If necessary, write out a relevant error message

  if (ifail /= 1) then
     call verror(ifail)
     call oblnkl(nout)
     call oblnkl(iotty)
  else
     !  Show a warning if the constraints appear high even if allegedly converged
     if (sqsumsq >= 1.0D-2) then
        call oblnkl(nout)
        call ocmmnt(nout,'WARNING: Constraint residues are HIGH; consider re-running')
        call ocmmnt(nout,'   with lower values of EPSVMC to confirm convergence...')
        call ocmmnt(nout,'   (should be able to get down to about 1.0E-8 okay)')

        call ocmmnt(iotty,'WARNING: Constraint residues are HIGH; consider re-running')
        call ocmmnt(iotty,'   with lower values of EPSVMC to confirm convergence...')
        call ocmmnt(iotty,'   (should be able to get down to about 1.0E-8 okay)')
        call oblnkl(iotty)

        fdiags(1) = sqsumsq ; call report_error(134)

     end if
  end if

  call ovarin(nout,'Number of iteration variables','(nvar)',nvar)
  call ovarin(nout,'Number of constraints','(neqns)',neqns)
  call ovarin(nout,'Optimisation switch','(ioptimz)',ioptimz)
  call ovarin(nout,'Figure of merit switch','(minmax)',minmax)
  if (ifail /= 1) then
     call ovarin(nout,'VMCON error flag','(ifail)',ifail)
  end if
  call ovarre(nout,'Figure of merit objective function','(f)',f)
  call ovarre(nout,'Estimate of the constraints','(sqsumsq)',sqsumsq)
  call oblnkl(nout)

  if (ifail == 1) then
     call ocmmnt(nout, &
          'PROCESS has successfully optimised the program variables')
  else
     call ocmmnt(nout, &
          'PROCESS has tried to optimise the program variables')
  end if

  if (minmax > 0) then
     write(nout,10) lablmm(abs(minmax))
  else
     write(nout,20) lablmm(abs(minmax))
  end if
10 format(' to minimise the ',a22)
20 format(' to maximise the ',a22)

  call oblnkl(nout)

  !  Check which variables are at bounds

  iflag = 0
  do ii = 1,nvar
     xminn = 1.01D0*bondl(ii)
     xmaxx = 0.99D0*bondu(ii)

     if (xcm(ii) < xminn) then
        if (iflag == 0) then
           call ocmmnt(nout, &
                'Certain operating limits have been reached,')
           call ocmmnt(nout, &
                'as shown by the following iteration variables that are')
           call ocmmnt(nout, &
                'at the edge of their prescribed range :')
           call oblnkl(nout)
           iflag = 1
        end if
        xcval = xcm(ii)*scafc(ii)
        write(nout,30) ii,lablxc(ixc(ii)),xcval,bondl(ii)*scafc(ii)
     end if

     if (xcm(ii) > xmaxx) then
        if (iflag == 0) then
           call ocmmnt(nout, &
                'Certain operating limits have been reached,')
           call ocmmnt(nout, &
                'as shown by the following iteration variables that are')
           call ocmmnt(nout, &
                'at the edge of their prescribed range :')
           call oblnkl(nout)
           iflag = 1
        end if
        xcval = xcm(ii)*scafc(ii)
        write(nout,40) ii,lablxc(ixc(ii)),xcval,bondu(ii)*scafc(ii)
     end if
  end do

30 format(t4,'Variable ',i3,' (',a9, &
        ',',1pe12.4,') is at or below its lower bound:',1pe12.4)
40 format(t4,'Variable ',i3,' (',a9, &
        ',',1pe12.4,') is at or above its upper bound:',1pe12.4)

  !  Print out information on numerics

  call osubhd(nout,'The solution vector is comprised as follows :')
  write(nout,50)
50 format(t47,'lower',t59,'upper')

  write(nout,60)
60 format(t23,'final',t33,'fractional',t46,'Lagrange',t58,'Lagrange')

  write(nout,70)
70 format(t5,'i',t23,'value',t35,'change',t45,'multiplier', &
        t57,'multiplier')

  call oblnkl(nout)

  do inn = 1,nvar
     xcs(inn) = xcm(inn)*scafc(inn)
     write(nout,80) inn,lablxc(ixc(inn)),xcs(inn),xcm(inn), &
          vlam(neqns+nineqns+inn), vlam(neqns+nineqns+1+inn+nvar)
     call ovarre(mfile,lablxc(ixc(inn)),'(itvar'//int_to_string3(inn)//')',xcs(inn))

     !  'Range-normalised' iteration variable values:
     !  0.0 (at lower bound) to 1.0 (at upper bound)

     if (bondl(inn) == bondu(inn)) then
        xnorm = 1.0D0
     else
        xnorm = (xcm(inn) - bondl(inn)) / (bondu(inn) - bondl(inn))
        xnorm = max(xnorm, 0.0D0)
        xnorm = min(xnorm, 1.0D0)
     end if
     call ovarre(mfile,trim(lablxc(ixc(inn)))//' (range normalised)', &
          '(nitvar'//int_to_string3(inn)//')',xnorm)
  end do
80 format(t2,i4,t8,a9,t19,4(1pe12.4))

  call osubhd(nout, &
       'The following equality constraint residues should be close to zero :')

  call constraint_eqns(neqns,con1,-1,con2,err,sym,lab)
  write(nout,90)
90 format(t48,'physical',t73,'constraint',t100,'normalised')
  write(nout,100)
100 format(t47,'constraint',t74,'residue',t101,'residue')
  call oblnkl(nout)
  do inn = 1,neqns
     write(nout,110) inn,lablcc(icc(inn)),sym(inn),con2(inn), &
          lab(inn),err(inn),lab(inn),con1(inn)
     call ovarre(mfile,lablcc(icc(inn))//' normalised residue', &
          '(normres'//int_to_string3(inn)//')',con1(inn))
  end do
110 format(t2,i4,t8,a33,t46,a1,t47,1pe12.4,t60,a10,t71,1pe12.4,t84,a10,t98,1pe12.4)

  if (nineqns > 0) then
     call osubhd(nout, &
          'The following inequality constraint residues should be positive :')

     do inn = neqns+1,neqns+nineqns
        write(nout,120) inn,lablcc(icc(inn)),rcm(inn),vlam(inn)
        call ovarre(mfile,lablcc(icc(inn)),'(constr'//int_to_string3(inn)//')',rcm(inn))
     end do
  end if

120 format(t2,i4,t8,a33,t45,1pe12.4,1pe12.4)

end subroutine doopt

! !!!!!!!!!!!!!!!!!!!!!!!!!!!!!!!!!!!!!!!!!!!!!!!!!!!!!!!!!!!!!!!!!!

subroutine final(ifail)

  !+ad_name  final
  !+ad_summ  Routine to print out the final point in the scan
  !+ad_type  Subroutine
  !+ad_auth  P J Knight, CCFE, Culham Science Centre
  !+ad_cont  N/A
  !+ad_args  ifail   : input integer : error flag
  !+ad_desc  This routine prints out the final point in the scan.
  !+ad_prob  None
  !+ad_call  numerics
  !+ad_call  process_output
  !+ad_call  oheadr
  !+ad_call  output
  !+ad_hist  03/10/96 PJK Initial upgraded version
  !+ad_hist  08/10/12 PJK Initial F90 version
  !+ad_hist  09/10/12 PJK Modified to use new process_output module
  !+ad_hist  10/10/12 PJK Modified to use new numerics module
  !+ad_hist  23/01/13 PJK Changed format for single iteration outputs
  !+ad_hist  10/09/14 PJK Removed output lines if a given solver is unused
  !+ad_stat  Okay
  !+ad_docs  AEA FUS 251: A User's Guide to the PROCESS Systems Code
  !
  ! !!!!!!!!!!!!!!!!!!!!!!!!!!!!!!!!!!!!!!!!!!!!!!!

  use process_output
  use numerics

  implicit none

  !  Arguments

  integer, intent(in) :: ifail

  !  Local variables

  ! !!!!!!!!!!!!!!!!!!!!!!!!!!!!!!!!!!!!!!!!!!!!!!!

  if (ifail == 1) then
     call oheadr(nout,'Final Feasible Point')
  else
     call oheadr(nout,'Final UNFEASIBLE Point')
  end if

  call output(nout)

  if (nfev1 == 0) then  !  no HYBRD call
     if (nviter == 1) then
        write(iotty,10) nviter,ncalls
     else
        write(iotty,20) nviter,ncalls
     end if
  else if (nviter == 0) then  !  no VMCON call
     if (nfev1 == 1) then
        write(iotty,30) nfev1,ncalls
     else
        write(iotty,40) nfev1,ncalls
     end if
  else if (nfev1 == 1) then ! (unlikely that nviter is also 1...)
     write(iotty,50) nfev1,nviter,ncalls
  else if (nviter == 1) then ! (unlikely that nfev1 is also 1...)
     write(iotty,60) nfev1,nviter,ncalls
  else
     write(iotty,70) nfev1,nviter,ncalls
  end if

10 format( &
       t2,'The optimisation required ',i5,' iteration',/, &
       t2,'There were ',i6,' function calls')
20 format( &
       t2,'The optimisation required ',i5,' iterations',/, &
       t2,'There were ',i6,' function calls')
30 format( &
       t2,'The HYBRD point required ',i5,' iteration',/, &
       t2,'There were ',i6,' function calls')
40 format( &
       t2,'The HYBRD point required ',i5,' iterations',/, &
       t2,'There were ',i6,' function calls')
50 format( &
       t2,'The HYBRD point required ',i5,' iteration',/, &
       t2,'The optimisation required ',i5,' iterations',/, &
       t2,'There were ',i6,' function calls')
60 format( &
       t2,'The HYBRD point required ',i5,' iterations',/, &
       t2,'The optimisation required ',i5,' iteration',/, &
       t2,'There were ',i6,' function calls')
70 format( &
       t2,'The HYBRD point required ',i5,' iterations',/, &
       t2,'The optimisation required ',i5,' iterations',/, &
       t2,'There were ',i6,' function calls')

end subroutine final

! !!!!!!!!!!!!!!!!!!!!!!!!!!!!!!!!!!!!!!!!!!!!!!!!!!!!!!!!!!!!!!!!!!

subroutine output(outfile)

  !+ad_name  output
  !+ad_summ  Subroutine to write the results to the main output file
  !+ad_type  Subroutine
  !+ad_auth  P J Knight, CCFE, Culham Science Centre
  !+ad_cont  N/A
  !+ad_args  outfile : input integer : Fortran output unit identifier
  !+ad_desc  This routine writes the program results to a file,
  !+ad_desc  in a tidy format.
  !+ad_prob  None
  !+ad_call  availability_module
  !+ad_call  build_module
  !+ad_call  buildings_module
  !+ad_call  costs_module
  !+ad_call  current_drive_module
  !+ad_call  divertor_module
  !+ad_call  fwbs_module
  !+ad_call  ife_module
  !+ad_call  ife_variables
  !+ad_call  pfcoil_module
  !+ad_call  physics_module
  !+ad_call  physics_variables
  !+ad_call  power_module
  !+ad_call  pulse_module
  !+ad_call  rfp_module
  !+ad_call  rfp_variables
  !+ad_call  sctfcoil_module
  !+ad_call  startup_module
  !+ad_call  stellarator_module
  !+ad_call  stellarator_variables
  !+ad_call  structure_module
  !+ad_call  tfcoil_module
  !+ad_call  vaccum_module
  !+ad_call  acpow
  !+ad_call  avail
  !+ad_call  avail_new
  !+ad_call  bldgcall
  !+ad_call  cntrpst
  !+ad_call  costs
  !+ad_call  cudriv
  !+ad_call  divcall
  !+ad_call  fispac
  !+ad_call  fwbs
  !+ad_call  ifeout
  !+ad_call  igmarcal
  !+ad_call  induct
  !+ad_call  loca
  !+ad_call  outpf
  !+ad_call  outplas
  !+ad_call  outtim
  !+ad_call  outvolt
  !+ad_call  pfpwr
  !+ad_call  power2
  !+ad_call  pulse
  !+ad_call  radialb
  !+ad_call  rfppfc
  !+ad_call  rfppfp
  !+ad_call  rfptfc
  !+ad_call  startup
  !+ad_call  stout
  !+ad_call  strucall
  !+ad_call  tfcoil
  !+ad_call  tfpwr
  !+ad_call  tfspcall
  !+ad_call  vaccall
  !+ad_hist  23/01/97 PJK Initial upgraded version. Split routine POWER
  !+ad_hisc               into POWER1 and POWER2
  !+ad_hist  06/02/97 PJK Added routine LOCA
  !+ad_hist  21/03/97 PJK Added routine IFEOUT
  !+ad_hist  18/11/97 PJK Removed NOUT argument from FISPAC call
  !+ad_hist  19/05/99 PJK Added routine AVAIL
  !+ad_hist  20/09/11 PJK Initial F90 version
  !+ad_hist  24/09/12 PJK Swapped argument order of RADIALB, DIVCALL, INDUCT
  !+ad_hist  10/10/12 PJK Moved routine from output.f90 to aamain.f90
  !+ad_hist  15/10/12 PJK Added costs_module
  !+ad_hist  15/10/12 PJK Added physics_variables
  !+ad_hist  16/10/12 PJK Added physics_module
  !+ad_hist  17/10/12 PJK Added current_drive_module
  !+ad_hist  17/10/12 PJK Added divertor_module
  !+ad_hist  18/10/12 PJK Added fwbs_module
  !+ad_hist  18/10/12 PJK Added pfcoil_module
  !+ad_hist  29/10/12 PJK Added tfcoil_module
  !+ad_hist  29/10/12 PJK Added sctfcoil_module
  !+ad_hist  29/10/12 PJK Added structure_module
  !+ad_hist  29/10/12 PJK Added vacuum_module
  !+ad_hist  30/10/12 PJK Added power_module
  !+ad_hist  30/10/12 PJK Added buildings_module
  !+ad_hist  30/10/12 PJK Added build_module
  !+ad_hist  31/10/12 PJK Added stellarator_variables
  !+ad_hist  31/10/12 PJK Added stellarator_module
  !+ad_hist  05/11/12 PJK Added rfp_variables
  !+ad_hist  05/11/12 PJK Added rfp_module
  !+ad_hist  05/11/12 PJK Added ife_variables
  !+ad_hist  05/11/12 PJK Added ife_module
  !+ad_hist  05/11/12 PJK Added pulse_module
  !+ad_hist  06/11/12 PJK Added startup_module
  !+ad_hist  06/11/12 PJK Added availability_module
  !+ad_hist  19/06/14 PJK Removed obsolete calls to nbeam, ech, lwhymod
  !+ad_hist  09/07/14 PJK Turned on error handling
  !+ad_stat  Okay
  !+ad_docs  AEA FUS 251: A User's Guide to the PROCESS Systems Code
  !
  ! !!!!!!!!!!!!!!!!!!!!!!!!!!!!!!!!!!!!!!!!!!!!!!!

  use availability_module
  use build_module
  use buildings_module
  use costs_module
  use cost_variables
  use current_drive_module
  use divertor_module
  use error_handling
  use fwbs_module
  use ife_module
  use ife_variables
  use pfcoil_module
  use physics_module
  use physics_variables
  use power_module
  use pulse_module
  use rfp_module
  use rfp_variables
  use sctfcoil_module
  use startup_module
  use stellarator_module
  use stellarator_variables
  use structure_module
  use tfcoil_module
  use vacuum_module

  implicit none

  !  Arguments

  integer, intent(in) :: outfile

  !  Local variables

  ! !!!!!!!!!!!!!!!!!!!!!!!!!!!!!!!!!!!!!!!!!!!!!!!

  !  Turn on error reporting
  !  (warnings etc. encountered in previous iterations may have cleared themselves
  !  during the solution process)

  errors_on = .true.

  !  Call stellarator output routine instead if relevant

  if (istell /= 0) then
     call stout(outfile)
     return
  end if

  !  Call inertial fusion energy output routine instead if relevant

  if (ife /= 0) then
     call ifeout(outfile)
     return
  end if

  call costs(outfile,1)
  if (iavail > 1) then
     call avail_new(outfile, 1)
  else 
     call avail(outfile,1)
  end if
  call outplas(outfile)
  !call startup(outfile,1)  !  commented-out for speed reasons
  call igmarcal(outfile)
  call cudriv(outfile,1)
  call pulse(outfile,1)
  call outtim(outfile)
  call divcall(outfile,1)
  call radialb(outfile,1)

  if (irfp == 0) then
     call tfcoil(outfile,1)
  else
     call rfptfc(outfile,1)
  end if

  call tfspcall(outfile,1)

  if (itart == 1) call cntrpst(outfile,1)

  if (irfp == 0) then
     call outpf(outfile)
  else
     call rfppfc(outfile,1)
  end if

  if (irfp == 0) call outvolt(outfile)

  call strucall(outfile,1)

  if (irfp == 0) call induct(outfile,1)

  call fwbs(outfile,1)

  if (ifispact == 1) then
     call fispac(0)
     call fispac(1)
     call loca(outfile,0)
     call loca(outfile,1)
  end if

  call tfpwr(outfile,1)

  if (irfp == 0) then
     call pfpwr(outfile,1)
  else
     call rfppfp(outfile,1)
  end if

  call vaccall(outfile,1)
  call bldgcall(outfile,1)
  call acpow(outfile,1)
  call power2(outfile,1)

end subroutine output

! SVN 145: New CICC plots for User Guide
! SVN 149: MGF power usage correction
! SVN 150: Machine parameters use Fortran intrinsics
! SVN 151: Minor comment changes relating to coils, powers, buildings
! SVN 152: Changes to vacuum vessel and cryostat dimensions
! SVN 153: Corrected maximum crane lift requirement
! SVN 154: Building volume multipliers now input parameters;
!          corrected maintenance building height calculation
! SVN 155: Corrected blanket and shield height calculations;
!          clarified 'inner' to 'inboard', and 'outer' to 'outboard' throughout
! SVN 156: Modified case and winding pack thicknesses for TF nuclear heating calcs.
! SVN 157: Removed some obsolete variables, changed some default switch settings;
!          changed beryllium density
! SVN 158: Removed energy storage building if lpulse=0
! SVN 159: Corrected in-code comments about tfckw
! SVN 160: Corrected use of fhole in pulse.f90 (improved first wall nuclear heating
!          calculation)
! SVN 161: PF coil case area modified for superconducting coils; new sigpfcf input
! SVN 162: sigpfcalw added, replacing sigpfalw in PF coil case area calculation
! SVN 163: Modified isumattf usage; implemented Richard Kemp's corrections to itersc
! SVN 164: Removed cohbof; fcohbof no longer an input parameter
! SVN 165: Corrected various power conversion values
! SVN 166: Added new switch iprimnloss to control destiny of pnucloss
! SVN 167: New switch fwbsshape to control first wall, blanket, shield and
!          vacuum vessel cross-sectional shape; volume and area calculations for
!          these fully updated
! SVN 168: Swapped build order of vacuum vessel and adjacent gaps
! SVN 169: Added new KIT blanket neutronics model (User Guide still to do)
! SVN 170: Updated User Guide to describe new blanket model
! SVN 171: Top/bottom shield thickness now calculated if new blanket model is in use
! SVN 172: Produced in-source comments for new blanket model; added a number of
!          requested outputs. New ISHAPE=2 option for elongation scaling with aspect ratio
! SVN 173: Corrected rlp, ipdot, tohsmn calculations; changed units for qfuel, rndfuel;
!          added several more requested outputs
! SVN 174: Corrected reactor building height and vacuum vessel mass calculations;
!          removed dign; added section to User Guide about requirements for new models;
!          modified/clarified various comments
! SVN 175: Removed obsolete TF coil current density equation 23
! SVN 176: Corrected NBI path length calculation
! SVN 177: Minor changes to allow compilation with gfortran (4.6.3 - won't compile with
!          gfortran 4.4.5...)
! SVN 178: Correction to cryostat radius used in buildings call; modified swing time
!          comments; removed 'Troyon' descriptor for tokamak beta limits
! SVN 179: Updated plotting utilities (requires python 2.7.3 or higher)
! SVN 180: Corrected long-standing niggle with zeffai formula; now matches description
! SVN 181: Modified numerics output hints for optimising runs
! SVN 182: New stellarator plasma geometry and divertor models incorporated
! SVN 183: Comment changes
! SVN 184: Fixed a number of discrepancies in the D-He3 model, although the fusion
!          power calculations use different fits for D-T fusion to Bosch-Hale
! SVN 185: Rationalised fusion power calculations to use Bosch-Hale parametrization
!          in all cases; no iiter or idhe3 switches; D-He3 reaction is now controlled
!          via fhe3 only
! SVN 186: Removed obsolete fusion power routines; fixed problem with betaft if fdeut=1
! SVN 187: New port size (beam tangency radius) calculation
! SVN 188: Modified output formatting for reporting of arrays set in input file
! SVN 189: Incorporated Fabrizio Franza's suggested revisions to the KIT blanket model
! SVN 190: Added Psep/R limit equation (no.56)
! SVN 191: Re-assigned isumattf=2 to new Bi-2212 high-temperature superconductor model
! SVN 192: Minor adjustment of multiplier in beta calculations for consistency
! SVN 193: Correction to fast neutron flux profiles in VV in KIT blanket model
! SVN 194: Added fwareaib, fwareaob to calculations in stfwbs
! SVN 195: Modified stellarator blanket thicknesses consistently with KIT blanket model
! SVN 196/7 : Modified TF coil case mass calculation
! SVN 198: Corrected thermal energy outputs by 3/2 factor
! SVN 199: Unified kappa95 definition to be kappa/1.12
! SVN 200: Removed obscure upper limit on divertor null-to-strike distance;
!          Changed 'breeding unit' to 'breeding zone' in KIT blanket model;
!          Raised tftort upper limit
! SVN 201: Changed boundl(25: fpnetel) to 0.001 from 1.0
! SVN 202: Changed some other unusual boundl, boundu values
! SVN 203: Fix in vacuum.f90 to remove runtime error problem
! SVN 204: Fix in induct routine to prevent problems if ncls(1)=1
! SVN 205: Improved OH coil self inductance calculation, and OH coil to
!          plasma mutual inductance
! SVN 206: New output taup/taueff;
!          Erroneous decimal points present within input lines for integer variables
!          are now discarded with a warning message;
!          Added information about scanning variable to output file
! SVN 207: Lowered minimum input value for ralpne to 1.0D-12;
!          Added theat effects to flux consumption calculations
! SVN 208: Clarified usage of in-line comments in input file
! SVN 209: Added ohmic power to bigq denominator;
!          Modified poloidal field calculation for conventional tokamaks;
!          Moved pfrmax, pfmmax calculations for tokamaks into PF coil module;
!          Added Psep/R to output variables in PLOT.DAT
! SVN 210: Modified TF outboard leg calculation for resistive coils
! SVN 211: New scanning variable 27: tbrmin
! SVN 212: New iteration variable 98: li6enrich
! SVN 213: Fusion power for each fuel ion pair now output separately
! SVN 214: Current profile consistency option (iprofile=1) introduced
! SVN 215: Modified LSA usage in first wall costs;
!          Added argument to constraints to give the option of evaluating only a single
!          chosen constraint equation rather than all of them
! SVN 216: Fixed error with previous version; nvrbl --> nvar
! SVN 217: Typo fix in manual
! SVN 218: Changed epsfcn description
! SVN 219: Improved initialisation by calling 'caller' twice at the start of a run
!          and modifying some initial estimates for quantities. Added unit testing
!          code for VMCON
! SVN 220: New figure of merit cfactr; new scanning variable bt
! SVN 221: Constraint (limit) equations made uniform in style
! SVN 222: Minor mods to prevent gfortran compilation errors. Also added tratio usage
!          to calculate ti from te for stellarators
! SVN 223: Added new output channel mfile (MFILE.DAT) to write out machine-readable
!          data. Also changed space characters in PLOT.DAT to underscores.
! SVN 224: VMCON ifail flag now written to output under all circumstances
! SVN 225: Updated rkemp's python utilities
! SVN 226: Added hlux's PROCESS_dicts.py utility;
!          Modified code output for costs and machine build, particularly to MFILE.DAT
! SVN 227: Draft implementation of pedestal profiles (use ipedestal=1)
! SVN 228: Fixed alphap problem in culbst
! SVN 229: Corrected misunderstanding about pressure profiles introduced at SVN 227
! SVN 230: Removed echoing of long lines in the input file to standard output
! SVN 231: Added use of general plasma profiles into current drive module.
!          Rationalised (simplified) argument lists for current drive routines.
!          Moved plasma profile routines into new source file and module to prevent
!          circular compilation issues.
! SVN 232: Fixed Id problem in plasma_profiles.f90
! SVN 233: Fixed error in tcore calculation
! SVN 234: Added verbose switch, plus diagnostic output in maths_library.f90;
!          VMCON line search now exits and restarts if conditions appear unfavourable
! SVN 235: Typo fix in maths_library.f90;
!          Added mkovari's write_constraints.py utility
! SVN 236: Minor additions to User Guide;
!          Trapped problem with port size calculation if coil spacing is too narrow;
!          Trapped probable negative square root argument if OH coil is very wide
! SVN 237: Used HYBRD throughout instead of HYBRID;
!          Added new argument niter to VMCON;
!          Added lists of figures and tables to User Guide
! SVN 238: Added constraints 57, 58, and iteration variables 99, 100
! SVN 239: Updated PROCESS_dicts.py
! SVN 240: Modified code to allow usage of inequality constraints in the future
! SVN 241: Minor output modifications
! SVN 242: Incorporated the new stellarator coil model;
!          Updated the stellarator description in the User Guide;
!          Moved a few maths utility routines into maths_library.f90;
!          Fixed problem with fusion reaction rate if temperature = zero;
!          Modified a few comments and added central profile values to output;
!          Corrected D-D reaction rates
! SVN 243: Minor comment changes; User Guide stellarator wording changes (F Warmer)
! SVN 244: Output of floats to mfile now always in scientific 'E' format;
!          Warning added if isumattf=2 range of validity is not upheld;
!          Warning about pdivt = 0.001 added;
!          Clarified ishape effects on kappa, triang
! SVN 245: Added references to STAR Code formulae
! SVN 246: Corrected tcore formula for pedestal profiles
! SVN 247: Added numerical state information to mfile
! SVN 248: Added Sauter et al bootstrap current fraction model
! SVN 249: Tidied up comments in Sauter et al model; added ibss=4 to User Guide;
!          Added run-time info, PF coil and TF coil geometry to mfile
! SVN 250: Tidied up string output to MFILE.DAT;
!          Added new description of optimisation algorithm to User Guide
!          (N.B. LaTeX not working properly due to problem with flow diagram)
! SVN 251: Corrected problem with User Guide
! SVN 252: Added isumattf to mfile
! SVN 253: Added full list of python utilities to repository, plus a new write-up in the
!          User Guide
! SVN 254: Minor changes to write_constraints.py
! SVN 255: Modified tfleng calculation to use tfthko on outboard side
! SVN 256: Added vertical field calculation
! SVN 257: Correction to ensure final solution vector is consistent with results
!          in the rest of the output
! SVN 258: Ensured that all quantities are re-calculated, regardless of the iprint
!          value at each call. This exposed a problem in availability.f90 in which
!          cfactr was not being taken into account in the lifetime values written
!          to the output file.
!          Also uploaded latest write_new_in_dat.py, process_funcs.py
! SVN 259: Updated write_new_in_dat.py, and added plot_mfile_sweep.py;
!          Corrected one line in scan.f90;
!          Added new two-layer TF coil stress model (stress_model=1) (draft only);
!          Small change in definition of rbmax for superconducting tokamak TF coils
! SVN 260: Brought process_dicts.py up to date with current code
! SVN 261: Changed ripmax default value to 1.0 percent
! SVN 262: Clarified logic for gtscale, iprofile interaction
! SVN 263: Clarified energy multiplication vs fusion gain wording
! GIT 263b: Changed SVN keywords to be updated manually
! GIT 264: Fixed progver format problem
! GIT 265: Removed wpvf usage
! GIT 266: New draft of stress model; replaced itfmod and stress_model with tfc_model
! GIT 267: Updated TF coil picture and description in User Guide
! GIT 268: Modified constraint 28 by adding new input parameter bigqmin
! GIT 269: Changed ripmax description; changed taup calculation to use alpharate
!          instead of fusionrate
! GIT 270: Tidied up comments in tfcpwr
! GIT 271: Added radial strain in insulator
! GIT 272: Initial draft of new impurity radiation model
! GIT 273: Modified python utility headers
! GIT 274: Made corrections to Sauter bootstrap fraction formulae as suggested by Fable
! GIT 275: Minor corrections to python utilities; added hyperlinks to User Guide
! GIT 276: Increased length of output lines
! GIT 277: Added vstot to output; removed ffwal from iwalld=2 calculation
! GIT 278: Removed tburn consistency equation, and replaced it with an internal loop;
!          ensured tburn is not negative (warning given if insufficient volt-seconds)
! GIT 279: Clarified core radiation usage; new radiation power constraint eqn;
!          introduced iradloss switch; corrected falpha usage (at least partially)
! GIT 280: Added warning if impurity temperature is below tabulated values
! GIT 281: Added several clauses for ignite switch to ensure injected power is
!          treated as zero for steady state power balance calculations. The usage
!          of ignite is now thought to be fully consistent throughout the code.
! GIT 282: Changed names (and in some cases, units) of several power-related variables
! GIT 283: Added iteration variable 102, fimpvar
! GIT 284: Changed a few more power-related variable names
! GIT 285: Added new scan variable coreradius
! GIT 286: Corrections to tfc_model=2
! GIT 287: New power flow model
! GIT 288: Correction to process_dicts.py
! GIT 289: Raised input upper limit on fimpvar; updated python library files
! GIT 290: Minor fix to mfile.py
! GIT 291: Removed duplicate outputs from mfile; 'make clean' now deletes all html files
!          and the User Guide pdf file
! GIT 292: Added fimpvar as scan variable 30
! GIT 293: Fixed small errors/inconsistencies in new power flow model
! GIT 294: Added impdir to allow impurity radiation datafile directory to be specified
! GIT 295: New confinement time scaling law DS03 (no.39)
! GIT 296: New ripple amplitude calculation
! GIT 297: Simplified current drive calculations
! GIT 298: Removed output section controlling flags sect?? (they were never used anyway,
!          and now it is important that all sections are output otherwise the mfile
!          will be incomplete)
! GIT 299: Corrected wallmw units in output files
! GIT 300: Removed references to bucking cylinder; updated in_dat.py library utility;
!          Blanket top/bottom thickness now always calculated rather than input
! GIT 301: Update mfile.py, plot_proc_func.py
! GIT 302: Corrected wallmw calculation to account for gaps in first wall
! GIT 303: Preliminary modifications to fispact.f90 for its possible resurrection;
!          Draft implementation of error handling module
! GIT 304: Added a tolerance level for the constraint residuals to the VMCON
!          convergence criteria;
!          Added a possible remedy to help with VMCON ifail=5 results
! GIT 305: Error handling now reports only during output steps, not during intermediate
!          iterations
! GIT 306: Range-normalised iteration variable values added to mfile
! GIT 307: Raised maximum number of scan points to 200
! GIT 308: Updated process_funcs.py
! GIT 309: Modified output banner and run description handling
! GIT 310: Constraint residues summary now output in physical units
! GIT 311: Updated in_dat.py
! GIT 312: Added fix for negative ion density occurrences at low electron density
! GIT 313: Corrected neutron power deposition in first wall for pulsed plants using
!          ipowerflow=1. Uncommented error trap in routine cycles.
! GIT 314: TF coil toroidal thickness tftort now calculated instead of input for
!          tokamaks
! GIT 315: Changed TF coil outboard radial thickness calculation
! GIT 316: tfthko now equal to tfcth for tokamaks; improved TF coil conductor mass calculations
! GIT 317: Updated run_process.py, process_config.py, process_funcs.py, process_dicts.py,
!          write_new_in_dat.py, in_dat.py
! GIT 318: Removed obsolete variables, other minor tidy-ups
! GIT 319: Removed casfact; added some variables to output files; trapped nvar < neqns
! GIT 320: Set fshine to zero if it is negligible; updated process_funcs.py;
!          trapped insufficient numbers of specified ixc, icc elements
! GIT 321: Added diagnose_process.py utility + funcs; minor wording changes elsewhere.
! GIT 322: Error list now read in from a JSON file
! GIT 323: New peak TF with ripple calculation; modified ripple calculation applicability range
! GIT 324: New scaling for PF coil to cryostat lid clearance
! GIT 325: Updated impurity radiation datafiles
! GIT 326: Added additional power balance outputs
! GIT 327: Added verbose output to VFILE.DAT
! GIT 328: Added error traps to pedestal profile routines
! GIT 329: Added tfcryoarea in advance of a change to the steady state cryogenic load calculation
! GIT 330: Removed Myall TF coil stress model; tfc_model switch usage changed
! GIT (new_defaults branch): Changed default values to approximate ITER-FDR (ITER98) design
! GIT (new_defaults branch): Updated/re-ordered variable descriptions
! GIT 331: Updated plot_proc_func.py
! GIT 332: Attempted to clarify zref usage
! GIT 333: Minor comment changes
! GIT 334: Merged new_defaults branch into develop branch
! GIT 335: Introduced a_to_b python utility
! GIT 336: Root directory is set via Makefile and new shell script setrootdir
! GIT 337: Corrections to create_dicts.py
! GIT 338: Minor corrections arising from gfortran warnings/error reports; added
!          impuritydata files to repository
! GIT 339: Merged process_gui branch into develop branch
! GIT 340: Rearranged GUI directory contents; reworded parts of User Guide
! GIT 341: September 2014 Master Release
! GIT 342: Added more ishape options
! GIT 343: Added L-H power threshold constraint
! GIT 344: Fixed problem with create_dicts.py (need to remove *.f90*~ files before running);
!          added conducting shell radius to rminor ratio constraint
! GIT 345: New NBI shine-through fraction constraint
! GIT 346: Added NBI orbit loss fraction
! GIT 347: Clarified NBI comments
! GIT 348: Improved TF coil superconductor temperature margin calculation;
!          modified reporting of errors pertaining to the input file;
!          clarified comments and variable names in routine itersc
! GIT 349: Split User Guide over several .tex files
! GIT 350: PF/CS superconductor calculations now use same routines as for TF coils;
!          PF/CS coil case calculations clarified
! GIT 351: OH coil changed to Central solenoid in output files
! GIT 352: Confinement times for H=1 instead of H=2 now output
! GIT 353: Corrections to NBI orbit loss power handling; User Guide figure updates
! GIT 354: Updated build diagrams in User Guide
! GIT 355: Minor modifications and extra outputs for superconductor current density calculations
! GIT 356: Clarified some comments in PF coil field and current density calculations
! GIT 357: Added aion as an output
! GIT 358: Changed default values for fcuohsu, vfohc
! GIT 359: Added CS temperature margin calculation plus constraint
! GIT 360: Updated plot_proc_func.py
! GIT 361: Added warnings if itersc variables are out of range
! GIT 362: Changed tdwell default value;
!          incorporated tburn/tcycle into cost of electricity calculation
! GIT 363: Added fkzohm elongation adjustment multiplier
! GIT 364: Modified iradloss usage
! GIT 365: Ensured that CS conductor area remains positive
! GIT 366: Removed confusing acs/aturn comments in superconpf; disabled separate ion and electron
!          power balance constraints
! GIT 367: Added output_costs switch to turn on/off costing information to file
! GIT 368: Minor changes to User Guide
! GIT 369: Updated in_dat.py
! GIT 370: Corrected dcond usage for resistive PF coils
! GIT (dev_charrington_bop): Ensured that blanket material fractions sum to 1.0;
!          Coolant type coolwh now set via blkttype (assumed same coolant in all regions)
! GIT 371: Minor changes to User Guide
! GIT 372: Updated plot_proc_func.py; added 'make all' option
! GIT 373: Modified pinjmw description in output; changed abktflnc, adivflnc default values
! GIT 374: Added new availability model
! GIT 375: Updated instructions in User Guide regarding code changes and documentation
! GIT 376: Merged latest changes from dev_availability; addition of git commands to User Guide
<<<<<<< HEAD
! GIT 378 (dev_charrington_bop): Incorporated REFPROP calls into code for coolant fluid properties
=======
! GIT 377: Minor correction to numerics.f90 for gfortran compilation
>>>>>>> 26ae9e52
<|MERGE_RESOLUTION|>--- conflicted
+++ resolved
@@ -274,11 +274,7 @@
   character(len=*), parameter :: tempfile = 'SCRATCHFILE.DAT'
   character(len=10) :: progname
   character(len=*), parameter :: progver = &  !  Beware: keep exactly same format...
-<<<<<<< HEAD
        '378    Release Date :: 2014-12-17'
-=======
-       '377    Release Date :: 2014-12-15'
->>>>>>> 26ae9e52
   character(len=72), dimension(10) :: id
   integer :: unit
   logical :: unit_available
@@ -1880,8 +1876,5 @@
 ! GIT 374: Added new availability model
 ! GIT 375: Updated instructions in User Guide regarding code changes and documentation
 ! GIT 376: Merged latest changes from dev_availability; addition of git commands to User Guide
-<<<<<<< HEAD
-! GIT 378 (dev_charrington_bop): Incorporated REFPROP calls into code for coolant fluid properties
-=======
 ! GIT 377: Minor correction to numerics.f90 for gfortran compilation
->>>>>>> 26ae9e52
+! GIT 378 (dev_charrington_bop): Incorporated REFPROP calls into code for coolant fluid properties