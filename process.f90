 ! !!!!!!!!!!!!!!!!!!!!!!!!!!!!!!!!!!!!!!!!!!!!!!!!!!!!!!!!!!!!!!!!!!

program process

  !+ad_name  process
  !+ad_summ  Power Reactor Optimisation Code for Environmental and Safety Studies
  !+ad_type  Main program
  !+ad_auth  P J Knight, CCFE, Culham Science Centre
  !+ad_cont  N/A
  !+ad_args  None
  !+ad_desc  Power Reactor Optimisation Code for Environmental and Safety Studies
  !+ad_desc  <P>This is a systems code that evaluates various physics and
  !+ad_desc  engineering aspects of a fusion power plant subject to given
  !+ad_desc  constraints, and can optimise these parameters by minimising
  !+ad_desc  or maximising a function of them, such as the fusion power or
  !+ad_desc  cost of electricity.
  !+ad_desc  <P>This program is derived from the TETRA and STORAC codes produced by
  !+ad_desc  Oak Ridge National Laboratory, Tennessee, USA. The main authors in
  !+ad_desc  the USA were J.D.Galambos and P.C.Shipe.
  !+ad_desc  <P>The code was transferred to Culham Laboratory, Oxfordshire, UK, in
  !+ad_desc  April 1992, and the physics models were updated by P.J.Knight to
  !+ad_desc  include the findings of the Culham reactor studies documented in
  !+ad_desc  Culham Report AEA FUS 172 (1992). The standard of the Fortran has
  !+ad_desc  been thoroughly upgraded since that time, and a number of additional
  !+ad_desc  models have been added.
  !+ad_desc  <P>During 2012, PROCESS was upgraded from FORTRAN 77 to Fortran 95,
  !+ad_desc  to facilitate the restructuring of the code into proper modules
  !+ad_desc  (with all the benefits that modern software practices bring), and to
  !+ad_desc  aid the inclusion of more advanced physics and engineering models under
  !+ad_desc  development as part of a number of EFDA-sponsored collaborations.
  !+ad_prob  None
  !+ad_call  numerics
  !+ad_call  error_handling
  !+ad_call  global_variables
  !+ad_call  process_input
  !+ad_call  process_output
  !+ad_call  scan_module
  !+ad_call  eqslv
  !+ad_call  final
  !+ad_call  init
  !+ad_call  oheadr
  !+ad_call  scan
  !+ad_call  show_errors
  !+ad_hist  03/10/96 PJK Upgrade of main program unit
  !+ad_hist  08/10/12 PJK Initial F90 version
  !+ad_hist  09/10/12 PJK Modified to use new process_output module
  !+ad_hist  09/10/12 PJK Modified to use scan_module
  !+ad_hist  10/10/12 PJK Modified to use numerics module
  !+ad_hist  06/11/12 PJK Renamed this source file from aamain.f90 to process.f90.
  !+ad_hisc               Transferred routine inform from aachange.f90 
  !+ad_hist  13/02/14 PJK Added mfile close statement
  !+ad_hist  10/09/14 PJK Added vfile close statement
  !+ad_stat  Okay
  !+ad_docs  AEA FUS 251: A User's Guide to the PROCESS Systems Code
  !+ad_docs  Box file F/RS/CIRE5523/PWF (up to 15/01/96)
  !+ad_docs  Box file F/MI/PJK/PROCESS and F/PL/PJK/PROCESS (15/01/96 to 24/01/12)
  !+ad_docs  Box file T&amp;M/PKNIGHT/PROCESS (from 24/01/12)
  !
  ! !!!!!!!!!!!!!!!!!!!!!!!!!!!!!!!!!!!!!!!!!!!!!!!

  use error_handling
  use global_variables
  use process_input
  use process_output
  use scan_module
  use numerics

  implicit none

  !  Arguments

  !  Local variables

  integer :: ifail

  ! !!!!!!!!!!!!!!!!!!!!!!!!!!!!!!!!!!!!!!!!!!!!!!!

  !  Initialise things

  call init

  !  Call equation solver (HYBRD)

  call eqslv(ifail)

  !  Call routine to do optimisation scans

  if (ioptimz >= 0) then
     call scan
  else
     call final(ifail)
  end if

  call show_errors

  call oheadr(nout,'End of PROCESS Output')
  call oheadr(iotty,'End of PROCESS Output')

  close(unit=nin)
  close(unit=nout)
  close(unit=nplot)
  close(unit=mfile)
  if (verbose == 1) close(unit=vfile)

end program process

! !!!!!!!!!!!!!!!!!!!!!!!!!!!!!!!!!!!!!!!!!!!!!!!!!!!!!!!!!!!!!!!!!!

subroutine init

  !+ad_name  init
  !+ad_summ  Routine that calls the initialisation routines
  !+ad_type  Subroutine
  !+ad_auth  P J Knight, CCFE, Culham Science Centre
  !+ad_cont  N/A
  !+ad_args  None
  !+ad_desc  This routine calls the main initialisation routines that set
  !+ad_desc  the default values for the global variables, reads in data from
  !+ad_desc  the input file, and checks the run parameters for consistency.
  !+ad_prob  None
  !+ad_call  error_handling
  !+ad_call  global_variables
  !+ad_call  impurity_radiation_module
  !+ad_call  numerics
  !+ad_call  process_input
  !+ad_call  process_output
  !+ad_call  check
  !+ad_call  initial
  !+ad_call  initialise_error_list
  !+ad_call  input
  !+ad_call  run_summary
  !+ad_hist  03/10/96 PJK Initial upgraded version
  !+ad_hist  17/11/97 PJK Changed file names to *.DAT
  !+ad_hist  08/10/12 PJK Initial F90 version
  !+ad_hist  09/10/12 PJK Modified to use new process_output module
  !+ad_hist  09/10/12 PJK Modified to use new numerics module
  !+ad_hist  15/10/12 PJK Added global_variables module
  !+ad_hist  13/02/14 PJK Added mfile open statement
  !+ad_hist  13/05/14 PJK Added impurity radiation model initialisation
  !+ad_hist  25/06/14 PJK Introduced call to initialise error handling
  !+ad_hist  22/07/14 PJK Rearranged calls to print output headers
  !+ad_hist  10/09/14 PJK Added vfile open statement
  !+ad_stat  Okay
  !+ad_docs  AEA FUS 251: A User's Guide to the PROCESS Systems Code
  !
  ! !!!!!!!!!!!!!!!!!!!!!!!!!!!!!!!!!!!!!!!!!!!!!!!

  use error_handling
  use global_variables, only: verbose
  use impurity_radiation_module
  use numerics
  use process_input
  use process_output

  implicit none

  !  Arguments

  !  Local variables

  integer :: i

  ! !!!!!!!!!!!!!!!!!!!!!!!!!!!!!!!!!!!!!!!!!!!!!!!

  !  Initialise error handling

  call initialise_error_list

  !  Initialise the program variables

  call initial

  !  Open the three input/output external files

  open(unit=nin,file='IN.DAT',status='old')
  open(unit=nout,file='OUT.DAT',status='unknown')
  open(unit=nplot,file='PLOT.DAT',status='unknown')
  open(unit=mfile,file='MFILE.DAT',status='unknown')

  !  Input any desired new initial values

  call input

  !  Initialise impurity radiation data

  if (imprad_model == 1) call initialise_imprad

  !  Check input data for errors/ambiguities

  call check

  !  Write to the output file certain relevant details about this run

  call run_summary

  !  Open verbose diagnostics file

  if (verbose == 1) then
     open(unit=vfile,file='VFILE.DAT',status='unknown')  
     write(vfile,'(a80)') 'nviter = number of VMCON iterations.'
     write(vfile,'(a80)') '(1-mod(ifail,7))=1 indicates that there has '// &
          'been an escape from a failed line search.'
     write(vfile,'(a80)') 'odd/even is a convenient plotting bit.'
     write(vfile,'(100a13)') 'nviter','escape', 'odd/even', 'te','coe','rmajor', &
          'powfmw','bt','tburn','sqsumsq', (lablxc(ixc(i)),i=1,nvar)
  end if

end subroutine init

! !!!!!!!!!!!!!!!!!!!!!!!!!!!!!!!!!!!!!!!!!!!!!!!!!!!!!!!!!!!!!!!!!!

subroutine inform(progid)

  !+ad_name  inform
  !+ad_summ  Routine to obtain information about the program being executed
  !+ad_type  Subroutine
  !+ad_auth  P J Knight, CCFE, Culham Science Centre
  !+ad_cont  N/A
  !+ad_args  progid(0:10) : output string array : Strings containing useful info
  !+ad_desc  This subroutine uses system calls to identify the user, date,
  !+ad_desc  machine etc. for the present run, and stores the information
  !+ad_desc  in a character string array.
  !+ad_prob  Non-standard Fortran, because of the unix system calls used.
  !+ad_call  None (except system calls)
  !+ad_hist  03/10/96 PJK Initial version
  !+ad_hist  07/10/96 PJK PROCESS 3001
  !+ad_hist  08/10/96 PJK PROCESS 3002
  !+ad_hist  22/10/96 PJK PROCESS 3003
  !+ad_hist  20/01/97 PJK PROCESS 3004
  !+ad_hist  24/01/97 PJK PROCESS 3005
  !+ad_hist  05/02/97 PJK PROCESS 3006
  !+ad_hist  19/02/97 PJK PROCESS 3007
  !+ad_hist  26/02/97 PJK PROCESS 3008
  !+ad_hist  21/03/97 PJK PROCESS 3009
  !+ad_hist  10/09/97 PJK PROCESS 3010
  !+ad_hist  17/09/97 PJK PROCESS 3011
  !+ad_hist  19/11/97 PJK PROCESS 3012
  !+ad_hist  01/04/98 PJK PROCESS 3013
  !+ad_hist  24/04/98 PJK PROCESS 3014
  !+ad_hist  23/06/98 PJK PROCESS 3015
  !+ad_hist  26/06/98 PJK PROCESS 3016
  !+ad_hist  17/07/98 PJK PROCESS 3017
  !+ad_hist  08/10/98 PJK PROCESS 3018
  !+ad_hist  19/01/99 PJK PROCESS 3019
  !+ad_hist  17/05/99 PJK PROCESS 3020
  !+ad_hist  06/07/99 PJK PROCESS 3021
  !+ad_hist  16/06/00 PJK PROCESS 3022: Modified 'whoami' call in this
  !+ad_hisc               routine, and made a single Makefile suitable
  !+ad_hisc               for both AIX and Linux
  !+ad_hist  04/05/01 PJK PROCESS 3023
  !+ad_hist  03/07/01 PJK PROCESS 3024
  !+ad_hist  16/07/01 PJK PROCESS 3025
  !+ad_hist  25/04/02 PJK PROCESS 3026
  !+ad_hist  16/06/04 PJK PROCESS 3027
  !+ad_hist  22/05/06 PJK PROCESS 3028
  !+ad_hist  22/05/07 PJK PROCESS 3029
  !+ad_hist  21/08/12 PJK Initial F90 version
  !+ad_hist  23/01/13 PJK Changed progver to update automatically with SVN
  !+ad_hist  06/05/14 PJK progver must now be changed manually (SVN --> git)
  !+ad_hist  23/07/14 PJK Modified system calls
  !+ad_stat  Okay
  !+ad_docs  AEA FUS 251: A User's Guide to the PROCESS Systems Code
  !
  ! !!!!!!!!!!!!!!!!!!!!!!!!!!!!!!!!!!!!!!!!!!!!!!!

  implicit none

  !  Arguments

  character(len=72), dimension(0:10) :: progid

  !  Local variables

  character(len=*), parameter :: tempfile = 'SCRATCHFILE.DAT'
  character(len=10) :: progname
  character(len=*), parameter :: progver = &  !  Beware: keep exactly same format...
       '371    Release Date :: 2014-11-24'
  character(len=72), dimension(10) :: id
  integer :: unit
  logical :: unit_available

  !  External routines

!  external system

  ! !!!!!!!!!!!!!!!!!!!!!!!!!!!!!!!!!!!!!!!!!!!!!!!

  !  Program name

  progname = 'PROCESS'

  !  Create temporary data file

  call system('/bin/rm -f '// tempfile // char(0))
  call system('/bin/touch '// tempfile // char(0))

  !  Write information to data file

  call system('/bin/date >> ' // tempfile // char(0))
  call system('/usr/bin/whoami >> ' // tempfile // char(0))
  call system("/usr/bin/finger `/usr/bin/whoami` " // &
       "| /usr/bin/head -1 | /usr/bin/cut -f 4 " // &
       "| /usr/bin/cut -f 2-3 -d ' ' >> " // tempfile // char(0))
  call system('/bin/hostname >> ' // tempfile // char(0))
  call system('/bin/pwd >> ' // tempfile // char(0))

  !  Read back information into ID array

  unit = 20
  unit_available = .false.
  do while (.not.unit_available)
     inquire(unit, exist=unit_available)
     unit = unit+1
  end do

  open(unit,file=tempfile,status='old')
  read(unit,'(A)') id(1)
  read(unit,'(A)') id(2)
  read(unit,'(A)') id(3)
  read(unit,'(A)') id(4)
  read(unit,'(A)') id(5)
  close(unit)

  !  Delete temporary data file

  call system('/bin/rm -f ' // tempfile // char(0))

  !  Annotate information and store in PROGID character array
  !  for use in other program units via the routine argument

  progid(1) = '  Program : ' // progname
  progid(2) = '  Version : ' // progver
  progid(3) = 'Date/time : ' // id(1)
  progid(4) = '     User : ' // trim(id(2)) // ' (' // trim(id(3)) // ')'
  progid(5) = ' Computer : ' // id(4)
  progid(6) = 'Directory : ' // id(5)

  !  Summarise most useful data, and store in progid(0)

  progid(0) = trim(progname) // ' ' // trim(progver(:7)) // &
       ' : Run on ' // trim(id(1)) // ' by ' // trim(id(3))

end subroutine inform

! !!!!!!!!!!!!!!!!!!!!!!!!!!!!!!!!!!!!!!!!!!!!!!!!!!!!!!!!!!!!!!!!!!!!

subroutine run_summary

  !+ad_name  run_summary
  !+ad_summ  Routine to print out a summary header
  !+ad_type  Subroutine
  !+ad_auth  P J Knight, CCFE, Culham Science Centre
  !+ad_cont  N/A
  !+ad_args  None
  !+ad_desc  This routine prints out a header summarising the program
  !+ad_desc  execution details, plus a list of the active iteration
  !+ad_desc  variables and constraint equations for the run.
  !+ad_prob  None
  !+ad_call  global_variables
  !+ad_call  numerics
  !+ad_call  process_output
  !+ad_call  inform
  !+ad_call  oblnkl
  !+ad_call  ocentr
  !+ad_call  ocmmnt
  !+ad_call  ostars
  !+ad_call  osubhd
  !+ad_call  ovarin
  !+ad_call  ovarst
  !+ad_hist  28/06/94 PJK Improved layout
  !+ad_hist  03/10/12 PJK Initial F90 version
  !+ad_hist  08/10/12 PJK Changed routine name from edit1 to run_summary
  !+ad_hist  28/11/13 PJK Modified format statement for longer lablxc
  !+ad_hist  27/02/14 PJK Introduced use of nineqns
  !+ad_hist  22/07/14 PJK Moved routine from input.f90, and rearranged layout,
  !+ad_hisc               incorporating old routine codever
  !+ad_stat  Okay
  !+ad_docs  A User's Guide to the PROCESS Systems Code, P. J. Knight,
  !+ad_docc    AEA Fusion Report AEA FUS 251, 1993
  !
  ! !!!!!!!!!!!!!!!!!!!!!!!!!!!!!!!!!!!!!!!!!!!!!!!

  use global_variables
  use numerics
  use process_output

  implicit none

  !  Arguments

  !  Local variables

  integer, parameter :: width = 110
  integer :: lap, ii, outfile
  character(len=72), dimension(0:10) :: progid
  character(len=5) :: vstring
  character(len=8) :: date
  character(len=10) :: time
  character(len=12) :: dstring
  character(len=7) :: tstring
  character(len=10) :: ustring
  integer :: version

  ! !!!!!!!!!!!!!!!!!!!!!!!!!!!!!!!!!!!!!!!!!!!!!!!

  !  Obtain execution details for this run

  call inform(progid)

  !  Print code banner + run details to screen and output file
  
  do lap = 1,2
     if (lap == 1) then
        outfile = iotty
     else
        outfile = nout
     end if

     call oblnkl(outfile)

     call ostars(outfile, width)
     call ocentr(outfile,'PROCESS', width)
     call ocentr(outfile,'Power Reactor Optimisation Code', width)
     call ocentr(outfile,'for Environmental and Safety Studies', width)
     call ostars(outfile, width)

     call oblnkl(outfile)

     !  Run execution details

     call ocmmnt(outfile, progid(1))  !  program name
     call ocmmnt(outfile, progid(2))  !  version
     call ocmmnt(outfile, progid(3))  !  date/time
     call ocmmnt(outfile, progid(4))  !  user
     call ocmmnt(outfile, progid(5))  !  computer
     call ocmmnt(outfile, progid(6))  !  directory

     !  Print code version and run description

     call oblnkl(outfile)
     call ostars(outfile, width)
     call oblnkl(outfile)
     call ocmmnt(outfile, progid(0))
     call ocmmnt(outfile, 'Reactor concept design: '// trim(icase) // ', (c) CCFE')
     call osubhd(outfile, runtitle)
  end do

  call ocmmnt(nout,'(Please include this header in any models, ' // &
       'presentations and papers based on these results)')
  call oblnkl(nout)
  call ostars(nout, width)

  !  Beware of possible future changes to the progid(...) layouts

  !  The following should work up to version 99999
  !  Relies on an internal read statement

  vstring = progid(2)(13:17)
  read(vstring,'(i5)') version
  call ovarin(mfile,'PROCESS version number','(procver)',version)

  call date_and_time(date=date, time=time)

  !  Date output in the form "DD/MM/YYYY" (including quotes)

  dstring = '"'//date(7:8)//'/'//date(5:6)//'/'//date(1:4)//'"'
  call ovarst(mfile,'Date of run','(date)',dstring)

  !  Time output in the form "hh:mm" (including quotes)

  tstring = '"'//time(1:2)//':'//time(3:4)//'"'
  call ovarst(mfile,'Time of run','(time)',tstring)

  ustring = '"'//trim(progid(4)(13:20))//'"'
  call ovarst(mfile,'User','(username)',ustring)

#ifndef unit_test
  call oblnkl(nout)
  call ocmmnt(nout,'The following variables will be adjusted by')
  call ocmmnt(nout,'the code during the iteration process :')
  call oblnkl(nout)

  write(nout,10)
10 format(t10,'ixc',t18,'label')

  call oblnkl(nout)

  write(nout,20) (ii,ixc(ii),lablxc(ixc(ii)),ii=1,nvar)
20 format(t1,i3,t10,i3,t18,a9)

  call oblnkl(nout)
  call ocmmnt(nout, & 
       'The following constraint equations have been imposed,')
  if (ioptimz == -1) then
     call ocmmnt(nout, & 
          'but limits will not be enforced by the code :')
  else
     call ocmmnt(nout,'and will be enforced by the code :')
  end if
  call oblnkl(nout)

  write(nout,30)
30 format(t10,'icc',t25,'label')

  call oblnkl(nout)

  write(nout,40) (ii,icc(ii),lablcc(icc(ii)), ii=1,neqns+nineqns)
40 format(t1,i3,t10,i3,t18,a33)
#endif

end subroutine run_summary

! !!!!!!!!!!!!!!!!!!!!!!!!!!!!!!!!!!!!!!!!!!!!!!!!!!!!!!!!!!!!!!!!!!

subroutine eqslv(ifail)

  !+ad_name  eqslv
  !+ad_summ  Routine to call the non-optimising equation solver
  !+ad_type  Subroutine
  !+ad_auth  P J Knight, CCFE, Culham Science Centre
  !+ad_cont  N/A
  !+ad_args  ifail   : output integer : error flag
  !+ad_desc  This routine calls the non-optimising equation solver.
  !+ad_prob  None
  !+ad_call  constraints
  !+ad_call  function_evaluator
  !+ad_call  numerics
  !+ad_call  process_output
  !+ad_call  constraint_eqns
  !+ad_call  eqsolv
  !+ad_call  fcnhyb
  !+ad_call  herror
  !+ad_call  int_to_string3
  !+ad_call  loadxc
  !+ad_call  oblnkl
  !+ad_call  ocmmnt
  !+ad_call  oheadr
  !+ad_call  osubhd
  !+ad_call  ovarin
  !+ad_call  ovarre
  !+ad_call  report_error
  !+ad_hist  03/10/96 PJK Initial upgraded version
  !+ad_hist  08/10/12 PJK Initial F90 version
  !+ad_hist  09/10/12 PJK Modified to use new process_output module
  !+ad_hist  10/10/12 PJK Modified to use new numerics, function_evaluator
  !+ad_hisc               modules
  !+ad_hist  31/01/13 PJK Added warning about high residuals if the convergence
  !+ad_hisc               is suspicious
  !+ad_hist  28/11/13 PJK Modified format line 40 for longer lablxc length
  !+ad_hist  13/02/14 PJK Output ifail even if a feasible solution found
  !+ad_hist  13/03/14 PJK Added numerical state information to mfile
  !+ad_hist  09/07/14 PJK Turned on error reporting
  !+ad_hist  28/07/14 PJK Added constraint_eqns call to evaluate residues
  !+ad_hisc               in physical units
  !+ad_hist  19/08/14 PJK Added neqns, normalised residues to output
  !+ad_stat  Okay
  !+ad_docs  AEA FUS 251: A User's Guide to the PROCESS Systems Code
  !
  ! !!!!!!!!!!!!!!!!!!!!!!!!!!!!!!!!!!!!!!!!!!!!!!!

  use constraints
  use process_output
  use numerics
  use function_evaluator

  implicit none

  !  Arguments

  integer, intent(out) :: ifail

  !  Local variables

  integer :: inn,nprint,nx
  real(kind(1.0D0)) :: sumsq
  real(kind(1.0D0)), dimension(iptnt) :: wa
  real(kind(1.0D0)), dimension(ipeqns) :: con1, con2, err
  character(len=1), dimension(ipeqns) :: sym
  character(len=10), dimension(ipeqns) :: lab

  ! !!!!!!!!!!!!!!!!!!!!!!!!!!!!!!!!!!!!!!!!!!!!!!!

  !  If no HYBRD (non-optimisation) runs are required, exit routine

  if (ioptimz > 0) return

  ncalls = 0
  nfev1 = 0
  nfev2 = 0
  nprint = 0

  !  Use HYBRD to find a starting point

  call loadxc
  call eqsolv(fcnhyb,neqns,xcm,rcm,ftol,epsfcn,factor,nprint,ifail, &
       wa,iptnt,resdl,nfev1)

  !  Turn on error reporting

  errors_on = .true.

  !  Print out information on solution

  call oheadr(nout,'Numerics')
  call ocmmnt(nout, &
       'PROCESS has performed a HYBRD (non-optimisation) run,')

  if (ifail /= 1) then
     call ocmmnt(nout,'but could not find a feasible set of parameters.')
     call oblnkl(nout)
     call ovarin(nout,'Number of iteration variables and constraints','(neqns)',neqns)
     call ovarin(nout,'HYBRD error flag','(ifail)',ifail)

     call oheadr(iotty,'PROCESS COULD NOT FIND A FEASIBLE SOLUTION')
     call ovarin(iotty,'HYBRD error flag (ifail)','',ifail)
     call oblnkl(iotty)

     idiags(1) = ifail ; call report_error(131)

  else
     call ocmmnt(nout,'and found a feasible set of parameters.')
     call oblnkl(nout)
     call ovarin(nout,'HYBRD error flag','(ifail)',ifail)
     call oblnkl(nout)
     call oheadr(iotty,'PROCESS found a feasible solution')
  end if

  !  Sum the square of the residuals

  sumsq = 0.0D0
  do nx = 1,neqns
     sumsq = sumsq + rcm(nx)**2
  end do
  sqsumsq = sqrt(sumsq)

  call ovarre(nout,'Estimate of the constraints','(sqsumsq)',sqsumsq)

  !  If necessary, write out a relevant error message

  if (ifail /= 1) then
     call oblnkl(nout)
     call herror(ifail)
     call oblnkl(iotty)
  else
     !  Show a warning if the constraints appear high even if allegedly converged
     if (sqsumsq >= 1.0D-2) then
        call oblnkl(nout)
        call ocmmnt(nout,'WARNING: Constraint residues are HIGH; consider re-running')
        call ocmmnt(nout,'   with lower values of FTOL to confirm convergence...')
        call ocmmnt(nout,'   (should be able to get down to about 1.0E-8 okay)')

        call ocmmnt(iotty,'WARNING: Constraint residues are HIGH; consider re-running')
        call ocmmnt(iotty,'   with lower values of FTOL to confirm convergence...')
        call ocmmnt(iotty,'   (should be able to get down to about 1.0E-8 okay)')
        call oblnkl(iotty)

        fdiags(1) = sqsumsq ; call report_error(133)

     end if
  end if

  call osubhd(nout,'The solution vector is comprised as follows :')

  write(nout,10)
10 format(t5,'i',t23,'final',t33,'fractional',t46,'residue')

  write(nout,20)
20 format(t23,'value',t35,'change')

  call oblnkl(nout)

  do inn = 1,neqns
     xcs(inn) = xcm(inn)*scafc(inn)
     write(nout,30) inn,lablxc(ixc(inn)),xcs(inn),xcm(inn),resdl(inn)
     call ovarre(mfile,lablxc(ixc(inn)),'(itvar'//int_to_string3(inn)//')',xcs(inn))
  end do
30 format(t2,i4,t8,a9,t19,1pe12.4,1pe12.4,1pe12.4)

  call osubhd(nout, &
       'The following constraint residues should be close to zero :')

  call constraint_eqns(neqns,con1,-1,con2,err,sym,lab)
  write(nout,40)
40 format(t48,'physical',t73,'constraint',t100,'normalised')
  write(nout,50)
50 format(t47,'constraint',t74,'residue',t101,'residue')
  call oblnkl(nout)
  do inn = 1,neqns
     write(nout,60) inn,lablcc(icc(inn)),sym(inn),con2(inn), &
          lab(inn),err(inn),lab(inn),con1(inn)
     call ovarre(mfile,lablcc(icc(inn))//' normalised residue', &
          '(normres'//int_to_string3(inn)//')',con1(inn))
  end do
60 format(t2,i4,t8,a33,t46,a1,t47,1pe12.4,t60,a10,t71,1pe12.4,t84,a10,t98,1pe12.4)

end subroutine eqslv

! !!!!!!!!!!!!!!!!!!!!!!!!!!!!!!!!!!!!!!!!!!!!!!!!!!!!!!!!!!!!!!!!!!

subroutine herror(ifail)

  !+ad_name  herror
  !+ad_summ  Routine to print out relevant messages in the case of an
  !+ad_summ  unfeasible result from a HYBRD (non-optimisation) run
  !+ad_type  Subroutine
  !+ad_auth  P J Knight, CCFE, Culham Science Centre
  !+ad_cont  N/A
  !+ad_args  ifail  : input integer : error flag
  !+ad_desc  This routine prints out relevant messages in the case of
  !+ad_desc  an unfeasible result from a HYBRD (non-optimisation) run.
  !+ad_desc  <P>The messages are written to units NOUT and IOTTY, which are
  !+ad_desc  by default the output file and screen, respectively.
  !+ad_desc  <P>If <CODE>IFAIL=1</CODE> then a feasible solution has been
  !+ad_desc  found and therefore no error message is required.
  !+ad_prob  None
  !+ad_call  process_output
  !+ad_call  oblnkl
  !+ad_call  ocmmnt
  !+ad_hist  03/10/96 PJK Initial upgraded version
  !+ad_hist  08/10/12 PJK Initial F90 version
  !+ad_hist  09/10/12 PJK Modified to use new process_output module
  !+ad_hist  31/01/13 PJK Reworded the ifail=4 error message
  !+ad_stat  Okay
  !+ad_docs  AEA FUS 251: A User's Guide to the PROCESS Systems Code
  !
  ! !!!!!!!!!!!!!!!!!!!!!!!!!!!!!!!!!!!!!!!!!!!!!!!

  use process_output

  implicit none

  !  Arguments

  integer, intent(in) :: ifail

  !  Local variables

  ! !!!!!!!!!!!!!!!!!!!!!!!!!!!!!!!!!!!!!!!!!!!!!!!

  select case (ifail)

  case (:-1)
     call ocmmnt(nout, 'User-terminated execution of HYBRD.')
     call ocmmnt(iotty,'User-terminated execution of HYBRD.')

  case (0)
     call ocmmnt(nout, 'Improper input parameters to the HYBRD routine.')
     call ocmmnt(nout, 'PROCESS coding must be checked.')

     call ocmmnt(iotty,'Improper input parameters to the HYBRD routine.')
     call ocmmnt(iotty,'PROCESS coding must be checked.')

  case (1)
     continue

  case (2)
     call ocmmnt(nout, &
          'The maximum number of calls has been reached without')
     call ocmmnt(nout,'solution, suggesting that the iteration is not')
     call ocmmnt(nout,'making good progress.')
     call ocmmnt(nout,'Try changing the variables in IXC.')

     call ocmmnt(iotty, &
          'The maximum number of calls has been reached without')
     call ocmmnt(iotty,'solution, suggesting that the iteration is not')
     call ocmmnt(iotty,'making good progress.')
     call ocmmnt(iotty,'Try changing the variables in IXC.')

  case (3)
     call ocmmnt(nout, &
          'The tolerance is too small: No further improvement')
     call ocmmnt(nout,'in the approximate solution is possible.')
     call ocmmnt(nout,'Try raising the value of FTOL.')

     call ocmmnt(iotty, &
          'The tolerance is too small: No further improvement')
     call ocmmnt(iotty,'in the approximate solution is possible.')
     call ocmmnt(iotty,'Try raising the value of FTOL.')

  case (4)
     call ocmmnt(nout,'The iteration is not making good progress.')
     call ocmmnt(nout,'The code may be stuck in a minimum in the residual')
     call ocmmnt(nout,'space that is significantly above zero.')
     call oblnkl(nout)
     call ocmmnt(nout,'There is either no solution possible, or the code')
     call ocmmnt(nout,'is failing to escape from a deep local minimum.')
     call ocmmnt(nout,'Try changing the variables in IXC, or')
     call ocmmnt(nout,'modify their initial values.')

     call ocmmnt(iotty,'The iteration is not making good progress.')
     call ocmmnt(iotty,'The code may be stuck in a minimum in the residual')
     call ocmmnt(iotty,'space that is significantly above zero.')
     call oblnkl(iotty)
     call ocmmnt(iotty,'There is either no solution possible, or the code')
     call ocmmnt(iotty,'is failing to escape from a deep local minimum.')
     call ocmmnt(iotty,'Try changing the variables in IXC, or')
     call ocmmnt(iotty,'modify their initial values.')

  case default
     call ocmmnt(nout, 'This value of IFAIL should not be possible...')
     call ocmmnt(nout,'See source code for details.')

     call ocmmnt(iotty,'This value of IFAIL should not be possible...')
     call ocmmnt(iotty,'See source code for details.')

  end select

end subroutine herror

! !!!!!!!!!!!!!!!!!!!!!!!!!!!!!!!!!!!!!!!!!!!!!!!!!!!!!!!!!!!!!!!!!!

subroutine verror(ifail)

  !+ad_name  verror
  !+ad_summ  Routine to print out relevant messages in the case of an
  !+ad_summ  unfeasible result from a VMCON (optimisation) run
  !+ad_type  Subroutine
  !+ad_auth  P J Knight, CCFE, Culham Science Centre
  !+ad_cont  N/A
  !+ad_args  ifail  : input integer : error flag
  !+ad_desc  This routine prints out relevant messages in the case of
  !+ad_desc  an unfeasible result from a VMCON (optimisation) run.
  !+ad_desc  <P>The messages are written to units NOUT and IOTTY, which are
  !+ad_desc  by default the output file and screen, respectively.
  !+ad_desc  <P>If <CODE>IFAIL=1</CODE> then a feasible solution has been
  !+ad_desc  found and therefore no error message is required.
  !+ad_prob  None
  !+ad_call  process_output
  !+ad_call  ocmmnt
  !+ad_hist  03/10/96 PJK Initial upgraded version
  !+ad_hist  08/10/12 PJK Initial F90 version
  !+ad_hist  09/10/12 PJK Modified to use new process_output module
  !+ad_hist  31/01/13 PJK Reworded the ifail=2 error message
  !+ad_hist  04/07/13 PJK Reworded the ifail=5 error message
  !+ad_stat  Okay
  !+ad_docs  AEA FUS 251: A User's Guide to the PROCESS Systems Code
  !
  ! !!!!!!!!!!!!!!!!!!!!!!!!!!!!!!!!!!!!!!!!!!!!!!!

  use process_output

  implicit none

  !  Arguments

  integer, intent(in) :: ifail

  !  Local variables

  ! !!!!!!!!!!!!!!!!!!!!!!!!!!!!!!!!!!!!!!!!!!!!!!!

  select case (ifail)

  case (:-1)
     call ocmmnt(nout, 'User-terminated execution of VMCON.')
     call ocmmnt(iotty,'User-terminated execution of VMCON.')

  case (0)
     call ocmmnt(nout, 'Improper input parameters to the VMCON routine.')
     call ocmmnt(nout, 'PROCESS coding must be checked.')

     call ocmmnt(iotty,'Improper input parameters to the VMCON routine.')
     call ocmmnt(iotty,'PROCESS coding must be checked.')

  case (1)
     continue

  case (2)
     call ocmmnt(nout, &
          'The maximum number of calls has been reached without')
     call ocmmnt(nout,'solution, suggesting that the iteration is not')
     call ocmmnt(nout,'making good progress.')
     call ocmmnt(nout,'The code may be stuck in a minimum in the residual')
     call ocmmnt(nout,'space that is significantly above zero.')
     call oblnkl(nout)
     call ocmmnt(nout,'There is either no solution possible, or the code')
     call ocmmnt(nout,'is failing to escape from a deep local minimum.')
     call ocmmnt(nout,'Try changing the variables in IXC, or')
     call ocmmnt(nout,'modify their initial values.')

     call ocmmnt(iotty, &
          'The maximum number of calls has been reached without')
     call ocmmnt(iotty,'solution, suggesting that the iteration is not')
     call ocmmnt(iotty,'making good progress.')
     call ocmmnt(iotty,'The code may be stuck in a minimum in the residual')
     call ocmmnt(iotty,'space that is significantly above zero.')
     call oblnkl(iotty)
     call ocmmnt(iotty,'There is either no solution possible, or the code')
     call ocmmnt(iotty,'is failing to escape from a deep local minimum.')
     call ocmmnt(iotty,'Try changing the variables in IXC, or')
     call ocmmnt(iotty,'modify their initial values.')

  case (3)
     call ocmmnt(nout, &
          'The line search required the maximum of 10 calls.')
     call ocmmnt(nout, &
          'A feasible solution may be difficult to achieve.')
     call ocmmnt(nout,'Try changing or adding variables to IXC.')

     call ocmmnt(iotty, &
          'The line search required the maximum of 10 calls.')
     call ocmmnt(iotty, &
          'A feasible solution may be difficult to achieve.')
     call ocmmnt(iotty,'Try changing or adding variables to IXC.')

  case (4)
     call ocmmnt(nout,'An uphill search direction was found.')
     call ocmmnt(nout,'Try changing the equations in ICC, or')
     call ocmmnt(nout,'adding new variables to IXC.')

     call ocmmnt(iotty,'An uphill search direction was found.')
     call ocmmnt(iotty,'Try changing the equations in ICC, or')
     call ocmmnt(iotty,'adding new variables to IXC.')

  case (5)
     call ocmmnt(nout, &
          'The quadratic programming technique was unable to')
     call ocmmnt(nout,'find a feasible point.')
     call oblnkl(nout)
     call ocmmnt(nout,'Try changing or adding variables to IXC, or modify')
     call ocmmnt(nout,'their initial values (especially if only 1 optimisation')
     call ocmmnt(nout,'iteration was performed).')

     call ocmmnt(iotty, &
          'The quadratic programming technique was unable to')
     call ocmmnt(iotty,'find a feasible point.')
     call oblnkl(iotty)
     call ocmmnt(iotty,'Try changing or adding variables to IXC, or modify')
     call ocmmnt(iotty,'their initial values (especially if only 1 optimisation')
     call ocmmnt(iotty,'iteration was performed).')

  case (6)
     call ocmmnt(nout, &
          'The quadratic programming technique was restricted')
     call ocmmnt(nout, &
          'by an artificial bound, or failed due to a singular')
     call ocmmnt(nout,'matrix.')
     call ocmmnt(nout,'Try changing the equations in ICC, or')
     call ocmmnt(nout,'adding new variables to IXC.')

     call ocmmnt(iotty, &
          'The quadratic programming technique was restricted')
     call ocmmnt(iotty, &
          'by an artificial bound, or failed due to a singular')
     call ocmmnt(iotty,'matrix.')
     call ocmmnt(iotty,'Try changing the equations in ICC, or')
     call ocmmnt(iotty,'adding new variables to IXC.')

  case default
     call ocmmnt(nout,'This value of IFAIL should not be possible...')
     call ocmmnt(nout,'See source code for details.')

     call ocmmnt(iotty,'This value of IFAIL should not be possible...')
     call ocmmnt(iotty,'See source code for details.')

  end select

end subroutine verror

! !!!!!!!!!!!!!!!!!!!!!!!!!!!!!!!!!!!!!!!!!!!!!!!!!!!!!!!!!!!!!!!!!!

subroutine doopt(ifail)

  !+ad_name  doopt
  !+ad_summ  Routine to call the optimising equation solver
  !+ad_type  Subroutine
  !+ad_auth  P J Knight, CCFE, Culham Science Centre
  !+ad_cont  N/A
  !+ad_args  ifail   : output integer : error flag
  !+ad_desc  This routine calls the optimising equation solver.
  !+ad_prob  None
  !+ad_call  constraints
  !+ad_call  error_handling
  !+ad_call  function_evaluator
  !+ad_call  numerics
  !+ad_call  process_output
  !+ad_call  boundxc
  !+ad_call  constraint_eqns
  !+ad_call  int_to_string3
  !+ad_call  loadxc
  !+ad_call  oblnkl
  !+ad_call  ocmmnt
  !+ad_call  oheadr
  !+ad_call  optimiz
  !+ad_call  osubhd
  !+ad_call  ovarin
  !+ad_call  ovarre
  !+ad_call  report_error
  !+ad_call  verror
  !+ad_hist  03/10/96 PJK Initial upgraded version
  !+ad_hist  08/10/12 PJK Initial F90 version
  !+ad_hist  09/10/12 PJK Modified to use new process_output module
  !+ad_hist  10/10/12 PJK Modified to use new numerics and function_evaluator
  !+ad_hisc               modules
  !+ad_hist  31/01/13 PJK Added warning about high residuals if the convergence
  !+ad_hisc               is suspicious
  !+ad_hist  04/07/13 PJK Modified wording for variables at/beyond their bounds
  !+ad_hist  28/11/13 PJK Modified format lines for longer lablxc length
  !+ad_hist  13/02/14 PJK Output ifail even if a feasible solution found
  !+ad_hist  27/02/14 PJK Added nineqns usage; minor output modifications
  !+ad_hist  13/03/14 PJK Added numerical state information to mfile
  !+ad_hist  09/07/14 PJK Added error reporting
  !+ad_hist  09/07/14 PJK Added range-normalised iteration variable values to mfile
  !+ad_hist  28/07/14 PJK Added constraint_eqns call to evaluate residues
  !+ad_hisc               in physical units
  !+ad_hist  19/08/14 PJK Added nvar, neqns to output, constraint residues to mfile
  !+ad_stat  Okay
  !+ad_docs  AEA FUS 251: A User's Guide to the PROCESS Systems Code
  !
  ! !!!!!!!!!!!!!!!!!!!!!!!!!!!!!!!!!!!!!!!!!!!!!!!

  use constraints
  use error_handling
  use function_evaluator
  use numerics
  use process_output

  implicit none

  !  Arguments

  integer, intent(out) :: ifail

  !  Local variables

  integer :: ii,inn,iflag
  real(kind(1.0D0)) :: summ,xcval,xmaxx,xminn,f,xnorm
  real(kind(1.0D0)), dimension(ipeqns) :: con1, con2, err
  character(len=1), dimension(ipeqns) :: sym
  character(len=10), dimension(ipeqns) :: lab

  ! !!!!!!!!!!!!!!!!!!!!!!!!!!!!!!!!!!!!!!!!!!!!!!!

  !  If no optimisation is required, leave the routine

  if (ioptimz < 0) return

  !  Set up variables to be iterated

  call loadxc
  call boundxc
  call optimiz(fcnvmc1,fcnvmc2,ifail,f)

  !  Check on accuracy of solution by summing the
  !  squares of the residuals of the equality constraints

  summ = 0.0D0
  do ii = 1,neqns
     summ = summ + rcm(ii)*rcm(ii)
  end do
  sqsumsq = sqrt(summ)

  !  Turn on error reporting

  errors_on = .true.

  !  Print out information on solution

  call oheadr(nout,'Numerics')
  call ocmmnt(nout,'PROCESS has performed a VMCON (optimisation) run,')
  if (ifail /= 1) then
     call ocmmnt(nout,'but could not find a feasible set of parameters.')

     call oheadr(iotty,'PROCESS COULD NOT FIND A FEASIBLE SOLUTION')
     call ovarin(iotty,'VMCON error flag (ifail)','',ifail)
     call oblnkl(iotty)

     idiags(1) = ifail ; call report_error(132)

  else
     call ocmmnt(nout,'and found a feasible set of parameters.')
     call oblnkl(nout)
     call ovarin(nout,'VMCON error flag','(ifail)',ifail)
     call oheadr(iotty,'PROCESS found a feasible solution')
  end if

  call oblnkl(nout)

  !  If necessary, write out a relevant error message

  if (ifail /= 1) then
     call verror(ifail)
     call oblnkl(nout)
     call oblnkl(iotty)
  else
     !  Show a warning if the constraints appear high even if allegedly converged
     if (sqsumsq >= 1.0D-2) then
        call oblnkl(nout)
        call ocmmnt(nout,'WARNING: Constraint residues are HIGH; consider re-running')
        call ocmmnt(nout,'   with lower values of EPSVMC to confirm convergence...')
        call ocmmnt(nout,'   (should be able to get down to about 1.0E-8 okay)')

        call ocmmnt(iotty,'WARNING: Constraint residues are HIGH; consider re-running')
        call ocmmnt(iotty,'   with lower values of EPSVMC to confirm convergence...')
        call ocmmnt(iotty,'   (should be able to get down to about 1.0E-8 okay)')
        call oblnkl(iotty)

        fdiags(1) = sqsumsq ; call report_error(134)

     end if
  end if

  call ovarin(nout,'Number of iteration variables','(nvar)',nvar)
  call ovarin(nout,'Number of constraints','(neqns)',neqns)
  call ovarin(nout,'Optimisation switch','(ioptimz)',ioptimz)
  call ovarin(nout,'Figure of merit switch','(minmax)',minmax)
  if (ifail /= 1) then
     call ovarin(nout,'VMCON error flag','(ifail)',ifail)
  end if
  call ovarre(nout,'Figure of merit objective function','(f)',f)
  call ovarre(nout,'Estimate of the constraints','(sqsumsq)',sqsumsq)
  call oblnkl(nout)

  if (ifail == 1) then
     call ocmmnt(nout, &
          'PROCESS has successfully optimised the program variables')
  else
     call ocmmnt(nout, &
          'PROCESS has tried to optimise the program variables')
  end if

  if (minmax > 0) then
     write(nout,10) lablmm(abs(minmax))
  else
     write(nout,20) lablmm(abs(minmax))
  end if
10 format(' to minimise the ',a22)
20 format(' to maximise the ',a22)

  call oblnkl(nout)

  !  Check which variables are at bounds

  iflag = 0
  do ii = 1,nvar
     xminn = 1.01D0*bondl(ii)
     xmaxx = 0.99D0*bondu(ii)

     if (xcm(ii) < xminn) then
        if (iflag == 0) then
           call ocmmnt(nout, &
                'Certain operating limits have been reached,')
           call ocmmnt(nout, &
                'as shown by the following iteration variables that are')
           call ocmmnt(nout, &
                'at the edge of their prescribed range :')
           call oblnkl(nout)
           iflag = 1
        end if
        xcval = xcm(ii)*scafc(ii)
        write(nout,30) ii,lablxc(ixc(ii)),xcval,bondl(ii)*scafc(ii)
     end if

     if (xcm(ii) > xmaxx) then
        if (iflag == 0) then
           call ocmmnt(nout, &
                'Certain operating limits have been reached,')
           call ocmmnt(nout, &
                'as shown by the following iteration variables that are')
           call ocmmnt(nout, &
                'at the edge of their prescribed range :')
           call oblnkl(nout)
           iflag = 1
        end if
        xcval = xcm(ii)*scafc(ii)
        write(nout,40) ii,lablxc(ixc(ii)),xcval,bondu(ii)*scafc(ii)
     end if
  end do

30 format(t4,'Variable ',i3,' (',a9, &
        ',',1pe12.4,') is at or below its lower bound:',1pe12.4)
40 format(t4,'Variable ',i3,' (',a9, &
        ',',1pe12.4,') is at or above its upper bound:',1pe12.4)

  !  Print out information on numerics

  call osubhd(nout,'The solution vector is comprised as follows :')
  write(nout,50)
50 format(t47,'lower',t59,'upper')

  write(nout,60)
60 format(t23,'final',t33,'fractional',t46,'Lagrange',t58,'Lagrange')

  write(nout,70)
70 format(t5,'i',t23,'value',t35,'change',t45,'multiplier', &
        t57,'multiplier')

  call oblnkl(nout)

  do inn = 1,nvar
     xcs(inn) = xcm(inn)*scafc(inn)
     write(nout,80) inn,lablxc(ixc(inn)),xcs(inn),xcm(inn), &
          vlam(neqns+nineqns+inn), vlam(neqns+nineqns+1+inn+nvar)
     call ovarre(mfile,lablxc(ixc(inn)),'(itvar'//int_to_string3(inn)//')',xcs(inn))

     !  'Range-normalised' iteration variable values:
     !  0.0 (at lower bound) to 1.0 (at upper bound)

     if (bondl(inn) == bondu(inn)) then
        xnorm = 1.0D0
     else
        xnorm = (xcm(inn) - bondl(inn)) / (bondu(inn) - bondl(inn))
        xnorm = max(xnorm, 0.0D0)
        xnorm = min(xnorm, 1.0D0)
     end if
     call ovarre(mfile,trim(lablxc(ixc(inn)))//' (range normalised)', &
          '(nitvar'//int_to_string3(inn)//')',xnorm)
  end do
80 format(t2,i4,t8,a9,t19,4(1pe12.4))

  call osubhd(nout, &
       'The following equality constraint residues should be close to zero :')

  call constraint_eqns(neqns,con1,-1,con2,err,sym,lab)
  write(nout,90)
90 format(t48,'physical',t73,'constraint',t100,'normalised')
  write(nout,100)
100 format(t47,'constraint',t74,'residue',t101,'residue')
  call oblnkl(nout)
  do inn = 1,neqns
     write(nout,110) inn,lablcc(icc(inn)),sym(inn),con2(inn), &
          lab(inn),err(inn),lab(inn),con1(inn)
     call ovarre(mfile,lablcc(icc(inn))//' normalised residue', &
          '(normres'//int_to_string3(inn)//')',con1(inn))
  end do
110 format(t2,i4,t8,a33,t46,a1,t47,1pe12.4,t60,a10,t71,1pe12.4,t84,a10,t98,1pe12.4)

  if (nineqns > 0) then
     call osubhd(nout, &
          'The following inequality constraint residues should be positive :')

     do inn = neqns+1,neqns+nineqns
        write(nout,120) inn,lablcc(icc(inn)),rcm(inn),vlam(inn)
        call ovarre(mfile,lablcc(icc(inn)),'(constr'//int_to_string3(inn)//')',rcm(inn))
     end do
  end if

120 format(t2,i4,t8,a33,t45,1pe12.4,1pe12.4)

end subroutine doopt

! !!!!!!!!!!!!!!!!!!!!!!!!!!!!!!!!!!!!!!!!!!!!!!!!!!!!!!!!!!!!!!!!!!

subroutine final(ifail)

  !+ad_name  final
  !+ad_summ  Routine to print out the final point in the scan
  !+ad_type  Subroutine
  !+ad_auth  P J Knight, CCFE, Culham Science Centre
  !+ad_cont  N/A
  !+ad_args  ifail   : input integer : error flag
  !+ad_desc  This routine prints out the final point in the scan.
  !+ad_prob  None
  !+ad_call  numerics
  !+ad_call  process_output
  !+ad_call  oheadr
  !+ad_call  output
  !+ad_hist  03/10/96 PJK Initial upgraded version
  !+ad_hist  08/10/12 PJK Initial F90 version
  !+ad_hist  09/10/12 PJK Modified to use new process_output module
  !+ad_hist  10/10/12 PJK Modified to use new numerics module
  !+ad_hist  23/01/13 PJK Changed format for single iteration outputs
  !+ad_hist  10/09/14 PJK Removed output lines if a given solver is unused
  !+ad_stat  Okay
  !+ad_docs  AEA FUS 251: A User's Guide to the PROCESS Systems Code
  !
  ! !!!!!!!!!!!!!!!!!!!!!!!!!!!!!!!!!!!!!!!!!!!!!!!

  use process_output
  use numerics

  implicit none

  !  Arguments

  integer, intent(in) :: ifail

  !  Local variables

  ! !!!!!!!!!!!!!!!!!!!!!!!!!!!!!!!!!!!!!!!!!!!!!!!

  if (ifail == 1) then
     call oheadr(nout,'Final Feasible Point')
  else
     call oheadr(nout,'Final UNFEASIBLE Point')
  end if

  call output(nout)

  if (nfev1 == 0) then  !  no HYBRD call
     if (nviter == 1) then
        write(iotty,10) nviter,ncalls
     else
        write(iotty,20) nviter,ncalls
     end if
  else if (nviter == 0) then  !  no VMCON call
     if (nfev1 == 1) then
        write(iotty,30) nfev1,ncalls
     else
        write(iotty,40) nfev1,ncalls
     end if
  else if (nfev1 == 1) then ! (unlikely that nviter is also 1...)
     write(iotty,50) nfev1,nviter,ncalls
  else if (nviter == 1) then ! (unlikely that nfev1 is also 1...)
     write(iotty,60) nfev1,nviter,ncalls
  else
     write(iotty,70) nfev1,nviter,ncalls
  end if

10 format( &
       t2,'The optimisation required ',i5,' iteration',/, &
       t2,'There were ',i6,' function calls')
20 format( &
       t2,'The optimisation required ',i5,' iterations',/, &
       t2,'There were ',i6,' function calls')
30 format( &
       t2,'The HYBRD point required ',i5,' iteration',/, &
       t2,'There were ',i6,' function calls')
40 format( &
       t2,'The HYBRD point required ',i5,' iterations',/, &
       t2,'There were ',i6,' function calls')
50 format( &
       t2,'The HYBRD point required ',i5,' iteration',/, &
       t2,'The optimisation required ',i5,' iterations',/, &
       t2,'There were ',i6,' function calls')
60 format( &
       t2,'The HYBRD point required ',i5,' iterations',/, &
       t2,'The optimisation required ',i5,' iteration',/, &
       t2,'There were ',i6,' function calls')
70 format( &
       t2,'The HYBRD point required ',i5,' iterations',/, &
       t2,'The optimisation required ',i5,' iterations',/, &
       t2,'There were ',i6,' function calls')

end subroutine final

! !!!!!!!!!!!!!!!!!!!!!!!!!!!!!!!!!!!!!!!!!!!!!!!!!!!!!!!!!!!!!!!!!!

subroutine output(outfile)

  !+ad_name  output
  !+ad_summ  Subroutine to write the results to the main output file
  !+ad_type  Subroutine
  !+ad_auth  P J Knight, CCFE, Culham Science Centre
  !+ad_cont  N/A
  !+ad_args  outfile : input integer : Fortran output unit identifier
  !+ad_desc  This routine writes the program results to a file,
  !+ad_desc  in a tidy format.
  !+ad_prob  None
  !+ad_call  availability_module
  !+ad_call  build_module
  !+ad_call  buildings_module
  !+ad_call  costs_module
  !+ad_call  current_drive_module
  !+ad_call  divertor_module
  !+ad_call  fwbs_module
  !+ad_call  ife_module
  !+ad_call  ife_variables
  !+ad_call  pfcoil_module
  !+ad_call  physics_module
  !+ad_call  physics_variables
  !+ad_call  power_module
  !+ad_call  pulse_module
  !+ad_call  rfp_module
  !+ad_call  rfp_variables
  !+ad_call  sctfcoil_module
  !+ad_call  startup_module
  !+ad_call  stellarator_module
  !+ad_call  stellarator_variables
  !+ad_call  structure_module
  !+ad_call  tfcoil_module
  !+ad_call  vaccum_module
  !+ad_call  acpow
  !+ad_call  avail
  !+ad_call  bldgcall
  !+ad_call  cntrpst
  !+ad_call  costs
  !+ad_call  cudriv
  !+ad_call  divcall
  !+ad_call  fispac
  !+ad_call  fwbs
  !+ad_call  ifeout
  !+ad_call  igmarcal
  !+ad_call  induct
  !+ad_call  loca
  !+ad_call  outpf
  !+ad_call  outplas
  !+ad_call  outtim
  !+ad_call  outvolt
  !+ad_call  pfpwr
  !+ad_call  power2
  !+ad_call  pulse
  !+ad_call  radialb
  !+ad_call  rfppfc
  !+ad_call  rfppfp
  !+ad_call  rfptfc
  !+ad_call  startup
  !+ad_call  stout
  !+ad_call  strucall
  !+ad_call  tfcoil
  !+ad_call  tfpwr
  !+ad_call  tfspcall
  !+ad_call  vaccall
  !+ad_hist  23/01/97 PJK Initial upgraded version. Split routine POWER
  !+ad_hisc               into POWER1 and POWER2
  !+ad_hist  06/02/97 PJK Added routine LOCA
  !+ad_hist  21/03/97 PJK Added routine IFEOUT
  !+ad_hist  18/11/97 PJK Removed NOUT argument from FISPAC call
  !+ad_hist  19/05/99 PJK Added routine AVAIL
  !+ad_hist  20/09/11 PJK Initial F90 version
  !+ad_hist  24/09/12 PJK Swapped argument order of RADIALB, DIVCALL, INDUCT
  !+ad_hist  10/10/12 PJK Moved routine from output.f90 to aamain.f90
  !+ad_hist  15/10/12 PJK Added costs_module
  !+ad_hist  15/10/12 PJK Added physics_variables
  !+ad_hist  16/10/12 PJK Added physics_module
  !+ad_hist  17/10/12 PJK Added current_drive_module
  !+ad_hist  17/10/12 PJK Added divertor_module
  !+ad_hist  18/10/12 PJK Added fwbs_module
  !+ad_hist  18/10/12 PJK Added pfcoil_module
  !+ad_hist  29/10/12 PJK Added tfcoil_module
  !+ad_hist  29/10/12 PJK Added sctfcoil_module
  !+ad_hist  29/10/12 PJK Added structure_module
  !+ad_hist  29/10/12 PJK Added vacuum_module
  !+ad_hist  30/10/12 PJK Added power_module
  !+ad_hist  30/10/12 PJK Added buildings_module
  !+ad_hist  30/10/12 PJK Added build_module
  !+ad_hist  31/10/12 PJK Added stellarator_variables
  !+ad_hist  31/10/12 PJK Added stellarator_module
  !+ad_hist  05/11/12 PJK Added rfp_variables
  !+ad_hist  05/11/12 PJK Added rfp_module
  !+ad_hist  05/11/12 PJK Added ife_variables
  !+ad_hist  05/11/12 PJK Added ife_module
  !+ad_hist  05/11/12 PJK Added pulse_module
  !+ad_hist  06/11/12 PJK Added startup_module
  !+ad_hist  06/11/12 PJK Added availability_module
  !+ad_hist  19/06/14 PJK Removed obsolete calls to nbeam, ech, lwhymod
  !+ad_hist  09/07/14 PJK Turned on error handling
  !+ad_stat  Okay
  !+ad_docs  AEA FUS 251: A User's Guide to the PROCESS Systems Code
  !
  ! !!!!!!!!!!!!!!!!!!!!!!!!!!!!!!!!!!!!!!!!!!!!!!!

  use availability_module
  use build_module
  use buildings_module
  use costs_module
  use current_drive_module
  use divertor_module
  use error_handling
  use fwbs_module
  use ife_module
  use ife_variables
  use pfcoil_module
  use physics_module
  use physics_variables
  use power_module
  use pulse_module
  use rfp_module
  use rfp_variables
  use sctfcoil_module
  use startup_module
  use stellarator_module
  use stellarator_variables
  use structure_module
  use tfcoil_module
  use vacuum_module

  implicit none

  !  Arguments

  integer, intent(in) :: outfile

  !  Local variables

  ! !!!!!!!!!!!!!!!!!!!!!!!!!!!!!!!!!!!!!!!!!!!!!!!

  !  Turn on error reporting
  !  (warnings etc. encountered in previous iterations may have cleared themselves
  !  during the solution process)

  errors_on = .true.

  !  Call stellarator output routine instead if relevant

  if (istell /= 0) then
     call stout(outfile)
     return
  end if

  !  Call inertial fusion energy output routine instead if relevant

  if (ife /= 0) then
     call ifeout(outfile)
     return
  end if

  call costs(outfile,1)
  call avail(outfile,1)
  call outplas(outfile)
  !call startup(outfile,1)  !  commented-out for speed reasons
  call igmarcal(outfile)
  call cudriv(outfile,1)
  call pulse(outfile,1)
  call outtim(outfile)
  call divcall(outfile,1)
  call radialb(outfile,1)

  if (irfp == 0) then
     call tfcoil(outfile,1)
  else
     call rfptfc(outfile,1)
  end if

  call tfspcall(outfile,1)

  if (itart == 1) call cntrpst(outfile,1)

  if (irfp == 0) then
     call outpf(outfile)
  else
     call rfppfc(outfile,1)
  end if

  if (irfp == 0) call outvolt(outfile)

  call strucall(outfile,1)

  if (irfp == 0) call induct(outfile,1)

  call fwbs(outfile,1)

  if (ifispact == 1) then
     call fispac(0)
     call fispac(1)
     call loca(outfile,0)
     call loca(outfile,1)
  end if

  call tfpwr(outfile,1)

  if (irfp == 0) then
     call pfpwr(outfile,1)
  else
     call rfppfp(outfile,1)
  end if

  call vaccall(outfile,1)
  call bldgcall(outfile,1)
  call acpow(outfile,1)
  call power2(outfile,1)

end subroutine output

! SVN 145: New CICC plots for User Guide
! SVN 149: MGF power usage correction
! SVN 150: Machine parameters use Fortran intrinsics
! SVN 151: Minor comment changes relating to coils, powers, buildings
! SVN 152: Changes to vacuum vessel and cryostat dimensions
! SVN 153: Corrected maximum crane lift requirement
! SVN 154: Building volume multipliers now input parameters;
!          corrected maintenance building height calculation
! SVN 155: Corrected blanket and shield height calculations;
!          clarified 'inner' to 'inboard', and 'outer' to 'outboard' throughout
! SVN 156: Modified case and winding pack thicknesses for TF nuclear heating calcs.
! SVN 157: Removed some obsolete variables, changed some default switch settings;
!          changed beryllium density
! SVN 158: Removed energy storage building if lpulse=0
! SVN 159: Corrected in-code comments about tfckw
! SVN 160: Corrected use of fhole in pulse.f90 (improved first wall nuclear heating
!          calculation)
! SVN 161: PF coil case area modified for superconducting coils; new sigpfcf input
! SVN 162: sigpfcalw added, replacing sigpfalw in PF coil case area calculation
! SVN 163: Modified isumattf usage; implemented Richard Kemp's corrections to itersc
! SVN 164: Removed cohbof; fcohbof no longer an input parameter
! SVN 165: Corrected various power conversion values
! SVN 166: Added new switch iprimnloss to control destiny of pnucloss
! SVN 167: New switch fwbsshape to control first wall, blanket, shield and
!          vacuum vessel cross-sectional shape; volume and area calculations for
!          these fully updated
! SVN 168: Swapped build order of vacuum vessel and adjacent gaps
! SVN 169: Added new KIT blanket neutronics model (User Guide still to do)
! SVN 170: Updated User Guide to describe new blanket model
! SVN 171: Top/bottom shield thickness now calculated if new blanket model is in use
! SVN 172: Produced in-source comments for new blanket model; added a number of
!          requested outputs. New ISHAPE=2 option for elongation scaling with aspect ratio
! SVN 173: Corrected rlp, ipdot, tohsmn calculations; changed units for qfuel, rndfuel;
!          added several more requested outputs
! SVN 174: Corrected reactor building height and vacuum vessel mass calculations;
!          removed dign; added section to User Guide about requirements for new models;
!          modified/clarified various comments
! SVN 175: Removed obsolete TF coil current density equation 23
! SVN 176: Corrected NBI path length calculation
! SVN 177: Minor changes to allow compilation with gfortran (4.6.3 - won't compile with
!          gfortran 4.4.5...)
! SVN 178: Correction to cryostat radius used in buildings call; modified swing time
!          comments; removed 'Troyon' descriptor for tokamak beta limits
! SVN 179: Updated plotting utilities (requires python 2.7.3 or higher)
! SVN 180: Corrected long-standing niggle with zeffai formula; now matches description
! SVN 181: Modified numerics output hints for optimising runs
! SVN 182: New stellarator plasma geometry and divertor models incorporated
! SVN 183: Comment changes
! SVN 184: Fixed a number of discrepancies in the D-He3 model, although the fusion
!          power calculations use different fits for D-T fusion to Bosch-Hale
! SVN 185: Rationalised fusion power calculations to use Bosch-Hale parametrization
!          in all cases; no iiter or idhe3 switches; D-He3 reaction is now controlled
!          via fhe3 only
! SVN 186: Removed obsolete fusion power routines; fixed problem with betaft if fdeut=1
! SVN 187: New port size (beam tangency radius) calculation
! SVN 188: Modified output formatting for reporting of arrays set in input file
! SVN 189: Incorporated Fabrizio Franza's suggested revisions to the KIT blanket model
! SVN 190: Added Psep/R limit equation (no.56)
! SVN 191: Re-assigned isumattf=2 to new Bi-2212 high-temperature superconductor model
! SVN 192: Minor adjustment of multiplier in beta calculations for consistency
! SVN 193: Correction to fast neutron flux profiles in VV in KIT blanket model
! SVN 194: Added fwareaib, fwareaob to calculations in stfwbs
! SVN 195: Modified stellarator blanket thicknesses consistently with KIT blanket model
! SVN 196/7 : Modified TF coil case mass calculation
! SVN 198: Corrected thermal energy outputs by 3/2 factor
! SVN 199: Unified kappa95 definition to be kappa/1.12
! SVN 200: Removed obscure upper limit on divertor null-to-strike distance;
!          Changed 'breeding unit' to 'breeding zone' in KIT blanket model;
!          Raised tftort upper limit
! SVN 201: Changed boundl(25: fpnetel) to 0.001 from 1.0
! SVN 202: Changed some other unusual boundl, boundu values
! SVN 203: Fix in vacuum.f90 to remove runtime error problem
! SVN 204: Fix in induct routine to prevent problems if ncls(1)=1
! SVN 205: Improved OH coil self inductance calculation, and OH coil to
!          plasma mutual inductance
! SVN 206: New output taup/taueff;
!          Erroneous decimal points present within input lines for integer variables
!          are now discarded with a warning message;
!          Added information about scanning variable to output file
! SVN 207: Lowered minimum input value for ralpne to 1.0D-12;
!          Added theat effects to flux consumption calculations
! SVN 208: Clarified usage of in-line comments in input file
! SVN 209: Added ohmic power to bigq denominator;
!          Modified poloidal field calculation for conventional tokamaks;
!          Moved pfrmax, pfmmax calculations for tokamaks into PF coil module;
!          Added Psep/R to output variables in PLOT.DAT
! SVN 210: Modified TF outboard leg calculation for resistive coils
! SVN 211: New scanning variable 27: tbrmin
! SVN 212: New iteration variable 98: li6enrich
! SVN 213: Fusion power for each fuel ion pair now output separately
! SVN 214: Current profile consistency option (iprofile=1) introduced
! SVN 215: Modified LSA usage in first wall costs;
!          Added argument to constraints to give the option of evaluating only a single
!          chosen constraint equation rather than all of them
! SVN 216: Fixed error with previous version; nvrbl --> nvar
! SVN 217: Typo fix in manual
! SVN 218: Changed epsfcn description
! SVN 219: Improved initialisation by calling 'caller' twice at the start of a run
!          and modifying some initial estimates for quantities. Added unit testing
!          code for VMCON
! SVN 220: New figure of merit cfactr; new scanning variable bt
! SVN 221: Constraint (limit) equations made uniform in style
! SVN 222: Minor mods to prevent gfortran compilation errors. Also added tratio usage
!          to calculate ti from te for stellarators
! SVN 223: Added new output channel mfile (MFILE.DAT) to write out machine-readable
!          data. Also changed space characters in PLOT.DAT to underscores.
! SVN 224: VMCON ifail flag now written to output under all circumstances
! SVN 225: Updated rkemp's python utilities
! SVN 226: Added hlux's PROCESS_dicts.py utility;
!          Modified code output for costs and machine build, particularly to MFILE.DAT
! SVN 227: Draft implementation of pedestal profiles (use ipedestal=1)
! SVN 228: Fixed alphap problem in culbst
! SVN 229: Corrected misunderstanding about pressure profiles introduced at SVN 227
! SVN 230: Removed echoing of long lines in the input file to standard output
! SVN 231: Added use of general plasma profiles into current drive module.
!          Rationalised (simplified) argument lists for current drive routines.
!          Moved plasma profile routines into new source file and module to prevent
!          circular compilation issues.
! SVN 232: Fixed Id problem in plasma_profiles.f90
! SVN 233: Fixed error in tcore calculation
! SVN 234: Added verbose switch, plus diagnostic output in maths_library.f90;
!          VMCON line search now exits and restarts if conditions appear unfavourable
! SVN 235: Typo fix in maths_library.f90;
!          Added mkovari's write_constraints.py utility
! SVN 236: Minor additions to User Guide;
!          Trapped problem with port size calculation if coil spacing is too narrow;
!          Trapped probable negative square root argument if OH coil is very wide
! SVN 237: Used HYBRD throughout instead of HYBRID;
!          Added new argument niter to VMCON;
!          Added lists of figures and tables to User Guide
! SVN 238: Added constraints 57, 58, and iteration variables 99, 100
! SVN 239: Updated PROCESS_dicts.py
! SVN 240: Modified code to allow usage of inequality constraints in the future
! SVN 241: Minor output modifications
! SVN 242: Incorporated the new stellarator coil model;
!          Updated the stellarator description in the User Guide;
!          Moved a few maths utility routines into maths_library.f90;
!          Fixed problem with fusion reaction rate if temperature = zero;
!          Modified a few comments and added central profile values to output;
!          Corrected D-D reaction rates
! SVN 243: Minor comment changes; User Guide stellarator wording changes (F Warmer)
! SVN 244: Output of floats to mfile now always in scientific 'E' format;
!          Warning added if isumattf=2 range of validity is not upheld;
!          Warning about pdivt = 0.001 added;
!          Clarified ishape effects on kappa, triang
! SVN 245: Added references to STAR Code formulae
! SVN 246: Corrected tcore formula for pedestal profiles
! SVN 247: Added numerical state information to mfile
! SVN 248: Added Sauter et al bootstrap current fraction model
! SVN 249: Tidied up comments in Sauter et al model; added ibss=4 to User Guide;
!          Added run-time info, PF coil and TF coil geometry to mfile
! SVN 250: Tidied up string output to MFILE.DAT;
!          Added new description of optimisation algorithm to User Guide
!          (N.B. LaTeX not working properly due to problem with flow diagram)
! SVN 251: Corrected problem with User Guide
! SVN 252: Added isumattf to mfile
! SVN 253: Added full list of python utilities to repository, plus a new write-up in the
!          User Guide
! SVN 254: Minor changes to write_constraints.py
! SVN 255: Modified tfleng calculation to use tfthko on outboard side
! SVN 256: Added vertical field calculation
! SVN 257: Correction to ensure final solution vector is consistent with results
!          in the rest of the output
! SVN 258: Ensured that all quantities are re-calculated, regardless of the iprint
!          value at each call. This exposed a problem in availability.f90 in which
!          cfactr was not being taken into account in the lifetime values written
!          to the output file.
!          Also uploaded latest write_new_in_dat.py, process_funcs.py
! SVN 259: Updated write_new_in_dat.py, and added plot_mfile_sweep.py;
!          Corrected one line in scan.f90;
!          Added new two-layer TF coil stress model (stress_model=1) (draft only);
!          Small change in definition of rbmax for superconducting tokamak TF coils
! SVN 260: Brought process_dicts.py up to date with current code
! SVN 261: Changed ripmax default value to 1.0 percent
! SVN 262: Clarified logic for gtscale, iprofile interaction
! SVN 263: Clarified energy multiplication vs fusion gain wording
! GIT 263b: Changed SVN keywords to be updated manually
! GIT 264: Fixed progver format problem
! GIT 265: Removed wpvf usage
! GIT 266: New draft of stress model; replaced itfmod and stress_model with tfc_model
! GIT 267: Updated TF coil picture and description in User Guide
! GIT 268: Modified constraint 28 by adding new input parameter bigqmin
! GIT 269: Changed ripmax description; changed taup calculation to use alpharate
!          instead of fusionrate
! GIT 270: Tidied up comments in tfcpwr
! GIT 271: Added radial strain in insulator
! GIT 272: Initial draft of new impurity radiation model
! GIT 273: Modified python utility headers
! GIT 274: Made corrections to Sauter bootstrap fraction formulae as suggested by Fable
! GIT 275: Minor corrections to python utilities; added hyperlinks to User Guide
! GIT 276: Increased length of output lines
! GIT 277: Added vstot to output; removed ffwal from iwalld=2 calculation
! GIT 278: Removed tburn consistency equation, and replaced it with an internal loop;
!          ensured tburn is not negative (warning given if insufficient volt-seconds)
! GIT 279: Clarified core radiation usage; new radiation power constraint eqn;
!          introduced iradloss switch; corrected falpha usage (at least partially)
! GIT 280: Added warning if impurity temperature is below tabulated values
! GIT 281: Added several clauses for ignite switch to ensure injected power is
!          treated as zero for steady state power balance calculations. The usage
!          of ignite is now thought to be fully consistent throughout the code.
! GIT 282: Changed names (and in some cases, units) of several power-related variables
! GIT 283: Added iteration variable 102, fimpvar
! GIT 284: Changed a few more power-related variable names
! GIT 285: Added new scan variable coreradius
! GIT 286: Corrections to tfc_model=2
! GIT 287: New power flow model
! GIT 288: Correction to process_dicts.py
! GIT 289: Raised input upper limit on fimpvar; updated python library files
! GIT 290: Minor fix to mfile.py
! GIT 291: Removed duplicate outputs from mfile; 'make clean' now deletes all html files
!          and the User Guide pdf file
! GIT 292: Added fimpvar as scan variable 30
! GIT 293: Fixed small errors/inconsistencies in new power flow model
! GIT 294: Added impdir to allow impurity radiation datafile directory to be specified
! GIT 295: New confinement time scaling law DS03 (no.39)
! GIT 296: New ripple amplitude calculation
! GIT 297: Simplified current drive calculations
! GIT 298: Removed output section controlling flags sect?? (they were never used anyway,
!          and now it is important that all sections are output otherwise the mfile
!          will be incomplete)
! GIT 299: Corrected wallmw units in output files
! GIT 300: Removed references to bucking cylinder; updated in_dat.py library utility;
!          Blanket top/bottom thickness now always calculated rather than input
! GIT 301: Update mfile.py, plot_proc_func.py
! GIT 302: Corrected wallmw calculation to account for gaps in first wall
! GIT 303: Preliminary modifications to fispact.f90 for its possible resurrection;
!          Draft implementation of error handling module
! GIT 304: Added a tolerance level for the constraint residuals to the VMCON
!          convergence criteria;
!          Added a possible remedy to help with VMCON ifail=5 results
! GIT 305: Error handling now reports only during output steps, not during intermediate
!          iterations
! GIT 306: Range-normalised iteration variable values added to mfile
! GIT 307: Raised maximum number of scan points to 200
! GIT 308: Updated process_funcs.py
! GIT 309: Modified output banner and run description handling
! GIT 310: Constraint residues summary now output in physical units
! GIT 311: Updated in_dat.py
! GIT 312: Added fix for negative ion density occurrences at low electron density
! GIT 313: Corrected neutron power deposition in first wall for pulsed plants using
!          ipowerflow=1. Uncommented error trap in routine cycles.
! GIT 314: TF coil toroidal thickness tftort now calculated instead of input for
!          tokamaks
! GIT 315: Changed TF coil outboard radial thickness calculation
! GIT 316: tfthko now equal to tfcth for tokamaks; improved TF coil conductor mass calculations
! GIT 317: Updated run_process.py, process_config.py, process_funcs.py, process_dicts.py,
!          write_new_in_dat.py, in_dat.py
! GIT 318: Removed obsolete variables, other minor tidy-ups
! GIT 319: Removed casfact; added some variables to output files; trapped nvar < neqns
! GIT 320: Set fshine to zero if it is negligible; updated process_funcs.py;
!          trapped insufficient numbers of specified ixc, icc elements
! GIT 321: Added diagnose_process.py utility + funcs; minor wording changes elsewhere.
! GIT 322: Error list now read in from a JSON file
! GIT 323: New peak TF with ripple calculation; modified ripple calculation applicability range
! GIT 324: New scaling for PF coil to cryostat lid clearance
! GIT 325: Updated impurity radiation datafiles
! GIT 326: Added additional power balance outputs
! GIT 327: Added verbose output to VFILE.DAT
! GIT 328: Added error traps to pedestal profile routines
! GIT 329: Added tfcryoarea in advance of a change to the steady state cryogenic load calculation
! GIT 330: Removed Myall TF coil stress model; tfc_model switch usage changed
! GIT (new_defaults branch): Changed default values to approximate ITER-FDR (ITER98) design
! GIT (new_defaults branch): Updated/re-ordered variable descriptions
! GIT 331: Updated plot_proc_func.py
! GIT 332: Attempted to clarify zref usage
! GIT 333: Minor comment changes
! GIT 334: Merged new_defaults branch into develop branch
! GIT 335: Introduced a_to_b python utility
! GIT 336: Root directory is set via Makefile and new shell script setrootdir
! GIT 337: Corrections to create_dicts.py
! GIT 338: Minor corrections arising from gfortran warnings/error reports; added
!          impuritydata files to repository
! GIT 339: Merged process_gui branch into develop branch
! GIT 340: Rearranged GUI directory contents; reworded parts of User Guide
! GIT 341: September 2014 Master Release
! GIT 342: Added more ishape options
! GIT 343: Added L-H power threshold constraint
! GIT 344: Fixed problem with create_dicts.py (need to remove *.f90*~ files before running);
!          added conducting shell radius to rminor ratio constraint
! GIT 345: New NBI shine-through fraction constraint
! GIT 346: Added NBI orbit loss fraction
! GIT 347: Clarified NBI comments
! GIT 348: Improved TF coil superconductor temperature margin calculation;
!          modified reporting of errors pertaining to the input file;
!          clarified comments and variable names in routine itersc
! GIT 349: Split User Guide over several .tex files
! GIT 350: PF/CS superconductor calculations now use same routines as for TF coils;
!          PF/CS coil case calculations clarified
! GIT 351: OH coil changed to Central solenoid in output files
! GIT 352: Confinement times for H=1 instead of H=2 now output
! GIT 353: Corrections to NBI orbit loss power handling; User Guide figure updates
! GIT 354: Updated build diagrams in User Guide
! GIT 355: Minor modifications and extra outputs for superconductor current density calculations
! GIT 356: Clarified some comments in PF coil field and current density calculations
! GIT 357: Added aion as an output
! GIT 358: Changed default values for fcuohsu, vfohc
! GIT 359: Added CS temperature margin calculation plus constraint
! GIT 360: Updated plot_proc_func.py
! GIT 361: Added warnings if itersc variables are out of range
! GIT 362: Changed tdwell default value;
!          incorporated tburn/tcycle into cost of electricity calculation
! GIT 363: Added fkzohm elongation adjustment multiplier
! GIT 364: Modified iradloss usage
! GIT 365: Ensured that CS conductor area remains positive
! GIT 366: Removed confusing acs/aturn comments in superconpf; disabled separate ion and electron
!          power balance constraints
! GIT 367: Added output_costs switch to turn on/off costing information to file
! GIT 368: Minor changes to User Guide
<<<<<<< HEAD
! GIT (dev_charrington_bop): Ensured that blanket material fractions sum to 1.0;
!          Coolant type coolwh now set via blkttype (assumed same coolant in all regions)
=======
! GIT 369: Updated in_dat.py
! GIT 370: Corrected dcond usage for resistive PF coils
! GIT 371: Minor changes to User Guide
>>>>>>> cf46465e
<|MERGE_RESOLUTION|>--- conflicted
+++ resolved
@@ -1860,11 +1860,8 @@
 !          power balance constraints
 ! GIT 367: Added output_costs switch to turn on/off costing information to file
 ! GIT 368: Minor changes to User Guide
-<<<<<<< HEAD
+! GIT 369: Updated in_dat.py
+! GIT 370: Corrected dcond usage for resistive PF coils
 ! GIT (dev_charrington_bop): Ensured that blanket material fractions sum to 1.0;
 !          Coolant type coolwh now set via blkttype (assumed same coolant in all regions)
-=======
-! GIT 369: Updated in_dat.py
-! GIT 370: Corrected dcond usage for resistive PF coils
-! GIT 371: Minor changes to User Guide
->>>>>>> cf46465e
+! GIT 371: Minor changes to User Guide