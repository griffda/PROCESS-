--- conflicted
+++ resolved
@@ -129,12 +129,10 @@
 
     !  Local variables
 
-<<<<<<< HEAD
+
     real(kind(1.0D0)) :: a1,a2,hbot,hfw,htop,r1,r2,r3,radius,rtotl,vbuild, rbldtotf, deltf, precomp, vbuild1
     real(kind(1.0D0)) :: fwtth
-=======
-    real(kind(1.0D0)) :: a1,a2,hbot,hfw,htop,r1,r2,r3,radius,rtotl,vbuild, rbldtotf, deltf, vbuild1
->>>>>>> 41c1f746
+
     integer :: ripflag = 0
 
     ! !!!!!!!!!!!!!!!!!!!!!!!!!!!!!!!!!!!!!!!!!!!!!!!
