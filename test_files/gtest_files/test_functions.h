--- conflicted
+++ resolved
@@ -57,25 +57,16 @@
 
    // Physics functions module
    //-------------------------
-<<<<<<< HEAD
-   double test_t_eped_scaling();
-   double test_plasma_elongation_IPB();
-   double test_total_mag_field();
-   double test_beta_poloidal();
-   double test_res_diff_time();
-
-   // IFE module
-   //-------------------------
-   void c_ifetgt();
-
-=======
    double c_t_eped_scaling();
    double c_plasma_elongation_IPB();
    double c_total_mag_field();
    double c_beta_poloidal();
    double c_res_diff_time();
->>>>>>> b945feac
-   
+  
+   // IFE module
+   //-------------------------
+   void c_ifetgt();
+
 }
 
 int elapsed_time(const char* filename)
