--- conflicted
+++ resolved
@@ -12,11 +12,8 @@
 
 ### Fixed
 - Divertor's `run` method was not being called with `output=True` from `output.py` (#1553)
-<<<<<<< HEAD
+- Tracker's plotting inner loop should run over `set(titles)` to avoid running in `O(n)` opposed to `O(1)` (#1520)
 - Fixed a typo in the implementation of `extended_plane_strain` from `sctfcoil.f90` (#1565)
-=======
-- Tracker's plotting inner loop should run over `set(titles)` to avoid running in `O(n)` opposed to `O(1)` (#1520)
->>>>>>> e0a20c4e
 
 ## [2.3.0] - 2022-01-20
 ### Added
