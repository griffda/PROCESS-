# 1.0.14

> next release

## Bug Fixes

- Wrong pedestal position used in plot_proc temperature plot (Issue #653) ([957f94a7](https://git.ccfe.ac.uk/process/process/commit/957f94a723b026f67544fa46548bc8a1be062d35))
- Removed hardwired Martin scaling for L-H threshold in plot_proc.py (Issue #679 and #680)
- Fixed error in spherical tokamak divertor geometry calculation (Issue #697)
- Fixed error in spherical tokamak radial build calculation (Issue #704)
- Fixed error in current drive fractions adding to > 1 (Issue #705).
- Fixed issues with uncertainty python utility (Issue #716 #746)
- Fixed issues when there is no inboard blanket (Issue #722 #732)
- Fixed incorrect cross sectional area calculation in resistive TF coils (Issue #727)
- Fixed constraint equations plot in diagnose_process.py (Issue #738)
- Corrected units in resistive TF coil stress output
- Corrected units on ucme and uciac in global variables.
- Fixed issue with plot_proc.py scan counting (Issue #748)
- Fixed issue with run_process.py not working (Issue #766)
- Switched obsolete estotf for estotftgj in stellarator 
- Corrected ztot calculation in tfpwr subroutine for resistive TF coils (#773)

## Features

PLASMOD
 - PLASMOD is a 1D transport model which replaces many of the plasma physics calculations in PROCESS. The previous set up remains available.
 - See reference: E. Fable et al., Fusion Engineering and Design, Volume 130, May 2018, Pages 131-136
 - PLASMOD can be run during every PROCESS iteration by setting ipedestal to 3. It can be run just once, at the end of a PROCESS run by setting ipedestal to 2.

 - Created a new file 'physics_functions.f90' to store code moved from physics.f90 which may be used by PLASMOD and other semi-independent models.
 - This is to prevent circular dependencies.
 - Subroutines include: beamcalc, beamfus, imprad, palph, palph2, prad_ipdg89, psync_albajar_fidone, pthresh, radpwr
 - Functions include: bosch_hale, fsv, p_eped_scaling, t_eped_scaling,

 - New user-defined inputs have been added, which all have the prefix 'plasmod_'. These are specific controls and inputs to PLASMOD.
 - For a complete list, see the vardes file. Where appropriate, previously-existing PROCESS input parameters still apply.
 - Certain constraints and iterations variables cannot be used with PLASMOD - see the User Guide for more information.

2D Scan
 - implemented a basic 2-D scan feature in PROCESS.
 - new inputs `scan_dim`, `isweep_2`, `nsweep_2` and `sweep_2`.
 - Does the scan in a basic grid like manner (i.e. jumps to start of next row from end of previous). Would be nice to upgrade to 'zig-zag'-like approach.

Utilities
 - New script compare_radials.py to plot two radial profiles on the same chart for comparison. Takes input columns of data representing the profiles, with the first column being the x-axis, e.g. radial position.
 - evaluate_uncertainties.py now outputs and additional file to allow analysis of failed PROCESS Runs.
 - New script plot_sankey.py to plot a Sankey diagram of the PROCESS power flow
 - New scripts cost_pie.py and cost_bar.py to analyse cost data.
 - New script popcon.py to plot POPCON plot from MFILE.

Miscellaneous
- TF stress in conduit Tresca criterion can now have regular and CEA adjusted options 
  (adjustment from [Torre et al. 2016](https://ieeexplore.ieee.org/stamp/stamp.jsp?arnumber=7390035) 
  paper). (Issue #678)
- [Snipes et al.](2000; http://iopscience.iop.org/article/10.1088/0741-3335/42/5A/336) H-mode threshold scaling options added (Issue #680)
- Initial version of `.gitlab-ci.yml` created for GitLab CI.
- Added Spherical Tokamak and Stellarator examples to the test suite (Issues #715 and #718)
<<<<<<< HEAD
- Output to MFILE variable names for cost models
- Added [Reinke detachment criterion](http://iopscience.iop.org/article/10.1088/1741-4326/aa5145/meta) as constraint equation and formula for tesep (Issue #707)
=======
- Added [Reinke detachment criterion](http://iopscience.iop.org/article/10.1088/1741-4326/aa5145/meta) as constraint equation and formula for tesep (Issue #707)

>>>>>>> f5580dbd

## Minor changes

- Changed upper bound on `coheof` from 1.0e8 to 5.0e8 (Issue #668).
- A number of changes to `plot_proc.py` and outputs in the fortran associated 
  with vertical build. (Merge request !18)
- Update utilities guide for a number of Python utilities
    - `cad_output.py` (Issue #671)
    - `convert_in_dat.py` (Issue #672)
    - `mcnp_output.py` (Issue #674)
    - `output_summary.py` and `output_detailed.py` (Issue #675)
    - `plot_comparison.py` (Merge request !21)
- New Python utility
    - `plot_comparison.py` (Merge request !21)
- File prefixes for input files now works as intended. For example input file called `my_input_IN.DAT`
  will be outputted as `my_input_OUT.DAT` etc.
- `tbrnmn` no longer iteration variable as there is constraint equation 13 and f-value `ftburn` already. `tbrnmn` will act as the constraint limit input value.
- `cdtfleg` no longer an iteration variable.  The outboard leg current density is now calculated for resistive TF coils. (Issue #727)
- `tfacpd` is now calculted for resistive TF coils so is no longer an input.
- Reset test_suite files (Issue #719)
- Added error reporting to function ncore (Issue #735)
- Added input `plasma_res_factor` for adjustment factor for plasma resistivity. Default is 1.0   to preserve old behaviour.
- Added additional scaling factor 'eped_sf' for the EPED pedestal model (pressure and temperature versions).
<<<<<<< HEAD
- Slight change to functionality of utilities/write_new_in_dat.py: This script will no longer create a new IN.DAT from a non-feasible solution. If a scan is run, it will take by default the last feasible solution. If required there is also an option to use the first feasible solution from a scan (Issue #752).
- Made more robust the reading of input files - comments are now denoted only via an asterisk (*), and if a comment is present without an asterisk the reading of the input file will stop (previously it simply ignored constraint equations and iteration variables that could not be read). It is no longer permissible to write an input over multiple lines. Users can now use punctuation in comments as they wish, including full stops and commas.
- Stellarator radial build is output to MFILE (Issue #770)
=======
-Made more robust the reading of input files - comments are now denoted only via an asterisk (*), and if a comment is present without an asterisk the reading of the input file will stop (previously it simply ignored constraint equations and iteration variables that could not be read). It is no longer permissible to write an input over multiple lines. Users can now use punctuation in comments as they wish, including full stops and commas.
>>>>>>> f5580dbd
<|MERGE_RESOLUTION|>--- conflicted
+++ resolved
@@ -55,13 +55,8 @@
 - [Snipes et al.](2000; http://iopscience.iop.org/article/10.1088/0741-3335/42/5A/336) H-mode threshold scaling options added (Issue #680)
 - Initial version of `.gitlab-ci.yml` created for GitLab CI.
 - Added Spherical Tokamak and Stellarator examples to the test suite (Issues #715 and #718)
-<<<<<<< HEAD
 - Output to MFILE variable names for cost models
 - Added [Reinke detachment criterion](http://iopscience.iop.org/article/10.1088/1741-4326/aa5145/meta) as constraint equation and formula for tesep (Issue #707)
-=======
-- Added [Reinke detachment criterion](http://iopscience.iop.org/article/10.1088/1741-4326/aa5145/meta) as constraint equation and formula for tesep (Issue #707)
-
->>>>>>> f5580dbd
 
 ## Minor changes
 
@@ -85,10 +80,6 @@
 - Added error reporting to function ncore (Issue #735)
 - Added input `plasma_res_factor` for adjustment factor for plasma resistivity. Default is 1.0   to preserve old behaviour.
 - Added additional scaling factor 'eped_sf' for the EPED pedestal model (pressure and temperature versions).
-<<<<<<< HEAD
 - Slight change to functionality of utilities/write_new_in_dat.py: This script will no longer create a new IN.DAT from a non-feasible solution. If a scan is run, it will take by default the last feasible solution. If required there is also an option to use the first feasible solution from a scan (Issue #752).
 - Made more robust the reading of input files - comments are now denoted only via an asterisk (*), and if a comment is present without an asterisk the reading of the input file will stop (previously it simply ignored constraint equations and iteration variables that could not be read). It is no longer permissible to write an input over multiple lines. Users can now use punctuation in comments as they wish, including full stops and commas.
-- Stellarator radial build is output to MFILE (Issue #770)
-=======
--Made more robust the reading of input files - comments are now denoted only via an asterisk (*), and if a comment is present without an asterisk the reading of the input file will stop (previously it simply ignored constraint equations and iteration variables that could not be read). It is no longer permissible to write an input over multiple lines. Users can now use punctuation in comments as they wish, including full stops and commas.
->>>>>>> f5580dbd
+- Stellarator radial build is output to MFILE (Issue #770)