# Changelog
All notable changes to this project will be documented in this file.

The format is based on [Keep a Changelog](https://keepachangelog.com/en/1.0.0/),
and this project adheres to [Semantic Versioning](https://semver.org/spec/v2.0.0.html).

<<<<<<< HEAD
## [Unreleased]
### Added
- Added pre-commit configuration, flake8 configuration, flake8 and black to CI system (#1515)

### Changed
- Converted `buildings_module` to pure Python (#1552)

### Fixed
- Divertor's `run` method was not being called with `output=True` from `output.py` (#1553)
- Tracker's plotting inner loop should run over `set(titles)` to avoid running in `O(n)` opposed to `O(1)` (#1520)
- Fixed a typo in the implementation of `extended_plane_strain` from `sctfcoil.f90` (#1565)
=======
>>>>>>> be25a4f5


## [2.3.0] - 2022-01-20
### Added
- Create scan notebook template (#1497)
- Create example Jupyter notebook (#1487)
- CS fatigue model (#1400)
- Tracking for cost model (#1344)

### Changed
- Beta-norm and elongation aspect ratio dependence from Menard et al. 2016 (#1439)
- Convert tfcoil into Python/Hybrid Python-Fortran (#1452)
- Update LTS/HTS cost model (#1343)
- Convert costs step to pure python (#1448)
- Update HCD costs in cost model 2 (#1304)
- Elongation scaling aspect ratio stability margin (#1399)
- General PF coil placement (#1418)
- Axisymmetric extended plane strain (#998, #1414)

### Fixed
- 5% regression test job missing values (#1503)
- N_cycle_fix (#1506)
- Plasma-side case of inboard TF coil (`casthi`) is neglected in computing radial stress distribution (#1509)
- Generalized plane strain TF coil stress model is not regression tested with a bucking cylinder (#1442)
- Resolve "REBCO current density incorrectly calculated (#1494)
- Resolve "Incorrect calculation of building sizes (#1395)

## [2.2.0] - 2021-10-26
### Added
- Add pumping variables as inputs for varying the efficiency of thermal to electrical conversion in develop-stable (#1374)
- Added xi_ebw input variable and set default value (#1371)
- Remove f90wrap from build process (#1397)
- Unit tests for costs_step added (#1372)
- Tracking for cost model (#1344)
- Convert caller.f90 to Python (#1354)
- EBW heating system (#1262)
- Call fcnvmc1 and 2 from Python (#1079)

## Changed
- Fix the blnkith variable so that an Inboard blanket can be used whilst itart = 1 (Spherical Tokamak) (#1388)
- Elongation should be scaleable with aspect ratio (#1345)
- PROCESS TF geometry output issue (#1328)
- TF coil stress constraints using different limits for case and WP (#1327)
- Add centrepost nuclear heating to TF nuclear heating (#1331)
- Updated proc_plot.py for EBW plasma heating fix (#1387)
- change the formulae for the dittus-boelter eqn in tfcoil.f90 as it is wrong in develop-stable (#1375)
- Higher current density required in TF coil REBCO tape" - new sc material (#1350)
- Update of Shield Cost Calculations (#1407)
- PROCESS TF geometry output issue (#1328)
- Remove Cost Model 2 link to LSA (#1361)
- Issue 935 power plant water use (#935)
- Secondary EBW Heating Missing (#1324)

## [2.1.2] - 2021-07-01
### Added
- Add costs and temperature margin to Durham REBCO model (#1333)
- Parameterised regression test names added in pytest reporting (#1315)
- BoP cost for Cost model 2 (#1295)
- Add cryo-aluminium costing (#1272)
- Option to use toroidal beta in beta limit (#1290)
- Add array bounds check to Fortran compilation flags (#1294)

### Changed
- cmake configuration step made more robust (#1326)
- Pf coil and BB cost model 2 update
- Enforced up/down symmetry in the vertical build for double-null - (#1309)
- Update indirect costs in cost model 2 (#1296)
- Update plot_scan tool labelling
- dcond dimension fix (#1297)
- Updated EBW gamma
- CMake build step fixed when using numpy v1.20.0 (#1258)

## [2.1.1] - 2021-03-17
### Added
- Adding the EBW scaling (#1262)
- Cost model 2 adds remote handing costs
- Cryopower constraint (#1120)
- Find a way to only review regression test diffs >5% (#1242)
- Adding the insulation effect to the Young modulus smearing in the - vertical direction
- Adding the scan plot utility
- Create tool for updating test references (#1239)

### Changed
- Move to semantic versioning (#1241)
- Move obsolete_vars.py into Python package for Blueprint use (#1279)
- Joints heating error (#1264)
- Corrected some power accounting issues in creating the sankey diagram - (#1265)
- Plot ploc plotting (#1217)
- Break vmcon into smaller subroutines (#1078)
- Python-Fortran dictionaries not updating (#1235)
- Updated core references in documentation (#1247)

## [2.1] - 2021-01-25
### Added
- VMCON unit tests now run in test suite (#1077)
- Added ground insulation layer to resistive magnets (#1122)
- Implemented code coverage reporting for the regression tests (#?)
- Python 3.6 CI test jobs added (#1223)
- Added Flinter FORTRAN Code Quality Scoring (#?)

### Changed
- Inboard and outboard vacuum vessel thickness variables changed (#433)
- New fixed turn cable size formulation (#1182)

### Removed
- Removed Freia support: now untested in CI (#1211)

## [2.0] - 2020-12-17
### Bug Fixes
- Issue 1029 compiler warning on n contact tot (#1029)
- Fixed bug in TorGA interface which breaks under GFortran-10 (#?)
- Handle zero value in IN.DAT writer (#1101)
- Latest markdown version breaks Ford on develop (#1145)
- CMakeLists.txt not working with ; in commit message (#1089)
- HTML introduced into IN.DAT comments (#1124)
- Fixes Failing Tests on Freia (#?)

### Features
- Connecting process output with other codes using json files (#1017)
- Allow Process to be installed as a Python package (#1013)
- Cryo-aluminium magnet model updates (#1016)
- Issue 1021 install script (#1021)
- Issue 999 New coil module for stellarator.f90 (#999)
- Issue 1015 costing (#1015)
- Issue 1010 LH (#1010)
- Issue 1035 JSON DN (#1035)
- Issue 1031 bucked and wedged (#1031)
- Issue 1044 wp geometry (#1044)
- Durham Nb-Ti model based on Ginsburg-Landau theory (#?)
- Issue 1053 resistive magnet updates (#1053)
- Issue 1063 ip warn (#1063)
- Issue 1054 sc cp neutronic shielding (#1054)
- Issue 1086 Elongation and Triangularity (#1086)
- Add Steady-State DEMO documentation and test suite (#?)
- Issue-1114 (#1114)
- Issue 1132 resistive model stability (#1132)
- Issue 1085 durham rebco v1 (#1085)
- Issue 1168 plot proc with rebco (#1168)
- issue-1171 : Adding the shield (#1171)
- Issue 1167 cost model 2 scalings (#1167)
- Adding a line setting the TF coil (#1165)
- Issue 866 ripple for resistive TF coils & 1143 sidewall thickness parametrization (#866)
- Convert project to Python-wrapped Fortran (#1092)

### Minor Changes
- Real declarations in PROCESS (#1027)
- Make subroutines/functions explicitly use module variables (#980)
- Updated base docker image Dockerfile for PROCESS (#1108)
- Use find_package macro to locate GTest, removing need for GTEST_DIR Env variable (#?)
- Issue 1175 (#1175)
- Issue 899 error handling (and other issues detailed on commit messages) (#899)

### Documentation updates
- Tidy docstrings to Ford format (#1026)
- Issue 944 updating gitpages (#944)
- Issue 1002 pl scenario docs (#1002)
- Get variable descriptions from inside the Ford site to display in gitlab pages (#948)
- Remove unwanted and empty modules from vardes (#1040)
- Issue 944 updating gitpages (#944)
- Large commented section in `initial.f90` (#1103)
- Issue 1125 st documentation update (#1125)
- Correcting relative path for included image (#1163)
- Issue 1173 update developper documentation (#1173)
- Issue 1179 update tf ripple doc (#1179)

## 1.0.17

### Bug Fixes

### Features
- Restored IFE (Issue #901)
- GitLab pages now hosts the autodoc html output (only develop) (issue #418)
- Git branch now in output file (#912)
- CI jobs now run for cmake custom targets
- Added diamagnetic and Pfirsch-Schlüter current scalings #992

### Minor Changes
- Renamed 'test_files' to 'unit_tests' #972

### Documentation update


## 1.0.16

### Bug Fixes
 
- Fixed units issue with Lang et al. (2012) confinement scaling (#821)
- Fixed issue with error numbering (#826)
- Fixed issue with costing of TF coil dump resistors (#847)

### Features

- new command line argument `./process.exe help` provides help info
- new CMake option `-Ddll=ON/OFF`. Default is `ON`. Useful for profiling with gprof 
- Updated version of Kallenbach testing (now can run test case that matches Kallenbach 
  paper or user defined inputs). See Userguide for more info.
- Updated version of Kallenbach scanning (now can specify the variable to scan 
  from a selection, number of scan points etc.). See Userguide for more info.
- Added NSTX and NSTX-Petty08 confinement time scalings (#820)
- Added option to input the confinement time
- Added a new spherical tokamak plasma current relation based on FIESTA fitting
- CI now runs on all branches named "issue-*"
- Unit tests incorporated into main branch

### Minor Changes

- Increased the number of scan points to 1000 (issue #809)
- For issue #379 constraint 52 now gives warning for iblanket=1
- Updated FNSF test case (#822)
- Removed obsolete variable estotf (#199 #847)

### Documentation update

- Developper documentation update (code description/compilation/git instructions) 

## 1.0.15

### Bug Fixes
- Added emultmw calculation to stellarator and fixed power balance errors (Issue #783)
- Amended fpump* output to match with primary_pumping options.
- Corrected power crossing the separatrix for stellarators (Issue #787)
- Changed Connor-Hastie plasma current model to kappa95 and triang95% (Issue #791)

### Features
- HTS REBCO model final version implemented
- Can now limit the CS peak field to be below set maximum
- Added Hubbard 2012 and 2017 I-mode threshold scaling
- Added Hubbard I mode confinement time scaling
- Added I-mode version of Reinke criterion (fzmin)
- New figure of linear combination figure of merit. Linear combination (50/50 
  weighted) of $`Q`$ and $`t_{burn}`$.
- I mode scalings for confinement time and L-I power threshold from Hubbard 2017.
- New utility called `plot_profiles.py`. Plots T and n profiles for a list of given MFILES.
- Can now setup the repo in `debug` mode for compilation. See `README.md` for instructions.
- New scan variables - `impurity_ratio(9)` and `fgwsep`.
- New constraint on CS peak field.

### Minor Changes
- Explicitly state 1990 $ for old cost model
- Made photon_wall and rad_fraction global variables, and added calculations to stellarator. 
- TF coil documentation now in repository and makefile target `tfdoc`.

## 1.0.14

### Bug Fixes

- Wrong pedestal position used in plot_proc temperature plot (Issue #653) ([957f94a7](https://git.ccfe.ac.uk/process/process/commit/957f94a723b026f67544fa46548bc8a1be062d35))
- Removed hardwired Martin scaling for L-H threshold in plot_proc.py (Issue #679 and #680)
- Fixed error in spherical tokamak divertor geometry calculation (Issue #697)
- Fixed error in spherical tokamak radial build calculation (Issue #704)
- Fixed error in current drive fractions adding to > 1 (Issue #705).
- Fixed issues with uncertainty python utility (Issue #716 #746)
- Fixed issues when there is no inboard blanket (Issue #722 #732)
- Fixed incorrect cross sectional area calculation in resistive TF coils (Issue #727)
- Fixed constraint equations plot in diagnose_process.py (Issue #738)
- Corrected units in resistive TF coil stress output
- Corrected units on ucme and uciac in global variables.
- Fixed issue with plot_proc.py scan counting (Issue #748)
- Fixed issue with run_process.py not working (Issue #766)
- Switched obsolete estotf for estotftgj in stellarator 
- Corrected ztot calculation in tfpwr subroutine for resistive TF coils (#773)
- Corrected deltf in sctfcoil.f90 (#779)

### Features

PLASMOD
 - PLASMOD is a 1D transport model which replaces many of the plasma physics calculations in PROCESS. The previous set up remains available.
 - See reference: E. Fable et al., Fusion Engineering and Design, Volume 130, May 2018, Pages 131-136
 - PLASMOD can be run during every PROCESS iteration by setting ipedestal to 3. It can be run just once, at the end of a PROCESS run by setting ipedestal to 2.

 - Created a new file 'physics_functions.f90' to store code moved from physics.f90 which may be used by PLASMOD and other semi-independent models.
 - This is to prevent circular dependencies.
 - Subroutines include: beamcalc, beamfus, imprad, palph, palph2, prad_ipdg89, psync_albajar_fidone, pthresh, radpwr
 - Functions include: bosch_hale, fsv, p_eped_scaling, t_eped_scaling,

 - New user-defined inputs have been added, which all have the prefix 'plasmod_'. These are specific controls and inputs to PLASMOD.
 - For a complete list, see the vardes file. Where appropriate, previously-existing PROCESS input parameters still apply.
 - Certain constraints and iterations variables cannot be used with PLASMOD - see the User Guide for more information.

2D Scan
 - implemented a basic 2-D scan feature in PROCESS.
 - new inputs `scan_dim`, `isweep_2`, `nsweep_2` and `sweep_2`.
 - Does the scan in a basic grid like manner (i.e. jumps to start of next row from end of previous). Would be nice to upgrade to 'zig-zag'-like approach.

Utilities
 - New script compare_radials.py to plot two radial profiles on the same chart for comparison. Takes input columns of data representing the profiles, with the first column being the x-axis, e.g. radial position.
 - evaluate_uncertainties.py now outputs and additional file to allow analysis of failed PROCESS Runs.
 - New script plot_sankey.py to plot a Sankey diagram of the PROCESS power flow
 - New scripts cost_pie.py and cost_bar.py to analyse cost data.
 - New script popcon.py to plot POPCON plot from MFILE.

Miscellaneous
- TF stress in conduit Tresca criterion can now have regular and CEA adjusted options 
  (adjustment from [Torre et al. 2016](https://ieeexplore.ieee.org/stamp/stamp.jsp?arnumber=7390035) 
  paper). (Issue #678)
- [Snipes et al.](2000; http://iopscience.iop.org/article/10.1088/0741-3335/42/5A/336) H-mode threshold scaling options added (Issue #680)
- Initial version of `.gitlab-ci.yml` created for GitLab CI.
- Added Spherical Tokamak and Stellarator examples to the test suite (Issues #715 and #718)
- Output to MFILE variable names for cost models
- Added [Reinke detachment criterion](http://iopscience.iop.org/article/10.1088/1741-4326/aa5145/meta) as constraint equation and formula for tesep (Issue #707)

### Minor changes

- Changed upper bound on `coheof` from 1.0e8 to 5.0e8 (Issue #668).
- A number of changes to `plot_proc.py` and outputs in the fortran associated 
  with vertical build. (Merge request !18)
- Update utilities guide for a number of Python utilities
    - `cad_output.py` (Issue #671)
    - `convert_in_dat.py` (Issue #672)
    - `mcnp_output.py` (Issue #674)
    - `output_summary.py` and `output_detailed.py` (Issue #675)
    - `plot_comparison.py` (Merge request !21)
- New Python utility
    - `plot_comparison.py` (Merge request !21)
- File prefixes for input files now works as intended. For example input file called `my_input_IN.DAT`
  will be outputted as `my_input_OUT.DAT` etc.
- `tbrnmn` no longer iteration variable as there is constraint equation 13 and f-value `ftburn` already. `tbrnmn` will act as the constraint limit input value.
- `cdtfleg` no longer an iteration variable.  The outboard leg current density is now calculated for resistive TF coils. (Issue #727)
- `tfacpd` is now calculted for resistive TF coils so is no longer an input.
- Reset test_suite files (Issue #719)
- Added error reporting to function ncore (Issue #735)
- Added input `plasma_res_factor` for adjustment factor for plasma resistivity. Default is 1.0   to preserve old behaviour.
- Added additional scaling factor 'eped_sf' for the EPED pedestal model (pressure and temperature versions).
- Slight change to functionality of utilities/write_new_in_dat.py: This script will no longer create a new IN.DAT from a non-feasible solution. If a scan is run, it will take by default the last feasible solution. If required there is also an option to use the first feasible solution from a scan (Issue #752).
- Made more robust the reading of input files - comments are now denoted only via an asterisk (*), and if a comment is present without an asterisk the reading of the input file will stop (previously it simply ignored constraint equations and iteration variables that could not be read). It is no longer permissible to write an input over multiple lines. Users can now use punctuation in comments as they wish, including full stops and commas.
- Stellarator radial build is output to MFILE (Issue #770)<|MERGE_RESOLUTION|>--- conflicted
+++ resolved
@@ -4,20 +4,6 @@
 The format is based on [Keep a Changelog](https://keepachangelog.com/en/1.0.0/),
 and this project adheres to [Semantic Versioning](https://semver.org/spec/v2.0.0.html).
 
-<<<<<<< HEAD
-## [Unreleased]
-### Added
-- Added pre-commit configuration, flake8 configuration, flake8 and black to CI system (#1515)
-
-### Changed
-- Converted `buildings_module` to pure Python (#1552)
-
-### Fixed
-- Divertor's `run` method was not being called with `output=True` from `output.py` (#1553)
-- Tracker's plotting inner loop should run over `set(titles)` to avoid running in `O(n)` opposed to `O(1)` (#1520)
-- Fixed a typo in the implementation of `extended_plane_strain` from `sctfcoil.f90` (#1565)
-=======
->>>>>>> be25a4f5
 
 
 ## [2.3.0] - 2022-01-20
