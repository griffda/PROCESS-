# Changelog
All notable changes to this project will be documented in this file.

The format is based on [Keep a Changelog](https://keepachangelog.com/en/1.0.0/),
and this project adheres to [Semantic Versioning](https://semver.org/spec/v2.0.0.html).

## [Unreleased]
<<<<<<< HEAD
### Added
- Pre-commit configuration, flake8 configuration, flake8 to CI system (#1515)
=======


### Changed
- Converted `buildings_module` to pure Python (#1552)
>>>>>>> 21c3b4b6

### Fixed
- Divertor's `run` method was not being called with `output=True` from `output.py` (#1553)
- Tracker's plotting inner loop should run over `set(titles)` to avoid running in `O(n)` opposed to `O(1)` (#1520)
- Fixed a typo in the implementation of `extended_plane_strain` from `sctfcoil.f90` (#1565)


## [2.3.0] - 2022-01-20
### Added
- Create scan notebook template (#1497)
- Create example Jupyter notebook (#1487)
- CS fatigue model (#1400)
- Tracking for cost model (#1344)

### Changed
- Beta-norm and elongation aspect ratio dependence from Menard et al. 2016 (#1439)
- Convert tfcoil into Python/Hybrid Python-Fortran (#1452)
- Update LTS/HTS cost model (#1343)
- Convert costs step to pure python (#1448)
- Update HCD costs in cost model 2 (#1304)
- Elongation scaling aspect ratio stability margin (#1399)
- General PF coil placement (#1418)
- Axisymmetric extended plane strain (#998, #1414)

### Fixed
- 5% regression test job missing values (#1503)
- N_cycle_fix (#1506)
- Plasma-side case of inboard TF coil (`casthi`) is neglected in computing radial stress distribution (#1509)
- Generalized plane strain TF coil stress model is not regression tested with a bucking cylinder (#1442)
- Resolve "REBCO current density incorrectly calculated (#1494)
- Resolve "Incorrect calculation of building sizes (#1395)

## [2.2.0] - 2021-10-26
### Added
- Add pumping variables as inputs for varying the efficiency of thermal to electrical conversion in develop-stable (#1374)
- Added xi_ebw input variable and set default value (#1371)
- Remove f90wrap from build process (#1397)
- Unit tests for costs_step added (#1372)
- Tracking for cost model (#1344)
- Convert caller.f90 to Python (#1354)
- EBW heating system (#1262)
- Call fcnvmc1 and 2 from Python (#1079)

## Changed
- Fix the blnkith variable so that an Inboard blanket can be used whilst itart = 1 (Spherical Tokamak) (#1388)
- Elongation should be scaleable with aspect ratio (#1345)
- PROCESS TF geometry output issue (#1328)
- TF coil stress constraints using different limits for case and WP (#1327)
- Add centrepost nuclear heating to TF nuclear heating (#1331)
- Updated proc_plot.py for EBW plasma heating fix (#1387)
- change the formulae for the dittus-boelter eqn in tfcoil.f90 as it is wrong in develop-stable (#1375)
- Higher current density required in TF coil REBCO tape" - new sc material (#1350)
- Update of Shield Cost Calculations (#1407)
- PROCESS TF geometry output issue (#1328)
- Remove Cost Model 2 link to LSA (#1361)
- Issue 935 power plant water use (#935)
- Secondary EBW Heating Missing (#1324)

## [2.1.2] - 2021-07-01
### Added
- Add costs and temperature margin to Durham REBCO model (#1333)
- Parameterised regression test names added in pytest reporting (#1315)
- BoP cost for Cost model 2 (#1295)
- Add cryo-aluminium costing (#1272)
- Option to use toroidal beta in beta limit (#1290)
- Add array bounds check to Fortran compilation flags (#1294)

### Changed
- cmake configuration step made more robust (#1326)
- Pf coil and BB cost model 2 update
- Enforced up/down symmetry in the vertical build for double-null - (#1309)
- Update indirect costs in cost model 2 (#1296)
- Update plot_scan tool labelling
- dcond dimension fix (#1297)
- Updated EBW gamma
- CMake build step fixed when using numpy v1.20.0 (#1258)

## [2.1.1] - 2021-03-17
### Added
- Adding the EBW scaling (#1262)
- Cost model 2 adds remote handing costs
- Cryopower constraint (#1120)
- Find a way to only review regression test diffs >5% (#1242)
- Adding the insulation effect to the Young modulus smearing in the - vertical direction
- Adding the scan plot utility
- Create tool for updating test references (#1239)

### Changed
- Move to semantic versioning (#1241)
- Move obsolete_vars.py into Python package for Blueprint use (#1279)
- Joints heating error (#1264)
- Corrected some power accounting issues in creating the sankey diagram - (#1265)
- Plot ploc plotting (#1217)
- Break vmcon into smaller subroutines (#1078)
- Python-Fortran dictionaries not updating (#1235)
- Updated core references in documentation (#1247)

## [2.1] - 2021-01-25
### Added
- VMCON unit tests now run in test suite (#1077)
- Added ground insulation layer to resistive magnets (#1122)
- Implemented code coverage reporting for the regression tests (#?)
- Python 3.6 CI test jobs added (#1223)
- Added Flinter FORTRAN Code Quality Scoring (#?)

### Changed
- Inboard and outboard vacuum vessel thickness variables changed (#433)
- New fixed turn cable size formulation (#1182)

### Removed
- Removed Freia support: now untested in CI (#1211)

## [2.0] - 2020-12-17
### Bug Fixes
- Issue 1029 compiler warning on n contact tot (#1029)
- Fixed bug in TorGA interface which breaks under GFortran-10 (#?)
- Handle zero value in IN.DAT writer (#1101)
- Latest markdown version breaks Ford on develop (#1145)
- CMakeLists.txt not working with ; in commit message (#1089)
- HTML introduced into IN.DAT comments (#1124)
- Fixes Failing Tests on Freia (#?)

### Features
- Connecting process output with other codes using json files (#1017)
- Allow Process to be installed as a Python package (#1013)
- Cryo-aluminium magnet model updates (#1016)
- Issue 1021 install script (#1021)
- Issue 999 New coil module for stellarator.f90 (#999)
- Issue 1015 costing (#1015)
- Issue 1010 LH (#1010)
- Issue 1035 JSON DN (#1035)
- Issue 1031 bucked and wedged (#1031)
- Issue 1044 wp geometry (#1044)
- Durham Nb-Ti model based on Ginsburg-Landau theory (#?)
- Issue 1053 resistive magnet updates (#1053)
- Issue 1063 ip warn (#1063)
- Issue 1054 sc cp neutronic shielding (#1054)
- Issue 1086 Elongation and Triangularity (#1086)
- Add Steady-State DEMO documentation and test suite (#?)
- Issue-1114 (#1114)
- Issue 1132 resistive model stability (#1132)
- Issue 1085 durham rebco v1 (#1085)
- Issue 1168 plot proc with rebco (#1168)
- issue-1171 : Adding the shield (#1171)
- Issue 1167 cost model 2 scalings (#1167)
- Adding a line setting the TF coil (#1165)
- Issue 866 ripple for resistive TF coils & 1143 sidewall thickness parametrization (#866)
- Convert project to Python-wrapped Fortran (#1092)

### Minor Changes
- Real declarations in PROCESS (#1027)
- Make subroutines/functions explicitly use module variables (#980)
- Updated base docker image Dockerfile for PROCESS (#1108)
- Use find_package macro to locate GTest, removing need for GTEST_DIR Env variable (#?)
- Issue 1175 (#1175)
- Issue 899 error handling (and other issues detailed on commit messages) (#899)

### Documentation updates
- Tidy docstrings to Ford format (#1026)
- Issue 944 updating gitpages (#944)
- Issue 1002 pl scenario docs (#1002)
- Get variable descriptions from inside the Ford site to display in gitlab pages (#948)
- Remove unwanted and empty modules from vardes (#1040)
- Issue 944 updating gitpages (#944)
- Large commented section in `initial.f90` (#1103)
- Issue 1125 st documentation update (#1125)
- Correcting relative path for included image (#1163)
- Issue 1173 update developper documentation (#1173)
- Issue 1179 update tf ripple doc (#1179)

## 1.0.17

### Bug Fixes

### Features
- Restored IFE (Issue #901)
- GitLab pages now hosts the autodoc html output (only develop) (issue #418)
- Git branch now in output file (#912)
- CI jobs now run for cmake custom targets
- Added diamagnetic and Pfirsch-Schlüter current scalings #992

### Minor Changes
- Renamed 'test_files' to 'unit_tests' #972

### Documentation update


## 1.0.16

### Bug Fixes
 
- Fixed units issue with Lang et al. (2012) confinement scaling (#821)
- Fixed issue with error numbering (#826)
- Fixed issue with costing of TF coil dump resistors (#847)

### Features

- new command line argument `./process.exe help` provides help info
- new CMake option `-Ddll=ON/OFF`. Default is `ON`. Useful for profiling with gprof 
- Updated version of Kallenbach testing (now can run test case that matches Kallenbach 
  paper or user defined inputs). See Userguide for more info.
- Updated version of Kallenbach scanning (now can specify the variable to scan 
  from a selection, number of scan points etc.). See Userguide for more info.
- Added NSTX and NSTX-Petty08 confinement time scalings (#820)
- Added option to input the confinement time
- Added a new spherical tokamak plasma current relation based on FIESTA fitting
- CI now runs on all branches named "issue-*"
- Unit tests incorporated into main branch

### Minor Changes

- Increased the number of scan points to 1000 (issue #809)
- For issue #379 constraint 52 now gives warning for iblanket=1
- Updated FNSF test case (#822)
- Removed obsolete variable estotf (#199 #847)

### Documentation update

- Developper documentation update (code description/compilation/git instructions) 

## 1.0.15

### Bug Fixes
- Added emultmw calculation to stellarator and fixed power balance errors (Issue #783)
- Amended fpump* output to match with primary_pumping options.
- Corrected power crossing the separatrix for stellarators (Issue #787)
- Changed Connor-Hastie plasma current model to kappa95 and triang95% (Issue #791)

### Features
- HTS REBCO model final version implemented
- Can now limit the CS peak field to be below set maximum
- Added Hubbard 2012 and 2017 I-mode threshold scaling
- Added Hubbard I mode confinement time scaling
- Added I-mode version of Reinke criterion (fzmin)
- New figure of linear combination figure of merit. Linear combination (50/50 
  weighted) of $`Q`$ and $`t_{burn}`$.
- I mode scalings for confinement time and L-I power threshold from Hubbard 2017.
- New utility called `plot_profiles.py`. Plots T and n profiles for a list of given MFILES.
- Can now setup the repo in `debug` mode for compilation. See `README.md` for instructions.
- New scan variables - `impurity_ratio(9)` and `fgwsep`.
- New constraint on CS peak field.

### Minor Changes
- Explicitly state 1990 $ for old cost model
- Made photon_wall and rad_fraction global variables, and added calculations to stellarator. 
- TF coil documentation now in repository and makefile target `tfdoc`.

## 1.0.14

### Bug Fixes

- Wrong pedestal position used in plot_proc temperature plot (Issue #653) ([957f94a7](https://git.ccfe.ac.uk/process/process/commit/957f94a723b026f67544fa46548bc8a1be062d35))
- Removed hardwired Martin scaling for L-H threshold in plot_proc.py (Issue #679 and #680)
- Fixed error in spherical tokamak divertor geometry calculation (Issue #697)
- Fixed error in spherical tokamak radial build calculation (Issue #704)
- Fixed error in current drive fractions adding to > 1 (Issue #705).
- Fixed issues with uncertainty python utility (Issue #716 #746)
- Fixed issues when there is no inboard blanket (Issue #722 #732)
- Fixed incorrect cross sectional area calculation in resistive TF coils (Issue #727)
- Fixed constraint equations plot in diagnose_process.py (Issue #738)
- Corrected units in resistive TF coil stress output
- Corrected units on ucme and uciac in global variables.
- Fixed issue with plot_proc.py scan counting (Issue #748)
- Fixed issue with run_process.py not working (Issue #766)
- Switched obsolete estotf for estotftgj in stellarator 
- Corrected ztot calculation in tfpwr subroutine for resistive TF coils (#773)
- Corrected deltf in sctfcoil.f90 (#779)

### Features

PLASMOD
 - PLASMOD is a 1D transport model which replaces many of the plasma physics calculations in PROCESS. The previous set up remains available.
 - See reference: E. Fable et al., Fusion Engineering and Design, Volume 130, May 2018, Pages 131-136
 - PLASMOD can be run during every PROCESS iteration by setting ipedestal to 3. It can be run just once, at the end of a PROCESS run by setting ipedestal to 2.

 - Created a new file 'physics_functions.f90' to store code moved from physics.f90 which may be used by PLASMOD and other semi-independent models.
 - This is to prevent circular dependencies.
 - Subroutines include: beamcalc, beamfus, imprad, palph, palph2, prad_ipdg89, psync_albajar_fidone, pthresh, radpwr
 - Functions include: bosch_hale, fsv, p_eped_scaling, t_eped_scaling,

 - New user-defined inputs have been added, which all have the prefix 'plasmod_'. These are specific controls and inputs to PLASMOD.
 - For a complete list, see the vardes file. Where appropriate, previously-existing PROCESS input parameters still apply.
 - Certain constraints and iterations variables cannot be used with PLASMOD - see the User Guide for more information.

2D Scan
 - implemented a basic 2-D scan feature in PROCESS.
 - new inputs `scan_dim`, `isweep_2`, `nsweep_2` and `sweep_2`.
 - Does the scan in a basic grid like manner (i.e. jumps to start of next row from end of previous). Would be nice to upgrade to 'zig-zag'-like approach.

Utilities
 - New script compare_radials.py to plot two radial profiles on the same chart for comparison. Takes input columns of data representing the profiles, with the first column being the x-axis, e.g. radial position.
 - evaluate_uncertainties.py now outputs and additional file to allow analysis of failed PROCESS Runs.
 - New script plot_sankey.py to plot a Sankey diagram of the PROCESS power flow
 - New scripts cost_pie.py and cost_bar.py to analyse cost data.
 - New script popcon.py to plot POPCON plot from MFILE.

Miscellaneous
- TF stress in conduit Tresca criterion can now have regular and CEA adjusted options 
  (adjustment from [Torre et al. 2016](https://ieeexplore.ieee.org/stamp/stamp.jsp?arnumber=7390035) 
  paper). (Issue #678)
- [Snipes et al.](2000; http://iopscience.iop.org/article/10.1088/0741-3335/42/5A/336) H-mode threshold scaling options added (Issue #680)
- Initial version of `.gitlab-ci.yml` created for GitLab CI.
- Added Spherical Tokamak and Stellarator examples to the test suite (Issues #715 and #718)
- Output to MFILE variable names for cost models
- Added [Reinke detachment criterion](http://iopscience.iop.org/article/10.1088/1741-4326/aa5145/meta) as constraint equation and formula for tesep (Issue #707)

### Minor changes

- Changed upper bound on `coheof` from 1.0e8 to 5.0e8 (Issue #668).
- A number of changes to `plot_proc.py` and outputs in the fortran associated 
  with vertical build. (Merge request !18)
- Update utilities guide for a number of Python utilities
    - `cad_output.py` (Issue #671)
    - `convert_in_dat.py` (Issue #672)
    - `mcnp_output.py` (Issue #674)
    - `output_summary.py` and `output_detailed.py` (Issue #675)
    - `plot_comparison.py` (Merge request !21)
- New Python utility
    - `plot_comparison.py` (Merge request !21)
- File prefixes for input files now works as intended. For example input file called `my_input_IN.DAT`
  will be outputted as `my_input_OUT.DAT` etc.
- `tbrnmn` no longer iteration variable as there is constraint equation 13 and f-value `ftburn` already. `tbrnmn` will act as the constraint limit input value.
- `cdtfleg` no longer an iteration variable.  The outboard leg current density is now calculated for resistive TF coils. (Issue #727)
- `tfacpd` is now calculted for resistive TF coils so is no longer an input.
- Reset test_suite files (Issue #719)
- Added error reporting to function ncore (Issue #735)
- Added input `plasma_res_factor` for adjustment factor for plasma resistivity. Default is 1.0   to preserve old behaviour.
- Added additional scaling factor 'eped_sf' for the EPED pedestal model (pressure and temperature versions).
- Slight change to functionality of utilities/write_new_in_dat.py: This script will no longer create a new IN.DAT from a non-feasible solution. If a scan is run, it will take by default the last feasible solution. If required there is also an option to use the first feasible solution from a scan (Issue #752).
- Made more robust the reading of input files - comments are now denoted only via an asterisk (*), and if a comment is present without an asterisk the reading of the input file will stop (previously it simply ignored constraint equations and iteration variables that could not be read). It is no longer permissible to write an input over multiple lines. Users can now use punctuation in comments as they wish, including full stops and commas.
- Stellarator radial build is output to MFILE (Issue #770)<|MERGE_RESOLUTION|>--- conflicted
+++ resolved
@@ -5,15 +5,11 @@
 and this project adheres to [Semantic Versioning](https://semver.org/spec/v2.0.0.html).
 
 ## [Unreleased]
-<<<<<<< HEAD
-### Added
-- Pre-commit configuration, flake8 configuration, flake8 to CI system (#1515)
-=======
-
+### Added
+- Added pre-commit configuration, flake8 configuration, flake8 and black to CI system (#1515)
 
 ### Changed
 - Converted `buildings_module` to pure Python (#1552)
->>>>>>> 21c3b4b6
 
 ### Fixed
 - Divertor's `run` method was not being called with `output=True` from `output.py` (#1553)
