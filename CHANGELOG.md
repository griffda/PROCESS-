# Changelog
All notable changes to this project will be documented in this file.

The format is based on [Keep a Changelog](https://keepachangelog.com/en/1.0.0/),
and this project adheres to [Semantic Versioning](https://semver.org/spec/v2.0.0.html).

## [Unreleased]
<<<<<<< HEAD
### Changed
- Converted water_usage.f90 to Python (#1570)
=======


### Changed
- Converted `buildings_module` to pure Python (#1552)

>>>>>>> 1bf85bb8
### Fixed
- Divertor's `run` method was not being called with `output=True` from `output.py` (#1553)
- Tracker's plotting inner loop should run over `set(titles)` to avoid running in `O(n)` opposed to `O(1)` (#1520)
- Fixed a typo in the implementation of `extended_plane_strain` from `sctfcoil.f90` (#1565)

## [2.3.0] - 2022-01-20
### Added
- Create scan notebook template (#1497)
- Create example Jupyter notebook (#1487)
- CS fatigue model (#1400)
- Tracking for cost model (#1344)

### Changed
- Beta-norm and elongation aspect ratio dependence from Menard et al. 2016 (#1439)
- Convert tfcoil into Python/Hybrid Python-Fortran (#1452)
- Update LTS/HTS cost model (#1343)
- Convert costs step to pure python (#1448)
- Update HCD costs in cost model 2 (#1304)
- Elongation scaling aspect ratio stability margin (#1399)
- General PF coil placement (#1418)
- Axisymmetric extended plane strain (#998, #1414)

### Fixed
- 5% regression test job missing values (#1503)
- N_cycle_fix (#1506)
- Plasma-side case of inboard TF coil (`casthi`) is neglected in computing radial stress distribution (#1509)
- Generalized plane strain TF coil stress model is not regression tested with a bucking cylinder (#1442)
- Resolve "REBCO current density incorrectly calculated (#1494)
- Resolve "Incorrect calculation of building sizes (#1395)

## [2.2.0] - 2021-10-26
### Added
- Add pumping variables as inputs for varying the efficiency of thermal to electrical conversion in develop-stable (#1374)
- Added xi_ebw input variable and set default value (#1371)
- Remove f90wrap from build process (#1397)
- Unit tests for costs_step added (#1372)
- Tracking for cost model (#1344)
- Convert caller.f90 to Python (#1354)
- EBW heating system (#1262)
- Call fcnvmc1 and 2 from Python (#1079)

## Changed
- Fix the blnkith variable so that an Inboard blanket can be used whilst itart = 1 (Spherical Tokamak) (#1388)
- Elongation should be scaleable with aspect ratio (#1345)
- PROCESS TF geometry output issue (#1328)
- TF coil stress constraints using different limits for case and WP (#1327)
- Add centrepost nuclear heating to TF nuclear heating (#1331)
- Updated proc_plot.py for EBW plasma heating fix (#1387)
- change the formulae for the dittus-boelter eqn in tfcoil.f90 as it is wrong in develop-stable (#1375)
- Higher current density required in TF coil REBCO tape" - new sc material (#1350)
- Update of Shield Cost Calculations (#1407)
- PROCESS TF geometry output issue (#1328)
- Remove Cost Model 2 link to LSA (#1361)
- Issue 935 power plant water use (#935)
- Secondary EBW Heating Missing (#1324)

## [2.1.2] - 2021-07-01
### Added
- Add costs and temperature margin to Durham REBCO model (#1333)
- Parameterised regression test names added in pytest reporting (#1315)
- BoP cost for Cost model 2 (#1295)
- Add cryo-aluminium costing (#1272)
- Option to use toroidal beta in beta limit (#1290)
- Add array bounds check to Fortran compilation flags (#1294)

### Changed
- cmake configuration step made more robust (#1326)
- Pf coil and BB cost model 2 update
- Enforced up/down symmetry in the vertical build for double-null - (#1309)
- Update indirect costs in cost model 2 (#1296)
- Update plot_scan tool labelling
- dcond dimension fix (#1297)
- Updated EBW gamma
- CMake build step fixed when using numpy v1.20.0 (#1258)

## [2.1.1] - 2021-03-17
### Added
- Adding the EBW scaling (#1262)
- Cost model 2 adds remote handing costs
- Cryopower constraint (#1120)
- Find a way to only review regression test diffs >5% (#1242)
- Adding the insulation effect to the Young modulus smearing in the - vertical direction
- Adding the scan plot utility
- Create tool for updating test references (#1239)

### Changed
- Move to semantic versioning (#1241)
- Move obsolete_vars.py into Python package for Blueprint use (#1279)
- Joints heating error (#1264)
- Corrected some power accounting issues in creating the sankey diagram - (#1265)
- Plot ploc plotting (#1217)
- Break vmcon into smaller subroutines (#1078)
- Python-Fortran dictionaries not updating (#1235)
- Updated core references in documentation (#1247)

## [2.1] - 2021-01-25
### Added
- VMCON unit tests now run in test suite (#1077)
- Added ground insulation layer to resistive magnets (#1122)
- Implemented code coverage reporting for the regression tests (#?)
- Python 3.6 CI test jobs added (#1223)
- Added Flinter FORTRAN Code Quality Scoring (#?)

### Changed
- Inboard and outboard vacuum vessel thickness variables changed (#433)
- New fixed turn cable size formulation (#1182)

### Removed
- Removed Freia support: now untested in CI (#1211)

## [2.0] - 2020-12-17
### Bug Fixes
- Issue 1029 compiler warning on n contact tot (#1029)
- Fixed bug in TorGA interface which breaks under GFortran-10 (#?)
- Handle zero value in IN.DAT writer (#1101)
- Latest markdown version breaks Ford on develop (#1145)
- CMakeLists.txt not working with ; in commit message (#1089)
- HTML introduced into IN.DAT comments (#1124)
- Fixes Failing Tests on Freia (#?)

### Features
- Connecting process output with other codes using json files (#1017)
- Allow Process to be installed as a Python package (#1013)
- Cryo-aluminium magnet model updates (#1016)
- Issue 1021 install script (#1021)
- Issue 999 New coil module for stellarator.f90 (#999)
- Issue 1015 costing (#1015)
- Issue 1010 LH (#1010)
- Issue 1035 JSON DN (#1035)
- Issue 1031 bucked and wedged (#1031)
- Issue 1044 wp geometry (#1044)
- Durham Nb-Ti model based on Ginsburg-Landau theory (#?)
- Issue 1053 resistive magnet updates (#1053)
- Issue 1063 ip warn (#1063)
- Issue 1054 sc cp neutronic shielding (#1054)
- Issue 1086 Elongation and Triangularity (#1086)
- Add Steady-State DEMO documentation and test suite (#?)
- Issue-1114 (#1114)
- Issue 1132 resistive model stability (#1132)
- Issue 1085 durham rebco v1 (#1085)
- Issue 1168 plot proc with rebco (#1168)
- issue-1171 : Adding the shield (#1171)
- Issue 1167 cost model 2 scalings (#1167)
- Adding a line setting the TF coil (#1165)
- Issue 866 ripple for resistive TF coils & 1143 sidewall thickness parametrization (#866)
- Convert project to Python-wrapped Fortran (#1092)

### Minor Changes
- Real declarations in PROCESS (#1027)
- Make subroutines/functions explicitly use module variables (#980)
- Updated base docker image Dockerfile for PROCESS (#1108)
- Use find_package macro to locate GTest, removing need for GTEST_DIR Env variable (#?)
- Issue 1175 (#1175)
- Issue 899 error handling (and other issues detailed on commit messages) (#899)

### Documentation updates
- Tidy docstrings to Ford format (#1026)
- Issue 944 updating gitpages (#944)
- Issue 1002 pl scenario docs (#1002)
- Get variable descriptions from inside the Ford site to display in gitlab pages (#948)
- Remove unwanted and empty modules from vardes (#1040)
- Issue 944 updating gitpages (#944)
- Large commented section in `initial.f90` (#1103)
- Issue 1125 st documentation update (#1125)
- Correcting relative path for included image (#1163)
- Issue 1173 update developper documentation (#1173)
- Issue 1179 update tf ripple doc (#1179)

## 1.0.17

### Bug Fixes

### Features
- Restored IFE (Issue #901)
- GitLab pages now hosts the autodoc html output (only develop) (issue #418)
- Git branch now in output file (#912)
- CI jobs now run for cmake custom targets
- Added diamagnetic and Pfirsch-Schlüter current scalings #992

### Minor Changes
- Renamed 'test_files' to 'unit_tests' #972

### Documentation update


## 1.0.16

### Bug Fixes
 
- Fixed units issue with Lang et al. (2012) confinement scaling (#821)
- Fixed issue with error numbering (#826)
- Fixed issue with costing of TF coil dump resistors (#847)

### Features

- new command line argument `./process.exe help` provides help info
- new CMake option `-Ddll=ON/OFF`. Default is `ON`. Useful for profiling with gprof 
- Updated version of Kallenbach testing (now can run test case that matches Kallenbach 
  paper or user defined inputs). See Userguide for more info.
- Updated version of Kallenbach scanning (now can specify the variable to scan 
  from a selection, number of scan points etc.). See Userguide for more info.
- Added NSTX and NSTX-Petty08 confinement time scalings (#820)
- Added option to input the confinement time
- Added a new spherical tokamak plasma current relation based on FIESTA fitting
- CI now runs on all branches named "issue-*"
- Unit tests incorporated into main branch

### Minor Changes

- Increased the number of scan points to 1000 (issue #809)
- For issue #379 constraint 52 now gives warning for iblanket=1
- Updated FNSF test case (#822)
- Removed obsolete variable estotf (#199 #847)

### Documentation update

- Developper documentation update (code description/compilation/git instructions) 

## 1.0.15

### Bug Fixes
- Added emultmw calculation to stellarator and fixed power balance errors (Issue #783)
- Amended fpump* output to match with primary_pumping options.
- Corrected power crossing the separatrix for stellarators (Issue #787)
- Changed Connor-Hastie plasma current model to kappa95 and triang95% (Issue #791)

### Features
- HTS REBCO model final version implemented
- Can now limit the CS peak field to be below set maximum
- Added Hubbard 2012 and 2017 I-mode threshold scaling
- Added Hubbard I mode confinement time scaling
- Added I-mode version of Reinke criterion (fzmin)
- New figure of linear combination figure of merit. Linear combination (50/50 
  weighted) of $`Q`$ and $`t_{burn}`$.
- I mode scalings for confinement time and L-I power threshold from Hubbard 2017.
- New utility called `plot_profiles.py`. Plots T and n profiles for a list of given MFILES.
- Can now setup the repo in `debug` mode for compilation. See `README.md` for instructions.
- New scan variables - `impurity_ratio(9)` and `fgwsep`.
- New constraint on CS peak field.

### Minor Changes
- Explicitly state 1990 $ for old cost model
- Made photon_wall and rad_fraction global variables, and added calculations to stellarator. 
- TF coil documentation now in repository and makefile target `tfdoc`.

## 1.0.14

### Bug Fixes

- Wrong pedestal position used in plot_proc temperature plot (Issue #653) ([957f94a7](https://git.ccfe.ac.uk/process/process/commit/957f94a723b026f67544fa46548bc8a1be062d35))
- Removed hardwired Martin scaling for L-H threshold in plot_proc.py (Issue #679 and #680)
- Fixed error in spherical tokamak divertor geometry calculation (Issue #697)
- Fixed error in spherical tokamak radial build calculation (Issue #704)
- Fixed error in current drive fractions adding to > 1 (Issue #705).
- Fixed issues with uncertainty python utility (Issue #716 #746)
- Fixed issues when there is no inboard blanket (Issue #722 #732)
- Fixed incorrect cross sectional area calculation in resistive TF coils (Issue #727)
- Fixed constraint equations plot in diagnose_process.py (Issue #738)
- Corrected units in resistive TF coil stress output
- Corrected units on ucme and uciac in global variables.
- Fixed issue with plot_proc.py scan counting (Issue #748)
- Fixed issue with run_process.py not working (Issue #766)
- Switched obsolete estotf for estotftgj in stellarator 
- Corrected ztot calculation in tfpwr subroutine for resistive TF coils (#773)
- Corrected deltf in sctfcoil.f90 (#779)

### Features

PLASMOD
 - PLASMOD is a 1D transport model which replaces many of the plasma physics calculations in PROCESS. The previous set up remains available.
 - See reference: E. Fable et al., Fusion Engineering and Design, Volume 130, May 2018, Pages 131-136
 - PLASMOD can be run during every PROCESS iteration by setting ipedestal to 3. It can be run just once, at the end of a PROCESS run by setting ipedestal to 2.

 - Created a new file 'physics_functions.f90' to store code moved from physics.f90 which may be used by PLASMOD and other semi-independent models.
 - This is to prevent circular dependencies.
 - Subroutines include: beamcalc, beamfus, imprad, palph, palph2, prad_ipdg89, psync_albajar_fidone, pthresh, radpwr
 - Functions include: bosch_hale, fsv, p_eped_scaling, t_eped_scaling,

 - New user-defined inputs have been added, which all have the prefix 'plasmod_'. These are specific controls and inputs to PLASMOD.
 - For a complete list, see the vardes file. Where appropriate, previously-existing PROCESS input parameters still apply.
 - Certain constraints and iterations variables cannot be used with PLASMOD - see the User Guide for more information.

2D Scan
 - implemented a basic 2-D scan feature in PROCESS.
 - new inputs `scan_dim`, `isweep_2`, `nsweep_2` and `sweep_2`.
 - Does the scan in a basic grid like manner (i.e. jumps to start of next row from end of previous). Would be nice to upgrade to 'zig-zag'-like approach.

Utilities
 - New script compare_radials.py to plot two radial profiles on the same chart for comparison. Takes input columns of data representing the profiles, with the first column being the x-axis, e.g. radial position.
 - evaluate_uncertainties.py now outputs and additional file to allow analysis of failed PROCESS Runs.
 - New script plot_sankey.py to plot a Sankey diagram of the PROCESS power flow
 - New scripts cost_pie.py and cost_bar.py to analyse cost data.
 - New script popcon.py to plot POPCON plot from MFILE.

Miscellaneous
- TF stress in conduit Tresca criterion can now have regular and CEA adjusted options 
  (adjustment from [Torre et al. 2016](https://ieeexplore.ieee.org/stamp/stamp.jsp?arnumber=7390035) 
  paper). (Issue #678)
- [Snipes et al.](2000; http://iopscience.iop.org/article/10.1088/0741-3335/42/5A/336) H-mode threshold scaling options added (Issue #680)
- Initial version of `.gitlab-ci.yml` created for GitLab CI.
- Added Spherical Tokamak and Stellarator examples to the test suite (Issues #715 and #718)
- Output to MFILE variable names for cost models
- Added [Reinke detachment criterion](http://iopscience.iop.org/article/10.1088/1741-4326/aa5145/meta) as constraint equation and formula for tesep (Issue #707)

### Minor changes

- Changed upper bound on `coheof` from 1.0e8 to 5.0e8 (Issue #668).
- A number of changes to `plot_proc.py` and outputs in the fortran associated 
  with vertical build. (Merge request !18)
- Update utilities guide for a number of Python utilities
    - `cad_output.py` (Issue #671)
    - `convert_in_dat.py` (Issue #672)
    - `mcnp_output.py` (Issue #674)
    - `output_summary.py` and `output_detailed.py` (Issue #675)
    - `plot_comparison.py` (Merge request !21)
- New Python utility
    - `plot_comparison.py` (Merge request !21)
- File prefixes for input files now works as intended. For example input file called `my_input_IN.DAT`
  will be outputted as `my_input_OUT.DAT` etc.
- `tbrnmn` no longer iteration variable as there is constraint equation 13 and f-value `ftburn` already. `tbrnmn` will act as the constraint limit input value.
- `cdtfleg` no longer an iteration variable.  The outboard leg current density is now calculated for resistive TF coils. (Issue #727)
- `tfacpd` is now calculted for resistive TF coils so is no longer an input.
- Reset test_suite files (Issue #719)
- Added error reporting to function ncore (Issue #735)
- Added input `plasma_res_factor` for adjustment factor for plasma resistivity. Default is 1.0   to preserve old behaviour.
- Added additional scaling factor 'eped_sf' for the EPED pedestal model (pressure and temperature versions).
- Slight change to functionality of utilities/write_new_in_dat.py: This script will no longer create a new IN.DAT from a non-feasible solution. If a scan is run, it will take by default the last feasible solution. If required there is also an option to use the first feasible solution from a scan (Issue #752).
- Made more robust the reading of input files - comments are now denoted only via an asterisk (*), and if a comment is present without an asterisk the reading of the input file will stop (previously it simply ignored constraint equations and iteration variables that could not be read). It is no longer permissible to write an input over multiple lines. Users can now use punctuation in comments as they wish, including full stops and commas.
- Stellarator radial build is output to MFILE (Issue #770)<|MERGE_RESOLUTION|>--- conflicted
+++ resolved
@@ -5,16 +5,11 @@
 and this project adheres to [Semantic Versioning](https://semver.org/spec/v2.0.0.html).
 
 ## [Unreleased]
-<<<<<<< HEAD
-### Changed
-- Converted water_usage.f90 to Python (#1570)
-=======
-
 
 ### Changed
 - Converted `buildings_module` to pure Python (#1552)
-
->>>>>>> 1bf85bb8
+- Converted `water_usage.f90` to Python (#1570)
+
 ### Fixed
 - Divertor's `run` method was not being called with `output=True` from `output.py` (#1553)
 - Tracker's plotting inner loop should run over `set(titles)` to avoid running in `O(n)` opposed to `O(1)` (#1520)
