--- conflicted
+++ resolved
@@ -2531,11 +2531,9 @@
   \item
     tfareain : area of inboard midplane TF legs (m2)
   \item
-<<<<<<< HEAD
     tf_total_h_width : TF coil horizontal inner bore (m)
-=======
+  \item
     tfboreh : TF coil horizontal inner bore (m)
->>>>>>> parent of 6455eab9... Revert "Merge branch 'magnet_modifications' into 'develop'"
   \item
     tfborev : TF coil vertical inner bore (m)
   \item
