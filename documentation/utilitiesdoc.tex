\documentclass[11pt,a4paper]{article}
\usepackage{epsfig,colordvi,latexsym}
\usepackage{amsmath}
\usepackage{amsfonts}
\usepackage{amssymb}
\usepackage{graphicx}
\usepackage{color}
\usepackage{tikz}  %  for VMCON flowchart in Appendix A
\usepackage{url}
\usepackage{hyperref}
\usepackage{framed}
\usepackage{color}
\usepackage{mdframed}

\definecolor{codeColour}{HTML}{F7F9FA}
\definecolor{codeLine}{HTML}{E6E8EB}
\mdfsetup{backgroundcolor=codeColour,  linecolor=codeLine,
linewidth=3pt, topline=false, bottomline=false, rightline=false,
innertopmargin=15pt, innerbottommargin=5pt}

\usetikzlibrary{trees}

\pretolerance=10000
\topmargin=0mm
\headheight=0mm
\headsep=8mm
\textwidth=170mm
\textheight=240mm
\footskip=10mm
\oddsidemargin=0mm
\evensidemargin=-12mm
\parskip=2mm
\parindent=0mm

\setcounter{secnumdepth}{3}
\newcommand{\indat}{\mbox{\texttt{IN.DAT}}}
\newcommand{\mfile}{\mbox{\texttt{MFILE.DAT}}}
\newcommand{\outdat}{\mbox{\texttt{OUT.DAT}}}
\newcommand{\plotdat}{\mbox{\texttt{PLOT.DAT}}}
\newcommand{\process}{\mbox{\texttt{PROCESS}}}
\newcommand{\vmcon}{\mbox{\texttt{VMCON}}}
\renewcommand{\vec}[1]{\boldsymbol{#1}}

%%%%%%%%%%%%%%%%%%%%%%%%%%%%%%%%%%%%%%%%%%%%%%%
% Add here the date of the latest change and the code revision number
\newcommand{\version}{
19 April 2018
\hfill
PROCESS version: 1.0.13
}
%%%%%%%%%%%%%%%%%%%%%%%%%%%%%%%%%%%%%%%%%%%%%%%

\newcommand{\setheader}[1]
 {\markright{\rlap{\lower0.8ex\hbox to\textwidth{\hrulefill}}{\bf#1}}}
\newcommand{\mychapter}[1]{\small\normalsize
 \setcounter{footnote}{0}
 \chapter{#1}
 \pagestyle{myheadings}
 \setheader{Chapter \thechapter\hspace{0.8em}#1}}
\newcommand{\myappendix}[1]{\small\normalsize
 \setcounter{footnote}{0}
 \chapter{#1}
 \pagestyle{myheadings}
 \setheader{Appendix \thechapter\hspace{0.8em}#1}}

\begin{document}

\footnotesize
\hfill

\vspace*{4cm}
\begin{center}
\Huge A guide to the utilities of the \\ PROCESS Fusion Reactor Systems Code\\
~\\ \LARGE The PROCESS Team: P.\ J.\ Knight, M.\ D.\ Kovari, H.\ Lux, J.\ Morris\\
~\\ \Large Culham Centre for Fusion Energy/ United Kingdom Atomic Energy Authority\\
Culham Science Centre, Abingdon, Oxon, OX14 3DB, UK
\end{center}

\normalsize
A number of utilities for \process\ are available, for instance to modify the
input file \indat, run \process\ until a feasible solution is found, or to
extract and plot data from the \process\ output. All utilities are available
from \texttt{~PROCESS/master/utilities} where also example config files are kept.

For \process\ \textit{users}, only the executables described in
Section~\ref{sec:py_exec} are relevant. For anyone interested in modifying the
existing code or developing new utilities the \process\ Python
libraries are described in Section~\ref{sec:py_lib}.

All executables use Python library functions either from the publicly
available \texttt{numpy}, \texttt{scipy} and \texttt{matplotlib} libraries or
the \process\ Python libraries documented in Section~\ref{sec:py_lib}. To use
the \process\ Python libraries you need to make sure their directory is in
your Python path. Use the commands given in the \process\/ Userguide to
do this.

All Python code has been written for Python 3.

\vfill
\footnotesize
\version
\normalsize

\tableofcontents

\newpage


<<<<<<< HEAD
=======


>>>>>>> 050fda27
\section{Executables}
\label{sec:py_exec}

All executables can be run by using any of the following commands:
\begin{quote}
\begin{verbatim}
python executable_name.py
python3 executable_name.py
executable_name.py
\end{verbatim}
\end{quote}
and they typically have a short description of their usage when putting
\texttt{-h} or \texttt{--help} as arguments:
\begin{quote}
\begin{verbatim}
executable_name.py -h
\end{verbatim}
\end{quote}

Some executables come with a configuration file that typically follows the
naming convention \texttt{executable\_name.conf}. To run the executable please
copy the config file into your own work directory. Do \textbf{NOT} edit
the config file in the \process\ directory.

Due to the large amount of existing utilities, we have grouped them in sections below.


%%%%%%%%%%%%%%%%%%%%%%%%%%%%%%%%%%%%%%%%%%%%%%%
\subsection{Running PROCESS}

%-------------------------------
\subsubsection{Randomly vary the starting point (run\_process.py)}
\label{subsec:run_process}
This program runs \process\ many times, randomly varying the initial values of the iteration variables until a feasible solution is found.  Stops when a feasible solution is found.  If in the course of a scan some scan points result in feasible solutions and some do not, \texttt{run\_process.py} will stop if and only if the number of unfeasible scan points is less than or equal to the parameter \texttt{NO\_ALLOWED\_UNFEASIBLE}.

\begin{description}
\item{\textbf{Input:}}
\texttt{run\_process.conf} (optional), \indat\

\item{\textbf{Output:}} A directory is created for each run. containing all the standard
  PROCESS output, \texttt{process.log} (log file), and \texttt{README.txt}
  (contains comments from config file)
\end{description}

\paragraph{Configuration Options:}

The configuration file \texttt{run\_process.conf} has the following style:
\begin{framed}
\begin{verbatim}
* This is a comment in the config file!

* Path to working directory in which PROCESS is run.
WDIR = Run1
* original IN.DAT name
ORIGINAL_IN_DAT = demo1a_10_sep_13.IN.DAT
* PATH to PROCESS binary
PROCESS = ~PROCESS/master/process
* ONE line comment to be put into README.txt
COMMENT = This is a test DEMO run! ;-)
* Maximum number of PROCESS runs
NITER = 5
* integer seed for random number generator; use None for random seed
SEED = 2
* factor within which the iteration variables are changed
FACTOR = 1.5
* Number of allowed unfeasible points that do not trigger rerunning.
NO_ALLOWED_UNFEASIBLE = 0
* include a summary file with the iteration variables at each stage.
INCLUDE_ITERVAR_DIFF = True
* add iteration variables - comma separated
ADD_IXC = 99, 77
* remove iteration variables - comma separated
DEL_IXC =
* add constraint equations  - comma separated
ADD_ICC = 57,
* remove constraint equations - comma separated
DEL_ICC =
* set any variable to a new value
* the variable does not have to exist in IN.DAT
VAR_TFTORT = 1.9
VAR_EPSVMC = 1e-4
* remove variables
DEL_VAR_IITER
\end{verbatim}
\end{framed}
A configuration file with an alternative name can be specified using the optional argument
\begin{quote}
\begin{verbatim}
run_process.py -f CONFIGFILE
\end{verbatim}
\end{quote}



%-------------------------------
\subsubsection{List \process\ runs with comments (build\_index.py)}

Creates an index of all \process\ run comments, after they have been created by \texttt{run\_process} in a series of subfolders.

\begin{description}
\item{\textbf{Input:}}
README.txt files in subfolders

\item{\textbf{Output:}}
\verb|Index.txt|
\end{description}

\paragraph{Configuration Options:}

Optional arguments are:
\begin{quote}
\begin{verbatim}
# change the name of the file containing the folder description
build_index.py -r README.txt
# append the results to Index.txt instead of creating a new file
build_index.py -m a
# change the name of the subfolder Base - default=Run
build_index.py -b Base
# give a list of subfolder suffixes - default=all
build_index.py -s 1-4,6,8,9-12
# increase verbosity
build_index.py -v
\end{verbatim}
\end{quote}

An example \texttt{Index.txt} file might look like this
\begin{framed}
\begin{verbatim}
Run1:
 Original run

Run2:
 Changed the no. TF coils
...
\end{verbatim}
\end{framed}


%-------------------------------
\subsubsection{Test the solver accuracy and globality (test\_process.py)}

This program has a similar structure to the \texttt{run\_process.py} program, but varies the iteration variable start parameters for as many iterations as requested by the configuration file. It outputs a summary of the final iteration parameter values and figure of merit values for testing the accuracy of the optimisation solver in PROCESS. This also allows the user to verify that the final solution is not only a local solution. For this type of study a large value of the factor within which the iteration variables are changed should be chosen!

\begin{description}
\item{\textbf{Input:}}
\texttt{test\_process.conf}, an \indat\ file as specified in the config file

\item{\textbf{Output:}} All the standard
  PROCESS output, \texttt{process.log}, \texttt{README.txt}, \texttt{time.info} (stores the run time of actual PROCESS iterations), \texttt{SolverTest.out}
\end{description}
The \texttt{SolverTest.out} file contains a table of the \texttt{ifail} values (see Userguide), the figure of merit, the square root of the sum of the squares of the individual constraints as well as the initial and final values for the iteration variables and the individual constraint residuals. The value of Q, i.e. the ratio of
fusion power to injected power, is also included in the SolverTest.out file. All values can be used to diagnose the performance of the optimisation solver.


\paragraph{Configuration Options:}

The configuration file \texttt{test\_process.conf} has the following style:
\begin{framed}
\begin{verbatim}
* No iterations
NITER = 1000

* Working directory: Subdirectory in which to copy IN.DAT and test_process.conf
WDIR=Run1/

* original IN.DAT name (should not be called IN.DAT!)
ORIGINAL_IN_DAT = minimal_demo2_nosweep.IN.DAT

* sets flag of same name in IN.DAT:
*     None - keeps original value
*     -1   - Non-optimisation only
*      0   - one non-optimisation step followed by optimised iteration
*      1   - optimisation only
IOPTIMZ = 1

* sets the error tolerance for VMCON
*     None - keeps the original value (IN.DAT or default)
EPSVMC = None

* sets the step length for the finite difference derivatives
*     None - keeps the original value (IN.DAT or default)
EPSFCN = None


*sets the figure of merit
*positive value - minimise, negative value - maximise
*     None  - keeps the original value
*     1     - plasma major radius
*     6	    - cost of electricity
MINMAX = None

* integer seed for random number generator; use None for random seed
SEED = 2

* factor within which the iteration variables are changed
FACTOR = 1.1

* PATH to PROCESS binary
PROCESS=process.exe
\end{verbatim}
\end{framed}

A configuration file with an alternative name can be specified using the optional argument
\begin{quote}
\begin{verbatim}
test_process.py -f CONFIGFILE
\end{verbatim}
\end{quote}


%--------------------------------------------------------
\subsubsection{Step from one model to another (a\_to\_b.py)}
\label{sec:atob}

When attempting to model a reactor very different from those in previous studies, it can be difficult to find a feasible solution.  This utility takes an initial \indat\ (\texttt{A.DAT}) that is known to run successfully, and a target \indat\ (\texttt{B.DAT}) that is substantially different.  The difference is broken into small steps, and \process\ runs repeatedly, stepping from the initial input file to the target input file.  After each step, the output values of the iteration variables are used as the input starting values for the next step.

\begin{description}
\item{\textbf{Input:}}
\texttt{a\_to\_b.conf}, \texttt{A.DAT} and its corresponding \texttt{MFILE.DAT}, \texttt{B.DAT}.
(These names can be changed by the user.)

\item{\textbf{Output}}

When the program finishes, the .DAT files from the last run of \process\ can
be found in the specified working directory.

If option keep\_output = True, then \indat, \outdat, \mfile\ and logged \process\
output of each step are stored. Files are prefaced with their step number
eg. \texttt{003.IN.DAT} and copied to the specified output directory.

\item{\textbf{Troubleshooting}}

Ensure that each relevant variable is only listed once in the vardes.html file.

\end{description}

\paragraph{Configuration Options:}

The configuration file \texttt{a\_to\_b.conf} has the following style:
\begin{framed}
\begin{verbatim}
*Comment line

*Working directory to store temporary files, default = wdir
wdir = wdir

*Switch to keep .DAT files for every step, default = True
keep_output = True

*Directory for output if keep_output = True, default = steps
outdir = steps

*IN.DAT file for A, default = A.DAT
a_filename = A.DAT

*IN.DAT file for B, default = B.DAT
b_filename = B.DAT

*Path to process binary
path_to_process = /home/PROCESS/master/process

*Number of iterations of vary_iteration_variables to run, default = 20
vary_niter = 20

*Number of steps to go from A to B, default = 10
nsteps = 10

*Factor to vary iteration variables within, default = 1.2
factor = 1.2

*Gap between upper and lower bounds to narrow to, default = 1.001
bound_gap = 1.001
\end{verbatim}
\end{framed}



%-----------------------------------
\subsubsection{N-Dimensional Scanner Utility}

This suite of Python utilities allows the user to conduct systematic, multi-dimensional parameter studies with \process. It systematically varies a set of N user defined parameters within predefined bounds. The final results can be evaluated using the corresponding visualisation tool and/or saved in standard NetCDF format for further analysis.

The suite contains the following executables
\begin{itemize}
\item \texttt{ndscan.py} - executes the Nd-scan as specified in the configuration file.
\item \texttt{ndscan\_package\_only.py} - creates a NetCDF output file from a previous Nd-scan run.
\item \texttt{ndscan\_and\_package.py} - both executes the Nd-scan and creates the NetCDF output file.
\item \texttt{ndscan\_visualisation.py} - visualises the NetCDF output.
\end{itemize}


\begin{description}
\item{\textbf{Input:}}
 \texttt{ndscan.json}, \indat

\item{\textbf{Output:}} All MFILES in subdirectory \texttt{MFILES}, packaged NetCDF output file as named in configuration file (default ``NdscanOutput.nc'').
\end{description}

When running any of the ndscan tools, optional arguments are:
\begin{quote}
\begin{verbatim}
#to specify another location/name for the configfile
ndscan.py -f CONFIGFILE

Use -h or --help for help
\end{verbatim}
\end{quote}
For the visualisation tool the corresponding NetCDF input file can also be specified with \texttt{-f}. Per default ``NdscanOutput.nc'' is used.

\paragraph{Configuration Options:}

The configuration file \texttt{ndscan.json} uses the JSON format\footnote{www.json.org} and has the following style
\begin{framed}
\begin{verbatim}
{
    "axes": [
	{
            "lowerbound": 7.5,
            "steps": 16,
            "upperbound": 9.0,
            "varname": "rmajor"
        },
        {
            "lowerbound": 5.5,
            "steps": 16,
            "upperbound": 7.0,
            "varname": "bt"
        }
    ],
    "_comment": [
        "This field helps to describe the config file for users reading",
        "Anything you write in here will be ignored by the code",
        "Each axis has these configuration parameters available:",
        "varname",
        "lowerbound",
        "upperbound",
        "'steps': number of evaluations"
    ],
    "optionals": {
        "remove_scanvars_from_ixc": true,
        "smooth_itervars": true
    },
    "description": "Description of the goals of this specific run",
    "title": "NdscanOutput",
    "author": "Me",
    "output_vars": [
        "beta",
        "pheat",
        "powfmw",
        "pradmw",
        "powerht",
        "cirpowfr",
        "te",
        "hfact",
        "dnelimt",
        "dene",
        "rmajor",
        "bt",
        "pnetelmw",
        "coe",
        "fwbllife",
        "capcost",
        "palpmw",
        "wallmw",
        "taueff"
    ]
}
\end{verbatim}
\end{framed}
The only required input parameter in the configuration file are the scan axes, out of which at least one has to be specified. For each axis a \texttt{varname}, a \texttt{lowerbound}, an \texttt{upperbound} and the number of \texttt{steps} $>1$ have to be specified. All other parameters in the configuration file are optional. The parameters relevant for running the N-dimensional scan are:
\begin{description}
\item[\texttt{\_comment}] Anything in the comment section (like all other undefined sections) is for the user only and will be ignored by the program.
\item[\texttt{optionals:remove\_scanvars\_from\_ixc}] Removes all scanning variables from the iteration variables of the IN.DAT file (default=True).
\item[\texttt{optionals:smooth\_itervars}] Ensures that each next point starts from the last successful run. This increases the run time, but improves convergence and reduces errors.
\end{description}
The parameters only relevant to the creation of the summary NetCDF file are:
\begin{description}
\item[\texttt{author}] The author will be copied into the NetCDF file.
\item[\texttt{description}] The description will be copied into the NetCDF file.
\item[\texttt{title}] Name of the output NetCDF file (default \texttt{NdscanOutput}) that is also copied into the title of the NetCDF file.
\item[\texttt{output\_vars}] The variables that will be extracted from the MFILEs and stored in the NetCDF file. (Only needed when creating the NetCDF output file.)
\end{description}
Additional parameters can be specified as in the \texttt{config} section for the \texttt{evalualte\_uncertainties.py} tool, see section \ref{subsec:evalunc}.

The resulting NetCDF file can be visualised using the \texttt{ndscan\_visualisation.py} tool. It has an interactive menu and is fairly self-explanatory.



%%%%%%%%%%%%%%%%%%%%%%%%%%%%%%%%%%%%%%%%%%%%%%%
\subsection{Output Processing}

%-------------------------------
\subsubsection{Turn output into input (write\_new\_in\_dat.py)}

This program modifies a given \indat\ file such that the specified initial values of all the iteration variables are given by their values in \outdat.

\begin{description}
\item{\textbf{Input:}}
\indat, \mfile\

\item{\textbf{Output:}}
\texttt{new\_IN.DAT}
\end{description}


%-------------------------------
\subsubsection{Create csv file summarising data in plot\_proc.py output (output\_data.py)}

A utility to output a set of data very similar to {\bf plot\_proc.py}, but to a comma-delimited format for inclusion in spreadsheets. This is used by \texttt{archive.sh} (see Section \ref{ssec:archive}) to import data into the \process\/ runs database. For other uses, it's best to use PLOT.DAT instead, as this is always generated by PROCESS, and can be easily loaded into a spreadsheet.
\begin{description}
\item{\textbf{Input:}}
 \mfile (or as specified by user)

\item{\textbf{Output:}}
\verb|process_summary.txt| (or as specified by user)
\end{description}

\paragraph{Configuration Options:}

Optional arguments are:
\begin{quote}
\begin{verbatim}
usage: output_data.py [-h] [-f FILENAME] [-o OUTPUT]

Produce a single-column comma-separated (.txt) summary for a given scan. For
info contact rich.kemp@ccfe.ac.uk or james.morris2@ccfe.ac.uk

optional arguments:
  -h, --help   show this help message and exit
  -f FILENAME  specify input filename
  -o OUTPUT    specify output filename
\end{verbatim}
\end{quote}

%--------------------------------------------------------
\subsubsection{Create csv file summarising data for database (create\_csv4database.py)}

This is essentially the same tool as \texttt{output\_data.py}, but the format is frozen to assure consistency for the PROCESS Runs database excel spreadsheet.


%--------------------------------------------------------
\subsubsection{Create archivable files for PROCESS Runs database (archive.sh)}
\label{ssec:archive}

This is a very simple shell script to create all the relevant files for the PROCESS Runs database on the EUROfusion IDM\footnote{https://idm.euro-fusion.org/?uid=2MUP64}. It uses the \verb|create\_csv4database.py| and the \verb|plot\_proc.py| utilities.

\begin{description}
\item{\textbf{Input:}}
\indat, \outdat, \mfile

\item{\textbf{Output:}}
\verb|PREFIX.|\indat, \verb|PREFIX.|\outdat, \verb|PREFIX.pdf|, \verb|PREFIX.csv|
\end{description}

The convention for the PREFIX is to use the following format e.g. DEMO1\_detailed\_description\_Year\_Month\_Day, where DEMO1 is the description of the design investigated and the detailed description summarises the key changes made to the design.



%------------------------------------------
\subsubsection{Compare a reference desing with a PROCESS run (ref\_check.py)}
Tool for comparing a PROCESS MFILE output file to a JSON reference file for a
certain type of machine.

The JSON file format contains two dictionaries: 'PARAMS' and 'LIMITS'.

Arguments\\
\texttt{-r        }     Reference JSON file\\
\texttt{-f        }     MFILE file to compare to JSON reference\\
\texttt{-s        }     Save output to file called input\_comp.txt\\

Below is an example of the JSON reference file. The PARAMS dictionary takes
just a variable name and the value it has for the reference. The LIMITS
dictionary takes the limit value name as the key. The content of the limit is
then the limit value, whether it is a minimum or maximum and then lastly the
paramter it is limiting. For more examples look at the cfetr\_small\_ref.json in
the test suite CFETR\_small case folder.

\begin{framed}
\begin{verbatim}
{
	"PARAMS":
        {
            "rmajor" : 5.7,
            "rminor": 1.6,
            "aspect": 3.563,
            "bt": 5.0,
            "kappa": 1.8,
            "triang": 0.4,
            "hfact": 1.3,
            "powfmw": 250
        },

    "LIMITS":
        {
            "alstrtf" :
                {
                    "limit": 600.0e6,
                    "type": "-",
                    "parameter": "strtf2"
                },
            "pseprmax" :
                {
                    "limit": 25.0,
                    "type": "-",
                    "parameter": "pdivt/rmajor"
                },
            "ripmax" :
               {
                   "limit": 0.5,
                    "type": "-",
                    "parameter": "ripple"
                }
        }
}
\end{verbatim}
\end{framed}

The code outputs the parameters which don't match, the parameters that match, the
lower limits that aren't satisfied, the lower limits that are satisfied, the upper
limits that aren't satisfied and the upper limits that are satisfied.

%---------------------------------------
\subsubsection{Compare two MFILEs (mfile\_comparison.py)}
Tool for comparing two MFILEs and outputting significant differences in numerical values.

Arguments\\
\texttt{-f        }     Files to compare\\
\texttt{-s        }     Save output to file called comp.txt\\
\texttt{--acc     }     Percentage difference threshold for reporting\\
\texttt{--verbose }     Additional output\\


%-----------------------------------------
\subsubsection{Compare two input files (in\_dat\_comparison.py)}
Tool for comparing two IN.DATs and outputting inputs in one file and not the other,
inputs in both with different values and inputs in both with the same value.

Arguments\\
\texttt{-f        }     Files to compare\\
\texttt{-s        }     Save output to file called input\_comp.txt\\


%%%%%%%%%%%%%%%%%%%%%%%%%%%%%%%%%%%%%%%%%%%%%%%
\subsection{Output Plotting}


%-------------------------------
\subsubsection{Output plotting: create data file (make\_plot\_dat.py)}

Creates a \plotdat-type file from \mfile.  This is required by \texttt{plot\_sweep.py}.

\begin{description}
\item{\textbf{Input:}}
\verb|make_plot_dat.conf|, \mfile\

\item{\textbf{Output:}}
\verb|make_plot_dat.out|
\end{description}

\paragraph{Configuration Options:}

Optional arguments are:
\begin{quote}
\begin{verbatim}
# new variables for output
make_plot_dat.py -p rmajor
# writes make_plot_dat.out in columns
make_plot_dat.py --columns
# resets make_plot_dat.conf to PLOT.DAT layout
make_plot_dat.py --reset-config
# file to read as input
make_plot_dat.py -f MFILE.DAT
# run with default parameters
make_plot_dat.py --defaults
\end{verbatim}
\end{quote}

An example version of \texttt{make\_plot\_dat.conf} might look like this:
\begin{framed}
\begin{verbatim}
# make_plot_dat.out config file.
rmajor
aspect
rminor
bt
powfmw
pnetelmw
te
pdivt
strtf1
strtf2
\end{verbatim}
\end{framed}


%-------------------------------
\subsubsection{Create a two-page summary (plot\_proc.py)}

A utility to produce a two-page summary of the output, including the major
parameters, poloidal and toroidal cross-sections, and temperature and density profiles.

\begin{description}
\item{\textbf{Input:}}
 \mfile

\item{\textbf{Output:}}
\verb|SUMMARY.pdf| (or as specified by user)
\end{description}

\paragraph{Configuration Options:}

Optional arguments are:
\begin{quote}
\begin{verbatim}
usage: plot_proc.py [-h] [-f FILENAME] [-s]

Produces a two page summary of the PROCESS MFILE output, using the MFILE. For
info contact michael.kovari@ukaea.uk or james.morris2@ukaea.uk

optional arguments:
  -h, --help   show this help message and exit
  -f FILENAME  specify input/output file prefix
  -s, --show   show plot as well as saving figure
\end{verbatim}
\end{quote}

The individual parameters displayed in the 2 page summary are defined as follows:

\begin{description}
\item[\texttt{runtitle}] Variable describing the purpose of the run
\item[\texttt{PROCESS version}]Tagged version of \process\/ used for the run.
\item[\texttt{Date}] Date of the \process\/ run
\item[\texttt{Time}] Time of the \process\/ run
\item[\texttt{User}] Nave of the user who ran \process.
\item[\texttt{Optimisation}] Figure of merit (\texttt{minmax}, see vardes.html) for constrained optimisation (see Userguide).
\item[\texttt{Plasma Composition}] Number densities of several ion species relative to the electron density.
\item[\texttt{Coil Currents etc.}] Peak coil currents of the PF coils in $MA$, flux swing of the central solenoid used for startup and total available in $Wb$. Total burn time \texttt{tburn} in hrs (see Userguide).
\item[\texttt{TF coils}] Describes the type, the peak field at the TF coil including ripple at the outboard edge of the inboard TF coil winding pack in $T$, the ratio of operating to superconducting critical current in TF coil $I/I_{crit}$, the temperature margin with respect to critical temperature of super conductor in $K$, Van Mises stresses on TF coils
\item[\texttt{Cost of electricity}] This is the cost of electricity in $/MWh$. Check the respective cost model for the reference year of the inflation used.
\item[\texttt{Geometry}] This is the major radius $R_0$, the minor radius $a$, the aspect ratio $A$, the plasma elongation at the 95\% flux surface $\kappa_{95}$, the plasma triangularity at the 95\% flux surface $\delta_{95}$, the surface area of the plasma, the plasma volume, the number of TF coils, the inboard and outboard thicknesses of the blanket and shield as well as the total fusion power.
\item[\texttt{Power flows}] Average neutron wall load $W_{all}=\frac{P_{neutrons}}{S_{plasma,surface}f_{user}}$ \cite{kovari_eng}, the normalised radius of the `core' region $\rho_{core}$ used in the radiation correction of the confinement scaling \cite{hanni_radiation,Lux2016}, the electron density at the pedestal top $n_{e,ped}[m^{-3}]$, the normalised radius $\rho=r/a$ at the pedestal top, the helium fraction relative to the electron density, the core radiation $P_{rad} (\rho<\rho_{core})$ subtracted from $P_{heat}$ in confinement scaling and $W_{th}$, the total radidation inside the separatrix, the nuclear heating power to blanket $P_{nuc,blkt}= P_{neutr} (1-e^{-\frac{\Delta x_{blkt}}{\lambda_{decay}}})$, the nuclear heating power to the shield $P_{nuc,shld}=P_{neutr}-P_{nuc,blkt}$, the power crossing the separatrix into the SoL/Divertor $P_{sep}$, the L-H threshold power $P_{LH}$, the divertor lifetime in years, the high grade heat for electricity production $P_{therm}$, gross cycle efficiency $P_{e,gross}/P_{therm}$, Net cycle efficiency $\frac{P_{e,gross}-P_{heat,pump}}{P_{therm}-P_{heat,pump}}$, Net electric power $P_{e,net}=P_{e,gross}-P_{recirc}$, Plant efficiency $P_{e,net}/P_{fus}$.
\item[Physics] Plasma current $I_P[MA]$, vaccuum magnetic field at in the plasma centre $B_T(R_0)$, the safety factor at the 95\% flux surface $q_{95}$, definitions of $\beta$ as given in \cite{kovari_physics}, the volume averaged electron temperature $\langle T_e\rangle$ and density $\langle n_e\rangle$, the fraction of the line averaged electron density over the Greenwald density $\langle n_{e,line}\rangle / n_{GW}$, the peaking of the electron temperature $T_{e,0}/\langle T_e\rangle$ and density  $n_{e,0}/\langle n_{e,vol}\rangle$, core and SoL effective charge $Z_{eff}=\sum_i f_iZ_i^2$, impurity fraction $f_Z=n_Z/\langle n_e\rangle$, H-factor and confinement time are calculated using a radiation corrected confinement scaling \cite{hanni_radiation, Lux2016}.
\item[Neutral Beam Current Drive] the steady state auxiliary power used for heating and current drive during the flat top phase (NOT to be confused with the start up or ramp down power requirements), part of the auxiliary power that is used for heating only, but not current drive, current drive fractions for the inductive, auxiliary and bootstrap current, the neutral beam current drive efficiency $\gamma_{NB}$, the neutral beam energy, the plasma heating used in the calculation of the confinement scaling/H-factor $P_{aux} + P_\alpha - P_{rad,core}$, the divertor figure of merit $P_{sep}/R$, $P_{sep}/(\langle n_e\rangle R)$,
the fraction of the power crossing the separatrix with respect to the LH-threshold power $P_{sep}/P_{LH}$, the non-radiation corrected H-factor (calculated for info only).
\end{description}


%-----------------------------------
\subsubsection{Plot scan results (plot\_mfile\_sweep.py)}

This utility plots normalised values of the iteration variables output by a parameter scan. Zero indicates an iteration variable at its lower bound and 1 an iteration variable at its upper bound.

\begin{description}
\item{\textbf{Input:}}
 \mfile

\item{\textbf{Output:}}
\texttt{sweep\_fig.pdf} (default or as specified by user)
\end{description}

Optional arguments are:
\begin{quote}
\begin{verbatim}
# creates sweep_fig.pdf with R0, te, aspect (same variable names as in MFILE.DAT)
python plot_mfile_sweep.py -p rmajor te aspect
# creates demo1.png with Te, n
python plot_mfile_sweep.py -o demo1.png -p te dene
# creates a sweep_fig.pdf with R0, aspect with a different MFILE.DAT
python plot_mfile_sweep.py -f diff_mfile.dat -p rmajor aspect
# Show plot to screen instead of saving with R0 and aspect
python plot_mfile_sweep.py -p rmajor aspect --show

Use -h or --help for help

\end{verbatim}
\end{quote}

%-----------------------------------
\subsubsection{Plot iteration variables and constraint residuals (diagnose\_process.py)}

This utility aids the user to interpret \process\/ runs that do not find a feasible solution (unless \process\/ has terminated prematurely). It reads the \mfile\ and plots
the normalised iteration variables, i.e.\ the iteration variable values
normalised to their bounds such that 0 indicates an iteration variable at its
lower bound and 1 an iteration variable at its upper bound. Furthermore, it
shows the normalised constraint residuals.

\begin{description}
\item{\textbf{Input:}}
 \mfile

\item{\textbf{Output:}}
  Displays plots on screen, still need to be saved by the user! (Remember to
  use -Y or -X, if \texttt{ssh}ing into a remote machine!)

\end{description}

Optional arguments are:
\begin{quote}
\begin{verbatim}
# allows to specify another location/name for the MFILE
python diagnose_process.py -f MFILE.DAT

Use -h or --help for help

\end{verbatim}
\end{quote}


%------------------------------------
\subsubsection{Plot two parameters from many MFILES (plot\_comparison.py}

\begin{verbatim}
usage: plot_comparison.py [-h] [-x XAXIS] [-y YAXIS] [-e END] [f [f ...]]

Program to display the evolution of two variables in a selection of MFILEs.

positional arguments:
  f                     list of MFiles to be plotted; default = MFILE.DAT

optional arguments:
  -h, --help            show this help message and exit
  -x XAXIS, --xaxis XAXIS
                        x-axis, default=rmajor
  -y YAXIS, --yaxis YAXIS
                        y-axis, default=powfmw
  -e END, --end END     file format default = pdf
\end{verbatim}

%%%%%%%%%%%%%%%%%%%%%%%%%%%%%%%%%%%%%%%%%%%%%%%%%%
\subsection{Uncertainty Tools}

In this section, we explain the usage of the \process\/ tools to both evaluate
the uncertainties of a design point as well as display them using a simple
plotting facility.

Note that the uncertainty evaluation tool has a significantly longer run time
than typical evaluations of \process\/ design points and therefore should only
be used once a suitable design point has been found.  As only user selected
output data is kept, the user is recommended to put careful thought into the
list of needed output variables.

\subsubsection{evaluate\_uncertainties.py}
\label{subsec:evalunc}
This program evaluates the uncertainties of a single \process\ design point by
use of a Monte Carlo method as described in \cite{WPPMI2014Report}. It takes a
set of uncertain parameters as input, each of which can have either a Gaussian or a flat ('top-hat') probability distribution. These are specified together with optional details about the
\process\ run in a configuration file. Additionally, an \indat\ file
describing the relevant design point needs to be present. (If necessary this can be created
from an \mfile\ by using the \texttt{write\_new\_indat.py} tool.)

When running the \texttt{evaluate\_uncertainties.py} tool, optional arguments are:
\begin{quote}
\begin{verbatim}
#to specify another location/name for the configfile
evaluate_uncertainties.py -f CONFIGFILE

Use -h or --help for help
\end{verbatim}
\end{quote}



\begin{description}
\item{\textbf{Input:}} \texttt{evaluate\_uncertainties.json},\\
\indat\ (or an alternative input file as specified in the config file)

\item{\textbf{Output:}} \\
\texttt{uncertainties.nc}. This file (NetCDF format) can be visualised using the \texttt{display\_uncertainties.py} tool. \\
\texttt{Readme.txt},\\
\texttt{process.log}, \\
\process\ output from the last run.

\end{description}
The configuration file \texttt{evaluate\_uncertainties.json} uses the JSON
format\footnote{www.json.org}, and has the following style
\begin{framed}
\begin{verbatim}
{
	"_description": "Config file for uncertainties evaluation",
	"_author": "Hanni Lux",

	"config": {
		  "runtitle": "testrun for uncertainty tool on DEMO2",
		  "IN.DAT_path": "IN.DAT_demo2",
		  "process_bin": "~PROCESS/master/process.exe",
		  "working_directory": "Run1",
		  "pseudorandom_seed": 2
		  },
	"uncertainties": [
          	     {
               	     "Varname":"flhthresh",
               	     "Errortype":"Gaussian",
               	     "Mean":1.0,
               	     "Std":0.05
          	     },
          	     {
               	     "Varname":"coreradius",
               	     "Errortype":"Uniform",
               	     "Lowerbound":0.6,
               	     "Upperbound":0.9
          	     },
          	     {
               	     "Varname":"etanbi",
               	     "Errortype":"Relative",
               	     "Mean":0.3,
               	     "Percentage":10.0
          	     },
          	     {
               	     "Varname":"boundu(9)",
               	     "Errortype":"LowerHalfGaussian",
               	     "Mean":1.2,
               	     "Std":0.1
          	     },
          	     {
               	     "Varname":"boundl(103)",
               	     "Errortype":"UpperHalfGaussian",
               	     "Mean":1.0,
               	     "Std":0.25
          	     }
	     	],
     "output_vars": [ "rmajor", "dene", "te", "bt"],
     "no_samples": 1000
}
\end{verbatim}
\end{framed}
By convention, we have designated metadata about the \process\ runs as having
a preceding underscore to distinguish these values from the other
configuration data used directly by the tools or \process\
itself. Furthermore, all the optional attributes that can be changed when
running \process\ from most Python utilities like
e.g. \texttt{run\_process.py} can be specified in the ``config'' section. All
these values have default values and do not need to be set.
\begin{description}
\item[\texttt{runtitle}] is a one line description of the purpose of the run
  to be saved in Readme.txt in the working directory as well as the runtitle
  parameter in the \outdat\ and \mfile\ files. Per default it is empty.
\item[\texttt{IN.DAT\_path}] is the name/path of the \indat\ file describing
  the design point. If not specified it is assumed to be \indat.
\item[\texttt{process\_bin}] is the process binary that should be used. The
  default assumes that the user works on the CCFE Fusion Linux machines and
  has executed the module commands for \process\ as described in the Userguide. Then either the master or development branch of
  process is being used depending on which module has been loaded.
\item[\texttt{working\_directory}] represents the working directory, in which
  \process\ will be executed, in case this is supposed to be different to the
  current directory which can be helpful when executing several runs with
  slightly different setups.
\item[\texttt{pseudorandom\_seed}] is the value of the seed for the random
  number generator. It can be any integer value. If it is not specified, its
  default value is taken from the system clock.
\end{description}

Other parameters that can be specified in the config section are
\texttt{Niter} and \texttt{factor}. Both do not typically need to be changed
by the user. \texttt{Niter} is the maximum number of retries that the tool
will attempt, if \process\ fails to find a feasible solution. This means that
the tool varies the start values of the iteration variables within a factor
given by \texttt{factor} of the original values as this does not change the
physical meaning of the input file, but can help the solver to find a better
starting point for its iteration. Their default values are \texttt{Niter}=10
and \texttt{factor}=1.5.

Any uncertain parameters should be specified in the ``uncertainties''
section. Each parameter is specified in its own sub dictionary as shown in the
example. For each, the \texttt{Varname} and \texttt{Errortype} need to be
specified as well as the \texttt{Mean} and standard deviation \texttt{Std} for
Gaussian type errors as well as \texttt{Lowerbound} and \texttt{Upperbound}
for Uniform or \texttt{Mean} and a \texttt{Percentage} for Relative errors. Apart from a standard Gaussian distribution, also a lower and an upper half Gaussian distribution are available that have a sharp cut off at the mean. Please note, that \emph{all distributions are being cut off at the boundaries for the input values for \process!}  At
least one uncertain parameter has to be specified for the program to run and
technically there is no upper limit as to how many uncertain parameters can be
used. However, for large numbers of uncertain parameters it is recommended to
increase the number of sampling points.

There are a number of other parameters in the configuration file that can be specified:
\begin{description}
\item[\texttt{output\_vars}] is a list of strings of output variable names in
  the \mfile. These are the variables saved. This list is empty by default and
  it is therefore crucial for the user to specify the variables of interest
  because otherwise the tool will not run.
\item[\texttt{no\_samples}] sets the number of sample points in the Monte
  Carlo method. It is by default set to its recommended minimum value of 1000,
  but the user should contemplate higher values especially if a large number
  of uncertain parameters is involved.
\end{description}
Two parameters that can be further set in the config file (but are not
recommended to be changed) are the number of scan points \texttt{no\_scans}
which is by default 5 and the number of allowed unfeasible points in a scan
\texttt{no\_allowed\_unfeasible} which is 2 as recommended in
\cite{WPPMI2014Report}.

As the distributions of the uncertainties do not have to be represented by a
simple Gaussian, reducing the output to two simple numbers like a mean and a
standard deviation is not typically possible. Therefore, we have decided to
keep all sampled points in the output files. However, to reduce the amount of
data we have decided to only store the user specified parameters in the form
of a NetCDF binary file. Given that a scan is performed at each sample point,
only the last of these scan points is ever kept for evaluation. (There is an
option for developers to keep all the data for debugging purposes. However,
this should typically not be used in production runs.) These files can be
visualised using the \texttt{display\_uncertainties.py} tool.


\subsubsection{display\_uncertainties.py}

This is a utility to display the output file \texttt{uncertainties.nc} created by the \texttt{evaluate\_uncertainties.py} tool described above.

By default, if run in the working directory of an uncertainty evaluation, it creates a scatter plot of each user defined output parameter against the next parameter in the list.  It also shows the 1D histograms of each parameter distribution. If two specific variables are given as arguments, the tool plots only these two against each other.

\begin{description}
\item{\textbf{Input:}}
 \texttt{uncertainties.nc}

\item{\textbf{Output:}}
Uncertainties\_varname1\_varname2.pdf
\end{description}

Usage:
\begin{verbatim}
display_uncertainties.py [-h] [-f FILENAME] [-e END] [v [v ...]]

Program to display uncertainties of a given PROCESS design point.

positional arguments:
  v              list of variables to be plotted; default = all

optional arguments:
  -h, --help     show this help message and exit
  -f FILENAME, --filename FILENAME
                 uncertainties data file, default = uncertainties.nc
  -e END, --end END     file format default = .pdf
\end{verbatim}


\subsubsection{diagnose\_uncertainties.py}
This is a Python facility to display the input parameter distributions in the final runs vs. the ones specified in the input file. This can be used to determine whether the input distributions are sufficiently sampled or whether the resulting distributions are skewed due to unfeasible designs being excluded.

\begin{description}
\item{\textbf{Input:}}
 \texttt{uncertainties.nc}, \texttt{evaluate\_uncertainties.json}

\item{\textbf{Output:}}
Uncertainties\_Diagnostic\_varname.pdf
\end{description}

Usage:
\begin{verbatim}
diagnose_uncertainties.py [-h] [-e END] [-u UNCERTAINTIES] [-f FILENAME]

Program to check the final uncertainty distributions in the input parameters.

optional arguments:
  -h, --help            show this help message and exit
  -e END, --end END     file format default =pdf
  -u UNCERTAINTIES, --uncertainties UNCERTAINTIES
                        uncertainties config file default =
                        evaluate_uncertainties.json
  -f FILENAME, --filename FILENAME
                        uncertainties data file, default =uncertainties.nc

\end{verbatim}

\subsection{Batch Jobs}
As \process\/ typically runs very fast and does not produce much data output, it is not typically necessary to submit \process\/ runs or any of the python executables as a batch job to the fusion linux machines. However, the \texttt{evaluate\_uncertainties.py} tool is one example of a python tool for \process\/ that does run for a long time and does create a lots of output. As the CPU time limit for any non-batch jobs on the fuslw machines is 30 Minutes, any decently sampled \texttt{evaluate\_uncertainties.py} run will need to be submitted as a batch job. (Please note, that if you have forgotten to submit your job as a batch job, your job will be terminated after 30 CPU minutes, but as the output is written to file continuously, you should not loose any of the output that has been produced until then.)

To submit a batch job, first create a file called e.g. myjob.cmd. It should contain the following content
\begin{verbatim}
# @ executable = evaluate_uncertainties.py
# @ arguments
# @ input = /dev/null
# @ output = /ABSOLUTE_PATH_TO_WORK_DIR/ll.out
# @ error = /ABSOLUTE_PATH_TO_WORK_DIR/ll.err
# @ initialdir = /ABSOLUTE_PATH_TO_WORK_DIR/
# @ notify_user = USERNAME
# @ notification = complete
# @ queue
module use /home/PROCESS/modules
module swap python
module load process/master
\end{verbatim}
Once you have created the file you can submit a batch job by typing
\begin{verbatim}
llsubmit myjob.cmd
\end{verbatim}

While your job is running you can keep track of its progress by typing \texttt{llq} or \texttt{xloadl}. More information and help with troubleshooting can be found under \url{http://fusweb1.fusion.ccfe.ac.uk/computing/funfaq/ll/}.

As the uncertainties.nc output file can get quite large, it might be indicated to write the output to the /scratch or /tmp directories as they have faster I/O. Please remember to copy your results into your home directory afterwards, as these directories are not backed up and will be frequently cleaned.





%%%%%%%%%%%%%%%%%%%%%%%%%%%%%%%%%%%%%%%%%%%%%%%%%%%%%%%%%%%%%%%%%%
\subsection{test\_suite.py}
\label{sec:testsuite}

The PROCESS test suite allows PROCESS developers to quickly test new modifications to PROCESS using a defined library of reference cases. The test suite is bundled with PROCESS and is a single Python script (\textbf{test\_suite.py}) with a number of options.

The test suite will provide the following output

\begin{itemize}
\item Summary to terminal and file (\textbf{summary.log})
\item PROCESS terminal output log to file for each test case (\textbf{run.log})
\item PROCESS error log to terminal and to file if errors for each test case (\textbf{error.log})
\item New MFILE.DATs and OUT.DATs for each test case (\textbf{new.MFILE.DAT} and \textbf{new.OUT.DAT})
\end{itemize}

\subsubsection{Folder Structure}

The PROCESS folder structure is shown below. The test suite folder (\textbf{test\_suite}) is in the main directory with the FORTRAN files. Inside the test suite folder there is the main code (\textbf{test\_suite.py}) as well as the folders containing the reference cases (\textbf{test\_files}). The figure below shows the folder structure for the test\_suite.

\tikzstyle{every node}=[draw=black,thick,anchor=west]
\tikzstyle{selected}=[draw=red,fill=red!30]
\tikzstyle{optional}=[dashed,fill=gray!50]

\begin{figure}[!hb]
\centering
\begin{tikzpicture}[%
  grow via three points={one child at (0.5,-0.7) and
  two children at (0.5,-0.7) and (0.5,-1.4)},
  edge from parent path={(\tikzparentnode.south) |- (\tikzchildnode.west)}]
  \node {process}
    child { node [selected] {test\_suite}
      child { node {test\_suite.py}}
      child { node {test\_files}
        child { node {Example Test case}
          child { node {README.txt}}
          child { node {IN.DAT}}
          child { node {ref.IN.DAT}}
          child { node {ref.MFILE.DAT}}
          child { node {ref.OUT.DAT}}
          }
        }
      child {}
      child {}
      child {}
      child {}
      child {}
      child {}
      child { node {test\_area}
        child { node {summary.log}}
        child { node {Example Test case}
          child { node {README.txt}}
          child { node {run.log}}
          child { node {diff.log}}
          child { node {IN.DAT}}
          child { node {ref.IN.DAT}}
          child { node {ref.MFILE.DAT}}
          child { node {ref.OUT.DAT}}
          child { node {new.MFILE.DAT}}
          child { node {new.OUT.DAT}}
          }
        }
     };
\end{tikzpicture}
\caption{PROCESS Test suite folder structure after a test run. The test\_area folder is where the output of the test run is stored. Each test case has a README file which outlines the reasoning for
the test.}
\label{fig:test suite struct}
\end{figure}

\subsubsection{Adding a reference case}
To add a reference case if you have a local PROCESS repository:

\begin{enumerate}
  \item Have an IN.DAT that works with the current version of PROCESS
  \item Run PROCESS to create an OUT.DAT and MFILE.DAT
  \item Create a folder in the location \textbf{/my\_develop/test\_suite/test\_files/[test\_name]} with a suitable name for the test case (if your local PROCESS folder is \texttt{my\_develop}).
  \item Copy your IN.DAT, OUT.DAT and MFILE.DAT into this folder
  \item Copy IN.DAT as \textbf{ref.IN.DAT}
  \item Rename OUT.DAT as \textbf{ref.OUT.DAT}
  \item Rename MFILE.DAT as \textbf{ref.MFILE.DAT}
  \item \texttt{cd ../..}  to return to test\_suite folder
  \item \texttt{test\_suite.py}  to run the test suite to check it works
  \item Commit to Git locally and push to the central repository (see instructions in PROCESS manual)
\end{enumerate}

\subsubsection{Running the Test Suite}

To run the test suite the user should go to the folder \textbf{/process/test\_suite/} and then run the Python file \textbf{test\_suite.py}. The test suite Python script has the following optional arguments.\\
\begin{verbatim}
 python test_suite.py [options]

 -h - -help         show usage

 -s --save          save test output to folder with PROCESS revision
					number in it(e.g. test_r383)

 -d --diff [val]    set allowed difference between reference case and
					new output in percentage terms.

 -r --ref           choose reference folder to use for the test cases
                    default is "test_files"

 --debug            run reference cases prefixed with "error_" for
                    testing of the error handling in the test suite

 Examples

    python test_suite.py -d 10 --save

    python test_suite.py -d 1

\end{verbatim}


\subsubsection{Test Suite Output Formatting}

\subsubsection*{summary.log}

The summary.log file mirrors what was displayed to the terminal during a test suite run. It will look something like the following.

\begin{verbatim}

PROCESS Test Suite

Date: 2015-12-03
Diff set to: 5.0%

PROCESS Test Cases

Test ==>  DEMO1_a31_06_2015             DIFF(6)
Test ==>  costs_paper                   OK
Test ==>  test 3                        ERROR
Test ==>  test 4                        OK

PROCESS version r[version] test run complete

\end{verbatim}

\subsubsection*{diff.log}

This file will contain the differences between the reference case and the new run for a given test. The file will look like the example below.

\begin{verbatim}

PROCESS Test Suite

Test Case: [test_name]
Difference value: [diff]

Differences above allowed value:

    var | ref | new | %
    a     10    15    50
    b     10    9     10
    ...   ...   ...   ...

Variables in ref NOT IN new:

    var 1
    var 2
    ...

Variables in new NOT IN ref:

    var 1
    var 2
    ...

\end{verbatim}

\subsubsection*{run.log}

Run.log will take the output to the terminal for each PROCESS test case and dump it to a 
file in the test folder in \textbf{/process/test\_suite/test\_area/[test\_name]/}. If 
there is an error while running PROCESS this will be highlighted in \textbf{summary.log} 
and then the user can inspect the output in run.log\\

\subsubsection*{new.MFILE.DAT}

This is the MFILE.DAT the test suite created when running a given test case. After running 
the test suite will move this file to the folder 
\textbf{/process/test\_suite/test\_area/[test\_name]/}.\\

\subsubsection*{new.OUT.DAT}

This is the OUT.DAT the test suite created when running a given test case. After running 
the test suite will move this file to the folder 
\textbf{/process/test\_suite/test\_area/[test\_name]/}.\\

\subsection{cad\_output.py}

The PROCESS utility \texttt{cad\_output.py} takes the \texttt{mfile.py} and produces an 
output file suitable for using in CAD programs (for testing \emph{Catia} was used). The output 
file is named \texttt{PROCESS.CAD} by default. The output file provides a list of named 
parameters for input into \emph{Catia}. Modification for other CAD programs may be required. 
The options for the script are:\\

\begin{mdframed}
 \begin{verbatim}
  cad_output.py [-h] [-f FILENAME] [-o OUTPUT] [-s]

  Produce a CAD output file of the PROCESS MFILE file for a given scan. For info
  contact james.morris2@ccfe.ac.uk
  
  optional arguments:
    -h, --help   show this help message and exit
    -f FILENAME  specify input filename
    -o OUTPUT    specify output filename
    -s, --show   show plot as well as saving figure
 \end{verbatim}
\end{mdframed}

\subsection{convert\_in\_dat.py}

The utility \texttt{convert\_in\_dat.py} takes a old format \texttt{IN.DAT} ($\sim$pre-2014) 
and coverts it into the newer format. As fewer old \texttt{IN.DAT}s exist this utility will 
eventually be removed. The options for the script are:\\

\begin{mdframed}
 \begin{verbatim}
  usage: convert_in_dat.py [-h] [-f f] [-o o]

  PROCESS IN.DAT converter. Convert IN.DAT into new format. For info contact
  james.morris2@ccfe.ac.uk

  optional arguments:
   -h, --help  show this help message and exit
   -f f        File to read as IN.DAT (default="IN.DAT")
   -o o        File to read as IN.DAT (default="new_IN.DAT")
 \end{verbatim}
\end{mdframed}


\subsection{Miscellaneous}

%-----------------------------------
\subsubsection{fit\_profile.py}

This is a Python tool to fit a general temperature or density profile as given
by the pedestalised profile parametrisation (\texttt{ipedestal} =1) to an
ascii table. It is using a least squares method and is fitting the position of
the pedestal as well as the peaking factors.  Optional arguments are
\begin{verbatim}

  -h, --help            show this help message and exit
  -f FILENAME, --filename FILENAME
                        ascii file containing data in columns, default =
                        profile.txt
  -r RHO, --rho RHO     column of the normalised radius rho=r/a, default = 0
  -n DENSITY, --density DENSITY
                        column of the density profile, default = 1
  -t TEMPERATURE, --temperature TEMPERATURE
                        column of the temperature profile, default = 2
  -rn RHOPEDN, --rhopedn RHOPEDN
                        user defined initial guess of the density pedestal
                        position, if outside [0,1] starts at 0.9, default =
                        0.9
  -rt RHOPEDT, --rhopedt RHOPEDT
                        user defined initial guess of the temperature pedestal
                        position, if outside [0,1], starts at 0.9, default =
                        0.9

\end{verbatim}
If the column of the density or temperature data does not exist, it is
ignored. A warning is issued.

%-----------------------------------
\subsubsection{create\_dicts.py}

This automatically generates the \texttt{process\_dicts.py} file used by \process\/ utility programs.  It does this by scanning the Fortran source code.  The standard output should be redirected, using\\
\begin{verbatim}
create_dicts.py > process_dicts.py
\end{verbatim}



\section{Python Libraries}
\label{sec:py_lib}

All library modules and functions are documented using docstrings. These can
be accessed by reading the code directly or via the \texttt{help()} function
in Python.

\subsection{in\_dat.py}

A set of Python classes to read, modify and write an \indat\ file.

\begin{description}

\item{\verb|INVariable(name, value, comment="")| } Initialises an \indat\
  variable class which requires a name and a value.

\end{description}

\rule{\textwidth}{0.4pt}

\begin{description}

\item{\verb|INModule(name)|} Initialises an \indat\ module class which
  requires a name. This class stores information for an \indat\ file which has
  modules separated with lines with \$MODULE\_NAME and \$END.

\item{\verb|INModule.add_variable(var)|} Adds an \verb|INVariable| object to
  the \verb|INModule| class.

\item{\verb|INModule.remove_variable(variable_name)|} Removes an
  \verb|INVariable| object from the \verb|INModule| class.

\item{\verb|INModule.add_line(line)|} Adds a line from the \indat\ that isn't
  a variable line (e.g. a comment) to the \verb|INModule| class.

\item{\verb|INModule.get_var(var_name)|} Returns an \verb|INVariable| object
  from the \verb|INModule| class.

\item{\verb|INModule.add_constraint_eqn(eqn_number)|} Adds constraint
  equation \verb|eqn_number| to the list of constraint equations
  \verb|InVariable| class if the equation is not already in the list.

\item{\verb|INModule.remove_constraint_eqn(eqn_number)|} Removes
  constraint equation \verb|eqn_number| from the list of constraint
  equations \verb|InVariable| class if the equation is already in the list.

\item{\verb|INModule.add_iteration_variable(var_number)|} Adds iteration
  variable \verb|var_number| to the list of iteration variables
  \verb|InVariable| class if the variable is not already in the list.

\item{\verb|INModule.remove_iteration_variable(var_number)|} Removes
  iteration variable \verb|var_number| to the list of iteration variables
  \verb|InVariable| class if the variable is already in the list.

\end{description}

\rule{\textwidth}{0.4pt}

\begin{description}

\item{\verb|INDATClassic(filename="IN.DAT")| } Initialises an \indat\ class
  which can be given a different filename. This class is used for an \indat\
  with a module structure.

\item{\verb|INDATClassic.read_in_dat()| } Reads an \indat\ file with modular
  structure.

\item{\verb|INDATClassic.write_in_dat(filename="new_IN.DAT")| } Writes a new
  \indat\ with modular structure.

\item{\verb|INDATNew.read_in_dat()| } Reads an \indat\ file without modular
  structure.

\item{\verb|INDATNew.write_in_dat(filename="new_IN.DAT")| } Writes a new
  \indat\ without modular structure.

\item{\verb|INDATNew.add_variable(var)| } Adds an \verb|INVariable| object to
  the \verb|INDATNew| class.

\item{\verb|INDATNew.remove_variable(var_name)| } Removes an
  \verb|INVariable| object from the \verb|INDATNew| class.

\item{\verb|INDATNew.add_constraint_eqn(eqn_number)|} Adds constraint
  equation \verb|eqn_number| to the list of constraint equations
  \verb|InVariable| class if the equation is not already in the list.

\item{\verb|INDATNew.remove_constraint_eqn(eqn_number)|} Removes
  constraint equation \verb|eqn_number| from the list of constraint
  equations \verb|InVariable| class if the equation is already in the list.

\item{\verb|INDATNew.add_iteration_variable(var_number)| } Adds iteration
  variable \verb|var_number| to the list of iteration variables
  \verb|InVariable| class if the variable is not already in the list.

\item{\verb|INDATNew.remove_iteration_variable(var_number)| } Removes
  iteration variable \verb|var_number| to the list of iteration variables
  \verb|InVariable| class if the variable is already in the list.

\end{description}

\rule{\textwidth}{0.4pt}

\begin{description}

\item{\verb|clear_lines(lines)|} Removes comment only lines and replaces
  multiple empty lines with a single empty line.

\item{\verb|variable_type(var_name, var_value)|} Checks the type of an \indat\
  variable using \verb|DICT_VAR_TYPE|

\item{\verb|fortran_python_scientific(var_value)|} Changes from FORTRAN double
  precision notation \verb|D| to Python's \verb|e| notation.

\end{description}

\subsection{mfile.py}

A set of Python classes to read and extract data from \mfile.

\begin{description}

\item{\verb|MFileVariable(var_name, var_description)|} Object to contain
  information for a single \mfile\ variable.

\item{\verb|MFileVariable.set_scan(scan_number, scan_value)|} Sets the
  variable value for scan number \verb|scan_number|

\item{\verb|MFileVariable.get_scan(scan_number)|} Returns the variable value
  for scan number \verb|scan_number|

\item{\verb|MFileVariable.get_scans()|} Returns the variable value for all
  scans.

\end{description}

\rule{\textwidth}{0.4pt}

\begin{description}

\item{\verb|MFile(filename="MFILE.DAT")|} Object to contain information for
  all variables in an \mfile\ for all scans.

\item{\verb|MFile.search_keys(variable)|} Search for an MFILE variable in the
  data dictionary.

\item{\verb|MFile.search_des(description)|} Search for an MFILE description in
  the data dictionary.

\item{\verb|MFile.make_plot_dat(custom_keys, filename="make_plot_dat.out", file_format="row")|}
  Create a \plotdat\ equivalent for the variables in \verb|custom_keys| in
  either row or column format.

\item{\verb|MFile.get_num_scans()|} Returns the number of scans in the
  \mfile

\end{description}

\rule{\textwidth}{0.4pt}

\begin{description}

\item{\verb|read_mplot_conf(filename="make_plot_dat.conf")|} Reads the config
  file \verb|make_plot_dat.conf| and fills the list \verb|custom_keys| with
  these variables.

\item{\verb|write_mplot_conf(filename="make_plot_dat.conf")|} Writes a new
  \verb|make_plot_dat.conf| adding any additional variables that the user
  \verb|gave make_plot_dat.py| at runtime.

\end{description}

\subsection{process\_funcs.py}

This library contains a collection of functions used by various \process\
utilities.

\begin{description}

\item{\verb|get_neqns_itervars(wdir='.')| } Returns the number of equations
  and a list of variable names of all iteration variables.

\item{\verb|update_ixc_bounds(wdir='.')|} Updates the lower and upper bounds
  in \verb|DICT_IXC_BOUNDS| from \indat.

\item{\verb|get_variable_range(itervars, factor, wdir='.')|} Returns the lower
  and upper bounds of the variable range for each iteration variable.

  \texttt{itervars}: string list of all iteration variable names

  \texttt{factor}: defines the variation range for non-f-values by setting
  them to value * factor and value / factor respectively while taking their
  \process\ bounds into account.

  For f-values the allowed range is equal to their \process\ bounds.

\item{\verb|check_logfile(logfile='process.log')|} Checks the log file of the
  \process\ output.  Stops if an error occurred that needs to be fixed before
  rerunning.

\item{\verb|process_stopped(logfile='process.log')|} Checks the \process\
  logfile whether it has prematurely stopped.

\item{\verb|process_warnings(logfile='process.log')|} Checks the \process\
  logfile whether any warnings have occurred.

\item{\verb|mfile_exists()|} Checks whether \mfile\ exists.

\item{\verb|no_unfeasible_mfile(wdir='.')|} Returns the number of unfeasible
  points in a scan in \mfile.

\item{\verb|no_unfeasible_outdat(wdir='.')|} Returns the number of unfeasible
  points in a scan in \outdat.

\item{\verb|vary_iteration_variables(itervars, lbs, ubs) |} Changes the
  iteration variables in \indat\ within given bounds.

  \texttt{itervars}: string list of all iteration variable names

  \texttt{lbs}: float list of lower bounds for variables

  \texttt{ubs}: float list of upper bounds for variables

\item{\verb|get_solution_from_mfile(neqns, nvars, wdir='.')|} Returns:-

\begin{itemize}
\item \texttt{ifail}: error value of \process
\item the objective functions
\item the square root of the sum of the squares of the constraints
\item a list of the final iteration variable values
\item a list of the final constraint residue values
\item If the run was a scan, the values of the last scan point will be returned.
\end{itemize}

\item{\verb|get_solution_from_outdat(neqns, nvars)|} Returns:-

\begin{itemize}
\item \texttt{ifail}: error value of \process
\item the objective functions
\item the square root of the sum of the squares of the constraints
\item a list of the final iteration variable values
\item a list of the final constraint residue values
\item If the run was a scan, the values of the last scan point will be returned.
\end{itemize}

\end{description}

\subsection{process\_config.py}

A collection of Python classes for configuration files used by various
\process\ utilities, e.g. \texttt{run\_process.py} or
\texttt{test\_process.py}. It contains a base class \texttt{ProcessConfig} and
two derived classes \texttt{RunProcessConfig} and \texttt{TestProcessConfig}.

\begin{description}

\item{\verb|ProcessConfig()|} Object that contains the configuration
  parameters for PROCESS runs.

  \verb|filename| : Configuration file name

  \verb|wdir| : Working directory

  \verb|or_in_dat| : Original \indat\/ file

  \verb|process| : \process\/ binary

  \verb|niter| : (Maximum) number of iterations

  \verb|u_seed| : User specified seed value for the random number generator

  \verb|factor| : Multiplication factor adjusting the range in which the
  original iteration variables should be varied

  \verb|comment| : Additional comment to be written into \verb|README.txt|

\item{\verb|ProcessConfig.echo_base()|} Echos the attributes of the base class
  to standard output.

\item{\verb|ProcessConfig.echo()|} Echos the values of the current class to
  standard output.

\item{\verb|ProcessConfig.prepare_wdir()|} Prepares the work directory for the
  run.

\item{\verb|ProcessConfig.create_readme(directory='.')|} Creates a file called
  \texttt{README.txt} containing \texttt{ProcessConfig.comment}.

\item{\verb|ProcessConfig.modify_in_dat()|} Modifies the original \indat\/
  file.

\item{\verb|ProcessConfig.setup()|} Sets up the program for running.

\item{\verb|ProcessConfig.run_process()|} Runs \process\/ binary.

\item{\verb|ProcessConfig.get_comment()|} Gets the comment line from the
  configuration file.

\item{\verb|ProcessConfig.get_attribute(attributename)|} Gets a class
  attribute from the configuration file.

\item{\verb|ProcessConfig.set_base_attributes()|} Sets the attributes of the
  base class.

\end{description}

\rule{\textwidth}{0.4pt}

\begin{description}

\item{\verb|TestProcessConfig(filename='test_process.conf')|} Object that
  contains the configuration parameter of the \verb|test_process.py| program.

  \verb|ioptimz| : sets \verb|ioptimz| (optimisation solver) in \indat.

  \verb|epsvmc| : sets \verb|epsvmc| (VMCON error tolerance) in \indat.

  \verb|epsfcn| : sets \verb|epsfcn| (finite diff. steplength) in \indat.

  \verb|minmax| : sets \verb|minmax| (figure of merit switch) in \indat.

\item{\verb|TestProcessConfig.echo()|} Echos the values of the current class
  to std out.

\item{\verb|TestProcessConfig.modify_in_dat()|} Modifies \indat\/ using the
  configuration parameters.

\end{description}

\rule{\textwidth}{0.4pt}

\begin{description}

\item{\verb|RunProcessConfig(filename='run_process.conf')|} Configuration
  parameters of the \verb|run_process.py| program.

  \verb|no_allowed_unfeasible| : The number of allowed unfeasible points in a
  sweep

  \verb|create_itervar_diff| : Boolean to indicate the creation of a summary
  file of the iteration variable values at each stage

  \verb|add_ixc| : List of iteration variables to be added to \indat.

  \verb|del_ixc| : List of iteration variables to be deleted from \indat.

  \verb|add_icc| : List of constrained equations to be added to \indat.

  \verb|del_icc| : List of constrained equations to be deleted from \indat.

  \verb|dictvar| : Dictionary mapping variable name to new value (replaces old
  or gets appended)

  \verb|del_var| : List of variables to be deleted from \indat.

\item{\verb|RunProcessConfig.get_attribute_csv_list(attributename)|} Get a
  class attribute list from the configuration file; expects comma separated
  values.

\item{\verb|RunProcessConfig.set_del_var()|} Sets the
  \verb|RunProcessConfig.del_var| attribute from the config file.

\item{\verb|RunProcessConfig.set_dictvar()|} Sets the
  \verb|RunProcessConfig.dictvar| attribute from config file.

\item{\verb|RunProcessConfig.echo()|} Echos the values of the current class.

\item{\verb|RunProcessConfig.modify_in_dat()|} Modifies \indat\/ using the
  configuration parameters.

\item{\verb|RunProcessConfig.modify_vars()|} Modifies \indat\/ by adding,
  deleting and modifiying variables.

\item{\verb|RunProcessConfig.modify_ixc()|} Modifies the array of iteration
  variables in \indat.

\item{\verb|RunProcessConfig.modify_icc()|} Modifies the array of constraint
  equations in \indat.

\end{description}


\subsection{process\_dicts.py}

A collection of dictionaries and lists used by various \process\ utilities.

\begin{description}

\item{\verb|IFAIL_SUCCESS|} This is the \process\ error code of a successful
  run.

\item{\verb|PARAMETER_DEFAULTS|} Default values for making a \plotdat\ file
  from \mfile.

\item{\verb|DICT_VAR_TYPE|} Maps the \process\ variable name to its value
  type. The value type can be one of \verb|int_array|, \verb|int_variable|,
  \verb|real_array| or \verb|real_variable|.

\item{\verb|DICT_IXC_SIMPLE|} Maps the string number of the iteration variable
  to its variable name.

\item{\verb|DICT_IXC_FULL|} Maps the string number of the iteration variable
  to a dictionary that contains the variable name under 'name', the default
  lower variable bound (float) under 'lb' and the default upper variable bound
  (float) under 'ub'.

\item{\verb|DICT_IXC_BOUNDS|} Maps each iteration variable name to a
  dictionary that contains the default lower variable bound (float) under 'lb'
  and the default upper variable bound (float) under 'ub'.

\item{\verb|NON_F_VALUES|} List of iteration variable names that start with an
  f, but are not f-values.

\item{\verb|DICT_NSWEEP2IXC|} Maps the sweep variable number \texttt{nsweep}
  to the respective iteration variable number, if applicable.

\item{\verb|DICT_IX2NSWEEPC|} Maps the iteration variable number to the
  respective sweep variable number \texttt{nsweep}, if applicable.

\item{\verb|DICT_TF_TYPE|} Maps the \process\ TF coil type number to its type.

\item{\verb|DICT_OPTIMISATION_VARS|} Maps each figure of merit number to its
  description.

\item{\verb|DICT_IXC_DEFAULT|} Maps each iteration variable name to its
  default value.

\end{description}

\Red{Add new stuff used by GUI etc.}

\subsection{a\_to\_b\_config.py}

\Red{To do...}

\subsection{proc\_plot\_func.py}

A collection of functions and lists used by \texttt{plot\_proc.py}.

\begin{description}

\item{\verb|RADIAL_BUILD|} A list of radial build variables.

\item{\verb|VERTICAL_BUILD|} A list of vertical build variables.

\item{\verb|FILL_COLS|} A list of plotting colours

\end{description}

For all of the functions below the arguments are:

\hspace{1cm} \texttt{axis} : Matplotlib axis object to plot to

\hspace{1cm} \texttt{mfile\_data} : MFILE data object \verb|MFile|

\hspace{1cm} \texttt{scan} : Scan number to plot

\begin{description}

\item{\verb|plot_plasma(axis, mfile_data,scan)|} Function to plot plasma

\item{\verb|poloidal_cross_section(axis, mfile_data, scan)|} Function to plot machine build

\item{\verb|plot_tf_coils(axis, mfile_data, scan)|} Function to plot the TF coils

\item{\verb|plot_pf_coils(axis, mfile_data, scan)|} Function to plot the PF coils

\item{\verb|plot_geometry_info(axis, mfile_data, scan)|} Function to plot the
  geometry info block

\item{\verb|plot_physics_info(axis, mfile_data, scan)|} Function to plot the
  physics info block

\item{\verb|plot_magnetics_info(axis, mfile_data, scan)|} Function to plot the
  magnetics info block

\item{\verb|plot_power_info(axis, mfile_data, scan)|} Function to plot the
  power info block

\item{\verb|plot_current_drive_info(axis, mfile_data, scan)|} Function to plot
  the current drive info block

\item{\verb|plot_geometry_info(axis, mfile_data, scan)|} Function to plot the
  geometry info block

\end{description}


\subsection{diagnose\_funcs.py}

A collection of functions used by \texttt{diagnose\_process.py}.

\begin{description}

\item{\verb|plot_normalised_ixc(mfilename='MFILE.DAT')|} Plots the normalised values of the iteration variables of a given \mfile.

\item{\verb|plot_normalised_icc_res(mfilename='MFILE.DAT')|} Plots the normalised values of the costraint residuals of a given \mfile.

\end{description}


\section{User Interface}

The user interface is under development more information can be found in the user guide/developer guide.

\begin{thebibliography}{99}
  \raggedright

\bibitem{kovari_physics}
M.\ Kovari, R.\ Kemp, H.\ Lux, P.\ Knight, J.\ Morris, D.\ J.\ Ward
\textit{``PROCESS: a systems code for fusion power plants - Part 1: Physics''},
Fusion Engineering and Design 89, 3054–3069 (2014),
http://dx.doi.org/10.1016/j.fusengdes.2014.09.018

\bibitem{kovari_eng}
M.~Kovari, F.~Fox, C.~Harrington, R.~Kembleton, P.~Knight, H.~Lux, J.~Morris
\textit{``PROCESS: a systems code for fusion power plants - Part 2: Engineering''}, Fus. Eng. \& Des. 104, 9-20 (2016)

\bibitem{hanni_radiation}
H.~Lux, R.~Kemp, D.J.~Ward, M.~Sertoli
\textit{``Impurity radiation in DEMO systems modelling''},
Fus. Eng. \& Des. 101, 42-51 (2015)

\bibitem{Lux2016}
H.~Lux, R.~Kemp, E.~Fable, R.~Wenninger,
\textit{``Radiation and confinement in 0D fusion systems codes''},
 PPCF, 58, 7, 075001 (2016)

\bibitem{WPPMI2014Report}
\textit{``Report on the Systems Code Activities by CCFE in 2014''},
R.\ Kemp, H.\ Lux, J.\ Morris, M.\ Kovari, P.\ Knight et al.,
\href{https://idm.euro-fusion.org/?uid=2M94N2\&version=v1.0\&action=get\_document}
{EuroFusion Report EFDA\_D\_2M94N2 v1.0 - PMI-7.1-2, December 2014}
\url{https://idm.euro-fusion.org/?uid=2M94N2\&version=v1.0\&action=get\_document}



\end{thebibliography}



\end{document}<|MERGE_RESOLUTION|>--- conflicted
+++ resolved
@@ -106,11 +106,6 @@
 \newpage
 
 
-<<<<<<< HEAD
-=======
-
-
->>>>>>> 050fda27
 \section{Executables}
 \label{sec:py_exec}
 
@@ -653,6 +648,52 @@
 \texttt{-s        }     Save output to file called input\_comp.txt\\
 
 
+%-----------------------------------------
+\subsubsection{Convert PROCESS MFILE to Catia CAD readable output (cad\_output.py)}
+
+The PROCESS utility \texttt{cad\_output.py} takes the \texttt{mfile.py} and produces an 
+output file suitable for using in CAD programs (for testing \emph{Catia} was used). The output 
+file is named \texttt{PROCESS.CAD} by default. The output file provides a list of named 
+parameters for input into \emph{Catia}. Modification for other CAD programs may be required. 
+The options for the script are:\\
+
+\begin{mdframed}
+ \begin{verbatim}
+  cad_output.py [-h] [-f FILENAME] [-o OUTPUT] [-s]
+
+  Produce a CAD output file of the PROCESS MFILE file for a given scan. For info
+  contact james.morris2@ccfe.ac.uk
+  
+  optional arguments:
+    -h, --help   show this help message and exit
+    -f FILENAME  specify input filename
+    -o OUTPUT    specify output filename
+    -s, --show   show plot as well as saving figure
+ \end{verbatim}
+\end{mdframed}
+
+%-----------------------------------------
+\subsubsection{Convert IN.DAT to new format (convert\_in\_dat.py)}
+
+The utility \texttt{convert\_in\_dat.py} takes a old format \texttt{IN.DAT} ($\sim$pre-2014) 
+and coverts it into the newer format. As fewer old \texttt{IN.DAT}s exist this utility will 
+eventually be removed. The options for the script are:\\
+
+\begin{mdframed}
+ \begin{verbatim}
+  usage: convert_in_dat.py [-h] [-f f] [-o o]
+
+  PROCESS IN.DAT converter. Convert IN.DAT into new format. For info contact
+  james.morris2@ccfe.ac.uk
+
+  optional arguments:
+   -h, --help  show this help message and exit
+   -f f        File to read as IN.DAT (default="IN.DAT")
+   -o o        File to read as IN.DAT (default="new_IN.DAT")
+ \end{verbatim}
+\end{mdframed}
+
+
 %%%%%%%%%%%%%%%%%%%%%%%%%%%%%%%%%%%%%%%%%%%%%%%
 \subsection{Output Plotting}
 
@@ -1290,49 +1331,6 @@
 the test suite will move this file to the folder 
 \textbf{/process/test\_suite/test\_area/[test\_name]/}.\\
 
-\subsection{cad\_output.py}
-
-The PROCESS utility \texttt{cad\_output.py} takes the \texttt{mfile.py} and produces an 
-output file suitable for using in CAD programs (for testing \emph{Catia} was used). The output 
-file is named \texttt{PROCESS.CAD} by default. The output file provides a list of named 
-parameters for input into \emph{Catia}. Modification for other CAD programs may be required. 
-The options for the script are:\\
-
-\begin{mdframed}
- \begin{verbatim}
-  cad_output.py [-h] [-f FILENAME] [-o OUTPUT] [-s]
-
-  Produce a CAD output file of the PROCESS MFILE file for a given scan. For info
-  contact james.morris2@ccfe.ac.uk
-  
-  optional arguments:
-    -h, --help   show this help message and exit
-    -f FILENAME  specify input filename
-    -o OUTPUT    specify output filename
-    -s, --show   show plot as well as saving figure
- \end{verbatim}
-\end{mdframed}
-
-\subsection{convert\_in\_dat.py}
-
-The utility \texttt{convert\_in\_dat.py} takes a old format \texttt{IN.DAT} ($\sim$pre-2014) 
-and coverts it into the newer format. As fewer old \texttt{IN.DAT}s exist this utility will 
-eventually be removed. The options for the script are:\\
-
-\begin{mdframed}
- \begin{verbatim}
-  usage: convert_in_dat.py [-h] [-f f] [-o o]
-
-  PROCESS IN.DAT converter. Convert IN.DAT into new format. For info contact
-  james.morris2@ccfe.ac.uk
-
-  optional arguments:
-   -h, --help  show this help message and exit
-   -f f        File to read as IN.DAT (default="IN.DAT")
-   -o o        File to read as IN.DAT (default="new_IN.DAT")
- \end{verbatim}
-\end{mdframed}
-
 
 \subsection{Miscellaneous}
 
