--- conflicted
+++ resolved
@@ -5,9 +5,6 @@
 **Please note, only Python3.8 is supported, Python3.9 and Python3.6 are not.**
 PROCESS is natively supported on Ubuntu 20. Other Linux distributions will be able to successfully build and execute PROCESS however may give inconsistent results due to version disparities of dynamically linked libraries.
 
-<<<<<<< HEAD
-Using the Windows Subsystem for Linux (on Windows) or a containerised environment is the recommended way to build, test, and run PROCESS on any OS other than Ubuntu 20.
-=======
 There are three supported ways to run Process on a non-native Ubuntu 20.04 machine:
 1. WSL (Windows Subsytem for Linux- if you are a Widnows user)- go [here](#ubuntu-and-windows-using-windows-subsystem-for-linux-and-installing-visual-studio-code).
 1. Docker (for users on privileged machines that are of the wrong OS)- go [here](#docker-container).
@@ -19,7 +16,6 @@
 *This section is for users on a Windows system, if you are a MacOS or priviledged machine user please go [here](#docker-container), or if you are a using a shared resource, please go [here](#singularity-container).*
 
 To install Windows Subsystem for Linux (WSL) follow the 'Manual Installation Steps' [here](https://docs.microsoft.com/en-us/windows/wsl/install-win10). Choose WSL 2 and Ubuntu 20 (if installing from the Microsoft store then Ubuntu 20 is installed by default). 
->>>>>>> be25a4f5
 
 
 The following command is used to install WSL:
@@ -221,12 +217,7 @@
 ```
 which runs unit, integration, and regression tests.
 
-<<<<<<< HEAD
-A more in-depth discussion of testing can be found at
-[development/testing](http://process.gitpages.ccfe.ac.uk/process/development/testing/)
-=======
 A more in-depth discussion of testing can be found [here](http://process.gitpages.ccfe.ac.uk/process/development/testing/).
->>>>>>> be25a4f5
 
 If everything passes, this indicates a successful installation. If anything fails, this indicates that your environment produces different results to what is expected. You might consider creating an issue in Gitlab, or trying out the Docker container instead.
 
