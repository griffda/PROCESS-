# Testing
## Understanding testing
The purpose of testing is to check that the existing code behaves as it is expected to, and that any code changes don't produce unexpected results, such as breaking pre-existing functionality or creating an unwanted side-effect. It allows changes to be made with confidence and it increases confidence in the results produced by the code. 

Tests run part of the code with a given input and assert that the observed output is equal to an expected output. If the assertion is true the test will pass, if it is false, it will fail. A collection of tests in known as a test suite, and they can be classified into three different testing scopes:

### Unit tests
Unit tests test the smallest possible piece of code, like a function or method. It might call a function with some arguments and assert that it returns what is expected.

### Integration tests
Integration tests test larger pieces of code that make up parts of the program, such as classes, an input file reader or a plotting utility. It might create an instance of a class with an input filename, then call a method to create a plot file, then check that the plot was created without throwing any exceptions.

### Regression tests
Regression tests detect changes in the entire program's behaviour by checking that for a given input, it produces exactly the same output as before those changes. It detects changes in the program's output. Therefore if your code changes the program's output, it will fail the regression test. In this case that output difference will need to be reviewed and if accepted, the expected (or reference) result will need to be updated in the test suite.

## pytest
Process uses the `pytest` testing framework in its test suite. `pytest` tests are modular, quick to write with little code and produce helpful information when they fail. It is used widely in the Python world.

### Running pytest
`pytest` can be run locally by running `pytest` in the project root directory. This will run all tests. `pytest` can also be configured to run in the sidebar of VS Code. 

Individual test collections can be run by specifying the test directory to run, e.g.
```BASH
pytest tests/unit 
```
will only run unit tests.

Furthermore, the `-k` can be used to match tests within a test collection, e.g.
```BASH
pytest tests/regression/ -k "IFE or HARE"
```
will run only benchmarks that have `IFE` or `HARE` in their name; in practice, this will run only the `IFE` and `HARE` regression tests. However,
```BASH
pytest tests/regression/ -k "mode"
```
will run all 5 benchmarks containing `mode` in their name:
`Hybrid_mode`, `L_mode`, `QH_mode`, `i_mode` and `vacuum_model`.

The Continuous Integration (CI) system also runs the `pytest` test suite in the `testing` stage of the pipeline. Unit, integration and regression tests are run as separate jobs to make it easier to see where failures lie.

### Test failures

Unit and integration tests must pass. Any that fail require source or test modification. Regression tests may fail, however; their purpose is to make you aware of significant changes to results as a result of your source changes. A 5% tolerance is applied by default to the regression tests: if any values differ by >5% from the reference, the regression test will fail for that scenario. This new value may be the desired result of the changes, however. Optionally, a 0% tolerance regression test can be run using `pytest --reg-tolerance=0`.

It is incumbent on the author to check the test results created by their code changes, and modify source or tests if required. Are the regression changes expected and acceptable?

<<<<<<< HEAD
For a guide on contributing code to PROCESS, see `CONTRIBUTING.md`.
=======
Please see below (pytest failures on older OS's) for caveats on this process. 

For the correct way to contribute code to Process (including how to update the test references), see CONTRIBUTING.md.
>>>>>>> 4c2c9eb0

## pytest failures on older OS's
As discussed in the Installation guide, PROCESS is dependant on a number of dynamically linked libraries. The versions of these libraries are different on different versions of OS's. This introduces floating-point differences in the code which can propogate and show tests failing by ~0.70%. The cause of such issues has been isolated and will be highlighted by a warning message when running pytest:

```
You are running the PROCESS test suite on an outdated system.
This can cause floating point rounding errors in regression tests.

Please see documentation for information on running PROCESS (and tests)
using a Docker/Singularity container.
```

It is suggested that PROCESS is run, built, and tested via a container when not using Ubuntu 20.

On older OS's that are detected to have this issue, test over-writing is disabled and pytest will exit with an error message:
```
Test overwriting is NOT allowed on outdated systems.
```

In this case, the `pytest --overwrite` command must be run within an Ubuntu 20 container/ subsystem.

## Reasoning behind the CONTRIBUTING.md method

The method in the CONTRIBUTING.md is standard apart from how regression tests are handled; this is explained below.

When changing or reviewing code, it is important to understand the effect those changes will have on the results of various reference input files, called regression scenarios. A regression test compares the current observed results with previous ones called references; in this case the references are the results when the branch was first created. Comparing the observed and reference results is important when assessing the magnitude of intended changes to the output in certain scenarios, as well as detecting large unintended changes or failures to solve. The impact of the code changes on the regression results needs to be visible to the author and reviewer of the merge request.

In order to see the effect a branch's code changes have on the regression results, the regression references must be kept up-to-date on the develop branch. This means that the regression references need to be overwritten on the develop branch only; if the references were overwritten on each branch, there would be merge conflicts in the references when merging the branches into develop.

Typically the solver will arrive at a very slightly different solution when any change is made, and so there are typically large numbers of very small changes with a few more significant changes amongst them. It is therefore useful for the reviewer to be able to filter out those more significant changes, say >5%, in order to understand the more signficant effects of the code changes. This is why a 5% tolerance regression test job is used in the CI system; it will fail and report if any values in any scenario differ from the reference values by >5%.

<<<<<<< HEAD
### Running tests locally
=======
### Step 5: Merging develop into the issue branch
This ensures that the code and test references are up to date with develop, which may have changed whilst the issue branch was being worked on. This ensures that when the test references are overwritten, the reference changes are only as a result of the branch code changes and the reference changes are relative to the latest references on develop. 
>>>>>>> 4c2c9eb0

When running `pytest` locally, by default the 5% tolerance regression tests are run. These will fail if the code changes on that branch cause a regression scenario result value to change by >5%. If this is intended, this is fine; a regression test failure is not wrong, it informs you that something has changed, in this case by >5%.

### Running the CI on a branch

When those local changes are committed and pushed, the CI system for the branch runs. This runs 5% and 0% tolerance regression jobs, which are allowed to fail. This shows the author and reviewer what the changes to the regression results are as a result of the code changes on that branch.

### Running the CI on the develop branch

When merging into the develop branch, the CI system builds and tests the code as before, but doesn't run any regression tests; it only overwrites the references with the results. The keeps the regression references up-to-date on the develop branch, so that any branch created from develop will pass a 0% tolerance regression run before any code changes are made. The CI will commit the reference changes to the develop branch after running the overwrite job. There's little point in performing regression tests on develop, as the regression tests will have already been run on the branch and accepted by the reviewer before the merge to develop.

# Drawbacks to this approach

- A problem can arise if a branch is created immediately after another has been merged, before the overwrite commit has been pushed to develop by the CI. This new branch will therefore not have the updated regression references on it, and can therefore fail or provide misleading regression test results. In this unlikely case, a manual regression regression test overwrite could be performed (`pytest --overwrite`) and committed, or a new branch created once the regression overwrite has been committed on develop.
- In time, it may be better to use a data repository for the regression references, removing the need for the CI to commit to develop when updating the references.
- It's possible that two regression-acceptable branches can be merged to make a regression-unacceptable develop branch, but as regression tests aren't run on develop, only overwritten, this wouldn't produce a failure. Perhaps checking for regression failures to solve or significant changes in certain key variables on develop would help catch these cases. Monitoring of the [tracker](http://process.gitpages.ccfe.ac.uk/process/tracking.html) will help detect these in the meantime. Otherwise it is felt that this vulnerability could only be addressed by being unnecessarily cautious when merging, and is outweighed by the ease of using a regular git flow as outlined in the `CONTRIBUTING.md`.<|MERGE_RESOLUTION|>--- conflicted
+++ resolved
@@ -44,13 +44,7 @@
 
 It is incumbent on the author to check the test results created by their code changes, and modify source or tests if required. Are the regression changes expected and acceptable?
 
-<<<<<<< HEAD
 For a guide on contributing code to PROCESS, see `CONTRIBUTING.md`.
-=======
-Please see below (pytest failures on older OS's) for caveats on this process. 
-
-For the correct way to contribute code to Process (including how to update the test references), see CONTRIBUTING.md.
->>>>>>> 4c2c9eb0
 
 ## pytest failures on older OS's
 As discussed in the Installation guide, PROCESS is dependant on a number of dynamically linked libraries. The versions of these libraries are different on different versions of OS's. This introduces floating-point differences in the code which can propogate and show tests failing by ~0.70%. The cause of such issues has been isolated and will be highlighted by a warning message when running pytest:
@@ -82,12 +76,7 @@
 
 Typically the solver will arrive at a very slightly different solution when any change is made, and so there are typically large numbers of very small changes with a few more significant changes amongst them. It is therefore useful for the reviewer to be able to filter out those more significant changes, say >5%, in order to understand the more signficant effects of the code changes. This is why a 5% tolerance regression test job is used in the CI system; it will fail and report if any values in any scenario differ from the reference values by >5%.
 
-<<<<<<< HEAD
 ### Running tests locally
-=======
-### Step 5: Merging develop into the issue branch
-This ensures that the code and test references are up to date with develop, which may have changed whilst the issue branch was being worked on. This ensures that when the test references are overwritten, the reference changes are only as a result of the branch code changes and the reference changes are relative to the latest references on develop. 
->>>>>>> 4c2c9eb0
 
 When running `pytest` locally, by default the 5% tolerance regression tests are run. These will fail if the code changes on that branch cause a regression scenario result value to change by >5%. If this is intended, this is fine; a regression test failure is not wrong, it informs you that something has changed, in this case by >5%.
 
