! !!!!!!!!!!!!!!!!!!!!!!!!!!!!!!!!!!!!!!!!!!!!!!!!!!!!!!!!!!!!!!!!!!

module numerics

  !+ad_name  numerics
  !+ad_summ  Module containing callers to the main equation solvers
  !+ad_summ  HYBRD and VMCON
  !+ad_type  Module
  !+ad_auth  P J Knight, CCFE, Culham Science Centre
  !+ad_cont  eqsolv
  !+ad_cont  optimiz
  !+ad_args  N/A
  !+ad_desc  This module contains the primary numerics variables and the
  !+ad_desc  calling routines for the two equation solvers in the code.
  !+ad_prob  None
  !+ad_call  global_variables
  !+ad_call  maths_library
  !+ad_hist  10/10/12 PJK Initial version of module
  !+ad_hist  15/10/12 PJK Modified comment lines, and added default array values
  !+ad_hist  06/11/12 PJK Modified comment lines
  !+ad_hist  11/12/12 PJK Comment typo fixed
  !+ad_hist  17/12/12 PJK New constraint equation 51 added
  !+ad_hist  17/12/12 PJK New figure of merit 14 added
  !+ad_hist  13/01/13 PJK Modified lablcc comment for eqn.47
  !+ad_hist  31/01/13 PJK Changed FACTOR comment
  !+ad_hist  11/04/13 PJK Listed explicitly the icc, ixc elements turned on
  !+ad_hisc               by default; lowered boundu(rnbeam) to 1.0 from 1.0D20
  !+ad_hist  04/06/13 PJK New constraint eqns 52-55 added; new iteration
  !+ad_hisc               variables 89-96 added
  !+ad_hist  11/06/13 PJK Changed eqn 41 description
  !+ad_hist  19/06/13 PJK Changed eqn.23, var.28 descriptions
  !+ad_hist  27/06/13 PJK Changed eqn.24 description
  !+ad_hist  25/09/13 PJK Changed eqn.20 description
  !+ad_hist  30/09/13 PJK New constraint eqn.56 added; new iteration variable
  !+ad_hisc               97 added
  !+ad_hist  18/11/13 PJK Changed boundl(25: fpnetel) to 0.001
  !+ad_hist  18/11/13 PJK Changed various boundl, boundu values
  !+ad_hist  28/11/13 PJK New iteration variable 98: li6enrich
  !+ad_hist  17/12/13 PJK Added 'not recommended' comment for ioptimz=0
  !+ad_hist  19/12/13 PJK Changed epsfcn description
  !+ad_hist  12/02/14 PJK New figure of merit 15 added
  !+ad_hist  13/02/14 PJK Expanded lablcc(56) to all 33 characters to
  !+ad_hisc               prevent gfortran error message
  !+ad_hist  26/02/14 PJK New constraint eqns 57,58 added; new iteration
  !+ad_hisc               variables and 100 (ftfthko) added
  !+ad_hist  27/02/14 PJK Modified nineqns comment
  !+ad_hist  05/03/14 PJK Clarified lablcc descriptions
  !+ad_hist  06/03/14 PJK Comment changes
  !+ad_hist  30/04/14 PJK New iteration variable 101 (prp)
  !+ad_hist  01/05/14 PJK Relabelled lablcc(28), lablmm(5)
  !+ad_hist  08/05/14 PJK Changed boundu(101) (prp upper limit)
  !+ad_hist  19/05/14 PJK Relabelled lablcc(15)
  !+ad_hist  19/05/14 PJK Reassigned lablcc(17), lablxc(28: fradpwr)
  !+ad_hist  02/06/14 PJK New iteration variable 102 (fimpvar)
  !+ad_hist  30/06/14 PJK Changed boundl(11), boundu(11)
  !+ad_hist  08/07/14 PJK Added verbose from global_variables
  !+ad_hist  31/07/14 PJK Labelled constraints 57 and 58 as obsolete,
  !+ad_hisc               also iteration variables 99, 100
  !+ad_hist  17/09/14 PJK Changed default values
  !+ad_hist  18/09/14 PJK Updated/re-ordered comments
  !+ad_hist  01/10/14 PJK Reassigned lablcc(15); new iteration variable 103
  !+ad_hist  02/10/14 PJK Reassigned lablcc(23); new iteration variable 104
  !+ad_hist  06/10/14 PJK New iteration variable 105; new constraint 59
  !+ad_hist  13/10/14 PJK Changed boundu(50: fiooic) from 0.5 to 1.0
  !+ad_hist  20/10/14 PJK OH to CS
  !+ad_hist  11/11/14 PJK New iteration variable 106; new constraint 60
  !+ad_hist  13/11/14 PJK lablxc(106) corrected
  !+ad_hist  25/11/14 PJK New iteration variable 107; new constraint 61
  !+ad_hist  11/12/14 PJK Corrected lablcc(61) - all strings must be defined with
  !+ad_hisc               the correct length as declared in the corresponding
  !+ad_hisc               character(len=...) statement, otherwise
  !+ad_hisc               compilation using gfortran fails
  !+ad_hist  27/02/15 JM  Changed default values for boundu(4) and boundu & l (103)
  !+ad_hist  27/05/15 MDK Added breeder_f as iteration variable 108
  !+ad_hist  29/05/15 MDK Figure of merit 2 (P_fus P_in-total) has been replaced by "not used"
  !+ad_hist  11/06/15 MDK Add active_constraints(ipeqns) : Boolean array showing which constraints are active.
  !+ad_hist  05/08/15 MDK Add ralpne as an iteration variable. Constraint 62 on taup/taueff the ratio of particle to energy confinement times
  !+ad_hist  26/08/15 MDK fniterpump as iteration variable 11, constraint 63 niterpump < tfno
  !+ad_hist  18/11/15  RK Added new FoM for minimising RMAJOR and maximising TBURN and
  !+ad_hisc               added constraint equation to limit Z_eff, including new iteration
  !+ad_hisc		  variable 112 (fzeffmax)
  !+ad_hist  26/11/15  RK New constraint equation for taucq
  !+ad_hist  10/12/15  RK Net electrical output added as FoM
  !+ad_hist  09/11/16 HL  Added new constraint 67, it. var. 116
  !+ad_hist  19/01/17 JM  Added new constraint 68, it. var. 117
  !+ad_hist  08/02/17 JM  Added new constraints 69,70, 71, it. var. 118, 119, 120 (Kallenbach)
  !+ad_hist  11/01/18 KE  Added new constraint eqn 75, Eich formula for nesep
  !+ad_stat  Okay
  !+ad_docs  None
  !
  ! !!!!!!!!!!!!!!!!!!!!!!!!!!!!!!!!!!!!!!!!!!!!!!!

  use global_variables
  use constants
  use maths_library

  implicit none

  public

  !+ad_vars  ipnvars FIX : total number of variables available for iteration
  integer, parameter :: ipnvars = 143
  !+ad_vars  ipeqns  FIX : number of constraint equations available
  integer, parameter :: ipeqns = 75
  !+ad_vars  ipnfoms FIX : number of available figures of merit
  integer, parameter :: ipnfoms = 17

  integer, parameter :: ipvlam  = ipeqns+2*ipnvars+1
  integer, parameter :: iptnt   = (ipeqns*(3*ipeqns+13))/2
  integer, parameter :: ipvp1   = ipnvars+1

  !+ad_vars  ioptimz /1/ : code operation switch:<UL>
  !+ad_varc           <LI> = -1 for no optimisation, HYBRD only;
  !+ad_varc           <LI> = 0  for HYBRD and VMCON (not recommended);
  !+ad_varc           <LI> = 1  for optimisation, VMCON only</UL>
  integer :: ioptimz = 1

  !+ad_vars  minmax /7/ : switch for figure-of-merit (see lablmm for descriptions)
  !+ad_varc               negative => maximise, positive => minimise
  integer :: minmax = 7
  !+ad_vars  lablmm(ipnfoms) : labels describing figures of merit:<UL>
  character(len=22), dimension(ipnfoms) :: lablmm = (/ &
       !+ad_varc  <LI> ( 1) major radius
       'major radius.         ', &
       !+ad_varc  <LI> ( 2) not used
       'not used.             ', &
       !+ad_varc  <LI> ( 3) neutron wall load
       'neutron wall load.    ', &
       !+ad_varc  <LI> ( 4) P_tf + P_pf
       'P_tf + P_pf.          ', &
       !+ad_varc  <LI> ( 5) fusion gain Q
       'fusion gain.          ', &
       !+ad_varc  <LI> ( 6) cost of electricity
       'cost of electricity.  ', &
       !+ad_varc  <LI> ( 7) capital cost (direct cost if ireactor=0,
       !+ad_varc                          constructed cost otherwise)
       'capital cost.         ', &
       !+ad_varc  <LI> ( 8) aspect ratio
       'aspect ratio.         ', &
       !+ad_varc  <LI> ( 9) divertor heat load
       'divertor heat load.   ', &
       !+ad_varc  <LI> (10) toroidal field
       'toroidal field.       ', &
       !+ad_varc  <LI> (11) total injected power
       'total injected power. ', &
       !+ad_varc  <LI> (12) hydrogen plant capital cost OBSOLETE
       'H plant capital cost. ', &
       !+ad_varc  <LI> (13) hydrogen production rate OBSOLETE
       'H production rate.    ', &
       !+ad_varc  <LI> (14) pulse length
       'pulse length.         ', &
       !+ad_varc  <LI> (15) plant availability factor (N.B. requires
       !+ad_varc            iavail=1 to be set)
       'plant availability.   ', &
       !+ad_varc  <LI> (16) linear combination of major radius (minimised) and pulse length (maximised)
       !+ad_varc              note: FoM should be minimised only!
       'min R0, max tau_burn. ', &
       !+ad_varc  <LI> (17) net electrical output </UL>
       'net electrical output.' /)

  !+ad_vars  ncalls : number of function calls during solution
  integer :: ncalls = 0
  !+ad_vars  neqns /14/ : number of equality constraints to be satisfied
  integer :: neqns = 14
  !+ad_vars  nfev1 : number of calls to FCNHYB (HYBRD function caller) made
  integer :: nfev1 = 0
  !+ad_vars  nfev2 : number of calls to FCNVMC1 (VMCON function caller) made
  integer :: nfev2 = 0
  !+ad_vars  nineqns /0/ : number of inequality constraints VMCON must satisfy
  !+ad_varc                (leave at zero for now)
  integer :: nineqns = 0
  !+ad_vars  nvar /16/ : number of iteration variables to use
  integer :: nvar = 16
  !+ad_vars  nviter : number of VMCON iterations performed
  integer :: nviter = 0

  !+ad_vars  icc(ipeqns) /0/ :
  !+ad_varc           array defining which constraint equations to activate
  !+ad_varc           (see lablcc for descriptions)

  ! TODO Check the dictionaries are created correctly.
  ! Issue #491 Default constraints removed.
  integer, dimension(ipeqns) :: icc = 0

  !+ad_vars  active_constraints(ipeqns) : Logical array showing which constraints are active
  logical, dimension(ipeqns) :: active_constraints = .false.

  !+ad_vars  lablcc(ipeqns) : labels describing constraint equations (corresponding itvs)<UL>
  character(len=33), dimension(ipeqns) :: lablcc = (/ &
       !+ad_varc  <LI> ( 1) Beta (consistency equation) (itv 5)
       'Beta consistency                 ', &
       !+ad_varc  <LI> ( 2) Global power balance (consistency equation) (itv 10,1,2,3,4,6,11)
       'Global power balance consistency ', &
       !+ad_varc  <LI> ( 3) Ion power balance DEPRECATED (itv 10,1,2,3,4,6,11)
       'Ion power balance                ', &
       !+ad_varc  <LI> ( 4) Electron power balance DEPRECATED (itv 10,1,2,3,4,6,11)
       'Electron power balance           ', &
       !+ad_varc  <LI> ( 5) Density upper limit (itv 9,1,2,3,4,5,6)
       'Density upper limit              ', &
       !+ad_varc  <LI> ( 6) (Epsilon x beta poloidal) upper limit (itv 8,1,2,3,4,6)
       '(Epsilon x beta-pol) upper limit ', &
       !+ad_varc  <LI> ( 7) Beam ion density (NBI) (consistency equation) (itv 7)
       'Beam ion density consistency     ', &
       !+ad_varc  <LI> ( 8) Neutron wall load upper limit (itv 14,1,2,3,4,6)
       'Neutron wall load upper limit    ', &
       !+ad_varc  <LI> ( 9) Fusion power upper limit (itv 26,1,2,3,4,6)
       'Fusion power upper limit         ', &
       !+ad_varc  <LI> (10) Toroidal field 1/R (consistency equation) (itv 12,1,2,3,13 )
       'Toroidal field 1/R consistency   ', &
       !+ad_varc  <LI> (11) Radial build (consistency equation) (itv 3,1,13,16,29,42,61)
       'Radial build consistency         ', &
       !+ad_varc  <LI> (12) Volt second lower limit (STEADY STATE) (itv 15,1,2,3)
       'Volt second lower limit          ', &
       !+ad_varc  <LI> (13) Burn time lower limit (PULSE) (itv 21,1,16,17,22,29,42,44,61)
       'Burn time lower limit            ', &
       !+ad_varc  <LI> (14) Neutral beam decay lengths to plasma centre (NBI) (consistency equation)
       !+ac_varc            (itv 19,1,2,3,6)
       'NBI decay lengths consistency    ', &
       !+ad_varc  <LI> (15) LH power threshold limit (itv 103)
       'L-H power threshold limit        ', &
       !+ad_varc  <LI> (16) Net electric power lower limit (itv 25,1,2,3)
       'Net electric power lower limit   ', &
       !+ad_varc  <LI> (17) Radiation fraction upper limit (itv 28)
       'Radiation fraction upper limit   ', &
       !+ad_varc  <LI> (18) Divertor heat load upper limit (itv 27)
       'Divertor heat load upper limit   ', &
       !+ad_varc  <LI> (19) MVA upper limit (itv 30)
       'MVA upper limit                  ', &
       !+ad_varc  <LI> (20) Neutral beam tangency radius upper limit (NBI) (itv 33,31,3,13)
       'Beam tangency radius upper limit ', &
       !+ad_varc  <LI> (21) Plasma minor radius lower limit (itv 32)
       'Plasma minor radius lower limit  ', &
       !+ad_varc  <LI> (22) Divertor collisionality upper limit (itv 34,43)
       'Divertor collisionality upper lim', &
       !+ad_varc  <LI> (23) Conducting shell to plasma minor radius ratio upper limit
       !+ad_varc            (itv 104,1,74)
       'Conducting shell radius upper lim', &
       !+ad_varc  <LI> (24) Beta upper limit (itv 36,1,2,3,4,6,18)
       'Beta upper limit                 ', &
       !+ad_varc  <LI> (25) Peak toroidal field upper limit (itv 35,3,13,29)
       'Peak toroidal field upper limit  ', &
       !+ad_varc  <LI> (26) Central solenoid EOF current density upper limit
       !+ad_varc            (itv 38,37,41,12)
       'CS coil EOF current density limit', &
       !+ad_varc  <LI> (27) Central solenoid BOP current density upper limit
       !+ad_varc            (itv 39,37,41,12)
       'CS coil BOP current density limit', &
       !+ad_varc  <LI> (28) Fusion gain Q lower limit (itv 45,47,40)
       'Fusion gain Q lower limit        ', &
       !+ad_varc  <LI> (29) Inboard radial build consistency (itv 3,1,13,16,29,42,61)
       'Inboard radial build consistency ', &
       !+ad_varc  <LI> (30) Injection power upper limit (itv 46,47,11)
       'Injection power upper limit      ', &
       !+ad_varc  <LI> (31) TF coil case stress upper limit (SCTF) (itv 48,56,57,58,59,60,24)
       'TF coil case stress upper limit  ', &
       !+ad_varc  <LI> (32) TF coil conduit stress upper limit (SCTF) (itv 49,56,57,58,59,60,24)
       'TF coil conduit stress upper lim ', &
       !+ad_varc  <LI> (33) I_op / I_critical (TF coil) (SCTF) (itv 50,56,57,58,59,60,24)
       'I_op / I_critical (TF coil)      ', &
       !+ad_varc  <LI> (34) Dump voltage upper limit (SCTF) (itv 51,52,56,57,58,59,60,24)
       'Dump voltage upper limit         ', &
       !+ad_varc  <LI> (35) J_winding pack/J_protection upper limit (SCTF) (itv 53,56,57,58,59,60,24)
       'J_winding pack/J_protection limit', &
       !+ad_varc  <LI> (36) TF coil temperature margin lower limit (SCTF) (itv 54,55,56,57,58,59,60,24)
       'TF coil temp. margin lower limit ', &
       !+ad_varc  <LI> (37) Current drive gamma upper limit (itv 40,47)
       'Current drive gamma limit        ', &
       !+ad_varc  <LI> (38) First wall coolant temperature rise upper limit (itv 62)
       '1st wall coolant temp rise limit ', &
       !+ad_varc  <LI> (39) First wall peak temperature upper limit (itv 63)
       'First wall peak temperature limit', &
       !+ad_varc  <LI> (40) Start-up injection power lower limit (PULSE) (itv 64)
       'Start-up inj. power lower limit  ', &
       !+ad_varc  <LI> (41) Plasma current ramp-up time lower limit (PULSE) (itv  66,65)
       'Plasma curr. ramp time lower lim ', &
       !+ad_varc  <LI> (42) Cycle time lower limit (PULSE) (itv 67,65,17)
       'Cycle time lower limit           ', &
       !+ad_varc  <LI> (43) Average centrepost temperature
       !+ad_varc            (TART) (consistency equation) (itv 69,70,13)
       'Average centrepost temperature   ', &
       !+ad_varc  <LI> (44) Peak centrepost temperature upper limit (TART) (itv 68,69,70)
       'Peak centrepost temp. upper limit', &
       !+ad_varc  <LI> (45) Edge safety factor lower limit (TART) (itv 71,1,2,3)
       'Edge safety factor lower limit   ', &
       !+ad_varc  <LI> (46) Ip/Irod upper limit (TART) (itv 72,2,60)
       'Ip/Irod upper limit              ', &
       !+ad_varc  <LI> (47) NOT USED
       'TF coil tor. thickness upper lim ', &
       !+ad_varc  <LI> (48) Poloidal beta upper limit (itv 79,2,3,18)
       'Poloidal beta upper limit        ', &
       !+ad_varc  <LI> (49) NOT USED
       'RFP reversal parameter < 0       ', &
       !+ad_varc  <LI> (50) NOT USED
       'IFE repetition rate upper limit  ', &
       !+ad_varc  <LI> (51) Startup volt-seconds consistency (PULSE) (itv 16,29,3,1)
       'Startup volt-seconds consistency ', &
       !+ad_varc  <LI> (52) Tritium breeding ratio lower limit (itv 89,90,91)
       'Tritium breeding ratio lower lim ', &
       !+ad_varc  <LI> (53) Neutron fluence on TF coil upper limit (itv 92,93,94)
       'Neutron fluence on TF coil limit ', &
       !+ad_varc  <LI> (54) Peak TF coil nuclear heating upper limit (itv 95,93,94)
       'Peak TF coil nucl. heating limit ', &
       !+ad_varc  <LI> (55) Vacuum vessel helium concentration upper limit iblanket =2 (itv 96,93,94)
       'Vessel helium concentration limit', &
       !+ad_varc  <LI> (56) Pseparatrix/Rmajor upper limit (itv 97,1,3,102)
       'Psep / R upper limit             ', &
       !+ad_varc  <LI> (57) NOT USED
       'TF coil leg tor width lower limit', &
       !+ad_varc  <LI> (58) NOT USED
       'TF coil leg rad width lower limit', &
       !+ad_varc  <LI> (59) Neutral beam shine-through fraction upper limit (NBI) (itv 105,6,19,4 )
       'NB shine-through frac upper limit', &
       !+ad_varc  <LI> (60) Central solenoid temperature margin lower limit (SCTF) (itv 106)
       'CS temperature margin lower limit', &
       !+ad_varc  <LI> (61) Minimum availability value (itv 107)
       'Minimum availability value       ',  &
       !+ad_varc  <LI> (62) taup/taueff the ratio of particle to energy confinement times (itv 110)
       'taup/taueff                      ', &
       !+ad_varc  <LI> (63) The number of ITER-like vacuum pumps niterpump < tfno (itv 111)
       'number of ITER-like vacuum pumps ',  &
       !+ad_varc  <LI> (64) Zeff less than or equal to zeffmax (itv 112)
       'Zeff limit                       ',  &
       !+ad_varc  <LI> (65) Dump time set by VV loads (itv 56, 113)
       'Dump time set by VV stress       ',   &
       !+ad_varc  <LI> (66) Limit on rate of change of energy in poloidal field
       !+ad_varc            (Use iteration variable 65(tohs), 115)
       'Rate of change of energy in field',   &
       !+ad_varc  <LI> (67) Simple Radiation Wall load limit (itv 116, 102, 4,6)
       'Upper Lim. on Radiation Wall load',   &
       !+ad_varc  <LI> (68) Psep * Bt / qAR upper limit (itv 117)
       'Upper Lim. on Psep * Bt / q A R  ',   &
       !+ad_varc  <LI> (69) ensure separatrix power = the value from Kallenbach divertor (itv 118)
       'pdivt < psep_kallenbach divertor ',   &
       !+ad_varc  <LI> (70) ensure that teomp = separatrix temperature in the pedestal profile,
       !+ad_varc            (itv 119 (tesep))
       'Separatrix temp consistency      ',   &
       !+ad_varc  <LI> (71) ensure that neomp = separatrix density (nesep) x neratio
       'Separatrix density consistency   ',    &
       !+ad_varc  <LI> (72) central solenoid Tresca stress limit (itv 123 foh_stress)
       'CS Tresca stress limit           ',    &
       !+ad_varc  <LI> (73) Psep >= Plh + Paux (itv 137 (fplhsep)
       'Psep >= Plh + Paux               ',   &
       !+ad_varc  <LI> (74) TFC quench < tmax_croco (itv 141 (fcqt))
       'TFC quench < tmax_croco          ',    &
<<<<<<< HEAD
       !+ad_varc  <LI> (75) Eich critical separatrix density </UL>
       'Eich critical separatrix density '    &
=======
       !+ad_varc  <LI> (75) TFC current/copper area < Maximum (itv 143 f_copperA_m2) </UL>
       'TFC current/copper area < Max    '    &
>>>>>>> 4864b8d1
       /)
       ! Please note: All strings between '...' above must be exactly 33 chars long
       ! Each line of code has a comma before the ampersand, except the last one.
       ! The last ad_varc line ends with the html tag "</UL>".

  ! Issue #495.  Remove default iteration variables
  !+ad_vars  ixc(ipnvars) /0/ :
  !+ad_varc               array defining which iteration variables to activate
  !+ad_varc               (see lablxc for descriptions)
  integer, dimension(ipnvars) :: ixc = 0

  !+ad_vars  lablxc(ipnvars) : labels describing iteration variables
  !+ad_varc                   (NEW:THERE ARE NO DEFAULTS):<UL>
  ! WARNING These labels are used as variable names by write_new_in_dat.py, and possibly
  ! other python utilities, so they cannot easily be changed.
  character(len=14), dimension(ipnvars) :: lablxc = (/ &
       !+ad_varc  <LI> ( 1) aspect
       'aspect        ', &
       !+ad_varc  <LI> ( 2) bt
       'bt            ', &
       !+ad_varc  <LI> ( 3) rmajor
       'rmajor        ', &
       !+ad_varc  <LI> ( 4) te
       'te            ', &
       !+ad_varc  <LI> ( 5) beta
       'beta          ', &
       !+ad_varc  <LI> ( 6) dene
       'dene          ', &
       !+ad_varc  <LI> ( 7) rnbeam
       'rnbeam        ', &
       !+ad_varc  <LI> ( 8) fbeta (f-value for equation 6)
       'fbeta         ', &
       !+ad_varc  <LI> ( 9) fdene (f-value for equation 5)
       'fdene         ', &
       !+ad_varc  <LI> (10) hfact
       'hfact         ', &
       !+ad_varc  <LI> (11) pheat
       'pheat         ', &
       !+ad_varc  <LI> (12) oacdcp
       'oacdcp        ', &
       !+ad_varc  <LI> (13) tfcth (NOT RECOMMENDED)
       'tfcth         ', &
       !+ad_varc  <LI> (14) fwalld (f-value for equation 8)
       'fwalld        ', &
       !+ad_varc  <LI> (15) fvs (f-value for equation 12)
       'fvs           ', &
       !+ad_varc  <LI> (16) ohcth
       'ohcth         ', &
       !+ad_varc  <LI> (17) tdwell
       'tdwell        ', &
       !+ad_varc  <LI> (18) q
       'q             ', &
       !+ad_varc  <LI> (19) enbeam
       'enbeam        ', &
       !+ad_varc  <LI> (20) tcpav
       'tcpav         ', &
       !+ad_varc  <LI> (21) ftburn (f-value for equation 13)
       'ftburn        ', &
       !+ad_varc  <LI> (22) tbrnmn
       'tbrnmn        ', &
       !+ad_varc  <LI> (23) fcoolcp
       'fcoolcp       ', &
       !+ad_varc  <LI> (24) cdtfleg
       'cdtfleg       ', &
       !+ad_varc  <LI> (25) fpnetel (f-value for equation 16)
       'fpnetel       ', &
       !+ad_varc  <LI> (26) ffuspow (f-value for equation 9)
       'ffuspow       ', &
       !+ad_varc  <LI> (27) fhldiv (f-value for equation 18)
       'fhldiv        ', &
       !+ad_varc  <LI> (28) fradpwr (f-value for equation 17), total radiation fraction
       'fradpwr       ', &
       !+ad_varc  <LI> (29) bore
       'bore          ', &
       !+ad_varc  <LI> (30) fmva (f-value for equation 19)
       'fmva          ', &
       !+ad_varc  <LI> (31) gapomin
       'gapomin       ', &
       !+ad_varc  <LI> (32) frminor (f-value for equation 21)
       'frminor       ', &
       !+ad_varc  <LI> (33) fportsz (f-value for equation 20)
       'fportsz       ', &
       !+ad_varc  <LI> (34) fdivcol (f-value for equation 22)
       'fdivcol       ', &
       !+ad_varc  <LI> (35) fpeakb (f-value for equation 25)
       'fpeakb        ', &
       !+ad_varc  <LI> (36) fbetatry (f-value for equation 24)
       'fbetatry      ', &
       !+ad_varc  <LI> (37) coheof
       'coheof        ', &
       !+ad_varc  <LI> (38) fjohc (f-value for equation 26)
       'fjohc         ', &
       !+ad_varc  <LI> (39) fjohc0 (f-value for equation 27)
       'fjohc0        ', &
       !+ad_varc  <LI> (40) fgamcd (f-value for equation 37)
       'fgamcd        ', &
       !+ad_varc  <LI> (41) fcohbop
       'fcohbop       ', &
       !+ad_varc  <LI> (42) gapoh
       'gapoh         ', &
       !+ad_varc  <LI> (43) cfe0
       'cfe0          ', &
       !+ad_varc  <LI> (44) fvsbrnni
       'fvsbrnni      ', &
       !+ad_varc  <LI> (45) fqval (f-value for equation 28)
       'fqval         ', &
       !+ad_varc  <LI> (46) fpinj (f-value for equation 30)
       'fpinj         ', &
       !+ad_varc  <LI> (47) feffcd
       'feffcd        ', &
       !+ad_varc  <LI> (48) fstrcase (f-value for equation 31)
       'fstrcase      ', &
       !+ad_varc  <LI> (49) fstrcond (f-value for equation 32)
       'fstrcond      ', &
       !+ad_varc  <LI> (50) fiooic (f-value for equation 33)
       'fiooic        ', &
       !+ad_varc  <LI> (51) fvdump (f-value for equation 34)
       'fvdump        ', &
       !+ad_varc  <LI> (52) vdalw
       'vdalw         ', &
       !+ad_varc  <LI> (53) fjprot (f-value for equation 35)
       'fjprot        ', &
       !+ad_varc  <LI> (54) ftmargtf (f-value for equation 36)
       'ftmargtf      ', &
       !+ad_varc  <LI> (55) obsolete
       'obsolete      ', &
       !+ad_varc  <LI> (56) tdmptf
       'tdmptf        ', &
       !+ad_varc  <LI> (57) thkcas
       'thkcas        ', &
       !+ad_varc  <LI> (58) thwcndut
       'thwcndut      ', &
       !+ad_varc  <LI> (59) fcutfsu
       'fcutfsu       ', &
       !+ad_varc  <LI> (60) cpttf
       'cpttf         ', &
       !+ad_varc  <LI> (61) gapds
       'gapds         ', &
       !+ad_varc  <LI> (62) fdtmp (f-value for equation 38)
       'fdtmp         ', &
       !+ad_varc  <LI> (63) ftpeak (f-value for equation 39)
       'ftpeak        ', &
       !+ad_varc  <LI> (64) fauxmn (f-value for equation 40)
       'fauxmn        ', &
       !+ad_varc  <LI> (65) tohs
       'tohs          ', &
       !+ad_varc  <LI> (66) ftohs (f-value for equation 41)
       'ftohs         ', &
       !+ad_varc  <LI> (67) ftcycl (f-value for equation 42)
       'ftcycl        ', &
       !+ad_varc  <LI> (68) fptemp (f-value for equation 44)
       'fptemp        ', &
       !+ad_varc  <LI> (69) rcool
       'rcool         ', &
       !+ad_varc  <LI> (70) vcool
       'vcool         ', &
       !+ad_varc  <LI> (71) fq (f-value for equation 45)
       'fq            ', &
       !+ad_varc  <LI> (72) fipir (f-value for equation 46)
       'fipir         ', &
       !+ad_varc  <LI> (73) scrapli
       'scrapli       ', &
       !+ad_varc  <LI> (74) scraplo
       'scraplo       ', &
       !+ad_varc  <LI> (75) tfootfi
       'tfootfi       ', &
       !+ad_varc  <LI> (76) NOT USED
       'frfptf        ', &
       !+ad_varc  <LI> (77) NOT USED
       'tftort        ', &
       !+ad_varc  <LI> (78) NOT USED
       'rfpth         ', &
       !+ad_varc  <LI> (79) fbetap (f-value for equation 48)
       'fbetap        ', &
       !+ad_varc  <LI> (80) NOT USED
       'frfpf         ', &
       !+ad_varc  <LI> (81) NOT USED
       'edrive        ', &
       !+ad_varc  <LI> (82) NOT USED
       'drveff        ', &
       !+ad_varc  <LI> (83) NOT USED
       'tgain         ', &
       !+ad_varc  <LI> (84) NOT USED
       'chrad         ', &
       !+ad_varc  <LI> (85) NOT USED
       'pdrive        ', &
       !+ad_varc  <LI> (86) NOT USED
       'frrmax        ', &
       !+ad_varc  <LI> (87) NOT USED
       'helecmw       ', &
       !+ad_varc  <LI> (88) NOT USED
       'hthermmw      ', &
       !+ad_varc  <LI> (89) ftbr (f-value for equation 52)
       'ftbr          ', &
       !+ad_varc  <LI> (90) blbuith
       'blbuith       ', &
       !+ad_varc  <LI> (91) blbuoth
       'blbuoth       ', &
       !+ad_varc  <LI> (92) fflutf (f-value for equation 53)
       'fflutf        ', &
       !+ad_varc  <LI> (93) shldith
       'shldith       ', &
       !+ad_varc  <LI> (94) shldoth
       'shldoth       ', &
       !+ad_varc  <LI> (95) fptfnuc (f-value for equation 54)
       'fptfnuc       ', &
       !+ad_varc  <LI> (96) fvvhe (f-value for equation 55)
       'fvvhe         ', &
       !+ad_varc  <LI> (97) fpsepr (f-value for equation 56)
       'fpsepr        ', &
       !+ad_varc  <LI> (98) li6enrich
       'li6enrich     ', &
       !+ad_varc  <LI> (99) NOT USED
       'ftftort       ', &
       !+ad_varc  <LI> (100) NOT USED
       'ftfthko       ', &
       !+ad_varc  <LI> (101) NOT USED
       'prp           ', &
       !+ad_varc  <LI> (102) fimpvar
       'fimpvar       ', &
       !+ad_varc  <LI> (103) flhthresh (f-value for equation 15)
       'flhthresh     ', &
       !+ad_varc  <LI> (104) fcwr (f-value for equation 23)
       'fcwr          ', &
       !+ad_varc  <LI> (105) fnbshinef (f-value for equation 59)
       'fnbshinef     ', &
       !+ad_varc  <LI> (106) ftmargoh (f-value for equation 60)
       'ftmargoh      ', &
       !+ad_varc  <LI> (107) favail (f-value for equation 61)
       'favail        ', &
       !+ad_varc  <LI> (108) breeder_f: Volume of Li4SiO4 / (Volume of Be12Ti + Li4SiO4)
       'breeder_f     ', &
       !+ad_varc  <LI> (109) ralpne: thermal alpha density / electron density
       'ralpne        ', &
       !+ad_varc  <LI> (110) ftaulimit: Lower limit on taup/taueff the ratio of alpha particle
       !+ad_varc       to energy confinement times (f-value for equation 62)
       'ftaulimit     ', &
       !+ad_varc  <LI> (111) fniterpump: f-value for constraint that
       !+ad_varc       number of vacuum pumps <  TF coils (f-value for equation 63)
       'fniterpump    ',  &
       !+ad_varc  <LI> (112) fzeffmax: f-value for max Zeff (f-value for equation 64)
       'fzeffmax      ',  &
       !+ad_varc  <LI> (113) ftaucq: f-value for minimum quench time (f-value for equation 65)
       'ftaucq        ',  &
       !+ad_varc  <LI> (114) fw_channel_length: Length of a single first wall channel
       'fw_channel_l  ',  &
       !+ad_varc  <LI> (115) fpoloidalpower: f-value for max rate of change of energy in poloidal field
       !+ad_varc             (f-value for equation 66)
       'fpoloidalpower',  &
       !+ad_varc  <LI> (116) fradwall: f-value for radiation wall load limit (eq. 67)
       'fradwall      ',  &
       !+ad_varc  <LI> (117) fpsepbqar: f-value for  Psep*Bt/qar upper limit (eq. 68)
       'fpsepbqar     ',  &
       !+ad_varc  <LI> (118) fpsep: f-value to ensure separatrix power is less than value from Kallenbach divertor
       !+ad_varc            (f-value for equation 69)
       'fpsep         ',  &
       !+ad_varc  <LI> (119) tesep:  separatrix temperature calculated by the Kallenbach divertor model
       'tesep         ',  &
       !+ad_varc  <LI> (120) ttarget: Plasma temperature adjacent to divertor sheath [eV]
       'ttarget       ',  &
       !+ad_varc  <LI> (121) neratio: ratio of mean SOL density at OMP to separatrix density at OMP
       'neratio       ',  &
       !+ad_varc  <LI> (122) oh_steel_frac : streel fraction of OH coil
       'oh_steel_frac ',  &
       !+ad_varc  <LI> (123) foh_stress : f-value for CS coil Tresca stress limit (f-value for eq. 72)
       'foh_stress    ',  &
       !+ad_varc  <LI> (124) qtargettotal : Power density on target including surface recombination [W/m2]
       'qtargettotal  ',  &
       !+ad_varc  <LI> (125) fimp(3) :  Beryllium density fraction relative to electron density
       'fimp(03)      ', &
       !+ad_varc  <LI> (126) fimp(4) :  Carbon density fraction relative to electron density
       'fimp(04)      ', &
       !+ad_varc  <LI> (127) fimp(5) :  Nitrogen fraction relative to electron density
       'fimp(05)      ', &
       !+ad_varc  <LI> (128) fimp(6) :  Oxygen density fraction relative to electron density
       'fimp(06)      ', &
       !+ad_varc  <LI> (129) fimp(7) :  Neon density fraction relative to electron density
       'fimp(07)      ', &
       !+ad_varc  <LI> (130) fimp(8) :  Silicon density fraction relative to electron density
       'fimp(08)      ', &
       !+ad_varc  <LI> (131) fimp(9) :  Argon density fraction relative to electron density
       'fimp(09)      ', &
       !+ad_varc  <LI> (132) fimp(10) :  Iron density fraction relative to electron density
       'fimp(10)      ', &
       !+ad_varc  <LI> (133) fimp(11) :  Nickel density fraction relative to electron density
       'fimp(11)      ', &
       !+ad_varc  <LI> (134) fimp(12) :  Krypton density fraction relative to electron density
       'fimp(12)      ', &
       !+ad_varc  <LI> (135) fimp(13) :  Xenon density fraction relative to electron density
       'fimp(13)      ', &
       !+ad_varc  <LI> (136) fimp(14) :  Tungsten density fraction relative to electron density
       'fimp(14)      ', &
       !+ad_varc  <LI> (137) fplhsep (f-value for equation 73)
       'fplhsep       ', &
       !+ad_varc  <LI> (138) rebco_thickness : thickness of REBCO layer in tape (m)
       'rebco_thicknes', &
       !+ad_varc  <LI> (139) copper_thick : thickness of copper layer in tape (m)
       'copper_thick  ', &
       !+ad_varc  <LI> (140) thkwp : radial thickness of TFC winding pack (m)
       'thkwp         ', &
       !+ad_varc  <LI> (141) fcqt : TF coil quench temperature < tmax_croco (f-value for equation 74)
       'fcqt          ', &
       !+ad_varc  <LI> (142) nesep : electron density at separatrix [m-3]
       'nesep         ', &
<<<<<<< HEAD
       !+ad_varc  <LI> (143) fnesep : Eich critical electron density at separatrix (f-value for constraint equation 75) [m-3]</UL>
       'fnesep        ' &
=======
       !+ad_varc  <LI> (143) f_copperA_m2 : TF coil current / copper area < Maximum value (f-value for equation 75) </UL>
       'f_copperA_m2  ' &
>>>>>>> 4864b8d1
       /)

  character(len=14), dimension(:), allocatable :: name_xc

  !+ad_vars  sqsumsq : sqrt of the sum of the square of the constraint residuals
  real(kind(1.0D0)) :: sqsumsq = 0.0D0
  !+ad_vars  epsfcn /1.0e-3/ : finite difference step length for HYBRD/VMCON derivatives
  real(kind(1.0D0)) :: epsfcn = 1.0D-3
  !+ad_vars  epsvmc /1.0e-6/ : error tolerance for VMCON
  real(kind(1.0D0)) :: epsvmc = 1.0D-6
  !+ad_vars  factor /0.1/ : used in HYBRD for first step size
  real(kind(1.0D0)) :: factor = 0.1D0
  !+ad_vars  ftol /1.0e-4/ : error tolerance for HYBRD
  real(kind(1.0D0)) :: ftol = 1.0D-4

  !+ad_vars  boundl(ipnvars) /../ : lower bounds used on ixc variables during
  !+ad_varc                         VMCON optimisation runs
  real(kind(1.0D0)), dimension(ipnvars) :: boundl = (/ &
       1.100D0, &  !  1
       0.010D0, &  !  2
       0.100D0, &  !  3
       5.000D0, &  !  4
       0.001D0, &  !  5
       1.00D19, &  !  6
       1.00D-6, &  !  7
       0.001D0, &  !  8
       0.001D0, &  !  9
       0.100D0, &  !  10
       1.00D-3, &  !  11
       1.000D5, &  !  12
       0.100D0, &  !  13   MDK change from 1 to 0.1 25/05/2017
       0.001D0, &  !  14
       0.001D0, &  !  15
       0.010D0, &  !  16
       0.100D0, &  !  17
       2.000D0, &  !  18
       1.000D0, &  !  19
       40.00D0, &  !  20
       0.001D0, &  !  21
       0.001D0, &  !  22
       0.100D0, &  !  23
       1.000D4, &  !  24
       0.001D0, &  !  25
       0.001D0, &  !  26
       0.001D0, &  !  27
       0.001D0, &  !  28
       0.100D0, &  !  29
       0.010D0, &  !  30
       0.001D0, &  !  31
       0.001D0, &  !  32
       0.001D0, &  !  33
       0.001D0, &  !  34
       0.001D0, &  !  35
       0.001D0, &  !  36
       1.000D5, &  !  37
       0.010D0, &  !  38
       0.001D0, &  !  39
       0.001D0, &  !  40
       0.001D0, &  !  41
       0.001D0, &  !  42
       1.00D-6, &  !  43
       0.001D0, &  !  44
       0.001D0, &  !  45
       0.001D0, &  !  46
       0.001D0, &  !  47
       0.001D0, &  !  48
       0.001D0, &  !  49
       0.001D0, &  !  50
       0.001D0, &  !  51
       0.001D0, &  !  52
       0.001D0, &  !  53
       0.001D0, &  !  54
       0.001D0, &  !  55
       0.100D0, &  !  56
       0.050D0, &  !  57
       0.001D0, &  !  58
       0.001D0, &  !  59
       0.001D0, &  !  60
       0.001D0, &  !  61
       0.001D0, &  !  62
       0.001D0, &  !  63
       0.001D0, &  !  64
       0.100D0, &  !  65
       0.001D0, &  !  66
       0.001D0, &  !  67
       0.001D0, &  !  68
       0.001D0, &  !  69
       1.000D0, &  !  70
       0.001D0, &  !  71
       0.001D0, &  !  72
       0.001D0, &  !  73
       0.001D0, &  !  74
       0.200D0, &  !  75
       0.001D0, &  !  76
       0.050D0, &  !  77
       0.010D0, &  !  78
       0.001D0, &  !  79
       0.001D0, &  !  80
       1.000D5, &  !  81
       0.010D0, &  !  82
       1.000D0, &  !  83
       0.100D0, &  !  84
       1.000D6, &  !  85
       0.001D0, &  !  86
       1.000D0, &  !  87
       1.000D0, &  !  88
       0.001D0, &  !  89
       0.001D0, &  !  90
       0.001D0, &  !  91
       0.001D0, &  !  92
       0.001D0, &  !  93
       0.001D0, &  !  94
       0.001D0, &  !  95
       0.001D0, &  !  96
       0.001D0, &  !  97
       10.00D0, &  !  98
       0.001D0, &  !  99
       0.001D0, &  !  100
       1.00D-6, &  !  101
       1.00D-6, &  !  102
       1.000D0, &  !  103
       0.001D0, &  !  104
       0.001D0, &  !  105
       0.001D0, &  !  106
       0.001D0, &  !  107
       0.060D0, &  !  108
       0.050D0, &  !  109
       0.001D0, &  !  110
       0.001D0, &  !  111
       0.001D0, &  !  112
       0.001D0, &  !  113
       0.001D0, &  !  114
       0.001D0, &  !  115
       0.001D0, &  !  116
       0.001D0, &  !  117
       0.001D0, &  !  118
       0.000D0, &  !  119
       1.000D0, &  !  120
       0.001D0, &  !  121
       0.001D0, &  !  122
       0.001D0, &  !  123
       0.001D0, &  !  124
       1.00D-8, &  !  125
       1.00D-8, &  !  126
       1.00D-8, &  !  127
       1.00D-8, &  !  128
       1.00D-8, &  !  129
       1.00D-8, &  !  130
       1.00D-8, &  !  131
       1.00D-8, &  !  132
       1.00D-8, &  !  133
       1.00D-8, &  !  134
       1.00D-8, &  !  135
       1.00D-8, &  !  136
       0.001D0, &  !  137
       0.01D-6, &  !  138
       1.00D-6, &  !  139
       0.001D0, &  !  140
       0.001D0, &  !  141
       1.00D17, &  !  142
<<<<<<< HEAD
       0.001D0 &  !  143
=======
       0.001D0  &  !  143
>>>>>>> 4864b8d1
       /)

  !+ad_vars  boundu(ipnvars) /../ : upper bounds used on ixc variables during
  !+ad_varc                         VMCON optimisation runs
  real(kind(1.0D0)), dimension(ipnvars) :: boundu = (/ &
       10.00D0, &  !  1
       100.0D0, &  !  2
       50.00D0, &  !  3
       150.0D0, &  !  4
       1.000D0, &  !  5
       1.00D21, &  !  6
       1.000D0, &  !  7
       1.000D0, &  !  8
       1.000D0, &  !  9
       3.000D0, &  !  10
       1.000D3, &  !  11
       1.500D8, &  !  12
       5.000D0, &  !  13
       1.000D0, &  !  14
       1.000D0, &  !  15
       10.00D0, &  !  16
       1.000D8, &  !  17
       50.00D0, &  !  18
       1.000D6, &  !  19
       1.000D3, &  !  20
       1.000D0, &  !  21
       1.000D6, &  !  22
       0.500D0, &  !  23
       1.000D8, &  !  24
       1.000D0, &  !  25
       1.000D0, &  !  26
       1.000D0, &  !  27
       0.990D0, &  !  28 Issue #219
       10.00D0, &  !  29
       1.000D0, &  !  30
       1.000D1, &  !  31
       1.000D0, &  !  32
       1.000D0, &  !  33
       1.000D0, &  !  34
       1.000D0, &  !  35
       1.000D0, &  !  36
       1.000D8, &  !  37
       1.000D0, &  !  38
       1.000D0, &  !  39
       1.000D0, &  !  40
       1.000D0, &  !  41
       10.00D0, &  !  42
       3.00D-3, &  !  43
       1.000D0, &  !  44
       1.000D0, &  !  45
       1.000D0, &  !  46
       1.000D0, &  !  47
       1.000D0, &  !  48
       1.000D0, &  !  49
       1.000D0, &  !  50
       1.000D0, &  !  51
       1.000D6, &  !  52
       1.000D0, &  !  53
       1.000D0, &  !  54
       100.0D0, &  !  55
       100.0D0, &  !  56
       1.000D0, &  !  57
       0.100D0, &  !  58
       1.000D0, &  !  59
       4.000D4, &  !  60
       10.00D0, &  !  61
       1.000D0, &  !  62
       1.000D0, &  !  63
       1.000D0, &  !  64
       1.000D3, &  !  65
       1.000D0, &  !  66
       1.000D0, &  !  67
       1.000D0, &  !  68
       0.010D0, &  !  69
       1.000D2, &  !  70
       1.000D0, &  !  71
       1.000D0, &  !  72
       10.00D0, &  !  73
       10.00D0, &  !  74
       5.000D0, &  !  75
       1.000D0, &  !  76
       4.000D0, &  !  77
       1.800D0, &  !  78
       1.000D0, &  !  79
       1.000D0, &  !  80
       5.000D7, &  !  81
       1.000D0, &  !  82
       500.0D0, &  !  83
       20.00D0, &  !  84
       200.0D6, &  !  85
       1.000D0, &  !  86
       4.000D3, &  !  87
       4.000D3, &  !  88
       1.000D0, &  !  89
       2.000D0, &  !  90
       2.000D0, &  !  91
       1.000D0, &  !  92
       10.00D0, &  !  93
       10.00D0, &  !  94
       1.000D0, &  !  95
       1.000D0, &  !  96
       1.000D0, &  !  97
       100.0D0, &  !  98
       1.000D0, &  !  99
       1.000D0, &  !  100
       0.010D0, &  !  101
       0.010D0, &  !  102
       1.000D6, &  !  103
       1.000D0, &  !  104
       1.000D0, &  !  105
       1.000D0, &  !  106
       1.000D0, &  !  107
       1.000D0, &  !  108
       0.150D0, &  !  109
       1.000D0, &  !  110
       1.000D0, &  !  111
       1.000D0, &  !  112
       1.000D0, &  !  113
       1.000D3, &  !  114
       1.000D0, &  !  115
       1.000D0, &  !  116
       1.000D0, &  !  117
       1.000D0, &  !  118
       1.000D1, &  !  119
       1.000D4, &  !  120
       1.000D0, &  !  121
       0.950D0, &  !  122
       1.000D0, &  !  123
       1.000D2, &  !  124
       0.010D0, &  !  125
       0.010D0, &  !  126
       0.010D0, &  !  127
       0.010D0, &  !  128
       0.010D0, &  !  129
       0.010D0, &  !  130
       0.010D0, &  !  131
       0.010D0, &  !  132
       0.010D0, &  !  133
       0.010D0, &  !  134
       0.010D0, &  !  135
       0.010D0, &  !  136
       1.000D0, &  !  137
       100.0D-6,&  !  138
       1.00D-3, &  !  139
       2.000D0, &  !  140
       1.000D0, &  !  141
<<<<<<< HEAD
       1.00D21, &  !  142
       1.000D0 &  !  143
=======
       1.00D20, &  !  142
       1.000D0  &  !  143
>>>>>>> 4864b8d1
       /)

  real(kind(1.0D0)), dimension(ipnvars) :: bondl = 0.0D0
  real(kind(1.0D0)), dimension(ipnvars) :: bondu = 0.0D0
  real(kind(1.0D0)), dimension(ipnvars) :: rcm = 0.0D0
  real(kind(1.0D0)), dimension(ipnvars) :: resdl = 0.0D0
  real(kind(1.0D0)), dimension(ipnvars) :: scafc = 0.0D0
  real(kind(1.0D0)), dimension(ipnvars) :: scale = 0.0D0
  real(kind(1.0D0)), dimension(ipnvars) :: xcm = 0.0D0
  real(kind(1.0D0)), dimension(ipnvars) :: xcs = 0.0D0
  real(kind(1.0D0)), dimension(ipvlam)  :: vlam = 0.0D0


contains

  ! !!!!!!!!!!!!!!!!!!!!!!!!!!!!!!!!!!!!!!!!!!!!!!!!!!!!!!!!!!!!!!!!!!

  subroutine eqsolv(fcnhyb,n,x,fvec,tol,epsfcn,factor,nprint,info, &
       wa,lwa,resdl,nfev)

    !+ad_name  eqsolv
    !+ad_summ  Find the non-optimising HYBRD solution to the problem
    !+ad_type  Subroutine
    !+ad_auth  Argonne National Laboratory. Minpack Project. March 1980.
    !+ad_auth  Burton S. Garbow, Kenneth E. Hillstrom, Jorge J. More
    !+ad_auth  P J Knight, CCFE, Culham Science Centre
    !+ad_cont  N/A
    !+ad_args  fcnhyb : external routine name : see below
    !+ad_args  n : input integer : number of functions and variables
    !+ad_args  x(n) : input/output real array : On input X must contain
    !+ad_argc    an initial estimate of the solution vector. On output X
    !+ad_argc    contains the final estimate of the solution vector.
    !+ad_args  fvec(n) : output real array : Functions evaluated at output X
    !+ad_args  tol : input real : Termination occurs when the algorithm
    !+ad_argc    estimates that the relative error between X and the solution
    !+ad_argc    is at most TOL.
    !+ad_args  epsfcn : input real : Used in determining a suitable
    !+ad_argc    step length for the forward-difference approximation
    !+ad_argc    (see <A HREF="hybrd.html">hybrd</A>)
    !+ad_args  factor : input real : Used in determining the initial step bound
    !+ad_argc    (see <A HREF="hybrd.html">hybrd</A>)
    !+ad_args  nprint : input integer : Number of iterations between print-outs
    !+ad_args  info : output integer : If the user has terminated execution,
    !+ad_argc    INFO is set to the (negative) value of IFLAG, see description below.
    !+ad_argc    Otherwise, INFO is set as follows:
    !+ad_argc    <PRE>
    !+ad_argc    INFO = 0   Improper input parameters.
    !+ad_argc    INFO = 1   Algorithm estimates that the relative error
    !+ad_argc               between X and the solution is at most TOL.
    !+ad_argc    INFO = 2   Number of calls to FCNHYB has reached or exceeded
    !+ad_argc               200*(N+1).
    !+ad_argc    INFO = 3   TOL is too small. No further improvement in
    !+ad_argc               the approximate solution X is possible.
    !+ad_argc    INFO = 4   Iteration is not making good progress.
    !+ad_argc    </PRE>
    !+ad_args  wa(lwa) : input/output real array : work array
    !+ad_args  lwa : input integer : work array size, not less than (N*(3*N+13))/2
    !+ad_args  resdl(n) : output real array : residuals
    !+ad_args  nfev : output integer : number of iterations performed
    !+ad_desc  Routine EQSOLV is the Argonne Minpack subroutine HYBRD1
    !+ad_desc  which has been modified by D.T. Blackfield FEDC/TRW.
    !+ad_desc  The routine is the same except some of the arguments are
    !+ad_desc  user supplied rather than 'hardwired'.
    !+ad_desc  <P>The purpose of EQSOLV is to find a zero of a system of
    !+ad_desc  N nonlinear functions in N variables by a modification
    !+ad_desc  of the Powell hybrid method. This is done by using the
    !+ad_desc  more general nonlinear equation solver <A HREF="hybrd.html">HYBRD</A>.
    !+ad_desc  The user must provide a subroutine which calculates the functions.
    !+ad_desc  The Jacobian is then calculated by a forward-difference
    !+ad_desc  approximation.
    !+ad_desc  <P>FCNHYB is the name of a user-supplied subroutine which
    !+ad_desc  calculates the functions. FCNHYB must be declared
    !+ad_desc  in an external statement in the user calling
    !+ad_desc  program, and should be written as follows:
    !+ad_desc  <PRE>
    !+ad_desc  subroutine fcnhyb(n,x,fvec,iflag)
    !+ad_desc  integer n,iflag
    !+ad_desc  double precision x(n),fvec(n)
    !+ad_desc  ----------
    !+ad_desc  calculate the functions at x and
    !+ad_desc  return this vector in fvec.
    !+ad_desc  ---------
    !+ad_desc  return
    !+ad_desc  end
    !+ad_desc  </PRE>
    !+ad_desc  The value of iflag should not be changed by FCNHYB unless
    !+ad_desc  the user wants to terminate execution of EQSOLV.
    !+ad_desc  In this case set IFLAG to a negative integer.
    !+ad_prob  None
    !+ad_call  fcnhyb
    !+ad_call  hybrd
    !+ad_hist  27/07/11 PJK Initial F90 version
    !+ad_stat  Okay
    !+ad_docs  None
    !
    ! !!!!!!!!!!!!!!!!!!!!!!!!!!!!!!!!!!!!!!!!!!!!!!!

    implicit none

    !  Arguments

    external :: fcnhyb
    integer, intent(in) :: n, nprint, lwa
    real(kind(1.0D0)), dimension(n), intent(inout) :: x
    real(kind(1.0D0)), dimension(n), intent(out) :: fvec, resdl
    real(kind(1.0D0)), dimension(lwa), intent(out) :: wa
    real(kind(1.0D0)), intent(in) :: tol, epsfcn, factor
    integer, intent(out) :: info, nfev

    !  Local variables

    integer :: n1,indx,lr,maxfev,ml,mode,mu
    real(kind(1.0D0)), parameter :: one = 1.0D0
    real(kind(1.0D0)), parameter :: zero = 0.0D0
    real(kind(1.0D0)) :: xtol

    ! !!!!!!!!!!!!!!!!!!!!!!!!!!!!!!!!!!!!!!!!!!!!!!!

    info = 0

    !  Check the input parameters for errors

    if ( (n == 0).or.(tol < zero).or.(lwa < ((n*(3*n + 13))/2) ) ) return

    !  Call HYBRD

    maxfev = 200*(n + 1)
    xtol = tol
    ml = n - 1
    mu = n - 1
    mode = 2

    wa(:) = one

    lr = (n*(n + 1))/2
    indx = 6*n + lr
    n1 = n

    !+**PJK 23/10/92 Warning produced by QA Fortran :
    !+**PJK 23/10/92 Arg 16 in call to HYBRD has wrong dimensions.
    !+**PJK 23/10/92 Code works at present, but beware of future
    !+**PJK 23/10/92 modifications.

    call hybrd(fcnhyb,n,x,fvec,xtol,maxfev,ml,mu,epsfcn,wa(1),mode, &
         factor,nprint,info,nfev,wa(indx+1),n1,wa(6*n+1),lr, &
         wa(n+1),wa(2*n+1),wa(3*n+1),wa(4*n+1),wa(5*n+1), &
         resdl)

    if (info == 5) info = 4

  end subroutine eqsolv

  ! !!!!!!!!!!!!!!!!!!!!!!!!!!!!!!!!!!!!!!!!!!!!!!!!!!!!!!!!!!!!!!!!!!

  subroutine optimiz(fcnvmc1,fcnvmc2,ifail,f)

    !+ad_name  optimiz
    !+ad_summ  Calls the minimisation/maximisation routine VMCON
    !+ad_type  Subroutine
    !+ad_auth  P J Knight, CCFE, Culham Science Centre
    !+ad_cont  N/A
    !+ad_args  fcnvmc1 : external routine : objective function evaluator
    !+ad_args  fcnvmc2 : external routine : gradient objective function evaluator
    !+ad_args  ifail   : output integer : error flag
    !+ad_args  f       : output real    : value of objective function at the output point
    !+ad_desc  This routine calls the minimisation/maximisation routine VMCON,
    !+ad_desc  developed by Argonne National Laboratory.
    !+ad_desc  On exit, the (normalised) value of the variable being maximised
    !+ad_desc  or minimised (i.e. the figure of merit) is returned in argument
    !+ad_desc  <CODE>f</CODE>.
    !+ad_prob  None
    !+ad_call  fcnvmc1
    !+ad_call  fcnvmc2
    !+ad_call  vmcon
    !+ad_hist  02/10/96 PJK Initial upgraded version
    !+ad_hist  08/10/12 PJK Initial F90 version
    !+ad_hist  10/10/12 PJK Added arguments fcnvmc1, fcnvmc2
    !+ad_hist  26/02/14 PJK Added nviter argument to vmcon call
    !+ad_hist  27/02/14 PJK Corrected usage of m, meq in case of inequalities
    !+ad_hist  08/07/14 PJK Added attempt to fix problems if VMCON exits with ifail=5
    !+ad_stat  Okay
    !+ad_docs  AEA FUS 251: A User's Guide to the PROCESS Systems Code
    !
    ! !!!!!!!!!!!!!!!!!!!!!!!!!!!!!!!!!!!!!!!!!!!!!!!

    implicit none

    !  Arguments

    external :: fcnvmc1, fcnvmc2
    integer, intent(out) :: ifail
    real(kind(1.0D0)), intent(out) :: f

    !  Local variables

    integer :: ii,lb,lcnorm,ldel,lh,liwa,lwa,m,meq,mode,n
    integer, parameter :: ippn1  = ipnvars+1
    integer, parameter :: ipldel = 7*ippn1
    integer, parameter :: iplh   = 2*ippn1
    integer, parameter :: ipvmu  = ipeqns+2*ipnvars+1
    integer, parameter :: ipliwa = 6*ippn1+ipeqns
    integer, dimension(ipliwa) :: iwa
    integer, dimension(ipnvars) :: ilower,iupper

    real(kind(1.0D0)), parameter :: zero = 0.0D0
    real(kind(1.0D0)), parameter :: bfactor = 2.0D0
    real(kind(1.0D0)) :: xtol
    real(kind(1.0D0)), dimension(ipnvars) :: bdelta,bndl,bndu,etav,fgrd, &
         gammv,glag,glaga,xa,xv
    real(kind(1.0D0)), dimension(ipeqns) :: cm,conf
    real(kind(1.0D0)), dimension(ippn1) :: bdl,bdu,gm
    real(kind(1.0D0)), dimension(ipvmu) :: vmu
    real(kind(1.0D0)), dimension(ipldel) :: delta
    real(kind(1.0D0)), dimension(iplh) :: wa
    real(kind(1.0D0)), dimension(ippn1,ipeqns) :: cnorm
    real(kind(1.0D0)), dimension(ippn1,ippn1) :: b
    real(kind(1.0D0)), dimension(iplh,iplh) :: h

    ! !!!!!!!!!!!!!!!!!!!!!!!!!!!!!!!!!!!!!!!!!!!!!!!

    n = nvar
    m = neqns + nineqns
    meq = neqns
    xtol = epsvmc
    mode = 0
    lb = ippn1
    lcnorm = ippn1
    ldel = ipldel
    lh = iplh
    lwa = iplh
    liwa = ipliwa

    do ii = 1,n
       ilower(ii) = 1
       iupper(ii) = 1
       bndl(ii) = bondl(ii)
       bndu(ii) = bondu(ii)
       xv(ii) = xcm(ii)
    end do

    call vmcon(fcnvmc1,fcnvmc2,mode,n,m,meq,xv,f,fgrd,conf,cnorm, &
         lcnorm,b,lb,xtol,maxcal,ifail,nfev2,nviter,vlam,glag,vmu,cm,glaga, &
         gammv,etav,xa,bdelta,delta,ldel,gm,bdl,bdu,h,lh,wa,lwa,iwa, &
         liwa,ilower,iupper,bndl,bndu)

    write(*,*) ""

    !  If VMCON has exited with error code 5 try another run using a multiple of
    !  the identity matrix as input for the Hessian b(n,n).
    !  Only do this if VMCON has not iterated (nviter=1).

    if ((ifail == 5).and.(nviter < 2)) then
       mode = 1
       b(:,:) = zero
       do ii = 1, n
          b(ii,ii) = bfactor
          xv(ii) = xcm(ii)      !  Re-initialise iteration values
       end do
       if (verbose == 1) then
          write(*,*) 'VMCON error code = 5.  Rerunning VMCON using a new'
          write(*,*) 'initial estimate of the second derivative matrix.'
       end if

       call vmcon(fcnvmc1,fcnvmc2,mode,n,m,meq,xv,f,fgrd,conf,cnorm, &
            lcnorm,b,lb,xtol,maxcal,ifail,nfev2,nviter,vlam,glag,vmu,cm,glaga, &
            gammv,etav,xa,bdelta,delta,ldel,gm,bdl,bdu,h,lh,wa,lwa,iwa, &
            liwa,ilower,iupper,bndl,bndu)
    end if

    do ii = 1,n
       xcm(ii) = xv(ii)
    end do

    do ii = 1,m
       rcm(ii) = conf(ii)
    end do

  end subroutine optimiz

end module numerics<|MERGE_RESOLUTION|>--- conflicted
+++ resolved
@@ -84,7 +84,7 @@
   !+ad_hist  09/11/16 HL  Added new constraint 67, it. var. 116
   !+ad_hist  19/01/17 JM  Added new constraint 68, it. var. 117
   !+ad_hist  08/02/17 JM  Added new constraints 69,70, 71, it. var. 118, 119, 120 (Kallenbach)
-  !+ad_hist  11/01/18 KE  Added new constraint eqn 75, Eich formula for nesep
+  !+ad_hist  11/01/18 KE  Added new constraint eqn 76, Eich formula for nesep
   !+ad_stat  Okay
   !+ad_docs  None
   !
@@ -342,13 +342,10 @@
        'Psep >= Plh + Paux               ',   &
        !+ad_varc  <LI> (74) TFC quench < tmax_croco (itv 141 (fcqt))
        'TFC quench < tmax_croco          ',    &
-<<<<<<< HEAD
-       !+ad_varc  <LI> (75) Eich critical separatrix density </UL>
-       'Eich critical separatrix density '    &
-=======
        !+ad_varc  <LI> (75) TFC current/copper area < Maximum (itv 143 f_copperA_m2) </UL>
        'TFC current/copper area < Max    '    &
->>>>>>> 4864b8d1
+       !+ad_varc  <LI> (76) Eich critical separatrix density </UL>
+       'Eich critical separatrix density '    &
        /)
        ! Please note: All strings between '...' above must be exactly 33 chars long
        ! Each line of code has a comma before the ampersand, except the last one.
@@ -653,13 +650,10 @@
        'fcqt          ', &
        !+ad_varc  <LI> (142) nesep : electron density at separatrix [m-3]
        'nesep         ', &
-<<<<<<< HEAD
-       !+ad_varc  <LI> (143) fnesep : Eich critical electron density at separatrix (f-value for constraint equation 75) [m-3]</UL>
-       'fnesep        ' &
-=======
        !+ad_varc  <LI> (143) f_copperA_m2 : TF coil current / copper area < Maximum value (f-value for equation 75) </UL>
        'f_copperA_m2  ' &
->>>>>>> 4864b8d1
+       !+ad_varc  <LI> (144) fnesep : Eich critical electron density at separatrix (f-value for constraint equation 76) [m-3]</UL>
+       'fnesep        ' &
        /)
 
   character(len=14), dimension(:), allocatable :: name_xc
@@ -820,11 +814,8 @@
        0.001D0, &  !  140
        0.001D0, &  !  141
        1.00D17, &  !  142
-<<<<<<< HEAD
-       0.001D0 &  !  143
-=======
-       0.001D0  &  !  143
->>>>>>> 4864b8d1
+       0.001D0, &  !  143
+       0.001D0 &  !  144
        /)
 
   !+ad_vars  boundu(ipnvars) /../ : upper bounds used on ixc variables during
@@ -971,13 +962,9 @@
        1.00D-3, &  !  139
        2.000D0, &  !  140
        1.000D0, &  !  141
-<<<<<<< HEAD
-       1.00D21, &  !  142
-       1.000D0 &  !  143
-=======
        1.00D20, &  !  142
-       1.000D0  &  !  143
->>>>>>> 4864b8d1
+       1.000D0, &  !  143
+       1.000D0  &  !  144
        /)
 
   real(kind(1.0D0)), dimension(ipnvars) :: bondl = 0.0D0
