--- conflicted
+++ resolved
@@ -647,13 +647,8 @@
        'fcqt          ', &
        !+ad_varc  <LI> (142) nesep : electron density at separatrix [m-3]
        'nesep         ', &
-<<<<<<< HEAD
-       !+ad_varc  <LI> (143) f_copperA_m2 : TF coil current / copper area < Maximum value (f-value for equation 75)</UL>
+       !+ad_varc  <LI> (143) f_copperA_m2 : TF coil current / copper area < Maximum value (f-value for equation 75) </UL>
        'f_copperA_m2  ' &
-=======
-       !+ad_varc  <LI> (143) f_copperA_m2_max : TF coil current / copper area < Maximum value (f-value for equation 75) </UL>
-       'f_copperA_m2_m' &
->>>>>>> c138adff
        /)
 
   character(len=14), dimension(:), allocatable :: name_xc
