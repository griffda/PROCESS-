--- conflicted
+++ resolved
@@ -6,16 +6,6 @@
  
    Program : ./process.exe
    Version : 1.0.13   Release Date :: 2018-04-19
-<<<<<<< HEAD
-   Tag No. : "1.0.13-498-ga347e11"
-   Last commit message : "Included develop branch in GitLab CI system,"
-      User : smuldrew
- Directory : /home/smuldrew/process/latest/test_suite
- 
- **************************************************************************************************************
- 
- PROCESS 1.0.13 : Run on  2 Oct 2018 15:50:20 +01:00(hh:mm) UTC by G0764
-=======
    Tag No. : "1.0.13-498-ga347e11 Code used contains Untracked Changes"
    Last commit message : "Included develop branch in GitLab CI system,"
       User : morrisj
@@ -24,7 +14,6 @@
  **************************************************************************************************************
  
  PROCESS 1.0.13 : Run on  5 Oct 2018  9:51:41 +01:00(hh:mm) UTC by F6964
->>>>>>> 1546ad94
  Reactor concept design: Pulsed tokamak model, (c) CCFE
  kallenbach divertor model
  (Please include this header in any models, presentations and papers based on these results)
