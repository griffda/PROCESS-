 *************************************************************************   
 *****                                                               *****   
 *****               OSIRIS Inertial Fusion Plant                    *****   
 *****               Stuart Muldrew (01/08/2019)                     *****   
 *****               Based on run by Peter Knight                    *****   
 *****                                                               *****   
 *****                                                               *****   
 *************************************************************************   
 
 **************************************************************************************************************
 ************************************************** PROCESS ***************************************************
 ************************************** Power Reactor Optimisation Code ***************************************
 **************************************************************************************************************
 
   Program : ./process.exe
   Version : 1.0.16   Release Date :: 2019-07-15
<<<<<<< HEAD
   Tag No. : 1.0.16-264-g956a991c
    Branch : issue-#967
   Git log : related to issue-#967  - ttarget default value is 5eV  - Added a LVL 2
 Date/time :  2 Dec 2019 19:46:28 +00:00(hh:mm) UTC
      User : skahn
  Computer : J0320
 Directory : /home/skahn/Linux_env/process_issue-#967/test_suite
=======
   Tag No. : 1.0.16-295-gc0b5505a
    Branch : develop
   Git log : Merge branch 'issue-848-vforce' into 'develop',
 Date/time : 21 Jan 2020 15:52:28 +00:00(hh:mm) UTC
      User : morrisj
  Computer : claptrap-2.local
 Directory : /Users/morrisj/Work/process/reset_suite/test_suite
>>>>>>> 129cd766
     Input : IN.DAT
 Run title : IFE_001
  Run type : Reactor concept design: Inertial Fusion model, (c) CCFE
 
 **************************************************************************************************************
 
   Equality constraints : 01
 Inequality constraints : 00
      Total constraints : 01
    Iteration variables : 01
         Max iterations : 200
       Figure of merit  : +07  -- minimise capital cost.
  Convergence parameter : 1.00E-06
 
 **************************************************************************************************************
 
 (Please include this header in any models, presentations and papers based on these results)
 
 **************************************************************************************************************
 
 Quantities listed in standard row format are labelled as follows in columns 112-114:
 ITV : Active iteration variable (in any output blocks)
 OP  : Calculated output quantity
 Unlabelled quantities in standard row format are generally inputs
 Note that calculated quantities may be trivially rescaled from inputs, or equal to bounds which are input.
 
 The following constraint equations have been imposed,
 but limits will not be enforced by the code :
         icc            label
 
  1       16     Net electric power lower limit   
 
 ************************************************** Numerics **************************************************
 
 PROCESS has performed a HYBRD (non-optimisation) run,
 and found a feasible set of parameters.
 
 HYBRD error flag                                                         (ifail)                           1     
 
 Square root of the sum of squares of the constraint residuals            (sqsumsq)                 2.024E-11  OP 
 
 The solution vector is comprised as follows :
 
    i                 final     fractional   residue
                      value       change
 
    1                                   5.0120E+06  1.0024E+00  6.2080E-07
 
 The following constraint residues should be close to zero :
 
                                               physical                 constraint                 normalised
                                              constraint                 residue                    residue
 
    1  Net electric power lower limit        >  1.0000E+03 MW           2.0239E-08 MW              2.0239E-11
 
 ******************************************** Final Feasible Point ********************************************
 
 
 *************************************** Power Reactor Costs (1990 US$) ***************************************
 
 First wall / blanket life (years)                                        (fwbllife)                    2.996     
 Cost of electricity (m$/kWh)                                             (coe)                        81.201     
 
 Power Generation Costs :
 
                                                                           Annual Costs, M$       COE, m$/kWh

 Capital Investment                                                                375.51               57.16
 Operation & Maintenance                                                            67.92               10.34
 Decommissioning Fund                                                                8.99                1.37
 Fuel Charge Breakdown

     Blanket & first wall                                                   41.18                6.27
     Divertors                                                               0.00                0.00
     Centrepost (TART only)                                                  0.00                0.00
     Auxiliary Heating                                                       0.00                0.00
     Actual Fuel                                                            32.70                4.98
     Waste Disposal                                                          7.19                1.09
 Total Fuel Cost                                                                    81.08               12.34

 Total Cost                                                                        533.49               81.20
 
 ****************** Replaceable Components Direct Capital Cost ******************
 
 First wall direct capital cost (M$)                                      (fwallcst)                    1.052     
 Blanket direct capital cost (M$)                                         (blkcst)                     80.335     
 IFE driver system direct cap cost (M$)                                                                 0.000  ITV
 Fraction of driver cost --> fuel cost                                    (fcdfuel)                     0.000     
 
 **************************************** Detailed Costings (1990 US$) ****************************************
 
 Acc.22 multiplier for Nth of a kind                                      (fkind)                   1.000E+00     
 Level of Safety Assurance                                                (lsa)                             4     
 
 
 ************************ Structures and Site Facilities ************************
 
 (c211)              Site improvements, facilities, land (M$)                                                     35.20
 (c212)              Reactor building cost (M$)                                                                    8.38
 (c213)              Turbine building cost (M$)                                                                   38.00
 (c2141)             Reactor maintenance building cost (M$)                                                       76.44
 (c2142)             Warm shop cost (M$)                                                                          50.65
 (c215)              Tritium building cost (M$)                                                                   14.80
 (c216)              Electrical equipment building cost (M$)                                                      15.20
 (c2171)             Additional buildings cost (M$)                                                               18.00
 (c2172)             Control room buildings cost (M$)                                                             21.00
 (c2173)             Shop and warehouses cost (M$)                                                                11.50
 (c2174)             Cryogenic building cost (M$)                                                                  0.00
 
 (c21)               Total account 21 cost (M$)                                                                  289.17
 
 ******************************* Reactor Systems ********************************
 
 (c2211)             First wall cost (M$)                                                                          0.00
 (c22121)            Blanket beryllium cost (M$)                                                                   0.00
 (c22122)            Blanket lithium oxide cost (M$)                                                               0.00
 (c22123)            Blanket stainless steel cost (M$)                                                             0.00
 (c22124)            Blanket vanadium cost (M$)                                                                    0.00
 (c22125)            Blanket carbon cloth cost (M$)                                                                1.43
 (c22126)            Blanket concrete cost (M$)                                                                    0.00
 (c22127)            Blanket FLiBe cost (M$)                                                                      78.90
 (c22128)            Blanket lithium cost (M$)                                                                     0.00
 (c2212)             Blanket total cost (M$)                                                                       0.00
 (c22131)            Bulk shield cost (M$)                                                                        34.15
 (c22132)            Penetration shielding cost (M$)                                                               0.00
 (c2213)             Total shield cost (M$)                                                                       34.15
 (c2214)             Total support structure cost (M$)                                                             0.00
 (c2215)             Divertor cost (M$)                                                                            0.00
 
 First wall, total blanket and divertor direct costs
 are zero as they are assumed to be fuel costs.
 
 (c221)              Total account 221 cost (M$)                                                                  34.15
 
 ******************************* Power Injection ********************************
 
 (c2231)             IFE driver system cost (M$)                                                                 545.12
 
 (c223)              Total account 223 cost (M$)                                                                 545.12
 
 ******************************** Vacuum Systems ********************************
 
 (c2241)             High vacuum pumps cost (M$)                                                                  12.48
 (c2242)             Backing pumps cost (M$)                                                                       4.68
 (c2243)             Vacuum duct cost (M$)                                                                         1.35
 (c2244)             Valves cost (M$)                                                                              2.99
 (c2245)             Duct shielding cost (M$)                                                                      0.00
 (c2246)             Instrumentation cost (M$)                                                                     1.30
 
 (c224)              Total account 224 cost (M$)                                                                  22.80
 
 **************************** Heat Transport System *****************************
 
 (cpp)               Pumps and piping system cost (M$)                                                            69.88
 (chx)               Primary heat exchanger cost (M$)                                                             79.82
 (c2261)             Total, reactor cooling system cost (M$)                                                     149.70
 (cppa)              Pumps, piping cost (M$)                                                                      19.85
 (c2262)             Total, auxiliary cooling system cost (M$)                                                    19.85
 (c2263)             Total, cryogenic system cost (M$)                                                            71.48
 
 (c226)              Total account 226 cost (M$)                                                                 241.03
 
 ***************************** Fuel Handling System *****************************
 
 (c2271)             Fuelling system cost (M$)                                                                     5.00
 (c2272)             Fuel processing and purification cost (M$)                                                  159.72
 (c2273)             Atmospheric recovery systems cost (M$)                                                        6.21
 (c2274)             Nuclear building ventilation cost (M$)                                                       11.57
 
 (c227)              Total account 227 cost (M$)                                                                 182.51
 
 ************************* Instrumentation and Control **************************
 
 (c228)              Instrumentation and control cost (M$)                                                       150.00
 
 **************************** Maintenance Equipment *****************************
 
 (c229)              Maintenance equipment cost (M$)                                                             300.00
 
 **************************** Total Account 22 Cost *****************************
 
 (c22)               Total account 22 cost (M$)                                                                 1475.61
 
 *************************** Turbine Plant Equipment ****************************
 
 (c23)               Turbine plant equipment cost (M$)                                                           220.59
 
 *************************** Electric Plant Equipment ***************************
 
 (c241)              Switchyard equipment cost (M$)                                                               18.40
 (c242)              Transformers cost (M$)                                                                        2.48
 (c243)              Low voltage equipment cost (M$)                                                               1.08
 (c244)              Diesel backup equipment cost (M$)                                                             6.80
 (c245)              Auxiliary facilities cost (M$)                                                                1.50
 
 (c24)               Total account 24 cost (M$)                                                                   30.27
 
 ************************ Miscellaneous Plant Equipment *************************
 
 (c25)               Miscellaneous plant equipment cost (M$)                                                      25.00
 
 **************************** Heat Rejection System *****************************
 
 (c26)               Heat rejection system cost (M$)                                                              53.30
 
 ****************************** Plant Direct Cost *******************************
 
 (cdirt)             Plant direct cost (M$)                                                                     2093.93
 
 ****************************** Reactor Core Cost *******************************
 
 (crctcore)          Reactor core cost (M$)                                                                      579.28
 
 ******************************** Indirect Cost *********************************
 
 (c9)                Indirect cost (M$)                                                                          698.33
 
 ****************************** Total Contingency *******************************
 
 (ccont)             Total contingency (M$)                                                                      544.49
 
 ******************************* Constructed Cost *******************************
 
 (concost)           Constructed cost (M$)                                                                      3336.75
 
 ************************* Interest during Construction *************************
 
 (moneyint)          Interest during construction (M$)                                                           550.56
 
 *************************** Total Capital Investment ***************************
 
 (capcost)           Total capital investment (M$)                                                              3887.32
 
 ********************************************* Plant Availability *********************************************
 
 Allowable blanket neutron fluence (MW-yr/m2)                             (abktflnc)                2.000E+01     
 Allowable divertor heat fluence (MW-yr/m2)                               (adivflnc)                7.000E+00     
 First wall / blanket lifetime (years)                                    (bktlife)                 2.996E+00  OP 
 Divertor lifetime (years)                                                (divlife)                 0.000E+00  OP 
 Heating/CD system lifetime (years)                                       (cdrlife)                 2.996E+00  OP 
 Total plant lifetime (years)                                             (tlife)                   3.000E+01     
 Total plant availability fraction                                        (cfactr)                  7.500E-01     
 
 ****************************************** Physics / Driver Issues *******************************************
 
 Driver type : heavy ion beam
 
 Driver energy (J)                                                        (edrive)                  5.012E+06     
 Driver efficiency                                                        (etadrv)                  2.820E-01     
 Driver power reaching target (W)                                         (pdrive)                  2.310E+07     
 Driver repetition rate (Hz)                                              (reprat)                  4.609E+00     
 Target gain                                                              (gain)                    8.712E+01     
 Fusion power (MW)                                                        (powfmw)                  2.012E+03     
 Neutron wall load (MW/m2)                                                (wallmw)                  8.900E+00     
 
 ************************************************ Radial Build ************************************************
 
                                          Thickness (m)    Radius (m)
 Device centreline                            0.000           0.000                       
 Chamber                                      3.500           3.500                       
 First Wall                                   0.055           3.555                       
 Void 1                                       0.005           3.560                       
 Blanket                                      0.550           4.110                       
 Void 2                                       2.190           6.300                       
 Shield                                       0.200           6.500                       
 Void 3                                       3.500          10.000                       
 
 *********************************************** Vertical Build ***********************************************
 
                                          Thickness (m)    Height (m)
 Base of device                               0.000          -5.850                       
 Void 3                                       0.000          -5.850                       
 Shield                                       0.350          -5.500                       
 Void 2                                       0.000          -5.500                       
 Blanket                                      0.650          -4.850                       
 Void 1                                       1.750          -3.100                       
 First Wall                                   0.000          -3.100                       
 Chamber                                      3.100           0.000                       
 Chamber                                      3.700           3.700                       
 First Wall                                   0.055           3.755                       
 Void 1                                       0.005           3.760                       
 Blanket                                      0.550           4.310                       
 Void 2                                       0.850           5.160                       
 Shield                                       0.200           5.360                       
 Void 3                                      13.640          19.000                       
 
 ********************************************** Material volumes **********************************************
 
          Chamber  1st wall  Void 1  Blanket   Void 2   Shield   Void 3
void      2.62E+02 4.14E-01 6.97E+01 5.71E+00 7.68E+02 2.19E+01 6.32E+03
steel     0.00E+00 0.00E+00 0.00E+00 0.00E+00 0.00E+00 1.37E+02 0.00E+00
carbon    0.00E+00 9.15E-01 9.27E-01 1.25E+00 0.00E+00 0.00E+00 0.00E+00
FLiBe     0.00E+00 9.14E+00 0.00E+00 1.71E+02 4.04E+01 0.00E+00 0.00E+00
Li2O      0.00E+00 0.00E+00 0.00E+00 0.00E+00 0.00E+00 0.00E+00 0.00E+00
concrete  0.00E+00 0.00E+00 0.00E+00 0.00E+00 0.00E+00 0.00E+00 0.00E+00
helium    0.00E+00 0.00E+00 0.00E+00 0.00E+00 0.00E+00 0.00E+00 0.00E+00
xenon     0.00E+00 0.00E+00 0.00E+00 0.00E+00 0.00E+00 0.00E+00 0.00E+00
lithium   0.00E+00 0.00E+00 0.00E+00 0.00E+00 0.00E+00 0.00E+00 0.00E+00
 
 **************************************** First Wall, Blanket, Shield *****************************************
 
 First wall area (m2)                                                     (fwarea)                  1.880E+02     
 First wall mass (kg)                                                     (fwmass)                  2.057E+04     
 Blanket mass (kg)                                                        (whtblkt)                 3.480E+05     
 Blanket lithium mass (kg)                                                (whtblli)                 0.000E+00     
 Total mass of FLiBe (kg)                                                 (mflibe)                  9.393E+05     
 Shield mass (kg)                                                         (whtshld)                 1.067E+06     
 
 ******************************************* Plant Buildings System *******************************************
 
 Internal volume of reactor building (m3)                                 (vrci)                    9.940E+03     
 Dist from device centre to bldg wall (m)                                 (wrbi)                    1.000E+01     
 Effective floor area (m2)                                                (efloor)                  1.288E+05     
 Reactor building volume (m3)                                             (rbv)                     2.094E+04     
 Reactor maintenance building volume (m3)                                 (rmbv)                    2.940E+05     
 Warmshop volume (m3)                                                     (wsv)                     1.101E+05     
 Tritium building volume (m3)                                             (triv)                    4.000E+04     
 Electrical building volume (m3)                                          (elev)                    4.000E+04     
 Control building volume (m3)                                             (conv)                    6.000E+04     
 Cryogenics building volume (m3)                                          (cryv)                    7.832E+03     
 Administration building volume (m3)                                      (admv)                    1.000E+05     
 Shops volume (m3)                                                        (shov)                    1.000E+05     
 Total volume of nuclear buildings (m3)                                   (volnucb)                 4.619E+05     
 
 ************************************************** AC Power **************************************************
 
 Facility base load (MW)                                                  (basemw)                  5.000E+00     
 Total floor space (m2)                                                   (efloor)                  1.288E+05     
 Power/floor area (MW/m2)                                                 (pmwpm2)                  1.500E-04     
 Driver power supplies (MW)                                               (pinjwp)                  8.190E+01     
 Target delivery system (MW)                                              (tdspmw)                  1.000E-02     
 Target factory (MW)                                                      (tfacmw)                  1.663E+00     
 Tritium processing plant (MW)                                            (trithtmw)                1.500E+01     
 Vacuum pump motors (MW)                                                  (vachtmw)                 5.000E-01     
 Cryogenic comp motors (MW)                                               (crypmw)                  1.000E+01     
 Heat transport system pump motors (MW)                                   (htpmw_ife*reprat/6)      7.681E+00     
 
 Total pulsed power (MW)                                                  (pacpmw)                  1.411E+02     
 Total base power reqd at all times (MW)                                  (fcsht)                   2.432E+01     
 Total low voltage power (MW)                                             (tlvpmw)                  5.417E+01     
 
 ******************************************* Power / Heat Transport *******************************************
 
 Fusion power escaping via holes (MW)                                     (pnucloss)                0.000E+00     
 Power multiplication factor                                              (emult)                   1.260E+00     
 Driver wall plug power (MW)                                              (pinjwp)                  8.190E+01     
 First wall nuclear heating (MW)                                          (pfwdiv)                  6.086E+02     
 Blanket nuclear heating (MW)                                             (pnucblkt)                1.927E+03     
 Primary heat (MW)                                                        (pthermmw)                2.536E+03     
 Secondary heat (MW)                                                      (psechtmw)                1.203E+02     
 
 Heat removal from driver power (MW)                                      (pinjht)                  5.880E+01     
 Heat removal from cryogenic plant (MW)                                   (crypmw)                  1.000E+01     
 Heat removal from vacuum pumps (MW)                                      (vachtmw)                 5.000E-01     
 Heat removal from target factory (MW)                                    (tfacmw)                  1.663E+00     
 Heat removal from delivery system (MW)                                   (tdspmw)                  1.000E-02     
 Heat removal from tritium plant (MW)                                     (trithtmw)                1.500E+01     
 Heat removal from facilities (MW)                                        (fachtmw)                 2.432E+01     
 Number of primary heat exchangers                                        (nphx)                            3     
 
 Reactor powers :
 
 Gross electric power (MW)                                                (pgrossmw)                1.141E+03     
 Net electric power (MW)                                                  (pnetelmw)                1.000E+03     
 Balance of plant aux. power fraction                                     (fgrosbop)                0.000E+00     
 
 ******************************************** Errors and Warnings *********************************************
 
 (See top of file for solver errors and warnings.)
 PROCESS status flag:   No messages
 PROCESS error status flag                                                (error_status)                    0     
 Final error/warning identifier                                           (error_id)                        0     
 
 ******************************************* End of PROCESS Output ********************************************
 
 
 *************************************** Copy of PROCESS Input Follows ****************************************
 
*************************************************************************
*****                                                               *****
*****               OSIRIS Inertial Fusion Plant                    *****
*****               Stuart Muldrew (01/08/2019)                     *****
*****               Based on run by Peter Knight                    *****
*****                                                               *****
*****                                                               *****
*************************************************************************

*---------------Constraint Equations---------------*

icc = 16               *Net electric power lower limit

*---------------Iteration Variables----------------*
ixc = 81               *edrive
edrive = 5.0D6         *IFE driver energy (J)

*-----------------Global Variables-----------------*
runtitle = IFE_001

*---------------Constraint Variables---------------*
pnetelin  = 1000.0     *Required net electric power (MW)

*---------------Numerics Variables-----------------*
IOPTIMZ   = -1         *Code operation switch (-1: No optimisation, HYBRD only)

*------------------IFE Variables-------------------*
ifetyp      = 1        *Switch for type of IFE device build (1: OSIRIS-like build)
ifedrv      = 2        *Switch for type of IFE driver (2: Heavy ion beam driver based on OSIRIS)
bldr        = 0.55     *Radial thickness of IFE blanket (m)
bldzl       = 0.65     *Vertical thickness of IFE blanket below chamber (m)
bldzu       = 0.55     *Vertical thickness of IFE blanket above chamber (m)

blmatf(1)   = 0.0500   *Blanket material fraction (radial void)
blmatf(2)   = 0.0000   *Blanket material fraction (upper void)
blmatf(3)   = 0.0000   *Blanket material fraction (lower void)
blmatf(4)   = 0.0000   *Blanket material fraction (radial steel)
blmatf(5)   = 0.0000   *Blanket material fraction (upper steel)
blmatf(6)   = 0.0000   *Blanket material fraction (lower steel)
blmatf(7)   = 0.0086   *Blanket material fraction (radial carbon)
blmatf(8)   = 0.0091   *Blanket material fraction (upper carbon)
blmatf(9)   = 0.0000   *Blanket material fraction (lower carbon)
blmatf(10)  = 0.9414   *Blanket material fraction (radial FLiBe)
blmatf(11)  = 0.9909   *Blanket material fraction (upper FLiBe)
blmatf(12)  = 1.0000   *Blanket material fraction (lower FLiBe)
blmatf(13)  = 0.0000   *Blanket material fraction (radial Li20)
blmatf(14)  = 0.0000   *Blanket material fraction (upper Li20)
blmatf(15)  = 0.0000   *Blanket material fraction (lower Li20)
blmatf(16)  = 0.0000   *Blanket material fraction (radial concrete)
blmatf(17)  = 0.0000   *Blanket material fraction (upper concrete)
blmatf(18)  = 0.0000   *Blanket material fraction (lower concrete)
blmatf(19)  = 0.0000   *Blanket material fraction (radial helium)
blmatf(20)  = 0.0000   *Blanket material fraction (upper helium)
blmatf(21)  = 0.0000   *Blanket material fraction (lower helium)
blmatf(22)  = 0.0000   *Blanket material fraction (radial xenon)
blmatf(23)  = 0.0000   *Blanket material fraction (upper xenon)
blmatf(24)  = 0.0000   *Blanket material fraction (lower xenon)
blmatf(25)  = 0.0000   *Blanket material fraction (radial lithium)
blmatf(26)  = 0.0000   *Blanket material fraction (upper lithium)
blmatf(27)  = 0.0000   *Blanket material fraction (lower lithium)

chdzl       = 3.1      *Vertical thickness of IFE chamber below centre (m)
chdzu       = 3.7      *Vertical thickness of IFE chamber above centre (m)
chmatf(0)   = 1.0      *IFE chamber material fractions (void)
chrad       = 3.5      *Radius of IFE chamber (m)
fauxbop     = 0.0      *Fraction of gross electric power to balance-of-plant
fbreed      = 0.526    *Fraction of breeder external to device core
fwdr        = 0.055    *Radial thickness of IFE first wall (m)
fwdzl       = 0.0      *Vertical thickness of IFE first wall below chamber (m)
fwdzu       = 0.055    *Vertical thickness of IFE first wall above chamber (m)

fwmatf(1)   = 0.0500   *First wall material fraction (radial void)
fwmatf(2)   = 0.0000   *First wall material fraction (upper void)
fwmatf(3)   = 1.0000   *First wall material fraction (lower void)
fwmatf(4)   = 0.0000   *First wall material fraction (radial steel)
fwmatf(5)   = 0.0000   *First wall material fraction (upper steel)
fwmatf(6)   = 0.0000   *First wall material fraction (lower steel)
fwmatf(7)   = 0.0864   *First wall material fraction (radial carbon)
fwmatf(8)   = 0.0909   *First wall material fraction (upper carbon)
fwmatf(9)   = 0.0000   *First wall material fraction (lower carbon)
fwmatf(10)  = 0.8636   *First wall material fraction (radial FLiBe)
fwmatf(11)  = 0.9091   *First wall material fraction (upper FLiBe)
fwmatf(12)  = 0.0000   *First wall material fraction (lower FLiBe)
fwmatf(13)  = 0.0000   *First wall material fraction (radial Li20)
fwmatf(14)  = 0.0000   *First wall material fraction (upper Li20)
fwmatf(15)  = 0.0000   *First wall material fraction (lower Li20)
fwmatf(16)  = 0.0000   *First wall material fraction (radial concrete)
fwmatf(17)  = 0.0000   *First wall material fraction (upper concrete)
fwmatf(18)  = 0.0000   *First wall material fraction (lower concrete)
fwmatf(19)  = 0.0000   *First wall material fraction (radial helium)
fwmatf(20)  = 0.0000   *First wall material fraction (upper helium)
fwmatf(21)  = 0.0000   *First wall material fraction (lower helium)
fwmatf(22)  = 0.0000   *First wall material fraction (radial xenon)
fwmatf(23)  = 0.0000   *First wall material fraction (upper xenon)
fwmatf(24)  = 0.0000   *First wall material fraction (lower xenon)
fwmatf(25)  = 0.0000   *First wall material fraction (radial lithium)
fwmatf(26)  = 0.0000   *First wall material fraction (upper lithium)
fwmatf(27)  = 0.0000   *First wall material fraction (lower lithium)

pdrive      = 23.1D6   *IFE driver power reaching target (W)
shdr        = 0.2      *Radial thickness of IFE shield (m)
shdzl       = 0.35     *Vertical thickness of IFE shield below chamber (m)
shdzu       = 0.2      *Vertical thickness of IFE shield above chamber (m)

shmatf(1)   = 0.0000   *Shield material fraction (radial void)
shmatf(2)   = 0.3000   *Shield material fraction (upper void)
shmatf(3)   = 0.3000   *Shield material fraction (lower void)
shmatf(4)   = 1.0000   *Shield material fraction (radial steel)
shmatf(5)   = 0.7000   *Shield material fraction (upper steel)
shmatf(6)   = 0.7000   *Shield material fraction (lower steel)
shmatf(7)   = 0.0000   *Shield material fraction (radial carbon)
shmatf(8)   = 0.0000   *Shield material fraction (upper carbon)
shmatf(9)   = 0.0000   *Shield material fraction (lower carbon)
shmatf(10)  = 0.0000   *Shield material fraction (radial FLiBe)
shmatf(11)  = 0.0000   *Shield material fraction (upper FLiBe)
shmatf(12)  = 0.0000   *Shield material fraction (lower FLiBe)
shmatf(13)  = 0.0000   *Shield material fraction (radial Li20)
shmatf(14)  = 0.0000   *Shield material fraction (upper Li20)
shmatf(15)  = 0.0000   *Shield material fraction (lower Li20)
shmatf(16)  = 0.0000   *Shield material fraction (radial concrete)
shmatf(17)  = 0.0000   *Shield material fraction (upper concrete)
shmatf(18)  = 0.0000   *Shield material fraction (lower concrete)
shmatf(19)  = 0.0000   *Shield material fraction (radial helium)
shmatf(20)  = 0.0000   *Shield material fraction (upper helium)
shmatf(21)  = 0.0000   *Shield material fraction (lower helium)
shmatf(22)  = 0.0000   *Shield material fraction (radial xenon)
shmatf(23)  = 0.0000   *Shield material fraction (upper xenon)
shmatf(24)  = 0.0000   *Shield material fraction (lower xenon)
shmatf(25)  = 0.0000   *Shield material fraction (radial lithium)
shmatf(26)  = 0.0000   *Shield material fraction (upper lithium)
shmatf(27)  = 0.0000   *Shield material fraction (lower lithium)

v1dr        = 0.005    *Radial thickness of IFE void between first wall and blanket (m)
v1dzl       = 1.75     *Vertical thickness of IFE void 1 below chamber (m)
v1dzu       = 0.005    *Vertical thickness of IFE void 1 above chamber (m)

v1matf(1)   = 0.0500   *Void 1 material fraction (radial void)
v1matf(2)   = 0.0000   *Void 1 material fraction (upper void)
v1matf(3)   = 1.0000   *Void 1 material fraction (lower void)
v1matf(4)   = 0.0000   *Void 1 material fraction (radial steel)
v1matf(5)   = 0.0000   *Void 1 material fraction (upper steel)
v1matf(6)   = 0.0000   *Void 1 material fraction (lower steel)
v1matf(7)   = 0.9500   *Void 1 material fraction (radial carbon)
v1matf(8)   = 1.0000   *Void 1 material fraction (upper carbon)
v1matf(9)   = 0.0000   *Void 1 material fraction (lower carbon)
v1matf(10)  = 0.0000   *Void 1 material fraction (radial FLiBe)
v1matf(11)  = 0.0000   *Void 1 material fraction (upper FLiBe)
v1matf(12)  = 0.0000   *Void 1 material fraction (lower FLiBe)
v1matf(13)  = 0.0000   *Void 1 material fraction (radial Li20)
v1matf(14)  = 0.0000   *Void 1 material fraction (upper Li20)
v1matf(15)  = 0.0000   *Void 1 material fraction (lower Li20)
v1matf(16)  = 0.0000   *Void 1 material fraction (radial concrete)
v1matf(17)  = 0.0000   *Void 1 material fraction (upper concrete)
v1matf(18)  = 0.0000   *Void 1 material fraction (lower concrete)
v1matf(19)  = 0.0000   *Void 1 material fraction (radial helium)
v1matf(20)  = 0.0000   *Void 1 material fraction (upper helium)
v1matf(21)  = 0.0000   *Void 1 material fraction (lower helium)
v1matf(22)  = 0.0000   *Void 1 material fraction (radial xenon)
v1matf(23)  = 0.0000   *Void 1 material fraction (upper xenon)
v1matf(24)  = 0.0000   *Void 1 material fraction (lower xenon)
v1matf(25)  = 0.0000   *Void 1 material fraction (radial lithium)
v1matf(26)  = 0.0000   *Void 1 material fraction (upper lithium)
v1matf(27)  = 0.0000   *Void 1 material fraction (lower lithium)

v2dr        = 2.19     *Radial thickness of IFE void between blanket and shield (m)
v2dzl       = 0.0      *Vertical thickness of IFE void 2 below chamber (m)
v2dzu       = 0.85     *Vertical thickness of IFE void 2 above chamber (m)

v2matf(1)   = 0.9500   *Void 2 material fraction (radial void)
v2matf(2)   = 0.9500   *Void 2 material fraction (upper void)
v2matf(3)   = 0.9500   *Void 2 material fraction (lower void)
v2matf(4)   = 0.0000   *Void 2 material fraction (radial steel)
v2matf(5)   = 0.0000   *Void 2 material fraction (upper steel)
v2matf(6)   = 0.0000   *Void 2 material fraction (lower steel)
v2matf(7)   = 0.0000   *Void 2 material fraction (radial carbon)
v2matf(8)   = 0.0000   *Void 2 material fraction (upper carbon)
v2matf(9)   = 0.0000   *Void 2 material fraction (lower carbon)
v2matf(10)  = 0.0500   *Void 2 material fraction (radial FLiBe)
v2matf(11)  = 0.0500   *Void 2 material fraction (upper FLiBe)
v2matf(12)  = 0.5000   *Void 2 material fraction (lower FLiBe)
v2matf(13)  = 0.0000   *Void 2 material fraction (radial Li20)
v2matf(14)  = 0.0000   *Void 2 material fraction (upper Li20)
v2matf(15)  = 0.0000   *Void 2 material fraction (lower Li20)
v2matf(16)  = 0.0000   *Void 2 material fraction (radial concrete)
v2matf(17)  = 0.0000   *Void 2 material fraction (upper concrete)
v2matf(18)  = 0.0000   *Void 2 material fraction (lower concrete)
v2matf(19)  = 0.0000   *Void 2 material fraction (radial helium)
v2matf(20)  = 0.0000   *Void 2 material fraction (upper helium)
v2matf(21)  = 0.0000   *Void 2 material fraction (lower helium)
v2matf(22)  = 0.0000   *Void 2 material fraction (radial xenon)
v2matf(23)  = 0.0000   *Void 2 material fraction (upper xenon)
v2matf(24)  = 0.0000   *Void 2 material fraction (lower xenon)
v2matf(25)  = 0.0000   *Void 2 material fraction (radial lithium)
v2matf(26)  = 0.0000   *Void 2 material fraction (upper lithium)
v2matf(27)  = 0.0000   *Void 2 material fraction (lower lithium)

v3dr        = 3.5      *Radial thickness of IFE void outside shield (m)
v3dzl       = 0.0      *Vertical thickness of IFE void 3 below chamber (m)
v3dzu       = 13.64    *Vertical thickness of IFE void 3 above chamber (m)

v3matf(1)   = 1.0000   *Void 3 material fraction (radial void)
v3matf(2)   = 1.0000   *Void 3 material fraction (upper void)
v3matf(3)   = 1.0000   *Void 3 material fraction (lower void)
v3matf(4)   = 0.0000   *Void 3 material fraction (radial steel)
v3matf(5)   = 0.0000   *Void 3 material fraction (upper steel)
v3matf(6)   = 0.0000   *Void 3 material fraction (lower steel)
v3matf(7)   = 0.0000   *Void 3 material fraction (radial carbon)
v3matf(8)   = 0.0000   *Void 3 material fraction (upper carbon)
v3matf(9)   = 0.0000   *Void 3 material fraction (lower carbon)
v3matf(10)  = 0.0000   *Void 3 material fraction (radial FLiBe)
v3matf(11)  = 0.0000   *Void 3 material fraction (upper FLiBe)
v3matf(12)  = 0.0000   *Void 3 material fraction (lower FLiBe)
v3matf(13)  = 0.0000   *Void 3 material fraction (radial Li20)
v3matf(14)  = 0.0000   *Void 3 material fraction (upper Li20)
v3matf(15)  = 0.0000   *Void 3 material fraction (lower Li20)
v3matf(16)  = 0.0000   *Void 3 material fraction (radial concrete)
v3matf(17)  = 0.0000   *Void 3 material fraction (upper concrete)
v3matf(18)  = 0.0000   *Void 3 material fraction (lower concrete)
v3matf(19)  = 0.0000   *Void 3 material fraction (radial helium)
v3matf(20)  = 0.0000   *Void 3 material fraction (upper helium)
v3matf(21)  = 0.0000   *Void 3 material fraction (lower helium)
v3matf(22)  = 0.0000   *Void 3 material fraction (radial xenon)
v3matf(23)  = 0.0000   *Void 3 material fraction (upper xenon)
v3matf(24)  = 0.0000   *Void 3 material fraction (lower xenon)
v3matf(25)  = 0.0000   *Void 3 material fraction (radial lithium)
v3matf(26)  = 0.0000   *Void 3 material fraction (upper lithium)
v3matf(27)  = 0.0000   *Void 3 material fraction (lower lithium)

*------------------FWBS Variables------------------*
emult       = 1.26     *Energy multiplication in blanket and shield
fhole       = 0.0      *Area fraction taken up by other holes

*-----------------Cost Variables-------------------*
abktflnc    = 20.0     *Allowable first wall/blanket neutron fluence (MW-yr/m2)
cfactr      = 0.75     *Total plant availability fraction
fcdfuel     = 0.0      *Fraction of current drive cost treated as fuel (if ifueltyp = 1)
fkind       = 1.0      *Multiplier for Nth of a kind costs
iavail      = 0        *Switch for plant availability model (use cfactr)
ifueltyp    = 1        *Fuel Switch (1: Treat blankets, FW and fcdfuel of CD as fuel)
ireactor    = 1        *Switch for net electric and CoE (1: calculate)
lsa         = 4        *Level of safety assurance switch (4: like current fission plant)
uccarb      = 500.0    *Cost of carbon cloth ($/kg)
ucf1        = 5.0D6    *Cost of fuelling system ($)
ucme        = 3.0D8    *Cost of maintenance equipment ($)

*---------------Buildings Variables----------------*
pibv        = 4.0D4    *Power injection building volume (m3)
rbrt        = 3.2      *Reactor building roof thickness (m)
rbwt        = 3.2      *Reactor building wall thickness (m)

*---------------Heat Transport Variables-----------*
etath       = 0.45    *Thermal-to-electric conversion efficiency
fauxbop     = 0.0     *Fraction of gross electric power to balance-of-plant
htpmw_ife   = 10.0    *IFE heat transport system electrical pump power (MW)<|MERGE_RESOLUTION|>--- conflicted
+++ resolved
@@ -14,15 +14,6 @@
  
    Program : ./process.exe
    Version : 1.0.16   Release Date :: 2019-07-15
-<<<<<<< HEAD
-   Tag No. : 1.0.16-264-g956a991c
-    Branch : issue-#967
-   Git log : related to issue-#967  - ttarget default value is 5eV  - Added a LVL 2
- Date/time :  2 Dec 2019 19:46:28 +00:00(hh:mm) UTC
-      User : skahn
-  Computer : J0320
- Directory : /home/skahn/Linux_env/process_issue-#967/test_suite
-=======
    Tag No. : 1.0.16-295-gc0b5505a
     Branch : develop
    Git log : Merge branch 'issue-848-vforce' into 'develop',
@@ -30,7 +21,6 @@
       User : morrisj
   Computer : claptrap-2.local
  Directory : /Users/morrisj/Work/process/reset_suite/test_suite
->>>>>>> 129cd766
      Input : IN.DAT
  Run title : IFE_001
   Run type : Reactor concept design: Inertial Fusion model, (c) CCFE
