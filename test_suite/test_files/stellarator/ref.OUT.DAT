--- conflicted
+++ resolved
@@ -14,15 +14,6 @@
  
    Program : ./process.exe
    Version : 1.0.16   Release Date :: 2019-07-15
-<<<<<<< HEAD
-   Tag No. : 1.0.16-264-g956a991c
-    Branch : issue-#967
-   Git log : related to issue-#967  - ttarget default value is 5eV  - Added a LVL 2
- Date/time :  2 Dec 2019 19:47:55 +00:00(hh:mm) UTC
-      User : skahn
-  Computer : J0320
- Directory : /home/skahn/Linux_env/process_issue-#967/test_suite
-=======
    Tag No. : 1.0.16-262-gbcb5139b
     Branch : 965-simplification-and-speed-up-of-stgeom
    Git log : Converted stgeom from autodoc to Ford,
@@ -30,7 +21,6 @@
       User : smuldrew
   Computer : J0670-iMac
  Directory : /Users/smuldrew/process/develop/test_suite
->>>>>>> 3ba3e1b1
      Input : IN.DAT
  Run title : HELIAS-5B
   Run type : Reactor concept design: Stellarator model, (c) CCFE
