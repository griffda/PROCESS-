--- conflicted
+++ resolved
@@ -7,16 +7,6 @@
  
    Program :
    Version : 2.3.0   Release Date :: 2022-01-20
-<<<<<<< HEAD
-   Tag No. : v2.1-1348-g7a3a4dda
-    Branch : 1367-add-site-preparation-costs-into-model-2
-   Git log : Merge\ branch\ |develop|\ into\ 1367-add-site-preparat
- Date/time : 17 Mar 2022 12:01:34 +00:00(hh:mm) UTC
-      User : rhicha
-  Computer : l0500
- Directory : /tmp/pytest-of-rhicha/pytest-292/test_solver0
-     Input : /tmp/pytest-of-rhicha/pytest-292/test_scenario_Bucked_and_wedge0/IN.DAT
-=======
    Tag No. : v2.1-1332-g22754d6e code contains untracked changes
     Branch : 1205-tf-cond-stiffness
    Git log : NOW\ added\ correct\ ref\ dicts
@@ -25,7 +15,6 @@
   Computer : cswan-2017-desktop
  Directory : /tmp/pytest-of-cswan/pytest-2/test_solver0
      Input : /tmp/pytest-of-cswan/pytest-2/test_scenario_Bucked_and_wedge0/IN.DAT
->>>>>>> 934af448
  Run title : Run Title (change this line using input variable 'runtitle')
   Run type : Reactor concept design: Pulsed tokamak model, (c) CCFE
  
@@ -62,15 +51,9 @@
  Number of constraints (total)                                            (neqns+nineqns)                  25     
  Optimisation switch                                                      (ioptimz)                         1     
  Figure of merit switch                                                   (minmax)                          1     
-<<<<<<< HEAD
- Square root of the sum of squares of the constraint residuals            (sqsumsq)                 8.100E-09  OP 
- VMCON convergence parameter                                              (convergence_parameter)   1.287E-10  OP 
- Number of VMCON iterations                                               (nviter)                         31  OP 
-=======
  Square root of the sum of squares of the constraint residuals            (sqsumsq)                 3.215E-09  OP 
  VMCON convergence parameter                                              (convergence_parameter)   1.254E-10  OP 
  Number of VMCON iterations                                               (nviter)                         41  OP 
->>>>>>> 934af448
  
 PROCESS has successfully optimised the iteration variables to minimise the figure of merit          MAJOR RADIUS.
  
@@ -147,32 +130,6 @@
                                                physical                 constraint                 normalised
                                               constraint                 residue                    residue
  
-<<<<<<< HEAD
-    1  Beta consistency                      =  3.9301E-02              2.0246E-15                -5.1514E-14
-    2  Global power balance consistency      =  1.4365E-01 MW/m3       -1.3525E-14 MW/m3           9.4147E-14
-    3  Density upper limit                   <  7.5652E+19 /m3          1.6384E+04 /m3             2.2204E-16
-    4  Neutron wall load upper limit         <  9.5938E-01 MW/m2        3.8824E-13 MW/m2           4.0479E-13
-    5  Radial build consistency              =  8.5494E+00 m           -7.5934E-15 m               8.8818E-16
-    6  Burn time lower limit                 >  7.2000E+03 sec         -7.0614E-06 sec             9.8075E-10
-    7  L-H power threshold limit             >  9.8303E+01 MW           8.5606E-11 MW             -8.7086E-13
-    8  Net electric power lower limit        >  5.0000E+02 MW           1.7824E-08 MW              3.5647E-11
-    9  Beta upper limit                      <  6.7712E-02             -4.1078E-15                -6.0729E-14
-   10  CS coil EOF current density limit     <  3.8409E+07 A/m2         6.5714E-06 A/m2            1.7097E-13
-   11  CS coil BOP current density limit     <  3.8429E+07 A/m2         4.7162E-06 A/m2            1.2279E-13
-   12  Injection power upper limit           <  5.1000E+01 MW          -2.2737E-13 MW              4.4409E-15
-   13  TF coil case stress upper limit       <  5.8000E+08 Pa           1.0133E-05 Pa              1.7319E-14
-   14  TF coil conduit stress upper lim      <  5.8000E+08 Pa           8.7023E-06 Pa              1.4877E-14
-   15  I_op / I_critical (TF coil)           <  2.7866E+07 A/m2        -3.1028E-07 A/m2            1.7319E-14
-   16  Dump voltage upper limit              <  1.0000E+01 V            7.1054E-14 V               7.3275E-15
-   17  J_winding pack/J_protection limit     <  1.7915E+07 A/m2         0.0000E+00 A/m2           -4.4409E-16
-   18  Upper Lim. on Psep * Bt / q A R       <  9.2000E+00 MWT/m       -7.0965E-12 MWT/m           7.7116E-13
-   19  Dump time set by VV stress            >  2.4453E+01 s           -5.7596E-03 s               1.1990E-14
-   20  TF coil temp. margin lower limit      >  1.5000E+00 K            2.6201E-13 K              -1.7464E-13
-   21  CS temperature margin lower limit     >  1.5000E+00 K            1.2061E-08 K              -8.0408E-09
-   22  CS Tresca yield criterion             <  6.6000E+08 Pa           2.5153E-05 Pa              3.8192E-14
-   23  Peak toroidal field upper limit       <  1.1200E+01 T           -2.4869E-14 T               2.2204E-15
-   24  taup/taueff                           >  5.0000E+00             -6.5503E-13                 1.3101E-13
-=======
     1  Beta consistency                      =  3.9616E-02             -3.4307E-16                 8.6597E-15
     2  Global power balance consistency      =  1.4295E-01 MW/m3        3.8090E-15 MW/m3          -2.6645E-14
     3  Density upper limit                   <  7.5516E+19 /m3          6.5536E+04 /m3             8.8818E-16
@@ -198,7 +155,6 @@
    23  Peak toroidal field upper limit       <  1.1200E+01 T            4.9738E-15 T              -4.4409E-16
    24  taup/taueff                           >  5.0000E+00              8.2712E-14                -1.6542E-14
    25  TF coil strain absolute value         <  7.0000E-03             -6.0282E-16                -8.6264E-14
->>>>>>> 934af448
  
  ******************************************** Final Feasible Point ********************************************
  
@@ -212,11 +168,7 @@
  Heating/CD system lifetime (years)                                       (cdrlife)                 2.088E+01  OP 
  Total plant lifetime (years)                                             (tlife)                   4.000E+01     
  Total plant availability fraction                                        (cfactr)                  7.500E-01     
-<<<<<<< HEAD
- Number of fusion cycles to reach allowable fw/blanket DPA                (bktcycles)               6.069E+04     
-=======
  Number of fusion cycles to reach allowable fw/blanket DPA                (bktcycles)               6.078E+04     
->>>>>>> 934af448
  
  *************************************************** Plasma ***************************************************
  
@@ -597,29 +549,6 @@
  
  *********************************************** Vertical Build ***********************************************
  
-<<<<<<< HEAD
- Single null case
-                                          Thickness (m)    Height (m)
- TF coil                                      0.933           9.207   (tfcth)             
- Gap                                          0.050           8.275   (tftsgap)           
- Thermal shield                               0.050           8.225   (thshield)          
- Gap                                          0.050           8.175   (vgap2)             
- Vacuum vessel (and shielding)                0.600           8.125   (d_vv_top+shldtth)  
- Gap                                          0.020           7.525   (vvblgap)           
- Top blanket                                  0.869           7.505   (blnktth)           
- Top first wall                               0.018           6.636   (fwtth)             
- Top scrape-off                               0.600           6.618   (vgaptop)           
- Plasma top                                   6.018           6.018   (rminor*kappa)      
- Midplane                                     0.000           0.000                       
- Plasma bottom                                6.018          -6.018   (rminor*kappa)      
- Lower scrape-off                             2.002          -8.021   (vgap)              
- Divertor structure                           0.621          -8.642   (divfix)            
- Vacuum vessel (and shielding)                1.000          -9.642   (d_vv_bot+shldlth)  
- Gap                                          0.050          -9.692   (vgap2)             
- Thermal shield                               0.050          -9.742   (thshield)          
- Gap                                          0.050          -9.792   (tftsgap)           
- TF coil                                      0.933         -10.724   (tfcth)             
-=======
  TF coil                                      0.908           9.202   (tfcth)             
  Gap                                          0.050           8.294   (tftsgap)           
  Thermal shield                               0.050           8.244   (thshield)          
@@ -639,7 +568,6 @@
  Thermal shield                               0.050          -9.761   (thshield)          
  Gap                                          0.050          -9.811   (tftsgap)           
  TF coil                                      0.908         -10.719   (tfcth)             
->>>>>>> 934af448
  
  ************************************* Divertor build and plasma position *************************************
  
@@ -691,19 +619,11 @@
  Materal stress of the point of maximum shear stress (Tresca criterion) for each layer
  Please use utilities/plot_stress_tf.py for radial plots plots summary
  Layers                                     CS     interface    Steel case            WP    Outer case
-<<<<<<< HEAD
- Radial stress               (MPa)       0.000       -42.235       -42.169      -145.280         3.659
- toroidal stress             (MPa)    -430.005       -24.722      -288.903      -280.082      -212.164
- Vertical stress             (MPa)       1.037       -18.601       207.330       248.423       271.482
- Von-Mises stress            (MPa)     430.524        21.246       429.752       457.973       419.899
- Shear (Tresca) stress       (MPa)     431.042        23.634       496.232       528.506       483.646
-=======
  Radial stress               (MPa)       0.000       -41.463       -41.398      -164.930         3.710
  toroidal stress             (MPa)    -422.110       -24.286      -291.395      -213.580      -213.573
  Vertical stress             (MPa)       0.978       -18.281       180.112       227.226       244.444
  Von-Mises stress            (MPa)     422.600        20.839       408.585       381.810       396.954
  Shear (Tresca) stress       (MPa)     423.088        23.183       471.507       440.806       458.016
->>>>>>> 934af448
  
  Toroidal modulus            (GPa)     114.094         2.500       205.000        38.026       205.000
  Vertical modulus            (GPa)      45.157         2.500       205.000       133.085       363.502
@@ -1040,11 +960,7 @@
    4         0.000E+00  0.000E+00 -8.571E+06 -8.571E+06 -8.571E+06  0.000E+00
    5         0.000E+00  0.000E+00 -5.364E+06 -5.364E+06 -5.364E+06  0.000E+00
    6         0.000E+00  0.000E+00 -5.364E+06 -5.364E+06 -5.364E+06  0.000E+00
-<<<<<<< HEAD
-   7         0.000E+00  0.000E+00 -6.663E-11 -6.663E-11  0.000E+00  0.000E+00
-=======
    7         0.000E+00  0.000E+00  0.000E+00  0.000E+00  0.000E+00  0.000E+00
->>>>>>> 934af448
  
  Ratio of central solenoid current at beginning of Pulse / end of flat-to (fcohbop)                 9.204E-01  ITV
  Ratio of central solenoid current at beginning of Flat-top / end of flat (fcohbof)                -3.804E-03  OP 
@@ -1461,13 +1377,8 @@
  
  Power Balance for Reactor - Summary :
  -------------------------------------
-<<<<<<< HEAD
- Fusion power (MW)                                                        (powfmw)                   1988.054  OP 
- Power from energy multiplication in blanket and shield (MW)              (emultmw)                   378.371  OP 
-=======
  Fusion power (MW)                                                        (powfmw)                   1987.386  OP 
  Power from energy multiplication in blanket and shield (MW)              (emultmw)                   378.245  OP 
->>>>>>> 934af448
  Injected power (MW)                                                      (pinjmw.)                    51.000  OP 
  Ohmic power (MW)                                                         (pohmmw.)                     0.734  OP 
  Power deposited in primary coolant by pump (MW)                          (htpmw_mech)                202.377  OP 
@@ -1500,15 +1411,9 @@
  
  Power balance for power plant :
  -------------------------------
-<<<<<<< HEAD
- Fusion power (MW)                                                        (powfmw)                   1988.054  OP 
- Power from energy multiplication in blanket and shield (MW)              (emultmw)                   378.371  OP 
- Total (MW)                                                                                          2366.426  OP 
-=======
  Fusion power (MW)                                                        (powfmw)                   1987.386  OP 
  Power from energy multiplication in blanket and shield (MW)              (emultmw)                   378.245  OP 
  Total (MW)                                                                                          2365.631  OP 
->>>>>>> 934af448
  
  Net electrical output (MW)	                                              (pnetelmw)                  500.000  OP 
  Heat rejected by main power conversion circuit (MW)                      (rejected_main)            1637.401  OP 
