 impvar is now deprecated - use iteration variables 125-136 instead.
 
 **************************************************************************************************************
 ************************************************** PROCESS ***************************************************
 ************************************** Power Reactor Optimisation Code ***************************************
 **************************************************************************************************************
 
   Program :
   Version : 2.2.0   Release Date :: 2021-10-26
<<<<<<< HEAD
   Tag No. : v2.1-1059-gfc5b033d code contains untracked changes
    Branch : 1509-outer-tf-case
   Git log : Added\ back\ in\ the\ missing\ front\ case\ steel
 Date/time : 22 Dec 2021 13:48:38 -05:00(hh:mm) UTC
      User : cswan
  Computer : cswan-2017-desktop
 Directory : /home/cswan/process/process
     Input : /tmp/pytest-of-cswan/pytest-21/test_scenario_Bucked_and_wedge0/IN.DAT
=======
   Tag No. : v2.1-1068-gc7e1b5b9 code contains untracked changes
    Branch : 1442-test-bucking
   Git log : Replaced\ i_tf_plane_stress\ in\ source\ and\ regressio
 Date/time :  7 Jan 2022 10:55:41 -05:00(hh:mm) UTC
      User : cswan
  Computer : cswan-2017-desktop
 Directory : /tmp/pytest-of-cswan/pytest-33/test_solver0
     Input : /tmp/pytest-of-cswan/pytest-33/test_scenario_Bucked_and_wedge0/IN.DAT
>>>>>>> 0e160ea4
 Run title : Run Title (change this line using input variable 'runtitle')
  Run type : Reactor concept design: Pulsed tokamak model, (c) CCFE
 
 **************************************************************************************************************
 
   Equality constraints : 24
 Inequality constraints : 00
      Total constraints : 24
    Iteration variables : 41
         Max iterations : 200
       Figure of merit  : +01  -- minimise major radius.
  Convergence parameter : 1.00E-08
 
 **************************************************************************************************************
 
 (Please include this header in any models, presentations and papers based on these results)
 
 **************************************************************************************************************
 
 Quantities listed in standard row format are labelled as follows in columns 112-114:
 ITV : Active iteration variable (in any output blocks)
 OP  : Calculated output quantity
 Unlabelled quantities in standard row format are generally inputs
 Note that calculated quantities may be trivially rescaled from inputs, or equal to bounds which are input.
 
 
 ************************************************** Numerics **************************************************
 
 PROCESS has performed a VMCON (optimisation) run.
 and found a feasible set of parameters.
 
 VMCON error flag                                                         (ifail)                           1     
 Number of iteration variables                                            (nvar)                           41     
 Number of constraints (total)                                            (neqns+nineqns)                  24     
 Optimisation switch                                                      (ioptimz)                         1     
 Figure of merit switch                                                   (minmax)                          1     
<<<<<<< HEAD
 Square root of the sum of squares of the constraint residuals            (sqsumsq)                 6.532E-09  OP 
 VMCON convergence parameter                                              (convergence_parameter)   2.763E-10  OP 
 Number of VMCON iterations                                               (nviter)                         46  OP 
=======
 Square root of the sum of squares of the constraint residuals            (sqsumsq)                 8.687E-09  OP 
 VMCON convergence parameter                                              (convergence_parameter)   7.036E-10  OP 
 Number of VMCON iterations                                               (nviter)                         34  OP 
>>>>>>> 0e160ea4
 
PROCESS has successfully optimised the iteration variables to minimise the figure of merit          MAJOR RADIUS.
 
 Certain operating limits have been reached,
 as shown by the following iteration variables that are
 at or near to the edge of their prescribed range :
 
                   fdene         =  1.2000E+00 is at or above its upper bound:  1.2000E+00
                   q             =  3.5000E+00 is at or below its lower bound:  3.5000E+00
                   gapoh         =  1.0000E-02 is at or below its lower bound:  1.0000E-02
                   fvdump        =  1.0000E+00 is at or above its upper bound:  1.0000E+00
                   vdalw         =  1.0000E+01 is at or above its upper bound:  1.0000E+01
                   fjprot        =  1.0000E+00 is at or above its upper bound:  1.0000E+00
                   thkcas        =  5.0000E-02 is at or below its lower bound:  5.0000E-02
                   thwcndut      =  8.0000E-03 is at or below its lower bound:  8.0000E-03
                   gapds         =  2.0000E-02 is at or below its lower bound:  2.0000E-02
                   fpsepbqar     =  1.0000E+00 is at or above its upper bound:  1.0000E+00
                   ftaucq        =  9.9990E-01 is at or above its upper bound:  1.0000E+00
                   ftmargtf      =  1.0000E+00 is at or above its upper bound:  1.0000E+00
                   ftmargoh      =  1.0000E+00 is at or above its upper bound:  1.0000E+00
                   foh_stress    =  1.0000E+00 is at or above its upper bound:  1.0000E+00
                   ftaulimit     =  1.0000E+00 is at or above its upper bound:  1.0000E+00
 
 The solution vector is comprised as follows :
 
                                          final       final /
    i                                     value       initial
 
    1                  aspect           2.6250E+00     0.8468
<<<<<<< HEAD
    2                  bt               4.4651E+00     0.8378
=======
    2                  bt               4.4651E+00     0.8379
>>>>>>> 0e160ea4
    3                  rmajor           8.5502E+00     0.9618
    4                  te               1.2053E+01     0.9775
    5                  beta             3.9307E-02     1.2510
    6                  dene             6.8306E+19     0.9191
    7                  fdene            1.2000E+00     1.0000
    8                  tfcth            9.3257E-01     0.7720
    9                  fwalld           1.1994E-01     0.9156
<<<<<<< HEAD
   10                  ohcth            5.1075E-01     0.9246
   11                  q                3.5000E+00     1.0000
   12                  bore             2.1017E+00     0.9012
   13                  fbetatry         5.0272E-01     1.0419
   14                  coheof           2.2396E+07     1.0806
   15                  fjohc            5.8314E-01     1.0064
   16                  fjohc0           5.3665E-01     0.9952
   17                  fcohbop          9.2076E-01     0.9882
   18                  gapoh            1.0000E-02     0.2000
   19                  fvsbrnni         3.7695E-01     0.9527
   20                  fstrcase         8.5561E-01     0.8556
   21                  fstrcond         9.1124E-01     0.9904
=======
   10                  ohcth            5.1094E-01     0.9249
   11                  q                3.5000E+00     1.0000
   12                  bore             2.1015E+00     0.9011
   13                  fbetatry         5.0272E-01     1.0419
   14                  coheof           2.2390E+07     1.0803
   15                  fjohc            5.8307E-01     1.0063
   16                  fjohc0           5.3660E-01     0.9951
   17                  fcohbop          9.2077E-01     0.9882
   18                  gapoh            1.0000E-02     0.2000
   19                  fvsbrnni         3.7695E-01     0.9527
   20                  fstrcase         8.9652E-01     0.8965
   21                  fstrcond         9.5582E-01     1.0389
>>>>>>> 0e160ea4
   22                  fiooic           6.4290E-01     1.0134
   23                  fvdump           1.0000E+00     1.0000
   24                  vdalw            1.0000E+01     1.0000
   25                  fjprot           1.0000E+00     1.0000
   26                  tdmptf           2.4464E+01     0.9471
   27                  thkcas           5.0000E-02     0.0953
   28                  thwcndut         8.0000E-03     1.0000
   29                  gapds            2.0000E-02     1.0000
   30                  fimpvar          3.8855E-04     0.8831
   31                  flhthresh        1.6463E+00     1.0996
   32                  fpsepbqar        1.0000E+00     1.0000
   33                  ftaucq           9.9990E-01     1.0883
   34                  cpttf            6.5000E+04     1.0000
   35                  fcutfsu          8.1421E-01     1.0066
   36                  ftmargtf         1.0000E+00     1.0000
   37                  ftmargoh         1.0000E+00     1.0000
<<<<<<< HEAD
   38                  oh_steel_frac    5.5683E-01     0.9621
=======
   38                  oh_steel_frac    5.5674E-01     0.9620
>>>>>>> 0e160ea4
   39                  foh_stress       1.0000E+00     1.0000
   40                  ralpne           6.6401E-02     0.9632
   41                  ftaulimit        1.0000E+00     1.0000
 
 The following equality constraint residues should be close to zero :
 
                                               physical                 constraint                 normalised
                                              constraint                 residue                    residue
 
<<<<<<< HEAD
    1  Beta consistency                      =  3.9307E-02              8.4661E-16                -2.1538E-14
    2  Global power balance consistency      =  1.4364E-01 MW/m3       -4.4973E-15 MW/m3           3.1308E-14
    3  Density upper limit                   <  7.5645E+19 /m3         -1.3107E+05 /m3            -1.7764E-15
    4  Neutron wall load upper limit         <  9.5954E-01 MW/m2        1.1957E-13 MW/m2           1.2457E-13
    5  Radial build consistency              =  8.5502E+00 m            3.7971E-15 m              -4.4409E-16
    6  Burn time lower limit                 >  7.2000E+03 sec         -2.1846E-07 sec             3.0342E-11
    7  L-H power threshold limit             >  9.8317E+01 MW           3.0283E-11 MW             -3.0798E-13
    8  Net electric power lower limit        >  5.0000E+02 MW           2.4428E-07 MW              4.8856E-10
    9  Beta upper limit                      <  6.7719E-02             -1.4988E-15                -2.1982E-14
   10  CS coil EOF current density limit     <  3.8406E+07 A/m2         1.4775E-05 A/m2            3.8458E-13
   11  CS coil BOP current density limit     <  3.8427E+07 A/m2         1.2413E-05 A/m2            3.2307E-13
   12  Injection power upper limit           <  5.1000E+01 MW           1.2008E-12 MW             -2.3537E-14
   13  TF coil case stress upper limit       <  5.8000E+08 Pa           2.7061E-05 Pa              4.6629E-14
   14  TF coil conduit stress upper lim      <  5.8000E+08 Pa           2.4557E-05 Pa              4.2411E-14
   15  I_op / I_critical (TF coil)           <  2.7866E+07 A/m2         1.1934E-07 A/m2           -6.6613E-15
   16  Dump voltage upper limit              <  1.0000E+01 V           -3.9080E-14 V              -3.8858E-15
   17  J_winding pack/J_protection limit     <  1.7915E+07 A/m2         0.0000E+00 A/m2           -2.4425E-15
   18  Upper Lim. on Psep * Bt / q A R       <  9.2000E+00 MWT/m       -2.4833E-12 MWT/m           2.7001E-13
   19  Dump time set by VV stress            >  2.4461E+01 s           -2.4633E-03 s              -2.6645E-15
   20  TF coil temp. margin lower limit      >  1.5000E+00 K            3.9613E-13 K              -2.6412E-13
   21  CS temperature margin lower limit     >  1.5000E+00 K            9.7706E-09 K              -6.5137E-09
   22  CS Tresca yield criterion             <  6.6000E+08 Pa           6.8069E-05 Pa              1.0303E-13
   23  Peak toroidal field upper limit       <  1.1200E+01 T            7.4607E-15 T              -6.6613E-16
   24  taup/taueff                           >  5.0000E+00             -1.5432E-13                 3.0864E-14
=======
    1  Beta consistency                      =  3.9307E-02             -3.7879E-15                 9.6367E-14
    2  Global power balance consistency      =  1.4364E-01 MW/m3        2.2072E-14 MW/m3          -1.5365E-13
    3  Density upper limit                   <  7.5645E+19 /m3          3.6045E+05 /m3             4.6629E-15
    4  Neutron wall load upper limit         <  9.5954E-01 MW/m2       -6.6225E-13 MW/m2          -6.9023E-13
    5  Radial build consistency              =  8.5502E+00 m            0.0000E+00 m              -0.0000E+00
    6  Burn time lower limit                 >  7.2000E+03 sec          7.6713E-06 sec            -1.0655E-09
    7  L-H power threshold limit             >  9.8317E+01 MW          -1.3817E-10 MW              1.4053E-12
    8  Net electric power lower limit        >  5.0000E+02 MW          -5.2415E-07 MW             -1.0483E-09
    9  Beta upper limit                      <  6.7719E-02              7.2303E-15                 1.0680E-13
   10  CS coil EOF current density limit     <  3.8400E+07 A/m2        -3.5867E-05 A/m2           -9.3392E-13
   11  CS coil BOP current density limit     <  3.8420E+07 A/m2        -3.1352E-05 A/m2           -8.1601E-13
   12  Injection power upper limit           <  5.1000E+01 MW          -1.7906E-12 MW              3.5083E-14
   13  TF coil case stress upper limit       <  5.8000E+08 Pa           5.0068E-06 Pa              8.6597E-15
   14  TF coil conduit stress upper lim      <  5.8000E+08 Pa           5.2452E-06 Pa              9.1038E-15
   15  I_op / I_critical (TF coil)           <  2.7866E+07 A/m2         1.1934E-07 A/m2           -6.6613E-15
   16  Dump voltage upper limit              <  1.0000E+01 V           -5.8620E-14 V              -5.8842E-15
   17  J_winding pack/J_protection limit     <  1.7915E+07 A/m2         0.0000E+00 A/m2           -1.8874E-15
   18  Upper Lim. on Psep * Bt / q A R       <  9.2000E+00 MWT/m        1.1296E-11 MWT/m          -1.2278E-12
   19  Dump time set by VV stress            >  2.4461E+01 s           -2.4581E-03 s              -2.6645E-15
   20  TF coil temp. margin lower limit      >  1.5000E+00 K           -1.1866E-12 K               7.9137E-13
   21  CS temperature margin lower limit     >  1.5000E+00 K           -1.2836E-08 K               8.5576E-09
   22  CS Tresca yield criterion             <  6.6000E+08 Pa          -1.6522E-04 Pa             -2.5047E-13
   23  Peak toroidal field upper limit       <  1.1200E+01 T           -4.9738E-15 T               4.4409E-16
   24  taup/taueff                           >  5.0000E+00              1.1779E-12                -2.3559E-13
>>>>>>> 0e160ea4
 
 ******************************************** Final Feasible Point ********************************************
 
 
 ********************************************* Plant Availability *********************************************
 
 Allowable blanket neutron fluence (MW-yr/m2)                             (abktflnc)                1.500E+01     
 Allowable divertor heat fluence (MW-yr/m2)                               (adivflnc)                2.000E+01     
 First wall / blanket lifetime (years)                                    (bktlife)                 2.084E+01  OP 
 Divertor lifetime (years)                                                (divlife)                 3.748E+00  OP 
 Heating/CD system lifetime (years)                                       (cdrlife)                 2.084E+01  OP 
 Total plant lifetime (years)                                             (tlife)                   4.000E+01     
 Total plant availability fraction                                        (cfactr)                  7.500E-01     
 
 *************************************************** Plasma ***************************************************
 
 Plasma configuration = single null divertor
 Tokamak aspect ratio = Conventional, itart = 0                           (itart)                       0.000     
 
 Plasma Geometry :
 
 Major radius (m)                                                         (rmajor)                      8.550  ITV
 Minor radius (m)                                                         (rminor)                      3.257  OP 
 Aspect ratio                                                             (aspect)                      2.625  ITV
 Elongation, X-point (input value used)                                   (kappa)                       1.848  IP 
 Elongation, 95% surface (calculated from kappa)                          (kappa95)                     1.650  OP 
 Elongation, area ratio calc.                                             (kappaa)                      1.717  OP 
 Triangularity, X-point (input value used)                                (triang)                      0.500  IP 
 Triangularity, 95% surface (calculated from triang)                      (triang95)                    0.333  OP 
 Plasma poloidal perimeter (m)                                            (pperim)                     29.393  OP 
 Plasma cross-sectional area (m2)                                         (xarea)                      57.236  OP 
 Plasma surface area (m2)                                                 (sarea)                   1.525E+03  OP 
 Plasma volume (m3)                                                       (vol)                     2.999E+03  OP 
 
 Current and Field :
 
 Consistency between q0,q,alphaj,rli,dnbeta is enforced
 
 Plasma current scaling law used                                          (icurr)                           4     
 Plasma current (MA)                                                      (plascur/1D6)                21.011  OP 
 Current density profile factor                                           (alphaj)                      1.773  OP 
 Plasma internal inductance, li                                           (rli)                         1.172  OP 
 Vertical field at plasma (T)                                             (bvert)                      -0.772  OP 
 Vacuum toroidal field at R (T)                                           (bt)                          4.465  ITV
 Average poloidal field (T)                                               (bp)                          0.898  OP 
 Total field (sqrt(bp^2 + bt^2)) (T)                                      (btot)                        4.555  OP 
 Safety factor on axis                                                    (q0)                          1.000     
 Safety factor at 95% flux surface                                        (q95)                         3.500  ITV
 Cylindrical safety factor (qcyl)                                         (qstar)                       2.773  OP 
 
 Beta Information :
 
 Total plasma beta                                                        (beta)                    3.931E-02  ITV
 Total poloidal beta                                                      (betap)                   1.011E+00  OP 
 Total toroidal beta                                                                                4.090E-02  OP 
 Fast alpha beta                                                          (betaft)                  5.264E-03  OP 
 Beam ion beta                                                            (betanb)                  0.000E+00  OP 
 (Fast alpha + beam beta)/(thermal beta)                                  (gammaft)                 1.546E-01  OP 
 Thermal beta                                                                                       3.404E-02  OP 
 Thermal poloidal beta                                                                              8.752E-01  OP 
 Thermal toroidal beta (= beta-exp)                                                                 3.542E-02  OP 
 2nd stability beta : beta_p / (R/a)                                      (eps*betap)                   0.385  OP 
 2nd stability beta upper limit                                           (epbetmax)                    1.380     
 Beta g coefficient                                                       (dnbeta)                      4.688  OP 
 Normalised thermal beta                                                                                2.356  OP 
 Normalised total beta                                                                                  2.721  OP 
 Normalised toroidal beta                                                 (normalised_toroidal          2.831  OP 
 Limit on thermal beta                                                    (betalim)                     0.068  OP 
 Plasma thermal energy (J)                                                                          1.264E+09  OP 
 Total plasma internal energy (J)                                         (total_plasma_internal_en 1.459E+09  OP 
 
 Temperature and Density (volume averaged) :
 
 Electron temperature (keV)                                               (te)                         12.053  ITV
 Electron temperature on axis (keV)                                       (te0)                        26.170  OP 
 Ion temperature (keV)                                                    (ti)                         12.053     
 Ion temperature on axis (keV)                                            (ti0)                        26.170  OP 
 Electron temp., density weighted (keV)                                   (ten)                        13.426  OP 
 Electron density (/m3)                                                   (dene)                    6.831E+19  ITV
 Electron density on axis (/m3)                                           (ne0)                     8.985E+19  OP 
<<<<<<< HEAD
 Line-averaged electron density (/m3)                                     (dnla)                    7.564E+19  OP 
=======
 Line-averaged electron density (/m3)                                     (dnla)                    7.565E+19  OP 
>>>>>>> 0e160ea4
 Line-averaged electron density / Greenwald density                       (dnla_gw)                 1.200E+00  OP 
 Ion density (/m3)                                                        (dnitot)                  6.232E+19  OP 
 Fuel density (/m3)                                                       (deni)                    5.774E+19  OP 
 Total impurity density with Z > 2 (no He) (/m3)                          (dnz)                     2.996E+16  OP 
 Helium ion density (thermalised ions only) (/m3)                         (dnalp)                   4.536E+18  OP 
 Proton density (/m3)                                                     (dnprot)                  1.278E+16  OP 
 Hot beam density (/m3)                                                   (dnbeam)                  0.000E+00  OP 
 Density limit from scaling (/m3)                                         (dnelimt)                 6.304E+19  OP 
<<<<<<< HEAD
 Density limit (enforced) (/m3)                                           (boundu(9)*dnelimt)       7.564E+19  OP 
=======
 Density limit (enforced) (/m3)                                           (boundu(9)*dnelimt)       7.565E+19  OP 
>>>>>>> 0e160ea4
 Helium ion density (thermalised ions only) / electron density            (ralpne)                  6.640E-02  ITV
 
 Impurities
 
 Plasma ion densities / electron density:
 H_ concentration                                                         (fimp(01)                 8.455E-01  OP 
 He concentration                                                         (fimp(02)                 6.640E-02     
 Be concentration                                                         (fimp(03)                 0.000E+00     
 C_ concentration                                                         (fimp(04)                 0.000E+00     
 N_ concentration                                                         (fimp(05)                 0.000E+00     
 O_ concentration                                                         (fimp(06)                 0.000E+00     
 Ne concentration                                                         (fimp(07)                 0.000E+00     
 Si concentration                                                         (fimp(08)                 0.000E+00     
 Ar concentration                                                         (fimp(09)                 0.000E+00     
 Fe concentration                                                         (fimp(10)                 0.000E+00     
 Ni concentration                                                         (fimp(11)                 0.000E+00     
 Kr concentration                                                         (fimp(12)                 0.000E+00     
 Xe concentration                                                         (fimp(13)                 3.886E-04     
 W_ concentration                                                         (fimp(14)                 5.000E-05     
 Average mass of all ions (amu)                                           (aion)                    2.674E+00  OP 
 
 Effective charge                                                         (zeff)                        2.188  OP 
 Density profile factor                                                   (alphan)                      1.000     
 Plasma profile model                                                     (ipedestal)                       1     
 Pedestal profiles are used.
 Density pedestal r/a location                                            (rhopedn)                     0.940     
 Electron density pedestal height (/m3)                                   (neped)                   5.358E+19  OP 
 Electron density at pedestal / nGW                                       (fgwped_out)              8.500E-01     
 Temperature pedestal r/a location                                        (rhopedt)                     0.940     
 Pedestal scaling switch                                                  (ieped)                           1     
 Saarelma 6-parameter pedestal temperature scaling is ON
 WARNING: Pedestal parameters are outside the range of applicability of the scaling:
 triang: 0.4 - 0.6; kappa: 1.5 - 2.0;   plascur: 10 - 20 MA, rmajor: 7 - 11 m;
 rminor: 2 - 3.5 m; tesep: 0 - 0.5 keV; normalised_total_beta: 2 - 3;
 Electron temp. pedestal height (keV)                                     (teped)                       4.492     
 Electron temp. at separatrix (keV)                                       (tesep)                       0.100     
 Electron density at separatrix (/m3)                                     (nesep)                   3.152E+19     
 Electron density at separatrix / nGW                                     (fgwsep_out)              5.000E-01     
 Temperature profile index                                                (alphat)                      1.450     
 Temperature profile index beta                                           (tbeta)                       2.000     
 
 Density Limit using different models :
 
 Old ASDEX model                                                          (dlimit(1))               4.383E+19  OP 
 Borrass ITER model I                                                     (dlimit(2))               8.947E+19  OP 
 Borrass ITER model II                                                    (dlimit(3))               3.534E+19  OP 
 JET edge radiation model                                                 (dlimit(4))               3.511E+21  OP 
 JET simplified model                                                     (dlimit(5))               3.412E+20  OP 
 Hugill-Murakami Mq model                                                 (dlimit(6))               5.649E+19  OP 
 Greenwald model                                                          (dlimit(7))               6.304E+19  OP 
 
 Fuel Constituents :
 
 Deuterium fuel fraction                                                  (fdeut)                       0.500     
 Tritium fuel fraction                                                    (ftrit)                       0.500     
 
 Fusion Power :
 
 Total fusion power (MW)                                                  (powfmw)                  1.989E+03  OP 
  =    D-T fusion power (MW)                                              (pdt)                     1.987E+03  OP 
   +   D-D fusion power (MW)                                              (pdd)                     2.409E+00  OP 
   + D-He3 fusion power (MW)                                              (pdhe3)                   0.000E+00  OP 
 Alpha power: total (MW)                                                  (palpmw)                  3.973E+02  OP 
 Alpha power: beam-plasma (MW)                                            (palpnb)                  0.000E+00  OP 
 Neutron power (MW)                                                       (pneutmw)                 1.590E+03  OP 
 Charged particle power (excluding alphas) (MW)                           (pchargemw)               1.564E+00  OP 
 Total power deposited in plasma (MW)                                     (tot_power_plasma)        4.307E+02  OP 
 
 Radiation Power (excluding SOL):
 
 Bremsstrahlung radiation power (MW)                                      (pbrempv*vol)             6.390E+01  OP 
 Line radiation power (MW)                                                (plinepv*vol)             1.912E+02  OP 
 Synchrotron radiation power (MW)                                         (psyncpv*vol)             1.378E+01  OP 
 Synchrotron wall reflectivity factor                                     (ssync)                       0.600     
 Normalised minor radius defining 'core'                                  (coreradius)              7.500E-01     
 Fraction of core radiation subtracted from P_L                           (coreradiationfraction)   6.000E-01     
 Total core radiation power (MW)                                          (pcoreradmw)              1.033E+02  OP 
 Edge radiation power (MW)                                                (pedgeradmw)              1.656E+02  OP 
 Total radiation power (MW)                                               (pradmw)                  2.689E+02  OP 
 Core radiation fraction = total radiation in core / total power deposite (rad_fraction_core)       6.242E-01  OP 
 SoL radiation fraction = total radiation in SoL / total power accross se (rad_fraction_sol)        8.000E-01  IP 
 Radiation fraction = total radiation / total power deposited in plasma   (rad_fraction)            9.248E-01  OP 
 Nominal mean radiation load on inside surface of reactor (MW/m2)         (photon_wall)             1.623E-01  OP 
 Peaking factor for radiation wall load                                   (peakfactrad)             3.330E+00  IP 
 Maximum permitted radiation wall load (MW/m^2)                           (maxradwallload)          1.000E+00  IP 
 Peak radiation wall load (MW/m^2)                                        (peakradwallload)         5.403E-01  OP 
 Nominal mean neutron load on inside surface of reactor (MW/m2)           (wallmw)                  9.595E-01  OP 
 
 Power incident on the divertor targets (MW)                              (ptarmw)                  3.237E+01  OP 
 Fraction of power to the lower divertor                                  (ftar)                    1.000E+00  IP 
 Outboard side heat flux decay length (m)                                 (lambdaio)                1.570E-03  OP 
 Fraction of power on the inner targets                                   (fio)                     4.100E-01  OP 
 Fraction of power incident on the lower inner target                     (fLI)                     4.100E-01  OP 
 Fraction of power incident on the lower outer target                     (fLO)                     5.900E-01  OP 
 Power incident on the lower inner target (MW)                            (pLImw)                   1.327E+01  OP 
 Power incident on the lower outer target (MW)                            (pLOmw)                   1.910E+01  OP 
 
 Ohmic heating power (MW)                                                 (pohmmw)                  7.306E-01  OP 
 Fraction of alpha power deposited in plasma                              (falpha)                      0.950  OP 
 Fraction of alpha power to electrons                                     (falpe)                       0.722  OP 
 Fraction of alpha power to ions                                          (falpi)                       0.278  OP 
 Ion transport (MW)                                                       (ptrimw)                  1.562E+02  OP 
 Electron transport (MW)                                                  (ptremw)                  1.712E+02  OP 
 Injection power to ions (MW)                                             (pinjimw)                 0.000E+00  OP 
 Injection power to electrons (MW)                                        (pinjemw)                 5.100E+01  OP 
 Ignited plasma switch (0=not ignited, 1=ignited)                         (ignite)                          0     
 
 Power into divertor zone via charged particles (MW)                      (pdivt)                   1.619E+02  OP 
 Psep / R ratio (MW/m)                                                    (pdivt/rmajor)            1.893E+01  OP 
 Psep Bt / qAR ratio (MWT/m)                                              (pdivtbt/qar)             9.200E+00  OP 
 
 H-mode Power Threshold Scalings :
 
 ITER 1996 scaling: nominal (MW)                                          (pthrmw(1))               1.104E+02  OP 
 ITER 1996 scaling: upper bound (MW)                                      (pthrmw(2))               2.412E+02  OP 
 ITER 1996 scaling: lower bound (MW)                                      (pthrmw(3))               4.982E+01  OP 
 ITER 1997 scaling (1) (MW)                                               (pthrmw(4))               1.831E+02  OP 
 ITER 1997 scaling (2) (MW)                                               (pthrmw(5))               1.474E+02  OP 
 Martin 2008 scaling: nominal (MW)                                        (pthrmw(6))               9.831E+01  OP 
 Martin 2008 scaling: 95% upper bound (MW)                                (pthrmw(7))               1.294E+02  OP 
 Martin 2008 scaling: 95% lower bound (MW)                                (pthrmw(8))               6.720E+01  OP 
 Snipes 2000 scaling: nominal (MW)                                        (pthrmw(9))               6.857E+01  OP 
 Snipes 2000 scaling: upper bound (MW)                                    (pthrmw(10))              1.014E+02  OP 
 Snipes 2000 scaling: lower bound (MW)                                    (pthrmw(11))              4.600E+01  OP 
 Snipes 2000 scaling (closed divertor): nominal (MW)                      (pthrmw(12))              2.938E+01  OP 
 Snipes 2000 scaling (closed divertor): upper bound (MW)                  (pthrmw(13))              4.028E+01  OP 
 Snipes 2000 scaling (closed divertor): lower bound (MW)                  (pthrmw(14))              2.128E+01  OP 
 Hubbard 2012 L-I threshold - nominal (MW)                                (pthrmw(15))              3.080E+01  OP 
 Hubbard 2012 L-I threshold - lower bound (MW)                            (pthrmw(16))              1.560E+01  OP 
 Hubbard 2012 L-I threshold - upper bound (MW)                            (pthrmw(17))              6.083E+01  OP 
 Hubbard 2017 L-I threshold                                               (pthrmw(18))              2.757E+02  OP 
 Martin 2008 aspect ratio corrected scaling: nominal (MW)                 (pthrmw(19))              9.832E+01  OP 
 Martin 2008 aspect ratio corrected scaling: 95% upper bound (MW)         (pthrmw(20))              1.294E+02  OP 
 Martin 2008 aspect ratio corrected scaling: 95% lower bound (MW)         (pthrmw(21))              6.721E+01  OP 
 
 L-H threshold power (enforced) (MW)                                      (boundl(103)*plhthresh)   9.832E+01  OP 
 L-H threshold power (MW)                                                 (plhthresh)               9.832E+01  OP 
 
 Confinement :
 
 Confinement scaling law                    IPB98(y,2)           (H)
 Confinement H factor                                                     (hfact)                       1.100     
 Global thermal energy confinement time (s)                               (taueff)                      3.859  OP 
 Ion energy confinement time (s)                                          (tauei)                       3.859  OP 
 Electron energy confinement time (s)                                     (tauee)                       3.859  OP 
 n.tau = Volume-average electron density x Energy confinement time (s/m3) (dntau)                   2.636E+20  OP 
 Triple product = Vol-average electron density x Vol-average electron temperature x Energy confinement time:
 Triple product  (keV s/m3)                                               (dntau*te)                3.177E+21  OP 
 Transport loss power assumed in scaling law (MW)                         (powerht)                 3.275E+02  OP 
 Switch for radiation loss term usage in power balance                    (iradloss)                        1     
 Radiation power subtracted from plasma power balance (MW)                                          1.033E+02  OP 
   (Radiation correction is core radiation power)
 Alpha particle confinement time (s)                                      (taup)                       19.295  OP 
 Alpha particle/energy confinement time ratio                             (taup/taueff)                 5.000  OP 
 Lower limit on taup/taueff                                               (taulimit)                    5.000     
 Total energy confinement time including radiation loss (s)               (total_energy_conf_t          3.388  OP 
   (= stored energy including fast particles / loss power including radiation
 
 Dimensionless plasma parameters
 
 For definitions see
 Recent progress on the development and analysis of the ITPA global H-mode confinement database
 D.C. McDonald et al, 2007 Nuclear Fusion v47, 147. (nu_star missing 1/mu0)
 Normalized plasma pressure beta as defined by McDonald et al             (beta_mcdonald)           4.090E-02  OP 
 Normalized ion Larmor radius                                             (rho_star)                1.879E-03  OP 
 Normalized collisionality                                                (nu_star)                 2.606E-03  OP 
 Volume measure of elongation                                             (kappaa_IPB)              1.675E+00  OP 
 
 Plasma Volt-second Requirements :
 
 Total volt-second requirement (Wb)                                       (vsstt)                   6.019E+02  OP 
 Inductive volt-seconds (Wb)                                              (vsind)                   2.834E+02  OP 
 Ejima coefficient                                                        (gamma)                       0.300     
 Start-up resistive (Wb)                                                  (vsres)                   6.773E+01  OP 
 Flat-top resistive (Wb)                                                  (vsbrn)                   2.507E+02  OP 
 bootstrap current fraction multiplier                                    (cboot)                       1.000     
 Bootstrap fraction (ITER 1989)                                           (bscf_iter89)                 0.299  OP 
 Bootstrap fraction (Sauter et al)                                        (bscf_sauter)                 0.375  OP 
 Bootstrap fraction (Nevins et al)                                        (bscf_nevins)                 0.326  OP 
 Bootstrap fraction (Wilson)                                              (bscf_wilson)                 0.358  OP 
 Diamagnetic fraction (Hender)                                            (diacf_hender)                0.014  OP 
 Diamagnetic fraction (SCENE)                                             (diacf_scene)                 0.013  OP 
 Pfirsch-Schlueter fraction (SCENE)                                       (pscf_scene)                 -0.004  OP 
   (Sauter et al bootstrap current fraction model used)
   (Diamagnetic current fraction not calculated)
   (Pfirsch-Schlüter current fraction not calculated)
 Bootstrap fraction (enforced)                                            (bootipf.)                    0.375  OP 
 Diamagnetic fraction (enforced)                                          (diaipf.)                     0.000  OP 
 Pfirsch-Schlueter fraction (enforced)                                    (psipf.)                      0.000  OP 
 Loop voltage during burn (V)                                             (vburn)                   3.477E-02  OP 
 Plasma resistance (ohm)                                                  (rplas)                   2.656E-09  OP 
 Resistive diffusion time (s)                                             (res_time)                4.903E+03  OP 
 Plasma inductance (H)                                                    (rlp)                     1.349E-05  OP 
 Coefficient for sawtooth effects on burn V-s requirement                 (csawth)                      1.000     
 
 Fuelling :
 
 Ratio of He and pellet particle confinement times                        (tauratio)                1.000E+00     
 Fuelling rate (nucleus-pairs/s)                                          (qfuel)                   5.222E+21  OP 
 Fuel burn-up rate (reactions/s)                                          (rndfuel)                 7.090E+20  OP 
 Burn-up fraction                                                         (burnup)                      0.136  OP 
 
 ***************************** Energy confinement times, and required H-factors : *****************************
 
    scaling law              confinement time (s)     H-factor for
                                 for H = 1           power balance
 
 IPB98(y)             (H)          4.299                   0.897
 IPB98(y,1)           (H)          4.354                   0.886
 IPB98(y,2)           (H)          3.508                   1.100
 IPB98(y,3)           (H)          3.684                   1.048
 IPB98(y,4)           (H)          3.551                   1.087
 ISS95            (stell)          2.280                   1.692
 ISS04            (stell)          4.000                   0.964
 DS03                 (H)          4.978                   0.775
 Murari et al NPL     (H)          2.451                   1.574
 Petty 2008           (H)          6.372                   0.606
 Lang et al. 2012     (H)          2.180                   1.770
 Hubbard 2017 - nom   (I)          0.065                  59.229
 Hubbard 2017 - lower (I)          0.037                 100.000
 Hubbard 2017 - upper (I)          0.115                  33.628
 NSTX (Spherical)     (H)          6.715                   0.574
 NSTX-Petty08 Hybrid  (H)          6.372                   0.606
 
 ******************************************** Current Drive System ********************************************
 
 Electron Cyclotron Current Drive (user input gamma_CD)
 Current drive efficiency model                                           (iefrf)                          10     
 
 Current is driven by both inductive
 and non-inductive means.
 Auxiliary power used for plasma heating only (MW)                        (pheat)                   5.000E+01     
 Power injected for current drive (MW)                                    (pcurrentdrivemw)         1.000E+00     
 Maximum Allowed Bootstrap current fraction                               (bscfmax)                 9.900E-01     
 Fusion gain factor Q                                                     (bigq)                    3.845E+01  OP 
 Auxiliary current drive (A)                                              (auxiliary_cd)            5.137E+04  OP 
 Current drive efficiency (A/W)                                           (effcd)                   5.137E-02  OP 
 Normalised current drive efficiency, gamma (10^20 A/W-m2)                (gamcd)                   3.000E-01  OP 
 Wall plug to injector efficiency                                         (etacd)                   4.000E-01     
 ECRH plasma heating efficiency                                           (gamma_ecrh)              3.000E-01     
 
 Fractions of current drive :
 
 Bootstrap fraction                                                       (bootipf)                     0.375  OP 
 Diamagnetic fraction                                                     (diaipf)                      0.000  OP 
 Pfirsch-Schlueter fraction                                               (psipf)                       0.000  OP 
 Auxiliary current drive fraction                                         (faccd)                       0.002  OP 
 Inductive fraction                                                       (facoh)                       0.623  OP 
 Total                                                                    (plasipf+faccd+facoh          1.000     
 Fraction of the plasma current produced by non-inductive means           (fvsbrnni)                    0.377  ITV
 
 Electron cyclotron injected power (MW)                                   (echpwr)                  5.100E+01  OP 
 Maximum allowable ECRH power (MW)                                        (pinjalw)                    51.000     
 ECH wall plug efficiency                                                 (etaech)                  4.000E-01     
 ECH wall plug power (MW)                                                 (echwpow)                 1.275E+02  OP 
 
 Volt-second considerations:
 
 Total V-s capability of Central Solenoid/PF coils (Wb)                   (abs(vstot))              6.242E+02     
 Required volt-seconds during start-up (Wb)                               (vssoft)                  3.512E+02     
 Available volt-seconds during burn (Wb)                                  (vsmax)                   2.507E+02     
 
 *************************************************** Times ****************************************************
 
 Initial charge time for CS from zero current (s)                         (tramp)                     500.000     
 Plasma current ramp-up time (s)                                          (tohs)                      210.107     
 Heating time (s)                                                         (theat)                      10.000     
 Burn time (s)                                                            (tburn)                   7.200E+03  OP 
 Reset time to zero current for CS (s)                                    (tqnch)                     210.107     
 Time between pulses (s)                                                  (tdwell)                      0.000     
 
 Total plant cycle time (s)                                               (tcycle)                  8.130E+03  OP 
 
 ************************************************ Radial Build ************************************************
 
                                          Thickness (m)    Radius (m)
 Device centreline                            0.000           0.000                       
<<<<<<< HEAD
 Machine bore                                 2.102           2.102   (bore)              
=======
 Machine bore                                 2.101           2.101   (bore)              
>>>>>>> 0e160ea4
 Central solenoid                             0.511           2.612   (ohcth)             
 CS precompression                            0.000           2.612   (precomp)           
 Gap                                          0.010           2.622   (gapoh)             
 TF coil inboard leg                          0.933           3.555   (tfcth)             
 Gap                                          0.050           3.605   (tftsgap)           
 Thermal shield                               0.050           3.655   (thshield)          
 Gap                                          0.020           3.675   (gapds)             
 Vacuum vessel (and shielding)                0.600           4.275   (d_vv_in + shldith) 
 Gap                                          0.020           4.295   (vvblgap)           
 Inboard blanket                              0.755           5.050   (blnkith)           
 Inboard first wall                           0.018           5.068   (fwith)             
 Inboard scrape-off                           0.225           5.293   (scrapli)           
 Plasma geometric centre                      3.257           8.550   (rminor)            
 Plasma outboard edge                         3.257          11.807   (rminor)            
 Outboard scrape-off                          0.225          12.032   (scraplo)           
 Outboard first wall                          0.018          12.050   (fwoth)             
 Outboard blanket                             0.982          13.032   (blnkoth)           
 Gap                                          0.020          13.052   (vvblgap)           
 Vacuum vessel (and shielding)                1.100          14.152   (d_vv_out+shldoth)  
 Gap                                          1.898          16.051   (gapsto)            
 Thermal shield                               0.050          16.101   (thshield)          
 Gap                                          0.050          16.151   (tftsgap)           
 TF coil outboard leg                         0.933          17.083   (tfthko)            
 
 *********************************************** Vertical Build ***********************************************
 
 Single null case
                                          Thickness (m)    Height (m)
 TF coil                                      0.933           9.208   (tfcth)             
 Gap                                          0.050           8.276   (tftsgap)           
 Thermal shield                               0.050           8.226   (thshield)          
 Gap                                          0.050           8.176   (vgap2)             
 Vacuum vessel (and shielding)                0.600           8.126   (d_vv_top+shldtth)  
 Gap                                          0.020           7.526   (vvblgap)           
 Top blanket                                  0.869           7.506   (blnktth)           
 Top first wall                               0.018           6.637   (fwtth)             
 Top scrape-off                               0.600           6.619   (vgaptop)           
 Plasma top                                   6.019           6.019   (rminor*kappa)      
 Midplane                                     0.000          -0.000                       
 Plasma bottom                                6.019          -6.019   (rminor*kappa)      
 Lower scrape-off                             2.002          -8.022   (vgap)              
 Divertor structure                           0.621          -8.643   (divfix)            
 Vacuum vessel (and shielding)                1.000          -9.643   (d_vv_bot+shldlth)  
 Gap                                          0.050          -9.693   (vgap2)             
 Thermal shield                               0.050          -9.743   (thshield)          
 Gap                                          0.050          -9.793   (tftsgap)           
 TF coil                                      0.933         -10.725   (tfcth)             
 
 ************************************* Divertor build and plasma position *************************************
 
 Divertor Configuration = Single Null Divertor
 
 Plasma top position, radial (m)                                          (ptop_radial)                 6.922  OP 
 Plasma top position, vertical (m)                                        (ptop_vertical)               6.019  OP 
 Plasma geometric centre, radial (m)                                      (rmajor.)                     8.550  OP 
 Plasma geometric centre, vertical (m)                                    (0.0)                         0.000  OP 
 Plasma lower triangularity                                               (tril)                        0.500  OP 
 Plasma elongation                                                        (kappa.)                      1.848  OP 
 TF coil vertical offset (m)                                              (tfoffset)                   -0.758  OP 
 Plasma outer arc radius of curvature (m)                                 (rco)                         6.151  OP 
 Plasma inner arc radius of curvature (m)                                 (rci)                        11.938  OP 
 Plasma lower X-pt, radial (m)                                            (rxpt)                        6.922  OP 
 Plasma lower X-pt, vertical (m)                                          (zxpt)                       -6.019  OP 
 Poloidal plane angle between vertical and inner leg (rad)                (thetai)                      0.207  OP 
 Poloidal plane angle between vertical and outer leg (rad)                (thetao)                      1.042  OP 
 Poloidal plane angle between inner leg and plate (rad)                   (betai)                       1.000     
 Poloidal plane angle between outer leg and plate (rad)                   (betao)                       1.000     
 Inner divertor leg poloidal length (m)                                   (plsepi)                      1.000     
 Outer divertor leg poloidal length (m)                                   (plsepo)                      1.500     
 Inner divertor plate length (m)                                          (plleni)                      1.000     
 Outer divertor plate length (m)                                          (plleno)                      1.000     
 Inner strike point, radial (m)                                           (rspi)                        5.943  OP 
 Inner strike point, vertical (m)                                         (zspi)                       -6.225  OP 
 Inner plate top, radial (m)                                              (rplti)                       6.121  OP 
 Inner plate top, vertical (m)                                            (zplti)                      -5.758  OP 
 Inner plate bottom, radial (m)                                           (rplbi)                       5.765  OP 
 Inner plate bottom, vertical (m)                                         (zplbi)                      -6.692  OP 
 Outer strike point, radial (m)                                           (rspo)                        7.678  OP 
 Outer strike point, vertical (m)                                         (zspo)                       -7.315  OP 
 Outer plate top, radial (m)                                              (rplto)                       7.905  OP 
 Outer plate top, vertical (m)                                            (zplto)                      -6.869  OP 
 Outer plate bottom, radial (m)                                           (rplbo)                       7.451  OP 
 Outer plate bottom, vertical (m)                                         (zplbo)                      -7.760  OP 
 Calculated maximum divertor height (m)                                   (divht)                       2.002  OP 
 
 ************************************************* TF coils  **************************************************
 
 
 TF Coil Stresses (CCFE model) :
 
 Generalized plane strain model
 Allowable maximum shear stress in TF coil case (Tresca criterion) (Pa)   (sig_tf_case_max)         5.800E+08     
 Allowable maximum shear stress in TF coil conduit (Tresca criterion) (Pa (sig_tf_wp_max)           5.800E+08     
 No stress limit imposed on the TF-CS interface layer
   -> Too much unknow on it material choice/properties
 Materal stress of the point of maximum shear stress (Tresca criterion) for each layer
 Please use utilities/plot_stress_tf.py for radial plots plots summary
<<<<<<< HEAD
 Layers                                     CS     interface    Steel case            WP    Outer case
 Radial stress               (MPa)       0.000       -42.236       -42.170      -145.296         3.659
 toroidal stress             (MPa)    -430.005       -24.723      -288.890      -280.067      -212.159
 Vertical stress             (MPa)       1.037       -18.601       207.366       248.455       271.517
 Von-Mises stress            (MPa)     430.524        21.246       429.773       457.986       419.925
 Shear (Tresca) stress       (MPa)     431.042        23.635       496.256       528.522       483.676
 
 Toroidal modulus            (GPa)     114.443         2.500       205.000        35.981       205.000
 Vertical modulus            (GPa)      43.362         2.500       205.000       113.731       364.622
=======
 Layers                         CS        interface    Steel case        WP
 Radial stress               (MPa)      -0.000       -45.115       -45.044      -155.509
 toroidal stress             (MPa)    -459.229       -26.407      -312.765      -302.449
 Vertical stress             (MPa)       1.107       -19.869       207.218       251.929
 Von-Mises stress            (MPa)     459.784        22.694       450.385       480.769
 Shear (Tresca) stress       (MPa)     460.336        25.245       519.983       554.378
 
 Toroidal modulus            (GPa)     114.425         2.500       205.000        35.981
 Vertical modulus            (GPa)      43.354         2.500       205.000       113.731
>>>>>>> 0e160ea4
 
 WP toroidal modulus (GPa)                                                (eyoung_wp_t*1.0D-9)      2.964E+01  OP 
 WP vertical modulus (GPa)                                                (eyoung_wp_z*1.0D-9)      9.004E+01  OP 
 
 TF design
 
 Conductor technology                                                     (i_tf_sup)                        1     
   -> Superconducting coil (SC)
 Superconductor material                                                  (i_tf_sc_mat)                     5     
   -> WST Nb3Sn
 Presence of TF demountable joints                                        (itart)                           0     
   -> Coils without demountable joints
 TF inboard leg support strategy                                          (i_tf_bucking)                    3     
   -> TF in contact with CS (bucked and weged design)
 
 TF coil Geometry :
 
 Number of TF coils                                                       (n_tf)                           16     
 Inboard leg centre radius (m)                                            (r_tf_inboard_mid)        3.089E+00  OP 
 Outboard leg centre radius (m)                                           (r_tf_outboard_mid)       1.662E+01  OP 
 Total inboard leg radial thickness (m)                                   (tfcth)                   9.326E-01  ITV
 Total outboard leg radial thickness (m)                                  (tfthko)                  9.326E-01     
 Outboard leg toroidal thickness (m)                                      (tftort)                  1.387E+00  OP 
 Maximum inboard edge height (m)                                          (hmax)                    9.793E+00  OP 
 Mean coil circumference (including inboard leg length) (m)               (tfleng)                  5.348E+01  OP 
 Vertical TF shape                                                        (i_tf_shape)                      1     
 
 D-shape coil, inner surface shape approximated by
 by a straight segment and elliptical arcs between the following points:
 
 point         x(m)           y(m)
   1          3.555          4.965
   2          7.899          8.276
   3         16.151          0.000
   4          7.899         -9.793
   5          3.555         -5.876
 
 Global material area/fractions:
 
 TF cross-section (total) (m2)                                            (tfareain)                1.810E+01     
 Total steel cross-section (m2)                                           (a_tf_steel*n_tf)         1.140E+01     
 Total steel TF fraction                                                  (f_tf_steel)              6.297E-01     
 Total Insulation cross-section (total) (m2)                              (a_tf_ins*n_tf)           1.887E+00     
 Total Insulation fraction                                                (f_tf_ins)                1.043E-01     
 
 External steel Case Information :
 
 Casing cross section area (per leg) (m2)                                 (acasetf)                 4.047E-01     
 Inboard leg case plasma side wall thickness (m)                          (casthi)                  6.000E-02     
 Inboard leg case inboard "nose" thickness (m)                            (thkcas)                  5.000E-02  ITV
 Inboard leg case sidewall thickness at its narrowest point (m)           (casths)                  5.000E-02     
 External case mass per coil (kg)                                         (whtcas)                  5.337E+05  OP 
 
 TF winding pack (WP) geometry:
 
 WP cross section area with insulation and insertion (per coil) (m2)      (awpc)                    7.265E-01     
 WP cross section area (per coil) (m2)                                    (aswp)                    6.659E-01     
 Winding pack radial thickness (m)                                        (dr_tf_wp)                7.543E-01  OP 
 Winding pack toroidal width (m)                                          (wwp1)                    9.632E-01  OP 
 Ground wall insulation thickness (m)                                     (tinstf)                  8.000E-03     
 Winding pack insertion gap (m)                                           (tfinsgap)                1.000E-02     
 
 TF winding pack (WP) material area/fractions:
 
 Steel WP cross-section (total) (m2)                                      (aswp*n_tf)               4.921E+00     
 Steel WP fraction                                                        (aswp/awpc)               4.234E-01     
 Insulation WP fraction                                                   (aiwp/awpc)               1.257E-01     
 Cable WP fraction                                                        ((awpc-aswp-aiwp)/awpc)   4.509E-01     
 
 WP turn information:
 
 Turn parametrisation                                                     (i_tf_turns_integer)              1     
   Integer number of turns
 Number of turns per TF coil                                              (n_tf_turn)               2.000E+02  OP 
 Number of TF pancakes                                                    (n_pancake)                      20     
 Number of TF layers                                                      (n_layer)                        10     
 
 Radial width of turn (m)                                                 (t_turn_radial)           7.183E-02     
 Toroidal width of turn (m)                                               (t_turn_toroidal)         4.636E-02     
 Radial width of conductor (m)                                            (elonductor_radial)       6.783E-02  OP 
 Toroidal width of conductor (m)                                          (t_conductor_toroidal)    4.236E-02  OP 
 Radial width of cable space                                              (t_cable_radial)          5.183E-02     
 Toroidal width of cable space                                            (t_cable_toroidal)        2.636E-02     
 Steel conduit thickness (m)                                              (thwcndut)                8.000E-03  ITV
 Inter-turn insulation thickness (m)                                      (thicndut)                2.000E-03     
 
 Conductor information:
 
 Diameter of central helium channel in cable                              (dhecoil)                 1.000E-02     
 Fractions by area
 internal area of the cable space                                         (acstf)                   1.335E-03     
 Coolant fraction in conductor excluding central channel                  (vftf)                    3.000E-01     
 Copper fraction of conductor                                             (fcutfsu)                 8.142E-01  ITV
 Superconductor fraction of conductor                                     (1-fcutfsu)               1.858E-01     
 Check total area fractions in winding pack = 1                                                         1.000     
 minimum TF conductor temperature margin  (K)                             (tmargmin_tf)                 1.500     
 TF conductor temperature margin (K)                                      (tmargtf)                     1.500     
 
 TF coil mass:
 
 Superconductor mass per coil (kg)                                        (whtconsc)                6.184E+03  OP 
 Copper mass per coil (kg)                                                (whtconcu)                6.496E+04  OP 
 Steel conduit mass per coil (kg)                                         (whtconsh)                1.283E+05  OP 
 Conduit insulation mass per coil (kg)                                    (whtconin)                8.793E+03  OP 
 Total conduit mass per coil (kg)                                         (whtcon)                  2.082E+05  OP 
 Mass of each TF coil (kg)                                                (whttf/n_tf)              7.478E+05  OP 
 Total TF coil mass (kg)                                                  (whttf)                   1.196E+07     
 
 Maximum B field and currents:
 
 Nominal peak field assuming toroidal symmetry (T)                        (bmaxtf)                  1.120E+01  OP 
 Total current in all TF coils (MA)                                       (ritfc/1.D6)              1.909E+02  OP 
 TF coil current (summed over all coils) (A)                              (ritfc)                   1.909E+08     
 Actual peak field at discrete conductor (T)                              (bmaxtfrp)                1.204E+01  OP 
 Winding pack current density (A/m2)                                      (jwptf)                   1.792E+07  OP 
 Inboard leg mid-plane conductor current density (A/m2)                   (oacdcp)                  1.055E+07     
 Total stored energy in TF coils (GJ)                                     (estotftgj)               1.167E+02  OP 
 
 TF Forces:
 
 Inboard vertical tension per coil (N)                                    (vforce)                  1.878E+08  OP 
 Outboard vertical tension per coil (N)                                   (vforce_outboard)         1.878E+08  OP 
 inboard vertical tension fraction (-)                                    (f_vforce_inboard)        5.000E-01  OP 
 Centring force per coil (N/m)                                            (cforce)                  6.681E+07  OP 
 
 Ripple information:
 
 Max allowed ripple amplitude at plasma outboard midplane (%)             (ripmax)                  6.000E-01     
 Ripple amplitude at plasma outboard midplane (%)                         (ripple)                  6.000E-01  OP 
 
 Quench information :
 
 Allowable stress in vacuum vessel (VV) due to quench (Pa)                (sigvvall)                9.300E+07     
 Minimum allowed quench time due to stress in VV (s)                      (taucq)                   2.446E+01  OP 
 Actual quench time (or time constant) (s)                                (tdmptf)                  2.446E+01  ITV
 Maximum allowed voltage during quench due to insulation (kV)             (vdalw)                   1.000E+01  ITV
 Actual quench voltage (kV)                                               (vtfskv)                  1.000E+01  OP 
 Maximum allowed temp rise during a quench (K)                            (tmaxpro)                 1.500E+02     
 
 Radial build of TF coil centre-line :
 
                                          Thickness (m)    Outer radius (m)
 Innermost edge of TF coil                    2.622           2.622                       
 Coil case ("nose")                           0.050           2.672   (thkcas)            
 Insertion gap for winding pack               0.010           2.682   (tfinsgap)          
 Winding pack ground insulation               0.008           2.690   (tinstf)            
 Winding - first half                         0.359           3.050   (dr_tf_wp/2-tinstf-t
 Winding - second half                        0.359           3.409   (dr_tf_wp/2-tinstf-t
 Winding pack insulation                      0.008           3.417   (tinstf)            
 Insertion gap for winding pack               0.010           3.427   (tfinsgap)          
 Plasma side case min radius                  0.060           3.487   (casthi)            
 Plasma side case max radius                  3.555           3.555   (r_tf_inboard_out)  
 TF coil dimensions are consistent
 
 ****************************************** Superconducting TF Coils ******************************************
 
 Superconductor switch                                                    (isumat)                          5     
 Superconductor used: Nb3Sn
  (WST Nb3Sn critical surface model)
 Critical field at zero temperature and strain (T)                        (bc20m)                   3.297E+01     
 Critical temperature at zero field and strain (K)                        (tc0m)                    1.606E+01     
 
 Helium temperature at peak field (= superconductor temperature) (K)      (thelium)                 4.750E+00     
 Total helium fraction inside cable space                                 (fhetot)                  3.588E-01  OP 
 Copper fraction of conductor                                             (fcutfsu)                 8.142E-01  ITV
 Strain on superconductor                                                 (strncon_tf)             -5.000E-03     
 Critical current density in superconductor (A/m2)                        (jcritsc)                 5.834E+08  OP 
 Critical current density in strand (A/m2)                                (jcritstr)                1.084E+08  OP 
 Critical current density in winding pack (A/m2)                          (jwdgcrt)                 2.787E+07  OP 
 Actual current density in winding pack (A/m2)                            (jwdgop)                  1.792E+07  OP 
 Minimum allowed temperature margin in superconductor (K)                 (tmargmin_tf)             1.500E+00     
 Actual temperature margin in superconductor (K)                          (tmarg)                   1.500E+00  OP 
 Critical current (A)                                                     (icrit)                   9.279E+04  OP 
 Actual current (A)                                                       (cpttf)                   5.965E+04  ITV
 Actual current / critical current                                        (iooic)                   6.429E-01  OP 
 
 *************************************** Central Solenoid and PF Coils ****************************************
 
 Superconducting central solenoid
 Central solenoid superconductor material                                 (isumatoh)                        5     
  (WST Nb3Sn critical surface model)
 
 Central Solenoid Current Density Limits :
 
 Maximum field at Beginning Of Pulse (T)                                  (bmaxoh0)                 1.345E+01  OP 
<<<<<<< HEAD
 Critical superconductor current density at BOP (A/m2)                    (jscoh_bop)               4.129E+08  OP 
 Critical strand current density at BOP (A/m2)                            (jstrandoh_bop)           1.239E+08  OP 
 Allowable overall current density at BOP (A/m2)                          (rjohc0)                  3.843E+07  OP 
 Actual overall current density at BOP (A/m2)                             (cohbop)                  2.062E+07  OP 
 
 Maximum field at End Of Flattop (T)                                      (bmaxoh)                  1.345E+01  OP 
 Critical superconductor current density at EOF (A/m2)                    (jscoh_eof)               4.127E+08  OP 
 Critical strand current density at EOF (A/m2)                            (jstrandoh_eof)           1.238E+08  OP 
 Allowable overall current density at EOF (A/m2)                          (rjohc)                   3.841E+07  OP 
 Actual overall current density at EOF (A/m2)                             (coheof)                  2.240E+07  ITV
 
 CS inside radius (m)                                                     (bore.)                   2.102E+00     
 CS thickness (m)                                                         (ohcth.)                  5.108E-01     
 Gap between central solenoid and TF coil (m)                             (gapoh)                   1.000E-02  ITV
 CS overall cross-sectional area (m2)                                     (areaoh)                  9.003E+00  OP 
 CS conductor+void cross-sectional area (m2)                              (awpoh)                   3.990E+00  OP 
    CS conductor cross-sectional area (m2)                                (awpoh*(1-vfohc))         2.793E+00  OP 
    CS void cross-sectional area (m2)                                     (awpoh*vfohc)             1.197E+00  OP 
 CS steel cross-sectional area (m2)                                       (areaoh-awpoh)            5.013E+00  OP 
 CS steel area fraction                                                   (oh_steel_frac)           5.568E-01  ITV
=======
 Critical superconductor current density at BOP (A/m2)                    (jscoh_bop)               4.127E+08  OP 
 Critical strand current density at BOP (A/m2)                            (jstrandoh_bop)           1.238E+08  OP 
 Allowable overall current density at BOP (A/m2)                          (rjohc0)                  3.842E+07  OP 
 Actual overall current density at BOP (A/m2)                             (cohbop)                  2.062E+07  OP 
 
 Maximum field at End Of Flattop (T)                                      (bmaxoh)                  1.345E+01  OP 
 Critical superconductor current density at EOF (A/m2)                    (jscoh_eof)               4.125E+08  OP 
 Critical strand current density at EOF (A/m2)                            (jstrandoh_eof)           1.238E+08  OP 
 Allowable overall current density at EOF (A/m2)                          (rjohc)                   3.840E+07  OP 
 Actual overall current density at EOF (A/m2)                             (coheof)                  2.239E+07  ITV
 
 CS inside radius (m)                                                     (bore.)                   2.101E+00     
 CS thickness (m)                                                         (ohcth.)                  5.109E-01     
 Gap between central solenoid and TF coil (m)                             (gapoh)                   1.000E-02  ITV
 CS overall cross-sectional area (m2)                                     (areaoh)                  9.006E+00  OP 
 CS conductor+void cross-sectional area (m2)                              (awpoh)                   3.992E+00  OP 
    CS conductor cross-sectional area (m2)                                (awpoh*(1-vfohc))         2.794E+00  OP 
    CS void cross-sectional area (m2)                                     (awpoh*vfohc)             1.198E+00  OP 
 CS steel cross-sectional area (m2)                                       (areaoh-awpoh)            5.014E+00  OP 
 CS steel area fraction                                                   (oh_steel_frac)           5.567E-01  ITV
>>>>>>> 0e160ea4
 Only hoop stress considered
 Switch for CS stress calculation                                         (i_cs_stress)                     0     
 Allowable stress in CS steel (Pa)                                        (alstroh)                 6.600E+08     
 Hoop stress in CS steel (Pa)                                             (sig_hoop)                6.600E+08  OP 
 Axial stress in CS steel (Pa)                                            (sig_axial)              -7.806E+08  OP 
 Maximum shear stress in CS steel for the Tresca criterion (Pa)           (s_tresca_oh)             6.600E+08  OP 
 Axial force in CS (N)                                                    (axial_force)            -1.644E+09  OP 
 Strain on CS superconductor                                              (strncon_cs)             -5.000E-03     
 Copper fraction in strand                                                (fcuohsu)                 7.000E-01     
 Void (coolant) fraction in conductor                                     (vfohc)                   3.000E-01     
 Helium coolant temperature (K)                                           (tftmp)                   4.750E+00     
 CS temperature margin (K)                                                (tmargoh)                 1.500E+00  OP 
 Minimum permitted temperature margin (K)                                 (tmargmin_cs)             1.500E+00     
 residual hoop stress in CS Steel (Pa)                                    (residual_sig_hoop)       2.400E+08     
 Initial vertical crack size (m)                                          (t_crack_vertical)        2.000E-03     
 Initial radial crack size (m)                                            (t_crack_radial)          6.000E-03     
 CS structural vertical thickness (m)                                     (t_structural_vertical)   2.200E-02     
 CS structural radial thickness (m)                                       (t_structural_radial)     7.000E-02     
 Allowable number of cycles till CS fracture                              (N_cycle)                 1.868E+04  OP 
 
 Superconducting PF coils
 PF coil superconductor material                                          (isumatpf)                        3     
   (NbTi)
 Copper fraction in conductor                                             (fcupfsu)                 6.900E-01     
 
 PF Coil Case Stress :
 
 Maximum permissible tensile stress (MPa)                                 (sigpfcalw)               5.000E+02     
 JxB hoop force fraction supported by case                                (sigpfcf)                 6.660E-01     
 
 Geometry of PF coils, central solenoid and plasma :
 
 coil           R(m)        Z(m)        dR(m)       dZ(m)       turns     steel thickness(m)
 
<<<<<<< HEAD
  PF 1           5.58       10.07        1.24        1.24      401.42        0.10
  PF 2           5.58      -11.59        1.36        1.36      479.72        0.12
=======
  PF 1           5.58       10.07        1.24        1.24      401.41        0.10
  PF 2           5.58      -11.59        1.36        1.36      479.71        0.12
>>>>>>> 0e160ea4
  PF 3          18.30        3.26        1.22        1.22      211.25        0.10
  PF 4          18.30       -3.26        1.22        1.22      211.25        0.10
  PF 5          16.19        9.12        0.88        0.88      145.66        0.08
  PF 6          16.19       -9.12        0.88        0.88      145.66        0.08
<<<<<<< HEAD
  CS             2.36        0.00        0.51       17.63     4689.14        0.14
=======
  CS             2.36        0.00        0.51       17.63     4689.57        0.14
>>>>>>> 0e160ea4
 Plasma          8.55        0.00        6.51       12.04        1.00
 
 PF Coil Information at Peak Current:
 
 coil  current  allowed J  actual J   J   cond. mass   steel mass     field
         (MA)    (A/m2)     (A/m2)  ratio    (kg)          (kg)        (T)
 
<<<<<<< HEAD
  PF 1   16.94  4.753E+08  1.100E+07  0.02 2.293E+05   1.527E+05    5.310E+00
=======
  PF 1   16.94  4.753E+08  1.100E+07  0.02 2.293E+05   1.527E+05    5.309E+00
>>>>>>> 0e160ea4
  PF 2   20.24  4.120E+08  1.100E+07  0.03 2.741E+05   1.995E+05    5.914E+00
  PF 3   -8.91  7.454E+08  6.000E+06  0.01 7.257E+05   4.624E+05    2.811E+00
  PF 4   -8.91  7.454E+08  6.000E+06  0.01 7.257E+05   4.624E+05    2.811E+00
  PF 5   -6.26  7.488E+08  8.000E+06  0.01 3.384E+05   2.451E+05    2.780E+00
  PF 6   -6.26  7.488E+08  8.000E+06  0.01 3.384E+05   2.451E+05    2.780E+00
<<<<<<< HEAD
  CS  -201.63  3.843E+07  2.240E+07  0.58 2.515E+05   5.791E+05    1.345E+01
       ------                             ---------   ---------
       269.17                             2.883E+06   2.346E+06
=======
  CS  -201.65  3.842E+07  2.239E+07  0.58 2.516E+05   5.792E+05    1.345E+01
       ------                             ---------   ---------
       269.19                             2.883E+06   2.346E+06
>>>>>>> 0e160ea4
 
 PF coil current scaling information :
 
 Sum of squares of residuals                                              (ssq0)                    4.049E-04  OP 
 Smoothing parameter                                                      (alfapf)                  5.000E-10     
 
 ****************************************** Volt Second Consumption *******************************************
 
              volt-sec       volt-sec       volt-sec
              start-up         burn          total

 PF coils :    -206.43         -68.19        -274.62
<<<<<<< HEAD
 CS coil  :    -167.08        -182.51        -349.59
              --------       --------       --------
 Total :       -373.52        -250.70        -624.22
=======
 CS coil  :    -167.09        -182.51        -349.60
              --------       --------       --------
 Total :       -373.53        -250.70        -624.23
>>>>>>> 0e160ea4
 
 Total volt-second consumption by coils (Wb)                              (vstot)                  -6.242E+02  OP 
 
 Summary of volt-second consumption by circuit (Wb) :
 
 circuit       BOP            BOF            EOF
 
<<<<<<< HEAD
     1       23.143         28.844          3.640
     2       24.483         26.760          0.097
     3        2.764        -69.038        -72.048
     4        2.764        -69.038        -72.048
     5        4.730        -30.672        -35.824
     6        4.730        -30.672        -35.824
 CS coil    167.586          0.502       -182.008
=======
     1       23.144         28.843          3.639
     2       24.484         26.760          0.096
     3        2.764        -69.038        -72.048
     4        2.764        -69.038        -72.048
     5        4.730        -30.673        -35.824
     6        4.730        -30.673        -35.824
 CS coil    167.591          0.499       -182.011
>>>>>>> 0e160ea4
 
 ********************************** Waveforms ***********************************
 
 Currents (Amps/coil) as a function of time :
 
                                       time (sec)

                0.00     500.00     710.11     720.11    7920.11    8130.21
               Start      BOP        EOR        BOF        EOF        EOP        
 circuit
<<<<<<< HEAD
   1         0.000E+00  1.359E+07  1.694E+07  1.694E+07  2.138E+06  0.000E+00
   2         0.000E+00  1.852E+07  2.024E+07  2.024E+07  7.305E+04  0.000E+00
=======
   1         0.000E+00  1.359E+07  1.694E+07  1.694E+07  2.137E+06  0.000E+00
   2         0.000E+00  1.852E+07  2.024E+07  2.024E+07  7.270E+04  0.000E+00
>>>>>>> 0e160ea4
   3        -0.000E+00  3.420E+05 -8.542E+06 -8.542E+06 -8.915E+06 -0.000E+00
   4        -0.000E+00  3.420E+05 -8.542E+06 -8.542E+06 -8.915E+06 -0.000E+00
   5        -0.000E+00  8.271E+05 -5.363E+06 -5.363E+06 -6.264E+06 -0.000E+00
   6        -0.000E+00  8.271E+05 -5.363E+06 -5.363E+06 -6.264E+06 -0.000E+00
<<<<<<< HEAD
   7        -0.000E+00  1.857E+08  5.559E+05  5.559E+05 -2.016E+08 -0.000E+00
 Plasma (A)  0.000E+00  0.000E+00  2.101E+07  2.101E+07  2.101E+07  0.000E+00
 
 This consists of: CS coil field balancing:
   1         0.000E+00  1.359E+07  4.069E+04  4.069E+04 -1.476E+07  0.000E+00
   2         0.000E+00  1.852E+07  5.545E+04  5.545E+04 -2.012E+07  0.000E+00
   3        -0.000E+00  3.420E+05  1.024E+03  1.024E+03 -3.714E+05 -0.000E+00
   4        -0.000E+00  3.420E+05  1.024E+03  1.024E+03 -3.714E+05 -0.000E+00
   5        -0.000E+00  8.271E+05  2.476E+03  2.476E+03 -8.982E+05 -0.000E+00
   6        -0.000E+00  8.271E+05  2.476E+03  2.476E+03 -8.982E+05 -0.000E+00
   7        -0.000E+00  1.857E+08  5.559E+05  5.559E+05 -2.016E+08 -0.000E+00
=======
   7        -0.000E+00  1.857E+08  5.526E+05  5.526E+05 -2.017E+08 -0.000E+00
 Plasma (A)  0.000E+00  0.000E+00  2.101E+07  2.101E+07  2.101E+07  0.000E+00
 
 This consists of: CS coil field balancing:
   1         0.000E+00  1.359E+07  4.045E+04  4.045E+04 -1.476E+07  0.000E+00
   2         0.000E+00  1.852E+07  5.512E+04  5.512E+04 -2.012E+07  0.000E+00
   3        -0.000E+00  3.420E+05  1.018E+03  1.018E+03 -3.714E+05 -0.000E+00
   4        -0.000E+00  3.420E+05  1.018E+03  1.018E+03 -3.714E+05 -0.000E+00
   5        -0.000E+00  8.271E+05  2.461E+03  2.461E+03 -8.982E+05 -0.000E+00
   6        -0.000E+00  8.271E+05  2.461E+03  2.461E+03 -8.982E+05 -0.000E+00
   7        -0.000E+00  1.857E+08  5.526E+05  5.526E+05 -2.017E+08 -0.000E+00
>>>>>>> 0e160ea4
 
 And: equilibrium field:
   1         0.000E+00  0.000E+00  1.690E+07  1.690E+07  1.690E+07  0.000E+00
   2         0.000E+00  0.000E+00  2.019E+07  2.019E+07  2.019E+07  0.000E+00
   3         0.000E+00  0.000E+00 -8.543E+06 -8.543E+06 -8.543E+06  0.000E+00
   4         0.000E+00  0.000E+00 -8.543E+06 -8.543E+06 -8.543E+06  0.000E+00
   5         0.000E+00  0.000E+00 -5.365E+06 -5.365E+06 -5.365E+06  0.000E+00
   6         0.000E+00  0.000E+00 -5.365E+06 -5.365E+06 -5.365E+06  0.000E+00
<<<<<<< HEAD
   7         0.000E+00  0.000E+00 -1.333E-10 -1.333E-10  0.000E+00  0.000E+00
 
 Ratio of central solenoid current at beginning of Pulse / end of flat-to (fcohbop)                 9.208E-01  ITV
 Ratio of central solenoid current at beginning of Flat-top / end of flat (fcohbof)                -2.757E-03  OP 
=======
   7         0.000E+00  0.000E+00 -6.664E-11 -6.664E-11  0.000E+00  0.000E+00
 
 Ratio of central solenoid current at beginning of Pulse / end of flat-to (fcohbop)                 9.208E-01  ITV
 Ratio of central solenoid current at beginning of Flat-top / end of flat (fcohbof)                -2.740E-03  OP 
>>>>>>> 0e160ea4
 
 *************************** PF Circuit Waveform Data ***************************
 
 Number of PF circuits including CS and plasma                            (ncirt)                           8     
 PF Circuit 01 - Time point 01 (A)                                        (pfc01t01)                0.000E+00     
 PF Circuit 01 - Time point 02 (A)                                        (pfc01t02)                1.359E+07     
 PF Circuit 01 - Time point 03 (A)                                        (pfc01t03)                1.694E+07     
 PF Circuit 01 - Time point 04 (A)                                        (pfc01t04)                1.694E+07     
<<<<<<< HEAD
 PF Circuit 01 - Time point 05 (A)                                        (pfc01t05)                2.138E+06     
=======
 PF Circuit 01 - Time point 05 (A)                                        (pfc01t05)                2.137E+06     
>>>>>>> 0e160ea4
 PF Circuit 01 - Time point 06 (A)                                        (pfc01t06)                0.000E+00     
 PF Circuit 02 - Time point 01 (A)                                        (pfc02t01)                0.000E+00     
 PF Circuit 02 - Time point 02 (A)                                        (pfc02t02)                1.852E+07     
 PF Circuit 02 - Time point 03 (A)                                        (pfc02t03)                2.024E+07     
 PF Circuit 02 - Time point 04 (A)                                        (pfc02t04)                2.024E+07     
<<<<<<< HEAD
 PF Circuit 02 - Time point 05 (A)                                        (pfc02t05)                7.305E+04     
=======
 PF Circuit 02 - Time point 05 (A)                                        (pfc02t05)                7.270E+04     
>>>>>>> 0e160ea4
 PF Circuit 02 - Time point 06 (A)                                        (pfc02t06)                0.000E+00     
 PF Circuit 03 - Time point 01 (A)                                        (pfc03t01)               -0.000E+00     
 PF Circuit 03 - Time point 02 (A)                                        (pfc03t02)                3.420E+05     
 PF Circuit 03 - Time point 03 (A)                                        (pfc03t03)               -8.542E+06     
 PF Circuit 03 - Time point 04 (A)                                        (pfc03t04)               -8.542E+06     
 PF Circuit 03 - Time point 05 (A)                                        (pfc03t05)               -8.915E+06     
 PF Circuit 03 - Time point 06 (A)                                        (pfc03t06)               -0.000E+00     
 PF Circuit 04 - Time point 01 (A)                                        (pfc04t01)               -0.000E+00     
 PF Circuit 04 - Time point 02 (A)                                        (pfc04t02)                3.420E+05     
 PF Circuit 04 - Time point 03 (A)                                        (pfc04t03)               -8.542E+06     
 PF Circuit 04 - Time point 04 (A)                                        (pfc04t04)               -8.542E+06     
 PF Circuit 04 - Time point 05 (A)                                        (pfc04t05)               -8.915E+06     
 PF Circuit 04 - Time point 06 (A)                                        (pfc04t06)               -0.000E+00     
 PF Circuit 05 - Time point 01 (A)                                        (pfc05t01)               -0.000E+00     
 PF Circuit 05 - Time point 02 (A)                                        (pfc05t02)                8.271E+05     
 PF Circuit 05 - Time point 03 (A)                                        (pfc05t03)               -5.363E+06     
 PF Circuit 05 - Time point 04 (A)                                        (pfc05t04)               -5.363E+06     
 PF Circuit 05 - Time point 05 (A)                                        (pfc05t05)               -6.264E+06     
 PF Circuit 05 - Time point 06 (A)                                        (pfc05t06)               -0.000E+00     
 PF Circuit 06 - Time point 01 (A)                                        (pfc06t01)               -0.000E+00     
 PF Circuit 06 - Time point 02 (A)                                        (pfc06t02)                8.271E+05     
 PF Circuit 06 - Time point 03 (A)                                        (pfc06t03)               -5.363E+06     
 PF Circuit 06 - Time point 04 (A)                                        (pfc06t04)               -5.363E+06     
 PF Circuit 06 - Time point 05 (A)                                        (pfc06t05)               -6.264E+06     
 PF Circuit 06 - Time point 06 (A)                                        (pfc06t06)               -0.000E+00     
 CS Circuit  - Time point 01 (A)                                          (cst01)                  -0.000E+00     
 CS Circuit  - Time point 02 (A)                                          (cst02)                   1.857E+08     
<<<<<<< HEAD
 CS Circuit  - Time point 03 (A)                                          (cst03)                   5.559E+05     
 CS Circuit  - Time point 04 (A)                                          (cst04)                   5.559E+05     
 CS Circuit  - Time point 05 (A)                                          (cst05)                  -2.016E+08     
=======
 CS Circuit  - Time point 03 (A)                                          (cst03)                   5.526E+05     
 CS Circuit  - Time point 04 (A)                                          (cst04)                   5.526E+05     
 CS Circuit  - Time point 05 (A)                                          (cst05)                  -2.017E+08     
>>>>>>> 0e160ea4
 CS Circuit  - Time point 06 (A)                                          (cst06)                  -0.000E+00     
 Plasma  - Time point 01 (A)                                              (plasmat01)               0.000E+00     
 Plasma  - Time point 02 (A)                                              (plasmat02)               0.000E+00     
 Plasma  - Time point 03 (A)                                              (plasmat03)               2.101E+07     
 Plasma  - Time point 04 (A)                                              (plasmat04)               2.101E+07     
 Plasma  - Time point 05 (A)                                              (plasmat05)               2.101E+07     
 Plasma  - Time point 06 (A)                                              (plasmat06)               0.000E+00     
 
 ********************************************* Support Structure **********************************************
 
 Outer PF coil fence mass (kg)                                            (fncmass)                 4.771E+05  OP 
 Intercoil support structure mass (kg)                                    (aintmass)                5.834E+06  OP 
 Mass of cooled components (kg)                                           (coldmass)                3.996E+07  OP 
 Gravity support structure mass (kg)                                      (clgsmass)                1.586E+06  OP 
 Torus leg support mass (kg)                                              (gsm1)                    9.816E+04  OP 
 Ring beam mass (kg)                                                      (gsm2)                    4.562E+05  OP 
 Ring legs mass (kg)                                                      (gsm3)                    8.563E+05  OP 
 
 ******************************************** PF Coil Inductances *********************************************
 
 Inductance matrix [H] :
 
   1     2.7E+00 3.0E-02 2.4E-01 1.5E-01 2.3E-01 5.7E-02 8.5E-01 6.8E-04
   2     3.0E-02 3.7E+00 1.6E-01 2.6E-01 6.0E-02 2.7E-01 7.0E-01 6.3E-04
   3     2.4E-01 1.6E-01 3.7E+00 1.2E+00 7.7E-01 4.0E-01 5.2E-01 1.7E-03
   4     1.5E-01 2.6E-01 1.2E+00 3.7E+00 4.0E-01 7.7E-01 5.2E-01 1.7E-03
   5     2.3E-01 6.0E-02 7.7E-01 4.0E-01 1.6E+00 1.4E-01 3.1E-01 8.3E-04
   6     5.7E-02 2.7E-01 4.0E-01 7.7E-01 1.4E-01 1.6E+00 3.1E-01 8.3E-04
  CS     8.5E-01 7.0E-01 5.2E-01 5.2E-01 3.1E-01 3.1E-01 2.2E+01 4.2E-03
 Plasma  6.8E-04 6.3E-04 1.7E-03 1.7E-03 8.3E-04 8.3E-04 4.2E-03 1.3E-05
 
 ************************************ Pumping for primary coolant (helium) ************************************
 
 Pressure drop in FW and blanket coolant incl. hx and pipes (Pa)          (dp_he)                   5.500E+05     
 Fraction of FW and blanket thermal power required for pumping            (fpump)                   8.946E-02  OP 
 Total power absorbed by FW & blanket (MW)                                (p_plasma)                2.042E+03  OP 
 Inlet temperature of FW & blanket coolant pump (K)                       (t_in_compressor)         5.570E+02  OP 
 Coolant pump outlet/Inlet temperature of FW & blanket (K)                (t_in_bb)                 5.731E+02     
 Outlet temperature of FW & blanket (K)                                   (t_out_bb)                7.731E+02     
 Mechanical pumping power for FW and blanket cooling loop including heat  (htpmw_fw_blkt)           2.006E+02  OP 
 Mechanical pumping power for divertor (MW)                               (htpmw_div)               1.879E+00  OP 
 Mechanical pumping power for shield and vacuum vessel (MW)               (htpmw_shld)              7.401E-03  OP 
 
 ********************************** First wall and blanket : CCFE HCPB model **********************************
 
 
 Blanket Composition by volume :
 
 Titanium beryllide fraction                                              (fbltibe12)                   0.375  OP 
 Lithium orthosilicate fraction                                           (fblli2sio4)                  0.375  OP 
 Steel fraction                                                           (fblss_ccfe)                  0.097  OP 
 Coolant fraction                                                         (vfcblkt)                     0.053     
 Purge gas fraction                                                       (vfpblkt)                     0.100     
 
 Component Volumes :
 
 First Wall Armour Volume (m3)                                            (fw_armour_vol)               7.623  OP 
 First Wall Volume (m3)                                                   (volfw)                      24.673  OP 
<<<<<<< HEAD
 Blanket Volume (m3)                                                      (volblkt)                  1492.620  OP 
=======
 Blanket Volume (m3)                                                      (volblkt)                  1492.621  OP 
>>>>>>> 0e160ea4
 Shield Volume (m3)                                                       (volshld)                   780.972  OP 
 Vacuum vessel volume (m3)                                                (vdewin)                   1211.826  OP 
 
 Component Masses :
 
 First Wall Armour Mass (kg)                                              (fw_armour_mass)          1.467E+05  OP 
 First Wall Mass, excluding armour (kg)                                   (fwmass)                  1.924E+05  OP 
 Blanket Mass - Total(kg)                                                 (whtblkt)                 3.738E+06  OP 
     Blanket Mass - TiBe12 (kg)                                           (whtbltibe12)             1.265E+06  OP 
     Blanket Mass - Li2SiO4 (kg)                                          (whtblli4sio4)            1.343E+06  OP 
     Blanket Mass - Steel (kg)                                            (whtblss)                 1.130E+06  OP 
 Total mass of armour, first wall and blanket (kg)                        (armour_fw_bl_mass)       4.077E+06  OP 
 Shield Mass (kg)                                                         (whtshld)                 2.437E+06  OP 
 Vacuum vessel mass (kg)                                                  (vvmass)                  9.452E+06  OP 
 
 Nuclear heating :
 
 Total nuclear heating in TF+PF coils (CS is negligible) (MW)             (ptfnuc)                  2.756E-02  OP 
 Total nuclear heating in FW (MW)                                         (pnucfw)                  2.427E+02  OP 
 Total nuclear heating in the blanket (including emult) (MW)              (pnucblkt)                1.542E+03  OP 
 (Note: emult is fixed for this model inside the code)
 Total nuclear heating in the shield (MW)                                 (pnucshld)                1.480E+00  OP 
 Total nuclear heating in the divertor (MW)                               (pnucdiv)                 1.830E+02  OP 
 
  Diagostic output for nuclear heating :
 
 Blanket exponential factor                                               (exp_blanket)             9.999E-01  OP 
 Shield: first exponential                                                (exp_shield1)             1.721E-03  OP 
 Shield: second exponential                                               (exp_shield2)             2.543E-01  OP 
 Solid angle fraction taken by on divertor                                (fdiv)                    1.150E-01     
 Switch for plant secondary cycle                                         (secondary_cycle)                 2     
 First wall coolant pressure (Pa)                                         (fwpressure)              1.550E+07     
 Blanket coolant pressure (Pa)                                            (blpressure)              1.550E+07     
 Allowable nominal neutron fluence at first wall (MW.year/m2)             (abktflnc)                1.500E+01     
 No of inboard blanket modules poloidally                                 (nblktmodpi)                      7     
 No of inboard blanket modules toroidally                                 (nblktmodti)                     32     
 No of outboard blanket modules poloidally                                (nblktmodpo)                      8     
 No of outboard blanket modules toroidally                                (nblktmodto)                     48     
 Isentropic efficiency of first wall / blanket coolant pumps              (etaiso)                  9.000E-01     
 
 Other volumes, masses and areas :
 
 First wall area (m2)                                                     (fwarea)                  1.999E+03  OP 
 Cryostat internal radius (m)                                             (rdewex)                  1.941E+01  OP 
 Cryostat internal half-height (m)                                        (zdewex)                  1.651E+01  OP 
 Vertical clearance from TF coil to cryostat (m)                          (clh1)                    5.788E+00  OP 
 Divertor area (m2)                                                       (divsur)                  1.942E+02  OP 
 Divertor mass (kg)                                                       (divmas)                  4.759E+04  OP 
 
 ********************************** Superconducting TF Coil Power Conversion **********************************
 
 TF coil current (kA)                                                     (itfka)                   5.965E+01  OP 
 Number of TF coils                                                       (ntfc)                    1.600E+01     
 Voltage across a TF coil during quench (kV)                              (vtfskv)                  1.000E+01  OP 
 TF coil charge time (hours)                                              (tchghr)                  4.000E+00     
 Total inductance of TF coils (H)                                         (ltfth)                   6.562E+01  OP 
 Total resistance of TF coils (ohm)                                       (rcoils)                  0.000E+00  OP 
 TF coil charging voltage (V)                                             (tfcv)                    3.805E+02     
 Number of DC circuit breakers                                            (ntfbkr)                  1.600E+01     
 Number of dump resistors                                                 (ndumpr)                  6.400E+01     
 Resistance per dump resistor (ohm)                                       (r1dump)                  1.676E-01  OP 
 Dump resistor peak power (MW)                                            (r1ppmw)                  1.491E+02  OP 
 Energy supplied per dump resistor (MJ)                                   (r1emj)                   1.824E+03  OP 
 TF coil L/R time constant (s)                                            (ttfsec)                  2.446E+01  OP 
 Power supply voltage (V)                                                 (tfpsv)                   3.995E+02  OP 
 Power supply current (kA)                                                (tfpska)                  6.263E+01  OP 
 DC power supply rating (kW)                                              (tfckw)                   2.503E+04  OP 
 AC power for charging (kW)                                               (tfackw)                  2.781E+04  OP 
 TF coil resistive power (MW)                                             (rpower)                  6.484E+00  OP 
 TF coil inductive power (MVA)                                            (xpower)                  1.621E+01  OP 
 Aluminium bus current density (kA/cm2)                                   (djmka)                   1.250E-01     
 Aluminium bus cross-sectional area (cm2)                                 (albusa)                  4.772E+02  OP 
 Total length of TF coil bussing (m)                                      (tfbusl)                  3.319E+03  OP 
 Aluminium bus weight (tonnes)                                            (albuswt)                 4.277E+02  OP 
 Total TF coil bus resistance (ohm)                                       (rtfbus)                  1.822E-03  OP 
 TF coil bus voltage drop (V)                                             (vtfbus)                  1.087E+02  OP 
 Dump resistor floor area (m2)                                            (drarea)                  4.791E+03  OP 
 TF coil power conversion floor space (m2)                                (tfcfsp)                  1.485E+03  OP 
 TF coil power conv. building volume (m3)                                 (tfcbv)                   8.908E+03  OP 
 TF coil AC inductive power demand (MW)                                   (xpwrmw)                  1.802E+01  OP 
 Total steady state AC power demand (MW)                                  (tfacpd)                  7.205E+00  OP 
 
 ****************************** PF Coils and Central Solenoid: Power and Energy *******************************
 
 Number of PF coil circuits                                               (pfckts)                  1.200E+01     
 Sum of PF power supply ratings (MVA)                                     (spsmva)                  3.313E+02  OP 
 Total PF coil circuit bus length (m)                                     (spfbusl)                 2.501E+03  OP 
 Total PF coil bus resistive power (kW)                                   (pfbuspwr)                1.055E+03  OP 
 Total PF coil resistive power (kW)                                       (srcktpm)                 1.055E+03  OP 
 Maximum PF coil voltage (kV)                                             (vpfskv)                  2.000E+01     
 Efficiency of transfer of PF stored energy into or out of storage        (etapsu)                  9.000E-01     
 (Energy is dissipated in PFC power supplies only when total PF energy increases or decreases.)
 Maximum stored energy in poloidal field (MJ)                             (ensxpfm)                 3.565E+04  OP 
 Peak absolute rate of change of stored energy in poloidal field (MW)     peakpoloidalpower         1.697E+02  OP 
 Energy stored in poloidal magnetic field :
 
                                            time (sec)

                     0.00     500.00     710.11     720.11    7920.11    8130.21
 Time point         Start      BOP        EOR        BOF        EOF        EOP        
<<<<<<< HEAD
 Energy (MJ)      0.000E+00  2.467E+04  1.592E+04  1.592E+04  3.565E+04  0.000E+00
 
 Interval                tramp      tohs       theat      tburn      tqnch      
 dE/dt (MW)            4.935E+01 -4.168E+01  0.000E+00  2.740E+00 -1.697E+02
=======
 Energy (MJ)      0.000E+00  2.468E+04  1.592E+04  1.592E+04  3.565E+04  0.000E+00
 
 Interval                tramp      tohs       theat      tburn      tqnch      
 dE/dt (MW)            4.935E+01 -4.169E+01  0.000E+00  2.741E+00 -1.697E+02
>>>>>>> 0e160ea4
 
 
 *********************************************** Vacuum System ************************************************
 
 Pumpdown to Base Pressure :
 
 First wall outgassing rate (Pa m/s)                                      (rat)                     1.300E-08     
 Total outgassing load (Pa m3/s)                                          (ogas)                    2.119E-04  OP 
 Base pressure required (Pa)                                              (pbase)                   5.000E-04     
 Required N2 pump speed (m3/s)                                            (s(1))                    4.238E-01  OP 
 N2 pump speed provided (m3/s)                                            (snet(1))                 3.751E+01  OP 
 
 Pumpdown between Burns :
 
 Plasma chamber volume (m3)                                               (volume)                  3.427E+03  OP 
 Chamber pressure after burn (Pa)                                         (pend)                    1.414E-01  OP 
 Chamber pressure before burn (Pa)                                        (pstart)                  1.414E-03     
 Allowable pumping time switch                                            (dwell_pump)                      0     
 Dwell time between burns (s)                                             (tdwell.)                 0.000E+00     
 CS ramp-up time burns (s)                                                (tramp.)                  5.000E+02     
 Allowable pumping time between burns (s)                                 (tpump)                   5.000E+02     
 Required D-T pump speed (m3/s)                                           (s(2))                    3.157E+01  OP 
 D-T pump speed provided (m3/s)                                           (snet(2))                 9.103E+01  OP 
 
 Helium Ash Removal :
 
 Divertor chamber gas pressure (Pa)                                       (prdiv)                   3.600E-01     
 Helium gas fraction in divertor chamber                                  (fhe)                     1.353E-01  OP 
 Required helium pump speed (m3/s)                                        (s(3))                    6.004E+01  OP 
 Helium pump speed provided (m3/s)                                        (snet(3))                 6.004E+01  OP 
 
 D-T Removal at Fuelling Rate :
 
 D-T fuelling rate (kg/s)                                                 (frate)                   4.336E-05  OP 
 Required D-T pump speed (m3/s)                                           (s(4))                    6.004E+01  OP 
 D-T pump speed provided (m3/s)                                           (snet(4))                 9.103E+01  OP 
 
 The vacuum pumping system size is governed by the
 requirements for helium ash removal.
 
 Number of large pump ducts                                               (nduct)                          16     
 Passage diameter, divertor to ducts (m)                                  (d(imax))                 5.727E-01  OP 
 Passage length (m)                                                       (l1)                      1.733E+00  OP 
 Diameter of ducts (m)                                                    (dout)                    6.873E-01  OP 
 Duct length, divertor to elbow (m)                                       (l2)                      4.800E+00  OP 
 Duct length, elbow to pumps (m)                                          (l3)                      2.000E+00     
 Number of pumps                                                          (pumpn)                   4.803E+01  OP 
 
 The vacuum system uses cryo pumps
 
 ******************************************* Plant Buildings System *******************************************
 
 Internal volume of reactor building (m3)                                 (vrci)                    1.244E+06     
 Dist from centre of torus to bldg wall (m)                               (wrbi)                    4.287E+01     
 Effective floor area (m2)                                                (efloor)                  3.973E+05     
 Reactor building volume (m3)                                             (rbv)                     1.399E+06     
 Reactor maintenance building volume (m3)                                 (rmbv)                    4.802E+05     
 Warmshop volume (m3)                                                     (wsv)                     1.403E+05     
 Tritium building volume (m3)                                             (triv)                    4.000E+04     
 Electrical building volume (m3)                                          (elev)                    4.991E+04     
 Control building volume (m3)                                             (conv)                    6.000E+04     
 Cryogenics building volume (m3)                                          (cryv)                    1.447E+04     
 Administration building volume (m3)                                      (admv)                    1.000E+05     
 Shops volume (m3)                                                        (shov)                    1.000E+05     
 Total volume of nuclear buildings (m3)                                   (volnucb)                 1.919E+06     
 
 **************************************** Electric Power Requirements *****************************************
 
 Facility base load (MW)                                                  (basemw)                  5.000E+00     
 Divertor coil power supplies (MW)                                        (bdvmw)                   0.000E+00     
 Cryoplant electric power (MW)                                            (crymw)                   3.415E+01  OP 
 Primary coolant pumps (MW)                                               (htpmw..)                 2.328E+02  OP 
 PF coil power supplies (MW)                                              (ppfmw)                   1.224E+02  OP 
 TF coil power supplies (MW)                                              (ptfmw)                   7.205E+00  OP 
 Plasma heating supplies (MW)                                             (pheatingmw)              1.275E+02  OP 
 Tritium processing (MW)                                                  (trithtmw..)              1.500E+01     
 Vacuum pumps  (MW)                                                       (vachtmw..)               5.000E-01     
 
 Total pulsed power (MW)                                                  (pacpmw)                  6.041E+02  OP 
 Total base power required at all times (MW)                              (fcsht)                   6.459E+01  OP 
 
 ************************************************* Cryogenics *************************************************
 
 Conduction and radiation heat loads on cryogenic components (MW)         (qss/1.0D6)               1.718E-02  OP 
 Nuclear heating of cryogenic components (MW)                             (qnuc/1.0D6)              1.292E-02  OP 
 Nuclear heating of cryogenic components is a user input.
 AC losses in cryogenic components (MW)                                   (qac/1.0D6)               4.672E-03  OP 
 Resistive losses in current leads (MW)                                   (qcl/1.0D6)               1.298E-02  OP 
 45% allowance for heat loads in transfer lines, storage tanks etc (MW)   (qmisc/1.0D6)             2.149E-02  OP 
 Sum = Total heat removal at cryogenic temperatures (W)                   (helpow/1.0D6)            6.924E-02  OP 
 Temperature of cryogenic components (K)                                  (tmpcry)                  4.500E+00     
 Efficiency (figure of merit) of cryogenic plant is 13% of ideal Carnot v                           2.028E-03  OP 
 Electric power for cryogenic plant (MW)                                  (crypmw)                  3.415E+01  OP 
 
 ************************************ Plant Power / Heat Transport Balance ************************************
 
 
 Assumptions :
 
 Neutron power multiplication in blanket                                  (emult)                   1.269E+00     
 Divertor area fraction of whole toroid surface                           (fdiv)                    1.150E-01     
 H/CD apparatus + diagnostics area fraction                               (fhcd)                    0.000E+00     
 First wall area fraction                                                 (1-fdiv-fhcd)             8.850E-01     
 Switch for pumping of primary coolant                                    (primary_pumping)                 3     
 Mechanical pumping power for FW and blanket cooling loop
 includes heat exchanger, using specified pressure drop
 Mechanical pumping power for FW cooling loop including heat exchanger (M (htpmw_fw)                0.000E+00  OP 
 Mechanical pumping power for blanket cooling loop including heat exchang (htpmw_blkt)              0.000E+00  OP 
 Mechanical pumping power for FW and blanket cooling loop including heat  (htpmw_fw_blkt)           2.006E+02  OP 
 Mechanical pumping power for divertor (MW)                               (htpmw_div)               1.879E+00  OP 
 Mechanical pumping power for shield and vacuum vessel (MW)               (htpmw_shld)              7.401E-03  OP 
 Electrical pumping power for FW and blanket (MW)                         (htpmwe_fw_blkt)          2.306E+02  OP 
 Electrical pumping power for shield (MW)                                 (htpmwe_shld)             8.507E-03  OP 
 Electrical pumping power for divertor (MW)                               (htpmwe_div)              2.160E+00  OP 
 Total electrical pumping power for primary coolant (MW)                  (htpmw)                   2.328E+02  OP 
 Coolant pump power / non-pumping thermal power in shield                 (fpumpshld)               5.000E-03     
 Coolant pump power / non-pumping thermal power in divertor               (fpumpdiv)                5.000E-03     
 Electrical efficiency of heat transport coolant pumps                    (etahtp)                  8.700E-01     
 
 Plant thermodynamics: options :
 
 Divertor thermal power is collected at only 150 C and is used to preheat the coolant in the power cycle
 Shield thermal power is collected at only 150 C and is used to preheat the coolant in the power cycle
 Power conversion cycle efficiency model: user-defined efficiency
 Thermal to electric conversion efficiency of the power conversion cycle  (etath)                       0.375     
 Fraction of total high-grade thermal power to divertor                   (pdivfraction)                0.144  OP 
 
 Power Balance for Reactor (across vacuum vessel boundary) - Detail
 ------------------------------------------------------------------
 
                                            High-grade             Low-grade              Total
                                             thermal power (MW)     thermal power (MW)      (MW)
         First wall:
                               neutrons            242.71                0.00              242.71
             charged particle transport             19.87                0.00               19.87
                              radiation            237.96                0.00              237.96
                        coolant pumping              0.00                0.00                0.00
 
         Blanket:
                               neutrons           1541.53                0.00             1541.53
             charged particle transport              0.00                0.00                0.00
                              radiation              0.00                0.00                0.00
                        coolant pumping              0.00                0.00                0.00
 
         Shield:
                               neutrons              1.48                0.00                1.48
             charged particle transport              0.00                0.00                0.00
                              radiation              0.00                0.00                0.00
                        coolant pumping              0.01                0.00                0.01
 
         Divertor:
                               neutrons            182.98                0.00              182.98
             charged particle transport            161.86                0.00              161.86
                              radiation             30.92                0.00               30.92
                        coolant pumping              1.88                0.00                1.88
 
         TF coil:
                               neutrons              0.00                0.03                0.03
             charged particle transport              0.00                0.00                0.00
                              radiation              0.00                0.00                0.00
                        coolant pumping              0.00                0.00                0.00
 
         Losses to H/CD apparatus + diagnostics:
                               neutrons              0.00                0.00                0.00
             charged particle transport              0.00                0.00                0.00
                              radiation              0.00                0.00                0.00
                        coolant pumping              0.00                0.00                0.00
 
         ----------------------------------------------------------------------------------------
                                 Totals           2421.19                0.03             2421.22
 
<<<<<<< HEAD
 Total power leaving reactor (across vacuum vessel boundary) (MW)                                    2421.243  OP 
=======
 Total power leaving reactor (across vacuum vessel boundary) (MW)                                    2421.244  OP 
>>>>>>> 0e160ea4
 
 Other secondary thermal power constituents :
 
 Heat removal from cryogenic plant (MW)                                   (crypmw)                     34.149  OP 
 Heat removal from facilities (MW)                                        (fachtmw)                    64.592  OP 
 Coolant pumping efficiency losses (MW)                                   (htpsecmw)                   30.262  OP 
 Heat removal from injection power (MW)                                   (pinjht)                     76.500  OP 
 Heat removal from tritium plant (MW)                                     (trithtmw)                   15.000  OP 
 Heat removal from vacuum pumps (MW)                                      (vachtmw)                     0.500  OP 
 TF coil resistive power (MW)                                             (tfcmw)                       0.000  OP 
 
<<<<<<< HEAD
 Total low-grade thermal power (MW)                                       (psechtmw)                  229.687  OP 
 Total High-grade thermal power (MW)                                      (pthermmw)                 2621.827  OP 
=======
 Total low-grade thermal power (MW)                                       (psechtmw)                  229.688  OP 
 Total High-grade thermal power (MW)                                      (pthermmw)                 2621.828  OP 
>>>>>>> 0e160ea4
 
 Number of primary heat exchangers                                        (nphx)                            3  OP 
 
 
 Power Balance across separatrix :
 -------------------------------
 Only energy deposited in the plasma is included here.
 Total power loss is scaling power plus core radiation only (iradloss = 1)
 Transport power from scaling law (MW)                                    (pscalingmw)                327.476  OP 
 Radiation power from inside "coreradius" (MW)                            (pcoreradmw.)               103.259  OP 
<<<<<<< HEAD
 Total (MW)                                                                                           430.734  OP 
=======
 Total (MW)                                                                                           430.735  OP 
>>>>>>> 0e160ea4
 
 Alpha power deposited in plasma (MW)                                     (falpha*palpmw)             377.440  OP 
 Power from charged products of DD and/or D-He3 fusion (MW)               (pchargemw.)                  1.564  OP 
 Ohmic heating (MW)                                                       (pohmmw.)                     0.731  OP 
 Injected power deposited in plasma (MW)                                  (pinjmw)                     51.000  OP 
<<<<<<< HEAD
 Total (MW)                                                                                           430.734  OP 
 
 Power Balance for Reactor - Summary :
 -------------------------------------
 Fusion power (MW)                                                        (powfmw.)                  1988.935  OP 
 Power from energy multiplication in blanket and shield (MW)              (emultmw)                   378.539  OP 
 Injected power (MW)                                                      (pinjmw.)                    51.000  OP 
 Ohmic power (MW)                                                         (pohmmw.)                     0.731  OP 
 Power deposited in primary coolant by pump (MW)                          (htpmw_mech)                202.525  OP 
 Total (MW)                                                                                          2621.730  OP 
 
 Heat extracted from first wall and blanket (MW)                          (pthermfw_blkt)            2242.700  OP 
=======
 Total (MW)                                                                                           430.735  OP 
 
 Power Balance for Reactor - Summary :
 -------------------------------------
 Fusion power (MW)                                                        (powfmw.)                  1988.936  OP 
 Power from energy multiplication in blanket and shield (MW)              (emultmw)                   378.539  OP 
 Injected power (MW)                                                      (pinjmw.)                    51.000  OP 
 Ohmic power (MW)                                                         (pohmmw.)                     0.731  OP 
 Power deposited in primary coolant by pump (MW)                          (htpmw_mech)                202.526  OP 
 Total (MW)                                                                                          2621.731  OP 
 
 Heat extracted from first wall and blanket (MW)                          (pthermfw_blkt)            2242.701  OP 
>>>>>>> 0e160ea4
 Heat extracted from shield  (MW)                                         (pthermshld)                  1.488  OP 
 Heat extracted from divertor (MW)                                        (pthermdiv)                 377.640  OP 
 Nuclear and photon power lost to H/CD system (MW)                        (psechcd)                     0.000  OP 
 Nuclear power lost to TF (MW)                                            (ptfnuc)                      0.028  OP 
<<<<<<< HEAD
 Total (MW)                                                                                          2621.855  OP 
=======
 Total (MW)                                                                                          2621.856  OP 
>>>>>>> 0e160ea4
 
 Electrical Power Balance :
 --------------------------
 Net electric power output(MW)                                            (pnetelmw.)                 500.000  OP 
 Required Net electric power output(MW)                                   (pnetelin)                  500.000     
 Electric power for heating and current drive (MW)                        (pinjwp)                    127.500  OP 
 Electric power for primary coolant pumps (MW)                            (htpmw)                     232.788  OP 
 Electric power for vacuum pumps (MW)                                     (vachtmw)                     0.500     
 Electric power for tritium plant (MW)                                    (trithtmw)                   15.000     
 Electric power for cryoplant (MW)                                        (crypmw)                     34.149  OP 
 Electric power for TF coils (MW)                                         (tfacpd)                      7.205  OP 
 Electric power for PF coils (MW)                                         (pfwpmw)                      1.452  OP 
 All other internal electric power requirements (MW)                      (fachtmw)                    64.592  OP 
<<<<<<< HEAD
 Total (MW)                                                               (tot_plant_power)           983.185  OP 
 Total (MW)                                                                                           983.185  OP 
 
 Gross electrical output* (MW)                                            (pgrossmw)                  983.185  OP 
=======
 Total (MW)                                                               (tot_plant_power)           983.186  OP 
 Total (MW)                                                                                           983.186  OP 
 
 Gross electrical output* (MW)                                            (pgrossmw)                  983.186  OP 
>>>>>>> 0e160ea4
 (*Power for pumps in secondary circuit already subtracted)
 
 Power balance for power plant :
 -------------------------------
<<<<<<< HEAD
 Fusion power (MW)                                                        (powfmw.)                  1988.935  OP 
 Power from energy multiplication in blanket and shield (MW)              (emultmw)                   378.539  OP 
 Total (MW)                                                                                          2367.474  OP 
 
 Net electrical output (MW)	                                              (pnetelmw)                  500.000  OP 
 Heat rejected by main power conversion circuit (MW)                      (rejected_main)            1638.642  OP 
 Heat rejected by other cooling circuits (MW)                             (psechtmw)                  229.687  OP 
 Total (MW)                                                                                          2368.329  OP 
=======
 Fusion power (MW)                                                        (powfmw.)                  1988.936  OP 
 Power from energy multiplication in blanket and shield (MW)              (emultmw)                   378.539  OP 
 Total (MW)                                                                                          2367.475  OP 
 
 Net electrical output (MW)	                                              (pnetelmw)                  500.000  OP 
 Heat rejected by main power conversion circuit (MW)                      (rejected_main)            1638.643  OP 
 Heat rejected by other cooling circuits (MW)                             (psechtmw)                  229.688  OP 
 Total (MW)                                                                                          2368.330  OP 
>>>>>>> 0e160ea4
 
 
 Plant efficiency measures :
 
 Net electric power / total nuclear power (%)                             (pnetelmw/(powfmw+em         21.120  OP 
 Net electric power / total fusion power (%)                              (pnetelmw/powfmw)            25.139  OP 
 Gross electric power* / high grade heat (%)                              (etath)                      37.500     
 (*Power for pumps in secondary circuit already subtracted)
 Recirculating power fraction                                             (cirpowfr)                    0.491  OP 
 
 Time-dependent power usage
 
         Pulse timings [s]:
 
                                          tramp      tohs     theat     tburn     tqnch    tdwell
                                          -----      ----     -----     -----     -----    ------
                               Duration  500.00    210.11     10.00   7200.00    210.11      0.00
                                 ------   -----      ----     -----     -----     -----    ------
 
         Continous power usage [MWe]:
 
                                 System   tramp      tohs     theat     tburn     tqnch    tdwell
                                 ------   -----      ----     -----     -----     -----    ------
                        Primary cooling  232.79    232.79    232.79    232.79    232.79    232.79
                              Cyroplant   34.15     34.15     34.15     34.15     34.15     34.15
                                 Vacuum    0.50      0.50      0.50      0.50      0.50      0.50
                                Tritium   15.00     15.00     15.00     15.00     15.00     15.00
                                     TF    7.20      7.20      7.20      7.20      7.20      7.20
                             Facilities   64.59     64.59     64.59     64.59     64.59     64.59
                                 ------   -----      ----     -----     -----     -----    ------
                                  Total  354.23    354.23    354.23    354.23    354.23    354.23
                                 ------   -----      ----     -----     -----     -----    ------
 
         Intermittent power usage [MWe]:
 
                                 System   tramp      tohs     theat     tburn     tqnch    tdwell
                                 ------   -----      ----     -----     -----     -----    ------
                                 H & CD    0.00    300.00    300.00    127.50    300.00      0.00
<<<<<<< HEAD
                                     PF   49.35    -41.68      0.00      2.74   -169.66      0.00
                                 ------   -----      ----     -----     -----     -----    ------
                                  Total   49.35    258.32    300.00    130.24    130.34      0.00
=======
                                     PF   49.35    -41.69      0.00      2.74   -169.67      0.00
                                 ------   -----      ----     -----     -----     -----    ------
                                  Total   49.35    258.31    300.00    130.24    130.33      0.00
>>>>>>> 0e160ea4
                                 ------   -----      ----     -----     -----     -----    ------
 
         Power production [MWe]:
 
                                          tramp      tohs     theat     tburn     tqnch    tdwell       avg
                                          -----      ----     -----     -----     -----    ------       ---
                            Gross power    0.00      0.00      0.00    983.19      0.00      0.00
<<<<<<< HEAD
                              Net power -403.58   -612.55   -654.23    498.71   -484.58   -354.23    387.67
=======
                              Net power -403.59   -612.54   -654.23    498.71   -484.57   -354.23    387.67
>>>>>>> 0e160ea4
                                 ------   -----      ----     -----     -----     -----    ------
 
 
 *************************** Water usage during plant operation (secondary cooling) ***************************
 
 Estimated amount of water used through different cooling system options:
 1. Cooling towers
 2. Water bodies (pond, lake, river): recirculating or once-through
 Volume used in cooling tower (m3/day)                                    (waterusetower)           6.967E+04  OP 
 Volume used in recirculating water system (m3/day)                       (wateruserecirc)          2.332E+04  OP 
 Volume used in once-through water system (m3/day)                        (wateruseonethru)         2.285E+06  OP 
 
 ******************************************** Errors and Warnings *********************************************
 
 (See top of file for solver errors and warnings.)
 PROCESS status flag:   Warning messages
 PROCESS error status flag                                                (error_status)                    2     
150     2   CHECK: Lower limit of volume averaged electron temperature (te) has been raised 
155     2   CHECK: dene used as iteration variable without constraint 81 (neped<ne0)        
244     2   PHYSICS: Diamagnetic fraction is more than 1%, but not calculated. Consider usin
 Final error identifier                                                   (error_id)                      244     
 
 ******************************************* End of PROCESS Output ********************************************
 
 
 *************************************** Copy of PROCESS Input Follows ****************************************
 
*---------------Constraint Equations---------------*

icc = 1 * Beta
icc = 2 * Global power balance
icc = 5 * Density upper limit
icc = 8 * Neutron wall load upper limit
icc = 11 * Radial build
icc = 13 * Burn time lower limit
icc = 15 * L
icc = 16 * Net electric power lower limit
icc = 24 * Beta upper limit
icc = 26 * Central solenoid EOF current density upper limit
icc = 27 * Central solenoid BOP current density upper limit
icc = 30 * Injection power upper limit
icc = 31 * TF coil case stress upper limit
icc = 32 * TF coil conduit stress upper limit
icc = 33 * I_op/I_Crit
icc = 34 * Dump voltage upper limit
icc = 35 * J_winding pack
icc = 68 * Pseparatrix Bt / q A R
icc = 65 * dumpt time by VV stresses
icc = 36 * TF temp marg
icc = 60 * OH coil temp margin
icc = 72 * OH stress limit
icc = 25 * Max TF field
icc = 62 * taulimit

*---------------Iteration Variables----------------*
ixc = 1 * aspect
ixc= 2 * bt
boundu(2) = 20.0
ixc = 3 * rmajor
boundu(3) = 13
ixc = 4 * te
boundu(4) = 150.0
ixc = 5 * beta
ixc = 6 * dene
ixc = 9 * fdene
boundu(9) = 1.2
ixc = 13 * tfcth
boundl(13) = 0.5
ixc = 14 * fwalld
ixc = 16 * ohcth
boundl(16) = 0.5
ixc = 18 * q
boundl(18) = 3.5
ixc = 29 * bore
boundl(29) = 0.1
ixc = 36 * fbetatry
ixc = 37 * coheof
ixc = 38 * fjohc
boundu(38) = 1.0
ixc = 39 * fjohc0
boundu(39) = 1.0
ixc = 41 * fcohbop
ixc = 42 * gapoh
boundl(42) = 0.01
boundu(42) = 0.1
ixc = 44 * fvsbrnni
ixc = 48 * fstrcase
ixc = 49 * fstrcond
ixc = 50 * fiooic
boundu(50) = 1.0
ixc = 51 * fvdump
ixc = 52 * vdalw
boundu(52) = 10.0
ixc = 53 * fjprot
ixc = 56 * tdmptf
ixc = 57 * thkcas
ixc = 58 * thwcndut
boundl(58) = 8.0d-3
ixc = 61 * gapds
boundl(61) = 0.02
ixc = 102 * fimpvar
ixc = 103 * flhthresh
boundu(103) = 10.0
ixc = 117 *fpsepbqar
ixc = 113 *ftaucq

ixc = 60 * cpttf
boundl(60) = 6.0e4
boundu(60) = 9.0e4

*icc = 77  * Max cpttf
*ixc = 145 * fcpttf
*cpttf_max = 9.0e4

ixc = 59 * copper fraction of cable conductor (TF coils)
boundl(59) = 0.50
boundu(59) = 0.94
ixc = 54 * ftmargtf
ixc = 106 * ftmargoh
ixc = 122 * oh_steel_frac
ixc = 123 * foh_stress
ixc = 109 * ralpne
ixc = 110 * ftaulimit

*isweep = 3
*nsweep = 17
*sweep = 11.8, 12.5, 13.36


*-----------------Build Variables------------------*

blnkith  = 0.755 * Inboard blanket thickness (m);
blnkoth  = 0.982 * Outboard blanket thickness (m)
bore     = 2.483 * Central solenoid inboard radius (m)
ddwex    = 0.15 * Cryostat thickness (m)
d_vv_in  = 0.30 * Inboard vacuum vessel thickness (tf coil / shield) (m)
d_vv_out = 0.30 * Outboard vacuum vessel thickness (tf coil / shield) (m)
d_vv_top = 0.30 * Topside vacuum vessel thickness (tf coil / shield) (m)
d_vv_bot = 0.30 * Underside vacuum vessel thickness (tf coil / shield) (m)
gapds    = 0.12 * Gap between inboard vacuum vessel and tf coil (m)
gapoh    = 0.01 * Gap between central solenoid and tf coil (m)
gapomin  = 0.20 * Minimum gap between outboard vacuum vessel and tf coil (m)
iohcl    = 1 * Switch for existence of central solenoid;
iprecomp = 0 * Switch for existence of central solenoid pre-compression structure
ohcth    = 0.8181 * Central solenoid thickness (m)
scrapli  = 0.225 * Gap between plasma and first wall; inboard side (m)
scraplo  = 0.225 * Gap between plasma and first wall; outboard side (m)
shldith  = 0.30 * Inboard shield thickness (m)
shldoth  = 0.80 * Outboard shield thickness (m)
shldtth  = 0.30 * Upper/lower shield thickness (m);
tfcth    = 0.5  * Inboard tf coil thickness; (centrepost for st) (m)
* Aim is to achieve deltf = 0.133 m by increasing tftsgap by 0.029 m
tftsgap  = 0.05 * manufacturing/thermal expansion gap between TF and thermal shield (m)
vgap2    = 0.05 * Vertical gap between vacuum vessel and tf coil (m)
vvblgap  = 0.02 * gap between vacuum vessel and blanket (m)

*---------------Constraint Variables---------------*

fbetatry = 0.4815 * F-value for beta limit
fdene    = 1.2 * F-value for density limit
ffuspow  = 1 * F-value for maximum fusion power
fjohc    = 0.25 * F-value for central solenoid current at end-of-flattop
fjohc0   = 0.25 * F-value for central solenoid current at beginning of pulse
fjprot   = 1.0 * F-value for tf coil winding pack current density
flhthresh = 1.271 * F-value for l-h power threshold
fpinj    = 1.0 * F-value for injection power
fpnetel  = 1.0 * F-value for net electric power
ftburn   = 1.00e+00 * F-value for minimum burn time
fvdump   = 0.6116 * F-value for dump voltage
fwalld   = 0.1312 * F-value for maximum wall load
pnetelin = 500.0 * Required net electric power (mw)
tbrnmn   = 7.2e3 * Minimum burn time (s)
walalw   = 8.0 * Allowable wall-load (mw/m2)
psepbqarmax = 9.2 * maximum ratio of Psep*Bt/qAR (MWT/m)

*------------------Cost Variables------------------*

output_costs = 0
cost_model = 0
abktflnc = 15 * Allowable first wall/blanket neutron
adivflnc = 20.0 * Allowable divertor heat fluence (mw-yr/m2)
cfactr   = 0.75 * Total plant availability fraction;
dintrt   = 0.00 * Diff between borrowing and saving interest rates
fcap0    = 1.15 * Average cost of money for construction of plant
fcap0cp  = 1.06 * Average cost of money for replaceable components
fcontng  = 0.15 * Project contingency factor
fcr0     = 0.065 * Fixed charge rate during construction
fkind    = 1.0 * Multiplier for nth of a kind costs
iavail   = 0 * Switch for plant availability model;
ifueltyp = 1 * Switch;
lsa      = 2 * Level of safety assurance switch (generally; use 3 or 4);
discount_rate = 0.06 * Effective cost of money in constant dollars
tlife    = 40 * Plant life (years)
ucblvd   = 280.0 * Unit cost for blanket vanadium ($/kg)
ucdiv    = 5.0d5 * Cost of divertor blade ($)
ucme     = 3.0d8 * Unit cost of maintenance equipment ($/w**0;3)

*-------------Current Drive Variables--------------*

bscfmax  = 0.99 * Maximum fraction of plasma current from bootstrap;
iefrf    = 10 * Switch for current drive efficiency model;
gamma_ecrh = 0.30 * ECRH gamma_CD (user input)
etaech = 0.4 * ECRH wall-plug efficiency
pinjalw  = 51.0 * Maximum allowable value for injected power (mw)
pheat = 50.0

*----------------Divertor Variables----------------*

divdum   = 1 * Switch for divertor zeff model; 0=calc; 1=input
divfix   = 0.621 * Divertor structure vertical thickness (m)
hldivlim = 10 * Heat load limit (mw/m2)
ksic     = 1.4 * Power fraction for outboard double-null scrape-off plasma
prn1     = 0.4 * N-scrape-off / n-average plasma;
zeffdiv  = 3.5 * Zeff in the divertor region (if divdum /= 0)

*------------------Fwbs Variables------------------*

vfshld   = 0.60 * Coolant void fraction in shield

*-------------Heat Transport Variables-------------*

ipowerflow = 0 * Switch for power flow model;  HAS NO EFFECT?
primary_pumping = 3 * Switch for pumping power for primary coolant
etahtp = 0.87 * electrical efficiency of FW and blanket coolant pumps
etaiso = 0.9  * isentropic efficiency of FW and blanket coolant pumps
secondary_cycle = 2  * user input thermal-electric efficiency (etath)
iprimshld = 1  * switch for shield thermal power destiny: = 1 contributes to energy generation cycle
etath = 0.375D0  * thermal to electric conversion efficiency

*------------Impurity Radiation Module-------------*

*imprad_model = 1 * Switch for impurity radiation model;
coreradius = 0.75 * Normalised radius defining the 'core' region
coreradiationfraction = 0.6 * fraction of radiation from 'core' region that is subtracted from the loss pow
fimp(1) = 1.0
fimp(2) = 0.1
fimp(3) = 0.0
fimp(4) = 0.0
fimp(5) = 0.0
fimp(6) = 0.0
fimp(7) = 0.0
fimp(8) = 0.0
fimp(9) = 0.0
fimp(10) = 0.0
fimp(11) = 0.0
fimp(12) = 0.0
fimp(13) = 0.00044
fimp(14) = 5e-05
fimpvar  = 0.0003891 * Impurity fraction to be used as fimp(impvar)
impvar   = 13 * Fimp element value to be varied if iteration

*---------------------Numerics---------------------*

ioptimz  = 1 * for optimisation VMCON only
minmax   = 1 * Switch for figure-of-merit (see lablmm for descriptions)
epsvmc   = 1.0e-8 * Error tolerance for vmcon

*-----------------Pfcoil Variables-----------------*

coheof   = 13540000.0 * Central solenoid overall current density at end of flat-top (a/m2)
cptdin   = 4.22d4, 4.22d4, 4.22d4, 4.22d4, 4.3d4, 4.3d4,  4.3d4, 4.3d4, * Peak current per turn input for pf coil i (a)
fcohbop  = 0.9362 * Ratio of central solenoid overall current density at
ipfloc   = 2,2,3,3 * Switch for locating scheme of pf coil group i;
isumatpf = 3 * Switch for superconductor material in pf coils;
ncls     = 1,1,2,2, * Number of pf coils in group j
ngrp     = 4 * Number of groups of pf coils;
ohhghf   = 0.9 * Central solenoid height / tf coil internal height
rjconpf  = 1.1d7, 1.1d7, 6.d6, 6.d6, 8.d6, 8.0d6, 8.0d6, 8.0d6, * Average winding pack current density of pf coil i (a/m2)
rpf2     = -1.825 * Offset (m) of radial position of ipfloc=2 pf coils

zref(1) = 3.6
zref(2) = 1.2
zref(3) = 1.0
zref(4) = 2.8
zref(5) = 1.0
zref(6) = 1.0
zref(7) = 1.0
zref(8) = 1.0

alstroh = 6.6D8 * allowable hoop stress in Central Solenoid structural material (Pa)
fcuohsu = 0.70 * copper fraction of strand in central solenoid cable
isumatoh = 5 * WST Nb3Sn parameterisation
oh_steel_frac = 0.8

*----------------Physics Variables-----------------*

alphan   = 1.00 * Density profile index
alphat   = 1.45 * Temperature profile index
aspect   = 3.1 * Aspect ratio (iteration variable 1)
dene     = 7.983e+19 * Electron density (/m3) (iteration variable 6)
dnbeta   = 3.0 * (troyon-like) coefficient for beta scaling;
fkzohm   = 1.0245 * Zohm elongation scaling adjustment factor (ishape=2; 3)
fvsbrnni = 0.4434 * Fraction of the plasma current produced by
gamma    = 0.3 * Ejima coefficient for resistive startup v-s formula
hfact    = 1.1 * H factor on energy confinement times (iteration variable 10)
ibss     = 4 * Switch for bootstrap current scaling;
iculbl   = 1 * Switch for beta limit scaling (constraint equation 24);
icurr    = 4 * Switch for plasma current scaling to use;
idensl   = 7 * Switch for density limit to enforce (constraint equation 5);
ifalphap = 1 * Switch for fast alpha pressure calculation;
ifispact = 0 * Switch for neutronics calculations;
iinvqd   = 1 * Switch for inverse quadrature in l-mode scaling laws 5 and 9;
ipedestal = 1 * Switch for pedestal profiles;
fgwped = 0.85 * fraction of Greenwald density to set as pedestal-top density
ieped = 1 * EPED pedestal temperature scaling
neped    = 0.678e20 * Electron density of pedestal (/m3) (ipedestal=1) INITIAL VALUE
nesep    = 0.2e20 * Electron density at separatrix (/m3) (ipedestal=1)
rhopedn  = 0.94 * R/a of density pedestal (ipedestal=1)
rhopedt  = 0.94 * R/a of temperature pedestal (ipedestal=1)
tbeta    = 2.0 * Temperature profile index beta  (ipedestal=1)
teped    = 5.5 * Electron temperature of pedestal (kev) (ipedestal=1)
tesep    = 0.1 * Electron temperature at separatrix (kev) (ipedestal=1)
iprofile = 1 * Switch for current profile consistency;
isc      = 34 * Switch for energy confinement time scaling law
ishape   = 0 * Switch for plasma cross-sectional shape calculation: use input kappa & triang
*kappa = 1.7808
kappa = 1.848
triang   = 0.5 * Plasma separatrix triangularity (calculated if ishape=1; 3 or 4)
q        = 3.247 * Safety factor 'near' plasma edge (iteration variable 18);
q0       = 1.0 * Safety factor on axis
rmajor   = 8.0*9.072 * Plasma major radius (m) (iteration variable 3)
i_single_null    = 1 * Switch for single null / double null plasma;
ssync    = 0.6 * Synchrotron wall reflectivity factor
te       = 13.07 * Volume averaged electron temperature (kev)
*zfear    = 1 * High-z impurity switch; 0=iron; 1=argon
plasma_res_factor = 0.66 * plasma resistivity pre-factor

*-----------------Pulse Variables------------------*

lpulse = 1 * Switch for reactor model;
tdwell = 0 * dwell time (s)
pulsetimings = 0
tramp = 500.0

*-----------------Tfcoil Variables-----------------*

fpeakb = 1.0
bmxlim = 11.2
casthi   = 0.06 * Inboard tf coil case inner \(plasma side) thickness (m)
casths   = 0.05 * Inboard tf coil sidewall case thickness (m)
cpttf    = 6.5e+04 * Tf coil current per turn (a);
oacdcp   = 10050000.0 * Overall current density in tf coil inboard legs (a/m2)
ripmax   = 0.6 * Maximum allowable toroidal field ripple amplitude
tdmptf   = 30.0 * Dump time for tf coil (s)
n_tf     = 16 * Number of tf coils (default = 50 for stellarators)
sig_tf_case_max  = 5.8E8 * Allowable maximum shear stress in TF coil case (Tresca criterion) (Pa)
sig_tf_wp_max    = 5.8E8 * Allowable maximum shear stress in TF coil conduit (Tresca criterion) (Pa)
dhecoil  = 0.010 * diameter of He coil in TF winding (m)
tftmp    = 4.750 * Peak helium coolant temperature in tf coils and pf coils (k)
thicndut = 2.0d-3 * Conduit insulation thickness (m)
thkcas   = 0.495 * Inboard tf coil case outer (non-plasma side) thickness (m)
thwcndut = 0.008 * Tf coil conduit case thickness (m)
tinstf   = 0.008 * Ground insulation thickness surrounding winding pack (m)
tmargmin = 1.500 * Minimum allowable temperature margin (cs and tf coils) (k)
vdalw    = 10.00 * Max voltage across tf coil during quench (kv)
vftf     = 0.300 * Coolant fraction of tfc 'cable' (i_tf_sup=1); or of tfc leg (i_tf_sup=0)
i_tf_sc_mat = 5
<<<<<<< HEAD
i_tf_plane_stress = 2 * Switch for the TF coil stress model (2: Axisymmetric extended plane strain)
=======
i_tf_stress_model = 2 *Switch for the TF coil stress model (2: Axisymmetric extended plane strain)
>>>>>>> 0e160ea4
i_tf_bucking = 3    * TF Bucking strategy (3 : full bucked and wedged, CS standing on TF) 
*strncon = -0.0066

n_pancake = 20
n_layer = 10
i_tf_turns_integer = 1

inuclear = 1
* Nuclear heating of cryogenic components (MW)      (qnuc/1.0D6)   1.292E-02  OP
qnuc = 1.292E4

*-----------------Times Variables------------------*

tburn    = 1.0d4 * Burn time (s) (calculated if lpulse=1)
tburn    = 1.0d4 * Burn time (s) (calculated if lpulse=1)


                     bt            =   5.3292E+00
                     rmajor        =   8.8901E+00
                     te             =  1.2330E+01
                     beta           =  3.1421E-02
                     dene           =  7.4321E+19
                     fdene          =  1.2000E+00
                     oacdcp         =  8.6739E+06
                     tfcth          =  1.2080E+00
                     fwalld         =  1.3100E-01
                     ohcth          =  5.5242E-01
                     q              =  3.5000E+00
                     bore           =  2.3322E+00
                     fbetatry       =  4.8251E-01
                     coheof         =  2.0726E+07
                     fjohc          =  5.7941E-01
                     fjohc0         =  5.3923E-01
                     fcohbop        =  9.3176E-01
                     gapoh          =  5.0000E-02
                     fvsbrnni       =  3.9566E-01
                     fstrcase       =  1.0000E+00
                     fstrcond       =  9.2007E-01
                     fiooic         =  6.3437E-01
                     fvdump         =  1.0000E+00
                     vdalw          =  1.0000E+01
                     fjprot         =  1.0000E+00
                     tdmptf         =  2.5829E+01
                     thkcas         =  5.2465E-01
                     thwcndut       =  8.0000E-03
                     gapds          =  2.0000E-02
                     fimpvar        =  3.7786E-04
                     flhthresh      =  1.4972E+00
                     fpsepbqar      =  1.0000E+00
                     ftaucq         =  9.1874E-01
                     cpttf          =  6.5000E+04
                     fcutfsu        =  8.0884E-01
                     ftmargtf       =  1.0000E+00
                     ftmargoh       =  1.0000E+00
                     oh_steel_frac  =  5.7875E-01
                     foh_stress     =  1.0000E+00
                     ralpne         =  6.8940E-02
                     ftaulimit      =  1.0000E+00<|MERGE_RESOLUTION|>--- conflicted
+++ resolved
@@ -7,25 +7,14 @@
  
    Program :
    Version : 2.2.0   Release Date :: 2021-10-26
-<<<<<<< HEAD
-   Tag No. : v2.1-1059-gfc5b033d code contains untracked changes
+   Tag No. : v2.1-1061-gb1f8fce0 code contains untracked changes
     Branch : 1509-outer-tf-case
-   Git log : Added\ back\ in\ the\ missing\ front\ case\ steel
- Date/time : 22 Dec 2021 13:48:38 -05:00(hh:mm) UTC
+   Git log : Added\ new\ regression\ test\ files
+ Date/time :  7 Jan 2022 11:24:24 -05:00(hh:mm) UTC
       User : cswan
   Computer : cswan-2017-desktop
- Directory : /home/cswan/process/process
-     Input : /tmp/pytest-of-cswan/pytest-21/test_scenario_Bucked_and_wedge0/IN.DAT
-=======
-   Tag No. : v2.1-1068-gc7e1b5b9 code contains untracked changes
-    Branch : 1442-test-bucking
-   Git log : Replaced\ i_tf_plane_stress\ in\ source\ and\ regressio
- Date/time :  7 Jan 2022 10:55:41 -05:00(hh:mm) UTC
-      User : cswan
-  Computer : cswan-2017-desktop
- Directory : /tmp/pytest-of-cswan/pytest-33/test_solver0
-     Input : /tmp/pytest-of-cswan/pytest-33/test_scenario_Bucked_and_wedge0/IN.DAT
->>>>>>> 0e160ea4
+ Directory : /tmp/pytest-of-cswan/pytest-35/test_solver0
+     Input : /tmp/pytest-of-cswan/pytest-35/test_scenario_Bucked_and_wedge0/IN.DAT
  Run title : Run Title (change this line using input variable 'runtitle')
   Run type : Reactor concept design: Pulsed tokamak model, (c) CCFE
  
@@ -62,15 +51,9 @@
  Number of constraints (total)                                            (neqns+nineqns)                  24     
  Optimisation switch                                                      (ioptimz)                         1     
  Figure of merit switch                                                   (minmax)                          1     
-<<<<<<< HEAD
  Square root of the sum of squares of the constraint residuals            (sqsumsq)                 6.532E-09  OP 
  VMCON convergence parameter                                              (convergence_parameter)   2.763E-10  OP 
  Number of VMCON iterations                                               (nviter)                         46  OP 
-=======
- Square root of the sum of squares of the constraint residuals            (sqsumsq)                 8.687E-09  OP 
- VMCON convergence parameter                                              (convergence_parameter)   7.036E-10  OP 
- Number of VMCON iterations                                               (nviter)                         34  OP 
->>>>>>> 0e160ea4
  
 PROCESS has successfully optimised the iteration variables to minimise the figure of merit          MAJOR RADIUS.
  
@@ -100,11 +83,7 @@
     i                                     value       initial
  
     1                  aspect           2.6250E+00     0.8468
-<<<<<<< HEAD
     2                  bt               4.4651E+00     0.8378
-=======
-    2                  bt               4.4651E+00     0.8379
->>>>>>> 0e160ea4
     3                  rmajor           8.5502E+00     0.9618
     4                  te               1.2053E+01     0.9775
     5                  beta             3.9307E-02     1.2510
@@ -112,7 +91,6 @@
     7                  fdene            1.2000E+00     1.0000
     8                  tfcth            9.3257E-01     0.7720
     9                  fwalld           1.1994E-01     0.9156
-<<<<<<< HEAD
    10                  ohcth            5.1075E-01     0.9246
    11                  q                3.5000E+00     1.0000
    12                  bore             2.1017E+00     0.9012
@@ -125,20 +103,6 @@
    19                  fvsbrnni         3.7695E-01     0.9527
    20                  fstrcase         8.5561E-01     0.8556
    21                  fstrcond         9.1124E-01     0.9904
-=======
-   10                  ohcth            5.1094E-01     0.9249
-   11                  q                3.5000E+00     1.0000
-   12                  bore             2.1015E+00     0.9011
-   13                  fbetatry         5.0272E-01     1.0419
-   14                  coheof           2.2390E+07     1.0803
-   15                  fjohc            5.8307E-01     1.0063
-   16                  fjohc0           5.3660E-01     0.9951
-   17                  fcohbop          9.2077E-01     0.9882
-   18                  gapoh            1.0000E-02     0.2000
-   19                  fvsbrnni         3.7695E-01     0.9527
-   20                  fstrcase         8.9652E-01     0.8965
-   21                  fstrcond         9.5582E-01     1.0389
->>>>>>> 0e160ea4
    22                  fiooic           6.4290E-01     1.0134
    23                  fvdump           1.0000E+00     1.0000
    24                  vdalw            1.0000E+01     1.0000
@@ -155,11 +119,7 @@
    35                  fcutfsu          8.1421E-01     1.0066
    36                  ftmargtf         1.0000E+00     1.0000
    37                  ftmargoh         1.0000E+00     1.0000
-<<<<<<< HEAD
    38                  oh_steel_frac    5.5683E-01     0.9621
-=======
-   38                  oh_steel_frac    5.5674E-01     0.9620
->>>>>>> 0e160ea4
    39                  foh_stress       1.0000E+00     1.0000
    40                  ralpne           6.6401E-02     0.9632
    41                  ftaulimit        1.0000E+00     1.0000
@@ -169,7 +129,6 @@
                                                physical                 constraint                 normalised
                                               constraint                 residue                    residue
  
-<<<<<<< HEAD
     1  Beta consistency                      =  3.9307E-02              8.4661E-16                -2.1538E-14
     2  Global power balance consistency      =  1.4364E-01 MW/m3       -4.4973E-15 MW/m3           3.1308E-14
     3  Density upper limit                   <  7.5645E+19 /m3         -1.3107E+05 /m3            -1.7764E-15
@@ -194,32 +153,6 @@
    22  CS Tresca yield criterion             <  6.6000E+08 Pa           6.8069E-05 Pa              1.0303E-13
    23  Peak toroidal field upper limit       <  1.1200E+01 T            7.4607E-15 T              -6.6613E-16
    24  taup/taueff                           >  5.0000E+00             -1.5432E-13                 3.0864E-14
-=======
-    1  Beta consistency                      =  3.9307E-02             -3.7879E-15                 9.6367E-14
-    2  Global power balance consistency      =  1.4364E-01 MW/m3        2.2072E-14 MW/m3          -1.5365E-13
-    3  Density upper limit                   <  7.5645E+19 /m3          3.6045E+05 /m3             4.6629E-15
-    4  Neutron wall load upper limit         <  9.5954E-01 MW/m2       -6.6225E-13 MW/m2          -6.9023E-13
-    5  Radial build consistency              =  8.5502E+00 m            0.0000E+00 m              -0.0000E+00
-    6  Burn time lower limit                 >  7.2000E+03 sec          7.6713E-06 sec            -1.0655E-09
-    7  L-H power threshold limit             >  9.8317E+01 MW          -1.3817E-10 MW              1.4053E-12
-    8  Net electric power lower limit        >  5.0000E+02 MW          -5.2415E-07 MW             -1.0483E-09
-    9  Beta upper limit                      <  6.7719E-02              7.2303E-15                 1.0680E-13
-   10  CS coil EOF current density limit     <  3.8400E+07 A/m2        -3.5867E-05 A/m2           -9.3392E-13
-   11  CS coil BOP current density limit     <  3.8420E+07 A/m2        -3.1352E-05 A/m2           -8.1601E-13
-   12  Injection power upper limit           <  5.1000E+01 MW          -1.7906E-12 MW              3.5083E-14
-   13  TF coil case stress upper limit       <  5.8000E+08 Pa           5.0068E-06 Pa              8.6597E-15
-   14  TF coil conduit stress upper lim      <  5.8000E+08 Pa           5.2452E-06 Pa              9.1038E-15
-   15  I_op / I_critical (TF coil)           <  2.7866E+07 A/m2         1.1934E-07 A/m2           -6.6613E-15
-   16  Dump voltage upper limit              <  1.0000E+01 V           -5.8620E-14 V              -5.8842E-15
-   17  J_winding pack/J_protection limit     <  1.7915E+07 A/m2         0.0000E+00 A/m2           -1.8874E-15
-   18  Upper Lim. on Psep * Bt / q A R       <  9.2000E+00 MWT/m        1.1296E-11 MWT/m          -1.2278E-12
-   19  Dump time set by VV stress            >  2.4461E+01 s           -2.4581E-03 s              -2.6645E-15
-   20  TF coil temp. margin lower limit      >  1.5000E+00 K           -1.1866E-12 K               7.9137E-13
-   21  CS temperature margin lower limit     >  1.5000E+00 K           -1.2836E-08 K               8.5576E-09
-   22  CS Tresca yield criterion             <  6.6000E+08 Pa          -1.6522E-04 Pa             -2.5047E-13
-   23  Peak toroidal field upper limit       <  1.1200E+01 T           -4.9738E-15 T               4.4409E-16
-   24  taup/taueff                           >  5.0000E+00              1.1779E-12                -2.3559E-13
->>>>>>> 0e160ea4
  
  ******************************************** Final Feasible Point ********************************************
  
@@ -300,11 +233,7 @@
  Electron temp., density weighted (keV)                                   (ten)                        13.426  OP 
  Electron density (/m3)                                                   (dene)                    6.831E+19  ITV
  Electron density on axis (/m3)                                           (ne0)                     8.985E+19  OP 
-<<<<<<< HEAD
  Line-averaged electron density (/m3)                                     (dnla)                    7.564E+19  OP 
-=======
- Line-averaged electron density (/m3)                                     (dnla)                    7.565E+19  OP 
->>>>>>> 0e160ea4
  Line-averaged electron density / Greenwald density                       (dnla_gw)                 1.200E+00  OP 
  Ion density (/m3)                                                        (dnitot)                  6.232E+19  OP 
  Fuel density (/m3)                                                       (deni)                    5.774E+19  OP 
@@ -313,11 +242,7 @@
  Proton density (/m3)                                                     (dnprot)                  1.278E+16  OP 
  Hot beam density (/m3)                                                   (dnbeam)                  0.000E+00  OP 
  Density limit from scaling (/m3)                                         (dnelimt)                 6.304E+19  OP 
-<<<<<<< HEAD
  Density limit (enforced) (/m3)                                           (boundu(9)*dnelimt)       7.564E+19  OP 
-=======
- Density limit (enforced) (/m3)                                           (boundu(9)*dnelimt)       7.565E+19  OP 
->>>>>>> 0e160ea4
  Helium ion density (thermalised ions only) / electron density            (ralpne)                  6.640E-02  ITV
  
  Impurities
@@ -595,11 +520,7 @@
  
                                           Thickness (m)    Radius (m)
  Device centreline                            0.000           0.000                       
-<<<<<<< HEAD
  Machine bore                                 2.102           2.102   (bore)              
-=======
- Machine bore                                 2.101           2.101   (bore)              
->>>>>>> 0e160ea4
  Central solenoid                             0.511           2.612   (ohcth)             
  CS precompression                            0.000           2.612   (precomp)           
  Gap                                          0.010           2.622   (gapoh)             
@@ -697,7 +618,6 @@
    -> Too much unknow on it material choice/properties
  Materal stress of the point of maximum shear stress (Tresca criterion) for each layer
  Please use utilities/plot_stress_tf.py for radial plots plots summary
-<<<<<<< HEAD
  Layers                                     CS     interface    Steel case            WP    Outer case
  Radial stress               (MPa)       0.000       -42.236       -42.170      -145.296         3.659
  toroidal stress             (MPa)    -430.005       -24.723      -288.890      -280.067      -212.159
@@ -707,17 +627,6 @@
  
  Toroidal modulus            (GPa)     114.443         2.500       205.000        35.981       205.000
  Vertical modulus            (GPa)      43.362         2.500       205.000       113.731       364.622
-=======
- Layers                         CS        interface    Steel case        WP
- Radial stress               (MPa)      -0.000       -45.115       -45.044      -155.509
- toroidal stress             (MPa)    -459.229       -26.407      -312.765      -302.449
- Vertical stress             (MPa)       1.107       -19.869       207.218       251.929
- Von-Mises stress            (MPa)     459.784        22.694       450.385       480.769
- Shear (Tresca) stress       (MPa)     460.336        25.245       519.983       554.378
- 
- Toroidal modulus            (GPa)     114.425         2.500       205.000        35.981
- Vertical modulus            (GPa)      43.354         2.500       205.000       113.731
->>>>>>> 0e160ea4
  
  WP toroidal modulus (GPa)                                                (eyoung_wp_t*1.0D-9)      2.964E+01  OP 
  WP vertical modulus (GPa)                                                (eyoung_wp_z*1.0D-9)      9.004E+01  OP 
@@ -903,7 +812,6 @@
  Central Solenoid Current Density Limits :
  
  Maximum field at Beginning Of Pulse (T)                                  (bmaxoh0)                 1.345E+01  OP 
-<<<<<<< HEAD
  Critical superconductor current density at BOP (A/m2)                    (jscoh_bop)               4.129E+08  OP 
  Critical strand current density at BOP (A/m2)                            (jstrandoh_bop)           1.239E+08  OP 
  Allowable overall current density at BOP (A/m2)                          (rjohc0)                  3.843E+07  OP 
@@ -924,28 +832,6 @@
     CS void cross-sectional area (m2)                                     (awpoh*vfohc)             1.197E+00  OP 
  CS steel cross-sectional area (m2)                                       (areaoh-awpoh)            5.013E+00  OP 
  CS steel area fraction                                                   (oh_steel_frac)           5.568E-01  ITV
-=======
- Critical superconductor current density at BOP (A/m2)                    (jscoh_bop)               4.127E+08  OP 
- Critical strand current density at BOP (A/m2)                            (jstrandoh_bop)           1.238E+08  OP 
- Allowable overall current density at BOP (A/m2)                          (rjohc0)                  3.842E+07  OP 
- Actual overall current density at BOP (A/m2)                             (cohbop)                  2.062E+07  OP 
- 
- Maximum field at End Of Flattop (T)                                      (bmaxoh)                  1.345E+01  OP 
- Critical superconductor current density at EOF (A/m2)                    (jscoh_eof)               4.125E+08  OP 
- Critical strand current density at EOF (A/m2)                            (jstrandoh_eof)           1.238E+08  OP 
- Allowable overall current density at EOF (A/m2)                          (rjohc)                   3.840E+07  OP 
- Actual overall current density at EOF (A/m2)                             (coheof)                  2.239E+07  ITV
- 
- CS inside radius (m)                                                     (bore.)                   2.101E+00     
- CS thickness (m)                                                         (ohcth.)                  5.109E-01     
- Gap between central solenoid and TF coil (m)                             (gapoh)                   1.000E-02  ITV
- CS overall cross-sectional area (m2)                                     (areaoh)                  9.006E+00  OP 
- CS conductor+void cross-sectional area (m2)                              (awpoh)                   3.992E+00  OP 
-    CS conductor cross-sectional area (m2)                                (awpoh*(1-vfohc))         2.794E+00  OP 
-    CS void cross-sectional area (m2)                                     (awpoh*vfohc)             1.198E+00  OP 
- CS steel cross-sectional area (m2)                                       (areaoh-awpoh)            5.014E+00  OP 
- CS steel area fraction                                                   (oh_steel_frac)           5.567E-01  ITV
->>>>>>> 0e160ea4
  Only hoop stress considered
  Switch for CS stress calculation                                         (i_cs_stress)                     0     
  Allowable stress in CS steel (Pa)                                        (alstroh)                 6.600E+08     
@@ -980,22 +866,13 @@
  
  coil           R(m)        Z(m)        dR(m)       dZ(m)       turns     steel thickness(m)
  
-<<<<<<< HEAD
   PF 1           5.58       10.07        1.24        1.24      401.42        0.10
   PF 2           5.58      -11.59        1.36        1.36      479.72        0.12
-=======
-  PF 1           5.58       10.07        1.24        1.24      401.41        0.10
-  PF 2           5.58      -11.59        1.36        1.36      479.71        0.12
->>>>>>> 0e160ea4
   PF 3          18.30        3.26        1.22        1.22      211.25        0.10
   PF 4          18.30       -3.26        1.22        1.22      211.25        0.10
   PF 5          16.19        9.12        0.88        0.88      145.66        0.08
   PF 6          16.19       -9.12        0.88        0.88      145.66        0.08
-<<<<<<< HEAD
   CS             2.36        0.00        0.51       17.63     4689.14        0.14
-=======
-  CS             2.36        0.00        0.51       17.63     4689.57        0.14
->>>>>>> 0e160ea4
  Plasma          8.55        0.00        6.51       12.04        1.00
  
  PF Coil Information at Peak Current:
@@ -1003,25 +880,15 @@
  coil  current  allowed J  actual J   J   cond. mass   steel mass     field
          (MA)    (A/m2)     (A/m2)  ratio    (kg)          (kg)        (T)
  
-<<<<<<< HEAD
   PF 1   16.94  4.753E+08  1.100E+07  0.02 2.293E+05   1.527E+05    5.310E+00
-=======
-  PF 1   16.94  4.753E+08  1.100E+07  0.02 2.293E+05   1.527E+05    5.309E+00
->>>>>>> 0e160ea4
   PF 2   20.24  4.120E+08  1.100E+07  0.03 2.741E+05   1.995E+05    5.914E+00
   PF 3   -8.91  7.454E+08  6.000E+06  0.01 7.257E+05   4.624E+05    2.811E+00
   PF 4   -8.91  7.454E+08  6.000E+06  0.01 7.257E+05   4.624E+05    2.811E+00
   PF 5   -6.26  7.488E+08  8.000E+06  0.01 3.384E+05   2.451E+05    2.780E+00
   PF 6   -6.26  7.488E+08  8.000E+06  0.01 3.384E+05   2.451E+05    2.780E+00
-<<<<<<< HEAD
   CS  -201.63  3.843E+07  2.240E+07  0.58 2.515E+05   5.791E+05    1.345E+01
        ------                             ---------   ---------
        269.17                             2.883E+06   2.346E+06
-=======
-  CS  -201.65  3.842E+07  2.239E+07  0.58 2.516E+05   5.792E+05    1.345E+01
-       ------                             ---------   ---------
-       269.19                             2.883E+06   2.346E+06
->>>>>>> 0e160ea4
  
  PF coil current scaling information :
  
@@ -1034,15 +901,9 @@
               start-up         burn          total
 
  PF coils :    -206.43         -68.19        -274.62
-<<<<<<< HEAD
  CS coil  :    -167.08        -182.51        -349.59
               --------       --------       --------
  Total :       -373.52        -250.70        -624.22
-=======
- CS coil  :    -167.09        -182.51        -349.60
-              --------       --------       --------
- Total :       -373.53        -250.70        -624.23
->>>>>>> 0e160ea4
  
  Total volt-second consumption by coils (Wb)                              (vstot)                  -6.242E+02  OP 
  
@@ -1050,7 +911,6 @@
  
  circuit       BOP            BOF            EOF
  
-<<<<<<< HEAD
      1       23.143         28.844          3.640
      2       24.483         26.760          0.097
      3        2.764        -69.038        -72.048
@@ -1058,15 +918,6 @@
      5        4.730        -30.672        -35.824
      6        4.730        -30.672        -35.824
  CS coil    167.586          0.502       -182.008
-=======
-     1       23.144         28.843          3.639
-     2       24.484         26.760          0.096
-     3        2.764        -69.038        -72.048
-     4        2.764        -69.038        -72.048
-     5        4.730        -30.673        -35.824
-     6        4.730        -30.673        -35.824
- CS coil    167.591          0.499       -182.011
->>>>>>> 0e160ea4
  
  ********************************** Waveforms ***********************************
  
@@ -1077,18 +928,12 @@
                 0.00     500.00     710.11     720.11    7920.11    8130.21
                Start      BOP        EOR        BOF        EOF        EOP        
  circuit
-<<<<<<< HEAD
    1         0.000E+00  1.359E+07  1.694E+07  1.694E+07  2.138E+06  0.000E+00
    2         0.000E+00  1.852E+07  2.024E+07  2.024E+07  7.305E+04  0.000E+00
-=======
-   1         0.000E+00  1.359E+07  1.694E+07  1.694E+07  2.137E+06  0.000E+00
-   2         0.000E+00  1.852E+07  2.024E+07  2.024E+07  7.270E+04  0.000E+00
->>>>>>> 0e160ea4
    3        -0.000E+00  3.420E+05 -8.542E+06 -8.542E+06 -8.915E+06 -0.000E+00
    4        -0.000E+00  3.420E+05 -8.542E+06 -8.542E+06 -8.915E+06 -0.000E+00
    5        -0.000E+00  8.271E+05 -5.363E+06 -5.363E+06 -6.264E+06 -0.000E+00
    6        -0.000E+00  8.271E+05 -5.363E+06 -5.363E+06 -6.264E+06 -0.000E+00
-<<<<<<< HEAD
    7        -0.000E+00  1.857E+08  5.559E+05  5.559E+05 -2.016E+08 -0.000E+00
  Plasma (A)  0.000E+00  0.000E+00  2.101E+07  2.101E+07  2.101E+07  0.000E+00
  
@@ -1100,19 +945,6 @@
    5        -0.000E+00  8.271E+05  2.476E+03  2.476E+03 -8.982E+05 -0.000E+00
    6        -0.000E+00  8.271E+05  2.476E+03  2.476E+03 -8.982E+05 -0.000E+00
    7        -0.000E+00  1.857E+08  5.559E+05  5.559E+05 -2.016E+08 -0.000E+00
-=======
-   7        -0.000E+00  1.857E+08  5.526E+05  5.526E+05 -2.017E+08 -0.000E+00
- Plasma (A)  0.000E+00  0.000E+00  2.101E+07  2.101E+07  2.101E+07  0.000E+00
- 
- This consists of: CS coil field balancing:
-   1         0.000E+00  1.359E+07  4.045E+04  4.045E+04 -1.476E+07  0.000E+00
-   2         0.000E+00  1.852E+07  5.512E+04  5.512E+04 -2.012E+07  0.000E+00
-   3        -0.000E+00  3.420E+05  1.018E+03  1.018E+03 -3.714E+05 -0.000E+00
-   4        -0.000E+00  3.420E+05  1.018E+03  1.018E+03 -3.714E+05 -0.000E+00
-   5        -0.000E+00  8.271E+05  2.461E+03  2.461E+03 -8.982E+05 -0.000E+00
-   6        -0.000E+00  8.271E+05  2.461E+03  2.461E+03 -8.982E+05 -0.000E+00
-   7        -0.000E+00  1.857E+08  5.526E+05  5.526E+05 -2.017E+08 -0.000E+00
->>>>>>> 0e160ea4
  
  And: equilibrium field:
    1         0.000E+00  0.000E+00  1.690E+07  1.690E+07  1.690E+07  0.000E+00
@@ -1121,17 +953,10 @@
    4         0.000E+00  0.000E+00 -8.543E+06 -8.543E+06 -8.543E+06  0.000E+00
    5         0.000E+00  0.000E+00 -5.365E+06 -5.365E+06 -5.365E+06  0.000E+00
    6         0.000E+00  0.000E+00 -5.365E+06 -5.365E+06 -5.365E+06  0.000E+00
-<<<<<<< HEAD
    7         0.000E+00  0.000E+00 -1.333E-10 -1.333E-10  0.000E+00  0.000E+00
  
  Ratio of central solenoid current at beginning of Pulse / end of flat-to (fcohbop)                 9.208E-01  ITV
  Ratio of central solenoid current at beginning of Flat-top / end of flat (fcohbof)                -2.757E-03  OP 
-=======
-   7         0.000E+00  0.000E+00 -6.664E-11 -6.664E-11  0.000E+00  0.000E+00
- 
- Ratio of central solenoid current at beginning of Pulse / end of flat-to (fcohbop)                 9.208E-01  ITV
- Ratio of central solenoid current at beginning of Flat-top / end of flat (fcohbof)                -2.740E-03  OP 
->>>>>>> 0e160ea4
  
  *************************** PF Circuit Waveform Data ***************************
  
@@ -1140,21 +965,13 @@
  PF Circuit 01 - Time point 02 (A)                                        (pfc01t02)                1.359E+07     
  PF Circuit 01 - Time point 03 (A)                                        (pfc01t03)                1.694E+07     
  PF Circuit 01 - Time point 04 (A)                                        (pfc01t04)                1.694E+07     
-<<<<<<< HEAD
  PF Circuit 01 - Time point 05 (A)                                        (pfc01t05)                2.138E+06     
-=======
- PF Circuit 01 - Time point 05 (A)                                        (pfc01t05)                2.137E+06     
->>>>>>> 0e160ea4
  PF Circuit 01 - Time point 06 (A)                                        (pfc01t06)                0.000E+00     
  PF Circuit 02 - Time point 01 (A)                                        (pfc02t01)                0.000E+00     
  PF Circuit 02 - Time point 02 (A)                                        (pfc02t02)                1.852E+07     
  PF Circuit 02 - Time point 03 (A)                                        (pfc02t03)                2.024E+07     
  PF Circuit 02 - Time point 04 (A)                                        (pfc02t04)                2.024E+07     
-<<<<<<< HEAD
  PF Circuit 02 - Time point 05 (A)                                        (pfc02t05)                7.305E+04     
-=======
- PF Circuit 02 - Time point 05 (A)                                        (pfc02t05)                7.270E+04     
->>>>>>> 0e160ea4
  PF Circuit 02 - Time point 06 (A)                                        (pfc02t06)                0.000E+00     
  PF Circuit 03 - Time point 01 (A)                                        (pfc03t01)               -0.000E+00     
  PF Circuit 03 - Time point 02 (A)                                        (pfc03t02)                3.420E+05     
@@ -1182,15 +999,9 @@
  PF Circuit 06 - Time point 06 (A)                                        (pfc06t06)               -0.000E+00     
  CS Circuit  - Time point 01 (A)                                          (cst01)                  -0.000E+00     
  CS Circuit  - Time point 02 (A)                                          (cst02)                   1.857E+08     
-<<<<<<< HEAD
  CS Circuit  - Time point 03 (A)                                          (cst03)                   5.559E+05     
  CS Circuit  - Time point 04 (A)                                          (cst04)                   5.559E+05     
  CS Circuit  - Time point 05 (A)                                          (cst05)                  -2.016E+08     
-=======
- CS Circuit  - Time point 03 (A)                                          (cst03)                   5.526E+05     
- CS Circuit  - Time point 04 (A)                                          (cst04)                   5.526E+05     
- CS Circuit  - Time point 05 (A)                                          (cst05)                  -2.017E+08     
->>>>>>> 0e160ea4
  CS Circuit  - Time point 06 (A)                                          (cst06)                  -0.000E+00     
  Plasma  - Time point 01 (A)                                              (plasmat01)               0.000E+00     
  Plasma  - Time point 02 (A)                                              (plasmat02)               0.000E+00     
@@ -1249,11 +1060,7 @@
  
  First Wall Armour Volume (m3)                                            (fw_armour_vol)               7.623  OP 
  First Wall Volume (m3)                                                   (volfw)                      24.673  OP 
-<<<<<<< HEAD
  Blanket Volume (m3)                                                      (volblkt)                  1492.620  OP 
-=======
- Blanket Volume (m3)                                                      (volblkt)                  1492.621  OP 
->>>>>>> 0e160ea4
  Shield Volume (m3)                                                       (volshld)                   780.972  OP 
  Vacuum vessel volume (m3)                                                (vdewin)                   1211.826  OP 
  
@@ -1354,17 +1161,10 @@
 
                      0.00     500.00     710.11     720.11    7920.11    8130.21
  Time point         Start      BOP        EOR        BOF        EOF        EOP        
-<<<<<<< HEAD
  Energy (MJ)      0.000E+00  2.467E+04  1.592E+04  1.592E+04  3.565E+04  0.000E+00
  
  Interval                tramp      tohs       theat      tburn      tqnch      
  dE/dt (MW)            4.935E+01 -4.168E+01  0.000E+00  2.740E+00 -1.697E+02
-=======
- Energy (MJ)      0.000E+00  2.468E+04  1.592E+04  1.592E+04  3.565E+04  0.000E+00
- 
- Interval                tramp      tohs       theat      tburn      tqnch      
- dE/dt (MW)            4.935E+01 -4.169E+01  0.000E+00  2.741E+00 -1.697E+02
->>>>>>> 0e160ea4
  
  
  *********************************************** Vacuum System ************************************************
@@ -1536,11 +1336,7 @@
          ----------------------------------------------------------------------------------------
                                  Totals           2421.19                0.03             2421.22
  
-<<<<<<< HEAD
  Total power leaving reactor (across vacuum vessel boundary) (MW)                                    2421.243  OP 
-=======
- Total power leaving reactor (across vacuum vessel boundary) (MW)                                    2421.244  OP 
->>>>>>> 0e160ea4
  
  Other secondary thermal power constituents :
  
@@ -1552,13 +1348,8 @@
  Heat removal from vacuum pumps (MW)                                      (vachtmw)                     0.500  OP 
  TF coil resistive power (MW)                                             (tfcmw)                       0.000  OP 
  
-<<<<<<< HEAD
  Total low-grade thermal power (MW)                                       (psechtmw)                  229.687  OP 
  Total High-grade thermal power (MW)                                      (pthermmw)                 2621.827  OP 
-=======
- Total low-grade thermal power (MW)                                       (psechtmw)                  229.688  OP 
- Total High-grade thermal power (MW)                                      (pthermmw)                 2621.828  OP 
->>>>>>> 0e160ea4
  
  Number of primary heat exchangers                                        (nphx)                            3  OP 
  
@@ -1569,17 +1360,12 @@
  Total power loss is scaling power plus core radiation only (iradloss = 1)
  Transport power from scaling law (MW)                                    (pscalingmw)                327.476  OP 
  Radiation power from inside "coreradius" (MW)                            (pcoreradmw.)               103.259  OP 
-<<<<<<< HEAD
  Total (MW)                                                                                           430.734  OP 
-=======
- Total (MW)                                                                                           430.735  OP 
->>>>>>> 0e160ea4
  
  Alpha power deposited in plasma (MW)                                     (falpha*palpmw)             377.440  OP 
  Power from charged products of DD and/or D-He3 fusion (MW)               (pchargemw.)                  1.564  OP 
  Ohmic heating (MW)                                                       (pohmmw.)                     0.731  OP 
  Injected power deposited in plasma (MW)                                  (pinjmw)                     51.000  OP 
-<<<<<<< HEAD
  Total (MW)                                                                                           430.734  OP 
  
  Power Balance for Reactor - Summary :
@@ -1592,29 +1378,11 @@
  Total (MW)                                                                                          2621.730  OP 
  
  Heat extracted from first wall and blanket (MW)                          (pthermfw_blkt)            2242.700  OP 
-=======
- Total (MW)                                                                                           430.735  OP 
- 
- Power Balance for Reactor - Summary :
- -------------------------------------
- Fusion power (MW)                                                        (powfmw.)                  1988.936  OP 
- Power from energy multiplication in blanket and shield (MW)              (emultmw)                   378.539  OP 
- Injected power (MW)                                                      (pinjmw.)                    51.000  OP 
- Ohmic power (MW)                                                         (pohmmw.)                     0.731  OP 
- Power deposited in primary coolant by pump (MW)                          (htpmw_mech)                202.526  OP 
- Total (MW)                                                                                          2621.731  OP 
- 
- Heat extracted from first wall and blanket (MW)                          (pthermfw_blkt)            2242.701  OP 
->>>>>>> 0e160ea4
  Heat extracted from shield  (MW)                                         (pthermshld)                  1.488  OP 
  Heat extracted from divertor (MW)                                        (pthermdiv)                 377.640  OP 
  Nuclear and photon power lost to H/CD system (MW)                        (psechcd)                     0.000  OP 
  Nuclear power lost to TF (MW)                                            (ptfnuc)                      0.028  OP 
-<<<<<<< HEAD
  Total (MW)                                                                                          2621.855  OP 
-=======
- Total (MW)                                                                                          2621.856  OP 
->>>>>>> 0e160ea4
  
  Electrical Power Balance :
  --------------------------
@@ -1628,22 +1396,14 @@
  Electric power for TF coils (MW)                                         (tfacpd)                      7.205  OP 
  Electric power for PF coils (MW)                                         (pfwpmw)                      1.452  OP 
  All other internal electric power requirements (MW)                      (fachtmw)                    64.592  OP 
-<<<<<<< HEAD
  Total (MW)                                                               (tot_plant_power)           983.185  OP 
  Total (MW)                                                                                           983.185  OP 
  
  Gross electrical output* (MW)                                            (pgrossmw)                  983.185  OP 
-=======
- Total (MW)                                                               (tot_plant_power)           983.186  OP 
- Total (MW)                                                                                           983.186  OP 
- 
- Gross electrical output* (MW)                                            (pgrossmw)                  983.186  OP 
->>>>>>> 0e160ea4
  (*Power for pumps in secondary circuit already subtracted)
  
  Power balance for power plant :
  -------------------------------
-<<<<<<< HEAD
  Fusion power (MW)                                                        (powfmw.)                  1988.935  OP 
  Power from energy multiplication in blanket and shield (MW)              (emultmw)                   378.539  OP 
  Total (MW)                                                                                          2367.474  OP 
@@ -1652,16 +1412,6 @@
  Heat rejected by main power conversion circuit (MW)                      (rejected_main)            1638.642  OP 
  Heat rejected by other cooling circuits (MW)                             (psechtmw)                  229.687  OP 
  Total (MW)                                                                                          2368.329  OP 
-=======
- Fusion power (MW)                                                        (powfmw.)                  1988.936  OP 
- Power from energy multiplication in blanket and shield (MW)              (emultmw)                   378.539  OP 
- Total (MW)                                                                                          2367.475  OP 
- 
- Net electrical output (MW)	                                              (pnetelmw)                  500.000  OP 
- Heat rejected by main power conversion circuit (MW)                      (rejected_main)            1638.643  OP 
- Heat rejected by other cooling circuits (MW)                             (psechtmw)                  229.688  OP 
- Total (MW)                                                                                          2368.330  OP 
->>>>>>> 0e160ea4
  
  
  Plant efficiency measures :
@@ -1700,15 +1450,9 @@
                                  System   tramp      tohs     theat     tburn     tqnch    tdwell
                                  ------   -----      ----     -----     -----     -----    ------
                                  H & CD    0.00    300.00    300.00    127.50    300.00      0.00
-<<<<<<< HEAD
                                      PF   49.35    -41.68      0.00      2.74   -169.66      0.00
                                  ------   -----      ----     -----     -----     -----    ------
                                   Total   49.35    258.32    300.00    130.24    130.34      0.00
-=======
-                                     PF   49.35    -41.69      0.00      2.74   -169.67      0.00
-                                 ------   -----      ----     -----     -----     -----    ------
-                                  Total   49.35    258.31    300.00    130.24    130.33      0.00
->>>>>>> 0e160ea4
                                  ------   -----      ----     -----     -----     -----    ------
  
          Power production [MWe]:
@@ -1716,11 +1460,7 @@
                                           tramp      tohs     theat     tburn     tqnch    tdwell       avg
                                           -----      ----     -----     -----     -----    ------       ---
                             Gross power    0.00      0.00      0.00    983.19      0.00      0.00
-<<<<<<< HEAD
                               Net power -403.58   -612.55   -654.23    498.71   -484.58   -354.23    387.67
-=======
-                              Net power -403.59   -612.54   -654.23    498.71   -484.57   -354.23    387.67
->>>>>>> 0e160ea4
                                  ------   -----      ----     -----     -----     -----    ------
  
  
@@ -2078,11 +1818,7 @@
 vdalw    = 10.00 * Max voltage across tf coil during quench (kv)
 vftf     = 0.300 * Coolant fraction of tfc 'cable' (i_tf_sup=1); or of tfc leg (i_tf_sup=0)
 i_tf_sc_mat = 5
-<<<<<<< HEAD
-i_tf_plane_stress = 2 * Switch for the TF coil stress model (2: Axisymmetric extended plane strain)
-=======
 i_tf_stress_model = 2 *Switch for the TF coil stress model (2: Axisymmetric extended plane strain)
->>>>>>> 0e160ea4
 i_tf_bucking = 3    * TF Bucking strategy (3 : full bucked and wedged, CS standing on TF) 
 *strncon = -0.0066
 
