--- conflicted
+++ resolved
@@ -7,16 +7,6 @@
  
    Program :
    Version : 2.2.0   Release Date :: 2021-10-26
-<<<<<<< HEAD
-   Tag No. : v2.1-1102-g7770f3b3 code contains untracked changes
-    Branch : 1205-tf-cond-stiffness
-   Git log : removed\ diagnostic\ outputs
- Date/time : 12 Jan 2022 13:25:36 -05:00(hh:mm) UTC
-      User : cswan
-  Computer : cswan-2017-desktop
- Directory : /tmp/pytest-of-cswan/pytest-45/test_solver0
-     Input : /tmp/pytest-of-cswan/pytest-45/test_scenario_Bucked_and_wedge0/IN.DAT
-=======
    Tag No. : v2.1-1079-g2393fac5 code contains untracked changes
     Branch : 1432-plot-plot-fails-for-i_tf_sc_mat-9
    Git log : Merge\ branch\ |1509-outer-tf-case|\ into\ |develop|
@@ -25,16 +15,15 @@
   Computer : l0500
  Directory : /tmp/pytest-of-rhicha/pytest-270/test_solver0
      Input : /tmp/pytest-of-rhicha/pytest-270/test_scenario_Bucked_and_wedge0/IN.DAT
->>>>>>> 3208a416
  Run title : Run Title (change this line using input variable 'runtitle')
   Run type : Reactor concept design: Pulsed tokamak model, (c) CCFE
  
  **************************************************************************************************************
  
-   Equality constraints : 25
+   Equality constraints : 24
  Inequality constraints : 00
-      Total constraints : 25
-    Iteration variables : 42
+      Total constraints : 24
+    Iteration variables : 41
          Max iterations : 200
        Figure of merit  : +01  -- minimise major radius.
   Convergence parameter : 1.00E-08
@@ -58,13 +47,13 @@
  and found a feasible set of parameters.
  
  VMCON error flag                                                         (ifail)                           1     
- Number of iteration variables                                            (nvar)                           42     
- Number of constraints (total)                                            (neqns+nineqns)                  25     
+ Number of iteration variables                                            (nvar)                           41     
+ Number of constraints (total)                                            (neqns+nineqns)                  24     
  Optimisation switch                                                      (ioptimz)                         1     
  Figure of merit switch                                                   (minmax)                          1     
- Square root of the sum of squares of the constraint residuals            (sqsumsq)                 7.648E-09  OP 
- VMCON convergence parameter                                              (convergence_parameter)   2.489E-10  OP 
- Number of VMCON iterations                                               (nviter)                         29  OP 
+ Square root of the sum of squares of the constraint residuals            (sqsumsq)                 6.532E-09  OP 
+ VMCON convergence parameter                                              (convergence_parameter)   2.763E-10  OP 
+ Number of VMCON iterations                                               (nviter)                         46  OP 
  
 PROCESS has successfully optimised the iteration variables to minimise the figure of merit          MAJOR RADIUS.
  
@@ -75,14 +64,14 @@
                    fdene         =  1.2000E+00 is at or above its upper bound:  1.2000E+00
                    q             =  3.5000E+00 is at or below its lower bound:  3.5000E+00
                    gapoh         =  1.0000E-02 is at or below its lower bound:  1.0000E-02
-                   fvdump        =  9.9824E-01 is at or above its upper bound:  1.0000E+00
-                   vdalw         =  9.9824E+00 is at or above its upper bound:  1.0000E+01
+                   fvdump        =  1.0000E+00 is at or above its upper bound:  1.0000E+00
+                   vdalw         =  1.0000E+01 is at or above its upper bound:  1.0000E+01
                    fjprot        =  1.0000E+00 is at or above its upper bound:  1.0000E+00
                    thkcas        =  5.0000E-02 is at or below its lower bound:  5.0000E-02
                    thwcndut      =  8.0000E-03 is at or below its lower bound:  8.0000E-03
                    gapds         =  2.0000E-02 is at or below its lower bound:  2.0000E-02
                    fpsepbqar     =  1.0000E+00 is at or above its upper bound:  1.0000E+00
-                   ftaucq        =  1.0000E+00 is at or above its upper bound:  1.0000E+00
+                   ftaucq        =  9.9990E-01 is at or above its upper bound:  1.0000E+00
                    ftmargtf      =  1.0000E+00 is at or above its upper bound:  1.0000E+00
                    ftmargoh      =  1.0000E+00 is at or above its upper bound:  1.0000E+00
                    foh_stress    =  1.0000E+00 is at or above its upper bound:  1.0000E+00
@@ -93,79 +82,77 @@
                                           final       final /
     i                                     value       initial
  
-    1                  aspect           2.6121E+00     0.8426
-    2                  bt               4.4404E+00     0.8332
-    3                  rmajor           8.5356E+00     0.9601
-    4                  te               1.2047E+01     0.9770
-    5                  beta             3.9622E-02     1.2610
-    6                  dene             6.8183E+19     0.9174
+    1                  aspect           2.6250E+00     0.8468
+    2                  bt               4.4651E+00     0.8378
+    3                  rmajor           8.5502E+00     0.9618
+    4                  te               1.2053E+01     0.9775
+    5                  beta             3.9307E-02     1.2510
+    6                  dene             6.8306E+19     0.9191
     7                  fdene            1.2000E+00     1.0000
-    8                  tfcth            9.0825E-01     0.7519
-    9                  fwalld           1.1974E-01     0.9141
-   10                  ohcth            5.1092E-01     0.9249
+    8                  tfcth            9.3257E-01     0.7720
+    9                  fwalld           1.1994E-01     0.9156
+   10                  ohcth            5.1075E-01     0.9246
    11                  q                3.5000E+00     1.0000
-   12                  bore             2.1007E+00     0.9007
-   13                  fbetatry         5.0393E-01     1.0444
-   14                  coheof           2.2400E+07     1.0808
-   15                  fjohc            5.8308E-01     1.0063
-   16                  fjohc0           5.3636E-01     0.9947
-   17                  fcohbop          9.2035E-01     0.9878
+   12                  bore             2.1017E+00     0.9012
+   13                  fbetatry         5.0272E-01     1.0419
+   14                  coheof           2.2396E+07     1.0806
+   15                  fjohc            5.8314E-01     1.0064
+   16                  fjohc0           5.3665E-01     0.9952
+   17                  fcohbop          9.2076E-01     0.9882
    18                  gapoh            1.0000E-02     0.2000
-   19                  fvsbrnni         3.7677E-01     0.9523
-   20                  fstrcase         8.1297E-01     0.8130
-   21                  fstrcond         7.6004E-01     0.8261
-   22                  fiooic           7.3501E-01     1.1586
-   23                  fvdump           9.9824E-01     0.9982
-   24                  vdalw            9.9824E+00     0.9982
+   19                  fvsbrnni         3.7695E-01     0.9527
+   20                  fstrcase         8.5561E-01     0.8556
+   21                  fstrcond         9.1124E-01     0.9904
+   22                  fiooic           6.4290E-01     1.0134
+   23                  fvdump           1.0000E+00     1.0000
+   24                  vdalw            1.0000E+01     1.0000
    25                  fjprot           1.0000E+00     1.0000
-   26                  tdmptf           2.4460E+01     0.9470
+   26                  tdmptf           2.4464E+01     0.9471
    27                  thkcas           5.0000E-02     0.0953
    28                  thwcndut         8.0000E-03     1.0000
    29                  gapds            2.0000E-02     1.0000
-   30                  fimpvar          3.8883E-04     0.8837
-   31                  flhthresh        1.6514E+00     1.1030
+   30                  fimpvar          3.8855E-04     0.8831
+   31                  flhthresh        1.6463E+00     1.0996
    32                  fpsepbqar        1.0000E+00     1.0000
-   33                  ftaucq           1.0000E+00     1.0884
+   33                  ftaucq           9.9990E-01     1.0883
    34                  cpttf            6.5000E+04     1.0000
-   35                  fcutfsu          8.9097E-01     1.1015
+   35                  fcutfsu          8.1421E-01     1.0066
    36                  ftmargtf         1.0000E+00     1.0000
    37                  ftmargoh         1.0000E+00     1.0000
-   38                  oh_steel_frac    5.5656E-01     0.9617
+   38                  oh_steel_frac    5.5683E-01     0.9621
    39                  foh_stress       1.0000E+00     1.0000
-   40                  ralpne           6.6341E-02     0.9623
+   40                  ralpne           6.6401E-02     0.9632
    41                  ftaulimit        1.0000E+00     1.0000
-   42                  fstrncon_tf      1.9510E-01     0.1951
  
  The following equality constraint residues should be close to zero :
  
                                                physical                 constraint                 normalised
                                               constraint                 residue                    residue
  
-    1  Beta consistency                      =  3.9622E-02             -1.5748E-15                 3.9746E-14
-    2  Global power balance consistency      =  1.4294E-01 MW/m3        1.2458E-14 MW/m3          -8.7153E-14
-    3  Density upper limit                   <  7.5510E+19 /m3         -1.8022E+05 /m3            -2.3315E-15
-    4  Neutron wall load upper limit         <  9.5793E-01 MW/m2       -3.2119E-13 MW/m2          -3.3529E-13
-    5  Radial build consistency              =  8.5356E+00 m            6.6335E-15 m              -7.7716E-16
-    6  Burn time lower limit                 >  7.2000E+03 sec          7.1812E-06 sec            -9.9739E-10
-    7  L-H power threshold limit             >  9.7903E+01 MW          -1.1275E-10 MW              1.1516E-12
-    8  Net electric power lower limit        >  5.0000E+02 MW          -1.1875E-07 MW             -2.3750E-10
-    9  Beta upper limit                      <  6.8102E-02              3.3168E-15                 4.8628E-14
-   10  CS coil EOF current density limit     <  3.8416E+07 A/m2         1.3858E-06 A/m2            3.6193E-14
-   11  CS coil BOP current density limit     <  3.8436E+07 A/m2         2.5183E-06 A/m2            6.5503E-14
-   12  Injection power upper limit           <  5.1000E+01 MW           3.3396E-13 MW             -6.5503E-15
-   13  TF coil case stress upper limit       <  5.8000E+08 Pa           5.4836E-06 Pa              9.5479E-15
-   14  TF coil conduit stress upper lim      <  5.8000E+08 Pa           6.5565E-06 Pa              1.1324E-14
-   15  I_op / I_critical (TF coil)           <  2.5037E+07 A/m2         1.4915E-07 A/m2           -8.1046E-15
-   16  Dump voltage upper limit              <  9.9824E+00 V            1.7606E-02 V              -2.5979E-14
-   17  J_winding pack/J_protection limit     <  1.8402E+07 A/m2         0.0000E+00 A/m2           -2.4425E-15
-   18  Upper Lim. on Psep * Bt / q A R       <  9.2000E+00 MWT/m        9.8801E-12 MWT/m          -1.0744E-12
-   19  Dump time set by VV stress            >  2.4460E+01 s            3.2685E-13 s              -1.4100E-14
-   20  TF coil temp. margin lower limit      >  1.5000E+00 K            2.4869E-13 K              -1.6576E-13
-   21  CS temperature margin lower limit     >  1.5000E+00 K           -1.1369E-08 K               7.5790E-09
-   22  CS Tresca yield criterion             <  6.6000E+08 Pa           8.7023E-06 Pa              1.3101E-14
-   23  Peak toroidal field upper limit       <  1.1200E+01 T            1.9895E-14 T              -1.7764E-15
-   24  taup/taueff                           >  5.0000E+00              4.1189E-13                -8.2379E-14
-   25  TF coil strain absolute value         <  7.0000E-03              1.8041E-16                 2.5757E-14
+    1  Beta consistency                      =  3.9307E-02              8.4661E-16                -2.1538E-14
+    2  Global power balance consistency      =  1.4364E-01 MW/m3       -4.4973E-15 MW/m3           3.1308E-14
+    3  Density upper limit                   <  7.5645E+19 /m3         -1.3107E+05 /m3            -1.7764E-15
+    4  Neutron wall load upper limit         <  9.5954E-01 MW/m2        1.1957E-13 MW/m2           1.2457E-13
+    5  Radial build consistency              =  8.5502E+00 m            3.7971E-15 m              -4.4409E-16
+    6  Burn time lower limit                 >  7.2000E+03 sec         -2.1846E-07 sec             3.0342E-11
+    7  L-H power threshold limit             >  9.8317E+01 MW           3.0283E-11 MW             -3.0798E-13
+    8  Net electric power lower limit        >  5.0000E+02 MW           2.4428E-07 MW              4.8856E-10
+    9  Beta upper limit                      <  6.7719E-02             -1.4988E-15                -2.1982E-14
+   10  CS coil EOF current density limit     <  3.8406E+07 A/m2         1.4775E-05 A/m2            3.8458E-13
+   11  CS coil BOP current density limit     <  3.8427E+07 A/m2         1.2413E-05 A/m2            3.2307E-13
+   12  Injection power upper limit           <  5.1000E+01 MW           1.2008E-12 MW             -2.3537E-14
+   13  TF coil case stress upper limit       <  5.8000E+08 Pa           2.7061E-05 Pa              4.6629E-14
+   14  TF coil conduit stress upper lim      <  5.8000E+08 Pa           2.4557E-05 Pa              4.2411E-14
+   15  I_op / I_critical (TF coil)           <  2.7866E+07 A/m2         1.1934E-07 A/m2           -6.6613E-15
+   16  Dump voltage upper limit              <  1.0000E+01 V           -3.9080E-14 V              -3.8858E-15
+   17  J_winding pack/J_protection limit     <  1.7915E+07 A/m2         0.0000E+00 A/m2           -2.4425E-15
+   18  Upper Lim. on Psep * Bt / q A R       <  9.2000E+00 MWT/m       -2.4833E-12 MWT/m           2.7001E-13
+   19  Dump time set by VV stress            >  2.4461E+01 s           -2.4633E-03 s              -2.6645E-15
+   20  TF coil temp. margin lower limit      >  1.5000E+00 K            3.9613E-13 K              -2.6412E-13
+   21  CS temperature margin lower limit     >  1.5000E+00 K            9.7706E-09 K              -6.5137E-09
+   22  CS Tresca yield criterion             <  6.6000E+08 Pa           6.8069E-05 Pa              1.0303E-13
+   23  Peak toroidal field upper limit       <  1.1200E+01 T            7.4607E-15 T              -6.6613E-16
+   24  taup/taueff                           >  5.0000E+00             -1.5432E-13                 3.0864E-14
  
  ******************************************** Final Feasible Point ********************************************
  
@@ -174,9 +161,9 @@
  
  Allowable blanket neutron fluence (MW-yr/m2)                             (abktflnc)                1.500E+01     
  Allowable divertor heat fluence (MW-yr/m2)                               (adivflnc)                2.000E+01     
- First wall / blanket lifetime (years)                                    (bktlife)                 2.088E+01  OP 
- Divertor lifetime (years)                                                (divlife)                 3.728E+00  OP 
- Heating/CD system lifetime (years)                                       (cdrlife)                 2.088E+01  OP 
+ First wall / blanket lifetime (years)                                    (bktlife)                 2.084E+01  OP 
+ Divertor lifetime (years)                                                (divlife)                 3.748E+00  OP 
+ Heating/CD system lifetime (years)                                       (cdrlife)                 2.084E+01  OP 
  Total plant lifetime (years)                                             (tlife)                   4.000E+01     
  Total plant availability fraction                                        (cfactr)                  7.500E-01     
  
@@ -187,82 +174,82 @@
  
  Plasma Geometry :
  
- Major radius (m)                                                         (rmajor)                      8.536  ITV
- Minor radius (m)                                                         (rminor)                      3.268  OP 
- Aspect ratio                                                             (aspect)                      2.612  ITV
+ Major radius (m)                                                         (rmajor)                      8.550  ITV
+ Minor radius (m)                                                         (rminor)                      3.257  OP 
+ Aspect ratio                                                             (aspect)                      2.625  ITV
  Elongation, X-point (input value used)                                   (kappa)                       1.848  IP 
  Elongation, 95% surface (calculated from kappa)                          (kappa95)                     1.650  OP 
  Elongation, area ratio calc.                                             (kappaa)                      1.717  OP 
  Triangularity, X-point (input value used)                                (triang)                      0.500  IP 
  Triangularity, 95% surface (calculated from triang)                      (triang95)                    0.333  OP 
- Plasma poloidal perimeter (m)                                            (pperim)                     29.488  OP 
- Plasma cross-sectional area (m2)                                         (xarea)                      57.606  OP 
- Plasma surface area (m2)                                                 (sarea)                   1.527E+03  OP 
- Plasma volume (m3)                                                       (vol)                     3.012E+03  OP 
+ Plasma poloidal perimeter (m)                                            (pperim)                     29.393  OP 
+ Plasma cross-sectional area (m2)                                         (xarea)                      57.236  OP 
+ Plasma surface area (m2)                                                 (sarea)                   1.525E+03  OP 
+ Plasma volume (m3)                                                       (vol)                     2.999E+03  OP 
  
  Current and Field :
  
  Consistency between q0,q,alphaj,rli,dnbeta is enforced
  
  Plasma current scaling law used                                          (icurr)                           4     
- Plasma current (MA)                                                      (plascur/1D6)                21.108  OP 
- Current density profile factor                                           (alphaj)                      1.767  OP 
- Plasma internal inductance, li                                           (rli)                         1.170  OP 
- Vertical field at plasma (T)                                             (bvert)                      -0.774  OP 
- Vacuum toroidal field at R (T)                                           (bt)                          4.440  ITV
- Average poloidal field (T)                                               (bp)                          0.900  OP 
- Total field (sqrt(bp^2 + bt^2)) (T)                                      (btot)                        4.531  OP 
+ Plasma current (MA)                                                      (plascur/1D6)                21.011  OP 
+ Current density profile factor                                           (alphaj)                      1.773  OP 
+ Plasma internal inductance, li                                           (rli)                         1.172  OP 
+ Vertical field at plasma (T)                                             (bvert)                      -0.772  OP 
+ Vacuum toroidal field at R (T)                                           (bt)                          4.465  ITV
+ Average poloidal field (T)                                               (bp)                          0.898  OP 
+ Total field (sqrt(bp^2 + bt^2)) (T)                                      (btot)                        4.555  OP 
  Safety factor on axis                                                    (q0)                          1.000     
  Safety factor at 95% flux surface                                        (q95)                         3.500  ITV
- Cylindrical safety factor (qcyl)                                         (qstar)                       2.767  OP 
+ Cylindrical safety factor (qcyl)                                         (qstar)                       2.773  OP 
  
  Beta Information :
  
- Total plasma beta                                                        (beta)                    3.962E-02  ITV
- Total poloidal beta                                                      (betap)                   1.005E+00  OP 
- Total toroidal beta                                                                                4.125E-02  OP 
- Fast alpha beta                                                          (betaft)                  5.304E-03  OP 
+ Total plasma beta                                                        (beta)                    3.931E-02  ITV
+ Total poloidal beta                                                      (betap)                   1.011E+00  OP 
+ Total toroidal beta                                                                                4.090E-02  OP 
+ Fast alpha beta                                                          (betaft)                  5.264E-03  OP 
  Beam ion beta                                                            (betanb)                  0.000E+00  OP 
- (Fast alpha + beam beta)/(thermal beta)                                  (gammaft)                 1.545E-01  OP 
- Thermal beta                                                                                       3.432E-02  OP 
- Thermal poloidal beta                                                                              8.705E-01  OP 
- Thermal toroidal beta (= beta-exp)                                                                 3.573E-02  OP 
+ (Fast alpha + beam beta)/(thermal beta)                                  (gammaft)                 1.546E-01  OP 
+ Thermal beta                                                                                       3.404E-02  OP 
+ Thermal poloidal beta                                                                              8.752E-01  OP 
+ Thermal toroidal beta (= beta-exp)                                                                 3.542E-02  OP 
  2nd stability beta : beta_p / (R/a)                                      (eps*betap)                   0.385  OP 
  2nd stability beta upper limit                                           (epbetmax)                    1.380     
- Beta g coefficient                                                       (dnbeta)                      4.681  OP 
- Normalised thermal beta                                                                                2.359  OP 
- Normalised total beta                                                                                  2.724  OP 
- Normalised toroidal beta                                                 (normalised_toroidal          2.835  OP 
+ Beta g coefficient                                                       (dnbeta)                      4.688  OP 
+ Normalised thermal beta                                                                                2.356  OP 
+ Normalised total beta                                                                                  2.721  OP 
+ Normalised toroidal beta                                                 (normalised_toroidal          2.831  OP 
  Limit on thermal beta                                                    (betalim)                     0.068  OP 
- Plasma thermal energy (J)                                                                          1.266E+09  OP 
- Total plasma internal energy (J)                                         (total_plasma_internal_en 1.462E+09  OP 
+ Plasma thermal energy (J)                                                                          1.264E+09  OP 
+ Total plasma internal energy (J)                                         (total_plasma_internal_en 1.459E+09  OP 
  
  Temperature and Density (volume averaged) :
  
- Electron temperature (keV)                                               (te)                         12.047  ITV
- Electron temperature on axis (keV)                                       (te0)                        26.116  OP 
- Ion temperature (keV)                                                    (ti)                         12.047     
- Ion temperature on axis (keV)                                            (ti0)                        26.116  OP 
- Electron temp., density weighted (keV)                                   (ten)                        13.416  OP 
- Electron density (/m3)                                                   (dene)                    6.818E+19  ITV
- Electron density on axis (/m3)                                           (ne0)                     8.968E+19  OP 
- Line-averaged electron density (/m3)                                     (dnla)                    7.551E+19  OP 
+ Electron temperature (keV)                                               (te)                         12.053  ITV
+ Electron temperature on axis (keV)                                       (te0)                        26.170  OP 
+ Ion temperature (keV)                                                    (ti)                         12.053     
+ Ion temperature on axis (keV)                                            (ti0)                        26.170  OP 
+ Electron temp., density weighted (keV)                                   (ten)                        13.426  OP 
+ Electron density (/m3)                                                   (dene)                    6.831E+19  ITV
+ Electron density on axis (/m3)                                           (ne0)                     8.985E+19  OP 
+ Line-averaged electron density (/m3)                                     (dnla)                    7.564E+19  OP 
  Line-averaged electron density / Greenwald density                       (dnla_gw)                 1.200E+00  OP 
- Ion density (/m3)                                                        (dnitot)                  6.221E+19  OP 
- Fuel density (/m3)                                                       (deni)                    5.764E+19  OP 
- Total impurity density with Z > 2 (no He) (/m3)                          (dnz)                     2.992E+16  OP 
- Helium ion density (thermalised ions only) (/m3)                         (dnalp)                   4.523E+18  OP 
- Proton density (/m3)                                                     (dnprot)                  1.273E+16  OP 
+ Ion density (/m3)                                                        (dnitot)                  6.232E+19  OP 
+ Fuel density (/m3)                                                       (deni)                    5.774E+19  OP 
+ Total impurity density with Z > 2 (no He) (/m3)                          (dnz)                     2.996E+16  OP 
+ Helium ion density (thermalised ions only) (/m3)                         (dnalp)                   4.536E+18  OP 
+ Proton density (/m3)                                                     (dnprot)                  1.278E+16  OP 
  Hot beam density (/m3)                                                   (dnbeam)                  0.000E+00  OP 
- Density limit from scaling (/m3)                                         (dnelimt)                 6.292E+19  OP 
- Density limit (enforced) (/m3)                                           (boundu(9)*dnelimt)       7.551E+19  OP 
- Helium ion density (thermalised ions only) / electron density            (ralpne)                  6.634E-02  ITV
+ Density limit from scaling (/m3)                                         (dnelimt)                 6.304E+19  OP 
+ Density limit (enforced) (/m3)                                           (boundu(9)*dnelimt)       7.564E+19  OP 
+ Helium ion density (thermalised ions only) / electron density            (ralpne)                  6.640E-02  ITV
  
  Impurities
  
  Plasma ion densities / electron density:
- H_ concentration                                                         (fimp(01)                 8.456E-01  OP 
- He concentration                                                         (fimp(02)                 6.634E-02     
+ H_ concentration                                                         (fimp(01)                 8.455E-01  OP 
+ He concentration                                                         (fimp(02)                 6.640E-02     
  Be concentration                                                         (fimp(03)                 0.000E+00     
  C_ concentration                                                         (fimp(04)                 0.000E+00     
  N_ concentration                                                         (fimp(05)                 0.000E+00     
@@ -273,7 +260,7 @@
  Fe concentration                                                         (fimp(10)                 0.000E+00     
  Ni concentration                                                         (fimp(11)                 0.000E+00     
  Kr concentration                                                         (fimp(12)                 0.000E+00     
- Xe concentration                                                         (fimp(13)                 3.888E-04     
+ Xe concentration                                                         (fimp(13)                 3.886E-04     
  W_ concentration                                                         (fimp(14)                 5.000E-05     
  Average mass of all ions (amu)                                           (aion)                    2.674E+00  OP 
  
@@ -282,7 +269,7 @@
  Plasma profile model                                                     (ipedestal)                       1     
  Pedestal profiles are used.
  Density pedestal r/a location                                            (rhopedn)                     0.940     
- Electron density pedestal height (/m3)                                   (neped)                   5.349E+19  OP 
+ Electron density pedestal height (/m3)                                   (neped)                   5.358E+19  OP 
  Electron density at pedestal / nGW                                       (fgwped_out)              8.500E-01     
  Temperature pedestal r/a location                                        (rhopedt)                     0.940     
  Pedestal scaling switch                                                  (ieped)                           1     
@@ -290,22 +277,22 @@
  WARNING: Pedestal parameters are outside the range of applicability of the scaling:
  triang: 0.4 - 0.6; kappa: 1.5 - 2.0;   plascur: 10 - 20 MA, rmajor: 7 - 11 m;
  rminor: 2 - 3.5 m; tesep: 0 - 0.5 keV; normalised_total_beta: 2 - 3;
- Electron temp. pedestal height (keV)                                     (teped)                       4.515     
+ Electron temp. pedestal height (keV)                                     (teped)                       4.492     
  Electron temp. at separatrix (keV)                                       (tesep)                       0.100     
- Electron density at separatrix (/m3)                                     (nesep)                   3.146E+19     
+ Electron density at separatrix (/m3)                                     (nesep)                   3.152E+19     
  Electron density at separatrix / nGW                                     (fgwsep_out)              5.000E-01     
  Temperature profile index                                                (alphat)                      1.450     
  Temperature profile index beta                                           (tbeta)                       2.000     
  
  Density Limit using different models :
  
- Old ASDEX model                                                          (dlimit(1))               4.375E+19  OP 
- Borrass ITER model I                                                     (dlimit(2))               8.923E+19  OP 
- Borrass ITER model II                                                    (dlimit(3))               3.524E+19  OP 
- JET edge radiation model                                                 (dlimit(4))               3.512E+21  OP 
- JET simplified model                                                     (dlimit(5))               3.397E+20  OP 
- Hugill-Murakami Mq model                                                 (dlimit(6))               5.639E+19  OP 
- Greenwald model                                                          (dlimit(7))               6.292E+19  OP 
+ Old ASDEX model                                                          (dlimit(1))               4.383E+19  OP 
+ Borrass ITER model I                                                     (dlimit(2))               8.947E+19  OP 
+ Borrass ITER model II                                                    (dlimit(3))               3.534E+19  OP 
+ JET edge radiation model                                                 (dlimit(4))               3.511E+21  OP 
+ JET simplified model                                                     (dlimit(5))               3.412E+20  OP 
+ Hugill-Murakami Mq model                                                 (dlimit(6))               5.649E+19  OP 
+ Greenwald model                                                          (dlimit(7))               6.304E+19  OP 
  
  Fuel Constituents :
  
@@ -314,46 +301,46 @@
  
  Fusion Power :
  
- Total fusion power (MW)                                                  (powfmw)                  1.988E+03  OP 
-  =    D-T fusion power (MW)                                              (pdt)                     1.986E+03  OP 
-   +   D-D fusion power (MW)                                              (pdd)                     2.406E+00  OP 
+ Total fusion power (MW)                                                  (powfmw)                  1.989E+03  OP 
+  =    D-T fusion power (MW)                                              (pdt)                     1.987E+03  OP 
+   +   D-D fusion power (MW)                                              (pdd)                     2.409E+00  OP 
    + D-He3 fusion power (MW)                                              (pdhe3)                   0.000E+00  OP 
- Alpha power: total (MW)                                                  (palpmw)                  3.972E+02  OP 
+ Alpha power: total (MW)                                                  (palpmw)                  3.973E+02  OP 
  Alpha power: beam-plasma (MW)                                            (palpnb)                  0.000E+00  OP 
- Neutron power (MW)                                                       (pneutmw)                 1.589E+03  OP 
- Charged particle power (excluding alphas) (MW)                           (pchargemw)               1.562E+00  OP 
- Total power deposited in plasma (MW)                                     (tot_power_plasma)        4.306E+02  OP 
+ Neutron power (MW)                                                       (pneutmw)                 1.590E+03  OP 
+ Charged particle power (excluding alphas) (MW)                           (pchargemw)               1.564E+00  OP 
+ Total power deposited in plasma (MW)                                     (tot_power_plasma)        4.307E+02  OP 
  
  Radiation Power (excluding SOL):
  
- Bremsstrahlung radiation power (MW)                                      (pbrempv*vol)             6.395E+01  OP 
- Line radiation power (MW)                                                (plinepv*vol)             1.914E+02  OP 
- Synchrotron radiation power (MW)                                         (psyncpv*vol)             1.355E+01  OP 
+ Bremsstrahlung radiation power (MW)                                      (pbrempv*vol)             6.390E+01  OP 
+ Line radiation power (MW)                                                (plinepv*vol)             1.912E+02  OP 
+ Synchrotron radiation power (MW)                                         (psyncpv*vol)             1.378E+01  OP 
  Synchrotron wall reflectivity factor                                     (ssync)                       0.600     
  Normalised minor radius defining 'core'                                  (coreradius)              7.500E-01     
  Fraction of core radiation subtracted from P_L                           (coreradiationfraction)   6.000E-01     
- Total core radiation power (MW)                                          (pcoreradmw)              1.032E+02  OP 
- Edge radiation power (MW)                                                (pedgeradmw)              1.657E+02  OP 
+ Total core radiation power (MW)                                          (pcoreradmw)              1.033E+02  OP 
+ Edge radiation power (MW)                                                (pedgeradmw)              1.656E+02  OP 
  Total radiation power (MW)                                               (pradmw)                  2.689E+02  OP 
- Core radiation fraction = total radiation in core / total power deposite (rad_fraction_core)       6.245E-01  OP 
+ Core radiation fraction = total radiation in core / total power deposite (rad_fraction_core)       6.242E-01  OP 
  SoL radiation fraction = total radiation in SoL / total power accross se (rad_fraction_sol)        8.000E-01  IP 
- Radiation fraction = total radiation / total power deposited in plasma   (rad_fraction)            9.249E-01  OP 
- Nominal mean radiation load on inside surface of reactor (MW/m2)         (photon_wall)             1.621E-01  OP 
+ Radiation fraction = total radiation / total power deposited in plasma   (rad_fraction)            9.248E-01  OP 
+ Nominal mean radiation load on inside surface of reactor (MW/m2)         (photon_wall)             1.623E-01  OP 
  Peaking factor for radiation wall load                                   (peakfactrad)             3.330E+00  IP 
  Maximum permitted radiation wall load (MW/m^2)                           (maxradwallload)          1.000E+00  IP 
- Peak radiation wall load (MW/m^2)                                        (peakradwallload)         5.397E-01  OP 
- Nominal mean neutron load on inside surface of reactor (MW/m2)           (wallmw)                  9.579E-01  OP 
- 
- Power incident on the divertor targets (MW)                              (ptarmw)                  3.234E+01  OP 
+ Peak radiation wall load (MW/m^2)                                        (peakradwallload)         5.403E-01  OP 
+ Nominal mean neutron load on inside surface of reactor (MW/m2)           (wallmw)                  9.595E-01  OP 
+ 
+ Power incident on the divertor targets (MW)                              (ptarmw)                  3.237E+01  OP 
  Fraction of power to the lower divertor                                  (ftar)                    1.000E+00  IP 
  Outboard side heat flux decay length (m)                                 (lambdaio)                1.570E-03  OP 
  Fraction of power on the inner targets                                   (fio)                     4.100E-01  OP 
  Fraction of power incident on the lower inner target                     (fLI)                     4.100E-01  OP 
  Fraction of power incident on the lower outer target                     (fLO)                     5.900E-01  OP 
- Power incident on the lower inner target (MW)                            (pLImw)                   1.326E+01  OP 
- Power incident on the lower outer target (MW)                            (pLOmw)                   1.908E+01  OP 
- 
- Ohmic heating power (MW)                                                 (pohmmw)                  7.346E-01  OP 
+ Power incident on the lower inner target (MW)                            (pLImw)                   1.327E+01  OP 
+ Power incident on the lower outer target (MW)                            (pLOmw)                   1.910E+01  OP 
+ 
+ Ohmic heating power (MW)                                                 (pohmmw)                  7.306E-01  OP 
  Fraction of alpha power deposited in plasma                              (falpha)                      0.950  OP 
  Fraction of alpha power to electrons                                     (falpe)                       0.722  OP 
  Fraction of alpha power to ions                                          (falpi)                       0.278  OP 
@@ -363,55 +350,55 @@
  Injection power to electrons (MW)                                        (pinjemw)                 5.100E+01  OP 
  Ignited plasma switch (0=not ignited, 1=ignited)                         (ignite)                          0     
  
- Power into divertor zone via charged particles (MW)                      (pdivt)                   1.617E+02  OP 
- Psep / R ratio (MW/m)                                                    (pdivt/rmajor)            1.894E+01  OP 
+ Power into divertor zone via charged particles (MW)                      (pdivt)                   1.619E+02  OP 
+ Psep / R ratio (MW/m)                                                    (pdivt/rmajor)            1.893E+01  OP 
  Psep Bt / qAR ratio (MWT/m)                                              (pdivtbt/qar)             9.200E+00  OP 
  
  H-mode Power Threshold Scalings :
  
- ITER 1996 scaling: nominal (MW)                                          (pthrmw(1))               1.092E+02  OP 
- ITER 1996 scaling: upper bound (MW)                                      (pthrmw(2))               2.384E+02  OP 
- ITER 1996 scaling: lower bound (MW)                                      (pthrmw(3))               4.937E+01  OP 
- ITER 1997 scaling (1) (MW)                                               (pthrmw(4))               1.813E+02  OP 
- ITER 1997 scaling (2) (MW)                                               (pthrmw(5))               1.459E+02  OP 
- Martin 2008 scaling: nominal (MW)                                        (pthrmw(6))               9.787E+01  OP 
- Martin 2008 scaling: 95% upper bound (MW)                                (pthrmw(7))               1.288E+02  OP 
- Martin 2008 scaling: 95% lower bound (MW)                                (pthrmw(8))               6.691E+01  OP 
- Snipes 2000 scaling: nominal (MW)                                        (pthrmw(9))               6.825E+01  OP 
- Snipes 2000 scaling: upper bound (MW)                                    (pthrmw(10))              1.009E+02  OP 
- Snipes 2000 scaling: lower bound (MW)                                    (pthrmw(11))              4.579E+01  OP 
- Snipes 2000 scaling (closed divertor): nominal (MW)                      (pthrmw(12))              2.920E+01  OP 
- Snipes 2000 scaling (closed divertor): upper bound (MW)                  (pthrmw(13))              4.000E+01  OP 
- Snipes 2000 scaling (closed divertor): lower bound (MW)                  (pthrmw(14))              2.116E+01  OP 
- Hubbard 2012 L-I threshold - nominal (MW)                                (pthrmw(15))              3.090E+01  OP 
- Hubbard 2012 L-I threshold - lower bound (MW)                            (pthrmw(16))              1.563E+01  OP 
- Hubbard 2012 L-I threshold - upper bound (MW)                            (pthrmw(17))              6.108E+01  OP 
- Hubbard 2017 L-I threshold                                               (pthrmw(18))              2.751E+02  OP 
- Martin 2008 aspect ratio corrected scaling: nominal (MW)                 (pthrmw(19))              9.790E+01  OP 
- Martin 2008 aspect ratio corrected scaling: 95% upper bound (MW)         (pthrmw(20))              1.289E+02  OP 
- Martin 2008 aspect ratio corrected scaling: 95% lower bound (MW)         (pthrmw(21))              6.693E+01  OP 
- 
- L-H threshold power (enforced) (MW)                                      (boundl(103)*plhthresh)   9.790E+01  OP 
- L-H threshold power (MW)                                                 (plhthresh)               9.790E+01  OP 
+ ITER 1996 scaling: nominal (MW)                                          (pthrmw(1))               1.104E+02  OP 
+ ITER 1996 scaling: upper bound (MW)                                      (pthrmw(2))               2.412E+02  OP 
+ ITER 1996 scaling: lower bound (MW)                                      (pthrmw(3))               4.982E+01  OP 
+ ITER 1997 scaling (1) (MW)                                               (pthrmw(4))               1.831E+02  OP 
+ ITER 1997 scaling (2) (MW)                                               (pthrmw(5))               1.474E+02  OP 
+ Martin 2008 scaling: nominal (MW)                                        (pthrmw(6))               9.831E+01  OP 
+ Martin 2008 scaling: 95% upper bound (MW)                                (pthrmw(7))               1.294E+02  OP 
+ Martin 2008 scaling: 95% lower bound (MW)                                (pthrmw(8))               6.720E+01  OP 
+ Snipes 2000 scaling: nominal (MW)                                        (pthrmw(9))               6.857E+01  OP 
+ Snipes 2000 scaling: upper bound (MW)                                    (pthrmw(10))              1.014E+02  OP 
+ Snipes 2000 scaling: lower bound (MW)                                    (pthrmw(11))              4.600E+01  OP 
+ Snipes 2000 scaling (closed divertor): nominal (MW)                      (pthrmw(12))              2.938E+01  OP 
+ Snipes 2000 scaling (closed divertor): upper bound (MW)                  (pthrmw(13))              4.028E+01  OP 
+ Snipes 2000 scaling (closed divertor): lower bound (MW)                  (pthrmw(14))              2.128E+01  OP 
+ Hubbard 2012 L-I threshold - nominal (MW)                                (pthrmw(15))              3.080E+01  OP 
+ Hubbard 2012 L-I threshold - lower bound (MW)                            (pthrmw(16))              1.560E+01  OP 
+ Hubbard 2012 L-I threshold - upper bound (MW)                            (pthrmw(17))              6.083E+01  OP 
+ Hubbard 2017 L-I threshold                                               (pthrmw(18))              2.757E+02  OP 
+ Martin 2008 aspect ratio corrected scaling: nominal (MW)                 (pthrmw(19))              9.832E+01  OP 
+ Martin 2008 aspect ratio corrected scaling: 95% upper bound (MW)         (pthrmw(20))              1.294E+02  OP 
+ Martin 2008 aspect ratio corrected scaling: 95% lower bound (MW)         (pthrmw(21))              6.721E+01  OP 
+ 
+ L-H threshold power (enforced) (MW)                                      (boundl(103)*plhthresh)   9.832E+01  OP 
+ L-H threshold power (MW)                                                 (plhthresh)               9.832E+01  OP 
  
  Confinement :
  
  Confinement scaling law                    IPB98(y,2)           (H)
  Confinement H factor                                                     (hfact)                       1.100     
- Global thermal energy confinement time (s)                               (taueff)                      3.868  OP 
- Ion energy confinement time (s)                                          (tauei)                       3.868  OP 
- Electron energy confinement time (s)                                     (tauee)                       3.868  OP 
- n.tau = Volume-average electron density x Energy confinement time (s/m3) (dntau)                   2.637E+20  OP 
+ Global thermal energy confinement time (s)                               (taueff)                      3.859  OP 
+ Ion energy confinement time (s)                                          (tauei)                       3.859  OP 
+ Electron energy confinement time (s)                                     (tauee)                       3.859  OP 
+ n.tau = Volume-average electron density x Energy confinement time (s/m3) (dntau)                   2.636E+20  OP 
  Triple product = Vol-average electron density x Vol-average electron temperature x Energy confinement time:
  Triple product  (keV s/m3)                                               (dntau*te)                3.177E+21  OP 
- Transport loss power assumed in scaling law (MW)                         (powerht)                 3.274E+02  OP 
+ Transport loss power assumed in scaling law (MW)                         (powerht)                 3.275E+02  OP 
  Switch for radiation loss term usage in power balance                    (iradloss)                        1     
- Radiation power subtracted from plasma power balance (MW)                                          1.032E+02  OP 
+ Radiation power subtracted from plasma power balance (MW)                                          1.033E+02  OP 
    (Radiation correction is core radiation power)
- Alpha particle confinement time (s)                                      (taup)                       19.338  OP 
+ Alpha particle confinement time (s)                                      (taup)                       19.295  OP 
  Alpha particle/energy confinement time ratio                             (taup/taueff)                 5.000  OP 
  Lower limit on taup/taueff                                               (taulimit)                    5.000     
- Total energy confinement time including radiation loss (s)               (total_energy_conf_t          3.396  OP 
+ Total energy confinement time including radiation loss (s)               (total_energy_conf_t          3.388  OP 
    (= stored energy including fast particles / loss power including radiation
  
  Dimensionless plasma parameters
@@ -419,43 +406,43 @@
  For definitions see
  Recent progress on the development and analysis of the ITPA global H-mode confinement database
  D.C. McDonald et al, 2007 Nuclear Fusion v47, 147. (nu_star missing 1/mu0)
- Normalized plasma pressure beta as defined by McDonald et al             (beta_mcdonald)           4.125E-02  OP 
- Normalized ion Larmor radius                                             (rho_star)                1.883E-03  OP 
- Normalized collisionality                                                (nu_star)                 2.576E-03  OP 
- Volume measure of elongation                                             (kappaa_IPB)              1.674E+00  OP 
+ Normalized plasma pressure beta as defined by McDonald et al             (beta_mcdonald)           4.090E-02  OP 
+ Normalized ion Larmor radius                                             (rho_star)                1.879E-03  OP 
+ Normalized collisionality                                                (nu_star)                 2.606E-03  OP 
+ Volume measure of elongation                                             (kappaa_IPB)              1.675E+00  OP 
  
  Plasma Volt-second Requirements :
  
  Total volt-second requirement (Wb)                                       (vsstt)                   6.019E+02  OP 
- Inductive volt-seconds (Wb)                                              (vsind)                   2.830E+02  OP 
+ Inductive volt-seconds (Wb)                                              (vsind)                   2.834E+02  OP 
  Ejima coefficient                                                        (gamma)                       0.300     
- Start-up resistive (Wb)                                                  (vsres)                   6.792E+01  OP 
- Flat-top resistive (Wb)                                                  (vsbrn)                   2.509E+02  OP 
+ Start-up resistive (Wb)                                                  (vsres)                   6.773E+01  OP 
+ Flat-top resistive (Wb)                                                  (vsbrn)                   2.507E+02  OP 
  bootstrap current fraction multiplier                                    (cboot)                       1.000     
- Bootstrap fraction (ITER 1989)                                           (bscf_iter89)                 0.298  OP 
- Bootstrap fraction (Sauter et al)                                        (bscf_sauter)                 0.374  OP 
+ Bootstrap fraction (ITER 1989)                                           (bscf_iter89)                 0.299  OP 
+ Bootstrap fraction (Sauter et al)                                        (bscf_sauter)                 0.375  OP 
  Bootstrap fraction (Nevins et al)                                        (bscf_nevins)                 0.326  OP 
- Bootstrap fraction (Wilson)                                              (bscf_wilson)                 0.357  OP 
+ Bootstrap fraction (Wilson)                                              (bscf_wilson)                 0.358  OP 
  Diamagnetic fraction (Hender)                                            (diacf_hender)                0.014  OP 
  Diamagnetic fraction (SCENE)                                             (diacf_scene)                 0.013  OP 
  Pfirsch-Schlueter fraction (SCENE)                                       (pscf_scene)                 -0.004  OP 
    (Sauter et al bootstrap current fraction model used)
    (Diamagnetic current fraction not calculated)
    (Pfirsch-Schlüter current fraction not calculated)
- Bootstrap fraction (enforced)                                            (bootipf.)                    0.374  OP 
+ Bootstrap fraction (enforced)                                            (bootipf.)                    0.375  OP 
  Diamagnetic fraction (enforced)                                          (diaipf.)                     0.000  OP 
  Pfirsch-Schlueter fraction (enforced)                                    (psipf.)                      0.000  OP 
- Loop voltage during burn (V)                                             (vburn)                   3.480E-02  OP 
- Plasma resistance (ohm)                                                  (rplas)                   2.645E-09  OP 
- Resistive diffusion time (s)                                             (res_time)                4.915E+03  OP 
- Plasma inductance (H)                                                    (rlp)                     1.341E-05  OP 
+ Loop voltage during burn (V)                                             (vburn)                   3.477E-02  OP 
+ Plasma resistance (ohm)                                                  (rplas)                   2.656E-09  OP 
+ Resistive diffusion time (s)                                             (res_time)                4.903E+03  OP 
+ Plasma inductance (H)                                                    (rlp)                     1.349E-05  OP 
  Coefficient for sawtooth effects on burn V-s requirement                 (csawth)                      1.000     
  
  Fuelling :
  
  Ratio of He and pellet particle confinement times                        (tauratio)                1.000E+00     
- Fuelling rate (nucleus-pairs/s)                                          (qfuel)                   5.225E+21  OP 
- Fuel burn-up rate (reactions/s)                                          (rndfuel)                 7.088E+20  OP 
+ Fuelling rate (nucleus-pairs/s)                                          (qfuel)                   5.222E+21  OP 
+ Fuel burn-up rate (reactions/s)                                          (rndfuel)                 7.090E+20  OP 
  Burn-up fraction                                                         (burnup)                      0.136  OP 
  
  ***************************** Energy confinement times, and required H-factors : *****************************
@@ -463,22 +450,22 @@
     scaling law              confinement time (s)     H-factor for
                                  for H = 1           power balance
  
- IPB98(y)             (H)          4.304                   0.898
- IPB98(y,1)           (H)          4.362                   0.887
- IPB98(y,2)           (H)          3.516                   1.100
- IPB98(y,3)           (H)          3.693                   1.047
- IPB98(y,4)           (H)          3.557                   1.087
- ISS95            (stell)          2.282                   1.695
- ISS04            (stell)          4.003                   0.966
- DS03                 (H)          4.981                   0.776
- Murari et al NPL     (H)          2.453                   1.577
- Petty 2008           (H)          6.384                   0.606
- Lang et al. 2012     (H)          2.183                   1.771
- Hubbard 2017 - nom   (I)          0.065                  59.428
+ IPB98(y)             (H)          4.299                   0.897
+ IPB98(y,1)           (H)          4.354                   0.886
+ IPB98(y,2)           (H)          3.508                   1.100
+ IPB98(y,3)           (H)          3.684                   1.048
+ IPB98(y,4)           (H)          3.551                   1.087
+ ISS95            (stell)          2.280                   1.692
+ ISS04            (stell)          4.000                   0.964
+ DS03                 (H)          4.978                   0.775
+ Murari et al NPL     (H)          2.451                   1.574
+ Petty 2008           (H)          6.372                   0.606
+ Lang et al. 2012     (H)          2.180                   1.770
+ Hubbard 2017 - nom   (I)          0.065                  59.229
  Hubbard 2017 - lower (I)          0.037                 100.000
- Hubbard 2017 - upper (I)          0.115                  33.745
- NSTX (Spherical)     (H)          6.684                   0.578
- NSTX-Petty08 Hybrid  (H)          6.384                   0.606
+ Hubbard 2017 - upper (I)          0.115                  33.628
+ NSTX (Spherical)     (H)          6.715                   0.574
+ NSTX-Petty08 Hybrid  (H)          6.372                   0.606
  
  ******************************************** Current Drive System ********************************************
  
@@ -490,16 +477,16 @@
  Auxiliary power used for plasma heating only (MW)                        (pheat)                   5.000E+01     
  Power injected for current drive (MW)                                    (pcurrentdrivemw)         1.000E+00     
  Maximum Allowed Bootstrap current fraction                               (bscfmax)                 9.900E-01     
- Fusion gain factor Q                                                     (bigq)                    3.843E+01  OP 
- Auxiliary current drive (A)                                              (auxiliary_cd)            5.155E+04  OP 
- Current drive efficiency (A/W)                                           (effcd)                   5.155E-02  OP 
+ Fusion gain factor Q                                                     (bigq)                    3.845E+01  OP 
+ Auxiliary current drive (A)                                              (auxiliary_cd)            5.137E+04  OP 
+ Current drive efficiency (A/W)                                           (effcd)                   5.137E-02  OP 
  Normalised current drive efficiency, gamma (10^20 A/W-m2)                (gamcd)                   3.000E-01  OP 
  Wall plug to injector efficiency                                         (etacd)                   4.000E-01     
  ECRH plasma heating efficiency                                           (gamma_ecrh)              3.000E-01     
  
  Fractions of current drive :
  
- Bootstrap fraction                                                       (bootipf)                     0.374  OP 
+ Bootstrap fraction                                                       (bootipf)                     0.375  OP 
  Diamagnetic fraction                                                     (diaipf)                      0.000  OP 
  Pfirsch-Schlueter fraction                                               (psipf)                       0.000  OP 
  Auxiliary current drive fraction                                         (faccd)                       0.002  OP 
@@ -514,89 +501,89 @@
  
  Volt-second considerations:
  
- Total V-s capability of Central Solenoid/PF coils (Wb)                   (abs(vstot))              6.243E+02     
- Required volt-seconds during start-up (Wb)                               (vssoft)                  3.510E+02     
- Available volt-seconds during burn (Wb)                                  (vsmax)                   2.509E+02     
+ Total V-s capability of Central Solenoid/PF coils (Wb)                   (abs(vstot))              6.242E+02     
+ Required volt-seconds during start-up (Wb)                               (vssoft)                  3.512E+02     
+ Available volt-seconds during burn (Wb)                                  (vsmax)                   2.507E+02     
  
  *************************************************** Times ****************************************************
  
  Initial charge time for CS from zero current (s)                         (tramp)                     500.000     
- Plasma current ramp-up time (s)                                          (tohs)                      211.085     
+ Plasma current ramp-up time (s)                                          (tohs)                      210.107     
  Heating time (s)                                                         (theat)                      10.000     
  Burn time (s)                                                            (tburn)                   7.200E+03  OP 
- Reset time to zero current for CS (s)                                    (tqnch)                     211.085     
+ Reset time to zero current for CS (s)                                    (tqnch)                     210.107     
  Time between pulses (s)                                                  (tdwell)                      0.000     
  
- Total plant cycle time (s)                                               (tcycle)                  8.132E+03  OP 
+ Total plant cycle time (s)                                               (tcycle)                  8.130E+03  OP 
  
  ************************************************ Radial Build ************************************************
  
                                           Thickness (m)    Radius (m)
  Device centreline                            0.000           0.000                       
- Machine bore                                 2.101           2.101   (bore)              
+ Machine bore                                 2.102           2.102   (bore)              
  Central solenoid                             0.511           2.612   (ohcth)             
  CS precompression                            0.000           2.612   (precomp)           
  Gap                                          0.010           2.622   (gapoh)             
- TF coil inboard leg                          0.908           3.530   (tfcth)             
- Gap                                          0.050           3.580   (tftsgap)           
- Thermal shield                               0.050           3.630   (thshield)          
- Gap                                          0.020           3.650   (gapds)             
- Vacuum vessel (and shielding)                0.600           4.250   (d_vv_in + shldith) 
- Gap                                          0.020           4.270   (vvblgap)           
- Inboard blanket                              0.755           5.025   (blnkith)           
- Inboard first wall                           0.018           5.043   (fwith)             
- Inboard scrape-off                           0.225           5.268   (scrapli)           
- Plasma geometric centre                      3.268           8.536   (rminor)            
- Plasma outboard edge                         3.268          11.803   (rminor)            
- Outboard scrape-off                          0.225          12.028   (scraplo)           
- Outboard first wall                          0.018          12.046   (fwoth)             
- Outboard blanket                             0.982          13.028   (blnkoth)           
- Gap                                          0.020          13.048   (vvblgap)           
- Vacuum vessel (and shielding)                1.100          14.148   (d_vv_out+shldoth)  
- Gap                                          1.909          16.057   (gapsto)            
- Thermal shield                               0.050          16.107   (thshield)          
- Gap                                          0.050          16.157   (tftsgap)           
- TF coil outboard leg                         0.908          17.065   (tfthko)            
+ TF coil inboard leg                          0.933           3.555   (tfcth)             
+ Gap                                          0.050           3.605   (tftsgap)           
+ Thermal shield                               0.050           3.655   (thshield)          
+ Gap                                          0.020           3.675   (gapds)             
+ Vacuum vessel (and shielding)                0.600           4.275   (d_vv_in + shldith) 
+ Gap                                          0.020           4.295   (vvblgap)           
+ Inboard blanket                              0.755           5.050   (blnkith)           
+ Inboard first wall                           0.018           5.068   (fwith)             
+ Inboard scrape-off                           0.225           5.293   (scrapli)           
+ Plasma geometric centre                      3.257           8.550   (rminor)            
+ Plasma outboard edge                         3.257          11.807   (rminor)            
+ Outboard scrape-off                          0.225          12.032   (scraplo)           
+ Outboard first wall                          0.018          12.050   (fwoth)             
+ Outboard blanket                             0.982          13.032   (blnkoth)           
+ Gap                                          0.020          13.052   (vvblgap)           
+ Vacuum vessel (and shielding)                1.100          14.152   (d_vv_out+shldoth)  
+ Gap                                          1.898          16.051   (gapsto)            
+ Thermal shield                               0.050          16.101   (thshield)          
+ Gap                                          0.050          16.151   (tftsgap)           
+ TF coil outboard leg                         0.933          17.083   (tfthko)            
  
  *********************************************** Vertical Build ***********************************************
  
  Single null case
                                           Thickness (m)    Height (m)
- TF coil                                      0.908           9.203   (tfcth)             
- Gap                                          0.050           8.295   (tftsgap)           
- Thermal shield                               0.050           8.245   (thshield)          
- Gap                                          0.050           8.195   (vgap2)             
- Vacuum vessel (and shielding)                0.600           8.145   (d_vv_top+shldtth)  
- Gap                                          0.020           7.545   (vvblgap)           
- Top blanket                                  0.869           7.525   (blnktth)           
- Top first wall                               0.018           6.657   (fwtth)             
- Top scrape-off                               0.600           6.639   (vgaptop)           
- Plasma top                                   6.039           6.039   (rminor*kappa)      
- Midplane                                     0.000           0.000                       
- Plasma bottom                                6.039          -6.039   (rminor*kappa)      
- Lower scrape-off                             2.002          -8.041   (vgap)              
- Divertor structure                           0.621          -8.662   (divfix)            
- Vacuum vessel (and shielding)                1.000          -9.662   (d_vv_bot+shldlth)  
- Gap                                          0.050          -9.712   (vgap2)             
- Thermal shield                               0.050          -9.762   (thshield)          
- Gap                                          0.050          -9.812   (tftsgap)           
- TF coil                                      0.908         -10.720   (tfcth)             
+ TF coil                                      0.933           9.208   (tfcth)             
+ Gap                                          0.050           8.276   (tftsgap)           
+ Thermal shield                               0.050           8.226   (thshield)          
+ Gap                                          0.050           8.176   (vgap2)             
+ Vacuum vessel (and shielding)                0.600           8.126   (d_vv_top+shldtth)  
+ Gap                                          0.020           7.526   (vvblgap)           
+ Top blanket                                  0.869           7.506   (blnktth)           
+ Top first wall                               0.018           6.637   (fwtth)             
+ Top scrape-off                               0.600           6.619   (vgaptop)           
+ Plasma top                                   6.019           6.019   (rminor*kappa)      
+ Midplane                                     0.000          -0.000                       
+ Plasma bottom                                6.019          -6.019   (rminor*kappa)      
+ Lower scrape-off                             2.002          -8.022   (vgap)              
+ Divertor structure                           0.621          -8.643   (divfix)            
+ Vacuum vessel (and shielding)                1.000          -9.643   (d_vv_bot+shldlth)  
+ Gap                                          0.050          -9.693   (vgap2)             
+ Thermal shield                               0.050          -9.743   (thshield)          
+ Gap                                          0.050          -9.793   (tftsgap)           
+ TF coil                                      0.933         -10.725   (tfcth)             
  
  ************************************* Divertor build and plasma position *************************************
  
  Divertor Configuration = Single Null Divertor
  
- Plasma top position, radial (m)                                          (ptop_radial)                 6.902  OP 
- Plasma top position, vertical (m)                                        (ptop_vertical)               6.039  OP 
- Plasma geometric centre, radial (m)                                      (rmajor.)                     8.536  OP 
+ Plasma top position, radial (m)                                          (ptop_radial)                 6.922  OP 
+ Plasma top position, vertical (m)                                        (ptop_vertical)               6.019  OP 
+ Plasma geometric centre, radial (m)                                      (rmajor.)                     8.550  OP 
  Plasma geometric centre, vertical (m)                                    (0.0)                         0.000  OP 
  Plasma lower triangularity                                               (tril)                        0.500  OP 
  Plasma elongation                                                        (kappa.)                      1.848  OP 
  TF coil vertical offset (m)                                              (tfoffset)                   -0.758  OP 
- Plasma outer arc radius of curvature (m)                                 (rco)                         6.171  OP 
- Plasma inner arc radius of curvature (m)                                 (rci)                        11.976  OP 
- Plasma lower X-pt, radial (m)                                            (rxpt)                        6.902  OP 
- Plasma lower X-pt, vertical (m)                                          (zxpt)                       -6.039  OP 
+ Plasma outer arc radius of curvature (m)                                 (rco)                         6.151  OP 
+ Plasma inner arc radius of curvature (m)                                 (rci)                        11.938  OP 
+ Plasma lower X-pt, radial (m)                                            (rxpt)                        6.922  OP 
+ Plasma lower X-pt, vertical (m)                                          (zxpt)                       -6.019  OP 
  Poloidal plane angle between vertical and inner leg (rad)                (thetai)                      0.207  OP 
  Poloidal plane angle between vertical and outer leg (rad)                (thetao)                      1.042  OP 
  Poloidal plane angle between inner leg and plate (rad)                   (betai)                       1.000     
@@ -605,18 +592,18 @@
  Outer divertor leg poloidal length (m)                                   (plsepo)                      1.500     
  Inner divertor plate length (m)                                          (plleni)                      1.000     
  Outer divertor plate length (m)                                          (plleno)                      1.000     
- Inner strike point, radial (m)                                           (rspi)                        5.923  OP 
- Inner strike point, vertical (m)                                         (zspi)                       -6.244  OP 
- Inner plate top, radial (m)                                              (rplti)                       6.101  OP 
- Inner plate top, vertical (m)                                            (zplti)                      -5.777  OP 
- Inner plate bottom, radial (m)                                           (rplbi)                       5.745  OP 
- Inner plate bottom, vertical (m)                                         (zplbi)                      -6.712  OP 
- Outer strike point, radial (m)                                           (rspo)                        7.658  OP 
- Outer strike point, vertical (m)                                         (zspo)                       -7.334  OP 
- Outer plate top, radial (m)                                              (rplto)                       7.885  OP 
- Outer plate top, vertical (m)                                            (zplto)                      -6.889  OP 
- Outer plate bottom, radial (m)                                           (rplbo)                       7.431  OP 
- Outer plate bottom, vertical (m)                                         (zplbo)                      -7.780  OP 
+ Inner strike point, radial (m)                                           (rspi)                        5.943  OP 
+ Inner strike point, vertical (m)                                         (zspi)                       -6.225  OP 
+ Inner plate top, radial (m)                                              (rplti)                       6.121  OP 
+ Inner plate top, vertical (m)                                            (zplti)                      -5.758  OP 
+ Inner plate bottom, radial (m)                                           (rplbi)                       5.765  OP 
+ Inner plate bottom, vertical (m)                                         (zplbi)                      -6.692  OP 
+ Outer strike point, radial (m)                                           (rspo)                        7.678  OP 
+ Outer strike point, vertical (m)                                         (zspo)                       -7.315  OP 
+ Outer plate top, radial (m)                                              (rplto)                       7.905  OP 
+ Outer plate top, vertical (m)                                            (zplto)                      -6.869  OP 
+ Outer plate bottom, radial (m)                                           (rplbo)                       7.451  OP 
+ Outer plate bottom, vertical (m)                                         (zplbo)                      -7.760  OP 
  Calculated maximum divertor height (m)                                   (divht)                       2.002  OP 
  
  ************************************************* TF coils  **************************************************
@@ -632,17 +619,17 @@
  Materal stress of the point of maximum shear stress (Tresca criterion) for each layer
  Please use utilities/plot_stress_tf.py for radial plots plots summary
  Layers                                     CS     interface    Steel case            WP    Outer case
- Radial stress               (MPa)      -0.000       -41.464       -41.399      -164.939         3.710
- toroidal stress             (MPa)    -422.112       -24.287      -291.388      -213.581      -213.571
- Vertical stress             (MPa)       0.978       -18.281       180.132       227.243       244.463
- Von-Mises stress            (MPa)     422.602        20.840       408.596       381.826       396.970
- Shear (Tresca) stress       (MPa)     423.090        23.183       471.520       440.824       458.034
- 
- Toroidal modulus            (GPa)     114.095         2.500       205.000        38.025       205.000
- Vertical modulus            (GPa)      45.158         2.500       205.000       133.083       363.513
- 
- WP toroidal modulus (GPa)                                                (eyoung_wp_t*1.0D-9)      3.149E+01  OP 
- WP vertical modulus (GPa)                                                (eyoung_wp_z*1.0D-9)      1.148E+02  OP 
+ Radial stress               (MPa)       0.000       -42.236       -42.170      -145.296         3.659
+ toroidal stress             (MPa)    -430.005       -24.723      -288.890      -280.067      -212.159
+ Vertical stress             (MPa)       1.037       -18.601       207.366       248.455       271.517
+ Von-Mises stress            (MPa)     430.524        21.246       429.773       457.986       419.925
+ Shear (Tresca) stress       (MPa)     431.042        23.635       496.256       528.522       483.676
+ 
+ Toroidal modulus            (GPa)     114.443         2.500       205.000        35.981       205.000
+ Vertical modulus            (GPa)      43.362         2.500       205.000       113.731       364.622
+ 
+ WP toroidal modulus (GPa)                                                (eyoung_wp_t*1.0D-9)      2.964E+01  OP 
+ WP vertical modulus (GPa)                                                (eyoung_wp_z*1.0D-9)      9.004E+01  OP 
  
  TF design
  
@@ -658,56 +645,56 @@
  TF coil Geometry :
  
  Number of TF coils                                                       (n_tf)                           16     
- Inboard leg centre radius (m)                                            (r_tf_inboard_mid)        3.076E+00  OP 
- Outboard leg centre radius (m)                                           (r_tf_outboard_mid)       1.661E+01  OP 
- Total inboard leg radial thickness (m)                                   (tfcth)                   9.083E-01  ITV
- Total outboard leg radial thickness (m)                                  (tfthko)                  9.083E-01     
- Outboard leg toroidal thickness (m)                                      (tftort)                  1.377E+00  OP 
- Maximum inboard edge height (m)                                          (hmax)                    9.812E+00  OP 
- Mean coil circumference (including inboard leg length) (m)               (tfleng)                  5.352E+01  OP 
+ Inboard leg centre radius (m)                                            (r_tf_inboard_mid)        3.089E+00  OP 
+ Outboard leg centre radius (m)                                           (r_tf_outboard_mid)       1.662E+01  OP 
+ Total inboard leg radial thickness (m)                                   (tfcth)                   9.326E-01  ITV
+ Total outboard leg radial thickness (m)                                  (tfthko)                  9.326E-01     
+ Outboard leg toroidal thickness (m)                                      (tftort)                  1.387E+00  OP 
+ Maximum inboard edge height (m)                                          (hmax)                    9.793E+00  OP 
+ Mean coil circumference (including inboard leg length) (m)               (tfleng)                  5.348E+01  OP 
  Vertical TF shape                                                        (i_tf_shape)                      1     
  
  D-shape coil, inner surface shape approximated by
  by a straight segment and elliptical arcs between the following points:
  
  point         x(m)           y(m)
-   1          3.530          4.977
-   2          7.882          8.295
-   3         16.157          0.000
-   4          7.882         -9.812
-   5          3.530         -5.887
+   1          3.555          4.965
+   2          7.899          8.276
+   3         16.151          0.000
+   4          7.899         -9.793
+   5          3.555         -5.876
  
  Global material area/fractions:
  
- TF cross-section (total) (m2)                                            (tfareain)                1.755E+01     
- Total steel cross-section (m2)                                           (a_tf_steel*n_tf)         1.110E+01     
- Total steel TF fraction                                                  (f_tf_steel)              6.323E-01     
- Total Insulation cross-section (total) (m2)                              (a_tf_ins*n_tf)           1.850E+00     
- Total Insulation fraction                                                (f_tf_ins)                1.054E-01     
+ TF cross-section (total) (m2)                                            (tfareain)                1.810E+01     
+ Total steel cross-section (m2)                                           (a_tf_steel*n_tf)         1.140E+01     
+ Total steel TF fraction                                                  (f_tf_steel)              6.297E-01     
+ Total Insulation cross-section (total) (m2)                              (a_tf_ins*n_tf)           1.887E+00     
+ Total Insulation fraction                                                (f_tf_ins)                1.043E-01     
  
  External steel Case Information :
  
- Casing cross section area (per leg) (m2)                                 (acasetf)                 3.937E-01     
+ Casing cross section area (per leg) (m2)                                 (acasetf)                 4.047E-01     
  Inboard leg case plasma side wall thickness (m)                          (casthi)                  6.000E-02     
  Inboard leg case inboard "nose" thickness (m)                            (thkcas)                  5.000E-02  ITV
  Inboard leg case sidewall thickness at its narrowest point (m)           (casths)                  5.000E-02     
- External case mass per coil (kg)                                         (whtcas)                  5.158E+05  OP 
+ External case mass per coil (kg)                                         (whtcas)                  5.337E+05  OP 
  
  TF winding pack (WP) geometry:
  
- WP cross section area with insulation and insertion (per coil) (m2)      (awpc)                    7.033E-01     
- WP cross section area (per coil) (m2)                                    (aswp)                    6.436E-01     
- Winding pack radial thickness (m)                                        (dr_tf_wp)                7.304E-01  OP 
- Winding pack toroidal width (m)                                          (wwp1)                    9.628E-01  OP 
+ WP cross section area with insulation and insertion (per coil) (m2)      (awpc)                    7.265E-01     
+ WP cross section area (per coil) (m2)                                    (aswp)                    6.659E-01     
+ Winding pack radial thickness (m)                                        (dr_tf_wp)                7.543E-01  OP 
+ Winding pack toroidal width (m)                                          (wwp1)                    9.632E-01  OP 
  Ground wall insulation thickness (m)                                     (tinstf)                  8.000E-03     
  Winding pack insertion gap (m)                                           (tfinsgap)                1.000E-02     
  
  TF winding pack (WP) material area/fractions:
  
- Steel WP cross-section (total) (m2)                                      (aswp*n_tf)               4.798E+00     
- Steel WP fraction                                                        (aswp/awpc)               4.264E-01     
- Insulation WP fraction                                                   (aiwp/awpc)               1.272E-01     
- Cable WP fraction                                                        ((awpc-aswp-aiwp)/awpc)   4.464E-01     
+ Steel WP cross-section (total) (m2)                                      (aswp*n_tf)               4.921E+00     
+ Steel WP fraction                                                        (aswp/awpc)               4.234E-01     
+ Insulation WP fraction                                                   (aiwp/awpc)               1.257E-01     
+ Cable WP fraction                                                        ((awpc-aswp-aiwp)/awpc)   4.509E-01     
  
  WP turn information:
  
@@ -717,12 +704,12 @@
  Number of TF pancakes                                                    (n_pancake)                      20     
  Number of TF layers                                                      (n_layer)                        10     
  
- Radial width of turn (m)                                                 (t_turn_radial)           6.944E-02     
- Toroidal width of turn (m)                                               (t_turn_toroidal)         4.634E-02     
- Radial width of conductor (m)                                            (elonductor_radial)       6.544E-02  OP 
- Toroidal width of conductor (m)                                          (t_conductor_toroidal)    4.234E-02  OP 
- Radial width of cable space                                              (t_cable_radial)          4.944E-02     
- Toroidal width of cable space                                            (t_cable_toroidal)        2.634E-02     
+ Radial width of turn (m)                                                 (t_turn_radial)           7.183E-02     
+ Toroidal width of turn (m)                                               (t_turn_toroidal)         4.636E-02     
+ Radial width of conductor (m)                                            (elonductor_radial)       6.783E-02  OP 
+ Toroidal width of conductor (m)                                          (t_conductor_toroidal)    4.236E-02  OP 
+ Radial width of cable space                                              (t_cable_radial)          5.183E-02     
+ Toroidal width of cable space                                            (t_cable_toroidal)        2.636E-02     
  Steel conduit thickness (m)                                              (thwcndut)                8.000E-03  ITV
  Inter-turn insulation thickness (m)                                      (thicndut)                2.000E-03     
  
@@ -730,44 +717,40 @@
  
  Diameter of central helium channel in cable                              (dhecoil)                 1.000E-02     
  Fractions by area
- internal area of the cable space                                         (acstf)                   1.271E-03     
+ internal area of the cable space                                         (acstf)                   1.335E-03     
  Coolant fraction in conductor excluding central channel                  (vftf)                    3.000E-01     
- Copper fraction of conductor                                             (fcutfsu)                 8.910E-01  ITV
- Superconductor fraction of conductor                                     (1-fcutfsu)               1.090E-01     
+ Copper fraction of conductor                                             (fcutfsu)                 8.142E-01  ITV
+ Superconductor fraction of conductor                                     (1-fcutfsu)               1.858E-01     
  Check total area fractions in winding pack = 1                                                         1.000     
  minimum TF conductor temperature margin  (K)                             (tmargmin_tf)                 1.500     
  TF conductor temperature margin (K)                                      (tmargtf)                     1.500     
- Elastic properties behavior                                              (i_tf_cond_props)                 0     
-   Conductor stiffness neglected
- Conductor axial Young's modulus                                          (eyoung_cond_z)           0.000E+00     
- Conductor transverse Young's modulus                                     (eyoung_cond_t)           0.000E+00     
  
  TF coil mass:
  
- Superconductor mass per coil (kg)                                        (whtconsc)                1.204E+03  OP 
- Copper mass per coil (kg)                                                (whtconcu)                6.806E+04  OP 
- Steel conduit mass per coil (kg)                                         (whtconsh)                1.252E+05  OP 
- Conduit insulation mass per coil (kg)                                    (whtconin)                8.614E+03  OP 
- Total conduit mass per coil (kg)                                         (whtcon)                  2.031E+05  OP 
- Mass of each TF coil (kg)                                                (whttf/n_tf)              7.246E+05  OP 
- Total TF coil mass (kg)                                                  (whttf)                   1.159E+07     
+ Superconductor mass per coil (kg)                                        (whtconsc)                6.184E+03  OP 
+ Copper mass per coil (kg)                                                (whtconcu)                6.496E+04  OP 
+ Steel conduit mass per coil (kg)                                         (whtconsh)                1.283E+05  OP 
+ Conduit insulation mass per coil (kg)                                    (whtconin)                8.793E+03  OP 
+ Total conduit mass per coil (kg)                                         (whtcon)                  2.082E+05  OP 
+ Mass of each TF coil (kg)                                                (whttf/n_tf)              7.478E+05  OP 
+ Total TF coil mass (kg)                                                  (whttf)                   1.196E+07     
  
  Maximum B field and currents:
  
  Nominal peak field assuming toroidal symmetry (T)                        (bmaxtf)                  1.120E+01  OP 
- Total current in all TF coils (MA)                                       (ritfc/1.D6)              1.895E+02  OP 
- TF coil current (summed over all coils) (A)                              (ritfc)                   1.895E+08     
- Actual peak field at discrete conductor (T)                              (bmaxtfrp)                1.205E+01  OP 
- Winding pack current density (A/m2)                                      (jwptf)                   1.840E+07  OP 
- Inboard leg mid-plane conductor current density (A/m2)                   (oacdcp)                  1.080E+07     
- Total stored energy in TF coils (GJ)                                     (estotftgj)               1.155E+02  OP 
+ Total current in all TF coils (MA)                                       (ritfc/1.D6)              1.909E+02  OP 
+ TF coil current (summed over all coils) (A)                              (ritfc)                   1.909E+08     
+ Actual peak field at discrete conductor (T)                              (bmaxtfrp)                1.204E+01  OP 
+ Winding pack current density (A/m2)                                      (jwptf)                   1.792E+07  OP 
+ Inboard leg mid-plane conductor current density (A/m2)                   (oacdcp)                  1.055E+07     
+ Total stored energy in TF coils (GJ)                                     (estotftgj)               1.167E+02  OP 
  
  TF Forces:
  
- Inboard vertical tension per coil (N)                                    (vforce)                  1.857E+08  OP 
- Outboard vertical tension per coil (N)                                   (vforce_outboard)         1.857E+08  OP 
+ Inboard vertical tension per coil (N)                                    (vforce)                  1.878E+08  OP 
+ Outboard vertical tension per coil (N)                                   (vforce_outboard)         1.878E+08  OP 
  inboard vertical tension fraction (-)                                    (f_vforce_inboard)        5.000E-01  OP 
- Centring force per coil (N/m)                                            (cforce)                  6.633E+07  OP 
+ Centring force per coil (N/m)                                            (cforce)                  6.681E+07  OP 
  
  Ripple information:
  
@@ -779,8 +762,8 @@
  Allowable stress in vacuum vessel (VV) due to quench (Pa)                (sigvvall)                9.300E+07     
  Minimum allowed quench time due to stress in VV (s)                      (taucq)                   2.446E+01  OP 
  Actual quench time (or time constant) (s)                                (tdmptf)                  2.446E+01  ITV
- Maximum allowed voltage during quench due to insulation (kV)             (vdalw)                   9.982E+00  ITV
- Actual quench voltage (kV)                                               (vtfskv)                  9.965E+00  OP 
+ Maximum allowed voltage during quench due to insulation (kV)             (vdalw)                   1.000E+01  ITV
+ Actual quench voltage (kV)                                               (vtfskv)                  1.000E+01  OP 
  Maximum allowed temp rise during a quench (K)                            (tmaxpro)                 1.500E+02     
  
  Radial build of TF coil centre-line :
@@ -790,12 +773,12 @@
  Coil case ("nose")                           0.050           2.672   (thkcas)            
  Insertion gap for winding pack               0.010           2.682   (tfinsgap)          
  Winding pack ground insulation               0.008           2.690   (tinstf)            
- Winding - first half                         0.347           3.037   (dr_tf_wp/2-tinstf-t
- Winding - second half                        0.347           3.384   (dr_tf_wp/2-tinstf-t
- Winding pack insulation                      0.008           3.392   (tinstf)            
- Insertion gap for winding pack               0.010           3.402   (tfinsgap)          
- Plasma side case min radius                  0.060           3.462   (casthi)            
- Plasma side case max radius                  3.530           3.530   (r_tf_inboard_out)  
+ Winding - first half                         0.359           3.050   (dr_tf_wp/2-tinstf-t
+ Winding - second half                        0.359           3.409   (dr_tf_wp/2-tinstf-t
+ Winding pack insulation                      0.008           3.417   (tinstf)            
+ Insertion gap for winding pack               0.010           3.427   (tfinsgap)          
+ Plasma side case min radius                  0.060           3.487   (casthi)            
+ Plasma side case max radius                  3.555           3.555   (r_tf_inboard_out)  
  TF coil dimensions are consistent
  
  ****************************************** Superconducting TF Coils ******************************************
@@ -807,18 +790,18 @@
  Critical temperature at zero field and strain (K)                        (tc0m)                    1.606E+01     
  
  Helium temperature at peak field (= superconductor temperature) (K)      (thelium)                 4.750E+00     
- Total helium fraction inside cable space                                 (fhetot)                  3.618E-01  OP 
- Copper fraction of conductor                                             (fcutfsu)                 8.910E-01  ITV
- Strain on superconductor                                                 (strncon_tf)              1.366E-03     
- Critical current density in superconductor (A/m2)                        (jcritsc)                 9.106E+08  OP 
- Critical current density in strand (A/m2)                                (jcritstr)                9.929E+07  OP 
- Critical current density in winding pack (A/m2)                          (jwdgcrt)                 2.504E+07  OP 
- Actual current density in winding pack (A/m2)                            (jwdgop)                  1.840E+07  OP 
+ Total helium fraction inside cable space                                 (fhetot)                  3.588E-01  OP 
+ Copper fraction of conductor                                             (fcutfsu)                 8.142E-01  ITV
+ Strain on superconductor                                                 (strncon_tf)             -5.000E-03     
+ Critical current density in superconductor (A/m2)                        (jcritsc)                 5.834E+08  OP 
+ Critical current density in strand (A/m2)                                (jcritstr)                1.084E+08  OP 
+ Critical current density in winding pack (A/m2)                          (jwdgcrt)                 2.787E+07  OP 
+ Actual current density in winding pack (A/m2)                            (jwdgop)                  1.792E+07  OP 
  Minimum allowed temperature margin in superconductor (K)                 (tmargmin_tf)             1.500E+00     
  Actual temperature margin in superconductor (K)                          (tmarg)                   1.500E+00  OP 
- Critical current (A)                                                     (icrit)                   8.057E+04  OP 
- Actual current (A)                                                       (cpttf)                   5.922E+04  ITV
- Actual current / critical current                                        (iooic)                   7.350E-01  OP 
+ Critical current (A)                                                     (icrit)                   9.279E+04  OP 
+ Actual current (A)                                                       (cpttf)                   5.965E+04  ITV
+ Actual current / critical current                                        (iooic)                   6.429E-01  OP 
  
  *************************************** Central Solenoid and PF Coils ****************************************
  
@@ -829,33 +812,33 @@
  Central Solenoid Current Density Limits :
  
  Maximum field at Beginning Of Pulse (T)                                  (bmaxoh0)                 1.345E+01  OP 
- Critical superconductor current density at BOP (A/m2)                    (jscoh_bop)               4.127E+08  OP 
- Critical strand current density at BOP (A/m2)                            (jstrandoh_bop)           1.238E+08  OP 
- Allowable overall current density at BOP (A/m2)                          (rjohc0)                  3.844E+07  OP 
+ Critical superconductor current density at BOP (A/m2)                    (jscoh_bop)               4.129E+08  OP 
+ Critical strand current density at BOP (A/m2)                            (jstrandoh_bop)           1.239E+08  OP 
+ Allowable overall current density at BOP (A/m2)                          (rjohc0)                  3.843E+07  OP 
  Actual overall current density at BOP (A/m2)                             (cohbop)                  2.062E+07  OP 
  
  Maximum field at End Of Flattop (T)                                      (bmaxoh)                  1.345E+01  OP 
- Critical superconductor current density at EOF (A/m2)                    (jscoh_eof)               4.125E+08  OP 
+ Critical superconductor current density at EOF (A/m2)                    (jscoh_eof)               4.127E+08  OP 
  Critical strand current density at EOF (A/m2)                            (jstrandoh_eof)           1.238E+08  OP 
- Allowable overall current density at EOF (A/m2)                          (rjohc)                   3.842E+07  OP 
+ Allowable overall current density at EOF (A/m2)                          (rjohc)                   3.841E+07  OP 
  Actual overall current density at EOF (A/m2)                             (coheof)                  2.240E+07  ITV
  
- CS inside radius (m)                                                     (bore.)                   2.101E+00     
- CS thickness (m)                                                         (ohcth.)                  5.109E-01     
+ CS inside radius (m)                                                     (bore.)                   2.102E+00     
+ CS thickness (m)                                                         (ohcth.)                  5.108E-01     
  Gap between central solenoid and TF coil (m)                             (gapoh)                   1.000E-02  ITV
- CS overall cross-sectional area (m2)                                     (areaoh)                  9.024E+00  OP 
- CS conductor+void cross-sectional area (m2)                              (awpoh)                   4.001E+00  OP 
-    CS conductor cross-sectional area (m2)                                (awpoh*(1-vfohc))         2.801E+00  OP 
-    CS void cross-sectional area (m2)                                     (awpoh*vfohc)             1.200E+00  OP 
- CS steel cross-sectional area (m2)                                       (areaoh-awpoh)            5.022E+00  OP 
- CS steel area fraction                                                   (oh_steel_frac)           5.566E-01  ITV
+ CS overall cross-sectional area (m2)                                     (areaoh)                  9.003E+00  OP 
+ CS conductor+void cross-sectional area (m2)                              (awpoh)                   3.990E+00  OP 
+    CS conductor cross-sectional area (m2)                                (awpoh*(1-vfohc))         2.793E+00  OP 
+    CS void cross-sectional area (m2)                                     (awpoh*vfohc)             1.197E+00  OP 
+ CS steel cross-sectional area (m2)                                       (areaoh-awpoh)            5.013E+00  OP 
+ CS steel area fraction                                                   (oh_steel_frac)           5.568E-01  ITV
  Only hoop stress considered
  Switch for CS stress calculation                                         (i_cs_stress)                     0     
  Allowable stress in CS steel (Pa)                                        (alstroh)                 6.600E+08     
  Hoop stress in CS steel (Pa)                                             (sig_hoop)                6.600E+08  OP 
- Axial stress in CS steel (Pa)                                            (sig_axial)              -7.815E+08  OP 
+ Axial stress in CS steel (Pa)                                            (sig_axial)              -7.806E+08  OP 
  Maximum shear stress in CS steel for the Tresca criterion (Pa)           (s_tresca_oh)             6.600E+08  OP 
- Axial force in CS (N)                                                    (axial_force)            -1.645E+09  OP 
+ Axial force in CS (N)                                                    (axial_force)            -1.644E+09  OP 
  Strain on CS superconductor                                              (strncon_cs)             -5.000E-03     
  Copper fraction in strand                                                (fcuohsu)                 7.000E-01     
  Void (coolant) fraction in conductor                                     (vfohc)                   3.000E-01     
@@ -883,33 +866,33 @@
  
  coil           R(m)        Z(m)        dR(m)       dZ(m)       turns     steel thickness(m)
  
-  PF 1           5.55       10.06        1.24        1.24      401.40        0.10
-  PF 2           5.55      -11.58        1.36        1.36      480.50        0.12
-  PF 3          18.28        3.27        1.22        1.22      211.78        0.10
-  PF 4          18.28       -3.27        1.22        1.22      211.78        0.10
-  PF 5          16.15        9.15        0.89        0.89      146.42        0.08
-  PF 6          16.15       -9.15        0.89        0.89      146.42        0.08
-  CS             2.36        0.00        0.51       17.66     4700.67        0.14
- Plasma          8.54        0.00        6.54       12.08        1.00
+  PF 1           5.58       10.07        1.24        1.24      401.42        0.10
+  PF 2           5.58      -11.59        1.36        1.36      479.72        0.12
+  PF 3          18.30        3.26        1.22        1.22      211.25        0.10
+  PF 4          18.30       -3.26        1.22        1.22      211.25        0.10
+  PF 5          16.19        9.12        0.88        0.88      145.66        0.08
+  PF 6          16.19       -9.12        0.88        0.88      145.66        0.08
+  CS             2.36        0.00        0.51       17.63     4689.14        0.14
+ Plasma          8.55        0.00        6.51       12.04        1.00
  
  PF Coil Information at Peak Current:
  
  coil  current  allowed J  actual J   J   cond. mass   steel mass     field
          (MA)    (A/m2)     (A/m2)  ratio    (kg)          (kg)        (T)
  
-  PF 1   16.94  4.743E+08  1.100E+07  0.02 2.283E+05   1.515E+05    5.320E+00
-  PF 2   20.28  4.103E+08  1.100E+07  0.03 2.733E+05   1.985E+05    5.931E+00
-  PF 3   -8.94  7.450E+08  6.000E+06  0.01 7.268E+05   4.631E+05    2.815E+00
-  PF 4   -8.94  7.450E+08  6.000E+06  0.01 7.268E+05   4.631E+05    2.815E+00
-  PF 5   -6.30  7.481E+08  8.000E+06  0.01 3.394E+05   2.458E+05    2.787E+00
-  PF 6   -6.30  7.481E+08  8.000E+06  0.01 3.394E+05   2.458E+05    2.787E+00
-  CS  -202.13  3.844E+07  2.240E+07  0.58 2.521E+05   5.799E+05    1.345E+01
+  PF 1   16.94  4.753E+08  1.100E+07  0.02 2.293E+05   1.527E+05    5.310E+00
+  PF 2   20.24  4.120E+08  1.100E+07  0.03 2.741E+05   1.995E+05    5.914E+00
+  PF 3   -8.91  7.454E+08  6.000E+06  0.01 7.257E+05   4.624E+05    2.811E+00
+  PF 4   -8.91  7.454E+08  6.000E+06  0.01 7.257E+05   4.624E+05    2.811E+00
+  PF 5   -6.26  7.488E+08  8.000E+06  0.01 3.384E+05   2.451E+05    2.780E+00
+  PF 6   -6.26  7.488E+08  8.000E+06  0.01 3.384E+05   2.451E+05    2.780E+00
+  CS  -201.63  3.843E+07  2.240E+07  0.58 2.515E+05   5.791E+05    1.345E+01
        ------                             ---------   ---------
-       269.81                             2.886E+06   2.348E+06
+       269.17                             2.883E+06   2.346E+06
  
  PF coil current scaling information :
  
- Sum of squares of residuals                                              (ssq0)                    4.041E-04  OP 
+ Sum of squares of residuals                                              (ssq0)                    4.049E-04  OP 
  Smoothing parameter                                                      (alfapf)                  5.000E-10     
  
  ****************************************** Volt Second Consumption *******************************************
@@ -917,24 +900,24 @@
               volt-sec       volt-sec       volt-sec
               start-up         burn          total
 
- PF coils :    -206.26         -67.96        -274.22
- CS coil  :    -167.08        -182.95        -350.03
+ PF coils :    -206.43         -68.19        -274.62
+ CS coil  :    -167.08        -182.51        -349.59
               --------       --------       --------
- Total :       -373.34        -250.92        -624.25
- 
- Total volt-second consumption by coils (Wb)                              (vstot)                  -6.243E+02  OP 
+ Total :       -373.52        -250.70        -624.22
+ 
+ Total volt-second consumption by coils (Wb)                              (vstot)                  -6.242E+02  OP 
  
  Summary of volt-second consumption by circuit (Wb) :
  
  circuit       BOP            BOF            EOF
  
-     1       22.924         28.602          3.602
-     2       24.255         26.571          0.120
-     3        2.699        -69.072        -72.016
-     4        2.699        -69.072        -72.016
-     5        4.871        -30.483        -35.796
-     6        4.871        -30.483        -35.796
- CS coil    167.759          0.678       -182.276
+     1       23.143         28.844          3.640
+     2       24.483         26.760          0.097
+     3        2.764        -69.038        -72.048
+     4        2.764        -69.038        -72.048
+     5        4.730        -30.672        -35.824
+     6        4.730        -30.672        -35.824
+ CS coil    167.586          0.502       -182.008
  
  ********************************** Waveforms ***********************************
  
@@ -942,125 +925,125 @@
  
                                        time (sec)
 
-                0.00     500.00     711.08     721.08    7921.08    8132.17
+                0.00     500.00     710.11     720.11    7920.11    8130.21
                Start      BOP        EOR        BOF        EOF        EOP        
  circuit
-   1         0.000E+00  1.358E+07  1.694E+07  1.694E+07  2.133E+06  0.000E+00
-   2         0.000E+00  1.851E+07  2.028E+07  2.028E+07  9.125E+04  0.000E+00
-   3        -0.000E+00  3.350E+05 -8.572E+06 -8.572E+06 -8.937E+06 -0.000E+00
-   4        -0.000E+00  3.350E+05 -8.572E+06 -8.572E+06 -8.937E+06 -0.000E+00
-   5        -0.000E+00  8.568E+05 -5.362E+06 -5.362E+06 -6.296E+06 -0.000E+00
-   6        -0.000E+00  8.568E+05 -5.362E+06 -5.362E+06 -6.296E+06 -0.000E+00
-   7        -0.000E+00  1.860E+08  7.513E+05  7.513E+05 -2.021E+08 -0.000E+00
- Plasma (A)  0.000E+00  0.000E+00  2.111E+07  2.111E+07  2.111E+07  0.000E+00
+   1         0.000E+00  1.359E+07  1.694E+07  1.694E+07  2.138E+06  0.000E+00
+   2         0.000E+00  1.852E+07  2.024E+07  2.024E+07  7.305E+04  0.000E+00
+   3        -0.000E+00  3.420E+05 -8.542E+06 -8.542E+06 -8.915E+06 -0.000E+00
+   4        -0.000E+00  3.420E+05 -8.542E+06 -8.542E+06 -8.915E+06 -0.000E+00
+   5        -0.000E+00  8.271E+05 -5.363E+06 -5.363E+06 -6.264E+06 -0.000E+00
+   6        -0.000E+00  8.271E+05 -5.363E+06 -5.363E+06 -6.264E+06 -0.000E+00
+   7        -0.000E+00  1.857E+08  5.559E+05  5.559E+05 -2.016E+08 -0.000E+00
+ Plasma (A)  0.000E+00  0.000E+00  2.101E+07  2.101E+07  2.101E+07  0.000E+00
  
  This consists of: CS coil field balancing:
-   1         0.000E+00  1.358E+07  5.483E+04  5.483E+04 -1.475E+07  0.000E+00
-   2         0.000E+00  1.851E+07  7.475E+04  7.475E+04 -2.011E+07  0.000E+00
-   3        -0.000E+00  3.350E+05  1.353E+03  1.353E+03 -3.640E+05 -0.000E+00
-   4        -0.000E+00  3.350E+05  1.353E+03  1.353E+03 -3.640E+05 -0.000E+00
-   5        -0.000E+00  8.568E+05  3.460E+03  3.460E+03 -9.309E+05 -0.000E+00
-   6        -0.000E+00  8.568E+05  3.460E+03  3.460E+03 -9.309E+05 -0.000E+00
-   7        -0.000E+00  1.860E+08  7.513E+05  7.513E+05 -2.021E+08 -0.000E+00
+   1         0.000E+00  1.359E+07  4.069E+04  4.069E+04 -1.476E+07  0.000E+00
+   2         0.000E+00  1.852E+07  5.545E+04  5.545E+04 -2.012E+07  0.000E+00
+   3        -0.000E+00  3.420E+05  1.024E+03  1.024E+03 -3.714E+05 -0.000E+00
+   4        -0.000E+00  3.420E+05  1.024E+03  1.024E+03 -3.714E+05 -0.000E+00
+   5        -0.000E+00  8.271E+05  2.476E+03  2.476E+03 -8.982E+05 -0.000E+00
+   6        -0.000E+00  8.271E+05  2.476E+03  2.476E+03 -8.982E+05 -0.000E+00
+   7        -0.000E+00  1.857E+08  5.559E+05  5.559E+05 -2.016E+08 -0.000E+00
  
  And: equilibrium field:
-   1         0.000E+00  0.000E+00  1.688E+07  1.688E+07  1.688E+07  0.000E+00
-   2         0.000E+00  0.000E+00  2.020E+07  2.020E+07  2.020E+07  0.000E+00
-   3         0.000E+00  0.000E+00 -8.573E+06 -8.573E+06 -8.573E+06  0.000E+00
-   4         0.000E+00  0.000E+00 -8.573E+06 -8.573E+06 -8.573E+06  0.000E+00
+   1         0.000E+00  0.000E+00  1.690E+07  1.690E+07  1.690E+07  0.000E+00
+   2         0.000E+00  0.000E+00  2.019E+07  2.019E+07  2.019E+07  0.000E+00
+   3         0.000E+00  0.000E+00 -8.543E+06 -8.543E+06 -8.543E+06  0.000E+00
+   4         0.000E+00  0.000E+00 -8.543E+06 -8.543E+06 -8.543E+06  0.000E+00
    5         0.000E+00  0.000E+00 -5.365E+06 -5.365E+06 -5.365E+06  0.000E+00
    6         0.000E+00  0.000E+00 -5.365E+06 -5.365E+06 -5.365E+06  0.000E+00
-   7         0.000E+00  0.000E+00 -1.336E-10 -1.336E-10  0.000E+00  0.000E+00
- 
- Ratio of central solenoid current at beginning of Pulse / end of flat-to (fcohbop)                 9.204E-01  ITV
- Ratio of central solenoid current at beginning of Flat-top / end of flat (fcohbof)                -3.717E-03  OP 
+   7         0.000E+00  0.000E+00 -1.333E-10 -1.333E-10  0.000E+00  0.000E+00
+ 
+ Ratio of central solenoid current at beginning of Pulse / end of flat-to (fcohbop)                 9.208E-01  ITV
+ Ratio of central solenoid current at beginning of Flat-top / end of flat (fcohbof)                -2.757E-03  OP 
  
  *************************** PF Circuit Waveform Data ***************************
  
  Number of PF circuits including CS and plasma                            (ncirt)                           8     
  PF Circuit 01 - Time point 01 (A)                                        (pfc01t01)                0.000E+00     
- PF Circuit 01 - Time point 02 (A)                                        (pfc01t02)                1.358E+07     
+ PF Circuit 01 - Time point 02 (A)                                        (pfc01t02)                1.359E+07     
  PF Circuit 01 - Time point 03 (A)                                        (pfc01t03)                1.694E+07     
  PF Circuit 01 - Time point 04 (A)                                        (pfc01t04)                1.694E+07     
- PF Circuit 01 - Time point 05 (A)                                        (pfc01t05)                2.133E+06     
+ PF Circuit 01 - Time point 05 (A)                                        (pfc01t05)                2.138E+06     
  PF Circuit 01 - Time point 06 (A)                                        (pfc01t06)                0.000E+00     
  PF Circuit 02 - Time point 01 (A)                                        (pfc02t01)                0.000E+00     
- PF Circuit 02 - Time point 02 (A)                                        (pfc02t02)                1.851E+07     
- PF Circuit 02 - Time point 03 (A)                                        (pfc02t03)                2.028E+07     
- PF Circuit 02 - Time point 04 (A)                                        (pfc02t04)                2.028E+07     
- PF Circuit 02 - Time point 05 (A)                                        (pfc02t05)                9.125E+04     
+ PF Circuit 02 - Time point 02 (A)                                        (pfc02t02)                1.852E+07     
+ PF Circuit 02 - Time point 03 (A)                                        (pfc02t03)                2.024E+07     
+ PF Circuit 02 - Time point 04 (A)                                        (pfc02t04)                2.024E+07     
+ PF Circuit 02 - Time point 05 (A)                                        (pfc02t05)                7.305E+04     
  PF Circuit 02 - Time point 06 (A)                                        (pfc02t06)                0.000E+00     
  PF Circuit 03 - Time point 01 (A)                                        (pfc03t01)               -0.000E+00     
- PF Circuit 03 - Time point 02 (A)                                        (pfc03t02)                3.350E+05     
- PF Circuit 03 - Time point 03 (A)                                        (pfc03t03)               -8.572E+06     
- PF Circuit 03 - Time point 04 (A)                                        (pfc03t04)               -8.572E+06     
- PF Circuit 03 - Time point 05 (A)                                        (pfc03t05)               -8.937E+06     
+ PF Circuit 03 - Time point 02 (A)                                        (pfc03t02)                3.420E+05     
+ PF Circuit 03 - Time point 03 (A)                                        (pfc03t03)               -8.542E+06     
+ PF Circuit 03 - Time point 04 (A)                                        (pfc03t04)               -8.542E+06     
+ PF Circuit 03 - Time point 05 (A)                                        (pfc03t05)               -8.915E+06     
  PF Circuit 03 - Time point 06 (A)                                        (pfc03t06)               -0.000E+00     
  PF Circuit 04 - Time point 01 (A)                                        (pfc04t01)               -0.000E+00     
- PF Circuit 04 - Time point 02 (A)                                        (pfc04t02)                3.350E+05     
- PF Circuit 04 - Time point 03 (A)                                        (pfc04t03)               -8.572E+06     
- PF Circuit 04 - Time point 04 (A)                                        (pfc04t04)               -8.572E+06     
- PF Circuit 04 - Time point 05 (A)                                        (pfc04t05)               -8.937E+06     
+ PF Circuit 04 - Time point 02 (A)                                        (pfc04t02)                3.420E+05     
+ PF Circuit 04 - Time point 03 (A)                                        (pfc04t03)               -8.542E+06     
+ PF Circuit 04 - Time point 04 (A)                                        (pfc04t04)               -8.542E+06     
+ PF Circuit 04 - Time point 05 (A)                                        (pfc04t05)               -8.915E+06     
  PF Circuit 04 - Time point 06 (A)                                        (pfc04t06)               -0.000E+00     
  PF Circuit 05 - Time point 01 (A)                                        (pfc05t01)               -0.000E+00     
- PF Circuit 05 - Time point 02 (A)                                        (pfc05t02)                8.568E+05     
- PF Circuit 05 - Time point 03 (A)                                        (pfc05t03)               -5.362E+06     
- PF Circuit 05 - Time point 04 (A)                                        (pfc05t04)               -5.362E+06     
- PF Circuit 05 - Time point 05 (A)                                        (pfc05t05)               -6.296E+06     
+ PF Circuit 05 - Time point 02 (A)                                        (pfc05t02)                8.271E+05     
+ PF Circuit 05 - Time point 03 (A)                                        (pfc05t03)               -5.363E+06     
+ PF Circuit 05 - Time point 04 (A)                                        (pfc05t04)               -5.363E+06     
+ PF Circuit 05 - Time point 05 (A)                                        (pfc05t05)               -6.264E+06     
  PF Circuit 05 - Time point 06 (A)                                        (pfc05t06)               -0.000E+00     
  PF Circuit 06 - Time point 01 (A)                                        (pfc06t01)               -0.000E+00     
- PF Circuit 06 - Time point 02 (A)                                        (pfc06t02)                8.568E+05     
- PF Circuit 06 - Time point 03 (A)                                        (pfc06t03)               -5.362E+06     
- PF Circuit 06 - Time point 04 (A)                                        (pfc06t04)               -5.362E+06     
- PF Circuit 06 - Time point 05 (A)                                        (pfc06t05)               -6.296E+06     
+ PF Circuit 06 - Time point 02 (A)                                        (pfc06t02)                8.271E+05     
+ PF Circuit 06 - Time point 03 (A)                                        (pfc06t03)               -5.363E+06     
+ PF Circuit 06 - Time point 04 (A)                                        (pfc06t04)               -5.363E+06     
+ PF Circuit 06 - Time point 05 (A)                                        (pfc06t05)               -6.264E+06     
  PF Circuit 06 - Time point 06 (A)                                        (pfc06t06)               -0.000E+00     
  CS Circuit  - Time point 01 (A)                                          (cst01)                  -0.000E+00     
- CS Circuit  - Time point 02 (A)                                          (cst02)                   1.860E+08     
- CS Circuit  - Time point 03 (A)                                          (cst03)                   7.513E+05     
- CS Circuit  - Time point 04 (A)                                          (cst04)                   7.513E+05     
- CS Circuit  - Time point 05 (A)                                          (cst05)                  -2.021E+08     
+ CS Circuit  - Time point 02 (A)                                          (cst02)                   1.857E+08     
+ CS Circuit  - Time point 03 (A)                                          (cst03)                   5.559E+05     
+ CS Circuit  - Time point 04 (A)                                          (cst04)                   5.559E+05     
+ CS Circuit  - Time point 05 (A)                                          (cst05)                  -2.016E+08     
  CS Circuit  - Time point 06 (A)                                          (cst06)                  -0.000E+00     
  Plasma  - Time point 01 (A)                                              (plasmat01)               0.000E+00     
  Plasma  - Time point 02 (A)                                              (plasmat02)               0.000E+00     
- Plasma  - Time point 03 (A)                                              (plasmat03)               2.111E+07     
- Plasma  - Time point 04 (A)                                              (plasmat04)               2.111E+07     
- Plasma  - Time point 05 (A)                                              (plasmat05)               2.111E+07     
+ Plasma  - Time point 03 (A)                                              (plasmat03)               2.101E+07     
+ Plasma  - Time point 04 (A)                                              (plasmat04)               2.101E+07     
+ Plasma  - Time point 05 (A)                                              (plasmat05)               2.101E+07     
  Plasma  - Time point 06 (A)                                              (plasmat06)               0.000E+00     
  
  ********************************************* Support Structure **********************************************
  
- Outer PF coil fence mass (kg)                                            (fncmass)                 4.823E+05  OP 
- Intercoil support structure mass (kg)                                    (aintmass)                5.797E+06  OP 
- Mass of cooled components (kg)                                           (coldmass)                3.955E+07  OP 
- Gravity support structure mass (kg)                                      (clgsmass)                1.566E+06  OP 
- Torus leg support mass (kg)                                              (gsm1)                    9.825E+04  OP 
- Ring beam mass (kg)                                                      (gsm2)                    4.525E+05  OP 
- Ring legs mass (kg)                                                      (gsm3)                    8.462E+05  OP 
+ Outer PF coil fence mass (kg)                                            (fncmass)                 4.771E+05  OP 
+ Intercoil support structure mass (kg)                                    (aintmass)                5.834E+06  OP 
+ Mass of cooled components (kg)                                           (coldmass)                3.996E+07  OP 
+ Gravity support structure mass (kg)                                      (clgsmass)                1.586E+06  OP 
+ Torus leg support mass (kg)                                              (gsm1)                    9.816E+04  OP 
+ Ring beam mass (kg)                                                      (gsm2)                    4.562E+05  OP 
+ Ring legs mass (kg)                                                      (gsm3)                    8.563E+05  OP 
  
  ******************************************** PF Coil Inductances *********************************************
  
  Inductance matrix [H] :
  
    1     2.7E+00 3.0E-02 2.4E-01 1.5E-01 2.3E-01 5.7E-02 8.5E-01 6.8E-04
-   2     3.0E-02 3.7E+00 1.6E-01 2.6E-01 5.9E-02 2.7E-01 7.0E-01 6.3E-04
-   3     2.4E-01 1.6E-01 3.7E+00 1.2E+00 7.8E-01 4.0E-01 5.2E-01 1.7E-03
-   4     1.5E-01 2.6E-01 1.2E+00 3.7E+00 4.0E-01 7.8E-01 5.2E-01 1.7E-03
-   5     2.3E-01 5.9E-02 7.8E-01 4.0E-01 1.7E+00 1.4E-01 3.1E-01 8.3E-04
-   6     5.7E-02 2.7E-01 4.0E-01 7.8E-01 1.4E-01 1.7E+00 3.1E-01 8.3E-04
-  CS     8.5E-01 7.0E-01 5.2E-01 5.2E-01 3.1E-01 3.1E-01 2.3E+01 4.2E-03
+   2     3.0E-02 3.7E+00 1.6E-01 2.6E-01 6.0E-02 2.7E-01 7.0E-01 6.3E-04
+   3     2.4E-01 1.6E-01 3.7E+00 1.2E+00 7.7E-01 4.0E-01 5.2E-01 1.7E-03
+   4     1.5E-01 2.6E-01 1.2E+00 3.7E+00 4.0E-01 7.7E-01 5.2E-01 1.7E-03
+   5     2.3E-01 6.0E-02 7.7E-01 4.0E-01 1.6E+00 1.4E-01 3.1E-01 8.3E-04
+   6     5.7E-02 2.7E-01 4.0E-01 7.7E-01 1.4E-01 1.6E+00 3.1E-01 8.3E-04
+  CS     8.5E-01 7.0E-01 5.2E-01 5.2E-01 3.1E-01 3.1E-01 2.2E+01 4.2E-03
  Plasma  6.8E-04 6.3E-04 1.7E-03 1.7E-03 8.3E-04 8.3E-04 4.2E-03 1.3E-05
  
  ************************************ Pumping for primary coolant (helium) ************************************
  
  Pressure drop in FW and blanket coolant incl. hx and pipes (Pa)          (dp_he)                   5.500E+05     
  Fraction of FW and blanket thermal power required for pumping            (fpump)                   8.946E-02  OP 
- Total power absorbed by FW & blanket (MW)                                (p_plasma)                2.041E+03  OP 
+ Total power absorbed by FW & blanket (MW)                                (p_plasma)                2.042E+03  OP 
  Inlet temperature of FW & blanket coolant pump (K)                       (t_in_compressor)         5.570E+02  OP 
  Coolant pump outlet/Inlet temperature of FW & blanket (K)                (t_in_bb)                 5.731E+02     
  Outlet temperature of FW & blanket (K)                                   (t_out_bb)                7.731E+02     
  Mechanical pumping power for FW and blanket cooling loop including heat  (htpmw_fw_blkt)           2.006E+02  OP 
- Mechanical pumping power for divertor (MW)                               (htpmw_div)               1.878E+00  OP 
- Mechanical pumping power for shield and vacuum vessel (MW)               (htpmw_shld)              7.404E-03  OP 
+ Mechanical pumping power for divertor (MW)                               (htpmw_div)               1.879E+00  OP 
+ Mechanical pumping power for shield and vacuum vessel (MW)               (htpmw_shld)              7.401E-03  OP 
  
  ********************************** First wall and blanket : CCFE HCPB model **********************************
  
@@ -1075,32 +1058,32 @@
  
  Component Volumes :
  
- First Wall Armour Volume (m3)                                            (fw_armour_vol)               7.633  OP 
- First Wall Volume (m3)                                                   (volfw)                      24.688  OP 
- Blanket Volume (m3)                                                      (volblkt)                  1493.994  OP 
- Shield Volume (m3)                                                       (volshld)                   781.640  OP 
- Vacuum vessel volume (m3)                                                (vdewin)                   1212.302  OP 
+ First Wall Armour Volume (m3)                                            (fw_armour_vol)               7.623  OP 
+ First Wall Volume (m3)                                                   (volfw)                      24.673  OP 
+ Blanket Volume (m3)                                                      (volblkt)                  1492.620  OP 
+ Shield Volume (m3)                                                       (volshld)                   780.972  OP 
+ Vacuum vessel volume (m3)                                                (vdewin)                   1211.826  OP 
  
  Component Masses :
  
- First Wall Armour Mass (kg)                                              (fw_armour_mass)          1.469E+05  OP 
- First Wall Mass, excluding armour (kg)                                   (fwmass)                  1.926E+05  OP 
- Blanket Mass - Total(kg)                                                 (whtblkt)                 3.742E+06  OP 
-     Blanket Mass - TiBe12 (kg)                                           (whtbltibe12)             1.266E+06  OP 
-     Blanket Mass - Li2SiO4 (kg)                                          (whtblli4sio4)            1.345E+06  OP 
-     Blanket Mass - Steel (kg)                                            (whtblss)                 1.131E+06  OP 
- Total mass of armour, first wall and blanket (kg)                        (armour_fw_bl_mass)       4.081E+06  OP 
- Shield Mass (kg)                                                         (whtshld)                 2.439E+06  OP 
- Vacuum vessel mass (kg)                                                  (vvmass)                  9.456E+06  OP 
+ First Wall Armour Mass (kg)                                              (fw_armour_mass)          1.467E+05  OP 
+ First Wall Mass, excluding armour (kg)                                   (fwmass)                  1.924E+05  OP 
+ Blanket Mass - Total(kg)                                                 (whtblkt)                 3.738E+06  OP 
+     Blanket Mass - TiBe12 (kg)                                           (whtbltibe12)             1.265E+06  OP 
+     Blanket Mass - Li2SiO4 (kg)                                          (whtblli4sio4)            1.343E+06  OP 
+     Blanket Mass - Steel (kg)                                            (whtblss)                 1.130E+06  OP 
+ Total mass of armour, first wall and blanket (kg)                        (armour_fw_bl_mass)       4.077E+06  OP 
+ Shield Mass (kg)                                                         (whtshld)                 2.437E+06  OP 
+ Vacuum vessel mass (kg)                                                  (vvmass)                  9.452E+06  OP 
  
  Nuclear heating :
  
- Total nuclear heating in TF+PF coils (CS is negligible) (MW)             (ptfnuc)                  2.669E-02  OP 
- Total nuclear heating in FW (MW)                                         (pnucfw)                  2.428E+02  OP 
- Total nuclear heating in the blanket (including emult) (MW)              (pnucblkt)                1.541E+03  OP 
+ Total nuclear heating in TF+PF coils (CS is negligible) (MW)             (ptfnuc)                  2.756E-02  OP 
+ Total nuclear heating in FW (MW)                                         (pnucfw)                  2.427E+02  OP 
+ Total nuclear heating in the blanket (including emult) (MW)              (pnucblkt)                1.542E+03  OP 
  (Note: emult is fixed for this model inside the code)
- Total nuclear heating in the shield (MW)                                 (pnucshld)                1.481E+00  OP 
- Total nuclear heating in the divertor (MW)                               (pnucdiv)                 1.829E+02  OP 
+ Total nuclear heating in the shield (MW)                                 (pnucshld)                1.480E+00  OP 
+ Total nuclear heating in the divertor (MW)                               (pnucdiv)                 1.830E+02  OP 
  
   Diagostic output for nuclear heating :
  
@@ -1120,68 +1103,68 @@
  
  Other volumes, masses and areas :
  
- First wall area (m2)                                                     (fwarea)                  2.000E+03  OP 
- Cryostat internal radius (m)                                             (rdewex)                  1.939E+01  OP 
- Cryostat internal half-height (m)                                        (zdewex)                  1.650E+01  OP 
- Vertical clearance from TF coil to cryostat (m)                          (clh1)                    5.782E+00  OP 
- Divertor area (m2)                                                       (divsur)                  1.945E+02  OP 
- Divertor mass (kg)                                                       (divmas)                  4.766E+04  OP 
+ First wall area (m2)                                                     (fwarea)                  1.999E+03  OP 
+ Cryostat internal radius (m)                                             (rdewex)                  1.941E+01  OP 
+ Cryostat internal half-height (m)                                        (zdewex)                  1.651E+01  OP 
+ Vertical clearance from TF coil to cryostat (m)                          (clh1)                    5.788E+00  OP 
+ Divertor area (m2)                                                       (divsur)                  1.942E+02  OP 
+ Divertor mass (kg)                                                       (divmas)                  4.759E+04  OP 
  
  ********************************** Superconducting TF Coil Power Conversion **********************************
  
- TF coil current (kA)                                                     (itfka)                   5.922E+01  OP 
+ TF coil current (kA)                                                     (itfka)                   5.965E+01  OP 
  Number of TF coils                                                       (ntfc)                    1.600E+01     
- Voltage across a TF coil during quench (kV)                              (vtfskv)                  9.965E+00  OP 
+ Voltage across a TF coil during quench (kV)                              (vtfskv)                  1.000E+01  OP 
  TF coil charge time (hours)                                              (tchghr)                  4.000E+00     
- Total inductance of TF coils (H)                                         (ltfth)                   6.585E+01  OP 
+ Total inductance of TF coils (H)                                         (ltfth)                   6.562E+01  OP 
  Total resistance of TF coils (ohm)                                       (rcoils)                  0.000E+00  OP 
- TF coil charging voltage (V)                                             (tfcv)                    3.794E+02     
+ TF coil charging voltage (V)                                             (tfcv)                    3.805E+02     
  Number of DC circuit breakers                                            (ntfbkr)                  1.600E+01     
  Number of dump resistors                                                 (ndumpr)                  6.400E+01     
- Resistance per dump resistor (ohm)                                       (r1dump)                  1.683E-01  OP 
- Dump resistor peak power (MW)                                            (r1ppmw)                  1.475E+02  OP 
- Energy supplied per dump resistor (MJ)                                   (r1emj)                   1.804E+03  OP 
+ Resistance per dump resistor (ohm)                                       (r1dump)                  1.676E-01  OP 
+ Dump resistor peak power (MW)                                            (r1ppmw)                  1.491E+02  OP 
+ Energy supplied per dump resistor (MJ)                                   (r1emj)                   1.824E+03  OP 
  TF coil L/R time constant (s)                                            (ttfsec)                  2.446E+01  OP 
- Power supply voltage (V)                                                 (tfpsv)                   3.984E+02  OP 
- Power supply current (kA)                                                (tfpska)                  6.218E+01  OP 
- DC power supply rating (kW)                                              (tfckw)                   2.477E+04  OP 
- AC power for charging (kW)                                               (tfackw)                  2.752E+04  OP 
- TF coil resistive power (MW)                                             (rpower)                  6.431E+00  OP 
- TF coil inductive power (MVA)                                            (xpower)                  1.604E+01  OP 
+ Power supply voltage (V)                                                 (tfpsv)                   3.995E+02  OP 
+ Power supply current (kA)                                                (tfpska)                  6.263E+01  OP 
+ DC power supply rating (kW)                                              (tfckw)                   2.503E+04  OP 
+ AC power for charging (kW)                                               (tfackw)                  2.781E+04  OP 
+ TF coil resistive power (MW)                                             (rpower)                  6.484E+00  OP 
+ TF coil inductive power (MVA)                                            (xpower)                  1.621E+01  OP 
  Aluminium bus current density (kA/cm2)                                   (djmka)                   1.250E-01     
- Aluminium bus cross-sectional area (cm2)                                 (albusa)                  4.738E+02  OP 
- Total length of TF coil bussing (m)                                      (tfbusl)                  3.316E+03  OP 
- Aluminium bus weight (tonnes)                                            (albuswt)                 4.241E+02  OP 
- Total TF coil bus resistance (ohm)                                       (rtfbus)                  1.834E-03  OP 
- TF coil bus voltage drop (V)                                             (vtfbus)                  1.086E+02  OP 
- Dump resistor floor area (m2)                                            (drarea)                  4.756E+03  OP 
- TF coil power conversion floor space (m2)                                (tfcfsp)                  1.473E+03  OP 
- TF coil power conv. building volume (m3)                                 (tfcbv)                   8.841E+03  OP 
- TF coil AC inductive power demand (MW)                                   (xpwrmw)                  1.782E+01  OP 
- Total steady state AC power demand (MW)                                  (tfacpd)                  7.145E+00  OP 
+ Aluminium bus cross-sectional area (cm2)                                 (albusa)                  4.772E+02  OP 
+ Total length of TF coil bussing (m)                                      (tfbusl)                  3.319E+03  OP 
+ Aluminium bus weight (tonnes)                                            (albuswt)                 4.277E+02  OP 
+ Total TF coil bus resistance (ohm)                                       (rtfbus)                  1.822E-03  OP 
+ TF coil bus voltage drop (V)                                             (vtfbus)                  1.087E+02  OP 
+ Dump resistor floor area (m2)                                            (drarea)                  4.791E+03  OP 
+ TF coil power conversion floor space (m2)                                (tfcfsp)                  1.485E+03  OP 
+ TF coil power conv. building volume (m3)                                 (tfcbv)                   8.908E+03  OP 
+ TF coil AC inductive power demand (MW)                                   (xpwrmw)                  1.802E+01  OP 
+ Total steady state AC power demand (MW)                                  (tfacpd)                  7.205E+00  OP 
  
  ****************************** PF Coils and Central Solenoid: Power and Energy *******************************
  
  Number of PF coil circuits                                               (pfckts)                  1.200E+01     
- Sum of PF power supply ratings (MVA)                                     (spsmva)                  3.302E+02  OP 
- Total PF coil circuit bus length (m)                                     (spfbusl)                 2.499E+03  OP 
+ Sum of PF power supply ratings (MVA)                                     (spsmva)                  3.313E+02  OP 
+ Total PF coil circuit bus length (m)                                     (spfbusl)                 2.501E+03  OP 
  Total PF coil bus resistive power (kW)                                   (pfbuspwr)                1.055E+03  OP 
  Total PF coil resistive power (kW)                                       (srcktpm)                 1.055E+03  OP 
  Maximum PF coil voltage (kV)                                             (vpfskv)                  2.000E+01     
  Efficiency of transfer of PF stored energy into or out of storage        (etapsu)                  9.000E-01     
  (Energy is dissipated in PFC power supplies only when total PF energy increases or decreases.)
- Maximum stored energy in poloidal field (MJ)                             (ensxpfm)                 3.574E+04  OP 
- Peak absolute rate of change of stored energy in poloidal field (MW)     peakpoloidalpower         1.693E+02  OP 
+ Maximum stored energy in poloidal field (MJ)                             (ensxpfm)                 3.565E+04  OP 
+ Peak absolute rate of change of stored energy in poloidal field (MW)     peakpoloidalpower         1.697E+02  OP 
  Energy stored in poloidal magnetic field :
  
                                             time (sec)
 
-                     0.00     500.00     711.08     721.08    7921.08    8132.17
+                     0.00     500.00     710.11     720.11    7920.11    8130.21
  Time point         Start      BOP        EOR        BOF        EOF        EOP        
- Energy (MJ)      0.000E+00  2.468E+04  1.591E+04  1.591E+04  3.574E+04  0.000E+00
+ Energy (MJ)      0.000E+00  2.467E+04  1.592E+04  1.592E+04  3.565E+04  0.000E+00
  
  Interval                tramp      tohs       theat      tburn      tqnch      
- dE/dt (MW)            4.936E+01 -4.155E+01  0.000E+00  2.754E+00 -1.693E+02
+ dE/dt (MW)            4.935E+01 -4.168E+01  0.000E+00  2.740E+00 -1.697E+02
  
  
  *********************************************** Vacuum System ************************************************
@@ -1189,92 +1172,92 @@
  Pumpdown to Base Pressure :
  
  First wall outgassing rate (Pa m/s)                                      (rat)                     1.300E-08     
- Total outgassing load (Pa m3/s)                                          (ogas)                    2.121E-04  OP 
+ Total outgassing load (Pa m3/s)                                          (ogas)                    2.119E-04  OP 
  Base pressure required (Pa)                                              (pbase)                   5.000E-04     
- Required N2 pump speed (m3/s)                                            (s(1))                    4.242E-01  OP 
- N2 pump speed provided (m3/s)                                            (snet(1))                 3.753E+01  OP 
+ Required N2 pump speed (m3/s)                                            (s(1))                    4.238E-01  OP 
+ N2 pump speed provided (m3/s)                                            (snet(1))                 3.751E+01  OP 
  
  Pumpdown between Burns :
  
- Plasma chamber volume (m3)                                               (volume)                  3.442E+03  OP 
- Chamber pressure after burn (Pa)                                         (pend)                    1.411E-01  OP 
- Chamber pressure before burn (Pa)                                        (pstart)                  1.411E-03     
+ Plasma chamber volume (m3)                                               (volume)                  3.427E+03  OP 
+ Chamber pressure after burn (Pa)                                         (pend)                    1.414E-01  OP 
+ Chamber pressure before burn (Pa)                                        (pstart)                  1.414E-03     
  Allowable pumping time switch                                            (dwell_pump)                      0     
  Dwell time between burns (s)                                             (tdwell.)                 0.000E+00     
  CS ramp-up time burns (s)                                                (tramp.)                  5.000E+02     
  Allowable pumping time between burns (s)                                 (tpump)                   5.000E+02     
- Required D-T pump speed (m3/s)                                           (s(2))                    3.170E+01  OP 
- D-T pump speed provided (m3/s)                                           (snet(2))                 9.108E+01  OP 
+ Required D-T pump speed (m3/s)                                           (s(2))                    3.157E+01  OP 
+ D-T pump speed provided (m3/s)                                           (snet(2))                 9.103E+01  OP 
  
  Helium Ash Removal :
  
  Divertor chamber gas pressure (Pa)                                       (prdiv)                   3.600E-01     
- Helium gas fraction in divertor chamber                                  (fhe)                     1.352E-01  OP 
- Required helium pump speed (m3/s)                                        (s(3))                    6.007E+01  OP 
- Helium pump speed provided (m3/s)                                        (snet(3))                 6.007E+01  OP 
+ Helium gas fraction in divertor chamber                                  (fhe)                     1.353E-01  OP 
+ Required helium pump speed (m3/s)                                        (s(3))                    6.004E+01  OP 
+ Helium pump speed provided (m3/s)                                        (snet(3))                 6.004E+01  OP 
  
  D-T Removal at Fuelling Rate :
  
- D-T fuelling rate (kg/s)                                                 (frate)                   4.338E-05  OP 
- Required D-T pump speed (m3/s)                                           (s(4))                    6.007E+01  OP 
- D-T pump speed provided (m3/s)                                           (snet(4))                 9.108E+01  OP 
+ D-T fuelling rate (kg/s)                                                 (frate)                   4.336E-05  OP 
+ Required D-T pump speed (m3/s)                                           (s(4))                    6.004E+01  OP 
+ D-T pump speed provided (m3/s)                                           (snet(4))                 9.103E+01  OP 
  
  The vacuum pumping system size is governed by the
  requirements for helium ash removal.
  
  Number of large pump ducts                                               (nduct)                          16     
- Passage diameter, divertor to ducts (m)                                  (d(imax))                 5.722E-01  OP 
- Passage length (m)                                                       (l1)                      1.708E+00  OP 
- Diameter of ducts (m)                                                    (dout)                    6.867E-01  OP 
+ Passage diameter, divertor to ducts (m)                                  (d(imax))                 5.727E-01  OP 
+ Passage length (m)                                                       (l1)                      1.733E+00  OP 
+ Diameter of ducts (m)                                                    (dout)                    6.873E-01  OP 
  Duct length, divertor to elbow (m)                                       (l2)                      4.800E+00  OP 
  Duct length, elbow to pumps (m)                                          (l3)                      2.000E+00     
- Number of pumps                                                          (pumpn)                   4.806E+01  OP 
+ Number of pumps                                                          (pumpn)                   4.803E+01  OP 
  
  The vacuum system uses cryo pumps
  
  ******************************************* Plant Buildings System *******************************************
  
- Internal volume of reactor building (m3)                                 (vrci)                    1.241E+06     
- Dist from centre of torus to bldg wall (m)                               (wrbi)                    4.283E+01     
- Effective floor area (m2)                                                (efloor)                  3.971E+05     
- Reactor building volume (m3)                                             (rbv)                     1.396E+06     
- Reactor maintenance building volume (m3)                                 (rmbv)                    4.818E+05     
- Warmshop volume (m3)                                                     (wsv)                     1.406E+05     
+ Internal volume of reactor building (m3)                                 (vrci)                    1.244E+06     
+ Dist from centre of torus to bldg wall (m)                               (wrbi)                    4.287E+01     
+ Effective floor area (m2)                                                (efloor)                  3.973E+05     
+ Reactor building volume (m3)                                             (rbv)                     1.399E+06     
+ Reactor maintenance building volume (m3)                                 (rmbv)                    4.802E+05     
+ Warmshop volume (m3)                                                     (wsv)                     1.403E+05     
  Tritium building volume (m3)                                             (triv)                    4.000E+04     
- Electrical building volume (m3)                                          (elev)                    4.984E+04     
+ Electrical building volume (m3)                                          (elev)                    4.991E+04     
  Control building volume (m3)                                             (conv)                    6.000E+04     
- Cryogenics building volume (m3)                                          (cryv)                    1.443E+04     
+ Cryogenics building volume (m3)                                          (cryv)                    1.447E+04     
  Administration building volume (m3)                                      (admv)                    1.000E+05     
  Shops volume (m3)                                                        (shov)                    1.000E+05     
- Total volume of nuclear buildings (m3)                                   (volnucb)                 1.918E+06     
+ Total volume of nuclear buildings (m3)                                   (volnucb)                 1.919E+06     
  
  **************************************** Electric Power Requirements *****************************************
  
  Facility base load (MW)                                                  (basemw)                  5.000E+00     
  Divertor coil power supplies (MW)                                        (bdvmw)                   0.000E+00     
- Cryoplant electric power (MW)                                            (crymw)                   3.396E+01  OP 
- Primary coolant pumps (MW)                                               (htpmw..)                 2.327E+02  OP 
- PF coil power supplies (MW)                                              (ppfmw)                   1.219E+02  OP 
- TF coil power supplies (MW)                                              (ptfmw)                   7.145E+00  OP 
+ Cryoplant electric power (MW)                                            (crymw)                   3.415E+01  OP 
+ Primary coolant pumps (MW)                                               (htpmw..)                 2.328E+02  OP 
+ PF coil power supplies (MW)                                              (ppfmw)                   1.224E+02  OP 
+ TF coil power supplies (MW)                                              (ptfmw)                   7.205E+00  OP 
  Plasma heating supplies (MW)                                             (pheatingmw)              1.275E+02  OP 
  Tritium processing (MW)                                                  (trithtmw..)              1.500E+01     
  Vacuum pumps  (MW)                                                       (vachtmw..)               5.000E-01     
  
- Total pulsed power (MW)                                                  (pacpmw)                  6.033E+02  OP 
- Total base power required at all times (MW)                              (fcsht)                   6.456E+01  OP 
+ Total pulsed power (MW)                                                  (pacpmw)                  6.041E+02  OP 
+ Total base power required at all times (MW)                              (fcsht)                   6.459E+01  OP 
  
  ************************************************* Cryogenics *************************************************
  
- Conduction and radiation heat loads on cryogenic components (MW)         (qss/1.0D6)               1.701E-02  OP 
+ Conduction and radiation heat loads on cryogenic components (MW)         (qss/1.0D6)               1.718E-02  OP 
  Nuclear heating of cryogenic components (MW)                             (qnuc/1.0D6)              1.292E-02  OP 
  Nuclear heating of cryogenic components is a user input.
- AC losses in cryogenic components (MW)                                   (qac/1.0D6)               4.682E-03  OP 
- Resistive losses in current leads (MW)                                   (qcl/1.0D6)               1.289E-02  OP 
- 45% allowance for heat loads in transfer lines, storage tanks etc (MW)   (qmisc/1.0D6)             2.137E-02  OP 
- Sum = Total heat removal at cryogenic temperatures (W)                   (helpow/1.0D6)            6.887E-02  OP 
+ AC losses in cryogenic components (MW)                                   (qac/1.0D6)               4.672E-03  OP 
+ Resistive losses in current leads (MW)                                   (qcl/1.0D6)               1.298E-02  OP 
+ 45% allowance for heat loads in transfer lines, storage tanks etc (MW)   (qmisc/1.0D6)             2.149E-02  OP 
+ Sum = Total heat removal at cryogenic temperatures (W)                   (helpow/1.0D6)            6.924E-02  OP 
  Temperature of cryogenic components (K)                                  (tmpcry)                  4.500E+00     
  Efficiency (figure of merit) of cryogenic plant is 13% of ideal Carnot v                           2.028E-03  OP 
- Electric power for cryogenic plant (MW)                                  (crypmw)                  3.396E+01  OP 
+ Electric power for cryogenic plant (MW)                                  (crypmw)                  3.415E+01  OP 
  
  ************************************ Plant Power / Heat Transport Balance ************************************
  
@@ -1291,12 +1274,12 @@
  Mechanical pumping power for FW cooling loop including heat exchanger (M (htpmw_fw)                0.000E+00  OP 
  Mechanical pumping power for blanket cooling loop including heat exchang (htpmw_blkt)              0.000E+00  OP 
  Mechanical pumping power for FW and blanket cooling loop including heat  (htpmw_fw_blkt)           2.006E+02  OP 
- Mechanical pumping power for divertor (MW)                               (htpmw_div)               1.878E+00  OP 
- Mechanical pumping power for shield and vacuum vessel (MW)               (htpmw_shld)              7.404E-03  OP 
+ Mechanical pumping power for divertor (MW)                               (htpmw_div)               1.879E+00  OP 
+ Mechanical pumping power for shield and vacuum vessel (MW)               (htpmw_shld)              7.401E-03  OP 
  Electrical pumping power for FW and blanket (MW)                         (htpmwe_fw_blkt)          2.306E+02  OP 
- Electrical pumping power for shield (MW)                                 (htpmwe_shld)             8.511E-03  OP 
- Electrical pumping power for divertor (MW)                               (htpmwe_div)              2.158E+00  OP 
- Total electrical pumping power for primary coolant (MW)                  (htpmw)                   2.327E+02  OP 
+ Electrical pumping power for shield (MW)                                 (htpmwe_shld)             8.507E-03  OP 
+ Electrical pumping power for divertor (MW)                               (htpmwe_div)              2.160E+00  OP 
+ Total electrical pumping power for primary coolant (MW)                  (htpmw)                   2.328E+02  OP 
  Coolant pump power / non-pumping thermal power in shield                 (fpumpshld)               5.000E-03     
  Coolant pump power / non-pumping thermal power in divertor               (fpumpdiv)                5.000E-03     
  Electrical efficiency of heat transport coolant pumps                    (etahtp)                  8.700E-01     
@@ -1315,13 +1298,13 @@
                                             High-grade             Low-grade              Total
                                              thermal power (MW)     thermal power (MW)      (MW)
          First wall:
-                               neutrons            242.76                0.00              242.76
-             charged particle transport             19.86                0.00               19.86
-                              radiation            238.00                0.00              238.00
+                               neutrons            242.71                0.00              242.71
+             charged particle transport             19.87                0.00               19.87
+                              radiation            237.96                0.00              237.96
                         coolant pumping              0.00                0.00                0.00
  
          Blanket:
-                               neutrons           1540.85                0.00             1540.85
+                               neutrons           1541.53                0.00             1541.53
              charged particle transport              0.00                0.00                0.00
                               radiation              0.00                0.00                0.00
                         coolant pumping              0.00                0.00                0.00
@@ -1333,9 +1316,9 @@
                         coolant pumping              0.01                0.00                0.01
  
          Divertor:
-                               neutrons            182.92                0.00              182.92
-             charged particle transport            161.68                0.00              161.68
-                              radiation             30.93                0.00               30.93
+                               neutrons            182.98                0.00              182.98
+             charged particle transport            161.86                0.00              161.86
+                              radiation             30.92                0.00               30.92
                         coolant pumping              1.88                0.00                1.88
  
          TF coil:
@@ -1351,22 +1334,22 @@
                         coolant pumping              0.00                0.00                0.00
  
          ----------------------------------------------------------------------------------------
-                                 Totals           2420.34                0.03             2420.37
- 
- Total power leaving reactor (across vacuum vessel boundary) (MW)                                    2420.396  OP 
+                                 Totals           2421.19                0.03             2421.22
+ 
+ Total power leaving reactor (across vacuum vessel boundary) (MW)                                    2421.243  OP 
  
  Other secondary thermal power constituents :
  
- Heat removal from cryogenic plant (MW)                                   (crypmw)                     33.962  OP 
- Heat removal from facilities (MW)                                        (fachtmw)                    64.565  OP 
- Coolant pumping efficiency losses (MW)                                   (htpsecmw)                   30.253  OP 
+ Heat removal from cryogenic plant (MW)                                   (crypmw)                     34.149  OP 
+ Heat removal from facilities (MW)                                        (fachtmw)                    64.592  OP 
+ Coolant pumping efficiency losses (MW)                                   (htpsecmw)                   30.262  OP 
  Heat removal from injection power (MW)                                   (pinjht)                     76.500  OP 
  Heat removal from tritium plant (MW)                                     (trithtmw)                   15.000  OP 
  Heat removal from vacuum pumps (MW)                                      (vachtmw)                     0.500  OP 
  TF coil resistive power (MW)                                             (tfcmw)                       0.000  OP 
  
- Total low-grade thermal power (MW)                                       (psechtmw)                  229.408  OP 
- Total High-grade thermal power (MW)                                      (pthermmw)                 2620.922  OP 
+ Total low-grade thermal power (MW)                                       (psechtmw)                  229.687  OP 
+ Total High-grade thermal power (MW)                                      (pthermmw)                 2621.827  OP 
  
  Number of primary heat exchangers                                        (nphx)                            3  OP 
  
@@ -1375,66 +1358,66 @@
  -------------------------------
  Only energy deposited in the plasma is included here.
  Total power loss is scaling power plus core radiation only (iradloss = 1)
- Transport power from scaling law (MW)                                    (pscalingmw)                327.423  OP 
- Radiation power from inside "coreradius" (MW)                            (pcoreradmw.)               103.179  OP 
- Total (MW)                                                                                           430.602  OP 
- 
- Alpha power deposited in plasma (MW)                                     (falpha*palpmw)             377.305  OP 
- Power from charged products of DD and/or D-He3 fusion (MW)               (pchargemw.)                  1.562  OP 
- Ohmic heating (MW)                                                       (pohmmw.)                     0.735  OP 
+ Transport power from scaling law (MW)                                    (pscalingmw)                327.476  OP 
+ Radiation power from inside "coreradius" (MW)                            (pcoreradmw.)               103.259  OP 
+ Total (MW)                                                                                           430.734  OP 
+ 
+ Alpha power deposited in plasma (MW)                                     (falpha*palpmw)             377.440  OP 
+ Power from charged products of DD and/or D-He3 fusion (MW)               (pchargemw.)                  1.564  OP 
+ Ohmic heating (MW)                                                       (pohmmw.)                     0.731  OP 
  Injected power deposited in plasma (MW)                                  (pinjmw)                     51.000  OP 
- Total (MW)                                                                                           430.602  OP 
+ Total (MW)                                                                                           430.734  OP 
  
  Power Balance for Reactor - Summary :
  -------------------------------------
- Fusion power (MW)                                                        (powfmw.)                  1988.222  OP 
- Power from energy multiplication in blanket and shield (MW)              (emultmw)                   378.404  OP 
+ Fusion power (MW)                                                        (powfmw.)                  1988.935  OP 
+ Power from energy multiplication in blanket and shield (MW)              (emultmw)                   378.539  OP 
  Injected power (MW)                                                      (pinjmw.)                    51.000  OP 
- Ohmic power (MW)                                                         (pohmmw.)                     0.735  OP 
- Power deposited in primary coolant by pump (MW)                          (htpmw_mech)                202.465  OP 
- Total (MW)                                                                                          2620.824  OP 
- 
- Heat extracted from first wall and blanket (MW)                          (pthermfw_blkt)            2242.033  OP 
+ Ohmic power (MW)                                                         (pohmmw.)                     0.731  OP 
+ Power deposited in primary coolant by pump (MW)                          (htpmw_mech)                202.525  OP 
+ Total (MW)                                                                                          2621.730  OP 
+ 
+ Heat extracted from first wall and blanket (MW)                          (pthermfw_blkt)            2242.700  OP 
  Heat extracted from shield  (MW)                                         (pthermshld)                  1.488  OP 
- Heat extracted from divertor (MW)                                        (pthermdiv)                 377.400  OP 
+ Heat extracted from divertor (MW)                                        (pthermdiv)                 377.640  OP 
  Nuclear and photon power lost to H/CD system (MW)                        (psechcd)                     0.000  OP 
- Nuclear power lost to TF (MW)                                            (ptfnuc)                      0.027  OP 
- Total (MW)                                                                                          2620.949  OP 
+ Nuclear power lost to TF (MW)                                            (ptfnuc)                      0.028  OP 
+ Total (MW)                                                                                          2621.855  OP 
  
  Electrical Power Balance :
  --------------------------
  Net electric power output(MW)                                            (pnetelmw.)                 500.000  OP 
  Required Net electric power output(MW)                                   (pnetelin)                  500.000     
  Electric power for heating and current drive (MW)                        (pinjwp)                    127.500  OP 
- Electric power for primary coolant pumps (MW)                            (htpmw)                     232.718  OP 
+ Electric power for primary coolant pumps (MW)                            (htpmw)                     232.788  OP 
  Electric power for vacuum pumps (MW)                                     (vachtmw)                     0.500     
  Electric power for tritium plant (MW)                                    (trithtmw)                   15.000     
- Electric power for cryoplant (MW)                                        (crypmw)                     33.962  OP 
- Electric power for TF coils (MW)                                         (tfacpd)                      7.145  OP 
- Electric power for PF coils (MW)                                         (pfwpmw)                      1.455  OP 
- All other internal electric power requirements (MW)                      (fachtmw)                    64.565  OP 
- Total (MW)                                                               (tot_plant_power)           982.846  OP 
- Total (MW)                                                                                           982.846  OP 
- 
- Gross electrical output* (MW)                                            (pgrossmw)                  982.846  OP 
+ Electric power for cryoplant (MW)                                        (crypmw)                     34.149  OP 
+ Electric power for TF coils (MW)                                         (tfacpd)                      7.205  OP 
+ Electric power for PF coils (MW)                                         (pfwpmw)                      1.452  OP 
+ All other internal electric power requirements (MW)                      (fachtmw)                    64.592  OP 
+ Total (MW)                                                               (tot_plant_power)           983.185  OP 
+ Total (MW)                                                                                           983.185  OP 
+ 
+ Gross electrical output* (MW)                                            (pgrossmw)                  983.185  OP 
  (*Power for pumps in secondary circuit already subtracted)
  
  Power balance for power plant :
  -------------------------------
- Fusion power (MW)                                                        (powfmw.)                  1988.222  OP 
- Power from energy multiplication in blanket and shield (MW)              (emultmw)                   378.404  OP 
- Total (MW)                                                                                          2366.625  OP 
+ Fusion power (MW)                                                        (powfmw.)                  1988.935  OP 
+ Power from energy multiplication in blanket and shield (MW)              (emultmw)                   378.539  OP 
+ Total (MW)                                                                                          2367.474  OP 
  
  Net electrical output (MW)	                                              (pnetelmw)                  500.000  OP 
- Heat rejected by main power conversion circuit (MW)                      (rejected_main)            1638.076  OP 
- Heat rejected by other cooling circuits (MW)                             (psechtmw)                  229.408  OP 
- Total (MW)                                                                                          2367.484  OP 
+ Heat rejected by main power conversion circuit (MW)                      (rejected_main)            1638.642  OP 
+ Heat rejected by other cooling circuits (MW)                             (psechtmw)                  229.687  OP 
+ Total (MW)                                                                                          2368.329  OP 
  
  
  Plant efficiency measures :
  
- Net electric power / total nuclear power (%)                             (pnetelmw/(powfmw+em         21.127  OP 
- Net electric power / total fusion power (%)                              (pnetelmw/powfmw)            25.148  OP 
+ Net electric power / total nuclear power (%)                             (pnetelmw/(powfmw+em         21.120  OP 
+ Net electric power / total fusion power (%)                              (pnetelmw/powfmw)            25.139  OP 
  Gross electric power* / high grade heat (%)                              (etath)                      37.500     
  (*Power for pumps in secondary circuit already subtracted)
  Recirculating power fraction                                             (cirpowfr)                    0.491  OP 
@@ -1445,21 +1428,21 @@
  
                                           tramp      tohs     theat     tburn     tqnch    tdwell
                                           -----      ----     -----     -----     -----    ------
-                               Duration  500.00    211.08     10.00   7200.00    211.08      0.00
+                               Duration  500.00    210.11     10.00   7200.00    210.11      0.00
                                  ------   -----      ----     -----     -----     -----    ------
  
          Continous power usage [MWe]:
  
                                  System   tramp      tohs     theat     tburn     tqnch    tdwell
                                  ------   -----      ----     -----     -----     -----    ------
-                        Primary cooling  232.72    232.72    232.72    232.72    232.72    232.72
-                              Cyroplant   33.96     33.96     33.96     33.96     33.96     33.96
+                        Primary cooling  232.79    232.79    232.79    232.79    232.79    232.79
+                              Cyroplant   34.15     34.15     34.15     34.15     34.15     34.15
                                  Vacuum    0.50      0.50      0.50      0.50      0.50      0.50
                                 Tritium   15.00     15.00     15.00     15.00     15.00     15.00
-                                     TF    7.15      7.15      7.15      7.15      7.15      7.15
-                             Facilities   64.56     64.56     64.56     64.56     64.56     64.56
+                                     TF    7.20      7.20      7.20      7.20      7.20      7.20
+                             Facilities   64.59     64.59     64.59     64.59     64.59     64.59
                                  ------   -----      ----     -----     -----     -----    ------
-                                  Total  353.89    353.89    353.89    353.89    353.89    353.89
+                                  Total  354.23    354.23    354.23    354.23    354.23    354.23
                                  ------   -----      ----     -----     -----     -----    ------
  
          Intermittent power usage [MWe]:
@@ -1467,17 +1450,17 @@
                                  System   tramp      tohs     theat     tburn     tqnch    tdwell
                                  ------   -----      ----     -----     -----     -----    ------
                                  H & CD    0.00    300.00    300.00    127.50    300.00      0.00
-                                     PF   49.36    -41.55      0.00      2.75   -169.30      0.00
+                                     PF   49.35    -41.68      0.00      2.74   -169.66      0.00
                                  ------   -----      ----     -----     -----     -----    ------
-                                  Total   49.36    258.45    300.00    130.25    130.70      0.00
+                                  Total   49.35    258.32    300.00    130.24    130.34      0.00
                                  ------   -----      ----     -----     -----     -----    ------
  
          Power production [MWe]:
  
                                           tramp      tohs     theat     tburn     tqnch    tdwell       avg
                                           -----      ----     -----     -----     -----    ------       ---
-                            Gross power    0.00      0.00      0.00    982.85      0.00      0.00
-                              Net power -403.25   -612.34   -653.89    498.70   -484.59   -353.89    387.47
+                            Gross power    0.00      0.00      0.00    983.19      0.00      0.00
+                              Net power -403.58   -612.55   -654.23    498.71   -484.58   -354.23    387.67
                                  ------   -----      ----     -----     -----     -----    ------
  
  
@@ -1486,8 +1469,8 @@
  Estimated amount of water used through different cooling system options:
  1. Cooling towers
  2. Water bodies (pond, lake, river): recirculating or once-through
- Volume used in cooling tower (m3/day)                                    (waterusetower)           6.964E+04  OP 
- Volume used in recirculating water system (m3/day)                       (wateruserecirc)          2.331E+04  OP 
+ Volume used in cooling tower (m3/day)                                    (waterusetower)           6.967E+04  OP 
+ Volume used in recirculating water system (m3/day)                       (wateruserecirc)          2.332E+04  OP 
  Volume used in once-through water system (m3/day)                        (wateruseonethru)         2.285E+06  OP 
  
  ******************************************** Errors and Warnings *********************************************
@@ -1531,7 +1514,6 @@
 icc = 72 * OH stress limit
 icc = 25 * Max TF field
 icc = 62 * taulimit
-icc = 88 * TF coil stress limit
 
 *---------------Iteration Variables----------------*
 ixc = 1 * aspect
@@ -1602,7 +1584,6 @@
 ixc = 123 * foh_stress
 ixc = 109 * ralpne
 ixc = 110 * ftaulimit
-ixc = 165 * fstrncon_tf
 
 *isweep = 3
 *nsweep = 17
@@ -1839,7 +1820,7 @@
 i_tf_sc_mat = 5
 i_tf_stress_model = 2 *Switch for the TF coil stress model (2: Axisymmetric extended plane strain)
 i_tf_bucking = 3    * TF Bucking strategy (3 : full bucked and wedged, CS standing on TF) 
-strncon_tf_max = 7.0D-3 * Maximum allowed absolute value of the strain in the TF coil
+*strncon = -0.0066
 
 n_pancake = 20
 n_layer = 10
