--- conflicted
+++ resolved
@@ -7,16 +7,6 @@
  
    Program :
    Version : 2.3.0   Release Date :: 2022-01-20
-<<<<<<< HEAD
-   Tag No. : v2.1-1386-g2155ecdc code contains untracked changes
-    Branch : 1456-convert-pfcoil-f90-to-python
-   Git log : Regression\ reference\ changes\ to\ kallenbach\ and\ hts
- Date/time :  6 Apr 2022 14:09:33 +01:00(hh:mm) UTC
-      User : jon
-  Computer : jon-Precision-3560
- Directory : /home/jon/code/process
-     Input : /tmp/pytest-of-jon/pytest-76/popen-gw4/test_scenario_Bucked_and_wedge0/IN.DAT
-=======
    Tag No. : v2.1-1592-g962112e9
     Branch : divertor-costs-into-cost-model-2-more-stable
    Git log : Removed\ costs_step.f90\ as\ superceded\ by\ python\ ver
@@ -25,7 +15,6 @@
   Computer : L1088
  Directory : /tmp/pytest-of-jg6173/pytest-70/test_solver0
      Input : /tmp/pytest-of-jg6173/pytest-70/test_scenario_Bucked_and_wedge0/IN.DAT
->>>>>>> c2e851f9
  Run title : Run Title (change this line using input variable 'runtitle')
   Run type : Reactor concept design: Pulsed tokamak model, (c) CCFE
  
@@ -141,32 +130,6 @@
                                                physical                 constraint                 normalised
                                               constraint                 residue                    residue
  
-<<<<<<< HEAD
-    1  Beta consistency                      =  3.9301E-02              1.9897E-15                -5.0626E-14
-    2  Global power balance consistency      =  1.4365E-01 MW/m3       -1.3620E-14 MW/m3           9.4813E-14
-    3  Density upper limit                   <  7.5652E+19 /m3          1.6384E+04 /m3             2.2204E-16
-    4  Neutron wall load upper limit         <  9.5938E-01 MW/m2        3.8436E-13 MW/m2           4.0057E-13
-    5  Radial build consistency              =  8.5494E+00 m           -3.7967E-15 m               4.4409E-16
-    6  Burn time lower limit                 >  7.2000E+03 sec         -7.0611E-06 sec             9.8070E-10
-    7  L-H power threshold limit             >  9.8303E+01 MW           8.5279E-11 MW             -8.6775E-13
-    8  Net electric power lower limit        >  5.0000E+02 MW           1.7782E-08 MW              3.5565E-11
-    9  Beta upper limit                      <  6.7712E-02             -4.0939E-15                -6.0396E-14
-   10  CS coil EOF current density limit     <  3.8409E+07 A/m2         6.0499E-06 A/m2            1.5743E-13
-   11  CS coil BOP current density limit     <  3.8429E+07 A/m2         4.3586E-06 A/m2            1.1346E-13
-   12  Injection power upper limit           <  5.1000E+01 MW           3.1264E-13 MW             -6.1062E-15
-   13  TF coil case stress upper limit       <  5.8000E+08 Pa           1.5497E-06 Pa              2.6645E-15
-   14  TF coil conduit stress upper lim      <  5.8000E+08 Pa           7.1526E-07 Pa              1.3323E-15
-   15  I_op / I_critical (TF coil)           <  2.7866E+07 A/m2        -3.0631E-07 A/m2            1.7097E-14
-   16  Dump voltage upper limit              <  1.0000E+01 V            1.7764E-15 V               2.2204E-16
-   17  J_winding pack/J_protection limit     <  1.7915E+07 A/m2         0.0000E+00 A/m2            1.5543E-15
-   18  Upper Lim. on Psep * Bt / q A R       <  9.2000E+00 MWT/m       -7.0841E-12 MWT/m           7.7116E-13
-   19  Dump time set by VV stress            >  2.4453E+01 s           -5.7596E-03 s               1.0658E-14
-   20  TF coil temp. margin lower limit      >  1.5000E+00 K            2.6201E-13 K              -1.7464E-13
-   21  CS temperature margin lower limit     >  1.5000E+00 K            1.2063E-08 K              -8.0421E-09
-   22  CS Tresca yield criterion             <  6.6000E+08 Pa           2.5988E-05 Pa              3.9302E-14
-   23  Peak toroidal field upper limit       <  1.1200E+01 T           -1.7408E-14 T               1.5543E-15
-   24  taup/taueff                           >  5.0000E+00             -6.4615E-13                 1.2923E-13
-=======
     1  Beta consistency                      =  3.9616E-02             -3.4307E-16                 8.6597E-15
     2  Global power balance consistency      =  1.4295E-01 MW/m3        3.8090E-15 MW/m3          -2.6645E-14
     3  Density upper limit                   <  7.5516E+19 /m3          6.5536E+04 /m3             8.8818E-16
@@ -192,7 +155,6 @@
    23  Peak toroidal field upper limit       <  1.1200E+01 T            4.9738E-15 T              -4.4409E-16
    24  taup/taueff                           >  5.0000E+00              8.2712E-14                -1.6542E-14
    25  TF coil strain absolute value         <  7.0000E-03             -6.0282E-16                -8.6264E-14
->>>>>>> c2e851f9
  
  ******************************************** Final Feasible Point ********************************************
  
@@ -206,11 +168,7 @@
  Heating/CD system lifetime (years)                                       (cdrlife)                 2.088E+01  OP 
  Total plant lifetime (years)                                             (tlife)                   4.000E+01     
  Total plant availability fraction                                        (cfactr)                  7.500E-01     
-<<<<<<< HEAD
- Number of fusion cycles to reach allowable fw/blanket DPA                (bktcycles)               6.069E+04     
-=======
  Number of fusion cycles to reach allowable fw/blanket DPA                (bktcycles)               6.078E+04     
->>>>>>> c2e851f9
  
  *************************************************** Plasma ***************************************************
  
@@ -565,53 +523,6 @@
  
  Device centreline                            0.000           0.000                       
  Machine build_variables.bore                 2.101           2.101   (bore)              
-<<<<<<< HEAD
- Central solenoid                             0.511           2.612   (ohcth)             
- CS precompression                            0.000           2.612   (precomp)           
- Gap                                          0.010           2.622   (gapoh)             
- TF coil inboard leg                          0.933           3.555   (tfcth)             
- Gap                                          0.050           3.605   (tftsgap)           
- Thermal shield                               0.050           3.655   (thshield)          
- Gap                                          0.020           3.675   (gapds)             
- Vacuum vessel (and shielding)                0.600           4.275   (d_vv_in + shldith) 
- Gap                                          0.020           4.295   (vvblgap)           
- Inboard blanket                              0.755           5.050   (blnkith)           
- Inboard first wall                           0.018           5.068   (fwith)             
- Inboard scrape-off                           0.225           5.293   (scrapli)           
- Plasma geometric centre                      3.257           8.549   (rminor)            
- Plasma outboard edge                         3.257          11.806   (rminor)            
- Outboard scrape-off                          0.225          12.031   (scraplo)           
- Outboard first wall                          0.018          12.049   (fwoth)             
- Outboard blanket                             0.982          13.031   (blnkoth)           
- Gap                                          0.020          13.051   (vvblgap)           
- Vacuum vessel (and shielding)                1.100          14.151   (d_vv_out+shldoth)  
- Gap                                          1.898          16.049   (gapsto)            
- Thermal shield                               0.050          16.099   (thshield)          
- Gap                                          0.050          16.149   (tftsgap)           
- TF coil outboard leg                         0.933          17.081   (tfthko)            
- 
- *********************************************** Vertical Build ***********************************************
- 
- TF coil                                      0.933           9.207   (tfcth)             
- Gap                                          0.050           8.275   (tftsgap)           
- Thermal shield                               0.050           8.225   (thshield)          
- Gap                                          0.050           8.175   (vgap2)             
- Vacuum vessel (and shielding)                0.600           8.125   (d_vv_top+shldtth)  
- Gap                                          0.020           7.525   (vvblgap)           
- Top blanket                                  0.869           7.505   (blnktth)           
- Top first wall                               0.018           6.636   (fwtth)             
- Top scrape-off                               0.600           6.618   (vgaptop)           
- Plasma top                                   6.018           6.018   (rminor*kappa)      
- Midplane                                     0.000          -0.000                       
- Plasma bottom                                6.018          -6.018   (rminor*kappa)      
- Lower scrape-off                             2.002          -8.021   (vgap)              
- Divertor structure                           0.621          -8.642   (divfix)            
- Vacuum vessel (and shielding)                1.000          -9.642   (d_vv_bot+shldlth)  
- Gap                                          0.050          -9.692   (vgap2)             
- Thermal shield                               0.050          -9.742   (thshield)          
- Gap                                          0.050          -9.792   (tftsgap)           
- TF coil                                      0.933         -10.724   (tfcth)             
-=======
  Central solenoid                             0.511           2.611   (ohcth)             
  CS precompression                            0.000           2.611   (precomp)           
  Gap                                          0.010           2.621   (gapoh)             
@@ -657,21 +568,14 @@
  Thermal shield                               0.050          -9.761   (thshield)          
  Gap                                          0.050          -9.811   (tftsgap)           
  TF coil                                      0.908         -10.719   (tfcth)             
->>>>>>> c2e851f9
  
  ************************************* Divertor build and plasma position *************************************
  
  Divertor Configuration = Single Null Divertor
  
-<<<<<<< HEAD
- Plasma top position, radial (m)                                          (ptop_radial)                 6.921  OP 
- Plasma top position, vertical (m)                                        (ptop_vertical)               6.018  OP 
- Plasma geometric centre, radial (m)                                      (physics_variables.r          8.549  OP 
-=======
  Plasma top position, radial (m)                                          (ptop_radial)                 6.901  OP 
  Plasma top position, vertical (m)                                        (ptop_vertical)               6.038  OP 
  Plasma geometric centre, radial (m)                                      (physics_variables.r          8.535  OP 
->>>>>>> c2e851f9
  Plasma geometric centre, vertical (m)                                    (0.0)                         0.000  OP 
  Plasma lower physics_variables.triangularity                             (tril)                        0.500  OP 
  Plasma elongation                                                        (physics_variables.k          1.848  OP 
@@ -914,29 +818,6 @@
  
  Central Solenoid Current Density Limits :
  
-<<<<<<< HEAD
- Maximum field at Beginning Of Pulse (T)                                  (pfv.bmaxoh0)             1.345E+01  OP 
- Critical superconductor current density at BOP (A/m2)                    (pfv.jscoh_bop)           4.129E+08  OP 
- Critical strand current density at BOP (A/m2)                            (pfv.jstrandoh_bop)       1.239E+08  OP 
- Allowable overall current density at BOP (A/m2)                          (pfv.rjohc0)              3.843E+07  OP 
- Actual overall current density at BOP (A/m2)                             (pfv.cohbop)              2.062E+07  OP 
- 
- Maximum field at End Of Flattop (T)                                      (pfv.bmaxoh)              1.345E+01  OP 
- Critical superconductor current density at EOF (A/m2)                    (pfv.jscoh_eof)           4.127E+08  OP 
- Critical strand current density at EOF (A/m2)                            (pfv.jstrandoh_eof)       1.238E+08  OP 
- Allowable overall current density at EOF (A/m2)                          (pfv.rjohc)               3.841E+07  OP 
- Actual overall current density at EOF (A/m2)                             (pfv.coheof)              2.240E+07  ITV
- 
- CS inside radius (m)                                                     (bv.bore.)                2.101E+00     
- CS thickness (m)                                                         (bv.ohcth.)               5.107E-01     
- Gap between central solenoid and TF coil (m)                             (bv.gapoh)                1.000E-02  ITV
- CS overall cross-sectional area (m2)                                     (pfv.areaoh)              9.001E+00  OP 
- CS conductor+void cross-sectional area (m2)                              (pfv.awpoh)               3.989E+00  OP 
-    CS conductor cross-sectional area (m2)                                (pfv.awpoh*(1-pfv.vfohc)) 2.792E+00  OP 
-    CS void cross-sectional area (m2)                                     (pfv.awpoh*pfv.vfohc)     1.197E+00  OP 
- CS steel cross-sectional area (m2)                                       (pfv.areaoh-pfv.awpoh)    5.012E+00  OP 
- CS steel area fraction                                                   (pfv.oh_steel_frac)       5.568E-01  ITV
-=======
  Maximum field at Beginning Of Pulse (T)                                  (bmaxoh0)                 1.345E+01  OP 
  Critical superconductor current density at BOP (A/m2)                    (jscoh_bop)               4.128E+08  OP 
  Critical strand current density at BOP (A/m2)                            (jstrandoh_bop)           1.238E+08  OP 
@@ -958,28 +839,10 @@
     CS void cross-sectional area (m2)                                     (awpoh*vfohc)             1.200E+00  OP 
  CS steel cross-sectional area (m2)                                       (areaoh-awpoh)            5.021E+00  OP 
  CS steel area fraction                                                   (oh_steel_frac)           5.566E-01  ITV
->>>>>>> c2e851f9
  Only hoop stress considered
  Switch for CS stress calculation                                         (pfv.i_cs_stress)                 0     
  Allowable stress in CS steel (Pa)                                        (pfv.alstroh)             6.600E+08     
  Hoop stress in CS steel (Pa)                                             (sig_hoop)                6.600E+08  OP 
-<<<<<<< HEAD
- Axial stress in CS steel (Pa)                                            (sig_axial)              -7.806E+08  OP 
- Maximum shear stress in CS steel for the Tresca criterion (Pa)           (pfv.s_tresca_oh)         6.600E+08  OP 
- Axial force in CS (N)                                                    (axial_force)            -1.644E+09  OP 
- Strain on CS superconductor                                              (tfcoil_variables.strncon-5.000E-03     
- Copper fraction in strand                                                (pfv.fcuohsu)             7.000E-01     
- Void (coolant) fraction in conductor                                     (pfv.vfohc)               3.000E-01     
- Helium coolant temperature (K)                                           (tfv.tftmp)               4.750E+00     
- CS temperature margin (K)                                                (pfv.tmargoh)             1.500E+00  OP 
- Minimum permitted temperature margin (K)                                 (tfv.tmargmin_cs)         1.500E+00     
- residual hoop stress in CS Steel (Pa)                                    (csfv.residual_sig_hoop)  2.400E+08     
- Initial vertical crack size (m)                                          (csfv.t_crack_vertical)   2.000E-03     
- Initial radial crack size (m)                                            (csfv.t_crack_radial)     6.000E-03     
- CS structural vertical thickness (m)                                     (csfv.t_structural_vertic 2.200E-02     
- CS structural radial thickness (m)                                       (csfv.t_structural_radial 7.000E-02     
- Allowable number of cycles till CS fpfv.racture                          (csfv.n_cycle)            1.868E+04  OP 
-=======
  Axial stress in CS steel (Pa)                                            (sig_axial)              -7.815E+08  OP 
  Maximum shear stress in CS steel for the Tresca criterion (Pa)           (s_tresca_oh)             6.600E+08  OP 
  Axial force in CS (N)                                                    (axial_force)            -1.645E+09  OP 
@@ -995,7 +858,6 @@
  CS structural vertical thickness (m)                                     (t_structural_vertical)   2.200E-02     
  CS structural radial thickness (m)                                       (t_structural_radial)     7.000E-02     
  Allowable number of cycles till CS fracture                              (N_cycle)                 1.868E+04  OP 
->>>>>>> c2e851f9
  
  Superconducting PF coils
  PF coil superconductor material                                          (pfv.isumatpf)                    3     
@@ -1011,16 +873,6 @@
  
  coil			R(m)			Z(m)			dR(m)			dZ(m)			pfv.turns		steel thickness(m)
  
-<<<<<<< HEAD
- PF 0			5.58e+00	1.01e+01	1.24e+00	1.24e+00	4.01e+02	1.04e-01
- PF 1			5.58e+00	-1.16e+01	1.36e+00	1.36e+00	4.80e+02	1.23e-01
- PF 2			1.83e+01	3.26e+00	1.22e+00	1.22e+00	2.11e+02	9.79e-02
- PF 3			1.83e+01	-3.26e+00	1.22e+00	1.22e+00	2.11e+02	9.79e-02
- PF 4			1.62e+01	9.12e+00	8.85e-01	8.85e-01	1.46e+02	8.00e-02
- PF 5			1.62e+01	-9.12e+00	8.85e-01	8.85e-01	1.46e+02	8.00e-02
- CS				2.36e+00	0.00e+00	5.11e-01	1.76e+01	4.69e+03	1.42e-01
- Plasma		8.55e+00	0.0e0			6.51e+00	1.20e+01	1.0e0
-=======
   PF 1           5.55       10.06        1.24        1.24      401.37        0.10
   PF 2           5.55      -11.58        1.36        1.36      480.47        0.12
   PF 3          18.27        3.27        1.22        1.22      211.73        0.10
@@ -1029,29 +881,12 @@
   PF 6          16.15       -9.15        0.89        0.89      146.39        0.08
   CS             2.36        0.00        0.51       17.66     4700.07        0.14
  Plasma          8.53        0.00        6.53       12.08        1.00
->>>>>>> c2e851f9
  
  PF Coil Information at Peak Current:
  
  coil	current	allowed J		actual J		J			cond. mass	steel mass	field
  				(MA)		(A/m2)		(A/m2)		ratio			(kg)			(kg)			(T)
  
-<<<<<<< HEAD
- PF 0	1.69e+01	4.75e+08	1.10e+07	2.31e-02	2.29e+05	1.53e+05	5.31e+00
- PF 1	2.02e+01	4.12e+08	1.10e+07	2.67e-02	2.74e+05	1.99e+05	5.91e+00
- PF 2	-8.91e+00	7.45e+08	6.00e+06	8.05e-03	7.25e+05	4.62e+05	2.81e+00
- PF 3	-8.91e+00	7.45e+08	6.00e+06	8.05e-03	7.25e+05	4.62e+05	2.81e+00
- PF 4	-6.26e+00	7.49e+08	8.00e+06	1.07e-02	3.38e+05	2.45e+05	2.78e+00
- PF 5	-6.26e+00	7.49e+08	8.00e+06	1.07e-02	3.38e+05	2.45e+05	2.78e+00
- CS		-2.02e+02	3.84e+07	2.24e+07	5.83e-01	2.51e+05	5.79e+05	1.34e+01
- 				------																---------	---------
- 				2.69e+02																2.88e+06	2.35e+06
- 
- PF coil current scaling information :
- 
- Sum of squares of residuals                                              (pf.ssq0)                 4.049E-04  OP 
- Smoothing parameter                                                      (pfv.alfapf)              5.000E-10     
-=======
   PF 1   16.94  4.742E+08  1.100E+07  0.02 2.283E+05   1.515E+05    5.320E+00
   PF 2   20.28  4.103E+08  1.100E+07  0.03 2.733E+05   1.984E+05    5.931E+00
   PF 3   -8.94  7.450E+08  6.000E+06  0.01 7.265E+05   4.629E+05    2.814E+00
@@ -1066,7 +901,6 @@
  
  Sum of squares of residuals                                              (ssq0)                    4.042E-04  OP 
  Smoothing parameter                                                      (alfapf)                  5.000E-10     
->>>>>>> c2e851f9
  
  ****************************************** Volt Second Consumption *******************************************
  
@@ -1084,10 +918,6 @@
  
  circuit       BOP            BOF            EOF
  
-<<<<<<< HEAD
-
- CS coil    167.553          0.518       -181.970
-=======
      1       22.920         28.599          3.601
      2       24.251         26.568          0.118
      3        2.699        -69.050        -71.994
@@ -1095,7 +925,6 @@
      5        4.870        -30.476        -35.788
      6        4.870        -30.476        -35.788
  CS coil    167.728          0.693       -182.241
->>>>>>> c2e851f9
  
  ********************************** Waveforms ***********************************
  
@@ -1202,16 +1031,6 @@
  
  Inductance matrix [H]:
  
-<<<<<<< HEAD
- 0			[2.7e+00 3.0e-02 2.4e-01 1.5e-01 2.3e-01 5.7e-02 8.5e-01 6.8e-04]
- 1			[3.0e-02 3.7e+00 1.6e-01 2.6e-01 6.0e-02 2.7e-01 7.0e-01 6.3e-04]
- 2			[2.4e-01 1.6e-01 3.7e+00 1.2e+00 7.7e-01 4.0e-01 5.2e-01 1.7e-03]
- 3			[1.5e-01 2.6e-01 1.2e+00 3.7e+00 4.0e-01 7.7e-01 5.2e-01 1.7e-03]
- 4			[2.3e-01 6.0e-02 7.7e-01 4.0e-01 1.6e+00 1.4e-01 3.1e-01 8.3e-04]
- 5			[5.7e-02 2.7e-01 4.0e-01 7.7e-01 1.4e-01 1.6e+00 3.1e-01 8.3e-04]
- CS			[8.5e-01 7.0e-01 5.2e-01 5.2e-01 3.1e-01 3.1e-01 2.2e+01 4.2e-03]
- Plasma	[6.8e-04 6.3e-04 1.7e-03 1.7e-03 8.3e-04 8.3e-04 4.2e-03 1.3e-05]
-=======
    1     2.7E+00 3.0E-02 2.4E-01 1.5E-01 2.3E-01 5.7E-02 8.5E-01 6.8E-04
    2     3.0E-02 3.7E+00 1.6E-01 2.6E-01 5.9E-02 2.7E-01 7.0E-01 6.3E-04
    3     2.4E-01 1.6E-01 3.7E+00 1.2E+00 7.8E-01 4.0E-01 5.2E-01 1.7E-03
@@ -1220,7 +1039,6 @@
    6     5.7E-02 2.7E-01 4.0E-01 7.8E-01 1.4E-01 1.7E+00 3.1E-01 8.3E-04
   CS     8.5E-01 7.0E-01 5.2E-01 5.2E-01 3.1E-01 3.1E-01 2.3E+01 4.2E-03
  Plasma  6.8E-04 6.3E-04 1.7E-03 1.7E-03 8.3E-04 8.3E-04 4.2E-03 1.3E-05
->>>>>>> c2e851f9
  
  ************************************ Pumping for primary coolant (helium) ************************************
  
@@ -1561,13 +1379,8 @@
  
  Power Balance for Reactor - Summary :
  -------------------------------------
-<<<<<<< HEAD
- Fusion power (MW)                                                        (powfmw)                   1988.054  OP 
- Power from energy multiplication in blanket and shield (MW)              (emultmw)                   378.371  OP 
-=======
  Fusion power (MW)                                                        (powfmw)                   1987.386  OP 
  Power from energy multiplication in blanket and shield (MW)              (emultmw)                   378.245  OP 
->>>>>>> c2e851f9
  Injected power (MW)                                                      (pinjmw.)                    51.000  OP 
  Ohmic power (MW)                                                         (pohmmw.)                     0.734  OP 
  Power deposited in primary coolant by pump (MW)                          (htpmw_mech)                202.377  OP 
@@ -1600,15 +1413,9 @@
  
  Power balance for power plant :
  -------------------------------
-<<<<<<< HEAD
- Fusion power (MW)                                                        (powfmw)                   1988.054  OP 
- Power from energy multiplication in blanket and shield (MW)              (emultmw)                   378.371  OP 
- Total (MW)                                                                                          2366.426  OP 
-=======
  Fusion power (MW)                                                        (powfmw)                   1987.386  OP 
  Power from energy multiplication in blanket and shield (MW)              (emultmw)                   378.245  OP 
  Total (MW)                                                                                          2365.631  OP 
->>>>>>> c2e851f9
  
  Net electrical output (MW)	                                              (pnetelmw)                  500.000  OP 
  Heat rejected by main power conversion circuit (MW)                      (rejected_main)            1637.401  OP 
