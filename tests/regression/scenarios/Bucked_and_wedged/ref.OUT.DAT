 impvar is now deprecated - use iteration variables 125-136 instead.
 
 **************************************************************************************************************
 ************************************************** PROCESS ***************************************************
 ************************************** Power Reactor Optimisation Code ***************************************
 **************************************************************************************************************
 
   Program :
   Version : 2.3.0   Release Date :: 2022-01-20
<<<<<<< HEAD
   Tag No. : v2.1-1176-g8889788a code contains untracked changes
    Branch : 1205-tf-cond-stiffness
   Git log : Changed\ the\ name\ of\ the\ TF\ coil\ conductor\ behavior
 Date/time :  7 Feb 2022 11:24:46 -05:00(hh:mm) UTC
      User : cswan
  Computer : cswan-2017-desktop
 Directory : /tmp/pytest-of-cswan/pytest-18/test_solver0
     Input : /tmp/pytest-of-cswan/pytest-18/test_scenario_Bucked_and_wedge0/IN.DAT
=======
   Tag No. : v2.1-1238-g0543b5a2
    Branch : 1561-incorrect-adjustment-of-vgaptop-in-double-null-case
   Git log : Merge\ branch\ |develop|\ into\ 1561-incorrect-adjustm
 Date/time : 14 Feb 2022 12:14:58 +00:00(hh:mm) UTC
      User : rhicha
  Computer : l0500
 Directory : /tmp/pytest-of-rhicha/pytest-283/test_solver0
     Input : /tmp/pytest-of-rhicha/pytest-283/test_scenario_Bucked_and_wedge0/IN.DAT
>>>>>>> 21c3b4b6
 Run title : Run Title (change this line using input variable 'runtitle')
  Run type : Reactor concept design: Pulsed tokamak model, (c) CCFE
 
 **************************************************************************************************************
 
   Equality constraints : 25
 Inequality constraints : 00
      Total constraints : 25
    Iteration variables : 42
         Max iterations : 200
       Figure of merit  : +01  -- minimise major radius.
  Convergence parameter : 1.00E-08
 
 **************************************************************************************************************
 
 (Please include this header in any models, presentations and papers based on these results)
 
 **************************************************************************************************************
 
 Quantities listed in standard row format are labelled as follows in columns 112-114:
 ITV : Active iteration variable (in any output blocks)
 OP  : Calculated output quantity
 Unlabelled quantities in standard row format are generally inputs
 Note that calculated quantities may be trivially rescaled from inputs, or equal to bounds which are input.
 
 
 ************************************************** Numerics **************************************************
 
 PROCESS has performed a VMCON (optimisation) run.
 and found a feasible set of parameters.
 
 VMCON error flag                                                         (ifail)                           1     
 Number of iteration variables                                            (nvar)                           42     
 Number of constraints (total)                                            (neqns+nineqns)                  25     
 Optimisation switch                                                      (ioptimz)                         1     
 Figure of merit switch                                                   (minmax)                          1     
 Square root of the sum of squares of the constraint residuals            (sqsumsq)                 3.214E-09  OP 
 VMCON convergence parameter                                              (convergence_parameter)   1.254E-10  OP 
 Number of VMCON iterations                                               (nviter)                         41  OP 
 
PROCESS has successfully optimised the iteration variables to minimise the figure of merit          MAJOR RADIUS.
 
 Certain operating limits have been reached,
 as shown by the following iteration variables that are
 at or near to the edge of their prescribed range :
 
                   fdene         =  1.2000E+00 is at or above its upper bound:  1.2000E+00
                   q             =  3.5000E+00 is at or below its lower bound:  3.5000E+00
                   gapoh         =  1.0000E-02 is at or below its lower bound:  1.0000E-02
                   fvdump        =  9.9830E-01 is at or above its upper bound:  1.0000E+00
                   vdalw         =  9.9830E+00 is at or above its upper bound:  1.0000E+01
                   fjprot        =  1.0000E+00 is at or above its upper bound:  1.0000E+00
                   thkcas        =  5.0000E-02 is at or below its lower bound:  5.0000E-02
                   thwcndut      =  8.0000E-03 is at or below its lower bound:  8.0000E-03
                   gapds         =  2.0000E-02 is at or below its lower bound:  2.0000E-02
                   fpsepbqar     =  1.0000E+00 is at or above its upper bound:  1.0000E+00
                   ftaucq        =  1.0000E+00 is at or above its upper bound:  1.0000E+00
                   ftmargtf      =  1.0000E+00 is at or above its upper bound:  1.0000E+00
                   ftmargoh      =  1.0000E+00 is at or above its upper bound:  1.0000E+00
                   foh_stress    =  1.0000E+00 is at or above its upper bound:  1.0000E+00
                   ftaulimit     =  1.0000E+00 is at or above its upper bound:  1.0000E+00
 
 The solution vector is comprised as follows :
 
                                          final       final /
    i                                     value       initial
 
    1                  aspect           2.6123E+00     0.8427
    2                  bt               4.4405E+00     0.8332
    3                  rmajor           8.5348E+00     0.9600
    4                  te               1.2044E+01     0.9768
    5                  beta             3.9616E-02     1.2608
    6                  dene             6.8189E+19     0.9175
    7                  fdene            1.2000E+00     1.0000
    8                  tfcth            9.0823E-01     0.7518
    9                  fwalld           1.1972E-01     0.9139
   10                  ohcth            5.1086E-01     0.9248
   11                  q                3.5000E+00     1.0000
   12                  bore             2.1005E+00     0.9007
   13                  fbetatry         5.0390E-01     1.0443
   14                  coheof           2.2401E+07     1.0808
   15                  fjohc            5.8309E-01     1.0063
   16                  fjohc0           5.3637E-01     0.9947
   17                  fcohbop          9.2036E-01     0.9878
   18                  gapoh            1.0000E-02     0.2000
   19                  fvsbrnni         3.7678E-01     0.9523
   20                  fstrcase         8.1294E-01     0.8129
   21                  fstrcond         7.6001E-01     0.8260
   22                  fiooic           7.3501E-01     1.1586
   23                  fvdump           9.9830E-01     0.9983
   24                  vdalw            9.9830E+00     0.9983
   25                  fjprot           1.0000E+00     1.0000
   26                  tdmptf           2.4453E+01     0.9467
   27                  thkcas           5.0000E-02     0.0953
   28                  thwcndut         8.0000E-03     1.0000
   29                  gapds            2.0000E-02     1.0000
   30                  fimpvar          3.8857E-04     0.8831
   31                  flhthresh        1.6516E+00     1.1031
   32                  fpsepbqar        1.0000E+00     1.0000
   33                  ftaucq           1.0000E+00     1.0884
   34                  cpttf            6.5000E+04     1.0000
   35                  fcutfsu          8.9096E-01     1.1015
   36                  ftmargtf         1.0000E+00     1.0000
   37                  ftmargoh         1.0000E+00     1.0000
   38                  oh_steel_frac    5.5655E-01     0.9616
   39                  foh_stress       1.0000E+00     1.0000
   40                  ralpne           6.6322E-02     0.9620
   41                  ftaulimit        1.0000E+00     1.0000
   42                  fstrain_wp       1.9509E-01     0.1951
 
 The following equality constraint residues should be close to zero :
 
                                               physical                 constraint                 normalised
                                              constraint                 residue                    residue
 
    1  Beta consistency                      =  3.9616E-02             -4.5742E-16                 1.1546E-14
    2  Global power balance consistency      =  1.4295E-01 MW/m3        4.1422E-15 MW/m3          -2.8977E-14
    3  Density upper limit                   <  7.5516E+19 /m3          1.6384E+04 /m3             2.2204E-16
    4  Neutron wall load upper limit         <  9.5777E-01 MW/m2       -9.3148E-14 MW/m2          -9.7256E-14
    5  Radial build consistency              =  8.5348E+00 m           -1.8951E-15 m               2.2204E-16
    6  Burn time lower limit                 >  7.2000E+03 sec          1.8169E-06 sec            -2.5235E-10
    7  L-H power threshold limit             >  9.7889E+01 MW          -2.9658E-11 MW              3.0309E-13
    8  Net electric power lower limit        >  5.0000E+02 MW          -4.5556E-08 MW             -9.1112E-11
    9  Beta upper limit                      <  6.8096E-02              9.9920E-16                 1.4655E-14
   10  CS coil EOF current density limit     <  3.8419E+07 A/m2        -5.1111E-06 A/m2           -1.3300E-13
   11  CS coil BOP current density limit     <  3.8439E+07 A/m2        -5.0589E-06 A/m2           -1.3167E-13
   12  Injection power upper limit           <  5.1000E+01 MW           0.0000E+00 MW             -0.0000E+00
   13  TF coil case stress upper limit       <  5.8000E+08 Pa           1.1444E-05 Pa              1.9540E-14
   14  TF coil conduit stress upper lim      <  5.8000E+08 Pa           9.5367E-06 Pa              1.6431E-14
   15  I_op / I_critical (TF coil)           <  2.5038E+07 A/m2         8.5814E-08 A/m2           -4.6629E-15
   16  Dump voltage upper limit              <  9.9830E+00 V            1.7015E-02 V              -6.9944E-15
   17  J_winding pack/J_protection limit     <  1.8403E+07 A/m2         0.0000E+00 A/m2           -9.9920E-16
   18  Upper Lim. on Psep * Bt / q A R       <  9.2000E+00 MWT/m        2.5882E-12 MWT/m          -2.8155E-13
   19  Dump time set by VV stress            >  2.4453E+01 s            7.1054E-14 s              -2.8866E-15
   20  TF coil temp. margin lower limit      >  1.5000E+00 K           -2.4247E-13 K               1.6165E-13
   21  CS temperature margin lower limit     >  1.5000E+00 K            4.8044E-09 K              -3.2030E-09
   22  CS Tresca yield criterion             <  6.6000E+08 Pa          -2.8014E-05 Pa             -4.2411E-14
   23  Peak toroidal field upper limit       <  1.1200E+01 T            3.7303E-15 T              -3.3307E-16
   24  taup/taueff                           >  5.0000E+00              9.9365E-14                -1.9873E-14
   25  TF coil strain absolute value         <  7.0000E-03              5.9848E-17                 8.6597E-15
 
 ******************************************** Final Feasible Point ********************************************
 
 
 ********************************************* Plant Availability *********************************************
 
 Allowable blanket neutron fluence (MW-yr/m2)                             (abktflnc)                1.500E+01     
 Allowable divertor heat fluence (MW-yr/m2)                               (adivflnc)                2.000E+01     
 First wall / blanket lifetime (years)                                    (bktlife)                 2.088E+01  OP 
 Divertor lifetime (years)                                                (divlife)                 3.728E+00  OP 
 Heating/CD system lifetime (years)                                       (cdrlife)                 2.088E+01  OP 
 Total plant lifetime (years)                                             (tlife)                   4.000E+01     
 Total plant availability fraction                                        (cfactr)                  7.500E-01     
 
 *************************************************** Plasma ***************************************************
 
 Plasma configuration = single null divertor
 Tokamak aspect ratio = Conventional, itart = 0                           (itart)                       0.000     
 
 Plasma Geometry :
 
 Major radius (m)                                                         (rmajor)                      8.535  ITV
 Minor radius (m)                                                         (rminor)                      3.267  OP 
 Aspect ratio                                                             (aspect)                      2.612  ITV
 Elongation, X-point (input value used)                                   (kappa)                       1.848  IP 
 Elongation, 95% surface (calculated from kappa)                          (kappa95)                     1.650  OP 
 Elongation, area ratio calc.                                             (kappaa)                      1.717  OP 
 Triangularity, X-point (input value used)                                (triang)                      0.500  IP 
 Triangularity, 95% surface (calculated from triang)                      (triang95)                    0.333  OP 
 Plasma poloidal perimeter (m)                                            (pperim)                     29.483  OP 
 Plasma cross-sectional area (m2)                                         (xarea)                      57.586  OP 
 Plasma surface area (m2)                                                 (sarea)                   1.526E+03  OP 
 Plasma volume (m3)                                                       (vol)                     3.011E+03  OP 
 
 Current and Field :
 
 Consistency between q0,q,alphaj,rli,dnbeta is enforced
 
 Plasma current scaling law used                                          (icurr)                           4     
 Plasma current (MA)                                                      (plascur/1D6)                21.103  OP 
 Current density profile factor                                           (alphaj)                      1.768  OP 
 Plasma internal inductance, li                                           (rli)                         1.170  OP 
 Vertical field at plasma (T)                                             (bvert)                      -0.774  OP 
 Vacuum toroidal field at R (T)                                           (bt)                          4.440  ITV
 Average poloidal field (T)                                               (bp)                          0.899  OP 
 Total field (sqrt(bp^2 + bt^2)) (T)                                      (btot)                        4.531  OP 
 Safety factor on axis                                                    (q0)                          1.000     
 Safety factor at 95% flux surface                                        (q95)                         3.500  ITV
 Cylindrical safety factor (qcyl)                                         (qstar)                       2.768  OP 
 
 Beta Information :
 
 Total plasma beta                                                        (beta)                    3.962E-02  ITV
 Total poloidal beta                                                      (betap)                   1.005E+00  OP 
 Total toroidal beta                                                                                4.124E-02  OP 
 Fast alpha beta                                                          (betaft)                  5.303E-03  OP 
 Beam ion beta                                                            (betanb)                  0.000E+00  OP 
 (Fast alpha + beam beta)/(thermal beta)                                  (gammaft)                 1.545E-01  OP 
 Thermal beta                                                                                       3.431E-02  OP 
 Thermal poloidal beta                                                                              8.706E-01  OP 
 Thermal toroidal beta (= beta-exp)                                                                 3.572E-02  OP 
 2nd stability beta : beta_p / (R/a)                                      (eps*betap)                   0.385  OP 
 2nd stability beta upper limit                                           (epbetmax)                    1.380     
 Beta g coefficient                                                       (dnbeta)                      4.681  OP 
 Normalised thermal beta                                                                                2.359  OP 
 Normalised total beta                                                                                  2.724  OP 
 Normalised toroidal beta                                                 (normalised_toroidal          2.835  OP 
 Limit on thermal beta                                                    (betalim)                     0.068  OP 
 Plasma thermal energy (J)                                                                          1.266E+09  OP 
 Total plasma internal energy (J)                                         (total_plasma_internal_en 1.461E+09  OP 
 
 Temperature and Density (volume averaged) :
 
 Electron temperature (keV)                                               (te)                         12.044  ITV
 Electron temperature on axis (keV)                                       (te0)                        26.111  OP 
 Ion temperature (keV)                                                    (ti)                         12.044     
 Ion temperature on axis (keV)                                            (ti0)                        26.111  OP 
 Electron temp., density weighted (keV)                                   (ten)                        13.414  OP 
 Electron density (/m3)                                                   (dene)                    6.819E+19  ITV
 Electron density on axis (/m3)                                           (ne0)                     8.969E+19  OP 
 Line-averaged electron density (/m3)                                     (dnla)                    7.552E+19  OP 
 Line-averaged electron density / Greenwald density                       (dnla_gw)                 1.200E+00  OP 
 Ion density (/m3)                                                        (dnitot)                  6.222E+19  OP 
 Fuel density (/m3)                                                       (deni)                    5.765E+19  OP 
 Total impurity density with Z > 2 (no He) (/m3)                          (dnz)                     2.991E+16  OP 
 Helium ion density (thermalised ions only) (/m3)                         (dnalp)                   4.522E+18  OP 
 Proton density (/m3)                                                     (dnprot)                  1.273E+16  OP 
 Hot beam density (/m3)                                                   (dnbeam)                  0.000E+00  OP 
 Density limit from scaling (/m3)                                         (dnelimt)                 6.293E+19  OP 
 Density limit (enforced) (/m3)                                           (boundu(9)*dnelimt)       7.552E+19  OP 
 Helium ion density (thermalised ions only) / electron density            (ralpne)                  6.632E-02  ITV
 
 Impurities
 
 Plasma ion densities / electron density:
 H_ concentration                                                         (fimp(01)                 8.457E-01  OP 
 He concentration                                                         (fimp(02)                 6.632E-02     
 Be concentration                                                         (fimp(03)                 0.000E+00     
 C_ concentration                                                         (fimp(04)                 0.000E+00     
 N_ concentration                                                         (fimp(05)                 0.000E+00     
 O_ concentration                                                         (fimp(06)                 0.000E+00     
 Ne concentration                                                         (fimp(07)                 0.000E+00     
 Si concentration                                                         (fimp(08)                 0.000E+00     
 Ar concentration                                                         (fimp(09)                 0.000E+00     
 Fe concentration                                                         (fimp(10)                 0.000E+00     
 Ni concentration                                                         (fimp(11)                 0.000E+00     
 Kr concentration                                                         (fimp(12)                 0.000E+00     
 Xe concentration                                                         (fimp(13)                 3.886E-04     
 W_ concentration                                                         (fimp(14)                 5.000E-05     
 Average mass of all ions (amu)                                           (aion)                    2.674E+00  OP 
 
 Effective charge                                                         (zeff)                        2.187  OP 
 Density profile factor                                                   (alphan)                      1.000     
 Plasma profile model                                                     (ipedestal)                       1     
 Pedestal profiles are used.
 Density pedestal r/a location                                            (rhopedn)                     0.940     
 Electron density pedestal height (/m3)                                   (neped)                   5.349E+19  OP 
 Electron density at pedestal / nGW                                       (fgwped_out)              8.500E-01     
 Temperature pedestal r/a location                                        (rhopedt)                     0.940     
 Pedestal scaling switch                                                  (ieped)                           1     
 Saarelma 6-parameter pedestal temperature scaling is ON
 WARNING: Pedestal parameters are outside the range of applicability of the scaling:
 triang: 0.4 - 0.6; kappa: 1.5 - 2.0;   plascur: 10 - 20 MA, rmajor: 7 - 11 m;
 rminor: 2 - 3.5 m; tesep: 0 - 0.5 keV; normalised_total_beta: 2 - 3;
 Electron temp. pedestal height (keV)                                     (teped)                       4.515     
 Electron temp. at separatrix (keV)                                       (tesep)                       0.100     
 Electron density at separatrix (/m3)                                     (nesep)                   3.146E+19     
 Electron density at separatrix / nGW                                     (fgwsep_out)              5.000E-01     
 Temperature profile index                                                (alphat)                      1.450     
 Temperature profile index beta                                           (tbeta)                       2.000     
 
 Density Limit using different models :
 
 Old ASDEX model                                                          (dlimit(1))               4.375E+19  OP 
 Borrass ITER model I                                                     (dlimit(2))               8.924E+19  OP 
 Borrass ITER model II                                                    (dlimit(3))               3.524E+19  OP 
 JET edge radiation model                                                 (dlimit(4))               3.513E+21  OP 
 JET simplified model                                                     (dlimit(5))               3.398E+20  OP 
 Hugill-Murakami Mq model                                                 (dlimit(6))               5.640E+19  OP 
 Greenwald model                                                          (dlimit(7))               6.293E+19  OP 
 
 Fuel Constituents :
 
 Deuterium fuel fraction                                                  (fdeut)                       0.500     
 Tritium fuel fraction                                                    (ftrit)                       0.500     
 
 Fusion Power :
 
 Total fusion power (MW)                                                  (powfmw)                  1.987E+03  OP 
  =    D-T fusion power (MW)                                              (pdt)                     1.985E+03  OP 
   +   D-D fusion power (MW)                                              (pdd)                     2.404E+00  OP 
   + D-He3 fusion power (MW)                                              (pdhe3)                   0.000E+00  OP 
 Alpha power: total (MW)                                                  (palpmw)                  3.970E+02  OP 
 Alpha power: beam-plasma (MW)                                            (palpnb)                  0.000E+00  OP 
 Neutron power (MW)                                                       (pneutmw)                 1.589E+03  OP 
 Charged particle power (excluding alphas) (MW)                           (pchargemw)               1.561E+00  OP 
 Total power deposited in plasma (MW)                                     (tot_power_plasma)        4.304E+02  OP 
 
 Radiation Power (excluding SOL):
 
 Bremsstrahlung radiation power (MW)                                      (pbrempv*vol)             6.391E+01  OP 
 Line radiation power (MW)                                                (plinepv*vol)             1.913E+02  OP 
 Synchrotron radiation power (MW)                                         (psyncpv*vol)             1.354E+01  OP 
 Synchrotron wall reflectivity factor                                     (ssync)                       0.600     
 Normalised minor radius defining 'core'                                  (coreradius)              7.500E-01     
 Fraction of core radiation subtracted from P_L                           (coreradiationfraction)   6.000E-01     
 Total core radiation power (MW)                                          (pcoreradmw)              1.031E+02  OP 
 Edge radiation power (MW)                                                (pedgeradmw)              1.656E+02  OP 
 Total radiation power (MW)                                               (pradmw)                  2.688E+02  OP 
 Core radiation fraction = total radiation in core / total power deposite (rad_fraction_core)       6.244E-01  OP 
 SoL radiation fraction = total radiation in SoL / total power accross se (rad_fraction_sol)        8.000E-01  IP 
 Radiation fraction = total radiation / total power deposited in plasma   (rad_fraction)            9.249E-01  OP 
 Nominal mean radiation load on inside surface of reactor (MW/m2)         (photon_wall)             1.620E-01  OP 
 Peaking factor for radiation wall load                                   (peakfactrad)             3.330E+00  IP 
 Maximum permitted radiation wall load (MW/m^2)                           (maxradwallload)          1.000E+00  IP 
 Peak radiation wall load (MW/m^2)                                        (peakradwallload)         5.395E-01  OP 
 Nominal mean neutron load on inside surface of reactor (MW/m2)           (wallmw)                  9.578E-01  OP 
 
 Power incident on the divertor targets (MW)                              (ptarmw)                  3.233E+01  OP 
 Fraction of power to the lower divertor                                  (ftar)                    1.000E+00  IP 
 Outboard side heat flux decay length (m)                                 (lambdaio)                1.570E-03  OP 
 Fraction of power on the inner targets                                   (fio)                     4.100E-01  OP 
 Fraction of power incident on the lower inner target                     (fLI)                     4.100E-01  OP 
 Fraction of power incident on the lower outer target                     (fLO)                     5.900E-01  OP 
 Power incident on the lower inner target (MW)                            (pLImw)                   1.326E+01  OP 
 Power incident on the lower outer target (MW)                            (pLOmw)                   1.908E+01  OP 
 
 Ohmic heating power (MW)                                                 (pohmmw)                  7.343E-01  OP 
 Fraction of alpha power deposited in plasma                              (falpha)                      0.950  OP 
 Fraction of alpha power to electrons                                     (falpe)                       0.722  OP 
 Fraction of alpha power to ions                                          (falpi)                       0.278  OP 
 Ion transport (MW)                                                       (ptrimw)                  1.562E+02  OP 
 Electron transport (MW)                                                  (ptremw)                  1.712E+02  OP 
 Injection power to ions (MW)                                             (pinjimw)                 0.000E+00  OP 
 Injection power to electrons (MW)                                        (pinjemw)                 5.100E+01  OP 
 Ignited plasma switch (0=not ignited, 1=ignited)                         (ignite)                          0     
 
 Power into divertor zone via charged particles (MW)                      (pdivt)                   1.617E+02  OP 
 Psep / R ratio (MW/m)                                                    (pdivt/rmajor)            1.894E+01  OP 
 Psep Bt / qAR ratio (MWT/m)                                              (pdivtbt/qar)             9.200E+00  OP 
 
 H-mode Power Threshold Scalings :
 
 ITER 1996 scaling: nominal (MW)                                          (pthrmw(1))               1.092E+02  OP 
 ITER 1996 scaling: upper bound (MW)                                      (pthrmw(2))               2.384E+02  OP 
 ITER 1996 scaling: lower bound (MW)                                      (pthrmw(3))               4.937E+01  OP 
 ITER 1997 scaling (1) (MW)                                               (pthrmw(4))               1.813E+02  OP 
 ITER 1997 scaling (2) (MW)                                               (pthrmw(5))               1.459E+02  OP 
 Martin 2008 scaling: nominal (MW)                                        (pthrmw(6))               9.785E+01  OP 
 Martin 2008 scaling: 95% upper bound (MW)                                (pthrmw(7))               1.288E+02  OP 
 Martin 2008 scaling: 95% lower bound (MW)                                (pthrmw(8))               6.690E+01  OP 
 Snipes 2000 scaling: nominal (MW)                                        (pthrmw(9))               6.824E+01  OP 
 Snipes 2000 scaling: upper bound (MW)                                    (pthrmw(10))              1.009E+02  OP 
 Snipes 2000 scaling: lower bound (MW)                                    (pthrmw(11))              4.579E+01  OP 
 Snipes 2000 scaling (closed divertor): nominal (MW)                      (pthrmw(12))              2.919E+01  OP 
 Snipes 2000 scaling (closed divertor): upper bound (MW)                  (pthrmw(13))              4.000E+01  OP 
 Snipes 2000 scaling (closed divertor): lower bound (MW)                  (pthrmw(14))              2.116E+01  OP 
 Hubbard 2012 L-I threshold - nominal (MW)                                (pthrmw(15))              3.090E+01  OP 
 Hubbard 2012 L-I threshold - lower bound (MW)                            (pthrmw(16))              1.563E+01  OP 
 Hubbard 2012 L-I threshold - upper bound (MW)                            (pthrmw(17))              6.106E+01  OP 
 Hubbard 2017 L-I threshold                                               (pthrmw(18))              2.751E+02  OP 
 Martin 2008 aspect ratio corrected scaling: nominal (MW)                 (pthrmw(19))              9.789E+01  OP 
 Martin 2008 aspect ratio corrected scaling: 95% upper bound (MW)         (pthrmw(20))              1.289E+02  OP 
 Martin 2008 aspect ratio corrected scaling: 95% lower bound (MW)         (pthrmw(21))              6.692E+01  OP 
 
 L-H threshold power (enforced) (MW)                                      (boundl(103)*plhthresh)   9.789E+01  OP 
 L-H threshold power (MW)                                                 (plhthresh)               9.789E+01  OP 
 
 Confinement :
 
 Confinement scaling law                    IPB98(y,2)           (H)
 Confinement H factor                                                     (hfact)                       1.100     
 Global thermal energy confinement time (s)                               (taueff)                      3.867  OP 
 Ion energy confinement time (s)                                          (tauei)                       3.867  OP 
 Electron energy confinement time (s)                                     (tauee)                       3.867  OP 
 n.tau = Volume-average electron density x Energy confinement time (s/m3) (dntau)                   2.637E+20  OP 
 Triple product = Vol-average electron density x Vol-average electron temperature x Energy confinement time:
 Triple product  (keV s/m3)                                               (dntau*te)                3.176E+21  OP 
 Transport loss power assumed in scaling law (MW)                         (powerht)                 3.273E+02  OP 
 Switch for radiation loss term usage in power balance                    (iradloss)                        1     
 Radiation power subtracted from plasma power balance (MW)                                          1.031E+02  OP 
   (Radiation correction is core radiation power)
 Alpha particle confinement time (s)                                      (taup)                       19.334  OP 
 Alpha particle/energy confinement time ratio                             (taup/taueff)                 5.000  OP 
 Lower limit on taup/taueff                                               (taulimit)                    5.000     
 Total energy confinement time including radiation loss (s)               (total_energy_conf_t          3.395  OP 
   (= stored energy including fast particles / loss power including radiation
 
 Dimensionless plasma parameters
 
 For definitions see
 Recent progress on the development and analysis of the ITPA global H-mode confinement database
 D.C. McDonald et al, 2007 Nuclear Fusion v47, 147. (nu_star missing 1/mu0)
 Normalized plasma pressure beta as defined by McDonald et al             (beta_mcdonald)           4.124E-02  OP 
 Normalized ion Larmor radius                                             (rho_star)                1.883E-03  OP 
 Normalized collisionality                                                (nu_star)                 2.578E-03  OP 
 Volume measure of elongation                                             (kappaa_IPB)              1.674E+00  OP 
 
 Plasma Volt-second Requirements :
 
 Total volt-second requirement (Wb)                                       (vsstt)                   6.018E+02  OP 
 Inductive volt-seconds (Wb)                                              (vsind)                   2.830E+02  OP 
 Ejima coefficient                                                        (gamma)                       0.300     
 Start-up resistive (Wb)                                                  (vsres)                   6.790E+01  OP 
 Flat-top resistive (Wb)                                                  (vsbrn)                   2.509E+02  OP 
 bootstrap current fraction multiplier                                    (cboot)                       1.000     
 Bootstrap fraction (ITER 1989)                                           (bscf_iter89)                 0.298  OP 
 Bootstrap fraction (Sauter et al)                                        (bscf_sauter)                 0.374  OP 
 Bootstrap fraction (Nevins et al)                                        (bscf_nevins)                 0.326  OP 
 Bootstrap fraction (Wilson)                                              (bscf_wilson)                 0.357  OP 
 Diamagnetic fraction (Hender)                                            (diacf_hender)                0.014  OP 
 Diamagnetic fraction (SCENE)                                             (diacf_scene)                 0.013  OP 
 Pfirsch-Schlueter fraction (SCENE)                                       (pscf_scene)                 -0.004  OP 
   (Sauter et al bootstrap current fraction model used)
   (Diamagnetic current fraction not calculated)
   (Pfirsch-Schlüter current fraction not calculated)
 Bootstrap fraction (enforced)                                            (bootipf.)                    0.374  OP 
 Diamagnetic fraction (enforced)                                          (diaipf.)                     0.000  OP 
 Pfirsch-Schlueter fraction (enforced)                                    (psipf.)                      0.000  OP 
 Loop voltage during burn (V)                                             (vburn)                   3.480E-02  OP 
 Plasma resistance (ohm)                                                  (rplas)                   2.646E-09  OP 
 Resistive diffusion time (s)                                             (res_time)                4.913E+03  OP 
 Plasma inductance (H)                                                    (rlp)                     1.341E-05  OP 
 Coefficient for sawtooth effects on burn V-s requirement                 (csawth)                      1.000     
 
 Fuelling :
 
 Ratio of He and pellet particle confinement times                        (tauratio)                1.000E+00     
 Fuelling rate (nucleus-pairs/s)                                          (qfuel)                   5.224E+21  OP 
 Fuel burn-up rate (reactions/s)                                          (rndfuel)                 7.085E+20  OP 
 Burn-up fraction                                                         (burnup)                      0.136  OP 
 
 ***************************** Energy confinement times, and required H-factors : *****************************
 
    scaling law              confinement time (s)     H-factor for
                                 for H = 1           power balance
 
 IPB98(y)             (H)          4.304                   0.898
 IPB98(y,1)           (H)          4.361                   0.887
 IPB98(y,2)           (H)          3.515                   1.100
 IPB98(y,3)           (H)          3.692                   1.047
 IPB98(y,4)           (H)          3.556                   1.087
 ISS95            (stell)          2.281                   1.695
 ISS04            (stell)          4.002                   0.966
 DS03                 (H)          4.980                   0.777
 Murari et al NPL     (H)          2.453                   1.577
 Petty 2008           (H)          6.382                   0.606
 Lang et al. 2012     (H)          2.183                   1.771
 Hubbard 2017 - nom   (I)          0.065                  59.420
 Hubbard 2017 - lower (I)          0.037                 100.000
 Hubbard 2017 - upper (I)          0.115                  33.741
 NSTX (Spherical)     (H)          6.684                   0.578
 NSTX-Petty08 Hybrid  (H)          6.382                   0.606
 
 ******************************************** Current Drive System ********************************************
 
 Electron Cyclotron Current Drive (user input gamma_CD)
 Current drive efficiency model                                           (iefrf)                          10     
 
 Current is driven by both inductive
 and non-inductive means.
 Auxiliary power used for plasma heating only (MW)                        (pheat)                   5.000E+01     
 Power injected for current drive (MW)                                    (pcurrentdrivemw)         1.000E+00     
 Maximum Allowed Bootstrap current fraction                               (bscfmax)                 9.900E-01     
 Fusion gain factor Q                                                     (bigq)                    3.842E+01  OP 
 Auxiliary current drive (A)                                              (auxiliary_cd)            5.155E+04  OP 
 Current drive efficiency (A/W)                                           (effcd)                   5.155E-02  OP 
 Normalised current drive efficiency, gamma (10^20 A/W-m2)                (gamcd)                   3.000E-01  OP 
 Wall plug to injector efficiency                                         (etacd)                   4.000E-01     
 ECRH plasma heating efficiency                                           (gamma_ecrh)              3.000E-01     
 
 Fractions of current drive :
 
 Bootstrap fraction                                                       (bootipf)                     0.374  OP 
 Diamagnetic fraction                                                     (diaipf)                      0.000  OP 
 Pfirsch-Schlueter fraction                                               (psipf)                       0.000  OP 
 Auxiliary current drive fraction                                         (faccd)                       0.002  OP 
 Inductive fraction                                                       (facoh)                       0.623  OP 
 Total                                                                    (plasipf+faccd+facoh          1.000     
 Fraction of the plasma current produced by non-inductive means           (fvsbrnni)                    0.377  ITV
 
 Electron cyclotron injected power (MW)                                   (echpwr)                  5.100E+01  OP 
 Maximum allowable ECRH power (MW)                                        (pinjalw)                    51.000     
 ECH wall plug efficiency                                                 (etaech)                  4.000E-01     
 ECH wall plug power (MW)                                                 (echwpow)                 1.275E+02  OP 
 
 Volt-second considerations:
 
 Total V-s capability of Central Solenoid/PF coils (Wb)                   (abs(vstot))              6.241E+02     
 Required volt-seconds during start-up (Wb)                               (vssoft)                  3.509E+02     
 Available volt-seconds during burn (Wb)                                  (vsmax)                   2.509E+02     
 
 *************************************************** Times ****************************************************
 
 Initial charge time for CS from zero current (s)                         (tramp)                     500.000     
 Plasma current ramp-up time (s)                                          (tohs)                      211.032     
 Heating time (s)                                                         (theat)                      10.000     
 Burn time (s)                                                            (tburn)                   7.200E+03  OP 
 Reset time to zero current for CS (s)                                    (tqnch)                     211.032     
 Time between pulses (s)                                                  (tdwell)                      0.000     
 
 Total plant cycle time (s)                                               (tcycle)                  8.132E+03  OP 
 
 ************************************************ Radial Build ************************************************
 
                                          Thickness (m)    Radius (m)
 Device centreline                            0.000           0.000                       
 Machine bore                                 2.101           2.101   (bore)              
 Central solenoid                             0.511           2.611   (ohcth)             
 CS precompression                            0.000           2.611   (precomp)           
 Gap                                          0.010           2.621   (gapoh)             
 TF coil inboard leg                          0.908           3.530   (tfcth)             
 Gap                                          0.050           3.580   (tftsgap)           
 Thermal shield                               0.050           3.630   (thshield)          
 Gap                                          0.020           3.650   (gapds)             
 Vacuum vessel (and shielding)                0.600           4.250   (d_vv_in + shldith) 
 Gap                                          0.020           4.270   (vvblgap)           
 Inboard blanket                              0.755           5.025   (blnkith)           
 Inboard first wall                           0.018           5.043   (fwith)             
 Inboard scrape-off                           0.225           5.268   (scrapli)           
 Plasma geometric centre                      3.267           8.535   (rminor)            
 Plasma outboard edge                         3.267          11.802   (rminor)            
 Outboard scrape-off                          0.225          12.027   (scraplo)           
 Outboard first wall                          0.018          12.045   (fwoth)             
 Outboard blanket                             0.982          13.027   (blnkoth)           
 Gap                                          0.020          13.047   (vvblgap)           
 Vacuum vessel (and shielding)                1.100          14.147   (d_vv_out+shldoth)  
 Gap                                          1.908          16.055   (gapsto)            
 Thermal shield                               0.050          16.105   (thshield)          
 Gap                                          0.050          16.155   (tftsgap)           
 TF coil outboard leg                         0.908          17.063   (tfthko)            
 
 *********************************************** Vertical Build ***********************************************
 
 Single null case
                                          Thickness (m)    Height (m)
 TF coil                                      0.908           9.202   (tfcth)             
 Gap                                          0.050           8.294   (tftsgap)           
 Thermal shield                               0.050           8.244   (thshield)          
 Gap                                          0.050           8.194   (vgap2)             
 Vacuum vessel (and shielding)                0.600           8.144   (d_vv_top+shldtth)  
 Gap                                          0.020           7.544   (vvblgap)           
 Top blanket                                  0.869           7.524   (blnktth)           
 Top first wall                               0.018           6.656   (fwtth)             
 Top scrape-off                               0.600           6.638   (vgaptop)           
 Plasma top                                   6.038           6.038   (rminor*kappa)      
 Midplane                                     0.000           0.000                       
 Plasma bottom                                6.038          -6.038   (rminor*kappa)      
 Lower scrape-off                             2.002          -8.040   (vgap)              
 Divertor structure                           0.621          -8.661   (divfix)            
 Vacuum vessel (and shielding)                1.000          -9.661   (d_vv_bot+shldlth)  
 Gap                                          0.050          -9.711   (vgap2)             
 Thermal shield                               0.050          -9.761   (thshield)          
 Gap                                          0.050          -9.811   (tftsgap)           
 TF coil                                      0.908         -10.719   (tfcth)             
 
 ************************************* Divertor build and plasma position *************************************
 
 Divertor Configuration = Single Null Divertor
 
 Plasma top position, radial (m)                                          (ptop_radial)                 6.901  OP 
 Plasma top position, vertical (m)                                        (ptop_vertical)               6.038  OP 
 Plasma geometric centre, radial (m)                                      (rmajor.)                     8.535  OP 
 Plasma geometric centre, vertical (m)                                    (0.0)                         0.000  OP 
 Plasma lower triangularity                                               (tril)                        0.500  OP 
 Plasma elongation                                                        (kappa.)                      1.848  OP 
 TF coil vertical offset (m)                                              (tfoffset)                   -0.758  OP 
 Plasma outer arc radius of curvature (m)                                 (rco)                         6.170  OP 
 Plasma inner arc radius of curvature (m)                                 (rci)                        11.974  OP 
 Plasma lower X-pt, radial (m)                                            (rxpt)                        6.901  OP 
 Plasma lower X-pt, vertical (m)                                          (zxpt)                       -6.038  OP 
 Poloidal plane angle between vertical and inner leg (rad)                (thetai)                      0.207  OP 
 Poloidal plane angle between vertical and outer leg (rad)                (thetao)                      1.042  OP 
 Poloidal plane angle between inner leg and plate (rad)                   (betai)                       1.000     
 Poloidal plane angle between outer leg and plate (rad)                   (betao)                       1.000     
 Inner divertor leg poloidal length (m)                                   (plsepi)                      1.000     
 Outer divertor leg poloidal length (m)                                   (plsepo)                      1.500     
 Inner divertor plate length (m)                                          (plleni)                      1.000     
 Outer divertor plate length (m)                                          (plleno)                      1.000     
 Inner strike point, radial (m)                                           (rspi)                        5.923  OP 
 Inner strike point, vertical (m)                                         (zspi)                       -6.243  OP 
 Inner plate top, radial (m)                                              (rplti)                       6.100  OP 
 Inner plate top, vertical (m)                                            (zplti)                      -5.776  OP 
 Inner plate bottom, radial (m)                                           (rplbi)                       5.745  OP 
 Inner plate bottom, vertical (m)                                         (zplbi)                      -6.711  OP 
 Outer strike point, radial (m)                                           (rspo)                        7.658  OP 
 Outer strike point, vertical (m)                                         (zspo)                       -7.333  OP 
 Outer plate top, radial (m)                                              (rplto)                       7.885  OP 
 Outer plate top, vertical (m)                                            (zplto)                      -6.888  OP 
 Outer plate bottom, radial (m)                                           (rplbo)                       7.430  OP 
 Outer plate bottom, vertical (m)                                         (zplbo)                      -7.779  OP 
 Calculated maximum divertor height (m)                                   (divht)                       2.002  OP 
 
 ************************************************* TF coils  **************************************************
 
 
 TF Coil Stresses (CCFE model) :
 
 Generalized plane strain model
 Allowable maximum shear stress in TF coil case (Tresca criterion) (Pa)   (sig_tf_case_max)         5.800E+08     
 Allowable maximum shear stress in TF coil conduit (Tresca criterion) (Pa (sig_tf_wp_max)           5.800E+08     
 No stress limit imposed on the TF-CS interface layer
   -> Too much unknow on it material choice/properties
 Materal stress of the point of maximum shear stress (Tresca criterion) for each layer
 Please use utilities/plot_stress_tf.py for radial plots plots summary
 Layers                                     CS     interface    Steel case            WP    Outer case
 Radial stress               (MPa)      -0.000       -41.463       -41.398      -164.930         3.710
 toroidal stress             (MPa)    -422.110       -24.286      -291.395      -213.580      -213.573
 Vertical stress             (MPa)       0.978       -18.281       180.112       227.226       244.444
 Von-Mises stress            (MPa)     422.600        20.839       408.585       381.810       396.954
 Shear (Tresca) stress       (MPa)     423.088        23.183       471.507       440.806       458.016
 
 Toroidal modulus            (GPa)     114.094         2.500       205.000        38.026       205.000
 Vertical modulus            (GPa)      45.157         2.500       205.000       133.085       363.502
 
 WP toroidal modulus (GPa)                                                (eyoung_wp_t*1.0D-9)      3.149E+01  OP 
 WP vertical modulus (GPa)                                                (eyoung_wp_z*1.0D-9)      1.148E+02  OP 
 
 TF design
 
 Conductor technology                                                     (i_tf_sup)                        1     
   -> Superconducting coil (SC)
 Superconductor material                                                  (i_tf_sc_mat)                     5     
   -> WST Nb3Sn
 Presence of TF demountable joints                                        (itart)                           0     
   -> Coils without demountable joints
 TF inboard leg support strategy                                          (i_tf_bucking)                    3     
   -> TF in contact with CS (bucked and weged design)
 
 TF coil Geometry :
 
 Number of TF coils                                                       (n_tf)                           16     
 Inboard leg centre radius (m)                                            (r_tf_inboard_mid)        3.076E+00  OP 
 Outboard leg centre radius (m)                                           (r_tf_outboard_mid)       1.661E+01  OP 
 Total inboard leg radial thickness (m)                                   (tfcth)                   9.082E-01  ITV
 Total outboard leg radial thickness (m)                                  (tfthko)                  9.082E-01     
 Outboard leg toroidal thickness (m)                                      (tftort)                  1.377E+00  OP 
 Maximum inboard edge height (m)                                          (hmax)                    9.811E+00  OP 
 Mean coil circumference (including inboard leg length) (m)               (tfleng)                  5.351E+01  OP 
 Vertical TF shape                                                        (i_tf_shape)                      1     
 
 D-shape coil, inner surface shape approximated by
 by a straight segment and elliptical arcs between the following points:
 
 point         x(m)           y(m)
   1          3.530          4.977
   2          7.881          8.294
   3         16.155          0.000
   4          7.881         -9.811
   5          3.530         -5.887
 
 Global material area/fractions:
 
 TF cross-section (total) (m2)                                            (tfareain)                1.755E+01     
 Total steel cross-section (m2)                                           (a_tf_steel*n_tf)         1.110E+01     
 Total steel TF fraction                                                  (f_tf_steel)              6.323E-01     
 Total Insulation cross-section (total) (m2)                              (a_tf_ins*n_tf)           1.850E+00     
 Total Insulation fraction                                                (f_tf_ins)                1.054E-01     
 
 External steel Case Information :
 
 Casing cross section area (per leg) (m2)                                 (acasetf)                 3.937E-01     
 Inboard leg case plasma side wall thickness (m)                          (casthi)                  6.000E-02     
 Inboard leg case inboard "nose" thickness (m)                            (thkcas)                  5.000E-02  ITV
 Inboard leg case sidewall thickness at its narrowest point (m)           (casths)                  5.000E-02     
 External case mass per coil (kg)                                         (whtcas)                  4.576E+05  OP 
 
 TF winding pack (WP) geometry:
 
 WP cross section area with insulation and insertion (per coil) (m2)      (awpc)                    7.032E-01     
 WP cross section area (per coil) (m2)                                    (aswp)                    6.435E-01     
 Winding pack radial thickness (m)                                        (dr_tf_wp)                7.304E-01  OP 
 Winding pack toroidal width (m)                                          (wwp1)                    9.627E-01  OP 
 Ground wall insulation thickness (m)                                     (tinstf)                  8.000E-03     
 Winding pack insertion gap (m)                                           (tfinsgap)                1.000E-02     
 
 TF winding pack (WP) material area/fractions:
 
 Steel WP cross-section (total) (m2)                                      (aswp*n_tf)               4.798E+00     
 Steel WP fraction                                                        (aswp/awpc)               4.264E-01     
 Insulation WP fraction                                                   (aiwp/awpc)               1.272E-01     
 Cable WP fraction                                                        ((awpc-aswp-aiwp)/awpc)   4.464E-01     
 
 WP turn information:
 
 Turn parametrisation                                                     (i_tf_turns_integer)              1     
   Integer number of turns
 Number of turns per TF coil                                              (n_tf_turn)               2.000E+02  OP 
 Number of TF pancakes                                                    (n_pancake)                      20     
 Number of TF layers                                                      (n_layer)                        10     
 
 Radial width of turn (m)                                                 (t_turn_radial)           6.944E-02     
 Toroidal width of turn (m)                                               (t_turn_toroidal)         4.634E-02     
 Radial width of conductor (m)                                            (elonductor_radial)       6.544E-02  OP 
 Toroidal width of conductor (m)                                          (t_conductor_toroidal)    4.234E-02  OP 
 Radial width of cable space                                              (t_cable_radial)          4.944E-02     
 Toroidal width of cable space                                            (t_cable_toroidal)        2.634E-02     
 Steel conduit thickness (m)                                              (thwcndut)                8.000E-03  ITV
 Inter-turn insulation thickness (m)                                      (thicndut)                2.000E-03     
 
 Conductor information:
 
 Diameter of central helium channel in cable                              (dhecoil)                 1.000E-02     
 Fractions by area
 internal area of the cable space                                         (acstf)                   1.271E-03     
 Coolant fraction in conductor excluding central channel                  (vftf)                    3.000E-01     
 Copper fraction of conductor                                             (fcutfsu)                 8.910E-01  ITV
 Superconductor fraction of conductor                                     (1-fcutfsu)               1.090E-01     
 Check total area fractions in winding pack = 1                                                         1.000     
 minimum TF conductor temperature margin  (K)                             (tmargmin_tf)                 1.500     
 TF conductor temperature margin (K)                                      (tmargtf)                     1.500     
 Elastic properties behavior                                              (i_tf_cond_eyoung_axial)          0     
   Conductor stiffness neglected
 Conductor axial Young's modulus                                          (eyoung_cond_z)           0.000E+00     
 Conductor transverse Young's modulus                                     (eyoung_cond_t)           0.000E+00     
 
 TF coil mass:
 
 Superconductor mass per coil (kg)                                        (whtconsc)                1.203E+03  OP 
 Copper mass per coil (kg)                                                (whtconcu)                6.803E+04  OP 
 Steel conduit mass per coil (kg)                                         (whtconsh)                1.252E+05  OP 
 Conduit insulation mass per coil (kg)                                    (whtconin)                8.613E+03  OP 
 Total conduit mass per coil (kg)                                         (whtcon)                  2.030E+05  OP 
 Mass of each TF coil (kg)                                                (whttf/n_tf)              6.664E+05  OP 
 Total TF coil mass (kg)                                                  (whttf)                   1.066E+07  OP 
 
 Maximum B field and currents:
 
 Nominal peak field assuming toroidal symmetry (T)                        (bmaxtf)                  1.120E+01  OP 
 Total current in all TF coils (MA)                                       (ritfc/1.D6)              1.895E+02  OP 
 TF coil current (summed over all coils) (A)                              (ritfc)                   1.895E+08     
 Actual peak field at discrete conductor (T)                              (bmaxtfrp)                1.205E+01  OP 
 Winding pack current density (A/m2)                                      (jwptf)                   1.840E+07  OP 
 Inboard leg mid-plane conductor current density (A/m2)                   (oacdcp)                  1.080E+07     
 Total stored energy in TF coils (GJ)                                     (estotftgj)               1.154E+02  OP 
 
 TF Forces:
 
 Inboard vertical tension per coil (N)                                    (vforce)                  1.856E+08  OP 
 Outboard vertical tension per coil (N)                                   (vforce_outboard)         1.856E+08  OP 
 inboard vertical tension fraction (-)                                    (f_vforce_inboard)        5.000E-01  OP 
 Centring force per coil (N/m)                                            (cforce)                  6.632E+07  OP 
 
 Ripple information:
 
 Max allowed ripple amplitude at plasma outboard midplane (%)             (ripmax)                  6.000E-01     
 Ripple amplitude at plasma outboard midplane (%)                         (ripple)                  6.000E-01  OP 
 
 Quench information :
 
 Allowable stress in vacuum vessel (VV) due to quench (Pa)                (sigvvall)                9.300E+07     
 Minimum allowed quench time due to stress in VV (s)                      (taucq)                   2.445E+01  OP 
 Actual quench time (or time constant) (s)                                (tdmptf)                  2.445E+01  ITV
 Maximum allowed voltage during quench due to insulation (kV)             (vdalw)                   9.983E+00  ITV
 Actual quench voltage (kV)                                               (vtfskv)                  9.966E+00  OP 
 Maximum allowed temp rise during a quench (K)                            (tmaxpro)                 1.500E+02     
 
 Radial build of TF coil centre-line :
 
                                          Thickness (m)    Outer radius (m)
 Innermost edge of TF coil                    2.621           2.621                       
 Coil case ("nose")                           0.050           2.671   (thkcas)            
 Insertion gap for winding pack               0.010           2.681   (tfinsgap)          
 Winding pack ground insulation               0.008           2.689   (tinstf)            
 Winding - first half                         0.347           3.037   (dr_tf_wp/2-tinstf-t
 Winding - second half                        0.347           3.384   (dr_tf_wp/2-tinstf-t
 Winding pack insulation                      0.008           3.392   (tinstf)            
 Insertion gap for winding pack               0.010           3.402   (tfinsgap)          
 Plasma side case min radius                  0.060           3.462   (casthi)            
 Plasma side case max radius                  3.530           3.530   (r_tf_inboard_out)  
 TF coil dimensions are consistent
 
 ****************************************** Superconducting TF Coils ******************************************
 
 Superconductor switch                                                    (isumat)                          5     
 Superconductor used: Nb3Sn
  (WST Nb3Sn critical surface model)
 Critical field at zero temperature and strain (T)                        (bc20m)                   3.297E+01     
 Critical temperature at zero field and strain (K)                        (tc0m)                    1.606E+01     
 
 Helium temperature at peak field (= superconductor temperature) (K)      (thelium)                 4.750E+00     
 Total helium fraction inside cable space                                 (fhetot)                  3.618E-01  OP 
 Copper fraction of conductor                                             (fcutfsu)                 8.910E-01  ITV
 Residual manufacturing strain on superconductor                          (strncon_tf)             -5.000E-03     
 Self-consistent strain on superconductor                                 (strain_wp)               1.366E-03     
 Critical current density in superconductor (A/m2)                        (jcritsc)                 9.107E+08  OP 
 Critical current density in strand (A/m2)                                (jcritstr)                9.930E+07  OP 
 Critical current density in winding pack (A/m2)                          (jwdgcrt)                 2.504E+07  OP 
 Actual current density in winding pack (A/m2)                            (jwdgop)                  1.840E+07  OP 
 Minimum allowed temperature margin in superconductor (K)                 (tmargmin_tf)             1.500E+00     
 Actual temperature margin in superconductor (K)                          (tmarg)                   1.500E+00  OP 
 Critical current (A)                                                     (icrit)                   8.057E+04  OP 
 Actual current (A)                                                       (cpttf)                   5.922E+04  ITV
 Actual current / critical current                                        (iooic)                   7.350E-01  OP 
 
 *************************************** Central Solenoid and PF Coils ****************************************
 
 Superconducting central solenoid
 Central solenoid superconductor material                                 (isumatoh)                        5     
  (WST Nb3Sn critical surface model)
 
 Central Solenoid Current Density Limits :
 
 Maximum field at Beginning Of Pulse (T)                                  (bmaxoh0)                 1.345E+01  OP 
 Critical superconductor current density at BOP (A/m2)                    (jscoh_bop)               4.128E+08  OP 
 Critical strand current density at BOP (A/m2)                            (jstrandoh_bop)           1.238E+08  OP 
 Allowable overall current density at BOP (A/m2)                          (rjohc0)                  3.844E+07  OP 
 Actual overall current density at BOP (A/m2)                             (cohbop)                  2.062E+07  OP 
 
 Maximum field at End Of Flattop (T)                                      (bmaxoh)                  1.345E+01  OP 
 Critical superconductor current density at EOF (A/m2)                    (jscoh_eof)               4.126E+08  OP 
 Critical strand current density at EOF (A/m2)                            (jstrandoh_eof)           1.238E+08  OP 
 Allowable overall current density at EOF (A/m2)                          (rjohc)                   3.842E+07  OP 
 Actual overall current density at EOF (A/m2)                             (coheof)                  2.240E+07  ITV
 
 CS inside radius (m)                                                     (bore.)                   2.101E+00     
 CS thickness (m)                                                         (ohcth.)                  5.109E-01     
 Gap between central solenoid and TF coil (m)                             (gapoh)                   1.000E-02  ITV
 CS overall cross-sectional area (m2)                                     (areaoh)                  9.022E+00  OP 
 CS conductor+void cross-sectional area (m2)                              (awpoh)                   4.001E+00  OP 
    CS conductor cross-sectional area (m2)                                (awpoh*(1-vfohc))         2.800E+00  OP 
    CS void cross-sectional area (m2)                                     (awpoh*vfohc)             1.200E+00  OP 
 CS steel cross-sectional area (m2)                                       (areaoh-awpoh)            5.021E+00  OP 
 CS steel area fraction                                                   (oh_steel_frac)           5.566E-01  ITV
 Only hoop stress considered
 Switch for CS stress calculation                                         (i_cs_stress)                     0     
 Allowable stress in CS steel (Pa)                                        (alstroh)                 6.600E+08     
 Hoop stress in CS steel (Pa)                                             (sig_hoop)                6.600E+08  OP 
 Axial stress in CS steel (Pa)                                            (sig_axial)              -7.815E+08  OP 
 Maximum shear stress in CS steel for the Tresca criterion (Pa)           (s_tresca_oh)             6.600E+08  OP 
 Axial force in CS (N)                                                    (axial_force)            -1.645E+09  OP 
 Strain on CS superconductor                                              (strncon_cs)             -5.000E-03     
 Copper fraction in strand                                                (fcuohsu)                 7.000E-01     
 Void (coolant) fraction in conductor                                     (vfohc)                   3.000E-01     
 Helium coolant temperature (K)                                           (tftmp)                   4.750E+00     
 CS temperature margin (K)                                                (tmargoh)                 1.500E+00  OP 
 Minimum permitted temperature margin (K)                                 (tmargmin_cs)             1.500E+00     
 residual hoop stress in CS Steel (Pa)                                    (residual_sig_hoop)       2.400E+08     
 Initial vertical crack size (m)                                          (t_crack_vertical)        2.000E-03     
 Initial radial crack size (m)                                            (t_crack_radial)          6.000E-03     
 CS structural vertical thickness (m)                                     (t_structural_vertical)   2.200E-02     
 CS structural radial thickness (m)                                       (t_structural_radial)     7.000E-02     
 Allowable number of cycles till CS fracture                              (N_cycle)                 1.868E+04  OP 
 
 Superconducting PF coils
 PF coil superconductor material                                          (isumatpf)                        3     
   (NbTi)
 Copper fraction in conductor                                             (fcupfsu)                 6.900E-01     
 
 PF Coil Case Stress :
 
 Maximum permissible tensile stress (MPa)                                 (sigpfcalw)               5.000E+02     
 JxB hoop force fraction supported by case                                (sigpfcf)                 6.660E-01     
 
 Geometry of PF coils, central solenoid and plasma :
 
 coil           R(m)        Z(m)        dR(m)       dZ(m)       turns     steel thickness(m)
 
  PF 1           5.55       10.06        1.24        1.24      401.37        0.10
  PF 2           5.55      -11.58        1.36        1.36      480.47        0.12
  PF 3          18.27        3.27        1.22        1.22      211.73        0.10
  PF 4          18.27       -3.27        1.22        1.22      211.73        0.10
  PF 5          16.15        9.15        0.89        0.89      146.39        0.08
  PF 6          16.15       -9.15        0.89        0.89      146.39        0.08
  CS             2.36        0.00        0.51       17.66     4700.07        0.14
 Plasma          8.53        0.00        6.53       12.08        1.00
 
 PF Coil Information at Peak Current:
 
 coil  current  allowed J  actual J   J   cond. mass   steel mass     field
         (MA)    (A/m2)     (A/m2)  ratio    (kg)          (kg)        (T)
 
  PF 1   16.94  4.742E+08  1.100E+07  0.02 2.283E+05   1.515E+05    5.320E+00
  PF 2   20.28  4.103E+08  1.100E+07  0.03 2.733E+05   1.984E+05    5.931E+00
  PF 3   -8.94  7.450E+08  6.000E+06  0.01 7.265E+05   4.629E+05    2.814E+00
  PF 4   -8.94  7.450E+08  6.000E+06  0.01 7.265E+05   4.629E+05    2.814E+00
  PF 5   -6.29  7.481E+08  8.000E+06  0.01 3.393E+05   2.457E+05    2.787E+00
  PF 6   -6.29  7.481E+08  8.000E+06  0.01 3.393E+05   2.457E+05    2.787E+00
  CS  -202.10  3.844E+07  2.240E+07  0.58 2.520E+05   5.798E+05    1.345E+01
       ------                             ---------   ---------
       269.78                             2.885E+06   2.347E+06
 
 PF coil current scaling information :
 
 Sum of squares of residuals                                              (ssq0)                    4.042E-04  OP 
 Smoothing parameter                                                      (alfapf)                  5.000E-10     
 
 ****************************************** Volt Second Consumption *******************************************
 
              volt-sec       volt-sec       volt-sec
              start-up         burn          total

 PF coils :    -206.19         -67.96        -274.15
 CS coil  :    -167.03        -182.93        -349.97
              --------       --------       --------
 Total :       -373.23        -250.89        -624.12
 
 Total volt-second consumption by coils (Wb)                              (vstot)                  -6.241E+02  OP 
 
 Summary of volt-second consumption by circuit (Wb) :
 
 circuit       BOP            BOF            EOF
 
     1       22.920         28.599          3.601
     2       24.251         26.568          0.118
     3        2.699        -69.050        -71.994
     4        2.699        -69.050        -71.994
     5        4.870        -30.476        -35.788
     6        4.870        -30.476        -35.788
 CS coil    167.728          0.693       -182.241
 
 ********************************** Waveforms ***********************************
 
 Currents (Amps/coil) as a function of time :
 
                                       time (sec)

                0.00     500.00     711.03     721.03    7921.03    8132.06
               Start      BOP        EOR        BOF        EOF        EOP        
 circuit
   1         0.000E+00  1.357E+07  1.694E+07  1.694E+07  2.133E+06  0.000E+00
   2         0.000E+00  1.851E+07  2.028E+07  2.028E+07  9.039E+04  0.000E+00
   3        -0.000E+00  3.349E+05 -8.570E+06 -8.570E+06 -8.935E+06 -0.000E+00
   4        -0.000E+00  3.349E+05 -8.570E+06 -8.570E+06 -8.935E+06 -0.000E+00
   5        -0.000E+00  8.566E+05 -5.360E+06 -5.360E+06 -6.295E+06 -0.000E+00
   6        -0.000E+00  8.566E+05 -5.360E+06 -5.360E+06 -6.295E+06 -0.000E+00
   7        -0.000E+00  1.860E+08  7.687E+05  7.687E+05 -2.021E+08 -0.000E+00
 Plasma (A)  0.000E+00  0.000E+00  2.110E+07  2.110E+07  2.110E+07  0.000E+00
 
 This consists of: CS coil field balancing:
   1         0.000E+00  1.357E+07  5.610E+04  5.610E+04 -1.475E+07  0.000E+00
   2         0.000E+00  1.851E+07  7.648E+04  7.648E+04 -2.011E+07  0.000E+00
   3        -0.000E+00  3.349E+05  1.384E+03  1.384E+03 -3.639E+05 -0.000E+00
   4        -0.000E+00  3.349E+05  1.384E+03  1.384E+03 -3.639E+05 -0.000E+00
   5        -0.000E+00  8.566E+05  3.540E+03  3.540E+03 -9.307E+05 -0.000E+00
   6        -0.000E+00  8.566E+05  3.540E+03  3.540E+03 -9.307E+05 -0.000E+00
   7        -0.000E+00  1.860E+08  7.687E+05  7.687E+05 -2.021E+08 -0.000E+00
 
 And: equilibrium field:
   1         0.000E+00  0.000E+00  1.688E+07  1.688E+07  1.688E+07  0.000E+00
   2         0.000E+00  0.000E+00  2.020E+07  2.020E+07  2.020E+07  0.000E+00
   3         0.000E+00  0.000E+00 -8.571E+06 -8.571E+06 -8.571E+06  0.000E+00
   4         0.000E+00  0.000E+00 -8.571E+06 -8.571E+06 -8.571E+06  0.000E+00
   5         0.000E+00  0.000E+00 -5.364E+06 -5.364E+06 -5.364E+06  0.000E+00
   6         0.000E+00  0.000E+00 -5.364E+06 -5.364E+06 -5.364E+06  0.000E+00
   7         0.000E+00  0.000E+00 -1.336E-10 -1.336E-10  0.000E+00  0.000E+00
 
 Ratio of central solenoid current at beginning of Pulse / end of flat-to (fcohbop)                 9.204E-01  ITV
 Ratio of central solenoid current at beginning of Flat-top / end of flat (fcohbof)                -3.804E-03  OP 
 
 *************************** PF Circuit Waveform Data ***************************
 
 Number of PF circuits including CS and plasma                            (ncirt)                           8     
 PF Circuit 01 - Time point 01 (A)                                        (pfc01t01)                0.000E+00     
 PF Circuit 01 - Time point 02 (A)                                        (pfc01t02)                1.357E+07     
 PF Circuit 01 - Time point 03 (A)                                        (pfc01t03)                1.694E+07     
 PF Circuit 01 - Time point 04 (A)                                        (pfc01t04)                1.694E+07     
 PF Circuit 01 - Time point 05 (A)                                        (pfc01t05)                2.133E+06     
 PF Circuit 01 - Time point 06 (A)                                        (pfc01t06)                0.000E+00     
 PF Circuit 02 - Time point 01 (A)                                        (pfc02t01)                0.000E+00     
 PF Circuit 02 - Time point 02 (A)                                        (pfc02t02)                1.851E+07     
 PF Circuit 02 - Time point 03 (A)                                        (pfc02t03)                2.028E+07     
 PF Circuit 02 - Time point 04 (A)                                        (pfc02t04)                2.028E+07     
 PF Circuit 02 - Time point 05 (A)                                        (pfc02t05)                9.039E+04     
 PF Circuit 02 - Time point 06 (A)                                        (pfc02t06)                0.000E+00     
 PF Circuit 03 - Time point 01 (A)                                        (pfc03t01)               -0.000E+00     
 PF Circuit 03 - Time point 02 (A)                                        (pfc03t02)                3.349E+05     
 PF Circuit 03 - Time point 03 (A)                                        (pfc03t03)               -8.570E+06     
 PF Circuit 03 - Time point 04 (A)                                        (pfc03t04)               -8.570E+06     
 PF Circuit 03 - Time point 05 (A)                                        (pfc03t05)               -8.935E+06     
 PF Circuit 03 - Time point 06 (A)                                        (pfc03t06)               -0.000E+00     
 PF Circuit 04 - Time point 01 (A)                                        (pfc04t01)               -0.000E+00     
 PF Circuit 04 - Time point 02 (A)                                        (pfc04t02)                3.349E+05     
 PF Circuit 04 - Time point 03 (A)                                        (pfc04t03)               -8.570E+06     
 PF Circuit 04 - Time point 04 (A)                                        (pfc04t04)               -8.570E+06     
 PF Circuit 04 - Time point 05 (A)                                        (pfc04t05)               -8.935E+06     
 PF Circuit 04 - Time point 06 (A)                                        (pfc04t06)               -0.000E+00     
 PF Circuit 05 - Time point 01 (A)                                        (pfc05t01)               -0.000E+00     
 PF Circuit 05 - Time point 02 (A)                                        (pfc05t02)                8.566E+05     
 PF Circuit 05 - Time point 03 (A)                                        (pfc05t03)               -5.360E+06     
 PF Circuit 05 - Time point 04 (A)                                        (pfc05t04)               -5.360E+06     
 PF Circuit 05 - Time point 05 (A)                                        (pfc05t05)               -6.295E+06     
 PF Circuit 05 - Time point 06 (A)                                        (pfc05t06)               -0.000E+00     
 PF Circuit 06 - Time point 01 (A)                                        (pfc06t01)               -0.000E+00     
 PF Circuit 06 - Time point 02 (A)                                        (pfc06t02)                8.566E+05     
 PF Circuit 06 - Time point 03 (A)                                        (pfc06t03)               -5.360E+06     
 PF Circuit 06 - Time point 04 (A)                                        (pfc06t04)               -5.360E+06     
 PF Circuit 06 - Time point 05 (A)                                        (pfc06t05)               -6.295E+06     
 PF Circuit 06 - Time point 06 (A)                                        (pfc06t06)               -0.000E+00     
 CS Circuit  - Time point 01 (A)                                          (cst01)                  -0.000E+00     
 CS Circuit  - Time point 02 (A)                                          (cst02)                   1.860E+08     
 CS Circuit  - Time point 03 (A)                                          (cst03)                   7.687E+05     
 CS Circuit  - Time point 04 (A)                                          (cst04)                   7.687E+05     
 CS Circuit  - Time point 05 (A)                                          (cst05)                  -2.021E+08     
 CS Circuit  - Time point 06 (A)                                          (cst06)                  -0.000E+00     
 Plasma  - Time point 01 (A)                                              (plasmat01)               0.000E+00     
 Plasma  - Time point 02 (A)                                              (plasmat02)               0.000E+00     
 Plasma  - Time point 03 (A)                                              (plasmat03)               2.110E+07     
 Plasma  - Time point 04 (A)                                              (plasmat04)               2.110E+07     
 Plasma  - Time point 05 (A)                                              (plasmat05)               2.110E+07     
 Plasma  - Time point 06 (A)                                              (plasmat06)               0.000E+00     
 
 ********************************************* Support Structure **********************************************
 
 Outer PF coil fence mass (kg)                                            (fncmass)                 4.819E+05  OP 
 Intercoil support structure mass (kg)                                    (aintmass)                5.794E+06  OP 
 Mass of cooled components (kg)                                           (coldmass)                3.861E+07  OP 
 Gravity support structure mass (kg)                                      (clgsmass)                1.529E+06  OP 
 Torus leg support mass (kg)                                              (gsm1)                    9.823E+04  OP 
 Ring beam mass (kg)                                                      (gsm2)                    4.452E+05  OP 
 Ring legs mass (kg)                                                      (gsm3)                    8.192E+05  OP 
 
 ******************************************** PF Coil Inductances *********************************************
 
 Inductance matrix [H] :
 
   1     2.7E+00 3.0E-02 2.4E-01 1.5E-01 2.3E-01 5.7E-02 8.5E-01 6.8E-04
   2     3.0E-02 3.7E+00 1.6E-01 2.6E-01 5.9E-02 2.7E-01 7.0E-01 6.3E-04
   3     2.4E-01 1.6E-01 3.7E+00 1.2E+00 7.8E-01 4.0E-01 5.2E-01 1.7E-03
   4     1.5E-01 2.6E-01 1.2E+00 3.7E+00 4.0E-01 7.8E-01 5.2E-01 1.7E-03
   5     2.3E-01 5.9E-02 7.8E-01 4.0E-01 1.7E+00 1.4E-01 3.1E-01 8.3E-04
   6     5.7E-02 2.7E-01 4.0E-01 7.8E-01 1.4E-01 1.7E+00 3.1E-01 8.3E-04
  CS     8.5E-01 7.0E-01 5.2E-01 5.2E-01 3.1E-01 3.1E-01 2.3E+01 4.2E-03
 Plasma  6.8E-04 6.3E-04 1.7E-03 1.7E-03 8.3E-04 8.3E-04 4.2E-03 1.3E-05
 
 ************************************ Pumping for primary coolant (helium) ************************************
 
 Pressure drop in FW and blanket coolant incl. hx and pipes (Pa)          (dp_he)                   5.500E+05     
 Fraction of FW and blanket thermal power required for pumping            (fpump)                   8.946E-02  OP 
 Total power absorbed by FW & blanket (MW)                                (p_plasma)                2.041E+03  OP 
 Inlet temperature of FW & blanket coolant pump (K)                       (t_in_compressor)         5.570E+02  OP 
 Coolant pump outlet/Inlet temperature of FW & blanket (K)                (t_in_bb)                 5.731E+02     
 Outlet temperature of FW & blanket (K)                                   (t_out_bb)                7.731E+02     
 Mechanical pumping power for FW and blanket cooling loop including heat  (htpmw_fw_blkt)           2.005E+02  OP 
 Mechanical pumping power for divertor (MW)                               (htpmw_div)               1.877E+00  OP 
 Mechanical pumping power for shield and vacuum vessel (MW)               (htpmw_shld)              7.400E-03  OP 
 
 ********************************** First wall and blanket : CCFE HCPB model **********************************
 
 
 Blanket Composition by volume :
 
 Titanium beryllide fraction                                              (fbltibe12)                   0.375  OP 
 Lithium orthosilicate fraction                                           (fblli2sio4)                  0.375  OP 
 Steel fraction                                                           (fblss_ccfe)                  0.097  OP 
 Coolant fraction                                                         (vfcblkt)                     0.053     
 Purge gas fraction                                                       (vfpblkt)                     0.100     
 
 Component Volumes :
 
 First Wall Armour Volume (m3)                                            (fw_armour_vol)               7.631  OP 
 First Wall Volume (m3)                                                   (volfw)                      24.682  OP 
 Blanket Volume (m3)                                                      (volblkt)                  1493.653  OP 
 Shield Volume (m3)                                                       (volshld)                   781.473  OP 
 Vacuum vessel volume (m3)                                                (vdewin)                   1212.058  OP 
 
 Component Masses :
 
<<<<<<< HEAD
 First Wall Armour Mass (kg)                                              (fw_armour_mass)          1.469E+05  OP 
 First Wall Mass, excluding armour (kg)                                   (fwmass)                  1.925E+05  OP 
 Blanket Mass - Total(kg)                                                 (whtblkt)                 3.741E+06  OP 
     Blanket Mass - TiBe12 (kg)                                           (whtbltibe12)             1.266E+06  OP 
     Blanket Mass - Li2SiO4 (kg)                                          (whtblli4sio4)            1.344E+06  OP 
     Blanket Mass - Steel (kg)                                            (whtblss)                 1.131E+06  OP 
 Total mass of armour, first wall and blanket (kg)                        (armour_fw_bl_mass)       4.080E+06  OP 
 Shield Mass (kg)                                                         (whtshld)                 2.438E+06  OP 
 Vacuum vessel mass (kg)                                                  (vvmass)                  9.454E+06  OP 
=======
 First Wall Armour Mass (kg)                                              (fw_armour_mass)          1.467E+05  OP 
 First Wall Mass, excluding armour (kg)                                   (fwmass)                  1.924E+05  OP 
 Blanket Mass - Total(kg)                                                 (whtblkt)                 3.737E+06  OP 
     Blanket Mass - TiBe12 (kg)                                           (whtbltibe12)             1.265E+06  OP 
     Blanket Mass - Li4SiO4 (kg)                                          (whtblli4sio4)            1.343E+06  OP 
     Blanket Mass - Steel (kg)                                            (whtblss)                 1.130E+06  OP 
 Total mass of armour, first wall and blanket (kg)                        (armour_fw_bl_mass)       4.076E+06  OP 
 Shield Mass (kg)                                                         (whtshld)                 2.436E+06  OP 
 Vacuum vessel mass (kg)                                                  (vvmass)                  9.450E+06  OP 
>>>>>>> 21c3b4b6
 
 Nuclear heating :
 
 Total nuclear heating in TF+PF coils (CS is negligible) (MW)             (ptfnuc)                  2.454E-02  OP 
 Total nuclear heating in FW (MW)                                         (pnucfw)                  2.426E+02  OP 
 Total nuclear heating in the blanket (including emult) (MW)              (pnucblkt)                1.540E+03  OP 
 (Note: emult is fixed for this model inside the code)
 Total nuclear heating in the shield (MW)                                 (pnucshld)                1.480E+00  OP 
 Total nuclear heating in the divertor (MW)                               (pnucdiv)                 1.828E+02  OP 
 
  Diagostic output for nuclear heating :
 
 Blanket exponential factor                                               (exp_blanket)             9.999E-01  OP 
 Shield: first exponential                                                (exp_shield1)             1.721E-03  OP 
 Shield: second exponential                                               (exp_shield2)             2.543E-01  OP 
 Solid angle fraction taken by on divertor                                (fdiv)                    1.150E-01     
 Switch for plant secondary cycle                                         (secondary_cycle)                 2     
 First wall coolant pressure (Pa)                                         (fwpressure)              1.550E+07     
 Blanket coolant pressure (Pa)                                            (blpressure)              1.550E+07     
 Allowable nominal neutron fluence at first wall (MW.year/m2)             (abktflnc)                1.500E+01     
 No of inboard blanket modules poloidally                                 (nblktmodpi)                      7     
 No of inboard blanket modules toroidally                                 (nblktmodti)                     32     
 No of outboard blanket modules poloidally                                (nblktmodpo)                      8     
 No of outboard blanket modules toroidally                                (nblktmodto)                     48     
 Isentropic efficiency of first wall / blanket coolant pumps              (etaiso)                  9.000E-01     
 
 Other volumes, masses and areas :
 
 First wall area (m2)                                                     (fwarea)                  1.999E+03  OP 
 Cryostat internal radius (m)                                             (rdewex)                  1.938E+01  OP 
 Cryostat internal half-height (m)                                        (zdewex)                  1.650E+01  OP 
 Vertical clearance from TF coil to cryostat (m)                          (clh1)                    5.781E+00  OP 
 Divertor area (m2)                                                       (divsur)                  1.945E+02  OP 
 Divertor mass (kg)                                                       (divmas)                  4.765E+04  OP 
 
 ********************************** Superconducting TF Coil Power Conversion **********************************
 
 TF coil current (kA)                                                     (itfka)                   5.922E+01  OP 
 Number of TF coils                                                       (ntfc)                    1.600E+01     
 Voltage across a TF coil during quench (kV)                              (vtfskv)                  9.966E+00  OP 
 TF coil charge time (hours)                                              (tchghr)                  4.000E+00     
 Total inductance of TF coils (H)                                         (ltfth)                   6.584E+01  OP 
 Total resistance of TF coils (ohm)                                       (rcoils)                  0.000E+00  OP 
 TF coil charging voltage (V)                                             (tfcv)                    3.794E+02     
 Number of DC circuit breakers                                            (ntfbkr)                  1.600E+01     
 Number of dump resistors                                                 (ndumpr)                  6.400E+01     
 Resistance per dump resistor (ohm)                                       (r1dump)                  1.683E-01  OP 
 Dump resistor peak power (MW)                                            (r1ppmw)                  1.475E+02  OP 
 Energy supplied per dump resistor (MJ)                                   (r1emj)                   1.804E+03  OP 
 TF coil L/R time constant (s)                                            (ttfsec)                  2.445E+01  OP 
 Power supply voltage (V)                                                 (tfpsv)                   3.983E+02  OP 
 Power supply current (kA)                                                (tfpska)                  6.218E+01  OP 
 DC power supply rating (kW)                                              (tfckw)                   2.477E+04  OP 
 AC power for charging (kW)                                               (tfackw)                  2.752E+04  OP 
 TF coil resistive power (MW)                                             (rpower)                  6.430E+00  OP 
 TF coil inductive power (MVA)                                            (xpower)                  1.603E+01  OP 
 Aluminium bus current density (kA/cm2)                                   (djmka)                   1.250E-01     
 Aluminium bus cross-sectional area (cm2)                                 (albusa)                  4.737E+02  OP 
 Total length of TF coil bussing (m)                                      (tfbusl)                  3.316E+03  OP 
 Aluminium bus weight (tonnes)                                            (albuswt)                 4.241E+02  OP 
 Total TF coil bus resistance (ohm)                                       (rtfbus)                  1.834E-03  OP 
 TF coil bus voltage drop (V)                                             (vtfbus)                  1.086E+02  OP 
 Dump resistor floor area (m2)                                            (drarea)                  4.755E+03  OP 
 TF coil power conversion floor space (m2)                                (tfcfsp)                  1.473E+03  OP 
 TF coil power conv. building volume (m3)                                 (tfcbv)                   8.840E+03  OP 
 TF coil AC inductive power demand (MW)                                   (xpwrmw)                  1.782E+01  OP 
 Total steady state AC power demand (MW)                                  (tfacpd)                  7.145E+00  OP 
 
 ****************************** PF Coils and Central Solenoid: Power and Energy *******************************
 
 Number of PF coil circuits                                               (pfckts)                  1.200E+01     
 Sum of PF power supply ratings (MVA)                                     (spsmva)                  3.301E+02  OP 
 Total PF coil circuit bus length (m)                                     (spfbusl)                 2.499E+03  OP 
 Total PF coil bus resistive power (kW)                                   (pfbuspwr)                1.055E+03  OP 
 Total PF coil resistive power (kW)                                       (srcktpm)                 1.055E+03  OP 
 Maximum PF coil voltage (kV)                                             (vpfskv)                  2.000E+01     
 Efficiency of transfer of PF stored energy into or out of storage        (etapsu)                  9.000E-01     
 (Energy is dissipated in PFC power supplies only when total PF energy increases or decreases.)
 Maximum stored energy in poloidal field (MJ)                             (ensxpfm)                 3.572E+04  OP 
 Peak absolute rate of change of stored energy in poloidal field (MW)     peakpoloidalpower         1.693E+02  OP 
 Energy stored in poloidal magnetic field :
 
                                            time (sec)

                     0.00     500.00     711.03     721.03    7921.03    8132.06
 Time point         Start      BOP        EOR        BOF        EOF        EOP        
 Energy (MJ)      0.000E+00  2.467E+04  1.590E+04  1.590E+04  3.572E+04  0.000E+00
 
 Interval                tramp      tohs       theat      tburn      tqnch      
 dE/dt (MW)            4.934E+01 -4.156E+01  0.000E+00  2.753E+00 -1.693E+02
 
 
 *********************************************** Vacuum System ************************************************
 
 Pumpdown to Base Pressure :
 
 First wall outgassing rate (Pa m/s)                                      (rat)                     1.300E-08     
 Total outgassing load (Pa m3/s)                                          (ogas)                    2.121E-04  OP 
 Base pressure required (Pa)                                              (pbase)                   5.000E-04     
 Required N2 pump speed (m3/s)                                            (s(1))                    4.241E-01  OP 
 N2 pump speed provided (m3/s)                                            (snet(1))                 3.753E+01  OP 
 
 Pumpdown between Burns :
 
 Plasma chamber volume (m3)                                               (volume)                  3.440E+03  OP 
 Chamber pressure after burn (Pa)                                         (pend)                    1.412E-01  OP 
 Chamber pressure before burn (Pa)                                        (pstart)                  1.412E-03     
 Allowable pumping time switch                                            (dwell_pump)                      0     
 Dwell time between burns (s)                                             (tdwell.)                 0.000E+00     
 CS ramp-up time burns (s)                                                (tramp.)                  5.000E+02     
 Allowable pumping time between burns (s)                                 (tpump)                   5.000E+02     
 Required D-T pump speed (m3/s)                                           (s(2))                    3.168E+01  OP 
 D-T pump speed provided (m3/s)                                           (snet(2))                 9.107E+01  OP 
 
 Helium Ash Removal :
 
 Divertor chamber gas pressure (Pa)                                       (prdiv)                   3.600E-01     
 Helium gas fraction in divertor chamber                                  (fhe)                     1.351E-01  OP 
 Required helium pump speed (m3/s)                                        (s(3))                    6.006E+01  OP 
 Helium pump speed provided (m3/s)                                        (snet(3))                 6.006E+01  OP 
 
 D-T Removal at Fuelling Rate :
 
 D-T fuelling rate (kg/s)                                                 (frate)                   4.338E-05  OP 
 Required D-T pump speed (m3/s)                                           (s(4))                    6.006E+01  OP 
 D-T pump speed provided (m3/s)                                           (snet(4))                 9.107E+01  OP 
 
 The vacuum pumping system size is governed by the
 requirements for pumpdown between burns.
 
 Number of large pump ducts                                               (nduct)                          16     
 Passage diameter, divertor to ducts (m)                                  (d(imax))                 5.722E-01  OP 
 Passage length (m)                                                       (l1)                      1.708E+00  OP 
 Diameter of ducts (m)                                                    (dout)                    6.867E-01  OP 
 Duct length, divertor to elbow (m)                                       (l2)                      4.800E+00  OP 
 Duct length, elbow to pumps (m)                                          (l3)                      2.000E+00     
 Number of pumps                                                          (pumpn)                   4.805E+01  OP 
 
 The vacuum system uses cryo  pumps.
 
 ******************************************* Plant Buildings System *******************************************
 
 Internal volume of reactor building (m3)                                 (vrci)                    1.241E+06     
 Dist from centre of torus to bldg wall (m)                               (wrbi)                    4.283E+01     
 Effective floor area (m2)                                                (efloor)                  3.970E+05     
 Reactor building volume (m3)                                             (rbv)                     1.396E+06     
 Reactor maintenance building volume (m3)                                 (rmbv)                    4.817E+05     
 Warmshop volume (m3)                                                     (wsv)                     1.406E+05     
 Tritium building volume (m3)                                             (triv)                    4.000E+04     
 Electrical building volume (m3)                                          (elev)                    4.984E+04     
 Control building volume (m3)                                             (conv)                    6.000E+04     
 Cryogenics building volume (m3)                                          (cryv)                    1.437E+04     
 Administration building volume (m3)                                      (admv)                    1.000E+05     
 Shops volume (m3)                                                        (shov)                    1.000E+05     
 Total volume of nuclear buildings (m3)                                   (volnucb)                 1.918E+06     
 
 **************************************** Electric Power Requirements *****************************************
 
 Facility base load (MW)                                                  (basemw)                  5.000E+00     
 Divertor coil power supplies (MW)                                        (bdvmw)                   0.000E+00     
 Cryoplant electric power (MW)                                            (crymw)                   3.367E+01  OP 
 Primary coolant pumps (MW)                                               (htpmw..)                 2.326E+02  OP 
 PF coil power supplies (MW)                                              (ppfmw)                   1.219E+02  OP 
 TF coil power supplies (MW)                                              (ptfmw)                   7.145E+00  OP 
 Plasma heating supplies (MW)                                             (pheatingmw)              1.275E+02  OP 
 Tritium processing (MW)                                                  (trithtmw..)              1.500E+01     
 Vacuum pumps  (MW)                                                       (vachtmw..)               5.000E-01     
 
 Total pulsed power (MW)                                                  (pacpmw)                  6.029E+02  OP 
 Total base power required at all times (MW)                              (fcsht)                   6.455E+01  OP 
 
 ************************************************* Cryogenics *************************************************
 
 Conduction and radiation heat loads on cryogenic components (MW)         (qss/1.0D6)               1.660E-02  OP 
 Nuclear heating of cryogenic components (MW)                             (qnuc/1.0D6)              1.292E-02  OP 
 Nuclear heating of cryogenic components is a user input.
 AC losses in cryogenic components (MW)                                   (qac/1.0D6)               4.681E-03  OP 
 Resistive losses in current leads (MW)                                   (qcl/1.0D6)               1.289E-02  OP 
 45% allowance for heat loads in transfer lines, storage tanks etc (MW)   (qmisc/1.0D6)             2.119E-02  OP 
 Sum = Total heat removal at cryogenic temperatures (W)                   (helpow/1.0D6)            6.828E-02  OP 
 Temperature of cryogenic components (K)                                  (tmpcry)                  4.500E+00     
 Efficiency (figure of merit) of cryogenic plant is 13% of ideal Carnot v                           2.028E-03  OP 
 Electric power for cryogenic plant (MW)                                  (crypmw)                  3.367E+01  OP 
 
 ************************************ Plant Power / Heat Transport Balance ************************************
 
 
 Assumptions :
 
 Neutron power multiplication in blanket                                  (emult)                   1.269E+00     
 Divertor area fraction of whole toroid surface                           (fdiv)                    1.150E-01     
 H/CD apparatus + diagnostics area fraction                               (fhcd)                    0.000E+00     
 First wall area fraction                                                 (1-fdiv-fhcd)             8.850E-01     
 Switch for pumping of primary coolant                                    (primary_pumping)                 3     
 Mechanical pumping power for FW and blanket cooling loop
 includes heat exchanger, using specified pressure drop
 Mechanical pumping power for FW cooling loop including heat exchanger (M (htpmw_fw)                0.000E+00  OP 
 Mechanical pumping power for blanket cooling loop including heat exchang (htpmw_blkt)              0.000E+00  OP 
 Mechanical pumping power for FW and blanket cooling loop including heat  (htpmw_fw_blkt)           2.005E+02  OP 
 Mechanical pumping power for divertor (MW)                               (htpmw_div)               1.877E+00  OP 
 Mechanical pumping power for shield and vacuum vessel (MW)               (htpmw_shld)              7.400E-03  OP 
 Electrical pumping power for FW and blanket (MW)                         (htpmwe_fw_blkt)          2.305E+02  OP 
 Electrical pumping power for shield (MW)                                 (htpmwe_shld)             8.506E-03  OP 
 Electrical pumping power for divertor (MW)                               (htpmwe_div)              2.158E+00  OP 
 Total electrical pumping power for primary coolant (MW)                  (htpmw)                   2.326E+02  OP 
 Coolant pump power / non-pumping thermal power in shield                 (fpumpshld)               5.000E-03     
 Coolant pump power / non-pumping thermal power in divertor               (fpumpdiv)                5.000E-03     
 Electrical efficiency of heat transport coolant pumps                    (etahtp)                  8.700E-01     
 
 Plant thermodynamics: options :
 
 Divertor thermal power is collected at only 150 C and is used to preheat the coolant in the power cycle
 Shield thermal power is collected at only 150 C and is used to preheat the coolant in the power cycle
 Power conversion cycle efficiency model: user-defined efficiency
 Thermal to electric conversion efficiency of the power conversion cycle  (etath)                       0.375     
 Fraction of total high-grade thermal power to divertor                   (pdivfraction)                0.144  OP 
 
 Power Balance for Reactor (across vacuum vessel boundary) - Detail
 ------------------------------------------------------------------
 
                                            High-grade             Low-grade              Total
                                             thermal power (MW)     thermal power (MW)      (MW)
         First wall:
                               neutrons            242.61                0.00              242.61
             charged particle transport             19.85                0.00               19.85
                              radiation            237.86                0.00              237.86
                        coolant pumping              0.00                0.00                0.00
 
         Blanket:
                               neutrons           1540.25                0.00             1540.25
             charged particle transport              0.00                0.00                0.00
                              radiation              0.00                0.00                0.00
                        coolant pumping              0.00                0.00                0.00
 
         Shield:
                               neutrons              1.48                0.00                1.48
             charged particle transport              0.00                0.00                0.00
                              radiation              0.00                0.00                0.00
                        coolant pumping              0.01                0.00                0.01
 
         Divertor:
                               neutrons            182.84                0.00              182.84
             charged particle transport            161.67                0.00              161.67
                              radiation             30.91                0.00               30.91
                        coolant pumping              1.88                0.00                1.88
 
         TF coil:
                               neutrons              0.00                0.02                0.02
             charged particle transport              0.00                0.00                0.00
                              radiation              0.00                0.00                0.00
                        coolant pumping              0.00                0.00                0.00
 
         Losses to H/CD apparatus + diagnostics:
                               neutrons              0.00                0.00                0.00
             charged particle transport              0.00                0.00                0.00
                              radiation              0.00                0.00                0.00
                        coolant pumping              0.00                0.00                0.00
 
         ----------------------------------------------------------------------------------------
                                 Totals           2419.35                0.02             2419.37
 
 Total power leaving reactor (across vacuum vessel boundary) (MW)                                    2419.399  OP 
 
 Other secondary thermal power constituents :
 
 Heat removal from cryogenic plant (MW)                                   (crypmw)                     33.672  OP 
 Heat removal from facilities (MW)                                        (fachtmw)                    64.553  OP 
 Coolant pumping efficiency losses (MW)                                   (htpsecmw)                   30.240  OP 
 Heat removal from injection power (MW)                                   (pinjht)                     76.500  OP 
 Heat removal from tritium plant (MW)                                     (trithtmw)                   15.000  OP 
 Heat removal from vacuum pumps (MW)                                      (vachtmw)                     0.500  OP 
 TF coil resistive power (MW)                                             (tfcmw)                       0.000  OP 
 
 Total low-grade thermal power (MW)                                       (psechtmw)                  229.089  OP 
 Total High-grade thermal power (MW)                                      (pthermmw)                 2619.842  OP 
 
 Number of primary heat exchangers                                        (nphx)                            3  OP 
 
 
 Power Balance across separatrix :
 -------------------------------
 Only energy deposited in the plasma is included here.
 Total power loss is scaling power plus core radiation only (iradloss = 1)
 Transport power from scaling law (MW)                                    (pscalingmw)                327.322  OP 
 Radiation power from inside "coreradius" (MW)                            (pcoreradmw.)               103.120  OP 
 Total (MW)                                                                                           430.442  OP 
 
 Alpha power deposited in plasma (MW)                                     (falpha*palpmw)             377.147  OP 
 Power from charged products of DD and/or D-He3 fusion (MW)               (pchargemw.)                  1.561  OP 
 Ohmic heating (MW)                                                       (pohmmw.)                     0.734  OP 
 Injected power deposited in plasma (MW)                                  (pinjmw)                     51.000  OP 
 Total (MW)                                                                                           430.442  OP 
 
 Power Balance for Reactor - Summary :
 -------------------------------------
 Fusion power (MW)                                                        (powfmw.)                  1987.386  OP 
 Power from energy multiplication in blanket and shield (MW)              (emultmw)                   378.245  OP 
 Injected power (MW)                                                      (pinjmw.)                    51.000  OP 
 Ohmic power (MW)                                                         (pohmmw.)                     0.734  OP 
 Power deposited in primary coolant by pump (MW)                          (htpmw_mech)                202.377  OP 
 Total (MW)                                                                                          2619.742  OP 
 
 Heat extracted from first wall and blanket (MW)                          (pthermfw_blkt)            2241.055  OP 
 Heat extracted from shield  (MW)                                         (pthermshld)                  1.487  OP 
 Heat extracted from divertor (MW)                                        (pthermdiv)                 377.299  OP 
 Nuclear and photon power lost to H/CD system (MW)                        (psechcd)                     0.000  OP 
 Nuclear power lost to TF (MW)                                            (ptfnuc)                      0.025  OP 
 Total (MW)                                                                                          2619.866  OP 
 
 Electrical Power Balance :
 --------------------------
 Net electric power output(MW)                                            (pnetelmw.)                 500.000  OP 
 Required Net electric power output(MW)                                   (pnetelin)                  500.000     
 Electric power for heating and current drive (MW)                        (pinjwp)                    127.500  OP 
 Electric power for primary coolant pumps (MW)                            (htpmw)                     232.617  OP 
 Electric power for vacuum pumps (MW)                                     (vachtmw)                     0.500     
 Electric power for tritium plant (MW)                                    (trithtmw)                   15.000     
 Electric power for cryoplant (MW)                                        (crypmw)                     33.672  OP 
 Electric power for TF coils (MW)                                         (tfacpd)                      7.145  OP 
 Electric power for PF coils (MW)                                         (pfwpmw)                      1.455  OP 
 All other internal electric power requirements (MW)                      (fachtmw)                    64.553  OP 
 Total (MW)                                                               (tot_plant_power)           982.441  OP 
 Total (MW)                                                                                           982.441  OP 
 
 Gross electrical output* (MW)                                            (pgrossmw)                  982.441  OP 
 (*Power for pumps in secondary circuit already subtracted)
 
 Power balance for power plant :
 -------------------------------
 Fusion power (MW)                                                        (powfmw.)                  1987.386  OP 
 Power from energy multiplication in blanket and shield (MW)              (emultmw)                   378.245  OP 
 Total (MW)                                                                                          2365.631  OP 
 
 Net electrical output (MW)	                                              (pnetelmw)                  500.000  OP 
 Heat rejected by main power conversion circuit (MW)                      (rejected_main)            1637.401  OP 
 Heat rejected by other cooling circuits (MW)                             (psechtmw)                  229.089  OP 
 Total (MW)                                                                                          2366.490  OP 
 
 
 Plant efficiency measures :
 
 Net electric power / total nuclear power (%)                             (pnetelmw/(powfmw+em         21.136  OP 
 Net electric power / total fusion power (%)                              (pnetelmw/powfmw)            25.159  OP 
 Gross electric power* / high grade heat (%)                              (etath)                      37.500     
 (*Power for pumps in secondary circuit already subtracted)
 Recirculating power fraction                                             (cirpowfr)                    0.491  OP 
 
 Time-dependent power usage
 
         Pulse timings [s]:
 
                                          tramp      tohs     theat     tburn     tqnch    tdwell
                                          -----      ----     -----     -----     -----    ------
                               Duration  500.00    211.03     10.00   7200.00    211.03      0.00
                                 ------   -----      ----     -----     -----     -----    ------
 
         Continous power usage [MWe]:
 
                                 System   tramp      tohs     theat     tburn     tqnch    tdwell
                                 ------   -----      ----     -----     -----     -----    ------
                        Primary cooling  232.62    232.62    232.62    232.62    232.62    232.62
                              Cyroplant   33.67     33.67     33.67     33.67     33.67     33.67
                                 Vacuum    0.50      0.50      0.50      0.50      0.50      0.50
                                Tritium   15.00     15.00     15.00     15.00     15.00     15.00
                                     TF    7.14      7.14      7.14      7.14      7.14      7.14
                             Facilities   64.55     64.55     64.55     64.55     64.55     64.55
                                 ------   -----      ----     -----     -----     -----    ------
                                  Total  353.49    353.49    353.49    353.49    353.49    353.49
                                 ------   -----      ----     -----     -----     -----    ------
 
         Intermittent power usage [MWe]:
 
                                 System   tramp      tohs     theat     tburn     tqnch    tdwell
                                 ------   -----      ----     -----     -----     -----    ------
                                 H & CD    0.00    300.00    300.00    127.50    300.00      0.00
                                     PF   49.34    -41.56      0.00      2.75   -169.28      0.00
                                 ------   -----      ----     -----     -----     -----    ------
                                  Total   49.34    258.44    300.00    130.25    130.72      0.00
                                 ------   -----      ----     -----     -----     -----    ------
 
         Power production [MWe]:
 
                                          tramp      tohs     theat     tburn     tqnch    tdwell       avg
                                          -----      ----     -----     -----     -----    ------       ---
                            Gross power    0.00      0.00      0.00    982.44      0.00      0.00
                              Net power -402.83   -611.93   -653.49    498.70   -484.21   -353.49    387.53
                                 ------   -----      ----     -----     -----     -----    ------
 
 
 *************************** Water usage during plant operation (secondary cooling) ***************************
 
 Estimated amount of water used through different cooling system options:
 1. Cooling towers
 2. Water bodies (pond, lake, river): recirculating or once-through
 Volume used in cooling tower (m3/day)                                    (waterusetower)           6.961E+04  OP 
 Volume used in recirculating water system (m3/day)                       (wateruserecirc)          2.330E+04  OP 
 Volume used in once-through water system (m3/day)                        (wateruseonethru)         2.284E+06  OP 
 
 ******************************************** Errors and Warnings *********************************************
 
 (See top of file for solver errors and warnings.)
 PROCESS status flag:   Warning messages
 PROCESS error status flag                                                (error_status)                    2     
150     2   CHECK: Lower limit of volume averaged electron temperature (te) has been raised 
155     2   CHECK: dene used as iteration variable without constraint 81 (neped<ne0)        
244     2   PHYSICS: Diamagnetic fraction is more than 1%, but not calculated. Consider usin
 Final error identifier                                                   (error_id)                      244     
 
 ******************************************* End of PROCESS Output ********************************************
 
 
 *************************************** Copy of PROCESS Input Follows ****************************************
 
*---------------Constraint Equations---------------*

icc = 1 * Beta
icc = 2 * Global power balance
icc = 5 * Density upper limit
icc = 8 * Neutron wall load upper limit
icc = 11 * Radial build
icc = 13 * Burn time lower limit
icc = 15 * L
icc = 16 * Net electric power lower limit
icc = 24 * Beta upper limit
icc = 26 * Central solenoid EOF current density upper limit
icc = 27 * Central solenoid BOP current density upper limit
icc = 30 * Injection power upper limit
icc = 31 * TF coil case stress upper limit
icc = 32 * TF coil conduit stress upper limit
icc = 33 * I_op/I_Crit
icc = 34 * Dump voltage upper limit
icc = 35 * J_winding pack
icc = 68 * Pseparatrix Bt / q A R
icc = 65 * dumpt time by VV stresses
icc = 36 * TF temp marg
icc = 60 * OH coil temp margin
icc = 72 * OH stress limit
icc = 25 * Max TF field
icc = 62 * taulimit
icc = 88 * TF coil stress limit

*---------------Iteration Variables----------------*
ixc = 1 * aspect
ixc= 2 * bt
boundu(2) = 20.0
ixc = 3 * rmajor
boundu(3) = 13
ixc = 4 * te
boundu(4) = 150.0
ixc = 5 * beta
ixc = 6 * dene
ixc = 9 * fdene
boundu(9) = 1.2
ixc = 13 * tfcth
boundl(13) = 0.5
ixc = 14 * fwalld
ixc = 16 * ohcth
boundl(16) = 0.5
ixc = 18 * q
boundl(18) = 3.5
ixc = 29 * bore
boundl(29) = 0.1
ixc = 36 * fbetatry
ixc = 37 * coheof
ixc = 38 * fjohc
boundu(38) = 1.0
ixc = 39 * fjohc0
boundu(39) = 1.0
ixc = 41 * fcohbop
ixc = 42 * gapoh
boundl(42) = 0.01
boundu(42) = 0.1
ixc = 44 * fvsbrnni
ixc = 48 * fstrcase
ixc = 49 * fstrcond
ixc = 50 * fiooic
boundu(50) = 1.0
ixc = 51 * fvdump
ixc = 52 * vdalw
boundu(52) = 10.0
ixc = 53 * fjprot
ixc = 56 * tdmptf
ixc = 57 * thkcas
ixc = 58 * thwcndut
boundl(58) = 8.0d-3
ixc = 61 * gapds
boundl(61) = 0.02
ixc = 102 * fimpvar
ixc = 103 * flhthresh
boundu(103) = 10.0
ixc = 117 *fpsepbqar
ixc = 113 *ftaucq

ixc = 60 * cpttf
boundl(60) = 6.0e4
boundu(60) = 9.0e4

*icc = 77  * Max cpttf
*ixc = 145 * fcpttf
*cpttf_max = 9.0e4

ixc = 59 * copper fraction of cable conductor (TF coils)
boundl(59) = 0.50
boundu(59) = 0.94
ixc = 54 * ftmargtf
ixc = 106 * ftmargoh
ixc = 122 * oh_steel_frac
ixc = 123 * foh_stress
ixc = 109 * ralpne
ixc = 110 * ftaulimit
ixc = 165 * fstrain_tf

*isweep = 3
*nsweep = 17
*sweep = 11.8, 12.5, 13.36


*-----------------Build Variables------------------*

blnkith  = 0.755 * Inboard blanket thickness (m);
blnkoth  = 0.982 * Outboard blanket thickness (m)
bore     = 2.483 * Central solenoid inboard radius (m)
ddwex    = 0.15 * Cryostat thickness (m)
d_vv_in  = 0.30 * Inboard vacuum vessel thickness (tf coil / shield) (m)
d_vv_out = 0.30 * Outboard vacuum vessel thickness (tf coil / shield) (m)
d_vv_top = 0.30 * Topside vacuum vessel thickness (tf coil / shield) (m)
d_vv_bot = 0.30 * Underside vacuum vessel thickness (tf coil / shield) (m)
gapds    = 0.12 * Gap between inboard vacuum vessel and tf coil (m)
gapoh    = 0.01 * Gap between central solenoid and tf coil (m)
gapomin  = 0.20 * Minimum gap between outboard vacuum vessel and tf coil (m)
iohcl    = 1 * Switch for existence of central solenoid;
iprecomp = 0 * Switch for existence of central solenoid pre-compression structure
ohcth    = 0.8181 * Central solenoid thickness (m)
scrapli  = 0.225 * Gap between plasma and first wall; inboard side (m)
scraplo  = 0.225 * Gap between plasma and first wall; outboard side (m)
shldith  = 0.30 * Inboard shield thickness (m)
shldoth  = 0.80 * Outboard shield thickness (m)
shldtth  = 0.30 * Upper/lower shield thickness (m);
tfcth    = 0.5  * Inboard tf coil thickness; (centrepost for st) (m)
* Aim is to achieve deltf = 0.133 m by increasing tftsgap by 0.029 m
tftsgap  = 0.05 * manufacturing/thermal expansion gap between TF and thermal shield (m)
vgap2    = 0.05 * Vertical gap between vacuum vessel and tf coil (m)
vvblgap  = 0.02 * gap between vacuum vessel and blanket (m)

*---------------Constraint Variables---------------*

fbetatry = 0.4815 * F-value for beta limit
fdene    = 1.2 * F-value for density limit
ffuspow  = 1 * F-value for maximum fusion power
fjohc    = 0.25 * F-value for central solenoid current at end-of-flattop
fjohc0   = 0.25 * F-value for central solenoid current at beginning of pulse
fjprot   = 1.0 * F-value for tf coil winding pack current density
flhthresh = 1.271 * F-value for l-h power threshold
fpinj    = 1.0 * F-value for injection power
fpnetel  = 1.0 * F-value for net electric power
ftburn   = 1.00e+00 * F-value for minimum burn time
fvdump   = 0.6116 * F-value for dump voltage
fwalld   = 0.1312 * F-value for maximum wall load
pnetelin = 500.0 * Required net electric power (mw)
tbrnmn   = 7.2e3 * Minimum burn time (s)
walalw   = 8.0 * Allowable wall-load (mw/m2)
psepbqarmax = 9.2 * maximum ratio of Psep*Bt/qAR (MWT/m)

*------------------Cost Variables------------------*

output_costs = 0
cost_model = 0
abktflnc = 15 * Allowable first wall/blanket neutron
adivflnc = 20.0 * Allowable divertor heat fluence (mw-yr/m2)
cfactr   = 0.75 * Total plant availability fraction;
dintrt   = 0.00 * Diff between borrowing and saving interest rates
fcap0    = 1.15 * Average cost of money for construction of plant
fcap0cp  = 1.06 * Average cost of money for replaceable components
fcontng  = 0.15 * Project contingency factor
fcr0     = 0.065 * Fixed charge rate during construction
fkind    = 1.0 * Multiplier for nth of a kind costs
iavail   = 0 * Switch for plant availability model;
ifueltyp = 1 * Switch;
lsa      = 2 * Level of safety assurance switch (generally; use 3 or 4);
discount_rate = 0.06 * Effective cost of money in constant dollars
tlife    = 40 * Plant life (years)
ucblvd   = 280.0 * Unit cost for blanket vanadium ($/kg)
ucdiv    = 5.0d5 * Cost of divertor blade ($)
ucme     = 3.0d8 * Unit cost of maintenance equipment ($/w**0;3)

*-------------Current Drive Variables--------------*

bscfmax  = 0.99 * Maximum fraction of plasma current from bootstrap;
iefrf    = 10 * Switch for current drive efficiency model;
gamma_ecrh = 0.30 * ECRH gamma_CD (user input)
etaech = 0.4 * ECRH wall-plug efficiency
pinjalw  = 51.0 * Maximum allowable value for injected power (mw)
pheat = 50.0

*----------------Divertor Variables----------------*

divdum   = 1 * Switch for divertor zeff model; 0=calc; 1=input
divfix   = 0.621 * Divertor structure vertical thickness (m)
hldivlim = 10 * Heat load limit (mw/m2)
ksic     = 1.4 * Power fraction for outboard double-null scrape-off plasma
prn1     = 0.4 * N-scrape-off / n-average plasma;
zeffdiv  = 3.5 * Zeff in the divertor region (if divdum /= 0)

*------------------Fwbs Variables------------------*

vfshld   = 0.60 * Coolant void fraction in shield

*-------------Heat Transport Variables-------------*

ipowerflow = 0 * Switch for power flow model;  HAS NO EFFECT?
primary_pumping = 3 * Switch for pumping power for primary coolant
etahtp = 0.87 * electrical efficiency of FW and blanket coolant pumps
etaiso = 0.9  * isentropic efficiency of FW and blanket coolant pumps
secondary_cycle = 2  * user input thermal-electric efficiency (etath)
iprimshld = 1  * switch for shield thermal power destiny: = 1 contributes to energy generation cycle
etath = 0.375D0  * thermal to electric conversion efficiency

*------------Impurity Radiation Module-------------*

*imprad_model = 1 * Switch for impurity radiation model;
coreradius = 0.75 * Normalised radius defining the 'core' region
coreradiationfraction = 0.6 * fraction of radiation from 'core' region that is subtracted from the loss pow
fimp(1) = 1.0
fimp(2) = 0.1
fimp(3) = 0.0
fimp(4) = 0.0
fimp(5) = 0.0
fimp(6) = 0.0
fimp(7) = 0.0
fimp(8) = 0.0
fimp(9) = 0.0
fimp(10) = 0.0
fimp(11) = 0.0
fimp(12) = 0.0
fimp(13) = 0.00044
fimp(14) = 5e-05
fimpvar  = 0.0003891 * Impurity fraction to be used as fimp(impvar)
impvar   = 13 * Fimp element value to be varied if iteration

*---------------------Numerics---------------------*

ioptimz  = 1 * for optimisation VMCON only
minmax   = 1 * Switch for figure-of-merit (see lablmm for descriptions)
epsvmc   = 1.0e-8 * Error tolerance for vmcon

*-----------------Pfcoil Variables-----------------*

coheof   = 13540000.0 * Central solenoid overall current density at end of flat-top (a/m2)
cptdin   = 4.22d4, 4.22d4, 4.22d4, 4.22d4, 4.3d4, 4.3d4,  4.3d4, 4.3d4, * Peak current per turn input for pf coil i (a)
fcohbop  = 0.9362 * Ratio of central solenoid overall current density at
ipfloc   = 2,2,3,3 * Switch for locating scheme of pf coil group i;
isumatpf = 3 * Switch for superconductor material in pf coils;
ncls     = 1,1,2,2, * Number of pf coils in group j
ngrp     = 4 * Number of groups of pf coils;
ohhghf   = 0.9 * Central solenoid height / tf coil internal height
rjconpf  = 1.1d7, 1.1d7, 6.d6, 6.d6, 8.d6, 8.0d6, 8.0d6, 8.0d6, * Average winding pack current density of pf coil i (a/m2)
rpf2     = -1.825 * Offset (m) of radial position of ipfloc=2 pf coils

zref(1) = 3.6
zref(2) = 1.2
zref(3) = 1.0
zref(4) = 2.8
zref(5) = 1.0
zref(6) = 1.0
zref(7) = 1.0
zref(8) = 1.0

alstroh = 6.6D8 * allowable hoop stress in Central Solenoid structural material (Pa)
fcuohsu = 0.70 * copper fraction of strand in central solenoid cable
isumatoh = 5 * WST Nb3Sn parameterisation
oh_steel_frac = 0.8

*----------------Physics Variables-----------------*

alphan   = 1.00 * Density profile index
alphat   = 1.45 * Temperature profile index
aspect   = 3.1 * Aspect ratio (iteration variable 1)
dene     = 7.983e+19 * Electron density (/m3) (iteration variable 6)
dnbeta   = 3.0 * (troyon-like) coefficient for beta scaling;
fkzohm   = 1.0245 * Zohm elongation scaling adjustment factor (ishape=2; 3)
fvsbrnni = 0.4434 * Fraction of the plasma current produced by
gamma    = 0.3 * Ejima coefficient for resistive startup v-s formula
hfact    = 1.1 * H factor on energy confinement times (iteration variable 10)
ibss     = 4 * Switch for bootstrap current scaling;
iculbl   = 1 * Switch for beta limit scaling (constraint equation 24);
icurr    = 4 * Switch for plasma current scaling to use;
idensl   = 7 * Switch for density limit to enforce (constraint equation 5);
ifalphap = 1 * Switch for fast alpha pressure calculation;
ifispact = 0 * Switch for neutronics calculations;
iinvqd   = 1 * Switch for inverse quadrature in l-mode scaling laws 5 and 9;
ipedestal = 1 * Switch for pedestal profiles;
fgwped = 0.85 * fraction of Greenwald density to set as pedestal-top density
ieped = 1 * EPED pedestal temperature scaling
neped    = 0.678e20 * Electron density of pedestal (/m3) (ipedestal=1) INITIAL VALUE
nesep    = 0.2e20 * Electron density at separatrix (/m3) (ipedestal=1)
rhopedn  = 0.94 * R/a of density pedestal (ipedestal=1)
rhopedt  = 0.94 * R/a of temperature pedestal (ipedestal=1)
tbeta    = 2.0 * Temperature profile index beta  (ipedestal=1)
teped    = 5.5 * Electron temperature of pedestal (kev) (ipedestal=1)
tesep    = 0.1 * Electron temperature at separatrix (kev) (ipedestal=1)
iprofile = 1 * Switch for current profile consistency;
isc      = 34 * Switch for energy confinement time scaling law
ishape   = 0 * Switch for plasma cross-sectional shape calculation: use input kappa & triang
*kappa = 1.7808
kappa = 1.848
triang   = 0.5 * Plasma separatrix triangularity (calculated if ishape=1; 3 or 4)
q        = 3.247 * Safety factor 'near' plasma edge (iteration variable 18);
q0       = 1.0 * Safety factor on axis
rmajor   = 8.0*9.072 * Plasma major radius (m) (iteration variable 3)
i_single_null    = 1 * Switch for single null / double null plasma;
ssync    = 0.6 * Synchrotron wall reflectivity factor
te       = 13.07 * Volume averaged electron temperature (kev)
*zfear    = 1 * High-z impurity switch; 0=iron; 1=argon
plasma_res_factor = 0.66 * plasma resistivity pre-factor

*-----------------Pulse Variables------------------*

lpulse = 1 * Switch for reactor model;
tdwell = 0 * dwell time (s)
pulsetimings = 0
tramp = 500.0

*-----------------Tfcoil Variables-----------------*

fpeakb = 1.0
bmxlim = 11.2
casthi   = 0.06 * Inboard tf coil case inner \(plasma side) thickness (m)
casths   = 0.05 * Inboard tf coil sidewall case thickness (m)
cpttf    = 6.5e+04 * Tf coil current per turn (a);
oacdcp   = 10050000.0 * Overall current density in tf coil inboard legs (a/m2)
ripmax   = 0.6 * Maximum allowable toroidal field ripple amplitude
tdmptf   = 30.0 * Dump time for tf coil (s)
n_tf     = 16 * Number of tf coils (default = 50 for stellarators)
sig_tf_case_max  = 5.8E8 * Allowable maximum shear stress in TF coil case (Tresca criterion) (Pa)
sig_tf_wp_max    = 5.8E8 * Allowable maximum shear stress in TF coil conduit (Tresca criterion) (Pa)
dhecoil  = 0.010 * diameter of He coil in TF winding (m)
tftmp    = 4.750 * Peak helium coolant temperature in tf coils and pf coils (k)
thicndut = 2.0d-3 * Conduit insulation thickness (m)
thkcas   = 0.495 * Inboard tf coil case outer (non-plasma side) thickness (m)
thwcndut = 0.008 * Tf coil conduit case thickness (m)
tinstf   = 0.008 * Ground insulation thickness surrounding winding pack (m)
tmargmin = 1.500 * Minimum allowable temperature margin (cs and tf coils) (k)
vdalw    = 10.00 * Max voltage across tf coil during quench (kv)
vftf     = 0.300 * Coolant fraction of tfc 'cable' (i_tf_sup=1); or of tfc leg (i_tf_sup=0)
i_tf_sc_mat = 5
i_tf_stress_model = 2 *Switch for the TF coil stress model (2: Axisymmetric extended plane strain)
i_tf_bucking = 3    * TF Bucking strategy (3 : full bucked and wedged, CS standing on TF) 
strain_wp_max = 7.0D-3 * Maximum allowed absolute value of the strain in the TF coil

n_pancake = 20
n_layer = 10
i_tf_turns_integer = 1

inuclear = 1
* Nuclear heating of cryogenic components (MW)      (qnuc/1.0D6)   1.292E-02  OP
qnuc = 1.292E4

*-----------------Times Variables------------------*

tburn    = 1.0d4 * Burn time (s) (calculated if lpulse=1)
tburn    = 1.0d4 * Burn time (s) (calculated if lpulse=1)


                     bt            =   5.3292E+00
                     rmajor        =   8.8901E+00
                     te             =  1.2330E+01
                     beta           =  3.1421E-02
                     dene           =  7.4321E+19
                     fdene          =  1.2000E+00
                     oacdcp         =  8.6739E+06
                     tfcth          =  1.2080E+00
                     fwalld         =  1.3100E-01
                     ohcth          =  5.5242E-01
                     q              =  3.5000E+00
                     bore           =  2.3322E+00
                     fbetatry       =  4.8251E-01
                     coheof         =  2.0726E+07
                     fjohc          =  5.7941E-01
                     fjohc0         =  5.3923E-01
                     fcohbop        =  9.3176E-01
                     gapoh          =  5.0000E-02
                     fvsbrnni       =  3.9566E-01
                     fstrcase       =  1.0000E+00
                     fstrcond       =  9.2007E-01
                     fiooic         =  6.3437E-01
                     fvdump         =  1.0000E+00
                     vdalw          =  1.0000E+01
                     fjprot         =  1.0000E+00
                     tdmptf         =  2.5829E+01
                     thkcas         =  5.2465E-01
                     thwcndut       =  8.0000E-03
                     gapds          =  2.0000E-02
                     fimpvar        =  3.7786E-04
                     flhthresh      =  1.4972E+00
                     fpsepbqar      =  1.0000E+00
                     ftaucq         =  9.1874E-01
                     cpttf          =  6.5000E+04
                     fcutfsu        =  8.0884E-01
                     ftmargtf       =  1.0000E+00
                     ftmargoh       =  1.0000E+00
                     oh_steel_frac  =  5.7875E-01
                     foh_stress     =  1.0000E+00
                     ralpne         =  6.8940E-02
                     ftaulimit      =  1.0000E+00<|MERGE_RESOLUTION|>--- conflicted
+++ resolved
@@ -7,25 +7,14 @@
  
    Program :
    Version : 2.3.0   Release Date :: 2022-01-20
-<<<<<<< HEAD
-   Tag No. : v2.1-1176-g8889788a code contains untracked changes
+   Tag No. : v2.1-1259-g2bf9b76f code contains untracked changes
     Branch : 1205-tf-cond-stiffness
-   Git log : Changed\ the\ name\ of\ the\ TF\ coil\ conductor\ behavior
- Date/time :  7 Feb 2022 11:24:46 -05:00(hh:mm) UTC
+   Git log : Added\ Poisson|s\ ratio\ to\ output
+ Date/time : 23 Feb 2022 11:12:42 -05:00(hh:mm) UTC
       User : cswan
   Computer : cswan-2017-desktop
- Directory : /tmp/pytest-of-cswan/pytest-18/test_solver0
-     Input : /tmp/pytest-of-cswan/pytest-18/test_scenario_Bucked_and_wedge0/IN.DAT
-=======
-   Tag No. : v2.1-1238-g0543b5a2
-    Branch : 1561-incorrect-adjustment-of-vgaptop-in-double-null-case
-   Git log : Merge\ branch\ |develop|\ into\ 1561-incorrect-adjustm
- Date/time : 14 Feb 2022 12:14:58 +00:00(hh:mm) UTC
-      User : rhicha
-  Computer : l0500
- Directory : /tmp/pytest-of-rhicha/pytest-283/test_solver0
-     Input : /tmp/pytest-of-rhicha/pytest-283/test_scenario_Bucked_and_wedge0/IN.DAT
->>>>>>> 21c3b4b6
+ Directory : /tmp/pytest-of-cswan/pytest-25/test_solver0
+     Input : /tmp/pytest-of-cswan/pytest-25/test_scenario_Bucked_and_wedge0/IN.DAT
  Run title : Run Title (change this line using input variable 'runtitle')
   Run type : Reactor concept design: Pulsed tokamak model, (c) CCFE
  
@@ -62,7 +51,7 @@
  Number of constraints (total)                                            (neqns+nineqns)                  25     
  Optimisation switch                                                      (ioptimz)                         1     
  Figure of merit switch                                                   (minmax)                          1     
- Square root of the sum of squares of the constraint residuals            (sqsumsq)                 3.214E-09  OP 
+ Square root of the sum of squares of the constraint residuals            (sqsumsq)                 3.215E-09  OP 
  VMCON convergence parameter                                              (convergence_parameter)   1.254E-10  OP 
  Number of VMCON iterations                                               (nviter)                         41  OP 
  
@@ -141,31 +130,31 @@
                                                physical                 constraint                 normalised
                                               constraint                 residue                    residue
  
-    1  Beta consistency                      =  3.9616E-02             -4.5742E-16                 1.1546E-14
-    2  Global power balance consistency      =  1.4295E-01 MW/m3        4.1422E-15 MW/m3          -2.8977E-14
-    3  Density upper limit                   <  7.5516E+19 /m3          1.6384E+04 /m3             2.2204E-16
-    4  Neutron wall load upper limit         <  9.5777E-01 MW/m2       -9.3148E-14 MW/m2          -9.7256E-14
-    5  Radial build consistency              =  8.5348E+00 m           -1.8951E-15 m               2.2204E-16
-    6  Burn time lower limit                 >  7.2000E+03 sec          1.8169E-06 sec            -2.5235E-10
-    7  L-H power threshold limit             >  9.7889E+01 MW          -2.9658E-11 MW              3.0309E-13
-    8  Net electric power lower limit        >  5.0000E+02 MW          -4.5556E-08 MW             -9.1112E-11
-    9  Beta upper limit                      <  6.8096E-02              9.9920E-16                 1.4655E-14
-   10  CS coil EOF current density limit     <  3.8419E+07 A/m2        -5.1111E-06 A/m2           -1.3300E-13
-   11  CS coil BOP current density limit     <  3.8439E+07 A/m2        -5.0589E-06 A/m2           -1.3167E-13
-   12  Injection power upper limit           <  5.1000E+01 MW           0.0000E+00 MW             -0.0000E+00
-   13  TF coil case stress upper limit       <  5.8000E+08 Pa           1.1444E-05 Pa              1.9540E-14
-   14  TF coil conduit stress upper lim      <  5.8000E+08 Pa           9.5367E-06 Pa              1.6431E-14
-   15  I_op / I_critical (TF coil)           <  2.5038E+07 A/m2         8.5814E-08 A/m2           -4.6629E-15
-   16  Dump voltage upper limit              <  9.9830E+00 V            1.7015E-02 V              -6.9944E-15
-   17  J_winding pack/J_protection limit     <  1.8403E+07 A/m2         0.0000E+00 A/m2           -9.9920E-16
-   18  Upper Lim. on Psep * Bt / q A R       <  9.2000E+00 MWT/m        2.5882E-12 MWT/m          -2.8155E-13
-   19  Dump time set by VV stress            >  2.4453E+01 s            7.1054E-14 s              -2.8866E-15
-   20  TF coil temp. margin lower limit      >  1.5000E+00 K           -2.4247E-13 K               1.6165E-13
-   21  CS temperature margin lower limit     >  1.5000E+00 K            4.8044E-09 K              -3.2030E-09
-   22  CS Tresca yield criterion             <  6.6000E+08 Pa          -2.8014E-05 Pa             -4.2411E-14
-   23  Peak toroidal field upper limit       <  1.1200E+01 T            3.7303E-15 T              -3.3307E-16
-   24  taup/taueff                           >  5.0000E+00              9.9365E-14                -1.9873E-14
-   25  TF coil strain absolute value         <  7.0000E-03              5.9848E-17                 8.6597E-15
+    1  Beta consistency                      =  3.9616E-02             -3.4307E-16                 8.6597E-15
+    2  Global power balance consistency      =  1.4295E-01 MW/m3        3.8090E-15 MW/m3          -2.6645E-14
+    3  Density upper limit                   <  7.5516E+19 /m3          6.5536E+04 /m3             8.8818E-16
+    4  Neutron wall load upper limit         <  9.5777E-01 MW/m2       -9.4369E-14 MW/m2          -9.8477E-14
+    5  Radial build consistency              =  8.5348E+00 m            0.0000E+00 m              -0.0000E+00
+    6  Burn time lower limit                 >  7.2000E+03 sec          1.8173E-06 sec            -2.5241E-10
+    7  L-H power threshold limit             >  9.7889E+01 MW          -2.9758E-11 MW              3.0398E-13
+    8  Net electric power lower limit        >  5.0000E+02 MW          -4.5607E-08 MW             -9.1213E-11
+    9  Beta upper limit                      <  6.8096E-02              9.7145E-16                 1.4433E-14
+   10  CS coil EOF current density limit     <  3.8419E+07 A/m2        -5.1335E-06 A/m2           -1.3367E-13
+   11  CS coil BOP current density limit     <  3.8439E+07 A/m2        -5.1036E-06 A/m2           -1.3278E-13
+   12  Injection power upper limit           <  5.1000E+01 MW           7.1054E-14 MW             -1.4433E-15
+   13  TF coil case stress upper limit       <  5.8000E+08 Pa          -3.1829E-05 Pa             -5.4845E-14
+   14  TF coil conduit stress upper lim      <  5.8000E+08 Pa          -3.3617E-05 Pa             -5.7954E-14
+   15  I_op / I_critical (TF coil)           <  2.5038E+07 A/m2         2.2066E-07 A/m2           -1.1990E-14
+   16  Dump voltage upper limit              <  9.9830E+00 V            1.7015E-02 V              -7.1054E-15
+   17  J_winding pack/J_protection limit     <  1.8403E+07 A/m2         0.0000E+00 A/m2           -0.0000E+00
+   18  Upper Lim. on Psep * Bt / q A R       <  9.2000E+00 MWT/m        2.5544E-12 MWT/m          -2.7744E-13
+   19  Dump time set by VV stress            >  2.4453E+01 s            1.0303E-13 s              -3.7748E-15
+   20  TF coil temp. margin lower limit      >  1.5000E+00 K           -2.0162E-13 K               1.3434E-13
+   21  CS temperature margin lower limit     >  1.5000E+00 K            4.8051E-09 K              -3.2034E-09
+   22  CS Tresca yield criterion             <  6.6000E+08 Pa          -2.6941E-05 Pa             -4.0856E-14
+   23  Peak toroidal field upper limit       <  1.1200E+01 T            4.9738E-15 T              -4.4409E-16
+   24  taup/taueff                           >  5.0000E+00              8.2712E-14                -1.6542E-14
+   25  TF coil strain absolute value         <  7.0000E-03             -6.0282E-16                -8.6264E-14
  
  ******************************************** Final Feasible Point ********************************************
  
@@ -632,7 +621,7 @@
  Materal stress of the point of maximum shear stress (Tresca criterion) for each layer
  Please use utilities/plot_stress_tf.py for radial plots plots summary
  Layers                                     CS     interface    Steel case            WP    Outer case
- Radial stress               (MPa)      -0.000       -41.463       -41.398      -164.930         3.710
+ Radial stress               (MPa)       0.000       -41.463       -41.398      -164.930         3.710
  toroidal stress             (MPa)    -422.110       -24.286      -291.395      -213.580      -213.573
  Vertical stress             (MPa)       0.978       -18.281       180.112       227.226       244.444
  Von-Mises stress            (MPa)     422.600        20.839       408.585       381.810       396.954
@@ -641,8 +630,10 @@
  Toroidal modulus            (GPa)     114.094         2.500       205.000        38.026       205.000
  Vertical modulus            (GPa)      45.157         2.500       205.000       133.085       363.502
  
- WP toroidal modulus (GPa)                                                (eyoung_wp_t*1.0D-9)      3.149E+01  OP 
+ WP transverse modulus (GPa)                                              (eyoung_wp_t*1.0D-9)      3.149E+01  OP 
  WP vertical modulus (GPa)                                                (eyoung_wp_z*1.0D-9)      1.148E+02  OP 
+ WP transverse Poisson's ratio                                            (poisson_wp_t)            3.060E-01  OP 
+ WP vertical-transverse Pois. rat.                                        (poisson_wp_z)            3.169E-01  OP 
  
  TF design
  
@@ -971,7 +962,7 @@
    4         0.000E+00  0.000E+00 -8.571E+06 -8.571E+06 -8.571E+06  0.000E+00
    5         0.000E+00  0.000E+00 -5.364E+06 -5.364E+06 -5.364E+06  0.000E+00
    6         0.000E+00  0.000E+00 -5.364E+06 -5.364E+06 -5.364E+06  0.000E+00
-   7         0.000E+00  0.000E+00 -1.336E-10 -1.336E-10  0.000E+00  0.000E+00
+   7         0.000E+00  0.000E+00  0.000E+00  0.000E+00  0.000E+00  0.000E+00
  
  Ratio of central solenoid current at beginning of Pulse / end of flat-to (fcohbop)                 9.204E-01  ITV
  Ratio of central solenoid current at beginning of Flat-top / end of flat (fcohbof)                -3.804E-03  OP 
@@ -1084,27 +1075,15 @@
  
  Component Masses :
  
-<<<<<<< HEAD
  First Wall Armour Mass (kg)                                              (fw_armour_mass)          1.469E+05  OP 
  First Wall Mass, excluding armour (kg)                                   (fwmass)                  1.925E+05  OP 
  Blanket Mass - Total(kg)                                                 (whtblkt)                 3.741E+06  OP 
      Blanket Mass - TiBe12 (kg)                                           (whtbltibe12)             1.266E+06  OP 
-     Blanket Mass - Li2SiO4 (kg)                                          (whtblli4sio4)            1.344E+06  OP 
+     Blanket Mass - Li4SiO4 (kg)                                          (whtblli4sio4)            1.344E+06  OP 
      Blanket Mass - Steel (kg)                                            (whtblss)                 1.131E+06  OP 
  Total mass of armour, first wall and blanket (kg)                        (armour_fw_bl_mass)       4.080E+06  OP 
  Shield Mass (kg)                                                         (whtshld)                 2.438E+06  OP 
  Vacuum vessel mass (kg)                                                  (vvmass)                  9.454E+06  OP 
-=======
- First Wall Armour Mass (kg)                                              (fw_armour_mass)          1.467E+05  OP 
- First Wall Mass, excluding armour (kg)                                   (fwmass)                  1.924E+05  OP 
- Blanket Mass - Total(kg)                                                 (whtblkt)                 3.737E+06  OP 
-     Blanket Mass - TiBe12 (kg)                                           (whtbltibe12)             1.265E+06  OP 
-     Blanket Mass - Li4SiO4 (kg)                                          (whtblli4sio4)            1.343E+06  OP 
-     Blanket Mass - Steel (kg)                                            (whtblss)                 1.130E+06  OP 
- Total mass of armour, first wall and blanket (kg)                        (armour_fw_bl_mass)       4.076E+06  OP 
- Shield Mass (kg)                                                         (whtshld)                 2.436E+06  OP 
- Vacuum vessel mass (kg)                                                  (vvmass)                  9.450E+06  OP 
->>>>>>> 21c3b4b6
  
  Nuclear heating :
  
