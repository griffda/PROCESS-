 impvar is now deprecated - use iteration variables 125-136 instead.
 
 **************************************************************************************************************
 ************************************************** PROCESS ***************************************************
 ************************************** Power Reactor Optimisation Code ***************************************
 **************************************************************************************************************
 
   Program :
   Version : 2.2.0   Release Date :: 2021-10-26
<<<<<<< HEAD
   Tag No. : v2.1-1024-g251029af code contains untracked changes
    Branch : 1442-test-bucking
   Git log : Added\ regression\ data\ for\ TF\ plane\ strain\ scenario
 Date/time : 21 Dec 2021 11:29:43 -05:00(hh:mm) UTC
      User : cswan
  Computer : cswan-2017-desktop
 Directory : /home/cswan/process/process
     Input : /tmp/pytest-of-cswan/pytest-16/test_scenario_Bucked_and_wedge0/IN.DAT
=======
   Tag No. : v2.1-1060-g8a939d83
    Branch : 1446-tf-fluence-itart
   Git log : Merge\ branch\ |develop|\ into\ 1446-tf-fluence-itart
 Date/time :  7 Jan 2022 13:46:55 +00:00(hh:mm) UTC
      User : root
  Computer : 64a8816e7ffc
 Directory : /tmp/pytest-of-root/pytest-1/test_solver0
     Input : /tmp/pytest-of-root/pytest-1/test_scenario_Bucked_and_wedge0/IN.DAT
>>>>>>> 4b4d4bcb
 Run title : Run Title (change this line using input variable 'runtitle')
  Run type : Reactor concept design: Pulsed tokamak model, (c) CCFE
 
 **************************************************************************************************************
 
   Equality constraints : 24
 Inequality constraints : 00
      Total constraints : 24
    Iteration variables : 41
         Max iterations : 200
       Figure of merit  : +01  -- minimise major radius.
  Convergence parameter : 1.00E-08
 
 **************************************************************************************************************
 
 (Please include this header in any models, presentations and papers based on these results)
 
 **************************************************************************************************************
 
 Quantities listed in standard row format are labelled as follows in columns 112-114:
 ITV : Active iteration variable (in any output blocks)
 OP  : Calculated output quantity
 Unlabelled quantities in standard row format are generally inputs
 Note that calculated quantities may be trivially rescaled from inputs, or equal to bounds which are input.
 
 
 ************************************************** Numerics **************************************************
 
 PROCESS has performed a VMCON (optimisation) run.
 and found a feasible set of parameters.
 
 VMCON error flag                                                         (ifail)                           1     
 Number of iteration variables                                            (nvar)                           41     
 Number of constraints (total)                                            (neqns+nineqns)                  24     
 Optimisation switch                                                      (ioptimz)                         1     
 Figure of merit switch                                                   (minmax)                          1     
 Square root of the sum of squares of the constraint residuals            (sqsumsq)                 8.687E-09  OP 
 VMCON convergence parameter                                              (convergence_parameter)   7.036E-10  OP 
 Number of VMCON iterations                                               (nviter)                         34  OP 
 
PROCESS has successfully optimised the iteration variables to minimise the figure of merit          MAJOR RADIUS.
 
 Certain operating limits have been reached,
 as shown by the following iteration variables that are
 at or near to the edge of their prescribed range :
 
                   fdene         =  1.2000E+00 is at or above its upper bound:  1.2000E+00
                   q             =  3.5000E+00 is at or below its lower bound:  3.5000E+00
                   gapoh         =  1.0000E-02 is at or below its lower bound:  1.0000E-02
                   fvdump        =  1.0000E+00 is at or above its upper bound:  1.0000E+00
                   vdalw         =  1.0000E+01 is at or above its upper bound:  1.0000E+01
                   fjprot        =  1.0000E+00 is at or above its upper bound:  1.0000E+00
                   thkcas        =  5.0000E-02 is at or below its lower bound:  5.0000E-02
                   thwcndut      =  8.0000E-03 is at or below its lower bound:  8.0000E-03
                   gapds         =  2.0000E-02 is at or below its lower bound:  2.0000E-02
                   fpsepbqar     =  1.0000E+00 is at or above its upper bound:  1.0000E+00
                   ftaucq        =  9.9990E-01 is at or above its upper bound:  1.0000E+00
                   ftmargtf      =  1.0000E+00 is at or above its upper bound:  1.0000E+00
                   ftmargoh      =  1.0000E+00 is at or above its upper bound:  1.0000E+00
                   foh_stress    =  1.0000E+00 is at or above its upper bound:  1.0000E+00
                   ftaulimit     =  1.0000E+00 is at or above its upper bound:  1.0000E+00
 
 The solution vector is comprised as follows :
 
                                          final       final /
    i                                     value       initial
 
    1                  aspect           2.6250E+00     0.8468
    2                  bt               4.4651E+00     0.8379
    3                  rmajor           8.5502E+00     0.9618
    4                  te               1.2053E+01     0.9775
    5                  beta             3.9307E-02     1.2510
    6                  dene             6.8306E+19     0.9191
    7                  fdene            1.2000E+00     1.0000
    8                  tfcth            9.3257E-01     0.7720
    9                  fwalld           1.1994E-01     0.9156
   10                  ohcth            5.1094E-01     0.9249
   11                  q                3.5000E+00     1.0000
   12                  bore             2.1015E+00     0.9011
   13                  fbetatry         5.0272E-01     1.0419
   14                  coheof           2.2390E+07     1.0803
   15                  fjohc            5.8307E-01     1.0063
   16                  fjohc0           5.3660E-01     0.9951
   17                  fcohbop          9.2077E-01     0.9882
   18                  gapoh            1.0000E-02     0.2000
   19                  fvsbrnni         3.7695E-01     0.9527
   20                  fstrcase         8.9652E-01     0.8965
   21                  fstrcond         9.5582E-01     1.0389
   22                  fiooic           6.4290E-01     1.0134
   23                  fvdump           1.0000E+00     1.0000
   24                  vdalw            1.0000E+01     1.0000
   25                  fjprot           1.0000E+00     1.0000
   26                  tdmptf           2.4464E+01     0.9471
   27                  thkcas           5.0000E-02     0.0953
   28                  thwcndut         8.0000E-03     1.0000
   29                  gapds            2.0000E-02     1.0000
   30                  fimpvar          3.8855E-04     0.8831
   31                  flhthresh        1.6463E+00     1.0996
   32                  fpsepbqar        1.0000E+00     1.0000
   33                  ftaucq           9.9990E-01     1.0883
   34                  cpttf            6.5000E+04     1.0000
   35                  fcutfsu          8.1421E-01     1.0066
   36                  ftmargtf         1.0000E+00     1.0000
   37                  ftmargoh         1.0000E+00     1.0000
   38                  oh_steel_frac    5.5674E-01     0.9620
   39                  foh_stress       1.0000E+00     1.0000
   40                  ralpne           6.6401E-02     0.9632
   41                  ftaulimit        1.0000E+00     1.0000
 
 The following equality constraint residues should be close to zero :
 
                                               physical                 constraint                 normalised
                                              constraint                 residue                    residue
 
    1  Beta consistency                      =  3.9307E-02             -3.7879E-15                 9.6367E-14
    2  Global power balance consistency      =  1.4364E-01 MW/m3        2.2072E-14 MW/m3          -1.5365E-13
    3  Density upper limit                   <  7.5645E+19 /m3          3.6045E+05 /m3             4.6629E-15
    4  Neutron wall load upper limit         <  9.5954E-01 MW/m2       -6.6225E-13 MW/m2          -6.9023E-13
    5  Radial build consistency              =  8.5502E+00 m            0.0000E+00 m              -0.0000E+00
    6  Burn time lower limit                 >  7.2000E+03 sec          7.6713E-06 sec            -1.0655E-09
    7  L-H power threshold limit             >  9.8317E+01 MW          -1.3817E-10 MW              1.4053E-12
    8  Net electric power lower limit        >  5.0000E+02 MW          -5.2415E-07 MW             -1.0483E-09
    9  Beta upper limit                      <  6.7719E-02              7.2303E-15                 1.0680E-13
   10  CS coil EOF current density limit     <  3.8400E+07 A/m2        -3.5867E-05 A/m2           -9.3392E-13
   11  CS coil BOP current density limit     <  3.8420E+07 A/m2        -3.1352E-05 A/m2           -8.1601E-13
   12  Injection power upper limit           <  5.1000E+01 MW          -1.7906E-12 MW              3.5083E-14
   13  TF coil case stress upper limit       <  5.8000E+08 Pa           5.0068E-06 Pa              8.6597E-15
   14  TF coil conduit stress upper lim      <  5.8000E+08 Pa           5.2452E-06 Pa              9.1038E-15
   15  I_op / I_critical (TF coil)           <  2.7866E+07 A/m2         1.1934E-07 A/m2           -6.6613E-15
   16  Dump voltage upper limit              <  1.0000E+01 V           -5.8620E-14 V              -5.8842E-15
   17  J_winding pack/J_protection limit     <  1.7915E+07 A/m2         0.0000E+00 A/m2           -1.8874E-15
   18  Upper Lim. on Psep * Bt / q A R       <  9.2000E+00 MWT/m        1.1296E-11 MWT/m          -1.2278E-12
   19  Dump time set by VV stress            >  2.4461E+01 s           -2.4581E-03 s              -2.6645E-15
   20  TF coil temp. margin lower limit      >  1.5000E+00 K           -1.1866E-12 K               7.9137E-13
   21  CS temperature margin lower limit     >  1.5000E+00 K           -1.2836E-08 K               8.5576E-09
   22  CS Tresca yield criterion             <  6.6000E+08 Pa          -1.6522E-04 Pa             -2.5047E-13
   23  Peak toroidal field upper limit       <  1.1200E+01 T           -4.9738E-15 T               4.4409E-16
   24  taup/taueff                           >  5.0000E+00              1.1779E-12                -2.3559E-13
 
 ******************************************** Final Feasible Point ********************************************
 
 
 ********************************************* Plant Availability *********************************************
 
 Allowable blanket neutron fluence (MW-yr/m2)                             (abktflnc)                1.500E+01     
 Allowable divertor heat fluence (MW-yr/m2)                               (adivflnc)                2.000E+01     
 First wall / blanket lifetime (years)                                    (bktlife)                 2.084E+01  OP 
 Divertor lifetime (years)                                                (divlife)                 3.748E+00  OP 
 Heating/CD system lifetime (years)                                       (cdrlife)                 2.084E+01  OP 
 Total plant lifetime (years)                                             (tlife)                   4.000E+01     
 Total plant availability fraction                                        (cfactr)                  7.500E-01     
 
 *************************************************** Plasma ***************************************************
 
 Plasma configuration = single null divertor
 Tokamak aspect ratio = Conventional, itart = 0                           (itart)                       0.000     
 
 Plasma Geometry :
 
 Major radius (m)                                                         (rmajor)                      8.550  ITV
 Minor radius (m)                                                         (rminor)                      3.257  OP 
 Aspect ratio                                                             (aspect)                      2.625  ITV
 Elongation, X-point (input value used)                                   (kappa)                       1.848  IP 
 Elongation, 95% surface (calculated from kappa)                          (kappa95)                     1.650  OP 
 Elongation, area ratio calc.                                             (kappaa)                      1.717  OP 
 Triangularity, X-point (input value used)                                (triang)                      0.500  IP 
 Triangularity, 95% surface (calculated from triang)                      (triang95)                    0.333  OP 
 Plasma poloidal perimeter (m)                                            (pperim)                     29.393  OP 
 Plasma cross-sectional area (m2)                                         (xarea)                      57.236  OP 
 Plasma surface area (m2)                                                 (sarea)                   1.525E+03  OP 
 Plasma volume (m3)                                                       (vol)                     2.999E+03  OP 
 
 Current and Field :
 
 Consistency between q0,q,alphaj,rli,dnbeta is enforced
 
 Plasma current scaling law used                                          (icurr)                           4     
 Plasma current (MA)                                                      (plascur/1D6)                21.011  OP 
 Current density profile factor                                           (alphaj)                      1.773  OP 
 Plasma internal inductance, li                                           (rli)                         1.172  OP 
 Vertical field at plasma (T)                                             (bvert)                      -0.772  OP 
 Vacuum toroidal field at R (T)                                           (bt)                          4.465  ITV
 Average poloidal field (T)                                               (bp)                          0.898  OP 
 Total field (sqrt(bp^2 + bt^2)) (T)                                      (btot)                        4.555  OP 
 Safety factor on axis                                                    (q0)                          1.000     
 Safety factor at 95% flux surface                                        (q95)                         3.500  ITV
 Cylindrical safety factor (qcyl)                                         (qstar)                       2.773  OP 
 
 Beta Information :
 
 Total plasma beta                                                        (beta)                    3.931E-02  ITV
 Total poloidal beta                                                      (betap)                   1.011E+00  OP 
 Total toroidal beta                                                                                4.090E-02  OP 
 Fast alpha beta                                                          (betaft)                  5.264E-03  OP 
 Beam ion beta                                                            (betanb)                  0.000E+00  OP 
 (Fast alpha + beam beta)/(thermal beta)                                  (gammaft)                 1.546E-01  OP 
 Thermal beta                                                                                       3.404E-02  OP 
 Thermal poloidal beta                                                                              8.752E-01  OP 
 Thermal toroidal beta (= beta-exp)                                                                 3.542E-02  OP 
 2nd stability beta : beta_p / (R/a)                                      (eps*betap)                   0.385  OP 
 2nd stability beta upper limit                                           (epbetmax)                    1.380     
 Beta g coefficient                                                       (dnbeta)                      4.688  OP 
 Normalised thermal beta                                                                                2.356  OP 
 Normalised total beta                                                                                  2.721  OP 
 Normalised toroidal beta                                                 (normalised_toroidal          2.831  OP 
 Limit on thermal beta                                                    (betalim)                     0.068  OP 
 Plasma thermal energy (J)                                                                          1.264E+09  OP 
 Total plasma internal energy (J)                                         (total_plasma_internal_en 1.459E+09  OP 
 
 Temperature and Density (volume averaged) :
 
 Electron temperature (keV)                                               (te)                         12.053  ITV
 Electron temperature on axis (keV)                                       (te0)                        26.170  OP 
 Ion temperature (keV)                                                    (ti)                         12.053     
 Ion temperature on axis (keV)                                            (ti0)                        26.170  OP 
 Electron temp., density weighted (keV)                                   (ten)                        13.426  OP 
 Electron density (/m3)                                                   (dene)                    6.831E+19  ITV
 Electron density on axis (/m3)                                           (ne0)                     8.985E+19  OP 
 Line-averaged electron density (/m3)                                     (dnla)                    7.565E+19  OP 
 Line-averaged electron density / Greenwald density                       (dnla_gw)                 1.200E+00  OP 
 Ion density (/m3)                                                        (dnitot)                  6.232E+19  OP 
 Fuel density (/m3)                                                       (deni)                    5.774E+19  OP 
 Total impurity density with Z > 2 (no He) (/m3)                          (dnz)                     2.996E+16  OP 
 Helium ion density (thermalised ions only) (/m3)                         (dnalp)                   4.536E+18  OP 
 Proton density (/m3)                                                     (dnprot)                  1.278E+16  OP 
 Hot beam density (/m3)                                                   (dnbeam)                  0.000E+00  OP 
 Density limit from scaling (/m3)                                         (dnelimt)                 6.304E+19  OP 
 Density limit (enforced) (/m3)                                           (boundu(9)*dnelimt)       7.565E+19  OP 
 Helium ion density (thermalised ions only) / electron density            (ralpne)                  6.640E-02  ITV
 
 Impurities
 
 Plasma ion densities / electron density:
 H_ concentration                                                         (fimp(01)                 8.455E-01  OP 
 He concentration                                                         (fimp(02)                 6.640E-02     
 Be concentration                                                         (fimp(03)                 0.000E+00     
 C_ concentration                                                         (fimp(04)                 0.000E+00     
 N_ concentration                                                         (fimp(05)                 0.000E+00     
 O_ concentration                                                         (fimp(06)                 0.000E+00     
 Ne concentration                                                         (fimp(07)                 0.000E+00     
 Si concentration                                                         (fimp(08)                 0.000E+00     
 Ar concentration                                                         (fimp(09)                 0.000E+00     
 Fe concentration                                                         (fimp(10)                 0.000E+00     
 Ni concentration                                                         (fimp(11)                 0.000E+00     
 Kr concentration                                                         (fimp(12)                 0.000E+00     
 Xe concentration                                                         (fimp(13)                 3.886E-04     
 W_ concentration                                                         (fimp(14)                 5.000E-05     
 Average mass of all ions (amu)                                           (aion)                    2.674E+00  OP 
 
 Effective charge                                                         (zeff)                        2.188  OP 
 Density profile factor                                                   (alphan)                      1.000     
 Plasma profile model                                                     (ipedestal)                       1     
 Pedestal profiles are used.
 Density pedestal r/a location                                            (rhopedn)                     0.940     
 Electron density pedestal height (/m3)                                   (neped)                   5.358E+19  OP 
 Electron density at pedestal / nGW                                       (fgwped_out)              8.500E-01     
 Temperature pedestal r/a location                                        (rhopedt)                     0.940     
 Pedestal scaling switch                                                  (ieped)                           1     
 Saarelma 6-parameter pedestal temperature scaling is ON
 WARNING: Pedestal parameters are outside the range of applicability of the scaling:
 triang: 0.4 - 0.6; kappa: 1.5 - 2.0;   plascur: 10 - 20 MA, rmajor: 7 - 11 m;
 rminor: 2 - 3.5 m; tesep: 0 - 0.5 keV; normalised_total_beta: 2 - 3;
 Electron temp. pedestal height (keV)                                     (teped)                       4.492     
 Electron temp. at separatrix (keV)                                       (tesep)                       0.100     
 Electron density at separatrix (/m3)                                     (nesep)                   3.152E+19     
 Electron density at separatrix / nGW                                     (fgwsep_out)              5.000E-01     
 Temperature profile index                                                (alphat)                      1.450     
 Temperature profile index beta                                           (tbeta)                       2.000     
 
 Density Limit using different models :
 
 Old ASDEX model                                                          (dlimit(1))               4.383E+19  OP 
 Borrass ITER model I                                                     (dlimit(2))               8.947E+19  OP 
 Borrass ITER model II                                                    (dlimit(3))               3.534E+19  OP 
 JET edge radiation model                                                 (dlimit(4))               3.511E+21  OP 
 JET simplified model                                                     (dlimit(5))               3.412E+20  OP 
 Hugill-Murakami Mq model                                                 (dlimit(6))               5.649E+19  OP 
 Greenwald model                                                          (dlimit(7))               6.304E+19  OP 
 
 Fuel Constituents :
 
 Deuterium fuel fraction                                                  (fdeut)                       0.500     
 Tritium fuel fraction                                                    (ftrit)                       0.500     
 
 Fusion Power :
 
 Total fusion power (MW)                                                  (powfmw)                  1.989E+03  OP 
  =    D-T fusion power (MW)                                              (pdt)                     1.987E+03  OP 
   +   D-D fusion power (MW)                                              (pdd)                     2.409E+00  OP 
   + D-He3 fusion power (MW)                                              (pdhe3)                   0.000E+00  OP 
 Alpha power: total (MW)                                                  (palpmw)                  3.973E+02  OP 
 Alpha power: beam-plasma (MW)                                            (palpnb)                  0.000E+00  OP 
 Neutron power (MW)                                                       (pneutmw)                 1.590E+03  OP 
 Charged particle power (excluding alphas) (MW)                           (pchargemw)               1.564E+00  OP 
 Total power deposited in plasma (MW)                                     (tot_power_plasma)        4.307E+02  OP 
 
 Radiation Power (excluding SOL):
 
 Bremsstrahlung radiation power (MW)                                      (pbrempv*vol)             6.390E+01  OP 
 Line radiation power (MW)                                                (plinepv*vol)             1.912E+02  OP 
 Synchrotron radiation power (MW)                                         (psyncpv*vol)             1.378E+01  OP 
 Synchrotron wall reflectivity factor                                     (ssync)                       0.600     
 Normalised minor radius defining 'core'                                  (coreradius)              7.500E-01     
 Fraction of core radiation subtracted from P_L                           (coreradiationfraction)   6.000E-01     
 Total core radiation power (MW)                                          (pcoreradmw)              1.033E+02  OP 
 Edge radiation power (MW)                                                (pedgeradmw)              1.656E+02  OP 
 Total radiation power (MW)                                               (pradmw)                  2.689E+02  OP 
 Core radiation fraction = total radiation in core / total power deposite (rad_fraction_core)       6.242E-01  OP 
 SoL radiation fraction = total radiation in SoL / total power accross se (rad_fraction_sol)        8.000E-01  IP 
 Radiation fraction = total radiation / total power deposited in plasma   (rad_fraction)            9.248E-01  OP 
 Nominal mean radiation load on inside surface of reactor (MW/m2)         (photon_wall)             1.623E-01  OP 
 Peaking factor for radiation wall load                                   (peakfactrad)             3.330E+00  IP 
 Maximum permitted radiation wall load (MW/m^2)                           (maxradwallload)          1.000E+00  IP 
 Peak radiation wall load (MW/m^2)                                        (peakradwallload)         5.403E-01  OP 
 Nominal mean neutron load on inside surface of reactor (MW/m2)           (wallmw)                  9.595E-01  OP 
 
 Power incident on the divertor targets (MW)                              (ptarmw)                  3.237E+01  OP 
 Fraction of power to the lower divertor                                  (ftar)                    1.000E+00  IP 
 Outboard side heat flux decay length (m)                                 (lambdaio)                1.570E-03  OP 
 Fraction of power on the inner targets                                   (fio)                     4.100E-01  OP 
 Fraction of power incident on the lower inner target                     (fLI)                     4.100E-01  OP 
 Fraction of power incident on the lower outer target                     (fLO)                     5.900E-01  OP 
 Power incident on the lower inner target (MW)                            (pLImw)                   1.327E+01  OP 
 Power incident on the lower outer target (MW)                            (pLOmw)                   1.910E+01  OP 
 
 Ohmic heating power (MW)                                                 (pohmmw)                  7.306E-01  OP 
 Fraction of alpha power deposited in plasma                              (falpha)                      0.950  OP 
 Fraction of alpha power to electrons                                     (falpe)                       0.722  OP 
 Fraction of alpha power to ions                                          (falpi)                       0.278  OP 
 Ion transport (MW)                                                       (ptrimw)                  1.562E+02  OP 
 Electron transport (MW)                                                  (ptremw)                  1.712E+02  OP 
 Injection power to ions (MW)                                             (pinjimw)                 0.000E+00  OP 
 Injection power to electrons (MW)                                        (pinjemw)                 5.100E+01  OP 
 Ignited plasma switch (0=not ignited, 1=ignited)                         (ignite)                          0     
 
 Power into divertor zone via charged particles (MW)                      (pdivt)                   1.619E+02  OP 
 Psep / R ratio (MW/m)                                                    (pdivt/rmajor)            1.893E+01  OP 
 Psep Bt / qAR ratio (MWT/m)                                              (pdivtbt/qar)             9.200E+00  OP 
 
 H-mode Power Threshold Scalings :
 
 ITER 1996 scaling: nominal (MW)                                          (pthrmw(1))               1.104E+02  OP 
 ITER 1996 scaling: upper bound (MW)                                      (pthrmw(2))               2.412E+02  OP 
 ITER 1996 scaling: lower bound (MW)                                      (pthrmw(3))               4.982E+01  OP 
 ITER 1997 scaling (1) (MW)                                               (pthrmw(4))               1.831E+02  OP 
 ITER 1997 scaling (2) (MW)                                               (pthrmw(5))               1.474E+02  OP 
 Martin 2008 scaling: nominal (MW)                                        (pthrmw(6))               9.831E+01  OP 
 Martin 2008 scaling: 95% upper bound (MW)                                (pthrmw(7))               1.294E+02  OP 
 Martin 2008 scaling: 95% lower bound (MW)                                (pthrmw(8))               6.720E+01  OP 
 Snipes 2000 scaling: nominal (MW)                                        (pthrmw(9))               6.857E+01  OP 
 Snipes 2000 scaling: upper bound (MW)                                    (pthrmw(10))              1.014E+02  OP 
 Snipes 2000 scaling: lower bound (MW)                                    (pthrmw(11))              4.600E+01  OP 
 Snipes 2000 scaling (closed divertor): nominal (MW)                      (pthrmw(12))              2.938E+01  OP 
 Snipes 2000 scaling (closed divertor): upper bound (MW)                  (pthrmw(13))              4.028E+01  OP 
 Snipes 2000 scaling (closed divertor): lower bound (MW)                  (pthrmw(14))              2.128E+01  OP 
 Hubbard 2012 L-I threshold - nominal (MW)                                (pthrmw(15))              3.080E+01  OP 
 Hubbard 2012 L-I threshold - lower bound (MW)                            (pthrmw(16))              1.560E+01  OP 
 Hubbard 2012 L-I threshold - upper bound (MW)                            (pthrmw(17))              6.083E+01  OP 
 Hubbard 2017 L-I threshold                                               (pthrmw(18))              2.757E+02  OP 
 Martin 2008 aspect ratio corrected scaling: nominal (MW)                 (pthrmw(19))              9.832E+01  OP 
 Martin 2008 aspect ratio corrected scaling: 95% upper bound (MW)         (pthrmw(20))              1.294E+02  OP 
 Martin 2008 aspect ratio corrected scaling: 95% lower bound (MW)         (pthrmw(21))              6.721E+01  OP 
 
 L-H threshold power (enforced) (MW)                                      (boundl(103)*plhthresh)   9.832E+01  OP 
 L-H threshold power (MW)                                                 (plhthresh)               9.832E+01  OP 
 
 Confinement :
 
 Confinement scaling law                    IPB98(y,2)           (H)
 Confinement H factor                                                     (hfact)                       1.100     
 Global thermal energy confinement time (s)                               (taueff)                      3.859  OP 
 Ion energy confinement time (s)                                          (tauei)                       3.859  OP 
 Electron energy confinement time (s)                                     (tauee)                       3.859  OP 
 n.tau = Volume-average electron density x Energy confinement time (s/m3) (dntau)                   2.636E+20  OP 
 Triple product = Vol-average electron density x Vol-average electron temperature x Energy confinement time:
 Triple product  (keV s/m3)                                               (dntau*te)                3.177E+21  OP 
 Transport loss power assumed in scaling law (MW)                         (powerht)                 3.275E+02  OP 
 Switch for radiation loss term usage in power balance                    (iradloss)                        1     
 Radiation power subtracted from plasma power balance (MW)                                          1.033E+02  OP 
   (Radiation correction is core radiation power)
 Alpha particle confinement time (s)                                      (taup)                       19.295  OP 
 Alpha particle/energy confinement time ratio                             (taup/taueff)                 5.000  OP 
 Lower limit on taup/taueff                                               (taulimit)                    5.000     
 Total energy confinement time including radiation loss (s)               (total_energy_conf_t          3.388  OP 
   (= stored energy including fast particles / loss power including radiation
 
 Dimensionless plasma parameters
 
 For definitions see
 Recent progress on the development and analysis of the ITPA global H-mode confinement database
 D.C. McDonald et al, 2007 Nuclear Fusion v47, 147. (nu_star missing 1/mu0)
 Normalized plasma pressure beta as defined by McDonald et al             (beta_mcdonald)           4.090E-02  OP 
 Normalized ion Larmor radius                                             (rho_star)                1.879E-03  OP 
 Normalized collisionality                                                (nu_star)                 2.606E-03  OP 
 Volume measure of elongation                                             (kappaa_IPB)              1.675E+00  OP 
 
 Plasma Volt-second Requirements :
 
 Total volt-second requirement (Wb)                                       (vsstt)                   6.019E+02  OP 
 Inductive volt-seconds (Wb)                                              (vsind)                   2.834E+02  OP 
 Ejima coefficient                                                        (gamma)                       0.300     
 Start-up resistive (Wb)                                                  (vsres)                   6.773E+01  OP 
 Flat-top resistive (Wb)                                                  (vsbrn)                   2.507E+02  OP 
 bootstrap current fraction multiplier                                    (cboot)                       1.000     
 Bootstrap fraction (ITER 1989)                                           (bscf_iter89)                 0.299  OP 
 Bootstrap fraction (Sauter et al)                                        (bscf_sauter)                 0.375  OP 
 Bootstrap fraction (Nevins et al)                                        (bscf_nevins)                 0.326  OP 
 Bootstrap fraction (Wilson)                                              (bscf_wilson)                 0.358  OP 
 Diamagnetic fraction (Hender)                                            (diacf_hender)                0.014  OP 
 Diamagnetic fraction (SCENE)                                             (diacf_scene)                 0.013  OP 
 Pfirsch-Schlueter fraction (SCENE)                                       (pscf_scene)                 -0.004  OP 
   (Sauter et al bootstrap current fraction model used)
   (Diamagnetic current fraction not calculated)
   (Pfirsch-Schlüter current fraction not calculated)
 Bootstrap fraction (enforced)                                            (bootipf.)                    0.375  OP 
 Diamagnetic fraction (enforced)                                          (diaipf.)                     0.000  OP 
 Pfirsch-Schlueter fraction (enforced)                                    (psipf.)                      0.000  OP 
 Loop voltage during burn (V)                                             (vburn)                   3.477E-02  OP 
 Plasma resistance (ohm)                                                  (rplas)                   2.656E-09  OP 
 Resistive diffusion time (s)                                             (res_time)                4.903E+03  OP 
 Plasma inductance (H)                                                    (rlp)                     1.349E-05  OP 
 Coefficient for sawtooth effects on burn V-s requirement                 (csawth)                      1.000     
 
 Fuelling :
 
 Ratio of He and pellet particle confinement times                        (tauratio)                1.000E+00     
 Fuelling rate (nucleus-pairs/s)                                          (qfuel)                   5.222E+21  OP 
 Fuel burn-up rate (reactions/s)                                          (rndfuel)                 7.090E+20  OP 
 Burn-up fraction                                                         (burnup)                      0.136  OP 
 
 ***************************** Energy confinement times, and required H-factors : *****************************
 
    scaling law              confinement time (s)     H-factor for
                                 for H = 1           power balance
 
 IPB98(y)             (H)          4.299                   0.897
 IPB98(y,1)           (H)          4.354                   0.886
 IPB98(y,2)           (H)          3.508                   1.100
 IPB98(y,3)           (H)          3.684                   1.048
 IPB98(y,4)           (H)          3.551                   1.087
 ISS95            (stell)          2.280                   1.692
 ISS04            (stell)          4.000                   0.964
 DS03                 (H)          4.978                   0.775
 Murari et al NPL     (H)          2.451                   1.574
 Petty 2008           (H)          6.372                   0.606
 Lang et al. 2012     (H)          2.180                   1.770
 Hubbard 2017 - nom   (I)          0.065                  59.229
 Hubbard 2017 - lower (I)          0.037                 100.000
 Hubbard 2017 - upper (I)          0.115                  33.628
 NSTX (Spherical)     (H)          6.715                   0.574
 NSTX-Petty08 Hybrid  (H)          6.372                   0.606
 
 ******************************************** Current Drive System ********************************************
 
 Electron Cyclotron Current Drive (user input gamma_CD)
 Current drive efficiency model                                           (iefrf)                          10     
 
 Current is driven by both inductive
 and non-inductive means.
 Auxiliary power used for plasma heating only (MW)                        (pheat)                   5.000E+01     
 Power injected for current drive (MW)                                    (pcurrentdrivemw)         1.000E+00     
 Maximum Allowed Bootstrap current fraction                               (bscfmax)                 9.900E-01     
 Fusion gain factor Q                                                     (bigq)                    3.845E+01  OP 
 Auxiliary current drive (A)                                              (auxiliary_cd)            5.137E+04  OP 
 Current drive efficiency (A/W)                                           (effcd)                   5.137E-02  OP 
 Normalised current drive efficiency, gamma (10^20 A/W-m2)                (gamcd)                   3.000E-01  OP 
 Wall plug to injector efficiency                                         (etacd)                   4.000E-01     
 ECRH plasma heating efficiency                                           (gamma_ecrh)              3.000E-01     
 
 Fractions of current drive :
 
 Bootstrap fraction                                                       (bootipf)                     0.375  OP 
 Diamagnetic fraction                                                     (diaipf)                      0.000  OP 
 Pfirsch-Schlueter fraction                                               (psipf)                       0.000  OP 
 Auxiliary current drive fraction                                         (faccd)                       0.002  OP 
 Inductive fraction                                                       (facoh)                       0.623  OP 
 Total                                                                    (plasipf+faccd+facoh          1.000     
 Fraction of the plasma current produced by non-inductive means           (fvsbrnni)                    0.377  ITV
 
 Electron cyclotron injected power (MW)                                   (echpwr)                  5.100E+01  OP 
 Maximum allowable ECRH power (MW)                                        (pinjalw)                    51.000     
 ECH wall plug efficiency                                                 (etaech)                  4.000E-01     
 ECH wall plug power (MW)                                                 (echwpow)                 1.275E+02  OP 
 
 Volt-second considerations:
 
 Total V-s capability of Central Solenoid/PF coils (Wb)                   (abs(vstot))              6.242E+02     
 Required volt-seconds during start-up (Wb)                               (vssoft)                  3.512E+02     
 Available volt-seconds during burn (Wb)                                  (vsmax)                   2.507E+02     
 
 *************************************************** Times ****************************************************
 
 Initial charge time for CS from zero current (s)                         (tramp)                     500.000     
 Plasma current ramp-up time (s)                                          (tohs)                      210.107     
 Heating time (s)                                                         (theat)                      10.000     
 Burn time (s)                                                            (tburn)                   7.200E+03  OP 
 Reset time to zero current for CS (s)                                    (tqnch)                     210.107     
 Time between pulses (s)                                                  (tdwell)                      0.000     
 
 Total plant cycle time (s)                                               (tcycle)                  8.130E+03  OP 
 
 ************************************************ Radial Build ************************************************
 
                                          Thickness (m)    Radius (m)
 Device centreline                            0.000           0.000                       
 Machine bore                                 2.101           2.101   (bore)              
 Central solenoid                             0.511           2.612   (ohcth)             
 CS precompression                            0.000           2.612   (precomp)           
 Gap                                          0.010           2.622   (gapoh)             
 TF coil inboard leg                          0.933           3.555   (tfcth)             
 Gap                                          0.050           3.605   (tftsgap)           
 Thermal shield                               0.050           3.655   (thshield)          
 Gap                                          0.020           3.675   (gapds)             
 Vacuum vessel (and shielding)                0.600           4.275   (d_vv_in + shldith) 
 Gap                                          0.020           4.295   (vvblgap)           
 Inboard blanket                              0.755           5.050   (blnkith)           
 Inboard first wall                           0.018           5.068   (fwith)             
 Inboard scrape-off                           0.225           5.293   (scrapli)           
 Plasma geometric centre                      3.257           8.550   (rminor)            
 Plasma outboard edge                         3.257          11.807   (rminor)            
 Outboard scrape-off                          0.225          12.032   (scraplo)           
 Outboard first wall                          0.018          12.050   (fwoth)             
 Outboard blanket                             0.982          13.032   (blnkoth)           
 Gap                                          0.020          13.052   (vvblgap)           
 Vacuum vessel (and shielding)                1.100          14.152   (d_vv_out+shldoth)  
 Gap                                          1.898          16.051   (gapsto)            
 Thermal shield                               0.050          16.101   (thshield)          
 Gap                                          0.050          16.151   (tftsgap)           
 TF coil outboard leg                         0.933          17.083   (tfthko)            
 
 *********************************************** Vertical Build ***********************************************
 
 Single null case
                                          Thickness (m)    Height (m)
 TF coil                                      0.933           9.208   (tfcth)             
 Gap                                          0.050           8.276   (tftsgap)           
 Thermal shield                               0.050           8.226   (thshield)          
 Gap                                          0.050           8.176   (vgap2)             
 Vacuum vessel (and shielding)                0.600           8.126   (d_vv_top+shldtth)  
 Gap                                          0.020           7.526   (vvblgap)           
 Top blanket                                  0.869           7.506   (blnktth)           
 Top first wall                               0.018           6.637   (fwtth)             
 Top scrape-off                               0.600           6.619   (vgaptop)           
 Plasma top                                   6.019           6.019   (rminor*kappa)      
 Midplane                                     0.000          -0.000                       
 Plasma bottom                                6.019          -6.019   (rminor*kappa)      
 Lower scrape-off                             2.002          -8.022   (vgap)              
 Divertor structure                           0.621          -8.643   (divfix)            
 Vacuum vessel (and shielding)                1.000          -9.643   (d_vv_bot+shldlth)  
 Gap                                          0.050          -9.693   (vgap2)             
 Thermal shield                               0.050          -9.743   (thshield)          
 Gap                                          0.050          -9.793   (tftsgap)           
 TF coil                                      0.933         -10.725   (tfcth)             
 
 ************************************* Divertor build and plasma position *************************************
 
 Divertor Configuration = Single Null Divertor
 
 Plasma top position, radial (m)                                          (ptop_radial)                 6.922  OP 
 Plasma top position, vertical (m)                                        (ptop_vertical)               6.019  OP 
 Plasma geometric centre, radial (m)                                      (rmajor.)                     8.550  OP 
 Plasma geometric centre, vertical (m)                                    (0.0)                         0.000  OP 
 Plasma lower triangularity                                               (tril)                        0.500  OP 
 Plasma elongation                                                        (kappa.)                      1.848  OP 
 TF coil vertical offset (m)                                              (tfoffset)                   -0.758  OP 
 Plasma outer arc radius of curvature (m)                                 (rco)                         6.151  OP 
 Plasma inner arc radius of curvature (m)                                 (rci)                        11.938  OP 
 Plasma lower X-pt, radial (m)                                            (rxpt)                        6.922  OP 
 Plasma lower X-pt, vertical (m)                                          (zxpt)                       -6.019  OP 
 Poloidal plane angle between vertical and inner leg (rad)                (thetai)                      0.207  OP 
 Poloidal plane angle between vertical and outer leg (rad)                (thetao)                      1.042  OP 
 Poloidal plane angle between inner leg and plate (rad)                   (betai)                       1.000     
 Poloidal plane angle between outer leg and plate (rad)                   (betao)                       1.000     
 Inner divertor leg poloidal length (m)                                   (plsepi)                      1.000     
 Outer divertor leg poloidal length (m)                                   (plsepo)                      1.500     
 Inner divertor plate length (m)                                          (plleni)                      1.000     
 Outer divertor plate length (m)                                          (plleno)                      1.000     
 Inner strike point, radial (m)                                           (rspi)                        5.943  OP 
 Inner strike point, vertical (m)                                         (zspi)                       -6.225  OP 
 Inner plate top, radial (m)                                              (rplti)                       6.121  OP 
 Inner plate top, vertical (m)                                            (zplti)                      -5.758  OP 
 Inner plate bottom, radial (m)                                           (rplbi)                       5.765  OP 
 Inner plate bottom, vertical (m)                                         (zplbi)                      -6.692  OP 
 Outer strike point, radial (m)                                           (rspo)                        7.678  OP 
 Outer strike point, vertical (m)                                         (zspo)                       -7.315  OP 
 Outer plate top, radial (m)                                              (rplto)                       7.905  OP 
 Outer plate top, vertical (m)                                            (zplto)                      -6.869  OP 
 Outer plate bottom, radial (m)                                           (rplbo)                       7.451  OP 
 Outer plate bottom, vertical (m)                                         (zplbo)                      -7.760  OP 
 Calculated maximum divertor height (m)                                   (divht)                       2.002  OP 
 
 ************************************************* TF coils  **************************************************
 
 
 TF Coil Stresses (CCFE model) :
 
 Generalized plane strain model
 Allowable maximum shear stress in TF coil case (Tresca criterion) (Pa)   (sig_tf_case_max)         5.800E+08     
 Allowable maximum shear stress in TF coil conduit (Tresca criterion) (Pa (sig_tf_wp_max)           5.800E+08     
 No stress limit imposed on the TF-CS interface layer
   -> Too much unknow on it material choice/properties
 Materal stress of the point of maximum shear stress (Tresca criterion) for each layer
 Please use utilities/plot_stress_tf.py for radial plots plots summary
 Layers                         CS        interface    Steel case        WP
 Radial stress               (MPa)      -0.000       -45.115       -45.044      -155.509
 toroidal stress             (MPa)    -459.229       -26.407      -312.765      -302.449
 Vertical stress             (MPa)       1.107       -19.869       207.218       251.929
 Von-Mises stress            (MPa)     459.784        22.694       450.385       480.769
 Shear (Tresca) stress       (MPa)     460.336        25.245       519.983       554.378
 
 Toroidal modulus            (GPa)     114.425         2.500       205.000        35.981
 Vertical modulus            (GPa)      43.354         2.500       205.000       113.731
 
 WP toroidal modulus (GPa)                                                (eyoung_wp_t*1.0D-9)      2.964E+01  OP 
 WP vertical modulus (GPa)                                                (eyoung_wp_z*1.0D-9)      9.004E+01  OP 
 
 TF design
 
 Conductor technology                                                     (i_tf_sup)                        1     
   -> Superconducting coil (SC)
 Superconductor material                                                  (i_tf_sc_mat)                     5     
   -> WST Nb3Sn
 Presence of TF demountable joints                                        (itart)                           0     
   -> Coils without demountable joints
 TF inboard leg support strategy                                          (i_tf_bucking)                    3     
   -> TF in contact with CS (bucked and weged design)
 
 TF coil Geometry :
 
 Number of TF coils                                                       (n_tf)                           16     
 Inboard leg centre radius (m)                                            (r_tf_inboard_mid)        3.089E+00  OP 
 Outboard leg centre radius (m)                                           (r_tf_outboard_mid)       1.662E+01  OP 
 Total inboard leg radial thickness (m)                                   (tfcth)                   9.326E-01  ITV
 Total outboard leg radial thickness (m)                                  (tfthko)                  9.326E-01     
 Outboard leg toroidal thickness (m)                                      (tftort)                  1.387E+00  OP 
 Maximum inboard edge height (m)                                          (hmax)                    9.793E+00  OP 
 Mean coil circumference (including inboard leg length) (m)               (tfleng)                  5.348E+01  OP 
 Vertical TF shape                                                        (i_tf_shape)                      1     
 
 D-shape coil, inner surface shape approximated by
 by a straight segment and elliptical arcs between the following points:
 
 point         x(m)           y(m)
   1          3.555          4.965
   2          7.899          8.276
   3         16.151          0.000
   4          7.899         -9.793
   5          3.555         -5.876
 
 Global material area/fractions:
 
 TF cross-section (total) (m2)                                            (tfareain)                1.810E+01     
 Total steel cross-section (m2)                                           (a_tf_steel*n_tf)         1.140E+01     
 Total steel TF fraction                                                  (f_tf_steel)              6.297E-01     
 Total Insulation cross-section (total) (m2)                              (a_tf_ins*n_tf)           1.887E+00     
 Total Insulation fraction                                                (f_tf_ins)                1.043E-01     
 
 External steel Case Information :
 
 Casing cross section area (per leg) (m2)                                 (acasetf)                 4.047E-01     
 Inboard leg case plasma side wall thickness (m)                          (casthi)                  6.000E-02     
 Inboard leg case inboard "nose" thickness (m)                            (thkcas)                  5.000E-02  ITV
 Inboard leg case sidewall thickness at its narrowest point (m)           (casths)                  5.000E-02     
 External case mass per coil (kg)                                         (whtcas)                  5.337E+05  OP 
 
 TF winding pack (WP) geometry:
 
 WP cross section area with insulation and insertion (per coil) (m2)      (awpc)                    7.265E-01     
 WP cross section area (per coil) (m2)                                    (aswp)                    6.659E-01     
 Winding pack radial thickness (m)                                        (dr_tf_wp)                7.543E-01  OP 
 Winding pack toroidal width (m)                                          (wwp1)                    9.632E-01  OP 
 Ground wall insulation thickness (m)                                     (tinstf)                  8.000E-03     
 Winding pack insertion gap (m)                                           (tfinsgap)                1.000E-02     
 
 TF winding pack (WP) material area/fractions:
 
 Steel WP cross-section (total) (m2)                                      (aswp*n_tf)               4.921E+00     
 Steel WP fraction                                                        (aswp/awpc)               4.234E-01     
 Insulation WP fraction                                                   (aiwp/awpc)               1.257E-01     
 Cable WP fraction                                                        ((awpc-aswp-aiwp)/awpc)   4.509E-01     
 
 WP turn information:
 
 Turn parametrisation                                                     (i_tf_turns_integer)              1     
   Integer number of turns
 Number of turns per TF coil                                              (n_tf_turn)               2.000E+02  OP 
 Number of TF pancakes                                                    (n_pancake)                      20     
 Number of TF layers                                                      (n_layer)                        10     
 
 Radial width of turn (m)                                                 (t_turn_radial)           7.183E-02     
 Toroidal width of turn (m)                                               (t_turn_toroidal)         4.636E-02     
 Radial width of conductor (m)                                            (elonductor_radial)       6.783E-02  OP 
 Toroidal width of conductor (m)                                          (t_conductor_toroidal)    4.236E-02  OP 
 Radial width of cable space                                              (t_cable_radial)          5.183E-02     
 Toroidal width of cable space                                            (t_cable_toroidal)        2.636E-02     
 Steel conduit thickness (m)                                              (thwcndut)                8.000E-03  ITV
 Inter-turn insulation thickness (m)                                      (thicndut)                2.000E-03     
 
 Conductor information:
 
 Diameter of central helium channel in cable                              (dhecoil)                 1.000E-02     
 Fractions by area
 internal area of the cable space                                         (acstf)                   1.335E-03     
 Coolant fraction in conductor excluding central channel                  (vftf)                    3.000E-01     
 Copper fraction of conductor                                             (fcutfsu)                 8.142E-01  ITV
 Superconductor fraction of conductor                                     (1-fcutfsu)               1.858E-01     
 Check total area fractions in winding pack = 1                                                         1.000     
 minimum TF conductor temperature margin  (K)                             (tmargmin_tf)                 1.500     
 TF conductor temperature margin (K)                                      (tmargtf)                     1.500     
 
 TF coil mass:
 
 Superconductor mass per coil (kg)                                        (whtconsc)                6.184E+03  OP 
 Copper mass per coil (kg)                                                (whtconcu)                6.496E+04  OP 
 Steel conduit mass per coil (kg)                                         (whtconsh)                1.283E+05  OP 
 Conduit insulation mass per coil (kg)                                    (whtconin)                8.793E+03  OP 
 Total conduit mass per coil (kg)                                         (whtcon)                  2.082E+05  OP 
 Mass of each TF coil (kg)                                                (whttf/n_tf)              7.478E+05  OP 
 Total TF coil mass (kg)                                                  (whttf)                   1.196E+07     
 
 Maximum B field and currents:
 
 Nominal peak field assuming toroidal symmetry (T)                        (bmaxtf)                  1.120E+01  OP 
 Total current in all TF coils (MA)                                       (ritfc/1.D6)              1.909E+02  OP 
 TF coil current (summed over all coils) (A)                              (ritfc)                   1.909E+08     
 Actual peak field at discrete conductor (T)                              (bmaxtfrp)                1.204E+01  OP 
 Winding pack current density (A/m2)                                      (jwptf)                   1.792E+07  OP 
 Inboard leg mid-plane conductor current density (A/m2)                   (oacdcp)                  1.055E+07     
 Total stored energy in TF coils (GJ)                                     (estotftgj)               1.167E+02  OP 
 
 TF Forces:
 
 Inboard vertical tension per coil (N)                                    (vforce)                  1.878E+08  OP 
 Outboard vertical tension per coil (N)                                   (vforce_outboard)         1.878E+08  OP 
 inboard vertical tension fraction (-)                                    (f_vforce_inboard)        5.000E-01  OP 
 Centring force per coil (N/m)                                            (cforce)                  6.681E+07  OP 
 
 Ripple information:
 
 Max allowed ripple amplitude at plasma outboard midplane (%)             (ripmax)                  6.000E-01     
 Ripple amplitude at plasma outboard midplane (%)                         (ripple)                  6.000E-01  OP 
 
 Quench information :
 
 Allowable stress in vacuum vessel (VV) due to quench (Pa)                (sigvvall)                9.300E+07     
 Minimum allowed quench time due to stress in VV (s)                      (taucq)                   2.446E+01  OP 
 Actual quench time (or time constant) (s)                                (tdmptf)                  2.446E+01  ITV
 Maximum allowed voltage during quench due to insulation (kV)             (vdalw)                   1.000E+01  ITV
 Actual quench voltage (kV)                                               (vtfskv)                  1.000E+01  OP 
 Maximum allowed temp rise during a quench (K)                            (tmaxpro)                 1.500E+02     
 
 Radial build of TF coil centre-line :
 
                                          Thickness (m)    Outer radius (m)
 Innermost edge of TF coil                    2.622           2.622                       
 Coil case ("nose")                           0.050           2.672   (thkcas)            
 Insertion gap for winding pack               0.010           2.682   (tfinsgap)          
 Winding pack ground insulation               0.008           2.690   (tinstf)            
 Winding - first half                         0.359           3.050   (dr_tf_wp/2-tinstf-t
 Winding - second half                        0.359           3.409   (dr_tf_wp/2-tinstf-t
 Winding pack insulation                      0.008           3.417   (tinstf)            
 Insertion gap for winding pack               0.010           3.427   (tfinsgap)          
 Plasma side case min radius                  0.060           3.487   (casthi)            
 Plasma side case max radius                  3.555           3.555   (r_tf_inboard_out)  
 TF coil dimensions are consistent
 
 ****************************************** Superconducting TF Coils ******************************************
 
 Superconductor switch                                                    (isumat)                          5     
 Superconductor used: Nb3Sn
  (WST Nb3Sn critical surface model)
 Critical field at zero temperature and strain (T)                        (bc20m)                   3.297E+01     
 Critical temperature at zero field and strain (K)                        (tc0m)                    1.606E+01     
 
 Helium temperature at peak field (= superconductor temperature) (K)      (thelium)                 4.750E+00     
 Total helium fraction inside cable space                                 (fhetot)                  3.588E-01  OP 
 Copper fraction of conductor                                             (fcutfsu)                 8.142E-01  ITV
 Strain on superconductor                                                 (strncon_tf)             -5.000E-03     
 Critical current density in superconductor (A/m2)                        (jcritsc)                 5.834E+08  OP 
 Critical current density in strand (A/m2)                                (jcritstr)                1.084E+08  OP 
 Critical current density in winding pack (A/m2)                          (jwdgcrt)                 2.787E+07  OP 
 Actual current density in winding pack (A/m2)                            (jwdgop)                  1.792E+07  OP 
 Minimum allowed temperature margin in superconductor (K)                 (tmargmin_tf)             1.500E+00     
 Actual temperature margin in superconductor (K)                          (tmarg)                   1.500E+00  OP 
 Critical current (A)                                                     (icrit)                   9.279E+04  OP 
 Actual current (A)                                                       (cpttf)                   5.965E+04  ITV
 Actual current / critical current                                        (iooic)                   6.429E-01  OP 
 
 *************************************** Central Solenoid and PF Coils ****************************************
 
 Superconducting central solenoid
 Central solenoid superconductor material                                 (isumatoh)                        5     
  (WST Nb3Sn critical surface model)
 
 Central Solenoid Current Density Limits :
 
 Maximum field at Beginning Of Pulse (T)                                  (bmaxoh0)                 1.345E+01  OP 
 Critical superconductor current density at BOP (A/m2)                    (jscoh_bop)               4.127E+08  OP 
 Critical strand current density at BOP (A/m2)                            (jstrandoh_bop)           1.238E+08  OP 
 Allowable overall current density at BOP (A/m2)                          (rjohc0)                  3.842E+07  OP 
 Actual overall current density at BOP (A/m2)                             (cohbop)                  2.062E+07  OP 
 
 Maximum field at End Of Flattop (T)                                      (bmaxoh)                  1.345E+01  OP 
 Critical superconductor current density at EOF (A/m2)                    (jscoh_eof)               4.125E+08  OP 
 Critical strand current density at EOF (A/m2)                            (jstrandoh_eof)           1.238E+08  OP 
 Allowable overall current density at EOF (A/m2)                          (rjohc)                   3.840E+07  OP 
 Actual overall current density at EOF (A/m2)                             (coheof)                  2.239E+07  ITV
 
 CS inside radius (m)                                                     (bore.)                   2.101E+00     
 CS thickness (m)                                                         (ohcth.)                  5.109E-01     
 Gap between central solenoid and TF coil (m)                             (gapoh)                   1.000E-02  ITV
 CS overall cross-sectional area (m2)                                     (areaoh)                  9.006E+00  OP 
 CS conductor+void cross-sectional area (m2)                              (awpoh)                   3.992E+00  OP 
    CS conductor cross-sectional area (m2)                                (awpoh*(1-vfohc))         2.794E+00  OP 
    CS void cross-sectional area (m2)                                     (awpoh*vfohc)             1.198E+00  OP 
 CS steel cross-sectional area (m2)                                       (areaoh-awpoh)            5.014E+00  OP 
 CS steel area fraction                                                   (oh_steel_frac)           5.567E-01  ITV
 Only hoop stress considered
 Switch for CS stress calculation                                         (i_cs_stress)                     0     
 Allowable stress in CS steel (Pa)                                        (alstroh)                 6.600E+08     
 Hoop stress in CS steel (Pa)                                             (sig_hoop)                6.600E+08  OP 
 Axial stress in CS steel (Pa)                                            (sig_axial)              -7.806E+08  OP 
 Maximum shear stress in CS steel for the Tresca criterion (Pa)           (s_tresca_oh)             6.600E+08  OP 
 Axial force in CS (N)                                                    (axial_force)            -1.644E+09  OP 
 Strain on CS superconductor                                              (strncon_cs)             -5.000E-03     
 Copper fraction in strand                                                (fcuohsu)                 7.000E-01     
 Void (coolant) fraction in conductor                                     (vfohc)                   3.000E-01     
 Helium coolant temperature (K)                                           (tftmp)                   4.750E+00     
 CS temperature margin (K)                                                (tmargoh)                 1.500E+00  OP 
 Minimum permitted temperature margin (K)                                 (tmargmin_cs)             1.500E+00     
 residual hoop stress in CS Steel (Pa)                                    (residual_sig_hoop)       2.400E+08     
 Initial vertical crack size (m)                                          (t_crack_vertical)        2.000E-03     
 Initial radial crack size (m)                                            (t_crack_radial)          6.000E-03     
 CS structural vertical thickness (m)                                     (t_structural_vertical)   2.200E-02     
 CS structural radial thickness (m)                                       (t_structural_radial)     7.000E-02     
 Allowable number of cycles till CS fracture                              (N_cycle)                 1.868E+04  OP 
 
 Superconducting PF coils
 PF coil superconductor material                                          (isumatpf)                        3     
   (NbTi)
 Copper fraction in conductor                                             (fcupfsu)                 6.900E-01     
 
 PF Coil Case Stress :
 
 Maximum permissible tensile stress (MPa)                                 (sigpfcalw)               5.000E+02     
 JxB hoop force fraction supported by case                                (sigpfcf)                 6.660E-01     
 
 Geometry of PF coils, central solenoid and plasma :
 
 coil           R(m)        Z(m)        dR(m)       dZ(m)       turns     steel thickness(m)
 
  PF 1           5.58       10.07        1.24        1.24      401.41        0.10
  PF 2           5.58      -11.59        1.36        1.36      479.71        0.12
  PF 3          18.30        3.26        1.22        1.22      211.25        0.10
  PF 4          18.30       -3.26        1.22        1.22      211.25        0.10
  PF 5          16.19        9.12        0.88        0.88      145.66        0.08
  PF 6          16.19       -9.12        0.88        0.88      145.66        0.08
  CS             2.36        0.00        0.51       17.63     4689.57        0.14
 Plasma          8.55        0.00        6.51       12.04        1.00
 
 PF Coil Information at Peak Current:
 
 coil  current  allowed J  actual J   J   cond. mass   steel mass     field
         (MA)    (A/m2)     (A/m2)  ratio    (kg)          (kg)        (T)
 
  PF 1   16.94  4.753E+08  1.100E+07  0.02 2.293E+05   1.527E+05    5.309E+00
  PF 2   20.24  4.120E+08  1.100E+07  0.03 2.741E+05   1.995E+05    5.914E+00
  PF 3   -8.91  7.454E+08  6.000E+06  0.01 7.257E+05   4.624E+05    2.811E+00
  PF 4   -8.91  7.454E+08  6.000E+06  0.01 7.257E+05   4.624E+05    2.811E+00
  PF 5   -6.26  7.488E+08  8.000E+06  0.01 3.384E+05   2.451E+05    2.780E+00
  PF 6   -6.26  7.488E+08  8.000E+06  0.01 3.384E+05   2.451E+05    2.780E+00
  CS  -201.65  3.842E+07  2.239E+07  0.58 2.516E+05   5.792E+05    1.345E+01
       ------                             ---------   ---------
       269.19                             2.883E+06   2.346E+06
 
 PF coil current scaling information :
 
 Sum of squares of residuals                                              (ssq0)                    4.049E-04  OP 
 Smoothing parameter                                                      (alfapf)                  5.000E-10     
 
 ****************************************** Volt Second Consumption *******************************************
 
              volt-sec       volt-sec       volt-sec
              start-up         burn          total

 PF coils :    -206.43         -68.19        -274.62
 CS coil  :    -167.09        -182.51        -349.60
              --------       --------       --------
 Total :       -373.53        -250.70        -624.23
 
 Total volt-second consumption by coils (Wb)                              (vstot)                  -6.242E+02  OP 
 
 Summary of volt-second consumption by circuit (Wb) :
 
 circuit       BOP            BOF            EOF
 
     1       23.144         28.843          3.639
     2       24.484         26.760          0.096
     3        2.764        -69.038        -72.048
     4        2.764        -69.038        -72.048
     5        4.730        -30.673        -35.824
     6        4.730        -30.673        -35.824
 CS coil    167.591          0.499       -182.011
 
 ********************************** Waveforms ***********************************
 
 Currents (Amps/coil) as a function of time :
 
                                       time (sec)

                0.00     500.00     710.11     720.11    7920.11    8130.21
               Start      BOP        EOR        BOF        EOF        EOP        
 circuit
   1         0.000E+00  1.359E+07  1.694E+07  1.694E+07  2.137E+06  0.000E+00
   2         0.000E+00  1.852E+07  2.024E+07  2.024E+07  7.270E+04  0.000E+00
   3        -0.000E+00  3.420E+05 -8.542E+06 -8.542E+06 -8.915E+06 -0.000E+00
   4        -0.000E+00  3.420E+05 -8.542E+06 -8.542E+06 -8.915E+06 -0.000E+00
   5        -0.000E+00  8.271E+05 -5.363E+06 -5.363E+06 -6.264E+06 -0.000E+00
   6        -0.000E+00  8.271E+05 -5.363E+06 -5.363E+06 -6.264E+06 -0.000E+00
   7        -0.000E+00  1.857E+08  5.526E+05  5.526E+05 -2.017E+08 -0.000E+00
 Plasma (A)  0.000E+00  0.000E+00  2.101E+07  2.101E+07  2.101E+07  0.000E+00
 
 This consists of: CS coil field balancing:
   1         0.000E+00  1.359E+07  4.045E+04  4.045E+04 -1.476E+07  0.000E+00
   2         0.000E+00  1.852E+07  5.512E+04  5.512E+04 -2.012E+07  0.000E+00
   3        -0.000E+00  3.420E+05  1.018E+03  1.018E+03 -3.714E+05 -0.000E+00
   4        -0.000E+00  3.420E+05  1.018E+03  1.018E+03 -3.714E+05 -0.000E+00
   5        -0.000E+00  8.271E+05  2.461E+03  2.461E+03 -8.982E+05 -0.000E+00
   6        -0.000E+00  8.271E+05  2.461E+03  2.461E+03 -8.982E+05 -0.000E+00
   7        -0.000E+00  1.857E+08  5.526E+05  5.526E+05 -2.017E+08 -0.000E+00
 
 And: equilibrium field:
   1         0.000E+00  0.000E+00  1.690E+07  1.690E+07  1.690E+07  0.000E+00
   2         0.000E+00  0.000E+00  2.019E+07  2.019E+07  2.019E+07  0.000E+00
   3         0.000E+00  0.000E+00 -8.543E+06 -8.543E+06 -8.543E+06  0.000E+00
   4         0.000E+00  0.000E+00 -8.543E+06 -8.543E+06 -8.543E+06  0.000E+00
   5         0.000E+00  0.000E+00 -5.365E+06 -5.365E+06 -5.365E+06  0.000E+00
   6         0.000E+00  0.000E+00 -5.365E+06 -5.365E+06 -5.365E+06  0.000E+00
   7         0.000E+00  0.000E+00 -6.664E-11 -6.664E-11  0.000E+00  0.000E+00
 
 Ratio of central solenoid current at beginning of Pulse / end of flat-to (fcohbop)                 9.208E-01  ITV
 Ratio of central solenoid current at beginning of Flat-top / end of flat (fcohbof)                -2.740E-03  OP 
 
 *************************** PF Circuit Waveform Data ***************************
 
 Number of PF circuits including CS and plasma                            (ncirt)                           8     
 PF Circuit 01 - Time point 01 (A)                                        (pfc01t01)                0.000E+00     
 PF Circuit 01 - Time point 02 (A)                                        (pfc01t02)                1.359E+07     
 PF Circuit 01 - Time point 03 (A)                                        (pfc01t03)                1.694E+07     
 PF Circuit 01 - Time point 04 (A)                                        (pfc01t04)                1.694E+07     
 PF Circuit 01 - Time point 05 (A)                                        (pfc01t05)                2.137E+06     
 PF Circuit 01 - Time point 06 (A)                                        (pfc01t06)                0.000E+00     
 PF Circuit 02 - Time point 01 (A)                                        (pfc02t01)                0.000E+00     
 PF Circuit 02 - Time point 02 (A)                                        (pfc02t02)                1.852E+07     
 PF Circuit 02 - Time point 03 (A)                                        (pfc02t03)                2.024E+07     
 PF Circuit 02 - Time point 04 (A)                                        (pfc02t04)                2.024E+07     
 PF Circuit 02 - Time point 05 (A)                                        (pfc02t05)                7.270E+04     
 PF Circuit 02 - Time point 06 (A)                                        (pfc02t06)                0.000E+00     
 PF Circuit 03 - Time point 01 (A)                                        (pfc03t01)               -0.000E+00     
 PF Circuit 03 - Time point 02 (A)                                        (pfc03t02)                3.420E+05     
 PF Circuit 03 - Time point 03 (A)                                        (pfc03t03)               -8.542E+06     
 PF Circuit 03 - Time point 04 (A)                                        (pfc03t04)               -8.542E+06     
 PF Circuit 03 - Time point 05 (A)                                        (pfc03t05)               -8.915E+06     
 PF Circuit 03 - Time point 06 (A)                                        (pfc03t06)               -0.000E+00     
 PF Circuit 04 - Time point 01 (A)                                        (pfc04t01)               -0.000E+00     
 PF Circuit 04 - Time point 02 (A)                                        (pfc04t02)                3.420E+05     
 PF Circuit 04 - Time point 03 (A)                                        (pfc04t03)               -8.542E+06     
 PF Circuit 04 - Time point 04 (A)                                        (pfc04t04)               -8.542E+06     
 PF Circuit 04 - Time point 05 (A)                                        (pfc04t05)               -8.915E+06     
 PF Circuit 04 - Time point 06 (A)                                        (pfc04t06)               -0.000E+00     
 PF Circuit 05 - Time point 01 (A)                                        (pfc05t01)               -0.000E+00     
 PF Circuit 05 - Time point 02 (A)                                        (pfc05t02)                8.271E+05     
 PF Circuit 05 - Time point 03 (A)                                        (pfc05t03)               -5.363E+06     
 PF Circuit 05 - Time point 04 (A)                                        (pfc05t04)               -5.363E+06     
 PF Circuit 05 - Time point 05 (A)                                        (pfc05t05)               -6.264E+06     
 PF Circuit 05 - Time point 06 (A)                                        (pfc05t06)               -0.000E+00     
 PF Circuit 06 - Time point 01 (A)                                        (pfc06t01)               -0.000E+00     
 PF Circuit 06 - Time point 02 (A)                                        (pfc06t02)                8.271E+05     
 PF Circuit 06 - Time point 03 (A)                                        (pfc06t03)               -5.363E+06     
 PF Circuit 06 - Time point 04 (A)                                        (pfc06t04)               -5.363E+06     
 PF Circuit 06 - Time point 05 (A)                                        (pfc06t05)               -6.264E+06     
 PF Circuit 06 - Time point 06 (A)                                        (pfc06t06)               -0.000E+00     
 CS Circuit  - Time point 01 (A)                                          (cst01)                  -0.000E+00     
 CS Circuit  - Time point 02 (A)                                          (cst02)                   1.857E+08     
 CS Circuit  - Time point 03 (A)                                          (cst03)                   5.526E+05     
 CS Circuit  - Time point 04 (A)                                          (cst04)                   5.526E+05     
 CS Circuit  - Time point 05 (A)                                          (cst05)                  -2.017E+08     
 CS Circuit  - Time point 06 (A)                                          (cst06)                  -0.000E+00     
 Plasma  - Time point 01 (A)                                              (plasmat01)               0.000E+00     
 Plasma  - Time point 02 (A)                                              (plasmat02)               0.000E+00     
 Plasma  - Time point 03 (A)                                              (plasmat03)               2.101E+07     
 Plasma  - Time point 04 (A)                                              (plasmat04)               2.101E+07     
 Plasma  - Time point 05 (A)                                              (plasmat05)               2.101E+07     
 Plasma  - Time point 06 (A)                                              (plasmat06)               0.000E+00     
 
 ********************************************* Support Structure **********************************************
 
 Outer PF coil fence mass (kg)                                            (fncmass)                 4.771E+05  OP 
 Intercoil support structure mass (kg)                                    (aintmass)                5.834E+06  OP 
 Mass of cooled components (kg)                                           (coldmass)                3.996E+07  OP 
 Gravity support structure mass (kg)                                      (clgsmass)                1.586E+06  OP 
 Torus leg support mass (kg)                                              (gsm1)                    9.816E+04  OP 
 Ring beam mass (kg)                                                      (gsm2)                    4.562E+05  OP 
 Ring legs mass (kg)                                                      (gsm3)                    8.563E+05  OP 
 
 ******************************************** PF Coil Inductances *********************************************
 
 Inductance matrix [H] :
 
   1     2.7E+00 3.0E-02 2.4E-01 1.5E-01 2.3E-01 5.7E-02 8.5E-01 6.8E-04
   2     3.0E-02 3.7E+00 1.6E-01 2.6E-01 6.0E-02 2.7E-01 7.0E-01 6.3E-04
   3     2.4E-01 1.6E-01 3.7E+00 1.2E+00 7.7E-01 4.0E-01 5.2E-01 1.7E-03
   4     1.5E-01 2.6E-01 1.2E+00 3.7E+00 4.0E-01 7.7E-01 5.2E-01 1.7E-03
   5     2.3E-01 6.0E-02 7.7E-01 4.0E-01 1.6E+00 1.4E-01 3.1E-01 8.3E-04
   6     5.7E-02 2.7E-01 4.0E-01 7.7E-01 1.4E-01 1.6E+00 3.1E-01 8.3E-04
  CS     8.5E-01 7.0E-01 5.2E-01 5.2E-01 3.1E-01 3.1E-01 2.2E+01 4.2E-03
 Plasma  6.8E-04 6.3E-04 1.7E-03 1.7E-03 8.3E-04 8.3E-04 4.2E-03 1.3E-05
 
 ************************************ Pumping for primary coolant (helium) ************************************
 
 Pressure drop in FW and blanket coolant incl. hx and pipes (Pa)          (dp_he)                   5.500E+05     
 Fraction of FW and blanket thermal power required for pumping            (fpump)                   8.946E-02  OP 
 Total power absorbed by FW & blanket (MW)                                (p_plasma)                2.042E+03  OP 
 Inlet temperature of FW & blanket coolant pump (K)                       (t_in_compressor)         5.570E+02  OP 
 Coolant pump outlet/Inlet temperature of FW & blanket (K)                (t_in_bb)                 5.731E+02     
 Outlet temperature of FW & blanket (K)                                   (t_out_bb)                7.731E+02     
 Mechanical pumping power for FW and blanket cooling loop including heat  (htpmw_fw_blkt)           2.006E+02  OP 
 Mechanical pumping power for divertor (MW)                               (htpmw_div)               1.879E+00  OP 
 Mechanical pumping power for shield and vacuum vessel (MW)               (htpmw_shld)              7.401E-03  OP 
 
 ********************************** First wall and blanket : CCFE HCPB model **********************************
 
 
 Blanket Composition by volume :
 
 Titanium beryllide fraction                                              (fbltibe12)                   0.375  OP 
 Lithium orthosilicate fraction                                           (fblli2sio4)                  0.375  OP 
 Steel fraction                                                           (fblss_ccfe)                  0.097  OP 
 Coolant fraction                                                         (vfcblkt)                     0.053     
 Purge gas fraction                                                       (vfpblkt)                     0.100     
 
 Component Volumes :
 
 First Wall Armour Volume (m3)                                            (fw_armour_vol)               7.623  OP 
 First Wall Volume (m3)                                                   (volfw)                      24.673  OP 
 Blanket Volume (m3)                                                      (volblkt)                  1492.621  OP 
 Shield Volume (m3)                                                       (volshld)                   780.972  OP 
 Vacuum vessel volume (m3)                                                (vdewin)                   1211.826  OP 
 
 Component Masses :
 
 First Wall Armour Mass (kg)                                              (fw_armour_mass)          1.467E+05  OP 
 First Wall Mass, excluding armour (kg)                                   (fwmass)                  1.924E+05  OP 
 Blanket Mass - Total(kg)                                                 (whtblkt)                 3.738E+06  OP 
     Blanket Mass - TiBe12 (kg)                                           (whtbltibe12)             1.265E+06  OP 
     Blanket Mass - Li2SiO4 (kg)                                          (whtblli4sio4)            1.343E+06  OP 
     Blanket Mass - Steel (kg)                                            (whtblss)                 1.130E+06  OP 
 Total mass of armour, first wall and blanket (kg)                        (armour_fw_bl_mass)       4.077E+06  OP 
 Shield Mass (kg)                                                         (whtshld)                 2.437E+06  OP 
 Vacuum vessel mass (kg)                                                  (vvmass)                  9.452E+06  OP 
 
 Nuclear heating :
 
 Total nuclear heating in TF+PF coils (CS is negligible) (MW)             (ptfnuc)                  2.756E-02  OP 
 Total nuclear heating in FW (MW)                                         (pnucfw)                  2.427E+02  OP 
 Total nuclear heating in the blanket (including emult) (MW)              (pnucblkt)                1.542E+03  OP 
 (Note: emult is fixed for this model inside the code)
 Total nuclear heating in the shield (MW)                                 (pnucshld)                1.480E+00  OP 
 Total nuclear heating in the divertor (MW)                               (pnucdiv)                 1.830E+02  OP 
 
  Diagostic output for nuclear heating :
 
 Blanket exponential factor                                               (exp_blanket)             9.999E-01  OP 
 Shield: first exponential                                                (exp_shield1)             1.721E-03  OP 
 Shield: second exponential                                               (exp_shield2)             2.543E-01  OP 
 Solid angle fraction taken by on divertor                                (fdiv)                    1.150E-01     
 Switch for plant secondary cycle                                         (secondary_cycle)                 2     
 First wall coolant pressure (Pa)                                         (fwpressure)              1.550E+07     
 Blanket coolant pressure (Pa)                                            (blpressure)              1.550E+07     
 Allowable nominal neutron fluence at first wall (MW.year/m2)             (abktflnc)                1.500E+01     
 No of inboard blanket modules poloidally                                 (nblktmodpi)                      7     
 No of inboard blanket modules toroidally                                 (nblktmodti)                     32     
 No of outboard blanket modules poloidally                                (nblktmodpo)                      8     
 No of outboard blanket modules toroidally                                (nblktmodto)                     48     
 Isentropic efficiency of first wall / blanket coolant pumps              (etaiso)                  9.000E-01     
 
 Other volumes, masses and areas :
 
 First wall area (m2)                                                     (fwarea)                  1.999E+03  OP 
 Cryostat internal radius (m)                                             (rdewex)                  1.941E+01  OP 
 Cryostat internal half-height (m)                                        (zdewex)                  1.651E+01  OP 
 Vertical clearance from TF coil to cryostat (m)                          (clh1)                    5.788E+00  OP 
 Divertor area (m2)                                                       (divsur)                  1.942E+02  OP 
 Divertor mass (kg)                                                       (divmas)                  4.759E+04  OP 
 
 ********************************** Superconducting TF Coil Power Conversion **********************************
 
 TF coil current (kA)                                                     (itfka)                   5.965E+01  OP 
 Number of TF coils                                                       (ntfc)                    1.600E+01     
 Voltage across a TF coil during quench (kV)                              (vtfskv)                  1.000E+01  OP 
 TF coil charge time (hours)                                              (tchghr)                  4.000E+00     
 Total inductance of TF coils (H)                                         (ltfth)                   6.562E+01  OP 
 Total resistance of TF coils (ohm)                                       (rcoils)                  0.000E+00  OP 
 TF coil charging voltage (V)                                             (tfcv)                    3.805E+02     
 Number of DC circuit breakers                                            (ntfbkr)                  1.600E+01     
 Number of dump resistors                                                 (ndumpr)                  6.400E+01     
 Resistance per dump resistor (ohm)                                       (r1dump)                  1.676E-01  OP 
 Dump resistor peak power (MW)                                            (r1ppmw)                  1.491E+02  OP 
 Energy supplied per dump resistor (MJ)                                   (r1emj)                   1.824E+03  OP 
 TF coil L/R time constant (s)                                            (ttfsec)                  2.446E+01  OP 
 Power supply voltage (V)                                                 (tfpsv)                   3.995E+02  OP 
 Power supply current (kA)                                                (tfpska)                  6.263E+01  OP 
 DC power supply rating (kW)                                              (tfckw)                   2.503E+04  OP 
 AC power for charging (kW)                                               (tfackw)                  2.781E+04  OP 
 TF coil resistive power (MW)                                             (rpower)                  6.484E+00  OP 
 TF coil inductive power (MVA)                                            (xpower)                  1.621E+01  OP 
 Aluminium bus current density (kA/cm2)                                   (djmka)                   1.250E-01     
 Aluminium bus cross-sectional area (cm2)                                 (albusa)                  4.772E+02  OP 
 Total length of TF coil bussing (m)                                      (tfbusl)                  3.319E+03  OP 
 Aluminium bus weight (tonnes)                                            (albuswt)                 4.277E+02  OP 
 Total TF coil bus resistance (ohm)                                       (rtfbus)                  1.822E-03  OP 
 TF coil bus voltage drop (V)                                             (vtfbus)                  1.087E+02  OP 
 Dump resistor floor area (m2)                                            (drarea)                  4.791E+03  OP 
 TF coil power conversion floor space (m2)                                (tfcfsp)                  1.485E+03  OP 
 TF coil power conv. building volume (m3)                                 (tfcbv)                   8.908E+03  OP 
 TF coil AC inductive power demand (MW)                                   (xpwrmw)                  1.802E+01  OP 
 Total steady state AC power demand (MW)                                  (tfacpd)                  7.205E+00  OP 
 
 ****************************** PF Coils and Central Solenoid: Power and Energy *******************************
 
 Number of PF coil circuits                                               (pfckts)                  1.200E+01     
 Sum of PF power supply ratings (MVA)                                     (spsmva)                  3.313E+02  OP 
 Total PF coil circuit bus length (m)                                     (spfbusl)                 2.501E+03  OP 
 Total PF coil bus resistive power (kW)                                   (pfbuspwr)                1.055E+03  OP 
 Total PF coil resistive power (kW)                                       (srcktpm)                 1.055E+03  OP 
 Maximum PF coil voltage (kV)                                             (vpfskv)                  2.000E+01     
 Efficiency of transfer of PF stored energy into or out of storage        (etapsu)                  9.000E-01     
 (Energy is dissipated in PFC power supplies only when total PF energy increases or decreases.)
 Maximum stored energy in poloidal field (MJ)                             (ensxpfm)                 3.565E+04  OP 
 Peak absolute rate of change of stored energy in poloidal field (MW)     peakpoloidalpower         1.697E+02  OP 
 Energy stored in poloidal magnetic field :
 
                                            time (sec)

                     0.00     500.00     710.11     720.11    7920.11    8130.21
 Time point         Start      BOP        EOR        BOF        EOF        EOP        
 Energy (MJ)      0.000E+00  2.468E+04  1.592E+04  1.592E+04  3.565E+04  0.000E+00
 
 Interval                tramp      tohs       theat      tburn      tqnch      
 dE/dt (MW)            4.935E+01 -4.169E+01  0.000E+00  2.741E+00 -1.697E+02
 
 
 *********************************************** Vacuum System ************************************************
 
 Pumpdown to Base Pressure :
 
 First wall outgassing rate (Pa m/s)                                      (rat)                     1.300E-08     
 Total outgassing load (Pa m3/s)                                          (ogas)                    2.119E-04  OP 
 Base pressure required (Pa)                                              (pbase)                   5.000E-04     
 Required N2 pump speed (m3/s)                                            (s(1))                    4.238E-01  OP 
 N2 pump speed provided (m3/s)                                            (snet(1))                 3.751E+01  OP 
 
 Pumpdown between Burns :
 
 Plasma chamber volume (m3)                                               (volume)                  3.427E+03  OP 
 Chamber pressure after burn (Pa)                                         (pend)                    1.414E-01  OP 
 Chamber pressure before burn (Pa)                                        (pstart)                  1.414E-03     
 Allowable pumping time switch                                            (dwell_pump)                      0     
 Dwell time between burns (s)                                             (tdwell.)                 0.000E+00     
 CS ramp-up time burns (s)                                                (tramp.)                  5.000E+02     
 Allowable pumping time between burns (s)                                 (tpump)                   5.000E+02     
 Required D-T pump speed (m3/s)                                           (s(2))                    3.157E+01  OP 
 D-T pump speed provided (m3/s)                                           (snet(2))                 9.103E+01  OP 
 
 Helium Ash Removal :
 
 Divertor chamber gas pressure (Pa)                                       (prdiv)                   3.600E-01     
 Helium gas fraction in divertor chamber                                  (fhe)                     1.353E-01  OP 
 Required helium pump speed (m3/s)                                        (s(3))                    6.004E+01  OP 
 Helium pump speed provided (m3/s)                                        (snet(3))                 6.004E+01  OP 
 
 D-T Removal at Fuelling Rate :
 
 D-T fuelling rate (kg/s)                                                 (frate)                   4.336E-05  OP 
 Required D-T pump speed (m3/s)                                           (s(4))                    6.004E+01  OP 
 D-T pump speed provided (m3/s)                                           (snet(4))                 9.103E+01  OP 
 
 The vacuum pumping system size is governed by the
 requirements for helium ash removal.
 
 Number of large pump ducts                                               (nduct)                          16     
 Passage diameter, divertor to ducts (m)                                  (d(imax))                 5.727E-01  OP 
 Passage length (m)                                                       (l1)                      1.733E+00  OP 
 Diameter of ducts (m)                                                    (dout)                    6.873E-01  OP 
 Duct length, divertor to elbow (m)                                       (l2)                      4.800E+00  OP 
 Duct length, elbow to pumps (m)                                          (l3)                      2.000E+00     
 Number of pumps                                                          (pumpn)                   4.803E+01  OP 
 
 The vacuum system uses cryo pumps
 
 ******************************************* Plant Buildings System *******************************************
 
 Internal volume of reactor building (m3)                                 (vrci)                    1.244E+06     
 Dist from centre of torus to bldg wall (m)                               (wrbi)                    4.287E+01     
 Effective floor area (m2)                                                (efloor)                  3.973E+05     
 Reactor building volume (m3)                                             (rbv)                     1.399E+06     
 Reactor maintenance building volume (m3)                                 (rmbv)                    4.802E+05     
 Warmshop volume (m3)                                                     (wsv)                     1.403E+05     
 Tritium building volume (m3)                                             (triv)                    4.000E+04     
 Electrical building volume (m3)                                          (elev)                    4.991E+04     
 Control building volume (m3)                                             (conv)                    6.000E+04     
 Cryogenics building volume (m3)                                          (cryv)                    1.447E+04     
 Administration building volume (m3)                                      (admv)                    1.000E+05     
 Shops volume (m3)                                                        (shov)                    1.000E+05     
 Total volume of nuclear buildings (m3)                                   (volnucb)                 1.919E+06     
 
 **************************************** Electric Power Requirements *****************************************
 
 Facility base load (MW)                                                  (basemw)                  5.000E+00     
 Divertor coil power supplies (MW)                                        (bdvmw)                   0.000E+00     
 Cryoplant electric power (MW)                                            (crymw)                   3.415E+01  OP 
 Primary coolant pumps (MW)                                               (htpmw..)                 2.328E+02  OP 
 PF coil power supplies (MW)                                              (ppfmw)                   1.224E+02  OP 
 TF coil power supplies (MW)                                              (ptfmw)                   7.205E+00  OP 
 Plasma heating supplies (MW)                                             (pheatingmw)              1.275E+02  OP 
 Tritium processing (MW)                                                  (trithtmw..)              1.500E+01     
 Vacuum pumps  (MW)                                                       (vachtmw..)               5.000E-01     
 
 Total pulsed power (MW)                                                  (pacpmw)                  6.041E+02  OP 
 Total base power required at all times (MW)                              (fcsht)                   6.459E+01  OP 
 
 ************************************************* Cryogenics *************************************************
 
 Conduction and radiation heat loads on cryogenic components (MW)         (qss/1.0D6)               1.718E-02  OP 
 Nuclear heating of cryogenic components (MW)                             (qnuc/1.0D6)              1.292E-02  OP 
 Nuclear heating of cryogenic components is a user input.
 AC losses in cryogenic components (MW)                                   (qac/1.0D6)               4.672E-03  OP 
 Resistive losses in current leads (MW)                                   (qcl/1.0D6)               1.298E-02  OP 
 45% allowance for heat loads in transfer lines, storage tanks etc (MW)   (qmisc/1.0D6)             2.149E-02  OP 
 Sum = Total heat removal at cryogenic temperatures (W)                   (helpow/1.0D6)            6.924E-02  OP 
 Temperature of cryogenic components (K)                                  (tmpcry)                  4.500E+00     
 Efficiency (figure of merit) of cryogenic plant is 13% of ideal Carnot v                           2.028E-03  OP 
 Electric power for cryogenic plant (MW)                                  (crypmw)                  3.415E+01  OP 
 
 ************************************ Plant Power / Heat Transport Balance ************************************
 
 
 Assumptions :
 
 Neutron power multiplication in blanket                                  (emult)                   1.269E+00     
 Divertor area fraction of whole toroid surface                           (fdiv)                    1.150E-01     
 H/CD apparatus + diagnostics area fraction                               (fhcd)                    0.000E+00     
 First wall area fraction                                                 (1-fdiv-fhcd)             8.850E-01     
 Switch for pumping of primary coolant                                    (primary_pumping)                 3     
 Mechanical pumping power for FW and blanket cooling loop
 includes heat exchanger, using specified pressure drop
 Mechanical pumping power for FW cooling loop including heat exchanger (M (htpmw_fw)                0.000E+00  OP 
 Mechanical pumping power for blanket cooling loop including heat exchang (htpmw_blkt)              0.000E+00  OP 
 Mechanical pumping power for FW and blanket cooling loop including heat  (htpmw_fw_blkt)           2.006E+02  OP 
 Mechanical pumping power for divertor (MW)                               (htpmw_div)               1.879E+00  OP 
 Mechanical pumping power for shield and vacuum vessel (MW)               (htpmw_shld)              7.401E-03  OP 
 Electrical pumping power for FW and blanket (MW)                         (htpmwe_fw_blkt)          2.306E+02  OP 
 Electrical pumping power for shield (MW)                                 (htpmwe_shld)             8.507E-03  OP 
 Electrical pumping power for divertor (MW)                               (htpmwe_div)              2.160E+00  OP 
 Total electrical pumping power for primary coolant (MW)                  (htpmw)                   2.328E+02  OP 
 Coolant pump power / non-pumping thermal power in shield                 (fpumpshld)               5.000E-03     
 Coolant pump power / non-pumping thermal power in divertor               (fpumpdiv)                5.000E-03     
 Electrical efficiency of heat transport coolant pumps                    (etahtp)                  8.700E-01     
 
 Plant thermodynamics: options :
 
 Divertor thermal power is collected at only 150 C and is used to preheat the coolant in the power cycle
 Shield thermal power is collected at only 150 C and is used to preheat the coolant in the power cycle
 Power conversion cycle efficiency model: user-defined efficiency
 Thermal to electric conversion efficiency of the power conversion cycle  (etath)                       0.375     
 Fraction of total high-grade thermal power to divertor                   (pdivfraction)                0.144  OP 
 
 Power Balance for Reactor (across vacuum vessel boundary) - Detail
 ------------------------------------------------------------------
 
                                            High-grade             Low-grade              Total
                                             thermal power (MW)     thermal power (MW)      (MW)
         First wall:
                               neutrons            242.71                0.00              242.71
             charged particle transport             19.87                0.00               19.87
                              radiation            237.96                0.00              237.96
                        coolant pumping              0.00                0.00                0.00
 
         Blanket:
                               neutrons           1541.53                0.00             1541.53
             charged particle transport              0.00                0.00                0.00
                              radiation              0.00                0.00                0.00
                        coolant pumping              0.00                0.00                0.00
 
         Shield:
                               neutrons              1.48                0.00                1.48
             charged particle transport              0.00                0.00                0.00
                              radiation              0.00                0.00                0.00
                        coolant pumping              0.01                0.00                0.01
 
         Divertor:
                               neutrons            182.98                0.00              182.98
             charged particle transport            161.86                0.00              161.86
                              radiation             30.92                0.00               30.92
                        coolant pumping              1.88                0.00                1.88
 
         TF coil:
                               neutrons              0.00                0.03                0.03
             charged particle transport              0.00                0.00                0.00
                              radiation              0.00                0.00                0.00
                        coolant pumping              0.00                0.00                0.00
 
         Losses to H/CD apparatus + diagnostics:
                               neutrons              0.00                0.00                0.00
             charged particle transport              0.00                0.00                0.00
                              radiation              0.00                0.00                0.00
                        coolant pumping              0.00                0.00                0.00
 
         ----------------------------------------------------------------------------------------
                                 Totals           2421.19                0.03             2421.22
 
 Total power leaving reactor (across vacuum vessel boundary) (MW)                                    2421.244  OP 
 
 Other secondary thermal power constituents :
 
 Heat removal from cryogenic plant (MW)                                   (crypmw)                     34.149  OP 
 Heat removal from facilities (MW)                                        (fachtmw)                    64.592  OP 
 Coolant pumping efficiency losses (MW)                                   (htpsecmw)                   30.262  OP 
 Heat removal from injection power (MW)                                   (pinjht)                     76.500  OP 
 Heat removal from tritium plant (MW)                                     (trithtmw)                   15.000  OP 
 Heat removal from vacuum pumps (MW)                                      (vachtmw)                     0.500  OP 
 TF coil resistive power (MW)                                             (tfcmw)                       0.000  OP 
 
 Total low-grade thermal power (MW)                                       (psechtmw)                  229.688  OP 
 Total High-grade thermal power (MW)                                      (pthermmw)                 2621.828  OP 
 
 Number of primary heat exchangers                                        (nphx)                            3  OP 
 
 
 Power Balance across separatrix :
 -------------------------------
 Only energy deposited in the plasma is included here.
 Total power loss is scaling power plus core radiation only (iradloss = 1)
 Transport power from scaling law (MW)                                    (pscalingmw)                327.476  OP 
 Radiation power from inside "coreradius" (MW)                            (pcoreradmw.)               103.259  OP 
 Total (MW)                                                                                           430.735  OP 
 
 Alpha power deposited in plasma (MW)                                     (falpha*palpmw)             377.440  OP 
 Power from charged products of DD and/or D-He3 fusion (MW)               (pchargemw.)                  1.564  OP 
 Ohmic heating (MW)                                                       (pohmmw.)                     0.731  OP 
 Injected power deposited in plasma (MW)                                  (pinjmw)                     51.000  OP 
 Total (MW)                                                                                           430.735  OP 
 
 Power Balance for Reactor - Summary :
 -------------------------------------
 Fusion power (MW)                                                        (powfmw.)                  1988.936  OP 
 Power from energy multiplication in blanket and shield (MW)              (emultmw)                   378.539  OP 
 Injected power (MW)                                                      (pinjmw.)                    51.000  OP 
 Ohmic power (MW)                                                         (pohmmw.)                     0.731  OP 
 Power deposited in primary coolant by pump (MW)                          (htpmw_mech)                202.526  OP 
 Total (MW)                                                                                          2621.731  OP 
 
 Heat extracted from first wall and blanket (MW)                          (pthermfw_blkt)            2242.701  OP 
 Heat extracted from shield  (MW)                                         (pthermshld)                  1.488  OP 
 Heat extracted from divertor (MW)                                        (pthermdiv)                 377.640  OP 
 Nuclear and photon power lost to H/CD system (MW)                        (psechcd)                     0.000  OP 
 Nuclear power lost to TF (MW)                                            (ptfnuc)                      0.028  OP 
 Total (MW)                                                                                          2621.856  OP 
 
 Electrical Power Balance :
 --------------------------
 Net electric power output(MW)                                            (pnetelmw.)                 500.000  OP 
 Required Net electric power output(MW)                                   (pnetelin)                  500.000     
 Electric power for heating and current drive (MW)                        (pinjwp)                    127.500  OP 
 Electric power for primary coolant pumps (MW)                            (htpmw)                     232.788  OP 
 Electric power for vacuum pumps (MW)                                     (vachtmw)                     0.500     
 Electric power for tritium plant (MW)                                    (trithtmw)                   15.000     
 Electric power for cryoplant (MW)                                        (crypmw)                     34.149  OP 
 Electric power for TF coils (MW)                                         (tfacpd)                      7.205  OP 
 Electric power for PF coils (MW)                                         (pfwpmw)                      1.452  OP 
 All other internal electric power requirements (MW)                      (fachtmw)                    64.592  OP 
 Total (MW)                                                               (tot_plant_power)           983.186  OP 
 Total (MW)                                                                                           983.186  OP 
 
 Gross electrical output* (MW)                                            (pgrossmw)                  983.186  OP 
 (*Power for pumps in secondary circuit already subtracted)
 
 Power balance for power plant :
 -------------------------------
 Fusion power (MW)                                                        (powfmw.)                  1988.936  OP 
 Power from energy multiplication in blanket and shield (MW)              (emultmw)                   378.539  OP 
 Total (MW)                                                                                          2367.475  OP 
 
 Net electrical output (MW)	                                              (pnetelmw)                  500.000  OP 
 Heat rejected by main power conversion circuit (MW)                      (rejected_main)            1638.643  OP 
 Heat rejected by other cooling circuits (MW)                             (psechtmw)                  229.688  OP 
 Total (MW)                                                                                          2368.330  OP 
 
 
 Plant efficiency measures :
 
 Net electric power / total nuclear power (%)                             (pnetelmw/(powfmw+em         21.120  OP 
 Net electric power / total fusion power (%)                              (pnetelmw/powfmw)            25.139  OP 
 Gross electric power* / high grade heat (%)                              (etath)                      37.500     
 (*Power for pumps in secondary circuit already subtracted)
 Recirculating power fraction                                             (cirpowfr)                    0.491  OP 
 
 Time-dependent power usage
 
         Pulse timings [s]:
 
                                          tramp      tohs     theat     tburn     tqnch    tdwell
                                          -----      ----     -----     -----     -----    ------
                               Duration  500.00    210.11     10.00   7200.00    210.11      0.00
                                 ------   -----      ----     -----     -----     -----    ------
 
         Continous power usage [MWe]:
 
                                 System   tramp      tohs     theat     tburn     tqnch    tdwell
                                 ------   -----      ----     -----     -----     -----    ------
                        Primary cooling  232.79    232.79    232.79    232.79    232.79    232.79
                              Cyroplant   34.15     34.15     34.15     34.15     34.15     34.15
                                 Vacuum    0.50      0.50      0.50      0.50      0.50      0.50
                                Tritium   15.00     15.00     15.00     15.00     15.00     15.00
                                     TF    7.20      7.20      7.20      7.20      7.20      7.20
                             Facilities   64.59     64.59     64.59     64.59     64.59     64.59
                                 ------   -----      ----     -----     -----     -----    ------
                                  Total  354.23    354.23    354.23    354.23    354.23    354.23
                                 ------   -----      ----     -----     -----     -----    ------
 
         Intermittent power usage [MWe]:
 
                                 System   tramp      tohs     theat     tburn     tqnch    tdwell
                                 ------   -----      ----     -----     -----     -----    ------
                                 H & CD    0.00    300.00    300.00    127.50    300.00      0.00
                                     PF   49.35    -41.69      0.00      2.74   -169.67      0.00
                                 ------   -----      ----     -----     -----     -----    ------
                                  Total   49.35    258.31    300.00    130.24    130.33      0.00
                                 ------   -----      ----     -----     -----     -----    ------
 
         Power production [MWe]:
 
                                          tramp      tohs     theat     tburn     tqnch    tdwell       avg
                                          -----      ----     -----     -----     -----    ------       ---
                            Gross power    0.00      0.00      0.00    983.19      0.00      0.00
                              Net power -403.59   -612.54   -654.23    498.71   -484.57   -354.23    387.67
                                 ------   -----      ----     -----     -----     -----    ------
 
 
 *************************** Water usage during plant operation (secondary cooling) ***************************
 
 Estimated amount of water used through different cooling system options:
 1. Cooling towers
 2. Water bodies (pond, lake, river): recirculating or once-through
 Volume used in cooling tower (m3/day)                                    (waterusetower)           6.967E+04  OP 
 Volume used in recirculating water system (m3/day)                       (wateruserecirc)          2.332E+04  OP 
 Volume used in once-through water system (m3/day)                        (wateruseonethru)         2.285E+06  OP 
 
 ******************************************** Errors and Warnings *********************************************
 
 (See top of file for solver errors and warnings.)
 PROCESS status flag:   Warning messages
 PROCESS error status flag                                                (error_status)                    2     
150     2   CHECK: Lower limit of volume averaged electron temperature (te) has been raised 
155     2   CHECK: dene used as iteration variable without constraint 81 (neped<ne0)        
244     2   PHYSICS: Diamagnetic fraction is more than 1%, but not calculated. Consider usin
 Final error identifier                                                   (error_id)                      244     
 
 ******************************************* End of PROCESS Output ********************************************
 
 
 *************************************** Copy of PROCESS Input Follows ****************************************
 
*---------------Constraint Equations---------------*

icc = 1 * Beta
icc = 2 * Global power balance
icc = 5 * Density upper limit
icc = 8 * Neutron wall load upper limit
icc = 11 * Radial build
icc = 13 * Burn time lower limit
icc = 15 * L
icc = 16 * Net electric power lower limit
icc = 24 * Beta upper limit
icc = 26 * Central solenoid EOF current density upper limit
icc = 27 * Central solenoid BOP current density upper limit
icc = 30 * Injection power upper limit
icc = 31 * TF coil case stress upper limit
icc = 32 * TF coil conduit stress upper limit
icc = 33 * I_op/I_Crit
icc = 34 * Dump voltage upper limit
icc = 35 * J_winding pack
icc = 68 * Pseparatrix Bt / q A R
icc = 65 * dumpt time by VV stresses
icc = 36 * TF temp marg
icc = 60 * OH coil temp margin
icc = 72 * OH stress limit
icc = 25 * Max TF field
icc = 62 * taulimit

*---------------Iteration Variables----------------*
ixc = 1 * aspect
ixc= 2 * bt
boundu(2) = 20.0
ixc = 3 * rmajor
boundu(3) = 13
ixc = 4 * te
boundu(4) = 150.0
ixc = 5 * beta
ixc = 6 * dene
ixc = 9 * fdene
boundu(9) = 1.2
ixc = 13 * tfcth
boundl(13) = 0.5
ixc = 14 * fwalld
ixc = 16 * ohcth
boundl(16) = 0.5
ixc = 18 * q
boundl(18) = 3.5
ixc = 29 * bore
boundl(29) = 0.1
ixc = 36 * fbetatry
ixc = 37 * coheof
ixc = 38 * fjohc
boundu(38) = 1.0
ixc = 39 * fjohc0
boundu(39) = 1.0
ixc = 41 * fcohbop
ixc = 42 * gapoh
boundl(42) = 0.01
boundu(42) = 0.1
ixc = 44 * fvsbrnni
ixc = 48 * fstrcase
ixc = 49 * fstrcond
ixc = 50 * fiooic
boundu(50) = 1.0
ixc = 51 * fvdump
ixc = 52 * vdalw
boundu(52) = 10.0
ixc = 53 * fjprot
ixc = 56 * tdmptf
ixc = 57 * thkcas
ixc = 58 * thwcndut
boundl(58) = 8.0d-3
ixc = 61 * gapds
boundl(61) = 0.02
ixc = 102 * fimpvar
ixc = 103 * flhthresh
boundu(103) = 10.0
ixc = 117 *fpsepbqar
ixc = 113 *ftaucq

ixc = 60 * cpttf
boundl(60) = 6.0e4
boundu(60) = 9.0e4

*icc = 77  * Max cpttf
*ixc = 145 * fcpttf
*cpttf_max = 9.0e4

ixc = 59 * copper fraction of cable conductor (TF coils)
boundl(59) = 0.50
boundu(59) = 0.94
ixc = 54 * ftmargtf
ixc = 106 * ftmargoh
ixc = 122 * oh_steel_frac
ixc = 123 * foh_stress
ixc = 109 * ralpne
ixc = 110 * ftaulimit

*isweep = 3
*nsweep = 17
*sweep = 11.8, 12.5, 13.36


*-----------------Build Variables------------------*

blnkith  = 0.755 * Inboard blanket thickness (m);
blnkoth  = 0.982 * Outboard blanket thickness (m)
bore     = 2.483 * Central solenoid inboard radius (m)
ddwex    = 0.15 * Cryostat thickness (m)
d_vv_in  = 0.30 * Inboard vacuum vessel thickness (tf coil / shield) (m)
d_vv_out = 0.30 * Outboard vacuum vessel thickness (tf coil / shield) (m)
d_vv_top = 0.30 * Topside vacuum vessel thickness (tf coil / shield) (m)
d_vv_bot = 0.30 * Underside vacuum vessel thickness (tf coil / shield) (m)
gapds    = 0.12 * Gap between inboard vacuum vessel and tf coil (m)
gapoh    = 0.01 * Gap between central solenoid and tf coil (m)
gapomin  = 0.20 * Minimum gap between outboard vacuum vessel and tf coil (m)
iohcl    = 1 * Switch for existence of central solenoid;
iprecomp = 0 * Switch for existence of central solenoid pre-compression structure
ohcth    = 0.8181 * Central solenoid thickness (m)
scrapli  = 0.225 * Gap between plasma and first wall; inboard side (m)
scraplo  = 0.225 * Gap between plasma and first wall; outboard side (m)
shldith  = 0.30 * Inboard shield thickness (m)
shldoth  = 0.80 * Outboard shield thickness (m)
shldtth  = 0.30 * Upper/lower shield thickness (m);
tfcth    = 0.5  * Inboard tf coil thickness; (centrepost for st) (m)
* Aim is to achieve deltf = 0.133 m by increasing tftsgap by 0.029 m
tftsgap  = 0.05 * manufacturing/thermal expansion gap between TF and thermal shield (m)
vgap2    = 0.05 * Vertical gap between vacuum vessel and tf coil (m)
vvblgap  = 0.02 * gap between vacuum vessel and blanket (m)

*---------------Constraint Variables---------------*

fbetatry = 0.4815 * F-value for beta limit
fdene    = 1.2 * F-value for density limit
ffuspow  = 1 * F-value for maximum fusion power
fjohc    = 0.25 * F-value for central solenoid current at end-of-flattop
fjohc0   = 0.25 * F-value for central solenoid current at beginning of pulse
fjprot   = 1.0 * F-value for tf coil winding pack current density
flhthresh = 1.271 * F-value for l-h power threshold
fpinj    = 1.0 * F-value for injection power
fpnetel  = 1.0 * F-value for net electric power
ftburn   = 1.00e+00 * F-value for minimum burn time
fvdump   = 0.6116 * F-value for dump voltage
fwalld   = 0.1312 * F-value for maximum wall load
pnetelin = 500.0 * Required net electric power (mw)
tbrnmn   = 7.2e3 * Minimum burn time (s)
walalw   = 8.0 * Allowable wall-load (mw/m2)
psepbqarmax = 9.2 * maximum ratio of Psep*Bt/qAR (MWT/m)

*------------------Cost Variables------------------*

output_costs = 0
cost_model = 0
abktflnc = 15 * Allowable first wall/blanket neutron
adivflnc = 20.0 * Allowable divertor heat fluence (mw-yr/m2)
cfactr   = 0.75 * Total plant availability fraction;
dintrt   = 0.00 * Diff between borrowing and saving interest rates
fcap0    = 1.15 * Average cost of money for construction of plant
fcap0cp  = 1.06 * Average cost of money for replaceable components
fcontng  = 0.15 * Project contingency factor
fcr0     = 0.065 * Fixed charge rate during construction
fkind    = 1.0 * Multiplier for nth of a kind costs
iavail   = 0 * Switch for plant availability model;
ifueltyp = 1 * Switch;
lsa      = 2 * Level of safety assurance switch (generally; use 3 or 4);
discount_rate = 0.06 * Effective cost of money in constant dollars
tlife    = 40 * Plant life (years)
ucblvd   = 280.0 * Unit cost for blanket vanadium ($/kg)
ucdiv    = 5.0d5 * Cost of divertor blade ($)
ucme     = 3.0d8 * Unit cost of maintenance equipment ($/w**0;3)

*-------------Current Drive Variables--------------*

bscfmax  = 0.99 * Maximum fraction of plasma current from bootstrap;
iefrf    = 10 * Switch for current drive efficiency model;
gamma_ecrh = 0.30 * ECRH gamma_CD (user input)
etaech = 0.4 * ECRH wall-plug efficiency
pinjalw  = 51.0 * Maximum allowable value for injected power (mw)
pheat = 50.0

*----------------Divertor Variables----------------*

divdum   = 1 * Switch for divertor zeff model; 0=calc; 1=input
divfix   = 0.621 * Divertor structure vertical thickness (m)
hldivlim = 10 * Heat load limit (mw/m2)
ksic     = 1.4 * Power fraction for outboard double-null scrape-off plasma
prn1     = 0.4 * N-scrape-off / n-average plasma;
zeffdiv  = 3.5 * Zeff in the divertor region (if divdum /= 0)

*------------------Fwbs Variables------------------*

vfshld   = 0.60 * Coolant void fraction in shield

*-------------Heat Transport Variables-------------*

ipowerflow = 0 * Switch for power flow model;  HAS NO EFFECT?
primary_pumping = 3 * Switch for pumping power for primary coolant
etahtp = 0.87 * electrical efficiency of FW and blanket coolant pumps
etaiso = 0.9  * isentropic efficiency of FW and blanket coolant pumps
secondary_cycle = 2  * user input thermal-electric efficiency (etath)
iprimshld = 1  * switch for shield thermal power destiny: = 1 contributes to energy generation cycle
etath = 0.375D0  * thermal to electric conversion efficiency

*------------Impurity Radiation Module-------------*

*imprad_model = 1 * Switch for impurity radiation model;
coreradius = 0.75 * Normalised radius defining the 'core' region
coreradiationfraction = 0.6 * fraction of radiation from 'core' region that is subtracted from the loss pow
fimp(1) = 1.0
fimp(2) = 0.1
fimp(3) = 0.0
fimp(4) = 0.0
fimp(5) = 0.0
fimp(6) = 0.0
fimp(7) = 0.0
fimp(8) = 0.0
fimp(9) = 0.0
fimp(10) = 0.0
fimp(11) = 0.0
fimp(12) = 0.0
fimp(13) = 0.00044
fimp(14) = 5e-05
fimpvar  = 0.0003891 * Impurity fraction to be used as fimp(impvar)
impvar   = 13 * Fimp element value to be varied if iteration

*---------------------Numerics---------------------*

ioptimz  = 1 * for optimisation VMCON only
minmax   = 1 * Switch for figure-of-merit (see lablmm for descriptions)
epsvmc   = 1.0e-8 * Error tolerance for vmcon

*-----------------Pfcoil Variables-----------------*

coheof   = 13540000.0 * Central solenoid overall current density at end of flat-top (a/m2)
cptdin   = 4.22d4, 4.22d4, 4.22d4, 4.22d4, 4.3d4, 4.3d4,  4.3d4, 4.3d4, * Peak current per turn input for pf coil i (a)
fcohbop  = 0.9362 * Ratio of central solenoid overall current density at
ipfloc   = 2,2,3,3 * Switch for locating scheme of pf coil group i;
isumatpf = 3 * Switch for superconductor material in pf coils;
ncls     = 1,1,2,2, * Number of pf coils in group j
ngrp     = 4 * Number of groups of pf coils;
ohhghf   = 0.9 * Central solenoid height / tf coil internal height
rjconpf  = 1.1d7, 1.1d7, 6.d6, 6.d6, 8.d6, 8.0d6, 8.0d6, 8.0d6, * Average winding pack current density of pf coil i (a/m2)
rpf2     = -1.825 * Offset (m) of radial position of ipfloc=2 pf coils

zref(1) = 3.6
zref(2) = 1.2
zref(3) = 1.0
zref(4) = 2.8
zref(5) = 1.0
zref(6) = 1.0
zref(7) = 1.0
zref(8) = 1.0

alstroh = 6.6D8 * allowable hoop stress in Central Solenoid structural material (Pa)
fcuohsu = 0.70 * copper fraction of strand in central solenoid cable
isumatoh = 5 * WST Nb3Sn parameterisation
oh_steel_frac = 0.8

*----------------Physics Variables-----------------*

alphan   = 1.00 * Density profile index
alphat   = 1.45 * Temperature profile index
aspect   = 3.1 * Aspect ratio (iteration variable 1)
dene     = 7.983e+19 * Electron density (/m3) (iteration variable 6)
dnbeta   = 3.0 * (troyon-like) coefficient for beta scaling;
fkzohm   = 1.0245 * Zohm elongation scaling adjustment factor (ishape=2; 3)
fvsbrnni = 0.4434 * Fraction of the plasma current produced by
gamma    = 0.3 * Ejima coefficient for resistive startup v-s formula
hfact    = 1.1 * H factor on energy confinement times (iteration variable 10)
ibss     = 4 * Switch for bootstrap current scaling;
iculbl   = 1 * Switch for beta limit scaling (constraint equation 24);
icurr    = 4 * Switch for plasma current scaling to use;
idensl   = 7 * Switch for density limit to enforce (constraint equation 5);
ifalphap = 1 * Switch for fast alpha pressure calculation;
ifispact = 0 * Switch for neutronics calculations;
iinvqd   = 1 * Switch for inverse quadrature in l-mode scaling laws 5 and 9;
ipedestal = 1 * Switch for pedestal profiles;
fgwped = 0.85 * fraction of Greenwald density to set as pedestal-top density
ieped = 1 * EPED pedestal temperature scaling
neped    = 0.678e20 * Electron density of pedestal (/m3) (ipedestal=1) INITIAL VALUE
nesep    = 0.2e20 * Electron density at separatrix (/m3) (ipedestal=1)
rhopedn  = 0.94 * R/a of density pedestal (ipedestal=1)
rhopedt  = 0.94 * R/a of temperature pedestal (ipedestal=1)
tbeta    = 2.0 * Temperature profile index beta  (ipedestal=1)
teped    = 5.5 * Electron temperature of pedestal (kev) (ipedestal=1)
tesep    = 0.1 * Electron temperature at separatrix (kev) (ipedestal=1)
iprofile = 1 * Switch for current profile consistency;
isc      = 34 * Switch for energy confinement time scaling law
ishape   = 0 * Switch for plasma cross-sectional shape calculation: use input kappa & triang
*kappa = 1.7808
kappa = 1.848
triang   = 0.5 * Plasma separatrix triangularity (calculated if ishape=1; 3 or 4)
q        = 3.247 * Safety factor 'near' plasma edge (iteration variable 18);
q0       = 1.0 * Safety factor on axis
rmajor   = 8.0*9.072 * Plasma major radius (m) (iteration variable 3)
i_single_null    = 1 * Switch for single null / double null plasma;
ssync    = 0.6 * Synchrotron wall reflectivity factor
te       = 13.07 * Volume averaged electron temperature (kev)
*zfear    = 1 * High-z impurity switch; 0=iron; 1=argon
plasma_res_factor = 0.66 * plasma resistivity pre-factor

*-----------------Pulse Variables------------------*

lpulse = 1 * Switch for reactor model;
tdwell = 0 * dwell time (s)
pulsetimings = 0
tramp = 500.0

*-----------------Tfcoil Variables-----------------*

fpeakb = 1.0
bmxlim = 11.2
casthi   = 0.06 * Inboard tf coil case inner \(plasma side) thickness (m)
casths   = 0.05 * Inboard tf coil sidewall case thickness (m)
cpttf    = 6.5e+04 * Tf coil current per turn (a);
oacdcp   = 10050000.0 * Overall current density in tf coil inboard legs (a/m2)
ripmax   = 0.6 * Maximum allowable toroidal field ripple amplitude
tdmptf   = 30.0 * Dump time for tf coil (s)
n_tf     = 16 * Number of tf coils (default = 50 for stellarators)
sig_tf_case_max  = 5.8E8 * Allowable maximum shear stress in TF coil case (Tresca criterion) (Pa)
sig_tf_wp_max    = 5.8E8 * Allowable maximum shear stress in TF coil conduit (Tresca criterion) (Pa)
dhecoil  = 0.010 * diameter of He coil in TF winding (m)
tftmp    = 4.750 * Peak helium coolant temperature in tf coils and pf coils (k)
thicndut = 2.0d-3 * Conduit insulation thickness (m)
thkcas   = 0.495 * Inboard tf coil case outer (non-plasma side) thickness (m)
thwcndut = 0.008 * Tf coil conduit case thickness (m)
tinstf   = 0.008 * Ground insulation thickness surrounding winding pack (m)
tmargmin = 1.500 * Minimum allowable temperature margin (cs and tf coils) (k)
vdalw    = 10.00 * Max voltage across tf coil during quench (kv)
vftf     = 0.300 * Coolant fraction of tfc 'cable' (i_tf_sup=1); or of tfc leg (i_tf_sup=0)
i_tf_sc_mat = 5
i_tf_plane_stress = 2 * Switch for the TF coil stress model (2: Axisymmetric extended plane strain)
i_tf_bucking = 3    * TF Bucking strategy (3 : full bucked and wedged, CS standing on TF) 
*strncon = -0.0066

n_pancake = 20
n_layer = 10
i_tf_turns_integer = 1

inuclear = 1
* Nuclear heating of cryogenic components (MW)      (qnuc/1.0D6)   1.292E-02  OP
qnuc = 1.292E4

*-----------------Times Variables------------------*

tburn    = 1.0d4 * Burn time (s) (calculated if lpulse=1)
tburn    = 1.0d4 * Burn time (s) (calculated if lpulse=1)


                     bt            =   5.3292E+00
                     rmajor        =   8.8901E+00
                     te             =  1.2330E+01
                     beta           =  3.1421E-02
                     dene           =  7.4321E+19
                     fdene          =  1.2000E+00
                     oacdcp         =  8.6739E+06
                     tfcth          =  1.2080E+00
                     fwalld         =  1.3100E-01
                     ohcth          =  5.5242E-01
                     q              =  3.5000E+00
                     bore           =  2.3322E+00
                     fbetatry       =  4.8251E-01
                     coheof         =  2.0726E+07
                     fjohc          =  5.7941E-01
                     fjohc0         =  5.3923E-01
                     fcohbop        =  9.3176E-01
                     gapoh          =  5.0000E-02
                     fvsbrnni       =  3.9566E-01
                     fstrcase       =  1.0000E+00
                     fstrcond       =  9.2007E-01
                     fiooic         =  6.3437E-01
                     fvdump         =  1.0000E+00
                     vdalw          =  1.0000E+01
                     fjprot         =  1.0000E+00
                     tdmptf         =  2.5829E+01
                     thkcas         =  5.2465E-01
                     thwcndut       =  8.0000E-03
                     gapds          =  2.0000E-02
                     fimpvar        =  3.7786E-04
                     flhthresh      =  1.4972E+00
                     fpsepbqar      =  1.0000E+00
                     ftaucq         =  9.1874E-01
                     cpttf          =  6.5000E+04
                     fcutfsu        =  8.0884E-01
                     ftmargtf       =  1.0000E+00
                     ftmargoh       =  1.0000E+00
                     oh_steel_frac  =  5.7875E-01
                     foh_stress     =  1.0000E+00
                     ralpne         =  6.8940E-02
                     ftaulimit      =  1.0000E+00<|MERGE_RESOLUTION|>--- conflicted
+++ resolved
@@ -7,25 +7,14 @@
  
    Program :
    Version : 2.2.0   Release Date :: 2021-10-26
-<<<<<<< HEAD
-   Tag No. : v2.1-1024-g251029af code contains untracked changes
+   Tag No. : v2.1-1055-g953ee481 code contains untracked changes
     Branch : 1442-test-bucking
-   Git log : Added\ regression\ data\ for\ TF\ plane\ strain\ scenario
- Date/time : 21 Dec 2021 11:29:43 -05:00(hh:mm) UTC
+   Git log : Merge\ branch\ |develop|\ into\ 1442-test-bucking
+ Date/time :  7 Jan 2022 10:21:40 -05:00(hh:mm) UTC
       User : cswan
   Computer : cswan-2017-desktop
- Directory : /home/cswan/process/process
-     Input : /tmp/pytest-of-cswan/pytest-16/test_scenario_Bucked_and_wedge0/IN.DAT
-=======
-   Tag No. : v2.1-1060-g8a939d83
-    Branch : 1446-tf-fluence-itart
-   Git log : Merge\ branch\ |develop|\ into\ 1446-tf-fluence-itart
- Date/time :  7 Jan 2022 13:46:55 +00:00(hh:mm) UTC
-      User : root
-  Computer : 64a8816e7ffc
- Directory : /tmp/pytest-of-root/pytest-1/test_solver0
-     Input : /tmp/pytest-of-root/pytest-1/test_scenario_Bucked_and_wedge0/IN.DAT
->>>>>>> 4b4d4bcb
+ Directory : /tmp/pytest-of-cswan/pytest-31/test_solver0
+     Input : /tmp/pytest-of-cswan/pytest-31/test_scenario_Bucked_and_wedge0/IN.DAT
  Run title : Run Title (change this line using input variable 'runtitle')
   Run type : Reactor concept design: Pulsed tokamak model, (c) CCFE
  
