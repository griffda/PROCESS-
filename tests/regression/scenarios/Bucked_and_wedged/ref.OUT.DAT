--- conflicted
+++ resolved
@@ -6,7 +6,6 @@
  **************************************************************************************************************
  
    Program :
-<<<<<<< HEAD
    Version : 2.1.2   Release Date :: 2021-07-01
    Tag No. : v2.1-655-gad7af4ef code contains untracked changes
     Branch : 1367-add-site-preparation-costs-into-model-2
@@ -16,17 +15,6 @@
   Computer : l0500
  Directory : /tmp/pytest-of-rhicha/pytest-165/test_solver0
      Input : /tmp/pytest-of-rhicha/pytest-165/test_scenario_Bucked_and_wedge0/IN.DAT
-=======
-   Version : 2.2.0   Release Date :: 2021-10-26
-   Tag No. : v2.1-728-g1dfa3f06
-    Branch : develop
-   Git log : Merge\ branch\ |1418-pf-placement|\ into\ |develop|
- Date/time : 29 Oct 2021 16:24:16 +00:00(hh:mm) UTC
-      User : root
-  Computer : 6f802edae655
- Directory : /tmp/pytest-of-root/pytest-6/test_solver0
-     Input : /tmp/pytest-of-root/pytest-6/test_scenario_Bucked_and_wedge0/IN.DAT
->>>>>>> 81dcd517
  Run title : Run Title (change this line using input variable 'runtitle')
   Run type : Reactor concept design: Pulsed tokamak model, (c) CCFE
  
