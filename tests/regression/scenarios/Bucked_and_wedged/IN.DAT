--- conflicted
+++ resolved
@@ -328,11 +328,7 @@
 vdalw    = 10.00 * Max voltage across tf coil during quench (kv)
 vftf     = 0.300 * Coolant fraction of tfc 'cable' (i_tf_sup=1); or of tfc leg (i_tf_sup=0)
 i_tf_sc_mat = 5
-<<<<<<< HEAD
-i_tf_plane_stress = 2 * Switch for the TF coil stress model (2: Axisymmetric extended plane strain)
-=======
 i_tf_stress_model = 2 *Switch for the TF coil stress model (2: Axisymmetric extended plane strain)
->>>>>>> 0e160ea4
 i_tf_bucking = 3    * TF Bucking strategy (3 : full bucked and wedged, CS standing on TF) 
 *strncon = -0.0066
 
