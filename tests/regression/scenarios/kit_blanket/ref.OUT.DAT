 impvar is now deprecated - use iteration variables 125-136 instead.
 
 **************************************************************************************************************
 ************************************************** PROCESS ***************************************************
 ************************************** Power Reactor Optimisation Code ***************************************
 **************************************************************************************************************
 
   Program :
   Version : 2.2.0   Release Date :: 2021-10-26
<<<<<<< HEAD
   Tag No. : v2.1-1102-g7770f3b3 code contains untracked changes
    Branch : 1205-tf-cond-stiffness
   Git log : removed\ diagnostic\ outputs
 Date/time : 12 Jan 2022 13:26:15 -05:00(hh:mm) UTC
      User : cswan
  Computer : cswan-2017-desktop
 Directory : /tmp/pytest-of-cswan/pytest-45/test_solver0
     Input : /tmp/pytest-of-cswan/pytest-45/test_scenario_kit_blanket_0/IN.DAT
=======
   Tag No. : v2.1-1079-g2393fac5 code contains untracked changes
    Branch : 1432-plot-plot-fails-for-i_tf_sc_mat-9
   Git log : Merge\ branch\ |1509-outer-tf-case|\ into\ |develop|
 Date/time : 10 Jan 2022 17:09:40 +00:00(hh:mm) UTC
      User : rhicha
  Computer : l0500
 Directory : /tmp/pytest-of-rhicha/pytest-270/test_solver0
     Input : /tmp/pytest-of-rhicha/pytest-270/test_scenario_kit_blanket_0/IN.DAT
>>>>>>> 3208a416
 Run title : Michael's test file
  Run type : Reactor concept design: Pulsed tokamak model, (c) CCFE
 
 **************************************************************************************************************
 
   Equality constraints : 21
 Inequality constraints : 00
      Total constraints : 21
    Iteration variables : 39
         Max iterations : 200
       Figure of merit  : +01  -- minimise major radius.
  Convergence parameter : 1.00E-05
 
 **************************************************************************************************************
 
 (Please include this header in any models, presentations and papers based on these results)
 
 **************************************************************************************************************
 
 Quantities listed in standard row format are labelled as follows in columns 112-114:
 ITV : Active iteration variable (in any output blocks)
 OP  : Calculated output quantity
 Unlabelled quantities in standard row format are generally inputs
 Note that calculated quantities may be trivially rescaled from inputs, or equal to bounds which are input.
 
 
 ************************************************** Numerics **************************************************
 
 PROCESS has performed a VMCON (optimisation) run.
 and found a feasible set of parameters.
 
 VMCON error flag                                                         (ifail)                           1     
 Number of iteration variables                                            (nvar)                           39     
 Number of constraints (total)                                            (neqns+nineqns)                  21     
 Optimisation switch                                                      (ioptimz)                         1     
 Figure of merit switch                                                   (minmax)                          1     
 Square root of the sum of squares of the constraint residuals            (sqsumsq)                 9.937E-06  OP 
 VMCON convergence parameter                                              (convergence_parameter)   5.743E-06  OP 
 Number of VMCON iterations                                               (nviter)                         16  OP 
 
PROCESS has successfully optimised the iteration variables to minimise the figure of merit          MAJOR RADIUS.
 
 Certain operating limits have been reached,
 as shown by the following iteration variables that are
 at or near to the edge of their prescribed range :
 
                   fdene         =  1.2000E+00 is at or above its upper bound:  1.2000E+00
                   hfact         =  1.1000E+00 is at or above its upper bound:  1.1000E+00
                   q             =  3.0000E+00 is at or below its lower bound:  3.0000E+00
                   fjohc         =  2.5000E-01 is at or above its upper bound:  2.5000E-01
                   fjohc0        =  2.5000E-01 is at or above its upper bound:  2.5000E-01
                   gapoh         =  5.0000E-02 is at or below its lower bound:  5.0000E-02
                   fstrcase      =  1.0000E+00 is at or above its upper bound:  1.0000E+00
                   fiooic        =  5.0000E-01 is at or above its upper bound:  5.0000E-01
                   fjprot        =  1.0000E+00 is at or above its upper bound:  1.0000E+00
                   tdmptf        =  1.0000E+01 is at or below its lower bound:  1.0000E+01
                   thwcndut      =  8.0000E-03 is at or below its lower bound:  8.0000E-03
                   gapds         =  1.2000E-01 is at or below its lower bound:  1.2000E-01
                   cpttf         =  9.0000E+04 is at or above its upper bound:  9.0000E+04
                   ftaulimit     =  1.0000E+00 is at or above its upper bound:  1.0000E+00
 
 The solution vector is comprised as follows :
 
                                          final       final /
    i                                     value       initial
 
    1                  bt               5.5246E+00     0.9782
    2                  rmajor           9.5195E+00     1.0577
    3                  te               1.4527E+01     1.0995
    4                  beta             3.6280E-02     1.1775
    5                  dene             7.9367E+19     0.9951
    6                  fdene            1.2000E+00     1.0000
    7                  hfact            1.1000E+00     1.0000
    8                  fwalld           1.6682E-01     1.2809
    9                  ohcth            6.5537E-01     0.7952
   10                  q                3.0000E+00     0.9297
   11                  bore             2.6608E+00     1.3304
   12                  fbetatry         5.4869E-01     1.1346
   13                  coheof           1.5852E+07     1.1772
   14                  fjohc            2.5000E-01     1.0000
   15                  fjohc0           2.5000E-01     1.0000
   16                  fcohbop          9.3014E-01     0.9938
   17                  gapoh            5.0000E-02     1.0000
   18                  fvsbrnni         4.5207E-01     1.0130
   19                  fstrcase         1.0000E+00     1.0000
   20                  fstrcond         7.5259E-01     0.8661
   21                  fiooic           5.0000E-01     1.3863
   22                  fvdump           8.5117E-01     0.8512
   23                  vdalw            2.5556E+01     0.8519
   24                  fjprot           1.0000E+00     1.0000
   25                  tdmptf           1.0000E+01     0.3333
   26                  thkcas           6.0214E-01     1.2263
   27                  thwcndut         8.0000E-03     1.0000
   28                  gapds            1.2000E-01     1.9672
   29                  tfcth            1.2228E+00     1.1645
   30                  flhthresh        1.2443E+00     0.9778
   31                  fimpvar          5.7426E-04     1.3051
   32                  cpttf            9.0000E+04     1.2000
   33                  fcutfsu          6.3204E-01     1.5801
   34                  ftpeak           9.7000E-01     0.9700
   35                  ralpne           9.1944E-02     0.9194
   36                  ftaulimit        1.0000E+00     1.0000
   37                  fw_channel_len   7.0000E+00     1.0000
   38                  fpoloidalpower   9.5515E-01     0.9552
   39                  tohs             1.6421E+02     2.0526
 
 The following equality constraint residues should be close to zero :
 
                                               physical                 constraint                 normalised
                                              constraint                 residue                    residue
 
    1  Beta consistency                      =  3.6280E-02              1.5813E-11                -4.3587E-10
    2  Global power balance consistency      =  2.0582E-01 MW/m3       -1.7643E-10 MW/m3           8.5718E-10
    3  Density upper limit                   <  8.7895E+19 /m3          2.6294E+10 /m3             2.9915E-10
    4  Neutron wall load upper limit         <  1.3346E+00 MW/m2        2.7485E-09 MW/m2           2.0595E-09
    5  Radial build consistency              =  9.5195E+00 m           -4.5712E-10 m               4.8019E-11
    6  Burn time lower limit                 >  7.2000E+03 sec         -6.4988E-02 sec             9.0261E-06
    7  Net electric power lower limit        >  5.0000E+02 MW           1.5163E-03 MW              3.0327E-06
    8  Beta upper limit                      <  5.6067E-02             -1.1762E-11                -2.0979E-10
    9  CS coil EOF current density limit     <  6.3407E+07 A/m2         1.2378E+02 A/m2            1.9521E-06
   10  CS coil BOP current density limit     <  5.8977E+07 A/m2         1.0843E+02 A/m2            1.8386E-06
   11  Injection power upper limit           <  5.0000E+01 MW          -7.6508E-08 MW              1.5302E-09
   12  TF coil case stress upper limit       <  5.5000E+08 Pa           4.4564E-02 Pa              8.1026E-11
   13  TF coil conduit stress upper lim      <  5.5000E+08 Pa           8.3463E-02 Pa              1.5175E-10
   14  I_op / I_critical (TF coil)           <  5.2919E+07 A/m2         1.8349E-02 A/m2           -6.9349E-10
   15  Dump voltage upper limit              <  2.5556E+01 V            3.8035E+00 V               7.6003E-10
   16  J_winding pack/J_protection limit     <  2.6459E+07 A/m2         0.0000E+00 A/m2           -5.9522E-10
   17  First wall peak temperature limit     <  9.0000E+02 K            0.0000E+00 K              -0.0000E+00
   18  L-H power threshold limit             >  1.3006E+02 MW           1.5795E-06 MW             -1.2145E-08
   19  Psep / R upper limit                  <  1.7000E+01 MW/m        -2.0954E-07 MW/m            1.2326E-08
   20  taup/taueff                           >  5.0000E+00              7.1919E-09                -1.4384E-09
   21  Rate of change of energy in field     <  2.5000E+02 MW          -2.7476E-04 MW              1.0990E-06
 
 ******************************************** Final Feasible Point ********************************************
 
 
 ********************************************* Plant Availability *********************************************
 
 Allowable blanket neutron fluence (MW-yr/m2)                             (abktflnc)                5.000E+00     
 Allowable divertor heat fluence (MW-yr/m2)                               (adivflnc)                7.000E+00     
 First wall / blanket lifetime (years)                                    (bktlife)                 4.995E+00  OP 
 Divertor lifetime (years)                                                (divlife)                 1.864E+01  OP 
 Heating/CD system lifetime (years)                                       (cdrlife)                 4.995E+00  OP 
 Total plant lifetime (years)                                             (tlife)                   3.000E+01     
 Total plant availability fraction                                        (cfactr)                  7.500E-01     
 
 *************************************************** Plasma ***************************************************
 
 Plasma configuration = single null divertor
 Tokamak aspect ratio = Conventional, itart = 0                           (itart)                       0.000000     
 
 Plasma Geometry :
 
 Major radius (m)                                                         (rmajor)                      9.519512  ITV
 Minor radius (m)                                                         (rminor)                      3.070810  OP 
 Aspect ratio                                                             (aspect)                      3.100000     
 Elongation, X-point (Zohm scaling)                                       (kappa)                       1.780679  OP 
 Zohm scaling adjustment factor                                           (fkzohm)                      1.024500     
 Elongation, 95% surface (calculated from kappa)                          (kappa95)                     1.589892  OP 
 Elongation, area ratio calc.                                             (kappaa)                      1.664902  OP 
 Triangularity, X-point (input value used)                                (triang)                      0.500000  IP 
 Triangularity, 95% surface (calculated from triang)                      (triang95)                    0.333333  OP 
 Plasma poloidal perimeter (m)                                            (pperim)                     27.039997  OP 
 Plasma cross-sectional area (m2)                                         (xarea)                      49.322450  OP 
 Plasma surface area (m2)                                                 (sarea)                   1.572E+03  OP 
 Plasma volume (m3)                                                       (vol)                     2.890E+03  OP 
 
 Current and Field :
 
 Consistency between q0,q,alphaj,rli,dnbeta is enforced
 
 Plasma current scaling law used                                          (icurr)                           4     
 Plasma current (MA)                                                      (plascur/1D6)                21.699013  OP 
 Current density profile factor                                           (alphaj)                      1.507631  OP 
 Plasma internal inductance, li                                           (rli)                         1.095872  OP 
 Vertical field at plasma (T)                                             (bvert)                      -0.771346  OP 
 Vacuum toroidal field at R (T)                                           (bt)                          5.524616  ITV
 Average poloidal field (T)                                               (bp)                          1.008424  OP 
 Total field (sqrt(bp^2 + bt^2)) (T)                                      (btot)                        5.615897  OP 
 Safety factor on axis                                                    (q0)                          1.000000     
 Safety factor at 95% flux surface                                        (q95)                         3.000000  ITV
 Cylindrical safety factor (qcyl)                                         (qstar)                       2.507631  OP 
 
 Beta Information :
 
 Total plasma beta                                                        (beta)                    3.628E-02  ITV
 Total poloidal beta                                                      (betap)                   1.125E+00  OP 
 Total toroidal beta                                                                                3.749E-02  OP 
 Fast alpha beta                                                          (betaft)                  4.814E-03  OP 
 Beam ion beta                                                            (betanb)                  7.029E-04  OP 
 (Fast alpha + beam beta)/(thermal beta)                                  (gammaft)                 1.793E-01  OP 
 Thermal beta                                                                                       3.076E-02  OP 
 Thermal poloidal beta                                                                              9.541E-01  OP 
 Thermal toroidal beta (= beta-exp)                                                                 3.179E-02  OP 
 2nd stability beta : beta_p / (R/a)                                      (eps*betap)                   0.362958  OP 
 2nd stability beta upper limit                                           (epbetmax)                    1.380000     
 Beta g coefficient                                                       (dnbeta)                      4.383490  OP 
 Normalised thermal beta                                                                                2.405187  OP 
 Normalised total beta                                                                                  2.836491  OP 
 Normalised toroidal beta                                                 (normalised_toroidal          2.930998  OP 
 Limit on thermal beta                                                    (betalim)                     0.056067  OP 
 Plasma thermal energy (J)                                                                          1.674E+09  OP 
 Total plasma internal energy (J)                                         (total_plasma_internal_en 1.974E+09  OP 
 
 Temperature and Density (volume averaged) :
 
 Electron temperature (keV)                                               (te)                         14.526585  ITV
 Electron temperature on axis (keV)                                       (te0)                        31.407554  OP 
 Ion temperature (keV)                                                    (ti)                         14.526585     
 Ion temperature on axis (keV)                                            (ti0)                        31.407554  OP 
 Electron temp., density weighted (keV)                                   (ten)                        16.171876  OP 
 Electron density (/m3)                                                   (dene)                    7.937E+19  ITV
 Electron density on axis (/m3)                                           (ne0)                     1.044E+20  OP 
 Line-averaged electron density (/m3)                                     (dnla)                    8.790E+19  OP 
 Line-averaged electron density / Greenwald density                       (dnla_gw)                 1.200E+00  OP 
 Ion density (/m3)                                                        (dnitot)                  6.962E+19  OP 
 Fuel density (/m3)                                                       (deni)                    6.186E+19  OP 
 Total impurity density with Z > 2 (no He) (/m3)                          (dnz)                     4.955E+16  OP 
 Helium ion density (thermalised ions only) (/m3)                         (dnalp)                   7.297E+18  OP 
 Proton density (/m3)                                                     (dnprot)                  2.206E+16  OP 
 Hot beam density (/m3)                                                   (dnbeam)                  3.968E+17  OP 
 Density limit from scaling (/m3)                                         (dnelimt)                 7.325E+19  OP 
 Density limit (enforced) (/m3)                                           (boundu(9)*dnelimt)       8.790E+19  OP 
 Helium ion density (thermalised ions only) / electron density            (ralpne)                  9.194E-02  ITV
 
 Impurities
 
 Plasma ion densities / electron density:
 H_ concentration                                                         (fimp(01)                 7.847E-01  OP 
 He concentration                                                         (fimp(02)                 9.194E-02     
 Be concentration                                                         (fimp(03)                 0.000E+00     
 C_ concentration                                                         (fimp(04)                 0.000E+00     
 N_ concentration                                                         (fimp(05)                 0.000E+00     
 O_ concentration                                                         (fimp(06)                 0.000E+00     
 Ne concentration                                                         (fimp(07)                 0.000E+00     
 Si concentration                                                         (fimp(08)                 0.000E+00     
 Ar concentration                                                         (fimp(09)                 0.000E+00     
 Fe concentration                                                         (fimp(10)                 0.000E+00     
 Ni concentration                                                         (fimp(11)                 0.000E+00     
 Kr concentration                                                         (fimp(12)                 0.000E+00     
 Xe concentration                                                         (fimp(13)                 5.743E-04     
 W_ concentration                                                         (fimp(14)                 5.000E-05     
 Average mass of all ions (amu)                                           (aion)                    2.749E+00  OP 
 
 Effective charge                                                         (zeff)                        2.740384  OP 
 Density profile factor                                                   (alphan)                      1.000000     
 Plasma profile model                                                     (ipedestal)                       1     
 Pedestal profiles are used.
 Density pedestal r/a location                                            (rhopedn)                     0.940000     
 Electron density pedestal height (/m3)                                   (neped)                   6.226E+19  OP 
 Electron density at pedestal / nGW                                       (fgwped_out)              8.500E-01     
 Temperature pedestal r/a location                                        (rhopedt)                     0.940000     
 Pedestal scaling switch                                                  (ieped)                           0     
 Electron temp. pedestal height (keV)                                     (teped)                       5.500000     
 Electron temp. at separatrix (keV)                                       (tesep)                       0.100000     
 Electron density at separatrix (/m3)                                     (nesep)                   3.662E+19     
 Electron density at separatrix / nGW                                     (fgwsep_out)              5.000E-01     
 Temperature profile index                                                (alphat)                      1.450000     
 Temperature profile index beta                                           (tbeta)                       2.000000     
 
 Density Limit using different models :
 
 Old ASDEX model                                                          (dlimit(1))               4.719E+19  OP 
 Borrass ITER model I                                                     (dlimit(2))               9.499E+19  OP 
 Borrass ITER model II                                                    (dlimit(3))               3.725E+19  OP 
 JET edge radiation model                                                 (dlimit(4))               3.054E+21  OP 
 JET simplified model                                                     (dlimit(5))               3.792E+20  OP 
 Hugill-Murakami Mq model                                                 (dlimit(6))               6.943E+19  OP 
 Greenwald model                                                          (dlimit(7))               7.325E+19  OP 
 
 Fuel Constituents :
 
 Deuterium fuel fraction                                                  (fdeut)                       0.500000     
 Tritium fuel fraction                                                    (ftrit)                       0.500000     
 
 Fusion Power :
 
 Total fusion power (MW)                                                  (powfmw)                  2.853E+03  OP 
  =    D-T fusion power (MW)                                              (pdt)                     2.849E+03  OP 
   +   D-D fusion power (MW)                                              (pdd)                     3.726E+00  OP 
   + D-He3 fusion power (MW)                                              (pdhe3)                   0.000E+00  OP 
 Alpha power: total (MW)                                                  (palpmw)                  5.698E+02  OP 
 Alpha power: beam-plasma (MW)                                            (palpnb)                  4.189E+00  OP 
 Neutron power (MW)                                                       (pneutmw)                 2.281E+03  OP 
 Charged particle power (excluding alphas) (MW)                           (pchargemw)               2.411E+00  OP 
 Total power deposited in plasma (MW)                                     (tot_power_plasma)        5.949E+02  OP 
 
 Radiation Power (excluding SOL):
 
 Bremsstrahlung radiation power (MW)                                      (pbrempv*vol)             1.132E+02  OP 
 Line radiation power (MW)                                                (plinepv*vol)             2.803E+02  OP 
 Synchrotron radiation power (MW)                                         (psyncpv*vol)             3.947E+01  OP 
 Synchrotron wall reflectivity factor                                     (ssync)                       0.600000     
 Normalised minor radius defining 'core'                                  (coreradius)              6.000E-01     
 Fraction of core radiation subtracted from P_L                           (coreradiationfraction)   1.000E+00     
 Total core radiation power (MW)                                          (pcoreradmw)              1.938E+02  OP 
 Edge radiation power (MW)                                                (pedgeradmw)              2.392E+02  OP 
 Total radiation power (MW)                                               (pradmw)                  4.330E+02  OP 
 Core radiation fraction = total radiation in core / total power deposite (rad_fraction_core)       7.280E-01  OP 
 SoL radiation fraction = total radiation in SoL / total power accross se (rad_fraction_sol)        8.000E-01  IP 
 Radiation fraction = total radiation / total power deposited in plasma   (rad_fraction)            9.456E-01  OP 
 Nominal mean radiation load on inside surface of reactor (MW/m2)         (photon_wall)             2.534E-01  OP 
 Peaking factor for radiation wall load                                   (peakfactrad)             3.330E+00  IP 
 Maximum permitted radiation wall load (MW/m^2)                           (maxradwallload)          1.000E+00  IP 
 Peak radiation wall load (MW/m^2)                                        (peakradwallload)         8.439E-01  OP 
 Nominal mean neutron load on inside surface of reactor (MW/m2)           (wallmw)                  1.335E+00  OP 
 
 Power incident on the divertor targets (MW)                              (ptarmw)                  3.237E+01  OP 
 Fraction of power to the lower divertor                                  (ftar)                    1.000E+00  IP 
 Outboard side heat flux decay length (m)                                 (lambdaio)                1.570E-03  OP 
 Fraction of power on the inner targets                                   (fio)                     4.100E-01  OP 
 Fraction of power incident on the lower inner target                     (fLI)                     4.100E-01  OP 
 Fraction of power incident on the lower outer target                     (fLO)                     5.900E-01  OP 
 Power incident on the lower inner target (MW)                            (pLImw)                   1.327E+01  OP 
 Power incident on the lower outer target (MW)                            (pLOmw)                   1.910E+01  OP 
 
 Ohmic heating power (MW)                                                 (pohmmw)                  1.145E+00  OP 
 Fraction of alpha power deposited in plasma                              (falpha)                      0.950000  OP 
 Fraction of alpha power to electrons                                     (falpe)                       0.693503  OP 
 Fraction of alpha power to ions                                          (falpi)                       0.306497  OP 
 Ion transport (MW)                                                       (ptrimw)                  1.874E+02  OP 
 Electron transport (MW)                                                  (ptremw)                  2.136E+02  OP 
 Injection power to ions (MW)                                             (pinjimw)                 2.176E+01  OP 
 Injection power to electrons (MW)                                        (pinjemw)                 2.824E+01  OP 
 Ignited plasma switch (0=not ignited, 1=ignited)                         (ignite)                          0     
 
 Power into divertor zone via charged particles (MW)                      (pdivt)                   1.618E+02  OP 
 Psep / R ratio (MW/m)                                                    (pdivt/rmajor)            1.700E+01  OP 
 Psep Bt / qAR ratio (MWT/m)                                              (pdivtbt/qar)             1.010E+01  OP 
 
 H-mode Power Threshold Scalings :
 
 ITER 1996 scaling: nominal (MW)                                          (pthrmw(1))               1.894E+02  OP 
 ITER 1996 scaling: upper bound (MW)                                      (pthrmw(2))               4.536E+02  OP 
 ITER 1996 scaling: lower bound (MW)                                      (pthrmw(3))               7.806E+01  OP 
 ITER 1997 scaling (1) (MW)                                               (pthrmw(4))               3.186E+02  OP 
 ITER 1997 scaling (2) (MW)                                               (pthrmw(5))               2.423E+02  OP 
 Martin 2008 scaling: nominal (MW)                                        (pthrmw(6))               1.301E+02  OP 
 Martin 2008 scaling: 95% upper bound (MW)                                (pthrmw(7))               1.719E+02  OP 
 Martin 2008 scaling: 95% lower bound (MW)                                (pthrmw(8))               8.826E+01  OP 
 Snipes 2000 scaling: nominal (MW)                                        (pthrmw(9))               9.198E+01  OP 
 Snipes 2000 scaling: upper bound (MW)                                    (pthrmw(10))              1.384E+02  OP 
 Snipes 2000 scaling: lower bound (MW)                                    (pthrmw(11))              6.063E+01  OP 
 Snipes 2000 scaling (closed divertor): nominal (MW)                      (pthrmw(12))              4.056E+01  OP 
 Snipes 2000 scaling (closed divertor): upper bound (MW)                  (pthrmw(13))              5.729E+01  OP 
 Snipes 2000 scaling (closed divertor): lower bound (MW)                  (pthrmw(14))              2.852E+01  OP 
 Hubbard 2012 L-I threshold - nominal (MW)                                (pthrmw(15))              3.500E+01  OP 
 Hubbard 2012 L-I threshold - lower bound (MW)                            (pthrmw(16))              1.712E+01  OP 
 Hubbard 2012 L-I threshold - upper bound (MW)                            (pthrmw(17))              7.158E+01  OP 
 Hubbard 2017 L-I threshold                                               (pthrmw(18))              3.491E+02  OP 
 Martin 2008 aspect ratio corrected scaling: nominal (MW)                 (pthrmw(19))              1.301E+02  OP 
 Martin 2008 aspect ratio corrected scaling: 95% upper bound (MW)         (pthrmw(20))              1.719E+02  OP 
 Martin 2008 aspect ratio corrected scaling: 95% lower bound (MW)         (pthrmw(21))              8.826E+01  OP 
 
 L-H threshold power (enforced) (MW)                                      (boundl(103)*plhthresh)   1.301E+02  OP 
 L-H threshold power (MW)                                                 (plhthresh)               1.301E+02  OP 
 
 Confinement :
 
 Confinement scaling law                    IPB98(y,2)           (H)
 Confinement H factor                                                     (hfact)                       1.100000  ITV
 Global thermal energy confinement time (s)                               (taueff)                      4.172584  OP 
 Ion energy confinement time (s)                                          (tauei)                       4.172584  OP 
 Electron energy confinement time (s)                                     (tauee)                       4.172584  OP 
 n.tau = Volume-average electron density x Energy confinement time (s/m3) (dntau)                   3.312E+20  OP 
 Triple product = Vol-average electron density x Vol-average electron temperature x Energy confinement time:
 Triple product  (keV s/m3)                                               (dntau*te)                4.811E+21  OP 
 Transport loss power assumed in scaling law (MW)                         (powerht)                 4.011E+02  OP 
 Switch for radiation loss term usage in power balance                    (iradloss)                        1     
 Radiation power subtracted from plasma power balance (MW)                                          1.938E+02  OP 
   (Radiation correction is core radiation power)
 Alpha particle confinement time (s)                                      (taup)                       20.862922  OP 
 Alpha particle/energy confinement time ratio                             (taup/taueff)                 5.000000  OP 
 Lower limit on taup/taueff                                               (taulimit)                    5.000000     
 Total energy confinement time including radiation loss (s)               (total_energy_conf_t          3.317894  OP 
   (= stored energy including fast particles / loss power including radiation
 
 Dimensionless plasma parameters
 
 For definitions see
 Recent progress on the development and analysis of the ITPA global H-mode confinement database
 D.C. McDonald et al, 2007 Nuclear Fusion v47, 147. (nu_star missing 1/mu0)
 Normalized plasma pressure beta as defined by McDonald et al             (beta_mcdonald)           3.749E-02  OP 
 Normalized ion Larmor radius                                             (rho_star)                1.795E-03  OP 
 Normalized collisionality                                                (nu_star)                 2.751E-03  OP 
 Volume measure of elongation                                             (kappaa_IPB)              1.631E+00  OP 
 
 Plasma Volt-second Requirements :
 
 Total volt-second requirement (Wb)                                       (vsstt)                   8.201E+02  OP 
 Inductive volt-seconds (Wb)                                              (vsind)                   3.617E+02  OP 
 Ejima coefficient                                                        (gamma)                       0.300000     
 Start-up resistive (Wb)                                                  (vsres)                   7.787E+01  OP 
 Flat-top resistive (Wb)                                                  (vsbrn)                   3.805E+02  OP 
 bootstrap current fraction multiplier                                    (cboot)                       1.000000     
 Bootstrap fraction (ITER 1989)                                           (bscf_iter89)                 0.342975  OP 
 Bootstrap fraction (Sauter et al)                                        (bscf_sauter)                 0.361654  OP 
 Bootstrap fraction (Nevins et al)                                        (bscf_nevins)                 0.337568  OP 
 Bootstrap fraction (Wilson)                                              (bscf_wilson)                 0.388691  OP 
 Diamagnetic fraction (Hender)                                            (diacf_hender)                0.012957  OP 
 Diamagnetic fraction (SCENE)                                             (diacf_scene)                 0.011115  OP 
 Pfirsch-Schlueter fraction (SCENE)                                       (pscf_scene)                 -0.003265  OP 
   (Sauter et al bootstrap current fraction model used)
   (Diamagnetic current fraction not calculated)
   (Pfirsch-Schlüter current fraction not calculated)
 Bootstrap fraction (enforced)                                            (bootipf.)                    0.361654  OP 
 Diamagnetic fraction (enforced)                                          (diaipf.)                     0.000000  OP 
 Pfirsch-Schlueter fraction (enforced)                                    (psipf.)                      0.000000  OP 
 Loop voltage during burn (V)                                             (vburn)                   5.277E-02  OP 
 Plasma resistance (ohm)                                                  (rplas)                   4.439E-09  OP 
 Resistive diffusion time (s)                                             (res_time)                3.390E+03  OP 
 Plasma inductance (H)                                                    (rlp)                     1.667E-05  OP 
 Coefficient for sawtooth effects on burn V-s requirement                 (csawth)                      1.000000     
 
 Fuelling :
 
 Ratio of He and pellet particle confinement times                        (tauratio)                1.000E+00     
 Fuelling rate (nucleus-pairs/s)                                          (qfuel)                   5.329E+21  OP 
 Fuel burn-up rate (reactions/s)                                          (rndfuel)                 1.017E+21  OP 
 Burn-up fraction                                                         (burnup)                      0.190897  OP 
 
 ***************************** Energy confinement times, and required H-factors : *****************************
 
    scaling law              confinement time (s)     H-factor for
                                 for H = 1           power balance
 
 IPB98(y)             (H)          4.878                   0.855
 IPB98(y,1)           (H)          4.821                   0.865
 IPB98(y,2)           (H)          3.793                   1.100
 IPB98(y,3)           (H)          3.941                   1.059
 IPB98(y,4)           (H)          3.903                   1.069
 ISS95            (stell)          2.307                   1.808
 ISS04            (stell)          4.030                   1.036
 DS03                 (H)          5.799                   0.719
 Murari et al NPL     (H)          2.696                   1.548
 Petty 2008           (H)          7.030                   0.594
 Lang et al. 2012     (H)          2.422                   1.723
 Hubbard 2017 - nom   (I)          0.074                  56.231
 Hubbard 2017 - lower (I)          0.041                 100.000
 Hubbard 2017 - upper (I)          0.135                  30.887
 NSTX (Spherical)     (H)          8.718                   0.478
 NSTX-Petty08 Hybrid  (H)          7.030                   0.594
 
 ******************************************** Current Drive System ********************************************
 
 Neutral Beam Current Drive
 Current drive efficiency model                                           (iefrf)                           5     
 
 Current is driven by both inductive
 and non-inductive means.
 Auxiliary power used for plasma heating only (MW)                        (pheat)                   0.000E+00     
 Power injected for current drive (MW)                                    (pcurrentdrivemw)         5.000E+01     
 Maximum Allowed Bootstrap current fraction                               (bscfmax)                 9.900E-01     
 Fusion gain factor Q                                                     (bigq)                    5.578E+01  OP 
 Auxiliary current drive (A)                                              (auxiliary_cd)            1.962E+06  OP 
 Current drive efficiency (A/W)                                           (effcd)                   3.923E-02  OP 
 Normalised current drive efficiency, gamma (10^20 A/W-m2)                (gamcd)                   2.964E-01  OP 
 Wall plug to injector efficiency                                         (etacd)                   4.000E-01     
 
 Fractions of current drive :
 
 Bootstrap fraction                                                       (bootipf)                     0.361654  OP 
 Diamagnetic fraction                                                     (diaipf)                      0.000000  OP 
 Pfirsch-Schlueter fraction                                               (psipf)                       0.000000  OP 
 Auxiliary current drive fraction                                         (faccd)                       0.090413  OP 
 Inductive fraction                                                       (facoh)                       0.547933  OP 
 Total                                                                    (plasipf+faccd+facoh          1.000000     
 Fraction of the plasma current produced by non-inductive means           (fvsbrnni)                    0.452067  ITV
 
 Neutral beam energy (keV)                                                (enbeam)                  1.000E+03     
 Neutral beam current (A)                                                 (cnbeam)                  5.000E+01  OP 
 Beam efficiency (A/W)                                                    (effnbss)                 3.923E-02  OP 
 Beam gamma (10^20 A/W-m2)                                                (gamnb)                   2.964E-01  OP 
 Neutral beam wall plug efficiency                                        (etanbi)                  4.000E-01     
 Beam decay lengths to centre                                             (taubeam)                 4.641E+00  OP 
 Beam shine-through fraction                                              (nbshinef)                9.303E-05  OP 
 Neutral beam wall plug power (MW)                                        (pwpnb)                   1.250E+02  OP 
 
 Neutral beam power balance :
 ----------------------------
 Beam first orbit loss power (MW)                                         (porbitlossmw)                0.000000  OP 
 Beam shine-through power [MW]                                            (nbshinemw)                   0.004652  OP 
 Beam power deposited in plasma (MW)                                      (pinjmw)                     50.000000  OP 
 Maximum allowable beam power (MW)                                        (pinjalw)                    50.000000     
 Total (MW)                                                               (porbitlossmw+nbshin         50.004652     
 
 Beam power entering vacuum vessel (MW)                                   (pnbitot)                    50.004652  OP 
 
 Fraction of beam energy to ions                                          (fpion)                   4.351E-01  OP 
 Beam duct shielding thickness (m)                                        (nbshield)                5.000E-01     
 Beam tangency radius / Plasma major radius                               (frbeam)                  1.000E+00     
 Beam centreline tangency radius (m)                                      (rtanbeam)                9.520E+00  OP 
 Maximum possible tangency radius (m)                                     (rtanmax)                 1.520E+01  OP 
 
 Volt-second considerations:
 
 Total V-s capability of Central Solenoid/PF coils (Wb)                   (abs(vstot))              8.462E+02     
 Required volt-seconds during start-up (Wb)                               (vssoft)                  4.396E+02     
 Available volt-seconds during burn (Wb)                                  (vsmax)                   3.805E+02     
 
 *************************************************** Times ****************************************************
 
 Initial charge time for CS from zero current (s)                         (tramp)                     164.375299     
 Plasma current ramp-up time (s)                                          (tohs)                      164.211088  ITV
 Heating time (s)                                                         (theat)                      10.000000     
 Burn time (s)                                                            (tburn)                   7.200E+03  OP 
 Reset time to zero current for CS (s)                                    (tqnch)                     164.211088     
 Time between pulses (s)                                                  (tdwell)                   1800.000000     
 
 Total plant cycle time (s)                                               (tcycle)                  9.503E+03  OP 
 
 ************************************************ Radial Build ************************************************
 
                                          Thickness (m)    Radius (m)
 Device centreline                            0.000           0.000                       
 Machine bore                                 2.661           2.661   (bore)              
 Central solenoid                             0.655           3.316   (ohcth)             
 CS precompression                            0.052           3.368   (precomp)           
 Gap                                          0.050           3.418   (gapoh)             
 TF coil inboard leg                          1.223           4.641   (tfcth)             
 Gap                                          0.020           4.661   (tftsgap)           
 Thermal shield                               0.050           4.711   (thshield)          
 Gap                                          0.120           4.831   (gapds)             
 Vacuum vessel (and shielding)                0.600           5.431   (d_vv_in + shldith) 
 Gap                                          0.020           5.451   (vvblgap)           
 Inboard blanket                              0.755           6.206   (blnkith)           
 Inboard first wall                           0.018           6.224   (fwith)             
 Inboard scrape-off                           0.225           6.449   (scrapli)           
 Plasma geometric centre                      3.071           9.520   (rminor)            
 Plasma outboard edge                         3.071          12.590   (rminor)            
 Outboard scrape-off                          0.225          12.815   (scraplo)           
 Outboard first wall                          0.018          12.833   (fwoth)             
 Outboard blanket                             1.275          14.108   (blnkoth)           
 Gap                                          0.020          14.128   (vvblgap)           
 Vacuum vessel (and shielding)                1.100          15.228   (d_vv_out+shldoth)  
 Gap                                          1.046          16.275   (gapsto)            
 Thermal shield                               0.050          16.325   (thshield)          
 Gap                                          0.020          16.345   (tftsgap)           
 TF coil outboard leg                         1.223          17.567   (tfthko)            
 
 *********************************************** Vertical Build ***********************************************
 
 Single null case
                                          Thickness (m)    Height (m)
 TF coil                                      1.223           9.075   (tfcth)             
 Gap                                          0.020           7.852   (tftsgap)           
 Thermal shield                               0.050           7.832   (thshield)          
 Gap                                          0.061           7.782   (vgap2)             
 Vacuum vessel (and shielding)                0.600           7.721   (d_vv_top+shldtth)  
 Gap                                          0.020           7.121   (vvblgap)           
 Top blanket                                  1.015           7.101   (blnktth)           
 Top first wall                               0.018           6.086   (fwtth)             
 Top scrape-off                               0.600           6.068   (vgaptop)           
 Plasma top                                   5.468           5.468   (rminor*kappa)      
 Midplane                                     0.000           0.000                       
 Plasma bottom                                5.468          -5.468   (rminor*kappa)      
 Lower scrape-off                             1.600          -7.068   (vgap)              
 Divertor structure                           0.200          -7.268   (divfix)            
 Vacuum vessel (and shielding)                1.000          -8.268   (d_vv_bot+shldlth)  
 Gap                                          0.061          -8.329   (vgap2)             
 Thermal shield                               0.050          -8.379   (thshield)          
 Gap                                          0.020          -8.399   (tftsgap)           
 TF coil                                      1.223          -9.622   (tfcth)             
 
 ************************************* Divertor build and plasma position *************************************
 
 Divertor Configuration = Single Null Divertor
 
 Plasma top position, radial (m)                                          (ptop_radial)                 7.984107  OP 
 Plasma top position, vertical (m)                                        (ptop_vertical)               5.468126  OP 
 Plasma geometric centre, radial (m)                                      (rmajor.)                     9.519512  OP 
 Plasma geometric centre, vertical (m)                                    (0.0)                         0.000000  OP 
 Plasma lower triangularity                                               (tril)                        0.500000  OP 
 Plasma elongation                                                        (kappa.)                      1.780679  OP 
 TF coil vertical offset (m)                                              (tfoffset)                   -0.273500  OP 
 Plasma outer arc radius of curvature (m)                                 (rco)                         5.548766  OP 
 Plasma inner arc radius of curvature (m)                                 (rci)                        10.504678  OP 
 Plasma lower X-pt, radial (m)                                            (rxpt)                        7.984107  OP 
 Plasma lower X-pt, vertical (m)                                          (zxpt)                       -5.468126  OP 
 Poloidal plane angle between vertical and inner leg (rad)                (thetai)                      0.170694  OP 
 Poloidal plane angle between vertical and outer leg (rad)                (thetao)                      1.023311  OP 
 Poloidal plane angle between inner leg and plate (rad)                   (betai)                       1.000000     
 Poloidal plane angle between outer leg and plate (rad)                   (betao)                       1.000000     
 Inner divertor leg poloidal length (m)                                   (plsepi)                      1.000000     
 Outer divertor leg poloidal length (m)                                   (plsepo)                      1.500000     
 Inner divertor plate length (m)                                          (plleni)                      1.000000     
 Outer divertor plate length (m)                                          (plleno)                      1.000000     
 Inner strike point, radial (m)                                           (rspi)                        6.998640  OP 
 Inner strike point, vertical (m)                                         (zspi)                       -5.637993  OP 
 Inner plate top, radial (m)                                              (rplti)                       7.193396  OP 
 Inner plate top, vertical (m)                                            (zplti)                      -5.177482  OP 
 Inner plate bottom, radial (m)                                           (rplbi)                       6.803884  OP 
 Inner plate bottom, vertical (m)                                         (zplbi)                      -6.098504  OP 
 Outer strike point, radial (m)                                           (rspo)                        8.764920  OP 
 Outer strike point, vertical (m)                                         (zspo)                       -6.748880  OP 
 Outer plate top, radial (m)                                              (rplto)                       8.983534  OP 
 Outer plate top, vertical (m)                                            (zplto)                      -6.299205  OP 
 Outer plate bottom, radial (m)                                           (rplbo)                       8.546306  OP 
 Outer plate bottom, vertical (m)                                         (zplbo)                      -7.198556  OP 
 Calculated maximum divertor height (m)                                   (divht)                       2.021073  OP 
 
 ************************************************* TF coils  **************************************************
 
 
 TF Coil Stresses (CCFE model) :
 
 Plane stress model with smeared properties
 Allowable maximum shear stress in TF coil case (Tresca criterion) (Pa)   (sig_tf_case_max)         5.500E+08     
 Allowable maximum shear stress in TF coil conduit (Tresca criterion) (Pa (sig_tf_wp_max)           5.500E+08     
 Materal stress of the point of maximum shear stress (Tresca criterion) for each layer
 Please use utilities/plot_stress_tf.py for radial plots plots summary
 Layers                             Steel case            WP    Outer case
 Radial stress               (MPa)       0.000      -154.364         2.905
 toroidal stress             (MPa)    -357.319      -221.242      -265.468
 Vertical stress             (MPa)     192.681       192.681        98.473
 Von-Mises stress            (MPa)     483.375       358.752       326.054
 Shear (Tresca) stress       (MPa)     550.000       413.923       363.941
 
 Toroidal modulus            (GPa)     205.000        40.272       205.000
 Vertical modulus            (GPa)     205.000       118.239       401.121
 
 WP toroidal modulus (GPa)                                                (eyoung_wp_t*1.0D-9)      3.485E+01  OP 
 WP vertical modulus (GPa)                                                (eyoung_wp_z*1.0D-9)      1.015E+02  OP 
 Maximum radial deflection at midplane (m)                                (deflect)                -5.741E-03  OP 
 Vertical strain on casing                                                (casestr)                 9.399E-04  OP 
 Radial strain on insulator                                               (insstrain)              -7.706E-03  OP 
 
 TF design
 
 Conductor technology                                                     (i_tf_sup)                        1     
   -> Superconducting coil (SC)
 Superconductor material                                                  (i_tf_sc_mat)                     1     
   -> ITER Nb3Sn critical surface model
 Presence of TF demountable joints                                        (itart)                           0     
   -> Coils without demountable joints
 TF inboard leg support strategy                                          (i_tf_bucking)                    1     
   -> Steel casing
 
 TF coil Geometry :
 
 Number of TF coils                                                       (n_tf)                           18     
 Inboard leg centre radius (m)                                            (r_tf_inboard_mid)        4.029E+00  OP 
 Outboard leg centre radius (m)                                           (r_tf_outboard_mid)       1.696E+01  OP 
 Total inboard leg radial thickness (m)                                   (tfcth)                   1.223E+00  ITV
 Total outboard leg radial thickness (m)                                  (tfthko)                  1.223E+00     
 Outboard leg toroidal thickness (m)                                      (tftort)                  1.612E+00  OP 
 Maximum inboard edge height (m)                                          (hmax)                    8.399E+00  OP 
 Mean coil circumference (including inboard leg length) (m)               (tfleng)                  4.991E+01  OP 
 Vertical TF shape                                                        (i_tf_shape)                      1     
 
 D-shape coil, inner surface shape approximated by
 by a straight segment and elliptical arcs between the following points:
 
 point         x(m)           y(m)
   1          4.641          4.711
   2          8.905          7.852
   3         16.345          0.000
   4          8.905         -8.399
   5          4.641         -5.039
 
 Global material area/fractions:
 
 TF cross-section (total) (m2)                                            (tfareain)                3.096E+01     
 Total steel cross-section (m2)                                           (a_tf_steel*n_tf)         2.402E+01     
 Total steel TF fraction                                                  (f_tf_steel)              7.759E-01     
 Total Insulation cross-section (total) (m2)                              (a_tf_ins*n_tf)           2.110E+00     
 Total Insulation fraction                                                (f_tf_ins)                6.816E-02     
 
 External steel Case Information :
 
 Casing cross section area (per leg) (m2)                                 (acasetf)                 1.089E+00     
 Inboard leg case plasma side wall thickness (m)                          (casthi)                  5.000E-02     
 Inboard leg case inboard "nose" thickness (m)                            (thkcas)                  6.021E-01  ITV
 Inboard leg case sidewall thickness at its narrowest point (m)           (casths)                  1.000E-01     
 External case mass per coil (kg)                                         (whtcas)                  1.177E+06  OP 
 
 TF winding pack (WP) geometry:
 
 WP cross section area with insulation and insertion (per coil) (m2)      (awpc)                    6.311E-01     
 WP cross section area (per coil) (m2)                                    (aswp)                    5.521E-01     
 Winding pack radial thickness (m)                                        (dr_tf_wp)                5.001E-01  OP 
 Winding pack toroidal width 1 (m)                                        (wwp1)                    1.306E+00  OP 
 Winding pack toroidal width 2 (m)                                        (wwp2)                    1.218E+00  OP 
 Ground wall insulation thickness (m)                                     (tinstf)                  1.300E-02     
 Winding pack insertion gap (m)                                           (tfinsgap)                1.000E-02     
 
 TF winding pack (WP) material area/fractions:
 
 Steel WP cross-section (total) (m2)                                      (aswp*n_tf)               4.421E+00     
 Steel WP fraction                                                        (aswp/awpc)               3.892E-01     
 Insulation WP fraction                                                   (aiwp/awpc)               1.159E-01     
 Cable WP fraction                                                        ((awpc-aswp-aiwp)/awpc)   4.949E-01     
 
 WP turn information:
 
 Turn parametrisation                                                     (i_tf_turns_integer)              0     
   Non-integer number of turns
 Number of turns per TF coil                                              (n_tf_turn)               1.623E+02  OP 
 
 Width of turn including inter-turn insulation (m)                        (t_turn_tf)               5.832E-02  OP 
 Width of conductor (square) (m)                                          (t_conductor)             5.432E-02  OP 
 Width of space inside conductor (m)                                      (t_cable)                 3.832E-02  OP 
 Steel conduit thickness (m)                                              (thwcndut)                8.000E-03  ITV
 Inter-turn insulation thickness (m)                                      (thicndut)                2.000E-03     
 
 Conductor information:
 
 Diameter of central helium channel in cable                              (dhecoil)                 5.000E-03     
 Fractions by area
 internal area of the cable space                                         (acstf)                   1.438E-03     
 Coolant fraction in conductor excluding central channel                  (vftf)                    3.300E-01     
 Copper fraction of conductor                                             (fcutfsu)                 6.320E-01  ITV
 Superconductor fraction of conductor                                     (1-fcutfsu)               3.680E-01     
 Check total area fractions in winding pack = 1                                                         1.000000     
 minimum TF conductor temperature margin  (K)                             (tmargmin_tf)                 1.700000     
 TF conductor temperature margin (K)                                      (tmargtf)                     2.131017     
 Elastic properties behavior                                              (i_tf_cond_props)                 0     
   Conductor stiffness neglected
 Conductor axial Young's modulus                                          (eyoung_cond_z)           0.000E+00     
 Conductor transverse Young's modulus                                     (eyoung_cond_t)           0.000E+00     
 
 TF coil mass:
 
 Superconductor mass per coil (kg)                                        (whtconsc)                1.649E+04  OP 
 Copper mass per coil (kg)                                                (whtconcu)                4.248E+04  OP 
 Steel conduit mass per coil (kg)                                         (whtconsh)                9.561E+04  OP 
 Conduit insulation mass per coil (kg)                                    (whtconin)                6.570E+03  OP 
 Total conduit mass per coil (kg)                                         (whtcon)                  1.611E+05  OP 
 Mass of each TF coil (kg)                                                (whttf/n_tf)              1.345E+06  OP 
 Total TF coil mass (kg)                                                  (whttf)                   2.421E+07     
 
 Maximum B field and currents:
 
 Nominal peak field assuming toroidal symmetry (T)                        (bmaxtf)                  1.169E+01  OP 
 Total current in all TF coils (MA)                                       (ritfc/1.D6)              2.630E+02  OP 
 TF coil current (summed over all coils) (A)                              (ritfc)                   2.630E+08     
 Actual peak field at discrete conductor (T)                              (bmaxtfrp)                1.241E+01  OP 
 Winding pack current density (A/m2)                                      (jwptf)                   2.646E+07  OP 
 Inboard leg mid-plane conductor current density (A/m2)                   (oacdcp)                  8.494E+06     
 Total stored energy in TF coils (GJ)                                     (estotftgj)               1.762E+02  OP 
 
 TF Forces:
 
 Inboard vertical tension per coil (N)                                    (vforce)                  2.571E+08  OP 
 Outboard vertical tension per coil (N)                                   (vforce_outboard)         2.571E+08  OP 
 inboard vertical tension fraction (-)                                    (f_vforce_inboard)        5.000E-01  OP 
 Centring force per coil (N/m)                                            (cforce)                  8.542E+07  OP 
 
 Ripple information:
 
 Max allowed ripple amplitude at plasma outboard midplane (%)             (ripmax)                  6.000E-01     
 Ripple amplitude at plasma outboard midplane (%)                         (ripple)                  6.000E-01  OP 
 
 Quench information :
 
 Allowable stress in vacuum vessel (VV) due to quench (Pa)                (sigvvall)                9.300E+07     
 Minimum allowed quench time due to stress in VV (s)                      (taucq)                   2.871E+01  OP 
 Actual quench time (or time constant) (s)                                (tdmptf)                  1.000E+01  ITV
 Maximum allowed voltage during quench due to insulation (kV)             (vdalw)                   2.556E+01  ITV
 Actual quench voltage (kV)                                               (vtfskv)                  2.175E+01  OP 
 Maximum allowed temp rise during a quench (K)                            (tmaxpro)                 1.500E+02     
 
 Radial build of TF coil centre-line :
 
                                          Thickness (m)    Outer radius (m)
 Innermost edge of TF coil                    3.418           3.418                       
 Coil case ("nose")                           0.602           4.020   (thkcas)            
 Insertion gap for winding pack               0.010           4.030   (tfinsgap)          
 Winding pack ground insulation               0.013           4.043   (tinstf)            
 Winding - first half                         0.227           4.270   (dr_tf_wp/2-tinstf-t
 Winding - second half                        0.227           4.497   (dr_tf_wp/2-tinstf-t
 Winding pack insulation                      0.013           4.510   (tinstf)            
 Insertion gap for winding pack               0.010           4.520   (tfinsgap)          
 Plasma side case min radius                  0.050           4.570   (casthi)            
 Plasma side case max radius                  4.641           4.641   (r_tf_inboard_out)  
 TF coil dimensions are consistent
 
 ****************************************** Superconducting TF Coils ******************************************
 
 Superconductor switch                                                    (isumat)                          1     
 Superconductor used: Nb3Sn
   (ITER Jcrit model, standard parameters)
 Critical field at zero temperature and strain (T)                        (bc20m)                   3.297E+01     
 Critical temperature at zero field and strain (K)                        (tc0m)                    1.606E+01     
 
 Helium temperature at peak field (= superconductor temperature) (K)      (thelium)                 4.750E+00     
 Total helium fraction inside cable space                                 (fhetot)                  3.437E-01  OP 
 Copper fraction of conductor                                             (fcutfsu)                 6.320E-01  ITV
 Strain on superconductor                                                 (strncon_tf)             -5.000E-03     
 Critical current density in superconductor (A/m2)                        (jcritsc)                 5.184E+08  OP 
 Critical current density in strand (A/m2)                                (jcritstr)                1.908E+08  OP 
 Critical current density in winding pack (A/m2)                          (jwdgcrt)                 5.292E+07  OP 
 Actual current density in winding pack (A/m2)                            (jwdgop)                  2.646E+07  OP 
 Minimum allowed temperature margin in superconductor (K)                 (tmargmin_tf)             1.700E+00     
 Actual temperature margin in superconductor (K)                          (tmarg)                   2.131E+00  OP 
 Critical current (A)                                                     (icrit)                   1.800E+05  OP 
 Actual current (A)                                                       (cpttf)                   9.000E+04  ITV
 Actual current / critical current                                        (iooic)                   5.000E-01  OP 
 
 *************************************** Central Solenoid and PF Coils ****************************************
 
 Superconducting central solenoid
 Central solenoid superconductor material                                 (isumatoh)                        1     
   (ITER Nb3Sn critical surface model)
 
 Central Solenoid Current Density Limits :
 
 Maximum field at Beginning Of Pulse (T)                                  (bmaxoh0)                 1.205E+01  OP 
 Critical superconductor current density at BOP (A/m2)                    (jscoh_bop)               5.617E+08  OP 
 Critical strand current density at BOP (A/m2)                            (jstrandoh_bop)           1.685E+08  OP 
 Allowable overall current density at BOP (A/m2)                          (rjohc0)                  5.898E+07  OP 
 Actual overall current density at BOP (A/m2)                             (cohbop)                  1.474E+07  OP 
 
 Maximum field at End Of Flattop (T)                                      (bmaxoh)                  1.171E+01  OP 
 Critical superconductor current density at EOF (A/m2)                    (jscoh_eof)               6.039E+08  OP 
 Critical strand current density at EOF (A/m2)                            (jstrandoh_eof)           1.812E+08  OP 
 Allowable overall current density at EOF (A/m2)                          (rjohc)                   6.341E+07  OP 
 Actual overall current density at EOF (A/m2)                             (coheof)                  1.585E+07  ITV
 
 CS inside radius (m)                                                     (bore.)                   2.661E+00     
 CS thickness (m)                                                         (ohcth.)                  6.554E-01     
 Gap between central solenoid and TF coil (m)                             (gapoh)                   5.000E-02  ITV
 CS overall cross-sectional area (m2)                                     (areaoh)                  9.908E+00  OP 
 CS conductor+void cross-sectional area (m2)                              (awpoh)                   4.954E+00  OP 
    CS conductor cross-sectional area (m2)                                (awpoh*(1-vfohc))         3.468E+00  OP 
    CS void cross-sectional area (m2)                                     (awpoh*vfohc)             1.486E+00  OP 
 CS steel cross-sectional area (m2)                                       (areaoh-awpoh)            4.954E+00  OP 
 CS steel area fraction                                                   (oh_steel_frac)           5.000E-01     
 Only hoop stress considered
 Switch for CS stress calculation                                         (i_cs_stress)                     0     
 Allowable stress in CS steel (Pa)                                        (alstroh)                 4.000E+08     
 Hoop stress in CS steel (Pa)                                             (sig_hoop)                5.977E+08  OP 
 Axial stress in CS steel (Pa)                                            (sig_axial)              -6.627E+08  OP 
 Maximum shear stress in CS steel for the Tresca criterion (Pa)           (s_tresca_oh)             5.977E+08  OP 
 Axial force in CS (N)                                                    (axial_force)            -2.039E+09  OP 
 Strain on CS superconductor                                              (strncon_cs)             -5.000E-03     
 Copper fraction in strand                                                (fcuohsu)                 7.000E-01     
 Void (coolant) fraction in conductor                                     (vfohc)                   3.000E-01     
 Helium coolant temperature (K)                                           (tftmp)                   4.750E+00     
 CS temperature margin (K)                                                (tmargoh)                 3.321E+00  OP 
 Minimum permitted temperature margin (K)                                 (tmargmin_cs)             1.700E+00     
 residual hoop stress in CS Steel (Pa)                                    (residual_sig_hoop)       2.400E+08     
 Initial vertical crack size (m)                                          (t_crack_vertical)        2.000E-03     
 Initial radial crack size (m)                                            (t_crack_radial)          6.000E-03     
 CS structural vertical thickness (m)                                     (t_structural_vertical)   2.200E-02     
 CS structural radial thickness (m)                                       (t_structural_radial)     7.000E-02     
 Allowable number of cycles till CS fracture                              (N_cycle)                 3.382E+04  OP 
 
 Superconducting PF coils
 PF coil superconductor material                                          (isumatpf)                        3     
   (NbTi)
 Copper fraction in conductor                                             (fcupfsu)                 6.900E-01     
 
 PF Coil Case Stress :
 
 Maximum permissible tensile stress (MPa)                                 (sigpfcalw)               5.000E+02     
 JxB hoop force fraction supported by case                                (sigpfcf)                 6.660E-01     
 
 Geometry of PF coils, central solenoid and plasma :
 
 coil           R(m)        Z(m)        dR(m)       dZ(m)       turns     steel thickness(m)
 
  PF 1           6.72        9.93        1.37        1.37      491.86        0.15
  PF 2           6.72      -10.48        1.42        1.42      524.66        0.16
  PF 3          18.82        3.07        1.29        1.29      235.15        0.11
  PF 4          18.82       -3.07        1.29        1.29      235.15        0.11
  PF 5          17.02        8.60        0.84        0.84      130.89        0.08
  PF 6          17.02       -8.60        0.84        0.84      130.89        0.08
  CS             2.99        0.00        0.66       15.12     3652.56        0.16
 Plasma          9.52        0.00        6.14       10.94        1.00
 
 PF Coil Information at Peak Current:
 
 coil  current  allowed J  actual J   J   cond. mass   steel mass     field
         (MA)    (A/m2)     (A/m2)  ratio    (kg)          (kg)        (T)
 
  PF 1   20.76  3.942E+08  1.100E+07  0.03 3.384E+05   3.114E+05    6.086E+00
  PF 2   22.14  3.714E+08  1.100E+07  0.03 3.610E+05   3.422E+05    6.307E+00
  PF 3   -9.92  7.260E+08  6.000E+06  0.01 8.309E+05   5.769E+05    2.987E+00
  PF 4   -9.92  7.260E+08  6.000E+06  0.01 8.309E+05   5.769E+05    2.987E+00
  PF 5   -5.63  7.531E+08  8.000E+06  0.01 3.196E+05   2.311E+05    2.742E+00
  PF 6   -5.63  7.531E+08  8.000E+06  0.01 3.196E+05   2.311E+05    2.742E+00
  CS  -157.06  5.898E+07  1.585E+07  0.27 3.959E+05   7.256E+05    1.205E+01
       ------                             ---------   ---------
       231.06                             3.396E+06   2.995E+06
 
 PF coil current scaling information :
 
 Sum of squares of residuals                                              (ssq0)                    2.594E-04  OP 
 Smoothing parameter                                                      (alfapf)                  5.000E-10     
 
 ****************************************** Volt Second Consumption *******************************************
 
              volt-sec       volt-sec       volt-sec
              start-up         burn          total

 PF coils :    -263.81        -134.70        -398.51
 CS coil  :    -201.89        -245.79        -447.69
              --------       --------       --------
 Total :       -465.71        -380.49        -846.20
 
 Total volt-second consumption by coils (Wb)                              (vstot)                  -8.462E+02  OP 
 
 Summary of volt-second consumption by circuit (Wb) :
 
 circuit       BOP            BOF            EOF
 
     1       51.219         54.824         -3.529
     2       52.186         53.649         -5.806
     3       11.627        -85.755        -99.001
     4       11.627        -85.755        -99.001
     5       -4.213        -41.271        -36.471
     6       -4.213        -41.271        -36.471
 CS coil    215.742         13.848       -231.945
 
 ********************************** Waveforms ***********************************
 
 Currents (Amps/coil) as a function of time :
 
                                       time (sec)

                0.00     164.38     328.59     338.59    7538.65    7702.86
               Start      BOP        EOR        BOF        EOF        EOP        
 circuit
   1         0.000E+00  1.939E+07  2.076E+07  2.076E+07 -1.336E+06  0.000E+00
   2         0.000E+00  2.154E+07  2.214E+07  2.214E+07 -2.396E+06  0.000E+00
   3        -0.000E+00  1.165E+06 -8.596E+06 -8.596E+06 -9.923E+06 -0.000E+00
   4        -0.000E+00  1.165E+06 -8.596E+06 -8.596E+06 -9.923E+06 -0.000E+00
   5        -0.000E+00 -5.745E+05 -5.628E+06 -5.628E+06 -4.974E+06 -0.000E+00
   6        -0.000E+00 -5.745E+05 -5.628E+06 -5.628E+06 -4.974E+06 -0.000E+00
   7        -0.000E+00  1.461E+08  9.377E+06  9.377E+06 -1.571E+08 -0.000E+00
 Plasma (A)  0.000E+00  0.000E+00  2.170E+07  2.170E+07  2.170E+07  0.000E+00
 
 This consists of: CS coil field balancing:
   1         0.000E+00  1.939E+07  1.245E+06  1.245E+06 -2.085E+07  0.000E+00
   2         0.000E+00  2.154E+07  1.382E+06  1.382E+06 -2.315E+07  0.000E+00
   3        -0.000E+00  1.165E+06  7.480E+04  7.480E+04 -1.253E+06 -0.000E+00
   4        -0.000E+00  1.165E+06  7.480E+04  7.480E+04 -1.253E+06 -0.000E+00
   5        -0.000E+00 -5.745E+05 -3.688E+04 -3.688E+04  6.177E+05 -0.000E+00
   6        -0.000E+00 -5.745E+05 -3.688E+04 -3.688E+04  6.177E+05 -0.000E+00
   7        -0.000E+00  1.461E+08  9.377E+06  9.377E+06 -1.571E+08 -0.000E+00
 
 And: equilibrium field:
   1         0.000E+00  0.000E+00  1.951E+07  1.951E+07  1.951E+07  0.000E+00
   2         0.000E+00  0.000E+00  2.076E+07  2.076E+07  2.076E+07  0.000E+00
   3         0.000E+00  0.000E+00 -8.670E+06 -8.670E+06 -8.670E+06  0.000E+00
   4         0.000E+00  0.000E+00 -8.670E+06 -8.670E+06 -8.670E+06  0.000E+00
   5         0.000E+00  0.000E+00 -5.591E+06 -5.591E+06 -5.591E+06  0.000E+00
   6         0.000E+00  0.000E+00 -5.591E+06 -5.591E+06 -5.591E+06  0.000E+00
   7         0.000E+00  0.000E+00 -1.661E-09 -1.661E-09  0.000E+00  0.000E+00
 
 Ratio of central solenoid current at beginning of Pulse / end of flat-to (fcohbop)                 9.301E-01  ITV
 Ratio of central solenoid current at beginning of Flat-top / end of flat (fcohbof)                -5.970E-02  OP 
 
 *************************** PF Circuit Waveform Data ***************************
 
 Number of PF circuits including CS and plasma                            (ncirt)                           8     
 PF Circuit 01 - Time point 01 (A)                                        (pfc01t01)                0.000E+00     
 PF Circuit 01 - Time point 02 (A)                                        (pfc01t02)                1.939E+07     
 PF Circuit 01 - Time point 03 (A)                                        (pfc01t03)                2.076E+07     
 PF Circuit 01 - Time point 04 (A)                                        (pfc01t04)                2.076E+07     
 PF Circuit 01 - Time point 05 (A)                                        (pfc01t05)               -1.336E+06     
 PF Circuit 01 - Time point 06 (A)                                        (pfc01t06)                0.000E+00     
 PF Circuit 02 - Time point 01 (A)                                        (pfc02t01)                0.000E+00     
 PF Circuit 02 - Time point 02 (A)                                        (pfc02t02)                2.154E+07     
 PF Circuit 02 - Time point 03 (A)                                        (pfc02t03)                2.214E+07     
 PF Circuit 02 - Time point 04 (A)                                        (pfc02t04)                2.214E+07     
 PF Circuit 02 - Time point 05 (A)                                        (pfc02t05)               -2.396E+06     
 PF Circuit 02 - Time point 06 (A)                                        (pfc02t06)                0.000E+00     
 PF Circuit 03 - Time point 01 (A)                                        (pfc03t01)               -0.000E+00     
 PF Circuit 03 - Time point 02 (A)                                        (pfc03t02)                1.165E+06     
 PF Circuit 03 - Time point 03 (A)                                        (pfc03t03)               -8.596E+06     
 PF Circuit 03 - Time point 04 (A)                                        (pfc03t04)               -8.596E+06     
 PF Circuit 03 - Time point 05 (A)                                        (pfc03t05)               -9.923E+06     
 PF Circuit 03 - Time point 06 (A)                                        (pfc03t06)               -0.000E+00     
 PF Circuit 04 - Time point 01 (A)                                        (pfc04t01)               -0.000E+00     
 PF Circuit 04 - Time point 02 (A)                                        (pfc04t02)                1.165E+06     
 PF Circuit 04 - Time point 03 (A)                                        (pfc04t03)               -8.596E+06     
 PF Circuit 04 - Time point 04 (A)                                        (pfc04t04)               -8.596E+06     
 PF Circuit 04 - Time point 05 (A)                                        (pfc04t05)               -9.923E+06     
 PF Circuit 04 - Time point 06 (A)                                        (pfc04t06)               -0.000E+00     
 PF Circuit 05 - Time point 01 (A)                                        (pfc05t01)               -0.000E+00     
 PF Circuit 05 - Time point 02 (A)                                        (pfc05t02)               -5.745E+05     
 PF Circuit 05 - Time point 03 (A)                                        (pfc05t03)               -5.628E+06     
 PF Circuit 05 - Time point 04 (A)                                        (pfc05t04)               -5.628E+06     
 PF Circuit 05 - Time point 05 (A)                                        (pfc05t05)               -4.974E+06     
 PF Circuit 05 - Time point 06 (A)                                        (pfc05t06)               -0.000E+00     
 PF Circuit 06 - Time point 01 (A)                                        (pfc06t01)               -0.000E+00     
 PF Circuit 06 - Time point 02 (A)                                        (pfc06t02)               -5.745E+05     
 PF Circuit 06 - Time point 03 (A)                                        (pfc06t03)               -5.628E+06     
 PF Circuit 06 - Time point 04 (A)                                        (pfc06t04)               -5.628E+06     
 PF Circuit 06 - Time point 05 (A)                                        (pfc06t05)               -4.974E+06     
 PF Circuit 06 - Time point 06 (A)                                        (pfc06t06)               -0.000E+00     
 CS Circuit  - Time point 01 (A)                                          (cst01)                  -0.000E+00     
 CS Circuit  - Time point 02 (A)                                          (cst02)                   1.461E+08     
 CS Circuit  - Time point 03 (A)                                          (cst03)                   9.377E+06     
 CS Circuit  - Time point 04 (A)                                          (cst04)                   9.377E+06     
 CS Circuit  - Time point 05 (A)                                          (cst05)                  -1.571E+08     
 CS Circuit  - Time point 06 (A)                                          (cst06)                  -0.000E+00     
 Plasma  - Time point 01 (A)                                              (plasmat01)               0.000E+00     
 Plasma  - Time point 02 (A)                                              (plasmat02)               0.000E+00     
 Plasma  - Time point 03 (A)                                              (plasmat03)               2.170E+07     
 Plasma  - Time point 04 (A)                                              (plasmat04)               2.170E+07     
 Plasma  - Time point 05 (A)                                              (plasmat05)               2.170E+07     
 Plasma  - Time point 06 (A)                                              (plasmat06)               0.000E+00     
 
 ********************************************* Support Structure **********************************************
 
 Outer PF coil fence mass (kg)                                            (fncmass)                 5.147E+05  OP 
 Intercoil support structure mass (kg)                                    (aintmass)                7.434E+06  OP 
 Mass of cooled components (kg)                                           (coldmass)                5.577E+07  OP 
 Gravity support structure mass (kg)                                      (clgsmass)                2.464E+06  OP 
 Torus leg support mass (kg)                                              (gsm1)                    7.304E+04  OP 
 Ring beam mass (kg)                                                      (gsm2)                    6.070E+05  OP 
 Ring legs mass (kg)                                                      (gsm3)                    1.102E+06  OP 
 
 ******************************************** PF Coil Inductances *********************************************
 
 Inductance matrix [H] :
 
   1     5.1E+00 9.2E-02 4.6E-01 3.0E-01 3.5E-01 9.9E-02 1.2E+00 1.3E-03
   2     9.2E-02 5.7E+00 3.0E-01 4.8E-01 1.0E-01 3.7E-01 1.2E+00 1.3E-03
   3     4.6E-01 3.0E-01 4.7E+00 1.6E+00 8.7E-01 4.6E-01 7.3E-01 2.3E-03
   4     3.0E-01 4.8E-01 1.6E+00 4.7E+00 4.6E-01 8.7E-01 7.3E-01 2.3E-03
   5     3.5E-01 1.0E-01 8.7E-01 4.6E-01 1.4E+00 1.4E-01 3.5E-01 9.6E-04
   6     9.9E-02 3.7E-01 4.6E-01 8.7E-01 1.4E-01 1.4E+00 3.5E-01 9.6E-04
  CS     1.2E+00 1.2E+00 7.3E-01 7.3E-01 3.5E-01 3.5E-01 2.4E+01 5.4E-03
 Plasma  1.3E-03 1.3E-03 2.3E-03 2.3E-03 9.6E-04 9.6E-04 5.4E-03 1.7E-05
 
 *********************************** Blanket model output - KIT HCPB model ************************************
 
 
 Blanket Composition :
 
 
 Blanket neutronics :
 
 Blanket heating (prior to energy multiplication) (MW)                    (pnucblkt)                2.118E+03     
 Shield heating (MW)                                                      (pnucshld)                1.034E+01     
 Energy multiplication in blanket                                         (emult)                   1.049E+00     
 Number of divertor ports assumed                                         (npdiv)                           2     
 Number of inboard H/CD ports assumed                                     (nphcdin)                         2     
 Number of outboard H/CD ports assumed                                    (nphcdout)                        2     
      (small heating/current drive ports assumed)
 Breeder material: Lithium orthosilicate (Li4Si04)
 Lithium-6 enrichment (%)                                                 (li6enrich)               6.000E+01     
 Tritium breeding ratio                                                   (tbr)                     9.888E+01     
 Tritium production rate (g/day)                                          (tritprate)               4.298E+04     
 Nuclear heating on i/b TF coil (MW/m3)                                   (pnuctfi)                 2.485E-05     
 Nuclear heating on o/b TF coil (MW/m3)                                   (pnuctfo)                 5.754E-09     
 Total nuclear heating on TF coil (MW)                                    (ptfnuc)                  9.606E-03     
 Fast neut. fluence on i/b TF coil (n/m2)                                 (nflutfi)                 5.058E+22     
 Fast neut. fluence on o/b TF coil (n/m2)                                 (nflutfo)                 3.846E+19     
 Minimum final He conc. in IB VV (appm)                                   (vvhemini)                8.452E-03     
 Minimum final He conc. in OB VV (appm)                                   (vvhemino)                4.114E-06     
 Maximum final He conc. in IB VV (appm)                                   (vvhemaxi)                2.267E+01     
 Maximum final He conc. in OB VV (appm)                                   (vvhemaxo)                7.943E+00     
 Blanket lifetime (full power years)                                      (t_bl_fpy)                3.716E+00     
 Blanket lifetime (calendar years)                                        (t_bl_y)                  6.245E+00     
 
 ********************************** Superconducting TF Coil Power Conversion **********************************
 
 TF coil current (kA)                                                     (itfka)                   9.000E+01  OP 
 Number of TF coils                                                       (ntfc)                    1.800E+01     
 Voltage across a TF coil during quench (kV)                              (vtfskv)                  2.175E+01  OP 
 TF coil charge time (hours)                                              (tchghr)                  4.000E+00     
 Total inductance of TF coils (H)                                         (ltfth)                   4.350E+01  OP 
 Total resistance of TF coils (ohm)                                       (rcoils)                  0.000E+00  OP 
 TF coil charging voltage (V)                                             (tfcv)                    4.006E+02     
 Number of DC circuit breakers                                            (ntfbkr)                  1.800E+01     
 Number of dump resistors                                                 (ndumpr)                  7.200E+01     
 Resistance per dump resistor (ohm)                                       (r1dump)                  2.417E-01  OP 
 Dump resistor peak power (MW)                                            (r1ppmw)                  4.894E+02  OP 
 Energy supplied per dump resistor (MJ)                                   (r1emj)                   2.447E+03  OP 
 TF coil L/R time constant (s)                                            (ttfsec)                  1.000E+01  OP 
 Power supply voltage (V)                                                 (tfpsv)                   4.206E+02  OP 
 Power supply current (kA)                                                (tfpska)                  9.450E+01  OP 
 DC power supply rating (kW)                                              (tfckw)                   3.975E+04  OP 
 AC power for charging (kW)                                               (tfackw)                  4.417E+04  OP 
 TF coil resistive power (MW)                                             (rpower)                  1.158E+01  OP 
 TF coil inductive power (MVA)                                            (xpower)                  2.447E+01  OP 
 Aluminium bus current density (kA/cm2)                                   (djmka)                   1.250E-01     
 Aluminium bus cross-sectional area (cm2)                                 (albusa)                  7.200E+02  OP 
 Total length of TF coil bussing (m)                                      (tfbusl)                  3.930E+03  OP 
 Aluminium bus weight (tonnes)                                            (albuswt)                 7.639E+02  OP 
 Total TF coil bus resistance (ohm)                                       (rtfbus)                  1.430E-03  OP 
 TF coil bus voltage drop (V)                                             (vtfbus)                  1.287E+02  OP 
 Dump resistor floor area (m2)                                            (drarea)                  6.556E+03  OP 
 TF coil power conversion floor space (m2)                                (tfcfsp)                  3.117E+03  OP 
 TF coil power conv. building volume (m3)                                 (tfcbv)                   1.870E+04  OP 
 TF coil AC inductive power demand (MW)                                   (xpwrmw)                  2.719E+01  OP 
 Total steady state AC power demand (MW)                                  (tfacpd)                  1.287E+01  OP 
 
 ****************************** PF Coils and Central Solenoid: Power and Energy *******************************
 
 Number of PF coil circuits                                               (pfckts)                  1.200E+01     
 Sum of PF power supply ratings (MVA)                                     (spsmva)                  4.615E+02  OP 
 Total PF coil circuit bus length (m)                                     (spfbusl)                 2.594E+03  OP 
 Total PF coil bus resistive power (kW)                                   (pfbuspwr)                1.015E+03  OP 
 Total PF coil resistive power (kW)                                       (srcktpm)                 1.015E+03  OP 
 Maximum PF coil voltage (kV)                                             (vpfskv)                  2.000E+01     
 Efficiency of transfer of PF stored energy into or out of storage        (etapsu)                  9.000E-01     
 (Energy is dissipated in PFC power supplies only when total PF energy increases or decreases.)
 Maximum stored energy in poloidal field (MJ)                             (ensxpfm)                 3.921E+04  OP 
 Peak absolute rate of change of stored energy in poloidal field (MW)     peakpoloidalpower         2.388E+02  OP 
 Max permitted abs rate of change of stored energy in poloidal field (MW) maxpoloidalpower          2.500E+02     
 Energy stored in poloidal magnetic field :
 
                                            time (sec)

                     0.00     164.38     328.59     338.59    7538.65    7702.86
 Time point         Start      BOP        EOR        BOF        EOF        EOP        
 Energy (MJ)      0.000E+00  3.248E+04  1.997E+04  1.997E+04  3.921E+04  0.000E+00
 
 Interval                tramp      tohs       theat      tburn      tqnch      
 dE/dt (MW)            1.976E+02 -7.615E+01  0.000E+00  2.672E+00 -2.388E+02
 
 
 *********************************************** Vacuum System ************************************************
 
 Pumpdown to Base Pressure :
 
 First wall outgassing rate (Pa m/s)                                      (rat)                     1.300E-08     
 Total outgassing load (Pa m3/s)                                          (ogas)                    2.194E-04  OP 
 Base pressure required (Pa)                                              (pbase)                   5.000E-04     
 Required N2 pump speed (m3/s)                                            (s(1))                    4.387E-01  OP 
 N2 pump speed provided (m3/s)                                            (snet(1))                 3.828E+01  OP 
 
 Pumpdown between Burns :
 
 Plasma chamber volume (m3)                                               (volume)                  3.329E+03  OP 
 Chamber pressure after burn (Pa)                                         (pend)                    1.643E-01  OP 
 Chamber pressure before burn (Pa)                                        (pstart)                  1.643E-03     
 Allowable pumping time switch                                            (dwell_pump)                      0     
 Dwell time between burns (s)                                             (tdwell.)                 1.800E+03     
 CS ramp-up time burns (s)                                                (tramp.)                  1.644E+02     
 Allowable pumping time between burns (s)                                 (tpump)                   1.800E+03     
 Required D-T pump speed (m3/s)                                           (s(2))                    8.518E+00  OP 
 D-T pump speed provided (m3/s)                                           (snet(2))                 9.290E+01  OP 
 
 Helium Ash Removal :
 
 Divertor chamber gas pressure (Pa)                                       (prdiv)                   3.600E-01     
 Helium gas fraction in divertor chamber                                  (fhe)                     1.901E-01  OP 
 Required helium pump speed (m3/s)                                        (s(3))                    6.127E+01  OP 
 Helium pump speed provided (m3/s)                                        (snet(3))                 6.127E+01  OP 
 
 D-T Removal at Fuelling Rate :
 
 D-T fuelling rate (kg/s)                                                 (frate)                   4.425E-05  OP 
 Required D-T pump speed (m3/s)                                           (s(4))                    6.127E+01  OP 
 D-T pump speed provided (m3/s)                                           (snet(4))                 9.290E+01  OP 
 
 The vacuum pumping system size is governed by the
 requirements for helium ash removal.
 
 Number of large pump ducts                                               (nduct)                          18     
 Passage diameter, divertor to ducts (m)                                  (d(imax))                 5.594E-01  OP 
 Passage length (m)                                                       (l1)                      2.023E+00  OP 
 Diameter of ducts (m)                                                    (dout)                    6.712E-01  OP 
 Duct length, divertor to elbow (m)                                       (l2)                      4.800E+00  OP 
 Duct length, elbow to pumps (m)                                          (l3)                      2.000E+00     
 Number of pumps                                                          (pumpn)                   4.902E+01  OP 
 
 The vacuum system uses cryo pumps
 
 ******************************************* Plant Buildings System *******************************************
 
 Internal volume of reactor building (m3)                                 (vrci)                    1.218E+06     
 Dist from centre of torus to bldg wall (m)                               (wrbi)                    4.311E+01     
 Effective floor area (m2)                                                (efloor)                  3.864E+05     
 Reactor building volume (m3)                                             (rbv)                     1.370E+06     
 Reactor maintenance building volume (m3)                                 (rmbv)                    4.421E+05     
 Warmshop volume (m3)                                                     (wsv)                     1.302E+05     
 Tritium building volume (m3)                                             (triv)                    4.000E+04     
 Electrical building volume (m3)                                          (elev)                    5.970E+04     
 Control building volume (m3)                                             (conv)                    6.000E+04     
 Cryogenics building volume (m3)                                          (cryv)                    1.633E+04     
 Administration building volume (m3)                                      (admv)                    1.000E+05     
 Shops volume (m3)                                                        (shov)                    1.000E+05     
 Total volume of nuclear buildings (m3)                                   (volnucb)                 1.846E+06     
 
 **************************************** Electric Power Requirements *****************************************
 
 Facility base load (MW)                                                  (basemw)                  5.500E+01     
 Divertor coil power supplies (MW)                                        (bdvmw)                   0.000E+00     
 Cryoplant electric power (MW)                                            (crymw)                   4.349E+01  OP 
 Primary coolant pumps (MW)                                               (htpmw..)                 0.000E+00  OP 
 PF coil power supplies (MW)                                              (ppfmw)                   1.438E+02  OP 
 TF coil power supplies (MW)                                              (ptfmw)                   1.287E+01  OP 
 Plasma heating supplies (MW)                                             (pheatingmw)              1.250E+02  OP 
 Tritium processing (MW)                                                  (trithtmw..)              1.500E+01     
 Vacuum pumps  (MW)                                                       (vachtmw..)               5.000E-01     
 
 Total pulsed power (MW)                                                  (pacpmw)                  4.537E+02  OP 
 Total base power required at all times (MW)                              (fcsht)                   1.130E+02  OP 
 
 ************************************************* Cryogenics *************************************************
 
 Conduction and radiation heat loads on cryogenic components (MW)         (qss/1.0D6)               2.398E-02  OP 
 Nuclear heating of cryogenic components (MW)                             (qnuc/1.0D6)              9.606E-03  OP 
 AC losses in cryogenic components (MW)                                   (qac/1.0D6)               5.202E-03  OP 
 Resistive losses in current leads (MW)                                   (qcl/1.0D6)               2.203E-02  OP 
 45% allowance for heat loads in transfer lines, storage tanks etc (MW)   (qmisc/1.0D6)             2.737E-02  OP 
 Sum = Total heat removal at cryogenic temperatures (W)                   (helpow/1.0D6)            8.819E-02  OP 
 Temperature of cryogenic components (K)                                  (tmpcry)                  4.500E+00     
 Efficiency (figure of merit) of cryogenic plant is 13% of ideal Carnot v                           2.028E-03  OP 
 Electric power for cryogenic plant (MW)                                  (crypmw)                  4.349E+01  OP 
 
 ************************************ Plant Power / Heat Transport Balance ************************************
 
 
 Assumptions :
 
 Neutron power multiplication in blanket                                  (emult)                   1.049E+00     
 Divertor area fraction of whole toroid surface                           (fdiv)                    1.150E-01     
 H/CD apparatus + diagnostics area fraction                               (fhcd)                    0.000E+00     
 First wall area fraction                                                 (1-fdiv-fhcd)             8.850E-01     
 Switch for pumping of primary coolant                                    (primary_pumping)                 2     
 Mechanical pumping power is calculated for FW and blanket
 Mechanical pumping power for FW cooling loop including heat exchanger (M (htpmw_fw)                0.000E+00  OP 
 Mechanical pumping power for blanket cooling loop including heat exchang (htpmw_blkt)              0.000E+00  OP 
 Mechanical pumping power for FW and blanket cooling loop including heat  (htpmw_fw_blkt)           0.000E+00  OP 
 Mechanical pumping power for FW (MW)                                     (htpmw_fw)                0.000E+00  OP 
 Mechanical pumping power for blanket (MW)                                (htpmw_blkt)              0.000E+00  OP 
 Mechanical pumping power for divertor (MW)                               (htpmw_div)               0.000E+00  OP 
 Mechanical pumping power for shield and vacuum vessel (MW)               (htpmw_shld)              0.000E+00  OP 
 Electrical pumping power for FW and blanket (MW)                         (htpmwe_fw_blkt)          0.000E+00  OP 
 Electrical pumping power for shield (MW)                                 (htpmwe_shld)             0.000E+00  OP 
 Electrical pumping power for divertor (MW)                               (htpmwe_div)              0.000E+00  OP 
 Total electrical pumping power for primary coolant (MW)                  (htpmw)                   0.000E+00  OP 
 Coolant pump power / non-pumping thermal power in shield                 (fpumpshld)               5.000E-03     
 Coolant pump power / non-pumping thermal power in divertor               (fpumpdiv)                5.000E-03     
 Electrical efficiency of heat transport coolant pumps                    (etahtp)                  9.500E-01     
 
 Plant thermodynamics: options :
 
 Divertor thermal power is collected at only 150 C and is used to preheat the coolant in the power cycle
 Shield thermal power is collected at only 150 C and is used to preheat the coolant in the power cycle
 Power conversion cycle efficiency model: user-defined efficiency
 Thermal to electric conversion efficiency of the power conversion cycle  (etath)                       0.350000     
 Fraction of total high-grade thermal power to divertor                   (pdivfraction)                0.069793  OP 
 
 Power Balance for Reactor (across vacuum vessel boundary) - Detail
 ------------------------------------------------------------------
 
                                            High-grade             Low-grade              Total
                                             thermal power (MW)     thermal power (MW)      (MW)
         First wall:
                               neutrons              0.00                0.00                0.00
             charged particle transport             28.49                0.00               28.49
                              radiation              0.00                0.00                0.00
                        coolant pumping              0.00                0.00                0.00
 
         Blanket:
                               neutrons           2118.09                0.00             2118.09
             charged particle transport              0.00                0.00                0.00
                              radiation              0.00                0.00                0.00
                        coolant pumping              0.00                0.00                0.00
 
         Shield:
                               neutrons             10.34                0.00               10.34
             charged particle transport              0.00                0.00                0.00
                              radiation              0.00                0.00                0.00
                        coolant pumping              0.00                0.00                0.00
 
         Divertor:
                               neutrons              0.00                0.00                0.00
             charged particle transport            161.83                0.00              161.83
                              radiation              0.00                0.00                0.00
                        coolant pumping              0.00                0.00                0.00
 
         TF coil:
                               neutrons              0.00                0.01                0.01
             charged particle transport              0.00                0.00                0.00
                              radiation              0.00                0.00                0.00
                        coolant pumping              0.00                0.00                0.00
 
         Losses to H/CD apparatus + diagnostics:
                               neutrons              0.00                0.00                0.00
             charged particle transport              0.00                0.00                0.00
                              radiation              0.00                0.00                0.00
                        coolant pumping              0.00                0.00                0.00
 
         ----------------------------------------------------------------------------------------
                                 Totals           2318.75                0.01             2318.76
 
 Total power leaving reactor (across vacuum vessel boundary) (MW)                                    2318.769023  OP 
 
 Other secondary thermal power constituents :
 
 Heat removal from cryogenic plant (MW)                                   (crypmw)                     43.491413  OP 
 Heat removal from facilities (MW)                                        (fachtmw)                   112.966328  OP 
 Coolant pumping efficiency losses (MW)                                   (htpsecmw)                    0.000000  OP 
 Heat removal from injection power (MW)                                   (pinjht)                     75.011629  OP 
 Heat removal from tritium plant (MW)                                     (trithtmw)                   15.000000  OP 
 Heat removal from vacuum pumps (MW)                                      (vachtmw)                     0.500000  OP 
 TF coil resistive power (MW)                                             (tfcmw)                       0.000000  OP 
 
 Total low-grade thermal power (MW)                                       (psechtmw)                  261.572151  OP 
 Total High-grade thermal power (MW)                                      (pthermmw)                 2318.754463  OP 
 
 Number of primary heat exchangers                                        (nphx)                            3  OP 
 
 
 Power Balance across separatrix :
 -------------------------------
 Only energy deposited in the plasma is included here.
 Total power loss is scaling power plus core radiation only (iradloss = 1)
 Transport power from scaling law (MW)                                    (pscalingmw)                401.053509  OP 
 Radiation power from inside "coreradius" (MW)                            (pcoreradmw.)               193.821208  OP 
 Total (MW)                                                                                           594.874717  OP 
 
 Alpha power deposited in plasma (MW)                                     (falpha*palpmw)             541.318252  OP 
 Power from charged products of DD and/or D-He3 fusion (MW)               (pchargemw.)                  2.411351  OP 
 Ohmic heating (MW)                                                       (pohmmw.)                     1.145113  OP 
 Injected power deposited in plasma (MW)                                  (pinjmw)                     50.000000  OP 
 Total (MW)                                                                                           594.874716  OP 
 
 Power Balance for Reactor - Summary :
 -------------------------------------
 Fusion power (MW)                                                        (powfmw.)                  2852.769338  OP 
 Power from energy multiplication in blanket and shield (MW)              (emultmw)                     0.000000  OP 
 Injected power (MW)                                                      (pinjmw.)                    50.000000  OP 
 Ohmic power (MW)                                                         (pohmmw.)                     1.145113  OP 
 Power deposited in primary coolant by pump (MW)                          (htpmw_mech)                  0.000000  OP 
 Total (MW)                                                                                          2903.914450  OP 
 
 Heat extracted from first wall and blanket (MW)                          (pthermfw_blkt)            2146.587706  OP 
 Heat extracted from shield  (MW)                                         (pthermshld)                 10.335054  OP 
 Heat extracted from divertor (MW)                                        (pthermdiv)                 161.831703  OP 
 Nuclear and photon power lost to H/CD system (MW)                        (psechcd)                     0.000000  OP 
 Nuclear power lost to TF (MW)                                            (ptfnuc)                      0.009606  OP 
 Total (MW)                                                                                          2318.764069  OP 
 
 WARNING: Power balance for reactor is in error by more than 5 MW.
 Electrical Power Balance :
 --------------------------
 Net electric power output(MW)                                            (pnetelmw.)                 500.001516  OP 
 Required Net electric power output(MW)                                   (pnetelin)                  500.000000     
 Electric power for heating and current drive (MW)                        (pinjwp)                    125.011629  OP 
 Electric power for primary coolant pumps (MW)                            (htpmw)                       0.000000  OP 
 Electric power for vacuum pumps (MW)                                     (vachtmw)                     0.500000     
 Electric power for tritium plant (MW)                                    (trithtmw)                   15.000000     
 Electric power for cryoplant (MW)                                        (crypmw)                     43.491413  OP 
 Electric power for TF coils (MW)                                         (tfacpd)                     12.869768  OP 
 Electric power for PF coils (MW)                                         (pfwpmw)                      1.723406  OP 
 All other internal electric power requirements (MW)                      (fachtmw)                   112.966328  OP 
 Total (MW)                                                               (tot_plant_power)           811.564062  OP 
 Total (MW)                                                                                           811.564062  OP 
 
 Gross electrical output* (MW)                                            (pgrossmw)                  811.564062  OP 
 (*Power for pumps in secondary circuit already subtracted)
 
 Power balance for power plant :
 -------------------------------
 Fusion power (MW)                                                        (powfmw.)                  2852.769338  OP 
 Power from energy multiplication in blanket and shield (MW)              (emultmw)                     0.000000  OP 
 Total (MW)                                                                                          2852.769338  OP 
 
 Net electrical output (MW)	                                              (pnetelmw)                  500.001516  OP 
 Heat rejected by main power conversion circuit (MW)                      (rejected_main)            1507.190401  OP 
 Heat rejected by other cooling circuits (MW)                             (psechtmw)                  261.572151  OP 
 Total (MW)                                                                                          2268.764069  OP 
 
 WARNING: Power balance for power plant is in error by more than 5 MW.
 
 Plant efficiency measures :
 
 Net electric power / total nuclear power (%)                             (pnetelmw/(powfmw+em         17.526882  OP 
 Net electric power / total fusion power (%)                              (pnetelmw/powfmw)            17.526882  OP 
 Gross electric power* / high grade heat (%)                              (etath)                      35.000000     
 (*Power for pumps in secondary circuit already subtracted)
 Recirculating power fraction                                             (cirpowfr)                    0.383904  OP 
 
 Time-dependent power usage
 
         Pulse timings [s]:
 
                                          tramp      tohs     theat     tburn     tqnch    tdwell
                                          -----      ----     -----     -----     -----    ------
                               Duration  164.38    164.21     10.00   7200.06    164.21   1800.00
                                 ------   -----      ----     -----     -----     -----    ------
 
         Continous power usage [MWe]:
 
                                 System   tramp      tohs     theat     tburn     tqnch    tdwell
                                 ------   -----      ----     -----     -----     -----    ------
                        Primary cooling    0.00      0.00      0.00      0.00      0.00      0.00
                              Cyroplant   43.49     43.49     43.49     43.49     43.49     43.49
                                 Vacuum    0.50      0.50      0.50      0.50      0.50      0.50
                                Tritium   15.00     15.00     15.00     15.00     15.00     15.00
                                     TF   12.87     12.87     12.87     12.87     12.87     12.87
                             Facilities  112.97    112.97    112.97    112.97    112.97    112.97
                                 ------   -----      ----     -----     -----     -----    ------
                                  Total  184.83    184.83    184.83    184.83    184.83    184.83
                                 ------   -----      ----     -----     -----     -----    ------
 
         Intermittent power usage [MWe]:
 
                                 System   tramp      tohs     theat     tburn     tqnch    tdwell
                                 ------   -----      ----     -----     -----     -----    ------
                                 H & CD    0.00    300.00    300.00    125.01    300.00      0.00
                                     PF  197.58    -76.15      0.00      2.67   -238.79      0.00
                                 ------   -----      ----     -----     -----     -----    ------
                                  Total  197.58    223.85    300.00    127.68     61.21      0.00
                                 ------   -----      ----     -----     -----     -----    ------
 
         Power production [MWe]:
 
                                          tramp      tohs     theat     tburn     tqnch    tdwell       avg
                                          -----      ----     -----     -----     -----    ------       ---
                            Gross power    0.00      0.00      0.00    811.56      0.00      0.00
                              Net power -382.40   -408.68   -484.83    499.05   -246.04   -184.83    324.67
                                 ------   -----      ----     -----     -----     -----    ------
 
 
 *************************** Water usage during plant operation (secondary cooling) ***************************
 
 Estimated amount of water used through different cooling system options:
 1. Cooling towers
 2. Water bodies (pond, lake, river): recirculating or once-through
 Volume used in cooling tower (m3/day)                                    (waterusetower)           6.408E+04  OP 
 Volume used in recirculating water system (m3/day)                       (wateruserecirc)          2.145E+04  OP 
 Volume used in once-through water system (m3/day)                        (wateruseonethru)         2.102E+06  OP 
 
 ******************************************** Errors and Warnings *********************************************
 
 (See top of file for solver errors and warnings.)
 PROCESS status flag:   Warning messages
 PROCESS error status flag                                                (error_status)                    2     
155     2   CHECK: dene used as iteration variable without constraint 81 (neped<ne0)        
244     2   PHYSICS: Diamagnetic fraction is more than 1%, but not calculated. Consider usin
 Final error identifier                                                   (error_id)                      244     
 
 ******************************************* End of PROCESS Output ********************************************
 
 
 *************************************** Copy of PROCESS Input Follows ****************************************
 
*--------------------------------------------------*
*---------------Constraint Equations---------------*
neqns = 21 * Number of equality constraints to be satisfied
icc = 1
icc = 2
icc = 5
icc = 8
*icc = 10
icc = 11
icc = 13
icc = 16
icc = 24
icc = 26
icc = 27
icc = 30
icc = 31
icc = 32
icc = 33
icc = 34
icc = 35
icc = 39
icc = 15
icc = 56
icc = 62
icc = 66

*---------------Iteration Variables----------------*
nvar = 39 * Number of iteration variables to use
ixc = 2 * bt
ixc = 3 * rmajor
boundu(3) = 13
ixc = 4 * te
boundl(4) = 5.6
ixc = 5 * beta
ixc = 6 * dene
boundl(6) = 0.69e20
ixc = 9 * fdene
boundu(9) = 1.2
ixc = 10 * hfact
boundu(10) = 1.1
*ixc = 12 * oacdcp
ixc = 14 * fwalld
ixc = 16 * ohcth
ixc = 18 * q
boundl(18) = 3.0
ixc = 29 * bore
boundl(29) = 0.1
ixc = 36 * fbetatry
ixc = 37 * coheof
ixc = 38 * fjohc
boundu(38) = 0.25
ixc = 39 * fjohc0
boundu(39) = 0.25
ixc = 41 * fcohbop
ixc = 42 * gapoh
boundl(42) = 0.05
*boundu(42) = 0.1
ixc = 44 * fvsbrnni
ixc = 48 * fstrcase
ixc = 49 * fstrcond
ixc = 50 * fiooic
boundu(50) = 0.5
ixc = 51 * fvdump
ixc = 52 * vdalw
ixc = 53 * fjprot
ixc = 56 * tdmptf
*boundl(56) = 30.0
boundl(56) = 10.0
ixc = 57 * thkcas
ixc = 58 * thwcndut
boundl(58) = 8.0d-3
ixc = 61 * gapds
boundl(61) = 0.12
ixc = 13 * tfcth
boundl(13) = 0.5
ixc = 103 * flhthresh
ixc = 102 * fimpvar
ixc = 60 * cpttf
boundl(60) = 1.0d4
boundu(60) = 9.0d4
ixc = 59 * fcutfsu
*boundl(59) = 0.66667
boundl(59) = 0.4

ixc = 63  * ftpeak (f-value for equation 39)

ixc = 109 * ralpne
ixc = 110 * ftaulimit

ixc = 114 * fw_channel_length
ixc = 115 * fpoloidalpower: f-value for max rate of change of energy in poloidal field
ixc = 65 * tohs
boundu(65) = 1000

*-----------------Build Variables------------------*
blnkith  = 0.755 * Inboard blanket thickness (m);
blnkoth  = 1.275 * Outboard blanket thickness (m);
bore     = 2.0e+00 * Central solenoid inboard radius (m)
ddwex    = 0.15 * Cryostat thickness (m)
d_vv_in  = 0.3 * Inboard vacuum vessel thickness (tf coil / shield) (m)
d_vv_out = 0.3 * Outboard vacuum vessel thickness (tf coil / shield) (m)
d_vv_top = 0.3 * Topside vacuum vessel thickness (tf coil / shield) (m)
d_vv_bot = 0.3 * Underside vacuum vessel thickness (tf coil / shield) (m)
*fwith    = 0.025 * Inboard first wall thickness; initial estimate (m) OBSOLETE
*fwoth    = 0.025 * Outboard first wall thickness; initial estimate (m) OBSOLETE
gapds    = 0.061 * Gap between inboard vacuum vessel and tf coil (m)
gapoh    = 0.05 * Gap between central solenoid and tf coil (m)
gapomin  = 0.2 * Minimum gap between outboard vacuum vessel and tf coil (m)
iohcl    = 1 * Switch for existence of central solenoid;
ohcth    = 8.2414e-01 * Central solenoid thickness (m)
scrapli  = 0.225 * Gap between plasma and first wall; inboard side (m)
scraplo  = 0.225 * Gap between plasma and first wall; outboard side (m)
shldith  = 0.30 * Inboard shield thickness (m)
shldoth  = 0.80 * Outboard shield thickness (m)
shldtth  = 0.30 * Upper/lower shield thickness (m);
tfcth    = 1.0500e+00 * Inboard tf coil thickness; (centrepost for st) (m)
vgap2    = 0.061 * Vertical gap between vacuum vessel and tf coil (m)
vgap   = 1.60 * Vertical gap between x-point and divertor (m)
tftsgap = 0.02
thshield = 0.05
vvblgap = 0.02
*---------------Buildings Variables----------------*
*---------------Constraint Variables---------------*
bmxlim   = 14.0 * Maximum peak toroidal field (t)
fbetatry = 4.8361e-01 * F-value for beta limit
fdene    = 1.2000e+00 * F-value for density limit
ffuspow  = 1 * F-value for maximum fusion power
fhldiv   = 2.0e0 * F-value for divertor heat load
fiooic   = 3.6068e-01 * F-value for tf coil operating current / critical
fjohc    = 2.5000e-01 * F-value for central solenoid current at end-of-flattop
fjohc0   = 2.5000e-01 * F-value for central solenoid current at beginning of pulse
fjprot   = 1.0000e+00 * F-value for tf coil winding pack current density
flhthresh = 1.2725e+00 * F-value for l-h power threshold
fpeakb   = 9.2290d-1 * F-value for maximum toroidal field
fpinj    = 1.0 * F-value for injection power
fpnetel  = 1.0 * F-value for net electric power
fstrcase = 1.0000e+00 * F-value for tf coil case stress
fstrcond = 8.6890e-01 * F-value for tf coil conduit stress
ftburn   = 1.00e+00 * F-value for minimum burn time
fvdump   = 1.0      * F-value for dump voltage
fwalld   = 1.3024e-01 * F-value for maximum wall load
pnetelin = 500.0 * Required net electric power (mw)
pseprmax = 17.0 * Maximum ratio of power crossing the separatrix to
tbrnmn   = 7.2e3 * Minimum burn time (s)

walalw   = 8.0 * Allowable wall-load (mw/m2)
*------------------Cost Variables------------------*
cost_model = 0 * use $ 1990 PROCESS model
cfactr=0.75
iavail=0

*-------------Current Drive Variables--------------*
bscfmax  = 0.99 * Maximum fraction of plasma current from bootstrap;
enbeam   = 1000.0 * Neutral beam energy (kev) (iteration variable 19)
etanbi   = 0.4 * Neutral beam wall plug to injector efficiency
frbeam   = 1.0 * R_tangential / r_major for neutral beam injection
iefrf    = 5 * Switch for current drive efficiency model;
irfcd    = 1 * Switch for current drive calculation;
pinjalw  = 50. * Maximum allowable value for injected power (mw)
*----------------Divertor Variables----------------*
*------------------Fwbs Variables------------------*

denstl   = 7800.0 * Density of steel (kg/m3)
emult    = 1.18 * Energy multiplication in blanket and shield
fblss    = 0.13 * Kit blanket model; steel fraction of breeding zone
fhole    = 0.05 * Area fraction taken up by other holes (not used)
fblbe    = 0.47 * Beryllium fraction of blanket by volume
fwclfr   = 0.1 * First wall coolant fraction
vfshld   = 0.60 * Coolant void fraction in shield
fblli2o  = 0.07 * Lithium oxide fraction of blanket by volume
fbllipb  = 0.00 * Lithium lead fraction of blanket by volume
fblvd    = 0.00 * Vanadium fraction of blanket by volume
vfblkt   = 0.10 * Coolant void fraction in blanket (blktmodel=0);
iblanket = 2 * KIT blanket model
li6enrich = 60.0 * li 6 enrichment %

secondary_cycle = 2 * Switch for thermodynamic model of power conversion cycle;
tfwmatmax = 900  * Maximum temperature of first wall material (k) (secondary_cycle>1)
fwclfr   = 0.1 * First wall coolant fraction
vfshld   = 0.60 * Coolant void fraction in shield
fw_channel_length = 7.0  * Length of a single first wall channel (all in parallel) (m) (15/11/27)
fwinlet  = 573  * inlet temperature of first wall coolant (K) (15/11/27)
fwoutlet = 773 * outlet temperature of first wall coolant (K) (15/11/27)
pitch = 0.020  * pitch of first wall cooling channels (m) (27/11/15)
fwpressure = 8.0e6  * first wall coolant pressure (Pa) (secondary_cycle>1)
peaking_factor = 2.0 * peaking factor for first wall heat loads (15/11/27)

*-----------------Global Variables-----------------*
runtitle = Michael's test file
verbose = 1
*-------------Heat Transport Variables-------------*
baseel   = 55.0d6 * Base plant electric load (w)

htpmw_min = 0.0 * Minimum total electrical power for primary coolant pumps (mw)
*------------------Ife Variables-------------------*
*------------Impurity Radiation Module-------------*
*imprad_model = 1 * Switch for impurity radiation model;
coreradius = 0.6 * Normalised radius defining the 'core' region
fimp(1) = 1.0
fimp(2) = 0.1
fimp(3) = 0.0
fimp(4) = 0.0
fimp(5) = 0.0
fimp(6) = 0.0
fimp(7) = 0.0
fimp(8) = 0.0
fimp(9) = 0.0
fimp(10) = 0.0
fimp(11) = 0.0
fimp(12) = 0.0
fimp(13) = 0.00044
fimp(14) = 5e-05
fimpvar  = 4.1100e-04 * Impurity fraction to be used as fimp(impvar)
impvar   = 13 * Fimp element value to be varied if iteration
*---------------------Numerics---------------------*
ioptimz  = 1 * Code operation switch;
minmax   = 1 * Switch for figure-of-merit (see lablmm for descriptions)
epsvmc   = 1.0e-5 * Error tolerance for vmcon
*----------------Pf Power Variables----------------*
*-----------------Pfcoil Variables-----------------*
coheof   = 1.3465e+07 * Central solenoid overall current density at end of flat-top (a/m2)
cptdin   = 4.22d4, 4.22d4, 4.22d4, 4.22d4, 4.3d4, 4.3d4, 4.3d4, 4.3d4, * Peak current per turn input for pf coil i (a)
fcohbop  = 9.3592e-01 * Ratio of central solenoid overall current density at
ipfloc   = 2,2,3,3 * Switch for locating scheme of pf coil group i;
isumatpf = 3 * Switch for superconductor material in pf coils;
ncls     = 1,1,2,2, * Number of pf coils in group j
ngrp     = 4 * Number of groups of pf coils;
ohhghf   = 0.9 * Central solenoid height / tf coil internal height
rjconpf  = 1.1d7, 1.1d7, 6.d6, 6.d6, 8.d6, 8.0d6, 8.0d6, 8.0d6, * Average winding pack current density of pf coil i (a/m2)
rpf2     = -1.825 * Offset (m) of radial position of ipfloc=2 pf coils

maxpoloidalpower = 250
fpoloidalpower = 1.00
tohs = 80 *

zref(1) = 3.6
zref(2) = 1.2
zref(3) = 1.0
zref(4) = 2.8
zref(5) = 1.0
zref(6) = 1.0
zref(7) = 1.0
zref(8) = 1.0
*----------------Physics Variables-----------------*
alphaj   = 2.0 * Current profile index;
alphan   = 1.0 * Density profile index
alphat   = 1.45 * Temperature profile index
aspect   = 3.1 * Aspect ratio (iteration variable 1)
beta     = 3.0810e-02 * Total plasma beta (iteration variable 5)
bt       = 5.6476e+00 * Toroidal field on axis (t) (iteration variable 2)
dene     = 7.9759e+19 * Electron density (/m3) (iteration variable 6)
dnbeta   = 3.0 * (troyon-like) coefficient for beta scaling;
fkzohm   = 1.0245 * Zohm elongation scaling adjustment factor (ishape=2; 3)
fvsbrnni = 4.4628e-01 * Fraction of the plasma current produced by
gamma    = 0.3 * Ejima coefficient for resistive startup v-s formula
hfact    = 1.1000e+00 * H factor on energy confinement times (iteration variable 10)
ibss     = 4 * Switch for bootstrap current scaling;
iculbl   = 1 * Switch for beta limit scaling (constraint equation 24);
icurr    = 4 * Switch for plasma current scaling to use;
idensl   = 7 * Switch for density limit to enforce (constraint equation 5);
ifalphap = 1 * Switch for fast alpha pressure calculation;
ifispact = 0 * Switch for neutronics calculations;
iinvqd   = 1 * Switch for inverse quadrature in l-mode scaling laws 5 and 9;
ipedestal = 1 * Switch for pedestal profiles;
neped    = 0.678e20 * Electron density of pedestal (/m3) (ipedestal=1)
nesep    = 0.2e20 * Electron density at separatrix (/m3) (ipedestal=1)
rhopedn  = 0.94 * R/a of density pedestal (ipedestal=1)
rhopedt  = 0.94 * R/a of temperature pedestal (ipedestal=1)
tbeta    = 2.0 * Temperature profile index beta  (ipedestal=1)
teped    = 5.5 * Electron temperature of pedestal (kev) (ipedestal=1)
tesep    = 0.1 * Electron temperature at separatrix (kev) (ipedestal=1)
iprofile = 1 * Switch for current profile consistency;
isc      = 34 * Switch for energy confinement time scaling law
ishape   = 2 * Switch for plasma cross-sectional shape calculation;
kappa    = 1.700 * Plasma separatrix elongation (calculated if ishape > 0)
q        = 3.2267e+00 * Safety factor 'near' plasma edge (iteration variable 18);
q0       = 1.0 * Safety factor on axis
ralpne   = 0.1 * Thermal alpha density / electron density (iteration variable 109)
rmajor   = 9.0e+00 * Plasma major radius (m) (iteration variable 3)
i_single_null    = 1 * Switch for single null / double null plasma;
ssync    = 0.6 * Synchrotron wall reflectivity factor
te       = 1.3212e+01 * Volume averaged electron temperature (kev)
triang   = 0.5 * Plasma separatrix triangularity (calculated if ishape=1; 3 or 4)
*zfear    = 1 * High-z impurity switch; 0=iron; 1=argon
taulimit = 5.0 * Lower limit on taup/taueff the ratio of alpha particle to energy confinement times
*-----------------Pulse Variables------------------*
lpulse   = 1 * Switch for reactor model;
*------------------Rfp Variables-------------------*
*-------------------Scan Module--------------------*
*ISWEEP = 2,
*NSWEEP = 1,
*SWEEP = 3.1, 3.2
*--------------Stellarator Variables---------------*
*-----------------Tfcoil Variables-----------------*
sig_tf_case_max  = 5.5E8 * Allowable maximum shear stress in TF coil case (Tresca criterion) (Pa)
sig_tf_wp_max    = 5.5E8 * Allowable maximum shear stress in TF coil conduit (Tresca criterion) (Pa)
casthi   = 0.05 * Inboard tf coil case inner (plasma side) thickness (m)
casths   = 0.10 * Inboard tf coil sidewall case thickness (m)
cpttf    = 7.5e+04 * Tf coil current per turn (a);
fcutfsu  = 0.4 * Copper fraction of cable conductor (tf coils)
oacdcp   = 9.9963e+06 * Overall current density in tf coil inboard legs (a/m2)
ripmax   = 0.6 * Maximum allowable toroidal field ripple amplitude
tdmptf   = 3.0e+01 * Dump time for tf coil (s)
n_tf     = 18 * Number of tf coils (default = 50 for stellarators)
tftmp    = 4.75 * Peak helium coolant temperature in tf coils and pf coils (k)
thicndut = 2.0d-3 * Conduit insulation thickness (m)
thkcas   = 4.9102e-01 * Inboard tf coil case outer (non-plasma side) thickness (m)
thwcndut = 8.0000e-03 * Tf coil conduit case thickness (m)
tinstf   = 0.013 * Ground insulation thickness surrounding winding pack (m)
tmargmin = 1.7 * Minimum allowable temperature margin (cs and tf coils) (k)
* vdalw    = 1.2650e+01 * Max voltage across tf coil during quench (kv)
vdalw    = 30.0        * Max voltage across tf coil during quench (kv)
vftf     = 0.33 * Coolant fraction of tfc 'cable' (i_tf_sup=1); or of tfc leg (i_tf_sup=0)
i_strncon_tf = 0 * strncon_tf is an input
*-----------------Times Variables------------------*
tburn    = 1000.0 * Burn time (s) (calculated if lpulse=1)
*-----------------Vacuum Variables-----------------*
output_costs = 0<|MERGE_RESOLUTION|>--- conflicted
+++ resolved
@@ -7,16 +7,6 @@
  
    Program :
    Version : 2.2.0   Release Date :: 2021-10-26
-<<<<<<< HEAD
-   Tag No. : v2.1-1102-g7770f3b3 code contains untracked changes
-    Branch : 1205-tf-cond-stiffness
-   Git log : removed\ diagnostic\ outputs
- Date/time : 12 Jan 2022 13:26:15 -05:00(hh:mm) UTC
-      User : cswan
-  Computer : cswan-2017-desktop
- Directory : /tmp/pytest-of-cswan/pytest-45/test_solver0
-     Input : /tmp/pytest-of-cswan/pytest-45/test_scenario_kit_blanket_0/IN.DAT
-=======
    Tag No. : v2.1-1079-g2393fac5 code contains untracked changes
     Branch : 1432-plot-plot-fails-for-i_tf_sc_mat-9
    Git log : Merge\ branch\ |1509-outer-tf-case|\ into\ |develop|
@@ -25,7 +15,6 @@
   Computer : l0500
  Directory : /tmp/pytest-of-rhicha/pytest-270/test_solver0
      Input : /tmp/pytest-of-rhicha/pytest-270/test_scenario_kit_blanket_0/IN.DAT
->>>>>>> 3208a416
  Run title : Michael's test file
   Run type : Reactor concept design: Pulsed tokamak model, (c) CCFE
  
@@ -62,8 +51,8 @@
  Number of constraints (total)                                            (neqns+nineqns)                  21     
  Optimisation switch                                                      (ioptimz)                         1     
  Figure of merit switch                                                   (minmax)                          1     
- Square root of the sum of squares of the constraint residuals            (sqsumsq)                 9.937E-06  OP 
- VMCON convergence parameter                                              (convergence_parameter)   5.743E-06  OP 
+ Square root of the sum of squares of the constraint residuals            (sqsumsq)                 9.886E-06  OP 
+ VMCON convergence parameter                                              (convergence_parameter)   5.789E-06  OP 
  Number of VMCON iterations                                               (nviter)                         16  OP 
  
 PROCESS has successfully optimised the iteration variables to minimise the figure of merit          MAJOR RADIUS.
@@ -92,72 +81,72 @@
                                           final       final /
     i                                     value       initial
  
-    1                  bt               5.5246E+00     0.9782
-    2                  rmajor           9.5195E+00     1.0577
-    3                  te               1.4527E+01     1.0995
-    4                  beta             3.6280E-02     1.1775
-    5                  dene             7.9367E+19     0.9951
+    1                  bt               5.5236E+00     0.9781
+    2                  rmajor           9.5230E+00     1.0581
+    3                  te               1.4528E+01     1.0996
+    4                  beta             3.6278E-02     1.1775
+    5                  dene             7.9324E+19     0.9946
     6                  fdene            1.2000E+00     1.0000
     7                  hfact            1.1000E+00     1.0000
-    8                  fwalld           1.6682E-01     1.2809
+    8                  fwalld           1.6672E-01     1.2801
     9                  ohcth            6.5537E-01     0.7952
    10                  q                3.0000E+00     0.9297
-   11                  bore             2.6608E+00     1.3304
-   12                  fbetatry         5.4869E-01     1.1346
+   11                  bore             2.6609E+00     1.3304
+   12                  fbetatry         5.4866E-01     1.1345
    13                  coheof           1.5852E+07     1.1772
    14                  fjohc            2.5000E-01     1.0000
    15                  fjohc0           2.5000E-01     1.0000
-   16                  fcohbop          9.3014E-01     0.9938
+   16                  fcohbop          9.3016E-01     0.9938
    17                  gapoh            5.0000E-02     1.0000
-   18                  fvsbrnni         4.5207E-01     1.0130
+   18                  fvsbrnni         4.5206E-01     1.0129
    19                  fstrcase         1.0000E+00     1.0000
-   20                  fstrcond         7.5259E-01     0.8661
+   20                  fstrcond         8.6208E-01     0.9922
    21                  fiooic           5.0000E-01     1.3863
-   22                  fvdump           8.5117E-01     0.8512
-   23                  vdalw            2.5556E+01     0.8519
+   22                  fvdump           8.5118E-01     0.8512
+   23                  vdalw            2.5577E+01     0.8526
    24                  fjprot           1.0000E+00     1.0000
    25                  tdmptf           1.0000E+01     0.3333
-   26                  thkcas           6.0214E-01     1.2263
+   26                  thkcas           6.0468E-01     1.2315
    27                  thwcndut         8.0000E-03     1.0000
    28                  gapds            1.2000E-01     1.9672
-   29                  tfcth            1.2228E+00     1.1645
-   30                  flhthresh        1.2443E+00     0.9778
-   31                  fimpvar          5.7426E-04     1.3051
+   29                  tfcth            1.2250E+00     1.1667
+   30                  flhthresh        1.2446E+00     0.9781
+   31                  fimpvar          5.7422E-04     1.3051
    32                  cpttf            9.0000E+04     1.2000
-   33                  fcutfsu          6.3204E-01     1.5801
+   33                  fcutfsu          6.3233E-01     1.5808
    34                  ftpeak           9.7000E-01     0.9700
-   35                  ralpne           9.1944E-02     0.9194
+   35                  ralpne           9.1956E-02     0.9196
    36                  ftaulimit        1.0000E+00     1.0000
    37                  fw_channel_len   7.0000E+00     1.0000
-   38                  fpoloidalpower   9.5515E-01     0.9552
-   39                  tohs             1.6421E+02     2.0526
+   38                  fpoloidalpower   9.5452E-01     0.9545
+   39                  tohs             1.6438E+02     2.0548
  
  The following equality constraint residues should be close to zero :
  
                                                physical                 constraint                 normalised
                                               constraint                 residue                    residue
  
-    1  Beta consistency                      =  3.6280E-02              1.5813E-11                -4.3587E-10
-    2  Global power balance consistency      =  2.0582E-01 MW/m3       -1.7643E-10 MW/m3           8.5718E-10
-    3  Density upper limit                   <  8.7895E+19 /m3          2.6294E+10 /m3             2.9915E-10
-    4  Neutron wall load upper limit         <  1.3346E+00 MW/m2        2.7485E-09 MW/m2           2.0595E-09
-    5  Radial build consistency              =  9.5195E+00 m           -4.5712E-10 m               4.8019E-11
-    6  Burn time lower limit                 >  7.2000E+03 sec         -6.4988E-02 sec             9.0261E-06
-    7  Net electric power lower limit        >  5.0000E+02 MW           1.5163E-03 MW              3.0327E-06
-    8  Beta upper limit                      <  5.6067E-02             -1.1762E-11                -2.0979E-10
-    9  CS coil EOF current density limit     <  6.3407E+07 A/m2         1.2378E+02 A/m2            1.9521E-06
-   10  CS coil BOP current density limit     <  5.8977E+07 A/m2         1.0843E+02 A/m2            1.8386E-06
-   11  Injection power upper limit           <  5.0000E+01 MW          -7.6508E-08 MW              1.5302E-09
-   12  TF coil case stress upper limit       <  5.5000E+08 Pa           4.4564E-02 Pa              8.1026E-11
-   13  TF coil conduit stress upper lim      <  5.5000E+08 Pa           8.3463E-02 Pa              1.5175E-10
-   14  I_op / I_critical (TF coil)           <  5.2919E+07 A/m2         1.8349E-02 A/m2           -6.9349E-10
-   15  Dump voltage upper limit              <  2.5556E+01 V            3.8035E+00 V               7.6003E-10
-   16  J_winding pack/J_protection limit     <  2.6459E+07 A/m2         0.0000E+00 A/m2           -5.9522E-10
+    1  Beta consistency                      =  3.6278E-02              4.1549E-11                -1.1453E-09
+    2  Global power balance consistency      =  2.0562E-01 MW/m3       -4.6968E-10 MW/m3           2.2842E-09
+    3  Density upper limit                   <  8.7848E+19 /m3          1.9243E+10 /m3             2.1905E-10
+    4  Neutron wall load upper limit         <  1.3337E+00 MW/m2        1.0124E-08 MW/m2           7.5909E-09
+    5  Radial build consistency              =  9.5230E+00 m           -1.3821E-10 m               1.4514E-11
+    6  Burn time lower limit                 >  7.2000E+03 sec         -6.6557E-02 sec             9.2441E-06
+    7  Net electric power lower limit        >  5.0000E+02 MW           1.7448E-03 MW              3.4896E-06
+    8  Beta upper limit                      <  5.6067E-02             -6.2744E-11                -1.1191E-09
+    9  CS coil EOF current density limit     <  6.3406E+07 A/m2         2.8072E+01 A/m2            4.4274E-07
+   10  CS coil BOP current density limit     <  5.8978E+07 A/m2         2.4326E+01 A/m2            4.1246E-07
+   11  Injection power upper limit           <  5.0000E+01 MW          -6.0401E-08 MW              1.2080E-09
+   12  TF coil case stress upper limit       <  5.5000E+08 Pa          -7.7020E-03 Pa             -1.4004E-11
+   13  TF coil conduit stress upper lim      <  5.5000E+08 Pa          -1.0751E-02 Pa             -1.9547E-11
+   14  I_op / I_critical (TF coil)           <  5.2926E+07 A/m2         1.7063E-02 A/m2           -6.4480E-10
+   15  Dump voltage upper limit              <  2.5577E+01 V            3.8065E+00 V               7.6383E-10
+   16  J_winding pack/J_protection limit     <  2.6463E+07 A/m2         0.0000E+00 A/m2           -5.0415E-10
    17  First wall peak temperature limit     <  9.0000E+02 K            0.0000E+00 K              -0.0000E+00
-   18  L-H power threshold limit             >  1.3006E+02 MW           1.5795E-06 MW             -1.2145E-08
-   19  Psep / R upper limit                  <  1.7000E+01 MW/m        -2.0954E-07 MW/m            1.2326E-08
-   20  taup/taueff                           >  5.0000E+00              7.1919E-09                -1.4384E-09
-   21  Rate of change of energy in field     <  2.5000E+02 MW          -2.7476E-04 MW              1.0990E-06
+   18  L-H power threshold limit             >  1.3008E+02 MW           3.9344E-06 MW             -3.0247E-08
+   19  Psep / R upper limit                  <  1.7000E+01 MW/m        -4.9270E-07 MW/m            2.8983E-08
+   20  taup/taueff                           >  5.0000E+00              2.7053E-09                -5.4106E-10
+   21  Rate of change of energy in field     <  2.5000E+02 MW          -6.6603E-05 MW              2.6641E-07
  
  ******************************************** Final Feasible Point ********************************************
  
@@ -166,9 +155,9 @@
  
  Allowable blanket neutron fluence (MW-yr/m2)                             (abktflnc)                5.000E+00     
  Allowable divertor heat fluence (MW-yr/m2)                               (adivflnc)                7.000E+00     
- First wall / blanket lifetime (years)                                    (bktlife)                 4.995E+00  OP 
+ First wall / blanket lifetime (years)                                    (bktlife)                 4.998E+00  OP 
  Divertor lifetime (years)                                                (divlife)                 1.864E+01  OP 
- Heating/CD system lifetime (years)                                       (cdrlife)                 4.995E+00  OP 
+ Heating/CD system lifetime (years)                                       (cdrlife)                 4.998E+00  OP 
  Total plant lifetime (years)                                             (tlife)                   3.000E+01     
  Total plant availability fraction                                        (cfactr)                  7.500E-01     
  
@@ -179,8 +168,8 @@
  
  Plasma Geometry :
  
- Major radius (m)                                                         (rmajor)                      9.519512  ITV
- Minor radius (m)                                                         (rminor)                      3.070810  OP 
+ Major radius (m)                                                         (rmajor)                      9.522981  ITV
+ Minor radius (m)                                                         (rminor)                      3.071929  OP 
  Aspect ratio                                                             (aspect)                      3.100000     
  Elongation, X-point (Zohm scaling)                                       (kappa)                       1.780679  OP 
  Zohm scaling adjustment factor                                           (fkzohm)                      1.024500     
@@ -188,23 +177,23 @@
  Elongation, area ratio calc.                                             (kappaa)                      1.664902  OP 
  Triangularity, X-point (input value used)                                (triang)                      0.500000  IP 
  Triangularity, 95% surface (calculated from triang)                      (triang95)                    0.333333  OP 
- Plasma poloidal perimeter (m)                                            (pperim)                     27.039997  OP 
- Plasma cross-sectional area (m2)                                         (xarea)                      49.322450  OP 
- Plasma surface area (m2)                                                 (sarea)                   1.572E+03  OP 
- Plasma volume (m3)                                                       (vol)                     2.890E+03  OP 
+ Plasma poloidal perimeter (m)                                            (pperim)                     27.049850  OP 
+ Plasma cross-sectional area (m2)                                         (xarea)                      49.358403  OP 
+ Plasma surface area (m2)                                                 (sarea)                   1.573E+03  OP 
+ Plasma volume (m3)                                                       (vol)                     2.893E+03  OP 
  
  Current and Field :
  
  Consistency between q0,q,alphaj,rli,dnbeta is enforced
  
  Plasma current scaling law used                                          (icurr)                           4     
- Plasma current (MA)                                                      (plascur/1D6)                21.699013  OP 
+ Plasma current (MA)                                                      (plascur/1D6)                21.703073  OP 
  Current density profile factor                                           (alphaj)                      1.507631  OP 
  Plasma internal inductance, li                                           (rli)                         1.095872  OP 
- Vertical field at plasma (T)                                             (bvert)                      -0.771346  OP 
- Vacuum toroidal field at R (T)                                           (bt)                          5.524616  ITV
- Average poloidal field (T)                                               (bp)                          1.008424  OP 
- Total field (sqrt(bp^2 + bt^2)) (T)                                      (btot)                        5.615897  OP 
+ Vertical field at plasma (T)                                             (bvert)                      -0.771195  OP 
+ Vacuum toroidal field at R (T)                                           (bt)                          5.523637  ITV
+ Average poloidal field (T)                                               (bp)                          1.008245  OP 
+ Total field (sqrt(bp^2 + bt^2)) (T)                                      (btot)                        5.614902  OP 
  Safety factor on axis                                                    (q0)                          1.000000     
  Safety factor at 95% flux surface                                        (q95)                         3.000000  ITV
  Cylindrical safety factor (qcyl)                                         (qstar)                       2.507631  OP 
@@ -215,47 +204,47 @@
  Total poloidal beta                                                      (betap)                   1.125E+00  OP 
  Total toroidal beta                                                                                3.749E-02  OP 
  Fast alpha beta                                                          (betaft)                  4.814E-03  OP 
- Beam ion beta                                                            (betanb)                  7.029E-04  OP 
+ Beam ion beta                                                            (betanb)                  7.028E-04  OP 
  (Fast alpha + beam beta)/(thermal beta)                                  (gammaft)                 1.793E-01  OP 
  Thermal beta                                                                                       3.076E-02  OP 
- Thermal poloidal beta                                                                              9.541E-01  OP 
+ Thermal poloidal beta                                                                              9.540E-01  OP 
  Thermal toroidal beta (= beta-exp)                                                                 3.179E-02  OP 
- 2nd stability beta : beta_p / (R/a)                                      (eps*betap)                   0.362958  OP 
+ 2nd stability beta : beta_p / (R/a)                                      (eps*betap)                   0.362938  OP 
  2nd stability beta upper limit                                           (epbetmax)                    1.380000     
  Beta g coefficient                                                       (dnbeta)                      4.383490  OP 
- Normalised thermal beta                                                                                2.405187  OP 
- Normalised total beta                                                                                  2.836491  OP 
- Normalised toroidal beta                                                 (normalised_toroidal          2.930998  OP 
+ Normalised thermal beta                                                                                2.405041  OP 
+ Normalised total beta                                                                                  2.836335  OP 
+ Normalised toroidal beta                                                 (normalised_toroidal          2.930837  OP 
  Limit on thermal beta                                                    (betalim)                     0.056067  OP 
- Plasma thermal energy (J)                                                                          1.674E+09  OP 
- Total plasma internal energy (J)                                         (total_plasma_internal_en 1.974E+09  OP 
+ Plasma thermal energy (J)                                                                          1.675E+09  OP 
+ Total plasma internal energy (J)                                         (total_plasma_internal_en 1.975E+09  OP 
  
  Temperature and Density (volume averaged) :
  
- Electron temperature (keV)                                               (te)                         14.526585  ITV
- Electron temperature on axis (keV)                                       (te0)                        31.407554  OP 
- Ion temperature (keV)                                                    (ti)                         14.526585     
- Ion temperature on axis (keV)                                            (ti0)                        31.407554  OP 
- Electron temp., density weighted (keV)                                   (ten)                        16.171876  OP 
- Electron density (/m3)                                                   (dene)                    7.937E+19  ITV
- Electron density on axis (/m3)                                           (ne0)                     1.044E+20  OP 
- Line-averaged electron density (/m3)                                     (dnla)                    8.790E+19  OP 
+ Electron temperature (keV)                                               (te)                         14.528423  ITV
+ Electron temperature on axis (keV)                                       (te0)                        31.412651  OP 
+ Ion temperature (keV)                                                    (ti)                         14.528423     
+ Ion temperature on axis (keV)                                            (ti0)                        31.412651  OP 
+ Electron temp., density weighted (keV)                                   (ten)                        16.174011  OP 
+ Electron density (/m3)                                                   (dene)                    7.932E+19  ITV
+ Electron density on axis (/m3)                                           (ne0)                     1.043E+20  OP 
+ Line-averaged electron density (/m3)                                     (dnla)                    8.785E+19  OP 
  Line-averaged electron density / Greenwald density                       (dnla_gw)                 1.200E+00  OP 
- Ion density (/m3)                                                        (dnitot)                  6.962E+19  OP 
- Fuel density (/m3)                                                       (deni)                    6.186E+19  OP 
- Total impurity density with Z > 2 (no He) (/m3)                          (dnz)                     4.955E+16  OP 
- Helium ion density (thermalised ions only) (/m3)                         (dnalp)                   7.297E+18  OP 
- Proton density (/m3)                                                     (dnprot)                  2.206E+16  OP 
- Hot beam density (/m3)                                                   (dnbeam)                  3.968E+17  OP 
- Density limit from scaling (/m3)                                         (dnelimt)                 7.325E+19  OP 
- Density limit (enforced) (/m3)                                           (boundu(9)*dnelimt)       8.790E+19  OP 
- Helium ion density (thermalised ions only) / electron density            (ralpne)                  9.194E-02  ITV
+ Ion density (/m3)                                                        (dnitot)                  6.959E+19  OP 
+ Fuel density (/m3)                                                       (deni)                    6.182E+19  OP 
+ Total impurity density with Z > 2 (no He) (/m3)                          (dnz)                     4.952E+16  OP 
+ Helium ion density (thermalised ions only) (/m3)                         (dnalp)                   7.294E+18  OP 
+ Proton density (/m3)                                                     (dnprot)                  2.205E+16  OP 
+ Hot beam density (/m3)                                                   (dnbeam)                  3.966E+17  OP 
+ Density limit from scaling (/m3)                                         (dnelimt)                 7.321E+19  OP 
+ Density limit (enforced) (/m3)                                           (boundu(9)*dnelimt)       8.785E+19  OP 
+ Helium ion density (thermalised ions only) / electron density            (ralpne)                  9.196E-02  ITV
  
  Impurities
  
  Plasma ion densities / electron density:
- H_ concentration                                                         (fimp(01)                 7.847E-01  OP 
- He concentration                                                         (fimp(02)                 9.194E-02     
+ H_ concentration                                                         (fimp(01)                 7.846E-01  OP 
+ He concentration                                                         (fimp(02)                 9.196E-02     
  Be concentration                                                         (fimp(03)                 0.000E+00     
  C_ concentration                                                         (fimp(04)                 0.000E+00     
  N_ concentration                                                         (fimp(05)                 0.000E+00     
@@ -266,35 +255,35 @@
  Fe concentration                                                         (fimp(10)                 0.000E+00     
  Ni concentration                                                         (fimp(11)                 0.000E+00     
  Kr concentration                                                         (fimp(12)                 0.000E+00     
- Xe concentration                                                         (fimp(13)                 5.743E-04     
+ Xe concentration                                                         (fimp(13)                 5.742E-04     
  W_ concentration                                                         (fimp(14)                 5.000E-05     
  Average mass of all ions (amu)                                           (aion)                    2.749E+00  OP 
  
- Effective charge                                                         (zeff)                        2.740384  OP 
+ Effective charge                                                         (zeff)                        2.740370  OP 
  Density profile factor                                                   (alphan)                      1.000000     
  Plasma profile model                                                     (ipedestal)                       1     
  Pedestal profiles are used.
  Density pedestal r/a location                                            (rhopedn)                     0.940000     
- Electron density pedestal height (/m3)                                   (neped)                   6.226E+19  OP 
+ Electron density pedestal height (/m3)                                   (neped)                   6.223E+19  OP 
  Electron density at pedestal / nGW                                       (fgwped_out)              8.500E-01     
  Temperature pedestal r/a location                                        (rhopedt)                     0.940000     
  Pedestal scaling switch                                                  (ieped)                           0     
  Electron temp. pedestal height (keV)                                     (teped)                       5.500000     
  Electron temp. at separatrix (keV)                                       (tesep)                       0.100000     
- Electron density at separatrix (/m3)                                     (nesep)                   3.662E+19     
+ Electron density at separatrix (/m3)                                     (nesep)                   3.660E+19     
  Electron density at separatrix / nGW                                     (fgwsep_out)              5.000E-01     
  Temperature profile index                                                (alphat)                      1.450000     
  Temperature profile index beta                                           (tbeta)                       2.000000     
  
  Density Limit using different models :
  
- Old ASDEX model                                                          (dlimit(1))               4.719E+19  OP 
- Borrass ITER model I                                                     (dlimit(2))               9.499E+19  OP 
- Borrass ITER model II                                                    (dlimit(3))               3.725E+19  OP 
+ Old ASDEX model                                                          (dlimit(1))               4.717E+19  OP 
+ Borrass ITER model I                                                     (dlimit(2))               9.496E+19  OP 
+ Borrass ITER model II                                                    (dlimit(3))               3.724E+19  OP 
  JET edge radiation model                                                 (dlimit(4))               3.054E+21  OP 
- JET simplified model                                                     (dlimit(5))               3.792E+20  OP 
- Hugill-Murakami Mq model                                                 (dlimit(6))               6.943E+19  OP 
- Greenwald model                                                          (dlimit(7))               7.325E+19  OP 
+ JET simplified model                                                     (dlimit(5))               3.791E+20  OP 
+ Hugill-Murakami Mq model                                                 (dlimit(6))               6.939E+19  OP 
+ Greenwald model                                                          (dlimit(7))               7.321E+19  OP 
  
  Fuel Constituents :
  
@@ -305,80 +294,80 @@
  
  Total fusion power (MW)                                                  (powfmw)                  2.853E+03  OP 
   =    D-T fusion power (MW)                                              (pdt)                     2.849E+03  OP 
-   +   D-D fusion power (MW)                                              (pdd)                     3.726E+00  OP 
+   +   D-D fusion power (MW)                                              (pdd)                     3.727E+00  OP 
    + D-He3 fusion power (MW)                                              (pdhe3)                   0.000E+00  OP 
- Alpha power: total (MW)                                                  (palpmw)                  5.698E+02  OP 
+ Alpha power: total (MW)                                                  (palpmw)                  5.699E+02  OP 
  Alpha power: beam-plasma (MW)                                            (palpnb)                  4.189E+00  OP 
  Neutron power (MW)                                                       (pneutmw)                 2.281E+03  OP 
- Charged particle power (excluding alphas) (MW)                           (pchargemw)               2.411E+00  OP 
+ Charged particle power (excluding alphas) (MW)                           (pchargemw)               2.412E+00  OP 
  Total power deposited in plasma (MW)                                     (tot_power_plasma)        5.949E+02  OP 
  
  Radiation Power (excluding SOL):
  
  Bremsstrahlung radiation power (MW)                                      (pbrempv*vol)             1.132E+02  OP 
  Line radiation power (MW)                                                (plinepv*vol)             2.803E+02  OP 
- Synchrotron radiation power (MW)                                         (psyncpv*vol)             3.947E+01  OP 
+ Synchrotron radiation power (MW)                                         (psyncpv*vol)             3.949E+01  OP 
  Synchrotron wall reflectivity factor                                     (ssync)                       0.600000     
  Normalised minor radius defining 'core'                                  (coreradius)              6.000E-01     
  Fraction of core radiation subtracted from P_L                           (coreradiationfraction)   1.000E+00     
  Total core radiation power (MW)                                          (pcoreradmw)              1.938E+02  OP 
  Edge radiation power (MW)                                                (pedgeradmw)              2.392E+02  OP 
  Total radiation power (MW)                                               (pradmw)                  4.330E+02  OP 
- Core radiation fraction = total radiation in core / total power deposite (rad_fraction_core)       7.280E-01  OP 
+ Core radiation fraction = total radiation in core / total power deposite (rad_fraction_core)       7.279E-01  OP 
  SoL radiation fraction = total radiation in SoL / total power accross se (rad_fraction_sol)        8.000E-01  IP 
  Radiation fraction = total radiation / total power deposited in plasma   (rad_fraction)            9.456E-01  OP 
- Nominal mean radiation load on inside surface of reactor (MW/m2)         (photon_wall)             2.534E-01  OP 
+ Nominal mean radiation load on inside surface of reactor (MW/m2)         (photon_wall)             2.532E-01  OP 
  Peaking factor for radiation wall load                                   (peakfactrad)             3.330E+00  IP 
  Maximum permitted radiation wall load (MW/m^2)                           (maxradwallload)          1.000E+00  IP 
- Peak radiation wall load (MW/m^2)                                        (peakradwallload)         8.439E-01  OP 
- Nominal mean neutron load on inside surface of reactor (MW/m2)           (wallmw)                  1.335E+00  OP 
- 
- Power incident on the divertor targets (MW)                              (ptarmw)                  3.237E+01  OP 
+ Peak radiation wall load (MW/m^2)                                        (peakradwallload)         8.433E-01  OP 
+ Nominal mean neutron load on inside surface of reactor (MW/m2)           (wallmw)                  1.334E+00  OP 
+ 
+ Power incident on the divertor targets (MW)                              (ptarmw)                  3.238E+01  OP 
  Fraction of power to the lower divertor                                  (ftar)                    1.000E+00  IP 
  Outboard side heat flux decay length (m)                                 (lambdaio)                1.570E-03  OP 
  Fraction of power on the inner targets                                   (fio)                     4.100E-01  OP 
  Fraction of power incident on the lower inner target                     (fLI)                     4.100E-01  OP 
  Fraction of power incident on the lower outer target                     (fLO)                     5.900E-01  OP 
- Power incident on the lower inner target (MW)                            (pLImw)                   1.327E+01  OP 
+ Power incident on the lower inner target (MW)                            (pLImw)                   1.328E+01  OP 
  Power incident on the lower outer target (MW)                            (pLOmw)                   1.910E+01  OP 
  
  Ohmic heating power (MW)                                                 (pohmmw)                  1.145E+00  OP 
  Fraction of alpha power deposited in plasma                              (falpha)                      0.950000  OP 
- Fraction of alpha power to electrons                                     (falpe)                       0.693503  OP 
- Fraction of alpha power to ions                                          (falpi)                       0.306497  OP 
+ Fraction of alpha power to electrons                                     (falpe)                       0.693481  OP 
+ Fraction of alpha power to ions                                          (falpi)                       0.306519  OP 
  Ion transport (MW)                                                       (ptrimw)                  1.874E+02  OP 
- Electron transport (MW)                                                  (ptremw)                  2.136E+02  OP 
+ Electron transport (MW)                                                  (ptremw)                  2.137E+02  OP 
  Injection power to ions (MW)                                             (pinjimw)                 2.176E+01  OP 
  Injection power to electrons (MW)                                        (pinjemw)                 2.824E+01  OP 
  Ignited plasma switch (0=not ignited, 1=ignited)                         (ignite)                          0     
  
- Power into divertor zone via charged particles (MW)                      (pdivt)                   1.618E+02  OP 
+ Power into divertor zone via charged particles (MW)                      (pdivt)                   1.619E+02  OP 
  Psep / R ratio (MW/m)                                                    (pdivt/rmajor)            1.700E+01  OP 
  Psep Bt / qAR ratio (MWT/m)                                              (pdivtbt/qar)             1.010E+01  OP 
  
  H-mode Power Threshold Scalings :
  
- ITER 1996 scaling: nominal (MW)                                          (pthrmw(1))               1.894E+02  OP 
- ITER 1996 scaling: upper bound (MW)                                      (pthrmw(2))               4.536E+02  OP 
- ITER 1996 scaling: lower bound (MW)                                      (pthrmw(3))               7.806E+01  OP 
+ ITER 1996 scaling: nominal (MW)                                          (pthrmw(1))               1.895E+02  OP 
+ ITER 1996 scaling: upper bound (MW)                                      (pthrmw(2))               4.537E+02  OP 
+ ITER 1996 scaling: lower bound (MW)                                      (pthrmw(3))               7.807E+01  OP 
  ITER 1997 scaling (1) (MW)                                               (pthrmw(4))               3.186E+02  OP 
  ITER 1997 scaling (2) (MW)                                               (pthrmw(5))               2.423E+02  OP 
  Martin 2008 scaling: nominal (MW)                                        (pthrmw(6))               1.301E+02  OP 
  Martin 2008 scaling: 95% upper bound (MW)                                (pthrmw(7))               1.719E+02  OP 
- Martin 2008 scaling: 95% lower bound (MW)                                (pthrmw(8))               8.826E+01  OP 
- Snipes 2000 scaling: nominal (MW)                                        (pthrmw(9))               9.198E+01  OP 
- Snipes 2000 scaling: upper bound (MW)                                    (pthrmw(10))              1.384E+02  OP 
- Snipes 2000 scaling: lower bound (MW)                                    (pthrmw(11))              6.063E+01  OP 
- Snipes 2000 scaling (closed divertor): nominal (MW)                      (pthrmw(12))              4.056E+01  OP 
- Snipes 2000 scaling (closed divertor): upper bound (MW)                  (pthrmw(13))              5.729E+01  OP 
- Snipes 2000 scaling (closed divertor): lower bound (MW)                  (pthrmw(14))              2.852E+01  OP 
+ Martin 2008 scaling: 95% lower bound (MW)                                (pthrmw(8))               8.827E+01  OP 
+ Snipes 2000 scaling: nominal (MW)                                        (pthrmw(9))               9.200E+01  OP 
+ Snipes 2000 scaling: upper bound (MW)                                    (pthrmw(10))              1.385E+02  OP 
+ Snipes 2000 scaling: lower bound (MW)                                    (pthrmw(11))              6.064E+01  OP 
+ Snipes 2000 scaling (closed divertor): nominal (MW)                      (pthrmw(12))              4.057E+01  OP 
+ Snipes 2000 scaling (closed divertor): upper bound (MW)                  (pthrmw(13))              5.730E+01  OP 
+ Snipes 2000 scaling (closed divertor): lower bound (MW)                  (pthrmw(14))              2.853E+01  OP 
  Hubbard 2012 L-I threshold - nominal (MW)                                (pthrmw(15))              3.500E+01  OP 
  Hubbard 2012 L-I threshold - lower bound (MW)                            (pthrmw(16))              1.712E+01  OP 
- Hubbard 2012 L-I threshold - upper bound (MW)                            (pthrmw(17))              7.158E+01  OP 
- Hubbard 2017 L-I threshold                                               (pthrmw(18))              3.491E+02  OP 
+ Hubbard 2012 L-I threshold - upper bound (MW)                            (pthrmw(17))              7.156E+01  OP 
+ Hubbard 2017 L-I threshold                                               (pthrmw(18))              3.492E+02  OP 
  Martin 2008 aspect ratio corrected scaling: nominal (MW)                 (pthrmw(19))              1.301E+02  OP 
  Martin 2008 aspect ratio corrected scaling: 95% upper bound (MW)         (pthrmw(20))              1.719E+02  OP 
- Martin 2008 aspect ratio corrected scaling: 95% lower bound (MW)         (pthrmw(21))              8.826E+01  OP 
+ Martin 2008 aspect ratio corrected scaling: 95% lower bound (MW)         (pthrmw(21))              8.827E+01  OP 
  
  L-H threshold power (enforced) (MW)                                      (boundl(103)*plhthresh)   1.301E+02  OP 
  L-H threshold power (MW)                                                 (plhthresh)               1.301E+02  OP 
@@ -387,9 +376,9 @@
  
  Confinement scaling law                    IPB98(y,2)           (H)
  Confinement H factor                                                     (hfact)                       1.100000  ITV
- Global thermal energy confinement time (s)                               (taueff)                      4.172584  OP 
- Ion energy confinement time (s)                                          (tauei)                       4.172584  OP 
- Electron energy confinement time (s)                                     (tauee)                       4.172584  OP 
+ Global thermal energy confinement time (s)                               (taueff)                      4.174949  OP 
+ Ion energy confinement time (s)                                          (tauei)                       4.174949  OP 
+ Electron energy confinement time (s)                                     (tauee)                       4.174949  OP 
  n.tau = Volume-average electron density x Energy confinement time (s/m3) (dntau)                   3.312E+20  OP 
  Triple product = Vol-average electron density x Vol-average electron temperature x Energy confinement time:
  Triple product  (keV s/m3)                                               (dntau*te)                4.811E+21  OP 
@@ -397,10 +386,10 @@
  Switch for radiation loss term usage in power balance                    (iradloss)                        1     
  Radiation power subtracted from plasma power balance (MW)                                          1.938E+02  OP 
    (Radiation correction is core radiation power)
- Alpha particle confinement time (s)                                      (taup)                       20.862922  OP 
+ Alpha particle confinement time (s)                                      (taup)                       20.874743  OP 
  Alpha particle/energy confinement time ratio                             (taup/taueff)                 5.000000  OP 
  Lower limit on taup/taueff                                               (taulimit)                    5.000000     
- Total energy confinement time including radiation loss (s)               (total_energy_conf_t          3.317894  OP 
+ Total energy confinement time including radiation loss (s)               (total_energy_conf_t          3.319803  OP 
    (= stored energy including fast particles / loss power including radiation
  
  Dimensionless plasma parameters
@@ -410,34 +399,34 @@
  D.C. McDonald et al, 2007 Nuclear Fusion v47, 147. (nu_star missing 1/mu0)
  Normalized plasma pressure beta as defined by McDonald et al             (beta_mcdonald)           3.749E-02  OP 
  Normalized ion Larmor radius                                             (rho_star)                1.795E-03  OP 
- Normalized collisionality                                                (nu_star)                 2.751E-03  OP 
+ Normalized collisionality                                                (nu_star)                 2.750E-03  OP 
  Volume measure of elongation                                             (kappaa_IPB)              1.631E+00  OP 
  
  Plasma Volt-second Requirements :
  
- Total volt-second requirement (Wb)                                       (vsstt)                   8.201E+02  OP 
- Inductive volt-seconds (Wb)                                              (vsind)                   3.617E+02  OP 
+ Total volt-second requirement (Wb)                                       (vsstt)                   8.202E+02  OP 
+ Inductive volt-seconds (Wb)                                              (vsind)                   3.619E+02  OP 
  Ejima coefficient                                                        (gamma)                       0.300000     
- Start-up resistive (Wb)                                                  (vsres)                   7.787E+01  OP 
- Flat-top resistive (Wb)                                                  (vsbrn)                   3.805E+02  OP 
+ Start-up resistive (Wb)                                                  (vsres)                   7.792E+01  OP 
+ Flat-top resistive (Wb)                                                  (vsbrn)                   3.804E+02  OP 
  bootstrap current fraction multiplier                                    (cboot)                       1.000000     
- Bootstrap fraction (ITER 1989)                                           (bscf_iter89)                 0.342975  OP 
- Bootstrap fraction (Sauter et al)                                        (bscf_sauter)                 0.361654  OP 
- Bootstrap fraction (Nevins et al)                                        (bscf_nevins)                 0.337568  OP 
- Bootstrap fraction (Wilson)                                              (bscf_wilson)                 0.388691  OP 
- Diamagnetic fraction (Hender)                                            (diacf_hender)                0.012957  OP 
- Diamagnetic fraction (SCENE)                                             (diacf_scene)                 0.011115  OP 
+ Bootstrap fraction (ITER 1989)                                           (bscf_iter89)                 0.342950  OP 
+ Bootstrap fraction (Sauter et al)                                        (bscf_sauter)                 0.361637  OP 
+ Bootstrap fraction (Nevins et al)                                        (bscf_nevins)                 0.337560  OP 
+ Bootstrap fraction (Wilson)                                              (bscf_wilson)                 0.388667  OP 
+ Diamagnetic fraction (Hender)                                            (diacf_hender)                0.012956  OP 
+ Diamagnetic fraction (SCENE)                                             (diacf_scene)                 0.011114  OP 
  Pfirsch-Schlueter fraction (SCENE)                                       (pscf_scene)                 -0.003265  OP 
    (Sauter et al bootstrap current fraction model used)
    (Diamagnetic current fraction not calculated)
    (Pfirsch-Schlüter current fraction not calculated)
- Bootstrap fraction (enforced)                                            (bootipf.)                    0.361654  OP 
+ Bootstrap fraction (enforced)                                            (bootipf.)                    0.361637  OP 
  Diamagnetic fraction (enforced)                                          (diaipf.)                     0.000000  OP 
  Pfirsch-Schlueter fraction (enforced)                                    (psipf.)                      0.000000  OP 
- Loop voltage during burn (V)                                             (vburn)                   5.277E-02  OP 
- Plasma resistance (ohm)                                                  (rplas)                   4.439E-09  OP 
- Resistive diffusion time (s)                                             (res_time)                3.390E+03  OP 
- Plasma inductance (H)                                                    (rlp)                     1.667E-05  OP 
+ Loop voltage during burn (V)                                             (vburn)                   5.275E-02  OP 
+ Plasma resistance (ohm)                                                  (rplas)                   4.436E-09  OP 
+ Resistive diffusion time (s)                                             (res_time)                3.394E+03  OP 
+ Plasma inductance (H)                                                    (rlp)                     1.668E-05  OP 
  Coefficient for sawtooth effects on burn V-s requirement                 (csawth)                      1.000000     
  
  Fuelling :
@@ -445,29 +434,29 @@
  Ratio of He and pellet particle confinement times                        (tauratio)                1.000E+00     
  Fuelling rate (nucleus-pairs/s)                                          (qfuel)                   5.329E+21  OP 
  Fuel burn-up rate (reactions/s)                                          (rndfuel)                 1.017E+21  OP 
- Burn-up fraction                                                         (burnup)                      0.190897  OP 
+ Burn-up fraction                                                         (burnup)                      0.190923  OP 
  
  ***************************** Energy confinement times, and required H-factors : *****************************
  
     scaling law              confinement time (s)     H-factor for
                                  for H = 1           power balance
  
- IPB98(y)             (H)          4.878                   0.855
- IPB98(y,1)           (H)          4.821                   0.865
- IPB98(y,2)           (H)          3.793                   1.100
- IPB98(y,3)           (H)          3.941                   1.059
- IPB98(y,4)           (H)          3.903                   1.069
- ISS95            (stell)          2.307                   1.808
- ISS04            (stell)          4.030                   1.036
- DS03                 (H)          5.799                   0.719
- Murari et al NPL     (H)          2.696                   1.548
- Petty 2008           (H)          7.030                   0.594
- Lang et al. 2012     (H)          2.422                   1.723
- Hubbard 2017 - nom   (I)          0.074                  56.231
+ IPB98(y)             (H)          4.881                   0.855
+ IPB98(y,1)           (H)          4.824                   0.865
+ IPB98(y,2)           (H)          3.795                   1.100
+ IPB98(y,3)           (H)          3.943                   1.059
+ IPB98(y,4)           (H)          3.905                   1.069
+ ISS95            (stell)          2.308                   1.808
+ ISS04            (stell)          4.032                   1.036
+ DS03                 (H)          5.802                   0.719
+ Murari et al NPL     (H)          2.697                   1.548
+ Petty 2008           (H)          7.035                   0.594
+ Lang et al. 2012     (H)          2.423                   1.723
+ Hubbard 2017 - nom   (I)          0.074                  56.266
  Hubbard 2017 - lower (I)          0.041                 100.000
- Hubbard 2017 - upper (I)          0.135                  30.887
- NSTX (Spherical)     (H)          8.718                   0.478
- NSTX-Petty08 Hybrid  (H)          7.030                   0.594
+ Hubbard 2017 - upper (I)          0.135                  30.907
+ NSTX (Spherical)     (H)          8.721                   0.479
+ NSTX-Petty08 Hybrid  (H)          7.035                   0.594
  
  ******************************************** Current Drive System ********************************************
  
@@ -481,58 +470,58 @@
  Maximum Allowed Bootstrap current fraction                               (bscfmax)                 9.900E-01     
  Fusion gain factor Q                                                     (bigq)                    5.578E+01  OP 
  Auxiliary current drive (A)                                              (auxiliary_cd)            1.962E+06  OP 
- Current drive efficiency (A/W)                                           (effcd)                   3.923E-02  OP 
- Normalised current drive efficiency, gamma (10^20 A/W-m2)                (gamcd)                   2.964E-01  OP 
+ Current drive efficiency (A/W)                                           (effcd)                   3.924E-02  OP 
+ Normalised current drive efficiency, gamma (10^20 A/W-m2)                (gamcd)                   2.965E-01  OP 
  Wall plug to injector efficiency                                         (etacd)                   4.000E-01     
  
  Fractions of current drive :
  
- Bootstrap fraction                                                       (bootipf)                     0.361654  OP 
+ Bootstrap fraction                                                       (bootipf)                     0.361637  OP 
  Diamagnetic fraction                                                     (diaipf)                      0.000000  OP 
  Pfirsch-Schlueter fraction                                               (psipf)                       0.000000  OP 
- Auxiliary current drive fraction                                         (faccd)                       0.090413  OP 
- Inductive fraction                                                       (facoh)                       0.547933  OP 
+ Auxiliary current drive fraction                                         (faccd)                       0.090421  OP 
+ Inductive fraction                                                       (facoh)                       0.547942  OP 
  Total                                                                    (plasipf+faccd+facoh          1.000000     
- Fraction of the plasma current produced by non-inductive means           (fvsbrnni)                    0.452067  ITV
+ Fraction of the plasma current produced by non-inductive means           (fvsbrnni)                    0.452058  ITV
  
  Neutral beam energy (keV)                                                (enbeam)                  1.000E+03     
  Neutral beam current (A)                                                 (cnbeam)                  5.000E+01  OP 
- Beam efficiency (A/W)                                                    (effnbss)                 3.923E-02  OP 
- Beam gamma (10^20 A/W-m2)                                                (gamnb)                   2.964E-01  OP 
+ Beam efficiency (A/W)                                                    (effnbss)                 3.924E-02  OP 
+ Beam gamma (10^20 A/W-m2)                                                (gamnb)                   2.965E-01  OP 
  Neutral beam wall plug efficiency                                        (etanbi)                  4.000E-01     
- Beam decay lengths to centre                                             (taubeam)                 4.641E+00  OP 
- Beam shine-through fraction                                              (nbshinef)                9.303E-05  OP 
+ Beam decay lengths to centre                                             (taubeam)                 4.640E+00  OP 
+ Beam shine-through fraction                                              (nbshinef)                9.322E-05  OP 
  Neutral beam wall plug power (MW)                                        (pwpnb)                   1.250E+02  OP 
  
  Neutral beam power balance :
  ----------------------------
  Beam first orbit loss power (MW)                                         (porbitlossmw)                0.000000  OP 
- Beam shine-through power [MW]                                            (nbshinemw)                   0.004652  OP 
+ Beam shine-through power [MW]                                            (nbshinemw)                   0.004662  OP 
  Beam power deposited in plasma (MW)                                      (pinjmw)                     50.000000  OP 
  Maximum allowable beam power (MW)                                        (pinjalw)                    50.000000     
- Total (MW)                                                               (porbitlossmw+nbshin         50.004652     
- 
- Beam power entering vacuum vessel (MW)                                   (pnbitot)                    50.004652  OP 
+ Total (MW)                                                               (porbitlossmw+nbshin         50.004662     
+ 
+ Beam power entering vacuum vessel (MW)                                   (pnbitot)                    50.004662  OP 
  
  Fraction of beam energy to ions                                          (fpion)                   4.351E-01  OP 
  Beam duct shielding thickness (m)                                        (nbshield)                5.000E-01     
  Beam tangency radius / Plasma major radius                               (frbeam)                  1.000E+00     
- Beam centreline tangency radius (m)                                      (rtanbeam)                9.520E+00  OP 
- Maximum possible tangency radius (m)                                     (rtanmax)                 1.520E+01  OP 
+ Beam centreline tangency radius (m)                                      (rtanbeam)                9.523E+00  OP 
+ Maximum possible tangency radius (m)                                     (rtanmax)                 1.521E+01  OP 
  
  Volt-second considerations:
  
- Total V-s capability of Central Solenoid/PF coils (Wb)                   (abs(vstot))              8.462E+02     
- Required volt-seconds during start-up (Wb)                               (vssoft)                  4.396E+02     
- Available volt-seconds during burn (Wb)                                  (vsmax)                   3.805E+02     
+ Total V-s capability of Central Solenoid/PF coils (Wb)                   (abs(vstot))              8.463E+02     
+ Required volt-seconds during start-up (Wb)                               (vssoft)                  4.398E+02     
+ Available volt-seconds during burn (Wb)                                  (vsmax)                   3.804E+02     
  
  *************************************************** Times ****************************************************
  
- Initial charge time for CS from zero current (s)                         (tramp)                     164.375299     
- Plasma current ramp-up time (s)                                          (tohs)                      164.211088  ITV
+ Initial charge time for CS from zero current (s)                         (tramp)                     164.545555     
+ Plasma current ramp-up time (s)                                          (tohs)                      164.381174  ITV
  Heating time (s)                                                         (theat)                      10.000000     
  Burn time (s)                                                            (tburn)                   7.200E+03  OP 
- Reset time to zero current for CS (s)                                    (tqnch)                     164.211088     
+ Reset time to zero current for CS (s)                                    (tqnch)                     164.381174     
  Time between pulses (s)                                                  (tdwell)                   1800.000000     
  
  Total plant cycle time (s)                                               (tcycle)                  9.503E+03  OP 
@@ -545,66 +534,66 @@
  Central solenoid                             0.655           3.316   (ohcth)             
  CS precompression                            0.052           3.368   (precomp)           
  Gap                                          0.050           3.418   (gapoh)             
- TF coil inboard leg                          1.223           4.641   (tfcth)             
- Gap                                          0.020           4.661   (tftsgap)           
- Thermal shield                               0.050           4.711   (thshield)          
- Gap                                          0.120           4.831   (gapds)             
- Vacuum vessel (and shielding)                0.600           5.431   (d_vv_in + shldith) 
- Gap                                          0.020           5.451   (vvblgap)           
- Inboard blanket                              0.755           6.206   (blnkith)           
- Inboard first wall                           0.018           6.224   (fwith)             
- Inboard scrape-off                           0.225           6.449   (scrapli)           
- Plasma geometric centre                      3.071           9.520   (rminor)            
- Plasma outboard edge                         3.071          12.590   (rminor)            
- Outboard scrape-off                          0.225          12.815   (scraplo)           
- Outboard first wall                          0.018          12.833   (fwoth)             
- Outboard blanket                             1.275          14.108   (blnkoth)           
- Gap                                          0.020          14.128   (vvblgap)           
- Vacuum vessel (and shielding)                1.100          15.228   (d_vv_out+shldoth)  
- Gap                                          1.046          16.275   (gapsto)            
- Thermal shield                               0.050          16.325   (thshield)          
- Gap                                          0.020          16.345   (tftsgap)           
- TF coil outboard leg                         1.223          17.567   (tfthko)            
+ TF coil inboard leg                          1.225           4.643   (tfcth)             
+ Gap                                          0.020           4.663   (tftsgap)           
+ Thermal shield                               0.050           4.713   (thshield)          
+ Gap                                          0.120           4.833   (gapds)             
+ Vacuum vessel (and shielding)                0.600           5.433   (d_vv_in + shldith) 
+ Gap                                          0.020           5.453   (vvblgap)           
+ Inboard blanket                              0.755           6.208   (blnkith)           
+ Inboard first wall                           0.018           6.226   (fwith)             
+ Inboard scrape-off                           0.225           6.451   (scrapli)           
+ Plasma geometric centre                      3.072           9.523   (rminor)            
+ Plasma outboard edge                         3.072          12.595   (rminor)            
+ Outboard scrape-off                          0.225          12.820   (scraplo)           
+ Outboard first wall                          0.018          12.838   (fwoth)             
+ Outboard blanket                             1.275          14.113   (blnkoth)           
+ Gap                                          0.020          14.133   (vvblgap)           
+ Vacuum vessel (and shielding)                1.100          15.233   (d_vv_out+shldoth)  
+ Gap                                          1.047          16.280   (gapsto)            
+ Thermal shield                               0.050          16.330   (thshield)          
+ Gap                                          0.020          16.350   (tftsgap)           
+ TF coil outboard leg                         1.225          17.575   (tfthko)            
  
  *********************************************** Vertical Build ***********************************************
  
  Single null case
                                           Thickness (m)    Height (m)
- TF coil                                      1.223           9.075   (tfcth)             
- Gap                                          0.020           7.852   (tftsgap)           
- Thermal shield                               0.050           7.832   (thshield)          
- Gap                                          0.061           7.782   (vgap2)             
- Vacuum vessel (and shielding)                0.600           7.721   (d_vv_top+shldtth)  
- Gap                                          0.020           7.121   (vvblgap)           
- Top blanket                                  1.015           7.101   (blnktth)           
- Top first wall                               0.018           6.086   (fwtth)             
- Top scrape-off                               0.600           6.068   (vgaptop)           
- Plasma top                                   5.468           5.468   (rminor*kappa)      
+ TF coil                                      1.225           9.079   (tfcth)             
+ Gap                                          0.020           7.854   (tftsgap)           
+ Thermal shield                               0.050           7.834   (thshield)          
+ Gap                                          0.061           7.784   (vgap2)             
+ Vacuum vessel (and shielding)                0.600           7.723   (d_vv_top+shldtth)  
+ Gap                                          0.020           7.123   (vvblgap)           
+ Top blanket                                  1.015           7.103   (blnktth)           
+ Top first wall                               0.018           6.088   (fwtth)             
+ Top scrape-off                               0.600           6.070   (vgaptop)           
+ Plasma top                                   5.470           5.470   (rminor*kappa)      
  Midplane                                     0.000           0.000                       
- Plasma bottom                                5.468          -5.468   (rminor*kappa)      
- Lower scrape-off                             1.600          -7.068   (vgap)              
- Divertor structure                           0.200          -7.268   (divfix)            
- Vacuum vessel (and shielding)                1.000          -8.268   (d_vv_bot+shldlth)  
- Gap                                          0.061          -8.329   (vgap2)             
- Thermal shield                               0.050          -8.379   (thshield)          
- Gap                                          0.020          -8.399   (tftsgap)           
- TF coil                                      1.223          -9.622   (tfcth)             
+ Plasma bottom                                5.470          -5.470   (rminor*kappa)      
+ Lower scrape-off                             1.600          -7.070   (vgap)              
+ Divertor structure                           0.200          -7.270   (divfix)            
+ Vacuum vessel (and shielding)                1.000          -8.270   (d_vv_bot+shldlth)  
+ Gap                                          0.061          -8.331   (vgap2)             
+ Thermal shield                               0.050          -8.381   (thshield)          
+ Gap                                          0.020          -8.401   (tftsgap)           
+ TF coil                                      1.225          -9.626   (tfcth)             
  
  ************************************* Divertor build and plasma position *************************************
  
  Divertor Configuration = Single Null Divertor
  
- Plasma top position, radial (m)                                          (ptop_radial)                 7.984107  OP 
- Plasma top position, vertical (m)                                        (ptop_vertical)               5.468126  OP 
- Plasma geometric centre, radial (m)                                      (rmajor.)                     9.519512  OP 
+ Plasma top position, radial (m)                                          (ptop_radial)                 7.987016  OP 
+ Plasma top position, vertical (m)                                        (ptop_vertical)               5.470119  OP 
+ Plasma geometric centre, radial (m)                                      (rmajor.)                     9.522981  OP 
  Plasma geometric centre, vertical (m)                                    (0.0)                         0.000000  OP 
  Plasma lower triangularity                                               (tril)                        0.500000  OP 
  Plasma elongation                                                        (kappa.)                      1.780679  OP 
  TF coil vertical offset (m)                                              (tfoffset)                   -0.273500  OP 
- Plasma outer arc radius of curvature (m)                                 (rco)                         5.548766  OP 
- Plasma inner arc radius of curvature (m)                                 (rci)                        10.504678  OP 
- Plasma lower X-pt, radial (m)                                            (rxpt)                        7.984107  OP 
- Plasma lower X-pt, vertical (m)                                          (zxpt)                       -5.468126  OP 
+ Plasma outer arc radius of curvature (m)                                 (rco)                         5.550788  OP 
+ Plasma inner arc radius of curvature (m)                                 (rci)                        10.508506  OP 
+ Plasma lower X-pt, radial (m)                                            (rxpt)                        7.987016  OP 
+ Plasma lower X-pt, vertical (m)                                          (zxpt)                       -5.470119  OP 
  Poloidal plane angle between vertical and inner leg (rad)                (thetai)                      0.170694  OP 
  Poloidal plane angle between vertical and outer leg (rad)                (thetao)                      1.023311  OP 
  Poloidal plane angle between inner leg and plate (rad)                   (betai)                       1.000000     
@@ -613,18 +602,18 @@
  Outer divertor leg poloidal length (m)                                   (plsepo)                      1.500000     
  Inner divertor plate length (m)                                          (plleni)                      1.000000     
  Outer divertor plate length (m)                                          (plleno)                      1.000000     
- Inner strike point, radial (m)                                           (rspi)                        6.998640  OP 
- Inner strike point, vertical (m)                                         (zspi)                       -5.637993  OP 
- Inner plate top, radial (m)                                              (rplti)                       7.193396  OP 
- Inner plate top, vertical (m)                                            (zplti)                      -5.177482  OP 
- Inner plate bottom, radial (m)                                           (rplbi)                       6.803884  OP 
- Inner plate bottom, vertical (m)                                         (zplbi)                      -6.098504  OP 
- Outer strike point, radial (m)                                           (rspo)                        8.764920  OP 
- Outer strike point, vertical (m)                                         (zspo)                       -6.748880  OP 
- Outer plate top, radial (m)                                              (rplto)                       8.983534  OP 
- Outer plate top, vertical (m)                                            (zplto)                      -6.299205  OP 
- Outer plate bottom, radial (m)                                           (rplbo)                       8.546306  OP 
- Outer plate bottom, vertical (m)                                         (zplbo)                      -7.198556  OP 
+ Inner strike point, radial (m)                                           (rspi)                        7.001549  OP 
+ Inner strike point, vertical (m)                                         (zspi)                       -5.639985  OP 
+ Inner plate top, radial (m)                                              (rplti)                       7.196305  OP 
+ Inner plate top, vertical (m)                                            (zplti)                      -5.179475  OP 
+ Inner plate bottom, radial (m)                                           (rplbi)                       6.806793  OP 
+ Inner plate bottom, vertical (m)                                         (zplbi)                      -6.100496  OP 
+ Outer strike point, radial (m)                                           (rspo)                        8.767829  OP 
+ Outer strike point, vertical (m)                                         (zspo)                       -6.750873  OP 
+ Outer plate top, radial (m)                                              (rplto)                       8.986443  OP 
+ Outer plate top, vertical (m)                                            (zplto)                      -6.301198  OP 
+ Outer plate bottom, radial (m)                                           (rplbo)                       8.549215  OP 
+ Outer plate bottom, vertical (m)                                         (zplbo)                      -7.200548  OP 
  Calculated maximum divertor height (m)                                   (divht)                       2.021073  OP 
  
  ************************************************* TF coils  **************************************************
@@ -638,20 +627,21 @@
  Materal stress of the point of maximum shear stress (Tresca criterion) for each layer
  Please use utilities/plot_stress_tf.py for radial plots plots summary
  Layers                             Steel case            WP    Outer case
- Radial stress               (MPa)       0.000      -154.364         2.905
- toroidal stress             (MPa)    -357.319      -221.242      -265.468
- Vertical stress             (MPa)     192.681       192.681        98.473
- Von-Mises stress            (MPa)     483.375       358.752       326.054
- Shear (Tresca) stress       (MPa)     550.000       413.923       363.941
- 
- Toroidal modulus            (GPa)     205.000        40.272       205.000
- Vertical modulus            (GPa)     205.000       118.239       401.121
- 
- WP toroidal modulus (GPa)                                                (eyoung_wp_t*1.0D-9)      3.485E+01  OP 
- WP vertical modulus (GPa)                                                (eyoung_wp_z*1.0D-9)      1.015E+02  OP 
- Maximum radial deflection at midplane (m)                                (deflect)                -5.741E-03  OP 
- Vertical strain on casing                                                (casestr)                 9.399E-04  OP 
- Radial strain on insulator                                               (insstrain)              -7.706E-03  OP 
+ Radial stress               (MPa)       0.000      -193.133         2.918
+ toroidal stress             (MPa)    -357.814      -281.961      -266.724
+ Vertical stress             (MPa)     192.186       192.186        98.196
+ Von-Mises stress            (MPa)     483.460       413.069       327.070
+ Shear (Tresca) stress       (MPa)     550.000       474.146       364.919
+ 
+ Toroidal modulus            (GPa)     205.000        38.632       205.000
+ Vertical modulus            (GPa)     205.000       103.188       401.219
+ 
+ WP toroidal modulus (GPa)                                                (eyoung_wp_t*1.0D-9)      3.339E+01  OP 
+ WP vertical modulus (GPa)                                                (eyoung_wp_z*1.0D-9)      8.351E+01  OP 
+ Maximum radial deflection at midplane (m)                                (deflect)                -5.748E-03  OP 
+ Vertical strain on casing                                                (casestr)                 9.375E-04  OP 
+ Vertical strain on winding pack                                          (windstrain)              2.088E-03  OP 
+ Radial strain on insulator                                               (insstrain)              -9.271E-03  OP 
  
  TF design
  
@@ -667,54 +657,54 @@
  TF coil Geometry :
  
  Number of TF coils                                                       (n_tf)                           18     
- Inboard leg centre radius (m)                                            (r_tf_inboard_mid)        4.029E+00  OP 
+ Inboard leg centre radius (m)                                            (r_tf_inboard_mid)        4.031E+00  OP 
  Outboard leg centre radius (m)                                           (r_tf_outboard_mid)       1.696E+01  OP 
- Total inboard leg radial thickness (m)                                   (tfcth)                   1.223E+00  ITV
- Total outboard leg radial thickness (m)                                  (tfthko)                  1.223E+00     
- Outboard leg toroidal thickness (m)                                      (tftort)                  1.612E+00  OP 
- Maximum inboard edge height (m)                                          (hmax)                    8.399E+00  OP 
- Mean coil circumference (including inboard leg length) (m)               (tfleng)                  4.991E+01  OP 
+ Total inboard leg radial thickness (m)                                   (tfcth)                   1.225E+00  ITV
+ Total outboard leg radial thickness (m)                                  (tfthko)                  1.225E+00     
+ Outboard leg toroidal thickness (m)                                      (tftort)                  1.613E+00  OP 
+ Maximum inboard edge height (m)                                          (hmax)                    8.401E+00  OP 
+ Mean coil circumference (including inboard leg length) (m)               (tfleng)                  4.992E+01  OP 
  Vertical TF shape                                                        (i_tf_shape)                      1     
  
  D-shape coil, inner surface shape approximated by
  by a straight segment and elliptical arcs between the following points:
  
  point         x(m)           y(m)
-   1          4.641          4.711
-   2          8.905          7.852
-   3         16.345          0.000
-   4          8.905         -8.399
-   5          4.641         -5.039
+   1          4.643          4.712
+   2          8.909          7.854
+   3         16.350          0.000
+   4          8.909         -8.401
+   5          4.643         -5.041
  
  Global material area/fractions:
  
- TF cross-section (total) (m2)                                            (tfareain)                3.096E+01     
- Total steel cross-section (m2)                                           (a_tf_steel*n_tf)         2.402E+01     
- Total steel TF fraction                                                  (f_tf_steel)              7.759E-01     
- Total Insulation cross-section (total) (m2)                              (a_tf_ins*n_tf)           2.110E+00     
- Total Insulation fraction                                                (f_tf_ins)                6.816E-02     
+ TF cross-section (total) (m2)                                            (tfareain)                3.102E+01     
+ Total steel cross-section (m2)                                           (a_tf_steel*n_tf)         2.409E+01     
+ Total steel TF fraction                                                  (f_tf_steel)              7.764E-01     
+ Total Insulation cross-section (total) (m2)                              (a_tf_ins*n_tf)           2.111E+00     
+ Total Insulation fraction                                                (f_tf_ins)                6.803E-02     
  
  External steel Case Information :
  
- Casing cross section area (per leg) (m2)                                 (acasetf)                 1.089E+00     
+ Casing cross section area (per leg) (m2)                                 (acasetf)                 1.092E+00     
  Inboard leg case plasma side wall thickness (m)                          (casthi)                  5.000E-02     
- Inboard leg case inboard "nose" thickness (m)                            (thkcas)                  6.021E-01  ITV
+ Inboard leg case inboard "nose" thickness (m)                            (thkcas)                  6.047E-01  ITV
  Inboard leg case sidewall thickness at its narrowest point (m)           (casths)                  1.000E-01     
- External case mass per coil (kg)                                         (whtcas)                  1.177E+06  OP 
+ External case mass per coil (kg)                                         (whtcas)                  1.181E+06  OP 
  
  TF winding pack (WP) geometry:
  
  WP cross section area with insulation and insertion (per coil) (m2)      (awpc)                    6.311E-01     
  WP cross section area (per coil) (m2)                                    (aswp)                    5.521E-01     
- Winding pack radial thickness (m)                                        (dr_tf_wp)                5.001E-01  OP 
- Winding pack toroidal width 1 (m)                                        (wwp1)                    1.306E+00  OP 
- Winding pack toroidal width 2 (m)                                        (wwp2)                    1.218E+00  OP 
+ Winding pack radial thickness (m)                                        (dr_tf_wp)                4.998E-01  OP 
+ Winding pack toroidal width 1 (m)                                        (wwp1)                    1.307E+00  OP 
+ Winding pack toroidal width 2 (m)                                        (wwp2)                    1.219E+00  OP 
  Ground wall insulation thickness (m)                                     (tinstf)                  1.300E-02     
  Winding pack insertion gap (m)                                           (tfinsgap)                1.000E-02     
  
  TF winding pack (WP) material area/fractions:
  
- Steel WP cross-section (total) (m2)                                      (aswp*n_tf)               4.421E+00     
+ Steel WP cross-section (total) (m2)                                      (aswp*n_tf)               4.422E+00     
  Steel WP fraction                                                        (aswp/awpc)               3.892E-01     
  Insulation WP fraction                                                   (aiwp/awpc)               1.159E-01     
  Cable WP fraction                                                        ((awpc-aswp-aiwp)/awpc)   4.949E-01     
@@ -723,7 +713,7 @@
  
  Turn parametrisation                                                     (i_tf_turns_integer)              0     
    Non-integer number of turns
- Number of turns per TF coil                                              (n_tf_turn)               1.623E+02  OP 
+ Number of turns per TF coil                                              (n_tf_turn)               1.624E+02  OP 
  
  Width of turn including inter-turn insulation (m)                        (t_turn_tf)               5.832E-02  OP 
  Width of conductor (square) (m)                                          (t_conductor)             5.432E-02  OP 
@@ -735,44 +725,40 @@
  
  Diameter of central helium channel in cable                              (dhecoil)                 5.000E-03     
  Fractions by area
- internal area of the cable space                                         (acstf)                   1.438E-03     
+ internal area of the cable space                                         (acstf)                   1.437E-03     
  Coolant fraction in conductor excluding central channel                  (vftf)                    3.300E-01     
- Copper fraction of conductor                                             (fcutfsu)                 6.320E-01  ITV
- Superconductor fraction of conductor                                     (1-fcutfsu)               3.680E-01     
+ Copper fraction of conductor                                             (fcutfsu)                 6.323E-01  ITV
+ Superconductor fraction of conductor                                     (1-fcutfsu)               3.677E-01     
  Check total area fractions in winding pack = 1                                                         1.000000     
  minimum TF conductor temperature margin  (K)                             (tmargmin_tf)                 1.700000     
- TF conductor temperature margin (K)                                      (tmargtf)                     2.131017     
- Elastic properties behavior                                              (i_tf_cond_props)                 0     
-   Conductor stiffness neglected
- Conductor axial Young's modulus                                          (eyoung_cond_z)           0.000E+00     
- Conductor transverse Young's modulus                                     (eyoung_cond_t)           0.000E+00     
+ TF conductor temperature margin (K)                                      (tmargtf)                     2.131984     
  
  TF coil mass:
  
- Superconductor mass per coil (kg)                                        (whtconsc)                1.649E+04  OP 
- Copper mass per coil (kg)                                                (whtconcu)                4.248E+04  OP 
- Steel conduit mass per coil (kg)                                         (whtconsh)                9.561E+04  OP 
- Conduit insulation mass per coil (kg)                                    (whtconin)                6.570E+03  OP 
- Total conduit mass per coil (kg)                                         (whtcon)                  1.611E+05  OP 
- Mass of each TF coil (kg)                                                (whttf/n_tf)              1.345E+06  OP 
- Total TF coil mass (kg)                                                  (whttf)                   2.421E+07     
+ Superconductor mass per coil (kg)                                        (whtconsc)                1.648E+04  OP 
+ Copper mass per coil (kg)                                                (whtconcu)                4.251E+04  OP 
+ Steel conduit mass per coil (kg)                                         (whtconsh)                9.566E+04  OP 
+ Conduit insulation mass per coil (kg)                                    (whtconin)                6.573E+03  OP 
+ Total conduit mass per coil (kg)                                         (whtcon)                  1.612E+05  OP 
+ Mass of each TF coil (kg)                                                (whttf/n_tf)              1.349E+06  OP 
+ Total TF coil mass (kg)                                                  (whttf)                   2.429E+07     
  
  Maximum B field and currents:
  
  Nominal peak field assuming toroidal symmetry (T)                        (bmaxtf)                  1.169E+01  OP 
  Total current in all TF coils (MA)                                       (ritfc/1.D6)              2.630E+02  OP 
  TF coil current (summed over all coils) (A)                              (ritfc)                   2.630E+08     
- Actual peak field at discrete conductor (T)                              (bmaxtfrp)                1.241E+01  OP 
+ Actual peak field at discrete conductor (T)                              (bmaxtfrp)                1.240E+01  OP 
  Winding pack current density (A/m2)                                      (jwptf)                   2.646E+07  OP 
- Inboard leg mid-plane conductor current density (A/m2)                   (oacdcp)                  8.494E+06     
- Total stored energy in TF coils (GJ)                                     (estotftgj)               1.762E+02  OP 
+ Inboard leg mid-plane conductor current density (A/m2)                   (oacdcp)                  8.478E+06     
+ Total stored energy in TF coils (GJ)                                     (estotftgj)               1.763E+02  OP 
  
  TF Forces:
  
- Inboard vertical tension per coil (N)                                    (vforce)                  2.571E+08  OP 
- Outboard vertical tension per coil (N)                                   (vforce_outboard)         2.571E+08  OP 
+ Inboard vertical tension per coil (N)                                    (vforce)                  2.572E+08  OP 
+ Outboard vertical tension per coil (N)                                   (vforce_outboard)         2.572E+08  OP 
  inboard vertical tension fraction (-)                                    (f_vforce_inboard)        5.000E-01  OP 
- Centring force per coil (N/m)                                            (cforce)                  8.542E+07  OP 
+ Centring force per coil (N/m)                                            (cforce)                  8.541E+07  OP 
  
  Ripple information:
  
@@ -782,25 +768,25 @@
  Quench information :
  
  Allowable stress in vacuum vessel (VV) due to quench (Pa)                (sigvvall)                9.300E+07     
- Minimum allowed quench time due to stress in VV (s)                      (taucq)                   2.871E+01  OP 
+ Minimum allowed quench time due to stress in VV (s)                      (taucq)                   2.872E+01  OP 
  Actual quench time (or time constant) (s)                                (tdmptf)                  1.000E+01  ITV
- Maximum allowed voltage during quench due to insulation (kV)             (vdalw)                   2.556E+01  ITV
- Actual quench voltage (kV)                                               (vtfskv)                  2.175E+01  OP 
+ Maximum allowed voltage during quench due to insulation (kV)             (vdalw)                   2.558E+01  ITV
+ Actual quench voltage (kV)                                               (vtfskv)                  2.177E+01  OP 
  Maximum allowed temp rise during a quench (K)                            (tmaxpro)                 1.500E+02     
  
  Radial build of TF coil centre-line :
  
                                           Thickness (m)    Outer radius (m)
  Innermost edge of TF coil                    3.418           3.418                       
- Coil case ("nose")                           0.602           4.020   (thkcas)            
- Insertion gap for winding pack               0.010           4.030   (tfinsgap)          
- Winding pack ground insulation               0.013           4.043   (tinstf)            
- Winding - first half                         0.227           4.270   (dr_tf_wp/2-tinstf-t
- Winding - second half                        0.227           4.497   (dr_tf_wp/2-tinstf-t
- Winding pack insulation                      0.013           4.510   (tinstf)            
- Insertion gap for winding pack               0.010           4.520   (tfinsgap)          
- Plasma side case min radius                  0.050           4.570   (casthi)            
- Plasma side case max radius                  4.641           4.641   (r_tf_inboard_out)  
+ Coil case ("nose")                           0.605           4.023   (thkcas)            
+ Insertion gap for winding pack               0.010           4.033   (tfinsgap)          
+ Winding pack ground insulation               0.013           4.046   (tinstf)            
+ Winding - first half                         0.227           4.273   (dr_tf_wp/2-tinstf-t
+ Winding - second half                        0.227           4.500   (dr_tf_wp/2-tinstf-t
+ Winding pack insulation                      0.013           4.513   (tinstf)            
+ Insertion gap for winding pack               0.010           4.523   (tfinsgap)          
+ Plasma side case min radius                  0.050           4.573   (casthi)            
+ Plasma side case max radius                  4.643           4.643   (r_tf_inboard_out)  
  TF coil dimensions are consistent
  
  ****************************************** Superconducting TF Coils ******************************************
@@ -813,14 +799,14 @@
  
  Helium temperature at peak field (= superconductor temperature) (K)      (thelium)                 4.750E+00     
  Total helium fraction inside cable space                                 (fhetot)                  3.437E-01  OP 
- Copper fraction of conductor                                             (fcutfsu)                 6.320E-01  ITV
+ Copper fraction of conductor                                             (fcutfsu)                 6.323E-01  ITV
  Strain on superconductor                                                 (strncon_tf)             -5.000E-03     
- Critical current density in superconductor (A/m2)                        (jcritsc)                 5.184E+08  OP 
+ Critical current density in superconductor (A/m2)                        (jcritsc)                 5.189E+08  OP 
  Critical current density in strand (A/m2)                                (jcritstr)                1.908E+08  OP 
- Critical current density in winding pack (A/m2)                          (jwdgcrt)                 5.292E+07  OP 
+ Critical current density in winding pack (A/m2)                          (jwdgcrt)                 5.293E+07  OP 
  Actual current density in winding pack (A/m2)                            (jwdgop)                  2.646E+07  OP 
  Minimum allowed temperature margin in superconductor (K)                 (tmargmin_tf)             1.700E+00     
- Actual temperature margin in superconductor (K)                          (tmarg)                   2.131E+00  OP 
+ Actual temperature margin in superconductor (K)                          (tmarg)                   2.132E+00  OP 
  Critical current (A)                                                     (icrit)                   1.800E+05  OP 
  Actual current (A)                                                       (cpttf)                   9.000E+04  ITV
  Actual current / critical current                                        (iooic)                   5.000E-01  OP 
@@ -848,11 +834,11 @@
  CS inside radius (m)                                                     (bore.)                   2.661E+00     
  CS thickness (m)                                                         (ohcth.)                  6.554E-01     
  Gap between central solenoid and TF coil (m)                             (gapoh)                   5.000E-02  ITV
- CS overall cross-sectional area (m2)                                     (areaoh)                  9.908E+00  OP 
- CS conductor+void cross-sectional area (m2)                              (awpoh)                   4.954E+00  OP 
-    CS conductor cross-sectional area (m2)                                (awpoh*(1-vfohc))         3.468E+00  OP 
-    CS void cross-sectional area (m2)                                     (awpoh*vfohc)             1.486E+00  OP 
- CS steel cross-sectional area (m2)                                       (areaoh-awpoh)            4.954E+00  OP 
+ CS overall cross-sectional area (m2)                                     (areaoh)                  9.910E+00  OP 
+ CS conductor+void cross-sectional area (m2)                              (awpoh)                   4.955E+00  OP 
+    CS conductor cross-sectional area (m2)                                (awpoh*(1-vfohc))         3.469E+00  OP 
+    CS void cross-sectional area (m2)                                     (awpoh*vfohc)             1.487E+00  OP 
+ CS steel cross-sectional area (m2)                                       (areaoh-awpoh)            4.955E+00  OP 
  CS steel area fraction                                                   (oh_steel_frac)           5.000E-01     
  Only hoop stress considered
  Switch for CS stress calculation                                         (i_cs_stress)                     0     
@@ -872,7 +858,7 @@
  Initial radial crack size (m)                                            (t_crack_radial)          6.000E-03     
  CS structural vertical thickness (m)                                     (t_structural_vertical)   2.200E-02     
  CS structural radial thickness (m)                                       (t_structural_radial)     7.000E-02     
- Allowable number of cycles till CS fracture                              (N_cycle)                 3.382E+04  OP 
+ Allowable number of cycles till CS fracture                              (N_cycle)                 3.381E+04  OP 
  
  Superconducting PF coils
  PF coil superconductor material                                          (isumatpf)                        3     
@@ -888,13 +874,13 @@
  
  coil           R(m)        Z(m)        dR(m)       dZ(m)       turns     steel thickness(m)
  
-  PF 1           6.72        9.93        1.37        1.37      491.86        0.15
-  PF 2           6.72      -10.48        1.42        1.42      524.66        0.16
-  PF 3          18.82        3.07        1.29        1.29      235.15        0.11
-  PF 4          18.82       -3.07        1.29        1.29      235.15        0.11
-  PF 5          17.02        8.60        0.84        0.84      130.89        0.08
-  PF 6          17.02       -8.60        0.84        0.84      130.89        0.08
-  CS             2.99        0.00        0.66       15.12     3652.56        0.16
+  PF 1           6.72        9.94        1.37        1.37      491.78        0.15
+  PF 2           6.72      -10.49        1.42        1.42      524.55        0.16
+  PF 3          18.83        3.07        1.29        1.29      235.20        0.11
+  PF 4          18.83       -3.07        1.29        1.29      235.20        0.11
+  PF 5          17.03        8.60        0.84        0.84      130.91        0.08
+  PF 6          17.03       -8.60        0.84        0.84      130.91        0.08
+  CS             2.99        0.00        0.66       15.12     3653.40        0.16
  Plasma          9.52        0.00        6.14       10.94        1.00
  
  PF Coil Information at Peak Current:
@@ -902,19 +888,19 @@
  coil  current  allowed J  actual J   J   cond. mass   steel mass     field
          (MA)    (A/m2)     (A/m2)  ratio    (kg)          (kg)        (T)
  
-  PF 1   20.76  3.942E+08  1.100E+07  0.03 3.384E+05   3.114E+05    6.086E+00
-  PF 2   22.14  3.714E+08  1.100E+07  0.03 3.610E+05   3.422E+05    6.307E+00
-  PF 3   -9.92  7.260E+08  6.000E+06  0.01 8.309E+05   5.769E+05    2.987E+00
-  PF 4   -9.92  7.260E+08  6.000E+06  0.01 8.309E+05   5.769E+05    2.987E+00
-  PF 5   -5.63  7.531E+08  8.000E+06  0.01 3.196E+05   2.311E+05    2.742E+00
-  PF 6   -5.63  7.531E+08  8.000E+06  0.01 3.196E+05   2.311E+05    2.742E+00
-  CS  -157.06  5.898E+07  1.585E+07  0.27 3.959E+05   7.256E+05    1.205E+01
+  PF 1   20.75  3.945E+08  1.100E+07  0.03 3.385E+05   3.114E+05    6.083E+00
+  PF 2   22.14  3.717E+08  1.100E+07  0.03 3.610E+05   3.422E+05    6.304E+00
+  PF 3   -9.93  7.260E+08  6.000E+06  0.01 8.314E+05   5.775E+05    2.987E+00
+  PF 4   -9.93  7.260E+08  6.000E+06  0.01 8.314E+05   5.775E+05    2.987E+00
+  PF 5   -5.63  7.531E+08  8.000E+06  0.01 3.198E+05   2.313E+05    2.742E+00
+  PF 6   -5.63  7.531E+08  8.000E+06  0.01 3.198E+05   2.313E+05    2.742E+00
+  CS  -157.10  5.898E+07  1.585E+07  0.27 3.960E+05   7.258E+05    1.205E+01
        ------                             ---------   ---------
-       231.06                             3.396E+06   2.995E+06
+       231.09                             3.398E+06   2.997E+06
  
  PF coil current scaling information :
  
- Sum of squares of residuals                                              (ssq0)                    2.594E-04  OP 
+ Sum of squares of residuals                                              (ssq0)                    2.592E-04  OP 
  Smoothing parameter                                                      (alfapf)                  5.000E-10     
  
  ****************************************** Volt Second Consumption *******************************************
@@ -922,24 +908,24 @@
               volt-sec       volt-sec       volt-sec
               start-up         burn          total
 
- PF coils :    -263.81        -134.70        -398.51
- CS coil  :    -201.89        -245.79        -447.69
+ PF coils :    -263.97        -134.67        -398.64
+ CS coil  :    -201.99        -245.69        -447.67
               --------       --------       --------
- Total :       -465.71        -380.49        -846.20
- 
- Total volt-second consumption by coils (Wb)                              (vstot)                  -8.462E+02  OP 
+ Total :       -465.96        -380.35        -846.31
+ 
+ Total volt-second consumption by coils (Wb)                              (vstot)                  -8.463E+02  OP 
  
  Summary of volt-second consumption by circuit (Wb) :
  
  circuit       BOP            BOF            EOF
  
-     1       51.219         54.824         -3.529
-     2       52.186         53.649         -5.806
-     3       11.627        -85.755        -99.001
-     4       11.627        -85.755        -99.001
-     5       -4.213        -41.271        -36.471
-     6       -4.213        -41.271        -36.471
- CS coil    215.742         13.848       -231.945
+     1       51.238         54.829         -3.521
+     2       52.205         53.653         -5.799
+     3       11.637        -85.806        -99.058
+     4       11.637        -85.806        -99.058
+     5       -4.232        -41.294        -36.474
+     6       -4.232        -41.294        -36.474
+ CS coil    215.738         13.750       -231.937
  
  ********************************** Waveforms ***********************************
  
@@ -947,82 +933,82 @@
  
                                        time (sec)
 
-                0.00     164.38     328.59     338.59    7538.65    7702.86
+                0.00     164.55     328.93     338.93    7538.99    7703.37
                Start      BOP        EOR        BOF        EOF        EOP        
  circuit
-   1         0.000E+00  1.939E+07  2.076E+07  2.076E+07 -1.336E+06  0.000E+00
-   2         0.000E+00  2.154E+07  2.214E+07  2.214E+07 -2.396E+06  0.000E+00
-   3        -0.000E+00  1.165E+06 -8.596E+06 -8.596E+06 -9.923E+06 -0.000E+00
-   4        -0.000E+00  1.165E+06 -8.596E+06 -8.596E+06 -9.923E+06 -0.000E+00
-   5        -0.000E+00 -5.745E+05 -5.628E+06 -5.628E+06 -4.974E+06 -0.000E+00
-   6        -0.000E+00 -5.745E+05 -5.628E+06 -5.628E+06 -4.974E+06 -0.000E+00
-   7        -0.000E+00  1.461E+08  9.377E+06  9.377E+06 -1.571E+08 -0.000E+00
+   1         0.000E+00  1.939E+07  2.075E+07  2.075E+07 -1.333E+06  0.000E+00
+   2         0.000E+00  2.154E+07  2.214E+07  2.214E+07 -2.392E+06  0.000E+00
+   3        -0.000E+00  1.166E+06 -8.598E+06 -8.598E+06 -9.925E+06 -0.000E+00
+   4        -0.000E+00  1.166E+06 -8.598E+06 -8.598E+06 -9.925E+06 -0.000E+00
+   5        -0.000E+00 -5.769E+05 -5.629E+06 -5.629E+06 -4.972E+06 -0.000E+00
+   6        -0.000E+00 -5.769E+05 -5.629E+06 -5.629E+06 -4.972E+06 -0.000E+00
+   7        -0.000E+00  1.461E+08  9.313E+06  9.313E+06 -1.571E+08 -0.000E+00
  Plasma (A)  0.000E+00  0.000E+00  2.170E+07  2.170E+07  2.170E+07  0.000E+00
  
  This consists of: CS coil field balancing:
-   1         0.000E+00  1.939E+07  1.245E+06  1.245E+06 -2.085E+07  0.000E+00
-   2         0.000E+00  2.154E+07  1.382E+06  1.382E+06 -2.315E+07  0.000E+00
-   3        -0.000E+00  1.165E+06  7.480E+04  7.480E+04 -1.253E+06 -0.000E+00
-   4        -0.000E+00  1.165E+06  7.480E+04  7.480E+04 -1.253E+06 -0.000E+00
-   5        -0.000E+00 -5.745E+05 -3.688E+04 -3.688E+04  6.177E+05 -0.000E+00
-   6        -0.000E+00 -5.745E+05 -3.688E+04 -3.688E+04  6.177E+05 -0.000E+00
-   7        -0.000E+00  1.461E+08  9.377E+06  9.377E+06 -1.571E+08 -0.000E+00
+   1         0.000E+00  1.939E+07  1.236E+06  1.236E+06 -2.085E+07  0.000E+00
+   2         0.000E+00  2.154E+07  1.373E+06  1.373E+06 -2.316E+07  0.000E+00
+   3        -0.000E+00  1.166E+06  7.431E+04  7.431E+04 -1.254E+06 -0.000E+00
+   4        -0.000E+00  1.166E+06  7.431E+04  7.431E+04 -1.254E+06 -0.000E+00
+   5        -0.000E+00 -5.769E+05 -3.677E+04 -3.677E+04  6.203E+05 -0.000E+00
+   6        -0.000E+00 -5.769E+05 -3.677E+04 -3.677E+04  6.203E+05 -0.000E+00
+   7        -0.000E+00  1.461E+08  9.313E+06  9.313E+06 -1.571E+08 -0.000E+00
  
  And: equilibrium field:
-   1         0.000E+00  0.000E+00  1.951E+07  1.951E+07  1.951E+07  0.000E+00
+   1         0.000E+00  0.000E+00  1.952E+07  1.952E+07  1.952E+07  0.000E+00
    2         0.000E+00  0.000E+00  2.076E+07  2.076E+07  2.076E+07  0.000E+00
-   3         0.000E+00  0.000E+00 -8.670E+06 -8.670E+06 -8.670E+06  0.000E+00
-   4         0.000E+00  0.000E+00 -8.670E+06 -8.670E+06 -8.670E+06  0.000E+00
-   5         0.000E+00  0.000E+00 -5.591E+06 -5.591E+06 -5.591E+06  0.000E+00
-   6         0.000E+00  0.000E+00 -5.591E+06 -5.591E+06 -5.591E+06  0.000E+00
+   3         0.000E+00  0.000E+00 -8.672E+06 -8.672E+06 -8.672E+06  0.000E+00
+   4         0.000E+00  0.000E+00 -8.672E+06 -8.672E+06 -8.672E+06  0.000E+00
+   5         0.000E+00  0.000E+00 -5.592E+06 -5.592E+06 -5.592E+06  0.000E+00
+   6         0.000E+00  0.000E+00 -5.592E+06 -5.592E+06 -5.592E+06  0.000E+00
    7         0.000E+00  0.000E+00 -1.661E-09 -1.661E-09  0.000E+00  0.000E+00
  
- Ratio of central solenoid current at beginning of Pulse / end of flat-to (fcohbop)                 9.301E-01  ITV
- Ratio of central solenoid current at beginning of Flat-top / end of flat (fcohbof)                -5.970E-02  OP 
+ Ratio of central solenoid current at beginning of Pulse / end of flat-to (fcohbop)                 9.302E-01  ITV
+ Ratio of central solenoid current at beginning of Flat-top / end of flat (fcohbof)                -5.928E-02  OP 
  
  *************************** PF Circuit Waveform Data ***************************
  
  Number of PF circuits including CS and plasma                            (ncirt)                           8     
  PF Circuit 01 - Time point 01 (A)                                        (pfc01t01)                0.000E+00     
  PF Circuit 01 - Time point 02 (A)                                        (pfc01t02)                1.939E+07     
- PF Circuit 01 - Time point 03 (A)                                        (pfc01t03)                2.076E+07     
- PF Circuit 01 - Time point 04 (A)                                        (pfc01t04)                2.076E+07     
- PF Circuit 01 - Time point 05 (A)                                        (pfc01t05)               -1.336E+06     
+ PF Circuit 01 - Time point 03 (A)                                        (pfc01t03)                2.075E+07     
+ PF Circuit 01 - Time point 04 (A)                                        (pfc01t04)                2.075E+07     
+ PF Circuit 01 - Time point 05 (A)                                        (pfc01t05)               -1.333E+06     
  PF Circuit 01 - Time point 06 (A)                                        (pfc01t06)                0.000E+00     
  PF Circuit 02 - Time point 01 (A)                                        (pfc02t01)                0.000E+00     
  PF Circuit 02 - Time point 02 (A)                                        (pfc02t02)                2.154E+07     
  PF Circuit 02 - Time point 03 (A)                                        (pfc02t03)                2.214E+07     
  PF Circuit 02 - Time point 04 (A)                                        (pfc02t04)                2.214E+07     
- PF Circuit 02 - Time point 05 (A)                                        (pfc02t05)               -2.396E+06     
+ PF Circuit 02 - Time point 05 (A)                                        (pfc02t05)               -2.392E+06     
  PF Circuit 02 - Time point 06 (A)                                        (pfc02t06)                0.000E+00     
  PF Circuit 03 - Time point 01 (A)                                        (pfc03t01)               -0.000E+00     
- PF Circuit 03 - Time point 02 (A)                                        (pfc03t02)                1.165E+06     
- PF Circuit 03 - Time point 03 (A)                                        (pfc03t03)               -8.596E+06     
- PF Circuit 03 - Time point 04 (A)                                        (pfc03t04)               -8.596E+06     
- PF Circuit 03 - Time point 05 (A)                                        (pfc03t05)               -9.923E+06     
+ PF Circuit 03 - Time point 02 (A)                                        (pfc03t02)                1.166E+06     
+ PF Circuit 03 - Time point 03 (A)                                        (pfc03t03)               -8.598E+06     
+ PF Circuit 03 - Time point 04 (A)                                        (pfc03t04)               -8.598E+06     
+ PF Circuit 03 - Time point 05 (A)                                        (pfc03t05)               -9.925E+06     
  PF Circuit 03 - Time point 06 (A)                                        (pfc03t06)               -0.000E+00     
  PF Circuit 04 - Time point 01 (A)                                        (pfc04t01)               -0.000E+00     
- PF Circuit 04 - Time point 02 (A)                                        (pfc04t02)                1.165E+06     
- PF Circuit 04 - Time point 03 (A)                                        (pfc04t03)               -8.596E+06     
- PF Circuit 04 - Time point 04 (A)                                        (pfc04t04)               -8.596E+06     
- PF Circuit 04 - Time point 05 (A)                                        (pfc04t05)               -9.923E+06     
+ PF Circuit 04 - Time point 02 (A)                                        (pfc04t02)                1.166E+06     
+ PF Circuit 04 - Time point 03 (A)                                        (pfc04t03)               -8.598E+06     
+ PF Circuit 04 - Time point 04 (A)                                        (pfc04t04)               -8.598E+06     
+ PF Circuit 04 - Time point 05 (A)                                        (pfc04t05)               -9.925E+06     
  PF Circuit 04 - Time point 06 (A)                                        (pfc04t06)               -0.000E+00     
  PF Circuit 05 - Time point 01 (A)                                        (pfc05t01)               -0.000E+00     
- PF Circuit 05 - Time point 02 (A)                                        (pfc05t02)               -5.745E+05     
- PF Circuit 05 - Time point 03 (A)                                        (pfc05t03)               -5.628E+06     
- PF Circuit 05 - Time point 04 (A)                                        (pfc05t04)               -5.628E+06     
- PF Circuit 05 - Time point 05 (A)                                        (pfc05t05)               -4.974E+06     
+ PF Circuit 05 - Time point 02 (A)                                        (pfc05t02)               -5.769E+05     
+ PF Circuit 05 - Time point 03 (A)                                        (pfc05t03)               -5.629E+06     
+ PF Circuit 05 - Time point 04 (A)                                        (pfc05t04)               -5.629E+06     
+ PF Circuit 05 - Time point 05 (A)                                        (pfc05t05)               -4.972E+06     
  PF Circuit 05 - Time point 06 (A)                                        (pfc05t06)               -0.000E+00     
  PF Circuit 06 - Time point 01 (A)                                        (pfc06t01)               -0.000E+00     
- PF Circuit 06 - Time point 02 (A)                                        (pfc06t02)               -5.745E+05     
- PF Circuit 06 - Time point 03 (A)                                        (pfc06t03)               -5.628E+06     
- PF Circuit 06 - Time point 04 (A)                                        (pfc06t04)               -5.628E+06     
- PF Circuit 06 - Time point 05 (A)                                        (pfc06t05)               -4.974E+06     
+ PF Circuit 06 - Time point 02 (A)                                        (pfc06t02)               -5.769E+05     
+ PF Circuit 06 - Time point 03 (A)                                        (pfc06t03)               -5.629E+06     
+ PF Circuit 06 - Time point 04 (A)                                        (pfc06t04)               -5.629E+06     
+ PF Circuit 06 - Time point 05 (A)                                        (pfc06t05)               -4.972E+06     
  PF Circuit 06 - Time point 06 (A)                                        (pfc06t06)               -0.000E+00     
  CS Circuit  - Time point 01 (A)                                          (cst01)                  -0.000E+00     
  CS Circuit  - Time point 02 (A)                                          (cst02)                   1.461E+08     
- CS Circuit  - Time point 03 (A)                                          (cst03)                   9.377E+06     
- CS Circuit  - Time point 04 (A)                                          (cst04)                   9.377E+06     
+ CS Circuit  - Time point 03 (A)                                          (cst03)                   9.313E+06     
+ CS Circuit  - Time point 04 (A)                                          (cst04)                   9.313E+06     
  CS Circuit  - Time point 05 (A)                                          (cst05)                  -1.571E+08     
  CS Circuit  - Time point 06 (A)                                          (cst06)                  -0.000E+00     
  Plasma  - Time point 01 (A)                                              (plasmat01)               0.000E+00     
@@ -1034,13 +1020,13 @@
  
  ********************************************* Support Structure **********************************************
  
- Outer PF coil fence mass (kg)                                            (fncmass)                 5.147E+05  OP 
- Intercoil support structure mass (kg)                                    (aintmass)                7.434E+06  OP 
- Mass of cooled components (kg)                                           (coldmass)                5.577E+07  OP 
- Gravity support structure mass (kg)                                      (clgsmass)                2.464E+06  OP 
- Torus leg support mass (kg)                                              (gsm1)                    7.304E+04  OP 
- Ring beam mass (kg)                                                      (gsm2)                    6.070E+05  OP 
- Ring legs mass (kg)                                                      (gsm3)                    1.102E+06  OP 
+ Outer PF coil fence mass (kg)                                            (fncmass)                 5.153E+05  OP 
+ Intercoil support structure mass (kg)                                    (aintmass)                7.443E+06  OP 
+ Mass of cooled components (kg)                                           (coldmass)                5.587E+07  OP 
+ Gravity support structure mass (kg)                                      (clgsmass)                2.469E+06  OP 
+ Torus leg support mass (kg)                                              (gsm1)                    7.309E+04  OP 
+ Ring beam mass (kg)                                                      (gsm2)                    6.079E+05  OP 
+ Ring legs mass (kg)                                                      (gsm3)                    1.104E+06  OP 
  
  ******************************************** PF Coil Inductances *********************************************
  
@@ -1073,75 +1059,75 @@
  Breeder material: Lithium orthosilicate (Li4Si04)
  Lithium-6 enrichment (%)                                                 (li6enrich)               6.000E+01     
  Tritium breeding ratio                                                   (tbr)                     9.888E+01     
- Tritium production rate (g/day)                                          (tritprate)               4.298E+04     
- Nuclear heating on i/b TF coil (MW/m3)                                   (pnuctfi)                 2.485E-05     
- Nuclear heating on o/b TF coil (MW/m3)                                   (pnuctfo)                 5.754E-09     
- Total nuclear heating on TF coil (MW)                                    (ptfnuc)                  9.606E-03     
- Fast neut. fluence on i/b TF coil (n/m2)                                 (nflutfi)                 5.058E+22     
- Fast neut. fluence on o/b TF coil (n/m2)                                 (nflutfo)                 3.846E+19     
- Minimum final He conc. in IB VV (appm)                                   (vvhemini)                8.452E-03     
- Minimum final He conc. in OB VV (appm)                                   (vvhemino)                4.114E-06     
- Maximum final He conc. in IB VV (appm)                                   (vvhemaxi)                2.267E+01     
- Maximum final He conc. in OB VV (appm)                                   (vvhemaxo)                7.943E+00     
- Blanket lifetime (full power years)                                      (t_bl_fpy)                3.716E+00     
- Blanket lifetime (calendar years)                                        (t_bl_y)                  6.245E+00     
+ Tritium production rate (g/day)                                          (tritprate)               4.299E+04     
+ Nuclear heating on i/b TF coil (MW/m3)                                   (pnuctfi)                 2.484E-05     
+ Nuclear heating on o/b TF coil (MW/m3)                                   (pnuctfo)                 5.751E-09     
+ Total nuclear heating on TF coil (MW)                                    (ptfnuc)                  9.624E-03     
+ Fast neut. fluence on i/b TF coil (n/m2)                                 (nflutfi)                 5.055E+22     
+ Fast neut. fluence on o/b TF coil (n/m2)                                 (nflutfo)                 3.844E+19     
+ Minimum final He conc. in IB VV (appm)                                   (vvhemini)                8.447E-03     
+ Minimum final He conc. in OB VV (appm)                                   (vvhemino)                4.112E-06     
+ Maximum final He conc. in IB VV (appm)                                   (vvhemaxi)                2.266E+01     
+ Maximum final He conc. in OB VV (appm)                                   (vvhemaxo)                7.938E+00     
+ Blanket lifetime (full power years)                                      (t_bl_fpy)                3.718E+00     
+ Blanket lifetime (calendar years)                                        (t_bl_y)                  6.249E+00     
  
  ********************************** Superconducting TF Coil Power Conversion **********************************
  
  TF coil current (kA)                                                     (itfka)                   9.000E+01  OP 
  Number of TF coils                                                       (ntfc)                    1.800E+01     
- Voltage across a TF coil during quench (kV)                              (vtfskv)                  2.175E+01  OP 
+ Voltage across a TF coil during quench (kV)                              (vtfskv)                  2.177E+01  OP 
  TF coil charge time (hours)                                              (tchghr)                  4.000E+00     
- Total inductance of TF coils (H)                                         (ltfth)                   4.350E+01  OP 
+ Total inductance of TF coils (H)                                         (ltfth)                   4.354E+01  OP 
  Total resistance of TF coils (ohm)                                       (rcoils)                  0.000E+00  OP 
- TF coil charging voltage (V)                                             (tfcv)                    4.006E+02     
+ TF coil charging voltage (V)                                             (tfcv)                    4.009E+02     
  Number of DC circuit breakers                                            (ntfbkr)                  1.800E+01     
  Number of dump resistors                                                 (ndumpr)                  7.200E+01     
- Resistance per dump resistor (ohm)                                       (r1dump)                  2.417E-01  OP 
- Dump resistor peak power (MW)                                            (r1ppmw)                  4.894E+02  OP 
- Energy supplied per dump resistor (MJ)                                   (r1emj)                   2.447E+03  OP 
+ Resistance per dump resistor (ohm)                                       (r1dump)                  2.419E-01  OP 
+ Dump resistor peak power (MW)                                            (r1ppmw)                  4.898E+02  OP 
+ Energy supplied per dump resistor (MJ)                                   (r1emj)                   2.449E+03  OP 
  TF coil L/R time constant (s)                                            (ttfsec)                  1.000E+01  OP 
- Power supply voltage (V)                                                 (tfpsv)                   4.206E+02  OP 
+ Power supply voltage (V)                                                 (tfpsv)                   4.209E+02  OP 
  Power supply current (kA)                                                (tfpska)                  9.450E+01  OP 
- DC power supply rating (kW)                                              (tfckw)                   3.975E+04  OP 
- AC power for charging (kW)                                               (tfackw)                  4.417E+04  OP 
- TF coil resistive power (MW)                                             (rpower)                  1.158E+01  OP 
- TF coil inductive power (MVA)                                            (xpower)                  2.447E+01  OP 
+ DC power supply rating (kW)                                              (tfckw)                   3.978E+04  OP 
+ AC power for charging (kW)                                               (tfackw)                  4.419E+04  OP 
+ TF coil resistive power (MW)                                             (rpower)                  1.159E+01  OP 
+ TF coil inductive power (MVA)                                            (xpower)                  2.449E+01  OP 
  Aluminium bus current density (kA/cm2)                                   (djmka)                   1.250E-01     
  Aluminium bus cross-sectional area (cm2)                                 (albusa)                  7.200E+02  OP 
- Total length of TF coil bussing (m)                                      (tfbusl)                  3.930E+03  OP 
- Aluminium bus weight (tonnes)                                            (albuswt)                 7.639E+02  OP 
+ Total length of TF coil bussing (m)                                      (tfbusl)                  3.931E+03  OP 
+ Aluminium bus weight (tonnes)                                            (albuswt)                 7.641E+02  OP 
  Total TF coil bus resistance (ohm)                                       (rtfbus)                  1.430E-03  OP 
  TF coil bus voltage drop (V)                                             (vtfbus)                  1.287E+02  OP 
- Dump resistor floor area (m2)                                            (drarea)                  6.556E+03  OP 
- TF coil power conversion floor space (m2)                                (tfcfsp)                  3.117E+03  OP 
- TF coil power conv. building volume (m3)                                 (tfcbv)                   1.870E+04  OP 
- TF coil AC inductive power demand (MW)                                   (xpwrmw)                  2.719E+01  OP 
+ Dump resistor floor area (m2)                                            (drarea)                  6.560E+03  OP 
+ TF coil power conversion floor space (m2)                                (tfcfsp)                  3.119E+03  OP 
+ TF coil power conv. building volume (m3)                                 (tfcbv)                   1.871E+04  OP 
+ TF coil AC inductive power demand (MW)                                   (xpwrmw)                  2.721E+01  OP 
  Total steady state AC power demand (MW)                                  (tfacpd)                  1.287E+01  OP 
  
  ****************************** PF Coils and Central Solenoid: Power and Energy *******************************
  
  Number of PF coil circuits                                               (pfckts)                  1.200E+01     
- Sum of PF power supply ratings (MVA)                                     (spsmva)                  4.615E+02  OP 
+ Sum of PF power supply ratings (MVA)                                     (spsmva)                  4.614E+02  OP 
  Total PF coil circuit bus length (m)                                     (spfbusl)                 2.594E+03  OP 
  Total PF coil bus resistive power (kW)                                   (pfbuspwr)                1.015E+03  OP 
  Total PF coil resistive power (kW)                                       (srcktpm)                 1.015E+03  OP 
  Maximum PF coil voltage (kV)                                             (vpfskv)                  2.000E+01     
  Efficiency of transfer of PF stored energy into or out of storage        (etapsu)                  9.000E-01     
  (Energy is dissipated in PFC power supplies only when total PF energy increases or decreases.)
- Maximum stored energy in poloidal field (MJ)                             (ensxpfm)                 3.921E+04  OP 
- Peak absolute rate of change of stored energy in poloidal field (MW)     peakpoloidalpower         2.388E+02  OP 
+ Maximum stored energy in poloidal field (MJ)                             (ensxpfm)                 3.923E+04  OP 
+ Peak absolute rate of change of stored energy in poloidal field (MW)     peakpoloidalpower         2.386E+02  OP 
  Max permitted abs rate of change of stored energy in poloidal field (MW) maxpoloidalpower          2.500E+02     
  Energy stored in poloidal magnetic field :
  
                                             time (sec)
 
-                     0.00     164.38     328.59     338.59    7538.65    7702.86
+                     0.00     164.55     328.93     338.93    7538.99    7703.37
  Time point         Start      BOP        EOR        BOF        EOF        EOP        
- Energy (MJ)      0.000E+00  3.248E+04  1.997E+04  1.997E+04  3.921E+04  0.000E+00
+ Energy (MJ)      0.000E+00  3.249E+04  1.998E+04  1.998E+04  3.923E+04  0.000E+00
  
  Interval                tramp      tohs       theat      tburn      tqnch      
- dE/dt (MW)            1.976E+02 -7.615E+01  0.000E+00  2.672E+00 -2.388E+02
+ dE/dt (MW)            1.974E+02 -7.609E+01  0.000E+00  2.673E+00 -2.386E+02
  
  
  *********************************************** Vacuum System ************************************************
@@ -1149,21 +1135,21 @@
  Pumpdown to Base Pressure :
  
  First wall outgassing rate (Pa m/s)                                      (rat)                     1.300E-08     
- Total outgassing load (Pa m3/s)                                          (ogas)                    2.194E-04  OP 
+ Total outgassing load (Pa m3/s)                                          (ogas)                    2.195E-04  OP 
  Base pressure required (Pa)                                              (pbase)                   5.000E-04     
- Required N2 pump speed (m3/s)                                            (s(1))                    4.387E-01  OP 
+ Required N2 pump speed (m3/s)                                            (s(1))                    4.390E-01  OP 
  N2 pump speed provided (m3/s)                                            (snet(1))                 3.828E+01  OP 
  
  Pumpdown between Burns :
  
- Plasma chamber volume (m3)                                               (volume)                  3.329E+03  OP 
- Chamber pressure after burn (Pa)                                         (pend)                    1.643E-01  OP 
- Chamber pressure before burn (Pa)                                        (pstart)                  1.643E-03     
+ Plasma chamber volume (m3)                                               (volume)                  3.333E+03  OP 
+ Chamber pressure after burn (Pa)                                         (pend)                    1.642E-01  OP 
+ Chamber pressure before burn (Pa)                                        (pstart)                  1.642E-03     
  Allowable pumping time switch                                            (dwell_pump)                      0     
  Dwell time between burns (s)                                             (tdwell.)                 1.800E+03     
- CS ramp-up time burns (s)                                                (tramp.)                  1.644E+02     
+ CS ramp-up time burns (s)                                                (tramp.)                  1.645E+02     
  Allowable pumping time between burns (s)                                 (tpump)                   1.800E+03     
- Required D-T pump speed (m3/s)                                           (s(2))                    8.518E+00  OP 
+ Required D-T pump speed (m3/s)                                           (s(2))                    8.527E+00  OP 
  D-T pump speed provided (m3/s)                                           (snet(2))                 9.290E+01  OP 
  
  Helium Ash Removal :
@@ -1184,56 +1170,56 @@
  
  Number of large pump ducts                                               (nduct)                          18     
  Passage diameter, divertor to ducts (m)                                  (d(imax))                 5.594E-01  OP 
- Passage length (m)                                                       (l1)                      2.023E+00  OP 
- Diameter of ducts (m)                                                    (dout)                    6.712E-01  OP 
+ Passage length (m)                                                       (l1)                      2.025E+00  OP 
+ Diameter of ducts (m)                                                    (dout)                    6.713E-01  OP 
  Duct length, divertor to elbow (m)                                       (l2)                      4.800E+00  OP 
  Duct length, elbow to pumps (m)                                          (l3)                      2.000E+00     
- Number of pumps                                                          (pumpn)                   4.902E+01  OP 
+ Number of pumps                                                          (pumpn)                   4.901E+01  OP 
  
  The vacuum system uses cryo pumps
  
  ******************************************* Plant Buildings System *******************************************
  
- Internal volume of reactor building (m3)                                 (vrci)                    1.218E+06     
- Dist from centre of torus to bldg wall (m)                               (wrbi)                    4.311E+01     
- Effective floor area (m2)                                                (efloor)                  3.864E+05     
- Reactor building volume (m3)                                             (rbv)                     1.370E+06     
- Reactor maintenance building volume (m3)                                 (rmbv)                    4.421E+05     
+ Internal volume of reactor building (m3)                                 (vrci)                    1.219E+06     
+ Dist from centre of torus to bldg wall (m)                               (wrbi)                    4.313E+01     
+ Effective floor area (m2)                                                (efloor)                  3.867E+05     
+ Reactor building volume (m3)                                             (rbv)                     1.372E+06     
+ Reactor maintenance building volume (m3)                                 (rmbv)                    4.422E+05     
  Warmshop volume (m3)                                                     (wsv)                     1.302E+05     
  Tritium building volume (m3)                                             (triv)                    4.000E+04     
- Electrical building volume (m3)                                          (elev)                    5.970E+04     
+ Electrical building volume (m3)                                          (elev)                    5.971E+04     
  Control building volume (m3)                                             (conv)                    6.000E+04     
- Cryogenics building volume (m3)                                          (cryv)                    1.633E+04     
+ Cryogenics building volume (m3)                                          (cryv)                    1.634E+04     
  Administration building volume (m3)                                      (admv)                    1.000E+05     
  Shops volume (m3)                                                        (shov)                    1.000E+05     
- Total volume of nuclear buildings (m3)                                   (volnucb)                 1.846E+06     
+ Total volume of nuclear buildings (m3)                                   (volnucb)                 1.848E+06     
  
  **************************************** Electric Power Requirements *****************************************
  
  Facility base load (MW)                                                  (basemw)                  5.500E+01     
  Divertor coil power supplies (MW)                                        (bdvmw)                   0.000E+00     
- Cryoplant electric power (MW)                                            (crymw)                   4.349E+01  OP 
+ Cryoplant electric power (MW)                                            (crymw)                   4.354E+01  OP 
  Primary coolant pumps (MW)                                               (htpmw..)                 0.000E+00  OP 
- PF coil power supplies (MW)                                              (ppfmw)                   1.438E+02  OP 
+ PF coil power supplies (MW)                                              (ppfmw)                   1.439E+02  OP 
  TF coil power supplies (MW)                                              (ptfmw)                   1.287E+01  OP 
  Plasma heating supplies (MW)                                             (pheatingmw)              1.250E+02  OP 
  Tritium processing (MW)                                                  (trithtmw..)              1.500E+01     
  Vacuum pumps  (MW)                                                       (vachtmw..)               5.000E-01     
  
- Total pulsed power (MW)                                                  (pacpmw)                  4.537E+02  OP 
+ Total pulsed power (MW)                                                  (pacpmw)                  4.538E+02  OP 
  Total base power required at all times (MW)                              (fcsht)                   1.130E+02  OP 
  
  ************************************************* Cryogenics *************************************************
  
- Conduction and radiation heat loads on cryogenic components (MW)         (qss/1.0D6)               2.398E-02  OP 
- Nuclear heating of cryogenic components (MW)                             (qnuc/1.0D6)              9.606E-03  OP 
- AC losses in cryogenic components (MW)                                   (qac/1.0D6)               5.202E-03  OP 
+ Conduction and radiation heat loads on cryogenic components (MW)         (qss/1.0D6)               2.403E-02  OP 
+ Nuclear heating of cryogenic components (MW)                             (qnuc/1.0D6)              9.624E-03  OP 
+ AC losses in cryogenic components (MW)                                   (qac/1.0D6)               5.203E-03  OP 
  Resistive losses in current leads (MW)                                   (qcl/1.0D6)               2.203E-02  OP 
- 45% allowance for heat loads in transfer lines, storage tanks etc (MW)   (qmisc/1.0D6)             2.737E-02  OP 
- Sum = Total heat removal at cryogenic temperatures (W)                   (helpow/1.0D6)            8.819E-02  OP 
+ 45% allowance for heat loads in transfer lines, storage tanks etc (MW)   (qmisc/1.0D6)             2.740E-02  OP 
+ Sum = Total heat removal at cryogenic temperatures (W)                   (helpow/1.0D6)            8.828E-02  OP 
  Temperature of cryogenic components (K)                                  (tmpcry)                  4.500E+00     
  Efficiency (figure of merit) of cryogenic plant is 13% of ideal Carnot v                           2.028E-03  OP 
- Electric power for cryogenic plant (MW)                                  (crypmw)                  4.349E+01  OP 
+ Electric power for cryogenic plant (MW)                                  (crypmw)                  4.354E+01  OP 
  
  ************************************ Plant Power / Heat Transport Balance ************************************
  
@@ -1267,7 +1253,7 @@
  Shield thermal power is collected at only 150 C and is used to preheat the coolant in the power cycle
  Power conversion cycle efficiency model: user-defined efficiency
  Thermal to electric conversion efficiency of the power conversion cycle  (etath)                       0.350000     
- Fraction of total high-grade thermal power to divertor                   (pdivfraction)                0.069793  OP 
+ Fraction of total high-grade thermal power to divertor                   (pdivfraction)                0.069810  OP 
  
  Power Balance for Reactor (across vacuum vessel boundary) - Detail
  ------------------------------------------------------------------
@@ -1281,7 +1267,7 @@
                         coolant pumping              0.00                0.00                0.00
  
          Blanket:
-                               neutrons           2118.09                0.00             2118.09
+                               neutrons           2118.28                0.00             2118.28
              charged particle transport              0.00                0.00                0.00
                               radiation              0.00                0.00                0.00
                         coolant pumping              0.00                0.00                0.00
@@ -1294,7 +1280,7 @@
  
          Divertor:
                                neutrons              0.00                0.00                0.00
-             charged particle transport            161.83                0.00              161.83
+             charged particle transport            161.89                0.00              161.89
                               radiation              0.00                0.00                0.00
                         coolant pumping              0.00                0.00                0.00
  
@@ -1311,22 +1297,22 @@
                         coolant pumping              0.00                0.00                0.00
  
          ----------------------------------------------------------------------------------------
-                                 Totals           2318.75                0.01             2318.76
- 
- Total power leaving reactor (across vacuum vessel boundary) (MW)                                    2318.769023  OP 
+                                 Totals           2319.00                0.01             2319.01
+ 
+ Total power leaving reactor (across vacuum vessel boundary) (MW)                                    2319.017529  OP 
  
  Other secondary thermal power constituents :
  
- Heat removal from cryogenic plant (MW)                                   (crypmw)                     43.491413  OP 
- Heat removal from facilities (MW)                                        (fachtmw)                   112.966328  OP 
+ Heat removal from cryogenic plant (MW)                                   (crypmw)                     43.538387  OP 
+ Heat removal from facilities (MW)                                        (fachtmw)                   113.002695  OP 
  Coolant pumping efficiency losses (MW)                                   (htpsecmw)                    0.000000  OP 
- Heat removal from injection power (MW)                                   (pinjht)                     75.011629  OP 
+ Heat removal from injection power (MW)                                   (pinjht)                     75.011654  OP 
  Heat removal from tritium plant (MW)                                     (trithtmw)                   15.000000  OP 
  Heat removal from vacuum pumps (MW)                                      (vachtmw)                     0.500000  OP 
  TF coil resistive power (MW)                                             (tfcmw)                       0.000000  OP 
  
- Total low-grade thermal power (MW)                                       (psechtmw)                  261.572151  OP 
- Total High-grade thermal power (MW)                                      (pthermmw)                 2318.754463  OP 
+ Total low-grade thermal power (MW)                                       (psechtmw)                  261.658909  OP 
+ Total High-grade thermal power (MW)                                      (pthermmw)                 2319.002943  OP 
  
  Number of primary heat exchangers                                        (nphx)                            3  OP 
  
@@ -1335,71 +1321,71 @@
  -------------------------------
  Only energy deposited in the plasma is included here.
  Total power loss is scaling power plus core radiation only (iradloss = 1)
- Transport power from scaling law (MW)                                    (pscalingmw)                401.053509  OP 
- Radiation power from inside "coreradius" (MW)                            (pcoreradmw.)               193.821208  OP 
- Total (MW)                                                                                           594.874717  OP 
- 
- Alpha power deposited in plasma (MW)                                     (falpha*palpmw)             541.318252  OP 
- Power from charged products of DD and/or D-He3 fusion (MW)               (pchargemw.)                  2.411351  OP 
- Ohmic heating (MW)                                                       (pohmmw.)                     1.145113  OP 
+ Transport power from scaling law (MW)                                    (pscalingmw)                401.098043  OP 
+ Radiation power from inside "coreradius" (MW)                            (pcoreradmw.)               193.841209  OP 
+ Total (MW)                                                                                           594.939252  OP 
+ 
+ Alpha power deposited in plasma (MW)                                     (falpha*palpmw)             541.382507  OP 
+ Power from charged products of DD and/or D-He3 fusion (MW)               (pchargemw.)                  2.411835  OP 
+ Ohmic heating (MW)                                                       (pohmmw.)                     1.144909  OP 
  Injected power deposited in plasma (MW)                                  (pinjmw)                     50.000000  OP 
- Total (MW)                                                                                           594.874716  OP 
+ Total (MW)                                                                                           594.939251  OP 
  
  Power Balance for Reactor - Summary :
  -------------------------------------
- Fusion power (MW)                                                        (powfmw.)                  2852.769338  OP 
+ Fusion power (MW)                                                        (powfmw.)                  2853.108276  OP 
  Power from energy multiplication in blanket and shield (MW)              (emultmw)                     0.000000  OP 
  Injected power (MW)                                                      (pinjmw.)                    50.000000  OP 
- Ohmic power (MW)                                                         (pohmmw.)                     1.145113  OP 
+ Ohmic power (MW)                                                         (pohmmw.)                     1.144909  OP 
  Power deposited in primary coolant by pump (MW)                          (htpmw_mech)                  0.000000  OP 
- Total (MW)                                                                                          2903.914450  OP 
- 
- Heat extracted from first wall and blanket (MW)                          (pthermfw_blkt)            2146.587706  OP 
- Heat extracted from shield  (MW)                                         (pthermshld)                 10.335054  OP 
- Heat extracted from divertor (MW)                                        (pthermdiv)                 161.831703  OP 
+ Total (MW)                                                                                          2904.253185  OP 
+ 
+ Heat extracted from first wall and blanket (MW)                          (pthermfw_blkt)            2146.776613  OP 
+ Heat extracted from shield  (MW)                                         (pthermshld)                 10.335658  OP 
+ Heat extracted from divertor (MW)                                        (pthermdiv)                 161.890672  OP 
  Nuclear and photon power lost to H/CD system (MW)                        (psechcd)                     0.000000  OP 
- Nuclear power lost to TF (MW)                                            (ptfnuc)                      0.009606  OP 
- Total (MW)                                                                                          2318.764069  OP 
+ Nuclear power lost to TF (MW)                                            (ptfnuc)                      0.009624  OP 
+ Total (MW)                                                                                          2319.012567  OP 
  
  WARNING: Power balance for reactor is in error by more than 5 MW.
  Electrical Power Balance :
  --------------------------
- Net electric power output(MW)                                            (pnetelmw.)                 500.001516  OP 
+ Net electric power output(MW)                                            (pnetelmw.)                 500.001745  OP 
  Required Net electric power output(MW)                                   (pnetelin)                  500.000000     
- Electric power for heating and current drive (MW)                        (pinjwp)                    125.011629  OP 
+ Electric power for heating and current drive (MW)                        (pinjwp)                    125.011654  OP 
  Electric power for primary coolant pumps (MW)                            (htpmw)                       0.000000  OP 
  Electric power for vacuum pumps (MW)                                     (vachtmw)                     0.500000     
  Electric power for tritium plant (MW)                                    (trithtmw)                   15.000000     
- Electric power for cryoplant (MW)                                        (crypmw)                     43.491413  OP 
- Electric power for TF coils (MW)                                         (tfacpd)                     12.869768  OP 
- Electric power for PF coils (MW)                                         (pfwpmw)                      1.723406  OP 
- All other internal electric power requirements (MW)                      (fachtmw)                   112.966328  OP 
- Total (MW)                                                               (tot_plant_power)           811.564062  OP 
- Total (MW)                                                                                           811.564062  OP 
- 
- Gross electrical output* (MW)                                            (pgrossmw)                  811.564062  OP 
+ Electric power for cryoplant (MW)                                        (crypmw)                     43.538387  OP 
+ Electric power for TF coils (MW)                                         (tfacpd)                     12.872644  OP 
+ Electric power for PF coils (MW)                                         (pfwpmw)                      1.723905  OP 
+ All other internal electric power requirements (MW)                      (fachtmw)                   113.002695  OP 
+ Total (MW)                                                               (tot_plant_power)           811.651030  OP 
+ Total (MW)                                                                                           811.651030  OP 
+ 
+ Gross electrical output* (MW)                                            (pgrossmw)                  811.651030  OP 
  (*Power for pumps in secondary circuit already subtracted)
  
  Power balance for power plant :
  -------------------------------
- Fusion power (MW)                                                        (powfmw.)                  2852.769338  OP 
+ Fusion power (MW)                                                        (powfmw.)                  2853.108276  OP 
  Power from energy multiplication in blanket and shield (MW)              (emultmw)                     0.000000  OP 
- Total (MW)                                                                                          2852.769338  OP 
- 
- Net electrical output (MW)	                                              (pnetelmw)                  500.001516  OP 
- Heat rejected by main power conversion circuit (MW)                      (rejected_main)            1507.190401  OP 
- Heat rejected by other cooling circuits (MW)                             (psechtmw)                  261.572151  OP 
- Total (MW)                                                                                          2268.764069  OP 
+ Total (MW)                                                                                          2853.108276  OP 
+ 
+ Net electrical output (MW)	                                              (pnetelmw)                  500.001745  OP 
+ Heat rejected by main power conversion circuit (MW)                      (rejected_main)            1507.351913  OP 
+ Heat rejected by other cooling circuits (MW)                             (psechtmw)                  261.658909  OP 
+ Total (MW)                                                                                          2269.012567  OP 
  
  WARNING: Power balance for power plant is in error by more than 5 MW.
  
  Plant efficiency measures :
  
- Net electric power / total nuclear power (%)                             (pnetelmw/(powfmw+em         17.526882  OP 
- Net electric power / total fusion power (%)                              (pnetelmw/powfmw)            17.526882  OP 
+ Net electric power / total nuclear power (%)                             (pnetelmw/(powfmw+em         17.524808  OP 
+ Net electric power / total fusion power (%)                              (pnetelmw/powfmw)            17.524808  OP 
  Gross electric power* / high grade heat (%)                              (etath)                      35.000000     
  (*Power for pumps in secondary circuit already subtracted)
- Recirculating power fraction                                             (cirpowfr)                    0.383904  OP 
+ Recirculating power fraction                                             (cirpowfr)                    0.383970  OP 
  
  Time-dependent power usage
  
@@ -1407,7 +1393,7 @@
  
                                           tramp      tohs     theat     tburn     tqnch    tdwell
                                           -----      ----     -----     -----     -----    ------
-                               Duration  164.38    164.21     10.00   7200.06    164.21   1800.00
+                               Duration  164.55    164.38     10.00   7200.07    164.38   1800.00
                                  ------   -----      ----     -----     -----     -----    ------
  
          Continous power usage [MWe]:
@@ -1415,13 +1401,13 @@
                                  System   tramp      tohs     theat     tburn     tqnch    tdwell
                                  ------   -----      ----     -----     -----     -----    ------
                         Primary cooling    0.00      0.00      0.00      0.00      0.00      0.00
-                              Cyroplant   43.49     43.49     43.49     43.49     43.49     43.49
+                              Cyroplant   43.54     43.54     43.54     43.54     43.54     43.54
                                  Vacuum    0.50      0.50      0.50      0.50      0.50      0.50
                                 Tritium   15.00     15.00     15.00     15.00     15.00     15.00
                                      TF   12.87     12.87     12.87     12.87     12.87     12.87
-                             Facilities  112.97    112.97    112.97    112.97    112.97    112.97
+                             Facilities  113.00    113.00    113.00    113.00    113.00    113.00
                                  ------   -----      ----     -----     -----     -----    ------
-                                  Total  184.83    184.83    184.83    184.83    184.83    184.83
+                                  Total  184.91    184.91    184.91    184.91    184.91    184.91
                                  ------   -----      ----     -----     -----     -----    ------
  
          Intermittent power usage [MWe]:
@@ -1429,17 +1415,17 @@
                                  System   tramp      tohs     theat     tburn     tqnch    tdwell
                                  ------   -----      ----     -----     -----     -----    ------
                                  H & CD    0.00    300.00    300.00    125.01    300.00      0.00
-                                     PF  197.58    -76.15      0.00      2.67   -238.79      0.00
+                                     PF  197.44    -76.09      0.00      2.67   -238.63      0.00
                                  ------   -----      ----     -----     -----     -----    ------
-                                  Total  197.58    223.85    300.00    127.68     61.21      0.00
+                                  Total  197.44    223.91    300.00    127.68     61.37      0.00
                                  ------   -----      ----     -----     -----     -----    ------
  
          Power production [MWe]:
  
                                           tramp      tohs     theat     tburn     tqnch    tdwell       avg
                                           -----      ----     -----     -----     -----    ------       ---
-                            Gross power    0.00      0.00      0.00    811.56      0.00      0.00
-                              Net power -382.40   -408.68   -484.83    499.05   -246.04   -184.83    324.67
+                            Gross power    0.00      0.00      0.00    811.65      0.00      0.00
+                              Net power -382.36   -408.83   -484.91    499.05   -246.28   -184.91    324.61
                                  ------   -----      ----     -----     -----     -----    ------
  
  
@@ -1779,7 +1765,6 @@
 * vdalw    = 1.2650e+01 * Max voltage across tf coil during quench (kv)
 vdalw    = 30.0        * Max voltage across tf coil during quench (kv)
 vftf     = 0.33 * Coolant fraction of tfc 'cable' (i_tf_sup=1); or of tfc leg (i_tf_sup=0)
-i_strncon_tf = 0 * strncon_tf is an input
 *-----------------Times Variables------------------*
 tburn    = 1000.0 * Burn time (s) (calculated if lpulse=1)
 *-----------------Vacuum Variables-----------------*
