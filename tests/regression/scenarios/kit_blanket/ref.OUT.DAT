--- conflicted
+++ resolved
@@ -7,25 +7,14 @@
  
    Program :
    Version : 2.3.0   Release Date :: 2022-01-20
-<<<<<<< HEAD
-   Tag No. : v2.1-1259-g2bf9b76f code contains untracked changes
+   Tag No. : v2.1-1332-g22754d6e code contains untracked changes
     Branch : 1205-tf-cond-stiffness
-   Git log : Added\ Poisson|s\ ratio\ to\ output
- Date/time : 23 Feb 2022 11:13:45 -05:00(hh:mm) UTC
+   Git log : NOW\ added\ correct\ ref\ dicts
+ Date/time : 17 Mar 2022 11:49:56 -04:00(hh:mm) UTC
       User : cswan
   Computer : cswan-2017-desktop
- Directory : /tmp/pytest-of-cswan/pytest-25/test_solver0
-     Input : /tmp/pytest-of-cswan/pytest-25/test_scenario_kit_blanket_0/IN.DAT
-=======
-   Tag No. : v2.1-1240-g7124046d
-    Branch : 1511-update-heating-and-current-drive-costs
-   Git log : Merge\ branch\ |develop|\ into\ 1511-update-heating-an
- Date/time : 15 Feb 2022 11:43:45 +00:00(hh:mm) UTC
-      User : jg6173
-  Computer : L1088
- Directory : /tmp/pytest-of-jg6173/pytest-24/test_solver0
-     Input : /tmp/pytest-of-jg6173/pytest-24/test_scenario_kit_blanket_0/IN.DAT
->>>>>>> b3e5e449
+ Directory : /tmp/pytest-of-cswan/pytest-2/test_solver0
+     Input : /tmp/pytest-of-cswan/pytest-2/test_scenario_kit_blanket_0/IN.DAT
  Run title : Michael's test file
   Run type : Reactor concept design: Pulsed tokamak model, (c) CCFE
  
@@ -171,6 +160,7 @@
  Heating/CD system lifetime (years)                                       (cdrlife)                 4.998E+00  OP 
  Total plant lifetime (years)                                             (tlife)                   3.000E+01     
  Total plant availability fraction                                        (cfactr)                  7.500E-01     
+ Number of fusion cycles to reach allowable fw/blanket DPA                (bktcycles)               1.245E+04     
  
  *************************************************** Plasma ***************************************************
  
@@ -539,9 +529,8 @@
  
  ************************************************ Radial Build ************************************************
  
-                                          Thickness (m)    Radius (m)
  Device centreline                            0.000           0.000                       
- Machine bore                                 2.660           2.660   (bore)              
+ Machine build_variables.bore                 2.660           2.660   (bore)              
  Central solenoid                             0.655           3.316   (ohcth)             
  CS precompression                            0.052           3.368   (precomp)           
  Gap                                          0.050           3.418   (gapoh)             
@@ -568,8 +557,6 @@
  
  *********************************************** Vertical Build ***********************************************
  
- Single null case
-                                          Thickness (m)    Height (m)
  TF coil                                      1.222           9.074   (tfcth)             
  Gap                                          0.020           7.851   (tftsgap)           
  Thermal shield                               0.050           7.831   (thshield)          
@@ -596,10 +583,10 @@
  
  Plasma top position, radial (m)                                          (ptop_radial)                 7.983136  OP 
  Plasma top position, vertical (m)                                        (ptop_vertical)               5.467461  OP 
- Plasma geometric centre, radial (m)                                      (rmajor.)                     9.518354  OP 
+ Plasma geometric centre, radial (m)                                      (physics_variables.r          9.518354  OP 
  Plasma geometric centre, vertical (m)                                    (0.0)                         0.000000  OP 
- Plasma lower triangularity                                               (tril)                        0.500000  OP 
- Plasma elongation                                                        (kappa.)                      1.780679  OP 
+ Plasma lower physics_variables.triangularity                             (tril)                        0.500000  OP 
+ Plasma elongation                                                        (physics_variables.k          1.780679  OP 
  TF coil vertical offset (m)                                              (tfoffset)                   -0.273500  OP 
  Plasma outer arc radius of curvature (m)                                 (rco)                         5.548091  OP 
  Plasma inner arc radius of curvature (m)                                 (rci)                        10.503400  OP 
@@ -647,10 +634,10 @@
  Toroidal modulus            (GPa)     205.000        40.273       205.000
  Vertical modulus            (GPa)     205.000       118.243       401.088
  
- WP transverse modulus (GPa)                                              (eyoung_wp_t*1.0D-9)      3.485E+01  OP 
- WP vertical modulus (GPa)                                                (eyoung_wp_z*1.0D-9)      1.015E+02  OP 
- WP transverse Poisson's ratio                                            (poisson_wp_t)            3.078E-01  OP 
- WP vertical-transverse Pois. rat.                                        (poisson_wp_z)            3.151E-01  OP 
+ WP transverse modulus (GPa)                                              (eyoung_wp_trans*1.0D-9)  3.485E+01  OP 
+ WP vertical modulus (GPa)                                                (eyoung_wp_axial*1.0D-9)  1.015E+02  OP 
+ WP transverse Poisson's ratio                                            (poisson_wp_trans)        3.078E-01  OP 
+ WP vertical-transverse Pois. rat.                                        (poisson_wp_axial)        3.151E-01  OP 
  Maximum radial deflection at midplane (m)                                (deflect)                -5.741E-03  OP 
  Vertical strain on casing                                                (casestr)                 9.399E-04  OP 
  Radial strain on insulator                                               (insstrain)              -7.703E-03  OP 
@@ -746,8 +733,8 @@
  TF conductor temperature margin (K)                                      (tmargtf)                     2.131397     
  Elastic properties behavior                                              (i_tf_cond_eyoung_axial)          0     
    Conductor stiffness neglected
- Conductor axial Young's modulus                                          (eyoung_cond_z)           0.000E+00     
- Conductor transverse Young's modulus                                     (eyoung_cond_t)           0.000E+00     
+ Conductor axial Young's modulus                                          (eyoung_cond_axial)       0.000E+00     
+ Conductor transverse Young's modulus                                     (eyoung_cond_trans)       0.000E+00     
  
  TF coil mass:
  
@@ -816,8 +803,8 @@
  Helium temperature at peak field (= superconductor temperature) (K)      (thelium)                 4.750E+00     
  Total helium fraction inside cable space                                 (fhetot)                  3.437E-01  OP 
  Copper fraction of conductor                                             (fcutfsu)                 6.322E-01  ITV
- Residual manufacturing strain on superconductor                          (strncon_tf)             -5.000E-03     
- Self-consistent strain on superconductor                                 (strain_wp)               1.629E-03     
+ Residual manufacturing strain on superconductor                          (str_tf_con_res)         -5.000E-03     
+ Self-consistent strain on superconductor                                 (str_wp)                  1.629E-03     
  Critical current density in superconductor (A/m2)                        (jcritsc)                 5.186E+08  OP 
  Critical current density in strand (A/m2)                                (jcritstr)                1.908E+08  OP 
  Critical current density in winding pack (A/m2)                          (jwdgcrt)                 5.292E+07  OP 
@@ -864,7 +851,7 @@
  Axial stress in CS steel (Pa)                                            (sig_axial)              -6.626E+08  OP 
  Maximum shear stress in CS steel for the Tresca criterion (Pa)           (s_tresca_oh)             5.977E+08  OP 
  Axial force in CS (N)                                                    (axial_force)            -2.038E+09  OP 
- Strain on CS superconductor                                              (strncon_cs)             -5.000E-03     
+ Residual manufacturing strain in CS superconductor material              (str_cs_con_res)         -5.000E-03     
  Copper fraction in strand                                                (fcuohsu)                 7.000E-01     
  Void (coolant) fraction in conductor                                     (vfohc)                   3.000E-01     
  Helium coolant temperature (K)                                           (tftmp)                   4.750E+00     
@@ -1350,7 +1337,7 @@
  
  Power Balance for Reactor - Summary :
  -------------------------------------
- Fusion power (MW)                                                        (powfmw.)                  2850.859225  OP 
+ Fusion power (MW)                                                        (powfmw)                   2850.859225  OP 
  Power from energy multiplication in blanket and shield (MW)              (emultmw)                     0.000000  OP 
  Injected power (MW)                                                      (pinjmw.)                    50.000000  OP 
  Ohmic power (MW)                                                         (pohmmw.)                     1.144723  OP 
@@ -1385,7 +1372,7 @@
  
  Power balance for power plant :
  -------------------------------
- Fusion power (MW)                                                        (powfmw.)                  2850.859225  OP 
+ Fusion power (MW)                                                        (powfmw)                   2850.859225  OP 
  Power from energy multiplication in blanket and shield (MW)              (emultmw)                     0.000000  OP 
  Total (MW)                                                                                          2850.859225  OP 
  
@@ -1782,7 +1769,7 @@
 * vdalw    = 1.2650e+01 * Max voltage across tf coil during quench (kv)
 vdalw    = 30.0        * Max voltage across tf coil during quench (kv)
 vftf     = 0.33 * Coolant fraction of tfc 'cable' (i_tf_sup=1); or of tfc leg (i_tf_sup=0)
-i_strain_wp = 0 * strncon_tf is used for the critical surface
+i_str_wp = 0 * str_tf_con_res is used for the critical surface
 *-----------------Times Variables------------------*
 tburn    = 1000.0 * Burn time (s) (calculated if lpulse=1)
 *-----------------Vacuum Variables-----------------*
