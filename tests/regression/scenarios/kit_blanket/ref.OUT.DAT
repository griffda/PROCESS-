 impvar is now deprecated - use iteration variables 125-136 instead.
 
 **************************************************************************************************************
 ************************************************** PROCESS ***************************************************
 ************************************** Power Reactor Optimisation Code ***************************************
 **************************************************************************************************************
 
   Program :
   Version : 2.1.2   Release Date :: 2021-07-01
<<<<<<< HEAD
   Tag No. : v2.1-378-g8e646ccf
    Branch : 1345-elongation-scaleable-with-aspect-ratio
   Git log : COMMIT_MSG
 Date/time : 30 Sep 2021 12:03:18 +01:00(hh:mm) UTC
      User : rhicha
  Computer : l0500
 Directory : /tmp/pytest-of-rhicha/pytest-130/test_solver0
     Input : /tmp/pytest-of-rhicha/pytest-130/test_scenario_kit_blanket_0/IN.DAT
=======
   Tag No. : v2.1-450-g4091e822
    Branch : 1365-investigate-memory-errors
   Git log : COMMIT_MSG
 Date/time :  7 Sep 2021 14:00:23 +00:00(hh:mm) UTC
      User : root
  Computer : 9028c87c1f7f
 Directory : /root/process
     Input : /tmp/pytest-of-root/pytest-40/test_scenario_kit_blanket_0/IN.DAT
>>>>>>> b5ab7988
 Run title : Michael's test file
  Run type : Reactor concept design: Pulsed tokamak model, (c) CCFE
 
 **************************************************************************************************************
 
   Equality constraints : 21
 Inequality constraints : 00
      Total constraints : 21
    Iteration variables : 39
         Max iterations : 200
       Figure of merit  : +01  -- minimise major radius.
  Convergence parameter : 1.00E-05
 
 **************************************************************************************************************
 
 (Please include this header in any models, presentations and papers based on these results)
 
 **************************************************************************************************************
 
 Quantities listed in standard row format are labelled as follows in columns 112-114:
 ITV : Active iteration variable (in any output blocks)
 OP  : Calculated output quantity
 Unlabelled quantities in standard row format are generally inputs
 Note that calculated quantities may be trivially rescaled from inputs, or equal to bounds which are input.
 
 
 ************************************************** Numerics **************************************************
 
 PROCESS has performed a VMCON (optimisation) run.
 and found a feasible set of parameters.
 
 VMCON error flag                                                         (ifail)                           1     
 Number of iteration variables                                            (nvar)                           39     
 Number of constraints (total)                                            (neqns+nineqns)                  21     
 Optimisation switch                                                      (ioptimz)                         1     
 Figure of merit switch                                                   (minmax)                          1     
 Square root of the sum of squares of the constraint residuals            (sqsumsq)                 1.023E-06  OP 
 VMCON convergence parameter                                              (convergence_parameter)   4.160E-07  OP 
 Number of VMCON iterations                                               (nviter)                         18  OP 
 
PROCESS has successfully optimised the iteration variables to minimise the figure of merit          MAJOR RADIUS.
 
 Certain operating limits have been reached,
 as shown by the following iteration variables that are
 at or near to the edge of their prescribed range :
 
                   fdene         =  1.2000E+00 is at or above its upper bound:  1.2000E+00
                   hfact         =  1.1000E+00 is at or above its upper bound:  1.1000E+00
                   q             =  3.0000E+00 is at or below its lower bound:  3.0000E+00
                   fjohc         =  2.5000E-01 is at or above its upper bound:  2.5000E-01
                   fjohc0        =  2.5000E-01 is at or above its upper bound:  2.5000E-01
                   gapoh         =  5.0000E-02 is at or below its lower bound:  5.0000E-02
                   fstrcase      =  1.0000E+00 is at or above its upper bound:  1.0000E+00
                   fstrcond      =  1.0000E+00 is at or above its upper bound:  1.0000E+00
                   fiooic        =  5.0000E-01 is at or above its upper bound:  5.0000E-01
                   fjprot        =  1.0000E+00 is at or above its upper bound:  1.0000E+00
                   tdmptf        =  1.0000E+01 is at or below its lower bound:  1.0000E+01
                   thwcndut      =  8.0000E-03 is at or below its lower bound:  8.0000E-03
                   gapds         =  1.2000E-01 is at or below its lower bound:  1.2000E-01
                   ftaulimit     =  1.0000E+00 is at or above its upper bound:  1.0000E+00
 
 The solution vector is comprised as follows :
 
                                          final       final /
    i                                     value       initial
 
    1                  bt               5.4718E+00     0.9689
    2                  rmajor           9.5824E+00     1.0647
    3                  te               1.4463E+01     1.0947
    4                  beta             3.6261E-02     1.1769
    5                  dene             7.8093E+19     0.9791
    6                  fdene            1.2000E+00     1.0000
    7                  hfact            1.1000E+00     1.0000
    8                  fwalld           1.6246E-01     1.2474
    9                  ohcth            6.5424E-01     0.7938
   10                  q                3.0000E+00     0.9297
   11                  bore             2.6567E+00     1.3283
   12                  fbetatry         5.4818E-01     1.1335
   13                  coheof           1.5862E+07     1.1780
   14                  fjohc            2.5000E-01     1.0000
   15                  fjohc0           2.5000E-01     1.0000
   16                  fcohbop          9.3083E-01     0.9946
   17                  gapoh            5.0000E-02     1.0000
   18                  fvsbrnni         4.5273E-01     1.0144
   19                  fstrcase         1.0000E+00     1.0000
   20                  fstrcond         1.0000E+00     1.1509
   21                  fiooic           5.0000E-01     1.3863
   22                  fvdump           9.6932E-01     0.9693
   23                  vdalw            3.7731E+01     1.2577
   24                  fjprot           1.0000E+00     1.0000
   25                  tdmptf           1.0000E+01     0.3333
   26                  thkcas           5.4229E-01     1.1044
   27                  thwcndut         8.0000E-03     1.0000
   28                  gapds            1.2000E-01     1.9672
   29                  tfcth            1.2705E+00     1.2100
   30                  flhthresh        1.2600E+00     0.9902
   31                  fimpvar          5.6855E-04     1.2922
   32                  cpttf            5.3555E+04     0.7141
   33                  fcutfsu          6.4127E-01     1.6032
   34                  ftpeak           9.7000E-01     0.9700
   35                  ralpne           9.1094E-02     0.9109
   36                  ftaulimit        1.0000E+00     1.0000
   37                  fw_channel_len   7.0000E+00     1.0000
   38                  fpoloidalpower   8.8700E-01     0.8870
   39                  tohs             1.7668E+02     2.2086
 
 The following equality constraint residues should be close to zero :
 
                                               physical                 constraint                 normalised
                                              constraint                 residue                    residue
 
    1  Beta consistency                      =  3.6261E-02             -1.2845E-11                 3.5424E-10
    2  Global power balance consistency      =  1.9935E-01 MW/m3        1.8330E-10 MW/m3          -9.1948E-10
    3  Density upper limit                   <  8.6484E+19 /m3         -5.3571E+08 /m3            -6.1943E-12
    4  Neutron wall load upper limit         <  1.2997E+00 MW/m2       -3.5106E-09 MW/m2          -2.7011E-09
    5  Radial build consistency              =  9.5824E+00 m            4.4639E-12 m              -4.6585E-13
    6  Burn time lower limit                 >  7.2000E+03 sec          7.3377E-03 sec            -1.0191E-06
    7  Net electric power lower limit        >  5.0000E+02 MW           4.1629E-05 MW              8.3258E-08
    8  Beta upper limit                      <  5.6067E-02              2.4098E-11                 4.2981E-10
    9  CS coil EOF current density limit     <  6.3448E+07 A/m2         2.8139E-01 A/m2            4.4349E-09
   10  CS coil BOP current density limit     <  5.9059E+07 A/m2         2.4790E-01 A/m2            4.1975E-09
   11  Injection power upper limit           <  5.0000E+01 MW           2.1795E-10 MW             -4.3591E-12
   12  TF coil case stress upper limit       <  5.5000E+08 Pa          -1.2378E-02 Pa             -2.2505E-11
   13  TF coil conduit stress upper lim      <  5.5000E+08 Pa          -1.0528E-02 Pa             -1.9142E-11
   14  I_op / I_critical (TF coil)           <  4.3183E+07 A/m2         1.1675E-03 A/m2           -5.4073E-11
   15  Dump voltage upper limit              <  3.7731E+01 V            1.1577E+00 V              -2.5729E-11
   16  J_winding pack/J_protection limit     <  2.1592E+07 A/m2         0.0000E+00 A/m2           -1.5087E-11
   17  First wall peak temperature limit     <  9.0000E+02 K            0.0000E+00 K              -0.0000E+00
   18  L-H power threshold limit             >  1.2928E+02 MW          -1.4748E-06 MW              1.1408E-08
   19  Psep / R upper limit                  <  1.7000E+01 MW/m         1.8307E-07 MW/m           -1.0769E-08
   20  taup/taueff                           >  5.0000E+00             -1.6351E-09                 3.2703E-10
   21  Rate of change of energy in field     <  2.5000E+02 MW          -2.0524E-07 MW              8.2095E-10
 
 ******************************************** Final Feasible Point ********************************************
 
 
 ********************************************* Plant Availability *********************************************
 
 Allowable blanket neutron fluence (MW-yr/m2)                             (abktflnc)                5.000E+00     
 Allowable divertor heat fluence (MW-yr/m2)                               (adivflnc)                7.000E+00     
 First wall / blanket lifetime (years)                                    (bktlife)                 5.129E+00  OP 
 Divertor lifetime (years)                                                (divlife)                 1.848E+01  OP 
 Heating/CD system lifetime (years)                                       (cdrlife)                 5.129E+00  OP 
 Total plant lifetime (years)                                             (tlife)                   3.000E+01     
 Total plant availability fraction                                        (cfactr)                  7.500E-01     
 
 *************************************************** Plasma ***************************************************
 
 Plasma configuration = single null divertor
 Tokamak aspect ratio = Conventional, itart = 0                           (itart)                       0.000000     
 
 Plasma Geometry :
 
 Major radius (m)                                                         (rmajor)                      9.582354  ITV
 Minor radius (m)                                                         (rminor)                      3.091082  OP 
 Aspect ratio                                                             (aspect)                      3.100000     
 Elongation, X-point (Zohm scaling)                                       (kappa)                       1.780679  OP 
 Zohm scaling adjustment factor                                           (fkzohm)                      1.024500     
 Elongation, 95% surface (calculated from kappa)                          (kappa95)                     1.589892  OP 
 Elongation, area ratio calc.                                             (kappaa)                      1.664902  OP 
 Triangularity, X-point (input value used)                                (triang)                      0.500000  IP 
 Triangularity, 95% surface (calculated from triang)                      (triang95)                    0.333333  OP 
 Plasma poloidal perimeter (m)                                            (pperim)                     27.218498  OP 
 Plasma cross-sectional area (m2)                                         (xarea)                      49.975793  OP 
 Plasma surface area (m2)                                                 (sarea)                   1.593E+03  OP 
 Plasma volume (m3)                                                       (vol)                     2.948E+03  OP 
 
 Current and Field :
 
 Consistency between q0,q,alphaj,rli,dnbeta is enforced
 
 Plasma current scaling law used                                          (icurr)                           4     
 Plasma current (MA)                                                      (plascur/1D6)                21.633418  OP 
 Current density profile factor                                           (alphaj)                      1.507631  OP 
 Plasma internal inductance, li                                           (rli)                         1.095872  OP 
 Vertical field at plasma (T)                                             (bvert)                      -0.763841  OP 
 Vacuum toroidal field at R (T)                                           (bt)                          5.471794  ITV
 Average poloidal field (T)                                               (bp)                          0.998782  OP 
 Total field (sqrt(bp^2 + bt^2)) (T)                                      (btot)                        5.562202  OP 
 Safety factor on axis                                                    (q0)                          1.000000     
 Safety factor at 95% flux surface                                        (q95)                         3.000000  ITV
 Cylindrical safety factor (qcyl)                                         (qstar)                       2.507631  OP 
 
 Beta Information :
 
 Total plasma beta                                                        (beta)                    3.626E-02  ITV
 Total poloidal beta                                                      (betap)                   1.125E+00  OP 
 Total toroidal beta                                                                                3.747E-02  OP 
 Fast alpha beta                                                          (betaft)                  4.816E-03  OP 
 Beam ion beta                                                            (betanb)                  7.106E-04  OP 
 (Fast alpha + beam beta)/(thermal beta)                                  (gammaft)                 1.798E-01  OP 
 Thermal beta                                                                                       3.073E-02  OP 
 Thermal poloidal beta                                                                              9.532E-01  OP 
 Thermal toroidal beta (= beta-exp)                                                                 3.176E-02  OP 
 2nd stability beta : beta_p / (R/a)                                      (eps*betap)                   0.362773  OP 
 2nd stability beta upper limit                                           (epbetmax)                    1.380000     
 Beta g coefficient                                                       (dnbeta)                      4.383490  OP 
 Normalised thermal beta                                                                                2.402951  OP 
 Normalised total beta                                                                                  2.835042  OP 
 Normalised toroidal beta                                                 (normalised_toroidal          2.929501  OP 
 Limit on thermal beta                                                    (betalim)                     0.056067  OP 
 Plasma thermal energy (J)                                                                          1.673E+09  OP 
 Total plasma internal energy (J)                                         (total_plasma_internal_en 1.974E+09  OP 
 
 Temperature and Density (volume averaged) :
 
 Electron temperature (keV)                                               (te)                         14.463174  ITV
 Electron temperature on axis (keV)                                       (te0)                        31.231742  OP 
 Ion temperature (keV)                                                    (ti)                         14.463174     
 Ion temperature on axis (keV)                                            (ti0)                        31.231742  OP 
 Electron temp., density weighted (keV)                                   (ten)                        16.098231  OP 
 Electron density (/m3)                                                   (dene)                    7.809E+19  ITV
 Electron density on axis (/m3)                                           (ne0)                     1.027E+20  OP 
 Line-averaged electron density (/m3)                                     (dnla)                    8.648E+19  OP 
 Line-averaged electron density / Greenwald density                       (dnla_gw)                 1.200E+00  OP 
 Ion density (/m3)                                                        (dnitot)                  6.860E+19  OP 
 Fuel density (/m3)                                                       (deni)                    6.102E+19  OP 
 Total impurity density with Z > 2 (no He) (/m3)                          (dnz)                     4.830E+16  OP 
 Helium ion density (thermalised ions only) (/m3)                         (dnalp)                   7.114E+18  OP 
 Proton density (/m3)                                                     (dnprot)                  2.144E+16  OP 
 Hot beam density (/m3)                                                   (dnbeam)                  3.905E+17  OP 
 Density limit from scaling (/m3)                                         (dnelimt)                 7.207E+19  OP 
 Density limit (enforced) (/m3)                                           (boundu(9)*dnelimt)       8.648E+19  OP 
 Helium ion density (thermalised ions only) / electron density            (ralpne)                  9.109E-02  ITV
 
 Impurities
 
 Plasma ion densities / electron density:
 H_ concentration                                                         (fimp(01)                 7.867E-01  OP 
 He concentration                                                         (fimp(02)                 9.109E-02     
 Be concentration                                                         (fimp(03)                 0.000E+00     
 C_ concentration                                                         (fimp(04)                 0.000E+00     
 N_ concentration                                                         (fimp(05)                 0.000E+00     
 O_ concentration                                                         (fimp(06)                 0.000E+00     
 Ne concentration                                                         (fimp(07)                 0.000E+00     
 Si concentration                                                         (fimp(08)                 0.000E+00     
 Ar concentration                                                         (fimp(09)                 0.000E+00     
 Fe concentration                                                         (fimp(10)                 0.000E+00     
 Ni concentration                                                         (fimp(11)                 0.000E+00     
 Kr concentration                                                         (fimp(12)                 0.000E+00     
 Xe concentration                                                         (fimp(13)                 5.686E-04     
 W_ concentration                                                         (fimp(14)                 5.000E-05     
 Average mass of all ions (amu)                                           (aion)                    2.746E+00  OP 
 
 Effective charge                                                         (zeff)                        2.723685  OP 
 Density profile factor                                                   (alphan)                      1.000000     
 Plasma profile model                                                     (ipedestal)                       1     
 Pedestal profiles are used.
 Density pedestal r/a location                                            (rhopedn)                     0.940000     
 Electron density pedestal height (/m3)                                   (neped)                   6.126E+19  OP 
 Electron density at pedestal / nGW                                       (fgwped_out)              8.500E-01     
 Temperature pedestal r/a location                                        (rhopedt)                     0.940000     
 Pedestal scaling switch                                                  (ieped)                           0     
 Electron temp. pedestal height (keV)                                     (teped)                       5.500000     
 Electron temp. at separatrix (keV)                                       (tesep)                       0.100000     
 Electron density at separatrix (/m3)                                     (nesep)                   3.603E+19     
 Electron density at separatrix / nGW                                     (fgwsep_out)              5.000E-01     
 Temperature profile index                                                (alphat)                      1.450000     
 Temperature profile index beta                                           (tbeta)                       2.000000     
 
 Density Limit using different models :
 
 Old ASDEX model                                                          (dlimit(1))               4.678E+19  OP 
 Borrass ITER model I                                                     (dlimit(2))               9.424E+19  OP 
 Borrass ITER model II                                                    (dlimit(3))               3.698E+19  OP 
 JET edge radiation model                                                 (dlimit(4))               3.079E+21  OP 
 JET simplified model                                                     (dlimit(5))               3.743E+20  OP 
 Hugill-Murakami Mq model                                                 (dlimit(6))               6.831E+19  OP 
 Greenwald model                                                          (dlimit(7))               7.207E+19  OP 
 
 Fuel Constituents :
 
 Deuterium fuel fraction                                                  (fdeut)                       0.500000     
 Tritium fuel fraction                                                    (ftrit)                       0.500000     
 
 Fusion Power :
 
 Total fusion power (MW)                                                  (powfmw)                  2.815E+03  OP 
  =    D-T fusion power (MW)                                              (pdt)                     2.811E+03  OP 
   +   D-D fusion power (MW)                                              (pdd)                     3.666E+00  OP 
   + D-He3 fusion power (MW)                                              (pdhe3)                   0.000E+00  OP 
 Alpha power: total (MW)                                                  (palpmw)                  5.623E+02  OP 
 Alpha power: beam-plasma (MW)                                            (palpnb)                  4.196E+00  OP 
 Neutron power (MW)                                                       (pneutmw)                 2.250E+03  OP 
 Charged particle power (excluding alphas) (MW)                           (pchargemw)               2.373E+00  OP 
 Total power deposited in plasma (MW)                                     (tot_power_plasma)        5.877E+02  OP 
 
 Radiation Power (excluding SOL):
 
 Bremsstrahlung radiation power (MW)                                      (pbrempv*vol)             1.109E+02  OP 
 Line radiation power (MW)                                                (plinepv*vol)             2.756E+02  OP 
 Synchrotron radiation power (MW)                                         (psyncpv*vol)             3.829E+01  OP 
 Synchrotron wall reflectivity factor                                     (ssync)                       0.600000     
 Normalised minor radius defining 'core'                                  (coreradius)              6.000E-01     
 Fraction of core radiation subtracted from P_L                           (coreradiationfraction)   1.000E+00     
 Total core radiation power (MW)                                          (pcoreradmw)              1.898E+02  OP 
 Edge radiation power (MW)                                                (pedgeradmw)              2.350E+02  OP 
 Total radiation power (MW)                                               (pradmw)                  4.248E+02  OP 
 Core radiation fraction = total radiation in core / total power deposite (rad_fraction_core)       7.228E-01  OP 
 SoL radiation fraction = total radiation in SoL / total power accross se (rad_fraction_sol)        8.000E-01  IP 
 Radiation fraction = total radiation / total power deposited in plasma   (rad_fraction)            9.446E-01  OP 
 Nominal mean radiation load on inside surface of reactor (MW/m2)         (photon_wall)             2.453E-01  OP 
 Peaking factor for radiation wall load                                   (peakfactrad)             3.330E+00  IP 
 Maximum permitted radiation wall load (MW/m^2)                           (maxradwallload)          1.000E+00  IP 
 Peak radiation wall load (MW/m^2)                                        (peakradwallload)         8.169E-01  OP 
 Nominal mean neutron load on inside surface of reactor (MW/m2)           (wallmw)                  1.300E+00  OP 
 
 Power incident on the divertor targets (MW)                              (ptarmw)                  3.258E+01  OP 
 Fraction of power to the lower divertor                                  (ftar)                    1.000E+00  IP 
 Outboard side heat flux decay length (m)                                 (lambdaio)                1.570E-03  OP 
 Fraction of power on the inner targets                                   (fio)                     4.100E-01  OP 
 Fraction of power incident on the lower inner target                     (fLI)                     4.100E-01  OP 
 Fraction of power incident on the lower outer target                     (fLO)                     5.900E-01  OP 
 Power incident on the lower inner target (MW)                            (pLImw)                   1.336E+01  OP 
 Power incident on the lower outer target (MW)                            (pLOmw)                   1.922E+01  OP 
 
 Ohmic heating power (MW)                                                 (pohmmw)                  1.130E+00  OP 
 Fraction of alpha power deposited in plasma                              (falpha)                      0.950000  OP 
 Fraction of alpha power to electrons                                     (falpe)                       0.694261  OP 
 Fraction of alpha power to ions                                          (falpi)                       0.305739  OP 
 Ion transport (MW)                                                       (ptrimw)                  1.861E+02  OP 
 Electron transport (MW)                                                  (ptremw)                  2.118E+02  OP 
 Injection power to ions (MW)                                             (pinjimw)                 2.169E+01  OP 
 Injection power to electrons (MW)                                        (pinjemw)                 2.831E+01  OP 
 Ignited plasma switch (0=not ignited, 1=ignited)                         (ignite)                          0     
 
 Power into divertor zone via charged particles (MW)                      (pdivt)                   1.629E+02  OP 
 Psep / R ratio (MW/m)                                                    (pdivt/rmajor)            1.700E+01  OP 
 Psep Bt / qAR ratio (MWT/m)                                              (pdivtbt/qar)             1.000E+01  OP 
 
 H-mode Power Threshold Scalings :
 
 ITER 1996 scaling: nominal (MW)                                          (pthrmw(1))               1.878E+02  OP 
 ITER 1996 scaling: upper bound (MW)                                      (pthrmw(2))               4.494E+02  OP 
 ITER 1996 scaling: lower bound (MW)                                      (pthrmw(3))               7.745E+01  OP 
 ITER 1997 scaling (1) (MW)                                               (pthrmw(4))               3.157E+02  OP 
 ITER 1997 scaling (2) (MW)                                               (pthrmw(5))               2.403E+02  OP 
 Martin 2008 scaling: nominal (MW)                                        (pthrmw(6))               1.293E+02  OP 
 Martin 2008 scaling: 95% upper bound (MW)                                (pthrmw(7))               1.709E+02  OP 
 Martin 2008 scaling: 95% lower bound (MW)                                (pthrmw(8))               8.770E+01  OP 
 Snipes 2000 scaling: nominal (MW)                                        (pthrmw(9))               9.158E+01  OP 
 Snipes 2000 scaling: upper bound (MW)                                    (pthrmw(10))              1.378E+02  OP 
 Snipes 2000 scaling: lower bound (MW)                                    (pthrmw(11))              6.036E+01  OP 
 Snipes 2000 scaling (closed divertor): nominal (MW)                      (pthrmw(12))              4.047E+01  OP 
 Snipes 2000 scaling (closed divertor): upper bound (MW)                  (pthrmw(13))              5.709E+01  OP 
 Snipes 2000 scaling (closed divertor): lower bound (MW)                  (pthrmw(14))              2.848E+01  OP 
 Hubbard 2012 L-I threshold - nominal (MW)                                (pthrmw(15))              3.454E+01  OP 
 Hubbard 2012 L-I threshold - lower bound (MW)                            (pthrmw(16))              1.695E+01  OP 
 Hubbard 2012 L-I threshold - upper bound (MW)                            (pthrmw(17))              7.037E+01  OP 
 Hubbard 2017 L-I threshold                                               (pthrmw(18))              3.472E+02  OP 
 Martin 2008 aspect ratio corrected scaling: nominal (MW)                 (pthrmw(19))              1.293E+02  OP 
 Martin 2008 aspect ratio corrected scaling: 95% upper bound (MW)         (pthrmw(20))              1.709E+02  OP 
 Martin 2008 aspect ratio corrected scaling: 95% lower bound (MW)         (pthrmw(21))              8.770E+01  OP 
 
 L-H threshold power (enforced) (MW)                                      (boundl(103)*plhthresh)   1.293E+02  OP 
 L-H threshold power (MW)                                                 (plhthresh)               1.293E+02  OP 
 
 Confinement :
 
 Confinement scaling law                    IPB98(y,2)           (H)
 Confinement H factor                                                     (hfact)                       1.100000  ITV
 Global thermal energy confinement time (s)                               (taueff)                      4.204316  OP 
 Ion energy confinement time (s)                                          (tauei)                       4.204316  OP 
 Electron energy confinement time (s)                                     (tauee)                       4.204316  OP 
 n.tau = Volume-average electron density x Energy confinement time (s/m3) (dntau)                   3.283E+20  OP 
 Triple product = Vol-average electron density x Vol-average electron temperature x Energy confinement time:
 Triple product  (keV s/m3)                                               (dntau*te)                4.749E+21  OP 
 Transport loss power assumed in scaling law (MW)                         (powerht)                 3.979E+02  OP 
 Switch for radiation loss term usage in power balance                    (iradloss)                        1     
 Radiation power subtracted from plasma power balance (MW)                                          1.898E+02  OP 
   (Radiation correction is core radiation power)
 Alpha particle confinement time (s)                                      (taup)                       21.021578  OP 
 Alpha particle/energy confinement time ratio                             (taup/taueff)                 5.000000  OP 
 Lower limit on taup/taueff                                               (taulimit)                    5.000000     
 Total energy confinement time including radiation loss (s)               (total_energy_conf_t          3.358636  OP 
   (= stored energy including fast particles / loss power including radiation
 
 Dimensionless plasma parameters
 
 For definitions see
 Recent progress on the development and analysis of the ITPA global H-mode confinement database
 D.C. McDonald et al, 2007 Nuclear Fusion v47, 147. (nu_star missing 1/mu0)
 Normalized plasma pressure beta as defined by McDonald et al             (beta_mcdonald)           3.747E-02  OP 
 Normalized ion Larmor radius                                             (rho_star)                1.797E-03  OP 
 Normalized collisionality                                                (nu_star)                 2.744E-03  OP 
 Volume measure of elongation                                             (kappaa_IPB)              1.631E+00  OP 
 
 Plasma Volt-second Requirements :
 
 Total volt-second requirement (Wb)                                       (vsstt)                   8.178E+02  OP 
 Inductive volt-seconds (Wb)                                              (vsind)                   3.630E+02  OP 
 Ejima coefficient                                                        (gamma)                       0.300000     
 Start-up resistive (Wb)                                                  (vsres)                   7.815E+01  OP 
 Flat-top resistive (Wb)                                                  (vsbrn)                   3.767E+02  OP 
 bootstrap current fraction multiplier                                    (cboot)                       1.000000     
 Bootstrap fraction (ITER 1989)                                           (bscf_iter89)                 0.342747  OP 
 Bootstrap fraction (Sauter et al)                                        (bscf_sauter)                 0.361427  OP 
 Bootstrap fraction (Nevins et al)                                        (bscf_nevins)                 0.337014  OP 
 Bootstrap fraction (Wilson)                                              (bscf_wilson)                 0.388330  OP 
 Diamagnetic fraction (Hender)                                            (diacf_hender)                0.012950  OP 
 Diamagnetic fraction (SCENE)                                             (diacf_scene)                 0.011109  OP 
 Pfirsch-Schlueter fraction (SCENE)                                       (pscf_scene)                 -0.003264  OP 
   (Sauter et al bootstrap current fraction model used)
   (Diamagnetic current fraction not calculated)
   (Pfirsch-Schlüter current fraction not calculated)
 Bootstrap fraction (enforced)                                            (bootipf.)                    0.361427  OP 
 Diamagnetic fraction (enforced)                                          (diaipf.)                     0.000000  OP 
 Pfirsch-Schlueter fraction (enforced)                                    (psipf.)                      0.000000  OP 
 Loop voltage during burn (V)                                             (vburn)                   5.224E-02  OP 
 Plasma resistance (ohm)                                                  (rplas)                   4.413E-09  OP 
 Resistive diffusion time (s)                                             (res_time)                3.433E+03  OP 
 Plasma inductance (H)                                                    (rlp)                     1.678E-05  OP 
 Coefficient for sawtooth effects on burn V-s requirement                 (csawth)                      1.000000     
 
 Fuelling :
 
 Ratio of He and pellet particle confinement times                        (tauratio)                1.000E+00     
 Fuelling rate (nucleus-pairs/s)                                          (qfuel)                   5.309E+21  OP 
 Fuel burn-up rate (reactions/s)                                          (rndfuel)                 1.004E+21  OP 
 Burn-up fraction                                                         (burnup)                      0.189075  OP 
 
 ***************************** Energy confinement times, and required H-factors : *****************************
 
    scaling law              confinement time (s)     H-factor for
                                 for H = 1           power balance
 
 IPB98(y)             (H)          4.914                   0.856
 IPB98(y,1)           (H)          4.857                   0.866
 IPB98(y,2)           (H)          3.822                   1.100
 IPB98(y,3)           (H)          3.980                   1.057
 IPB98(y,4)           (H)          3.933                   1.069
 ISS95            (stell)          2.324                   1.809
 ISS04            (stell)          4.059                   1.036
 DS03                 (H)          5.841                   0.720
 Murari et al NPL     (H)          2.716                   1.548
 Petty 2008           (H)          7.081                   0.594
 Lang et al. 2012     (H)          2.442                   1.722
 Hubbard 2017 - nom   (I)          0.074                  57.083
 Hubbard 2017 - lower (I)          0.041                 100.000
 Hubbard 2017 - upper (I)          0.134                  31.419
 NSTX (Spherical)     (H)          8.714                   0.482
 NSTX-Petty08 Hybrid  (H)          7.081                   0.594
 
 ******************************************** Current Drive System ********************************************
 
 Neutral Beam Current Drive
 Current drive efficiency model                                           (iefrf)                           5     
 
 Current is driven by both inductive
 and non-inductive means.
 Auxiliary power used for plasma heating only (MW)                        (pheat)                   0.000E+00     
 Power injected for current drive (MW)                                    (pcurrentdrivemw)         5.000E+01     
 Maximum Allowed Bootstrap current fraction                               (bscfmax)                 9.900E-01     
 Fusion gain factor Q                                                     (bigq)                    5.506E+01  OP 
 Auxiliary current drive (A)                                              (auxiliary_cd)            1.975E+06  OP 
 Current drive efficiency (A/W)                                           (effcd)                   3.950E-02  OP 
 Normalised current drive efficiency, gamma (10^20 A/W-m2)                (gamcd)                   2.956E-01  OP 
 Wall plug to injector efficiency                                         (etacd)                   4.000E-01     
 
 Fractions of current drive :
 
 Bootstrap fraction                                                       (bootipf)                     0.361427  OP 
 Diamagnetic fraction                                                     (diaipf)                      0.000000  OP 
 Pfirsch-Schlueter fraction                                               (psipf)                       0.000000  OP 
 Auxiliary current drive fraction                                         (faccd)                       0.091302  OP 
 Inductive fraction                                                       (facoh)                       0.547271  OP 
 Total                                                                    (plasipf+faccd+facoh          1.000000     
 Fraction of the plasma current produced by non-inductive means           (fvsbrnni)                    0.452729  ITV
 
 Neutral beam energy (keV)                                                (enbeam)                  1.000E+03     
 Neutral beam current (A)                                                 (cnbeam)                  5.001E+01  OP 
 Beam efficiency (A/W)                                                    (effnbss)                 3.950E-02  OP 
 Beam gamma (10^20 A/W-m2)                                                (gamnb)                   2.956E-01  OP 
 Neutral beam wall plug efficiency                                        (etanbi)                  4.000E-01     
 Beam decay lengths to centre                                             (taubeam)                 4.586E+00  OP 
 Beam shine-through fraction                                              (nbshinef)                1.040E-04  OP 
 Neutral beam wall plug power (MW)                                        (pwpnb)                   1.250E+02  OP 
 
 Neutral beam power balance :
 ----------------------------
 Beam first orbit loss power (MW)                                         (porbitlossmw)                0.000000  OP 
 Beam shine-through power [MW]                                            (nbshinemw)                   0.005200  OP 
 Beam power deposited in plasma (MW)                                      (pinjmw)                     50.000000  OP 
 Maximum allowable beam power (MW)                                        (pinjalw)                    50.000000     
 Total (MW)                                                               (porbitlossmw+nbshin         50.005200     
 
 Beam power entering vacuum vessel (MW)                                   (pnbitot)                    50.005200  OP 
 
 Fraction of beam energy to ions                                          (fpion)                   4.338E-01  OP 
 Beam duct shielding thickness (m)                                        (nbshield)                5.000E-01     
 Beam tangency radius / Plasma major radius                               (frbeam)                  1.000E+00     
 Beam centreline tangency radius (m)                                      (rtanbeam)                9.582E+00  OP 
 Maximum possible tangency radius (m)                                     (rtanmax)                 1.533E+01  OP 
 
 Volt-second considerations:
 
 Total V-s capability of Central Solenoid/PF coils (Wb)                   (abs(vstot))              8.439E+02     
 Required volt-seconds during start-up (Wb)                               (vssoft)                  4.412E+02     
 Available volt-seconds during burn (Wb)                                  (vsmax)                   3.767E+02     
 
 *************************************************** Times ****************************************************
 
 Initial charge time for CS from zero current (s)                         (tramp)                     177.179782     
 Plasma current ramp-up time (s)                                          (tohs)                      176.684611  ITV
 Heating time (s)                                                         (theat)                      10.000000     
 Burn time (s)                                                            (tburn)                   7.200E+03  OP 
 Reset time to zero current for CS (s)                                    (tqnch)                     176.684611     
 Time between pulses (s)                                                  (tdwell)                   1800.000000     
 
 Total plant cycle time (s)                                               (tcycle)                  9.541E+03  OP 
 
 ************************************************ Radial Build ************************************************
 
                                          Thickness (m)    Radius (m)
 Device centreline                            0.000           0.000                       
 Machine bore                                 2.657           2.657   (bore)              
 Central solenoid                             0.654           3.311   (ohcth)             
 CS precompression                            0.052           3.363   (precomp)           
 Gap                                          0.050           3.413   (gapoh)             
 TF coil inboard leg                          1.270           4.683   (tfcth)             
 Gap                                          0.020           4.703   (tftsgap)           
 Thermal shield                               0.050           4.753   (thshield)          
 Gap                                          0.120           4.873   (gapds)             
 Vacuum vessel (and shielding)                0.600           5.473   (d_vv_in + shldith) 
 Gap                                          0.020           5.493   (vvblgap)           
 Inboard blanket                              0.755           6.248   (blnkith)           
 Inboard first wall                           0.018           6.266   (fwith)             
 Inboard scrape-off                           0.225           6.491   (scrapli)           
 Plasma geometric centre                      3.091           9.582   (rminor)            
 Plasma outboard edge                         3.091          12.673   (rminor)            
 Outboard scrape-off                          0.225          12.898   (scraplo)           
 Outboard first wall                          0.018          12.916   (fwoth)             
 Outboard blanket                             1.275          14.191   (blnkoth)           
 Gap                                          0.020          14.211   (vvblgap)           
 Vacuum vessel (and shielding)                1.100          15.311   (d_vv_out+shldoth)  
 Gap                                          1.052          16.364   (gapsto)            
 Thermal shield                               0.050          16.414   (thshield)          
 Gap                                          0.020          16.434   (tftsgap)           
 TF coil outboard leg                         1.270          17.704   (tfthko)            
 
 *********************************************** Vertical Build ***********************************************
 
 Single null case
                                          Thickness (m)    Height (m)
 TF coil                                      1.270           9.159   (tfcth)             
 Gap                                          0.020           7.888   (tftsgap)           
 Thermal shield                               0.050           7.868   (thshield)          
 Gap                                          0.061           7.818   (vgap2)             
 Vacuum vessel (and shielding)                0.600           7.757   (d_vv_top+shldtth)  
 Gap                                          0.020           7.157   (vvblgap)           
 Top blanket                                  1.015           7.137   (blnktth)           
 Top first wall                               0.018           6.122   (fwtth)             
 Top scrape-off                               0.600           6.104   (vgaptop)           
 Plasma top                                   5.504           5.504   (rminor*kappa)      
 Midplane                                     0.000           0.000                       
 Plasma bottom                                5.504          -5.504   (rminor*kappa)      
 Lower scrape-off                             1.600          -7.104   (vgap)              
 Divertor structure                           0.200          -7.304   (divfix)            
 Vacuum vessel (and shielding)                1.000          -8.304   (d_vv_bot+shldlth)  
 Gap                                          0.061          -8.365   (vgap2)             
 Thermal shield                               0.050          -8.415   (thshield)          
 Gap                                          0.020          -8.435   (tftsgap)           
 TF coil                                      1.270          -9.706   (tfcth)             
 
 ************************************* Divertor build and plasma position *************************************
 
 Divertor Configuration = Single Null Divertor
 
 Plasma top position, radial (m)                                          (ptop_radial)                 8.036813  OP 
 Plasma top position, vertical (m)                                        (ptop_vertical)               5.504223  OP 
 Plasma geometric centre, radial (m)                                      (rmajor.)                     9.582354  OP 
 Plasma geometric centre, vertical (m)                                    (0.0)                         0.000000  OP 
 Plasma lower triangularity                                               (tril)                        0.500000  OP 
 Plasma elongation                                                        (kappa.)                      1.780679  OP 
 TF coil vertical offset (m)                                              (tfoffset)                   -0.273500  OP 
 Plasma outer arc radius of curvature (m)                                 (rco)                         5.585396  OP 
 Plasma inner arc radius of curvature (m)                                 (rci)                        10.574023  OP 
 Plasma lower X-pt, radial (m)                                            (rxpt)                        8.036813  OP 
 Plasma lower X-pt, vertical (m)                                          (zxpt)                       -5.504223  OP 
 Poloidal plane angle between vertical and inner leg (rad)                (thetai)                      0.170694  OP 
 Poloidal plane angle between vertical and outer leg (rad)                (thetao)                      1.023311  OP 
 Poloidal plane angle between inner leg and plate (rad)                   (betai)                       1.000000     
 Poloidal plane angle between outer leg and plate (rad)                   (betao)                       1.000000     
 Inner divertor leg poloidal length (m)                                   (plsepi)                      1.000000     
 Outer divertor leg poloidal length (m)                                   (plsepo)                      1.500000     
 Inner divertor plate length (m)                                          (plleni)                      1.000000     
 Outer divertor plate length (m)                                          (plleno)                      1.000000     
 Inner strike point, radial (m)                                           (rspi)                        7.051346  OP 
 Inner strike point, vertical (m)                                         (zspi)                       -5.674090  OP 
 Inner plate top, radial (m)                                              (rplti)                       7.246102  OP 
 Inner plate top, vertical (m)                                            (zplti)                      -5.213579  OP 
 Inner plate bottom, radial (m)                                           (rplbi)                       6.856590  OP 
 Inner plate bottom, vertical (m)                                         (zplbi)                      -6.134601  OP 
 Outer strike point, radial (m)                                           (rspo)                        8.817626  OP 
 Outer strike point, vertical (m)                                         (zspo)                       -6.784977  OP 
 Outer plate top, radial (m)                                              (rplto)                       9.036240  OP 
 Outer plate top, vertical (m)                                            (zplto)                      -6.335302  OP 
 Outer plate bottom, radial (m)                                           (rplbo)                       8.599012  OP 
 Outer plate bottom, vertical (m)                                         (zplbo)                      -7.234653  OP 
 Calculated maximum divertor height (m)                                   (divht)                       2.021073  OP 
 
 ************************************************* TF coils  **************************************************
 
 
 TF Coil Stresses (CCFE model) :
 
 Plane stress model with smeared properties
 Allowable maximum shear stress in TF coil case (Tresca criterion) (Pa)   (sig_tf_case_max)         5.500E+08     
 Allowable maximum shear stress in TF coil conduit (Tresca criterion) (Pa (sig_tf_wp_max)           5.500E+08     
 Structural materal stress of the point of maximum TRESCA stress per layer
 Please use utility/plot_TF_stress.py for radial plots plots summary
 Layers                   Steel case         WP
 Radial stress     (MPa)       0.000      -154.379
 toroidal stress   (MPa)    -363.256      -363.256
 Vertical stress   (MPa)     186.744       186.744
 Von-Mises stress  (MPa)     484.421       484.421
 TRESCA stress     (MPa)     550.000       550.000
 
 Toroidal modulus  (GPa)     205.000        63.665
 Vertical modulus  (GPa)     205.000       113.773
 
 WP toroidal modulus (GPa)                                                (eyoung_wp_t*1.0D-9)      5.585E+01  OP 
 WP vertical modulus (GPa)                                                (eyoung_wp_z*1.0D-9)      9.525E+01  OP 
 Maximum radial deflection at midplane (m)                                (deflect)                -5.840E-03  OP 
 Vertical strain on casing                                                (casestr)                 9.109E-04  OP 
 Vertical strain on winding pack                                          (windstrain)              1.805E-03  OP 
 Radial strain on insulator                                               (insstrain)              -7.370E-03  OP 
 
 TF design
 
 Conductor technology                                                     (i_tf_sup)                        1     
   -> Superconducting coil (SC)
 Superconductor material                                                  (i_tf_sc_mat)                     1     
   -> ITER Nb3Sn critical surface model
 Presence of TF demountable joints                                        (itart)                           0     
   -> Coils without demountable joints
 TF inboard leg support strategy                                          (i_tf_bucking)                    1     
   -> Steel casing
 
 TF coil Geometry :
 
 Number of TF coils                                                       (n_tf)                           18     
 Inboard leg centre radius (m)                                            (r_tf_inboard_mid)        4.048E+00  OP 
 Outboard leg centre radius (m)                                           (r_tf_outboard_mid)       1.707E+01  OP 
 Total inboard leg radial thickness (m)                                   (tfcth)                   1.270E+00  ITV
 Total outboard leg radial thickness (m)                                  (tfthko)                  1.270E+00     
 Outboard leg toroidal thickness (m)                                      (tftort)                  1.626E+00  OP 
 Maximum inboard edge height (m)                                          (hmax)                    8.435E+00  OP 
 Mean coil circumference (including inboard leg length) (m)               (tfleng)                  5.025E+01  OP 
 Vertical TF shape                                                        (i_tf_shape)                      1     
 
 D-shape coil, inner surface shape approximated by
 by a straight segment and elliptical arcs between the following points:
 
 point         x(m)           y(m)
   1          4.683          4.733
   2          8.964          7.888
   3         16.434          0.000
   4          8.964         -8.435
   5          4.683         -5.061
 
 Global material area/fractions:
 
 TF cross-section (total) (m2)                                            (tfareain)                3.231E+01     
 Total steel cross-section (m2)                                           (a_tf_steel*n_tf)         2.475E+01     
 Total steel TF fraction                                                  (f_tf_steel)              7.658E-01     
 Total Insulation cross-section (total) (m2)                              (a_tf_ins*n_tf)           2.709E+00     
 Total Insulation fraction                                                (f_tf_ins)                8.385E-02     
 
 External steel Case Information :
 
 Casing cross section area (per leg) (m2)                                 (acasetf)                 1.037E+00     
 Inboard leg case plasma side wall thickness (m)                          (casthi)                  5.000E-02     
 Inboard leg case inboard "nose" thickness (m)                            (thkcas)                  5.423E-01  ITV
 Inboard leg case sidewall thickness at its narrowest point (m)           (casths)                  1.000E-01     
 External case mass per coil (kg)                                         (whtcas)                  1.157E+06  OP 
 
 TF winding pack (WP) geometry:
 
 WP cross section area with insulation and insertion (per coil) (m2)      (awpc)                    7.578E-01     
 WP cross section area (per coil) (m2)                                    (aswp)                    6.745E-01     
 Winding pack radial thickness (m)                                        (dr_tf_wp)                6.071E-01  OP 
 Winding pack toroidal width 1 (m)                                        (wwp1)                    1.302E+00  OP 
 Winding pack toroidal width 2 (m)                                        (wwp2)                    1.195E+00  OP 
 Ground wall insulation thickness (m)                                     (tinstf)                  1.300E-02     
 Winding pack insertion gap (m)                                           (tfinsgap)                1.000E-02     
 
 TF winding pack (WP) material area/fractions:
 
 Steel WP cross-section (total) (m2)                                      (aswp*n_tf)               6.073E+00     
 Steel WP fraction                                                        (aswp/awpc)               4.452E-01     
 Insulation WP fraction                                                   (aiwp/awpc)               1.372E-01     
 Cable WP fraction                                                        ((awpc-aswp-aiwp)/awpc)   4.175E-01     
 
 WP turn information:
 
 Turn parametrisation                                                     (i_tf_turns_integer)              0     
   Non-integer number of turns
 Number of turns per TF coil                                              (n_tf_turn)               2.720E+02  OP 
 
 Width of turn including inter-turn insulation (m)                        (t_turn_tf)               4.980E-02  OP 
 Width of conductor (square) (m)                                          (t_conductor)             4.580E-02  OP 
 Width of space inside conductor (m)                                      (t_cable)                 2.980E-02  OP 
 Steel conduit thickness (m)                                              (thwcndut)                8.000E-03  ITV
 Inter-turn insulation thickness (m)                                      (thicndut)                2.000E-03     
 
 Conductor information:
 
 Diameter of central helium channel in cable                              (dhecoil)                 5.000E-03     
 Fractions by area
 internal area of the cable space                                         (acstf)                   8.573E-04     
 Coolant fraction in conductor excluding central channel                  (vftf)                    3.300E-01     
 Copper fraction of conductor                                             (fcutfsu)                 6.413E-01  ITV
 Superconductor fraction of conductor                                     (1-fcutfsu)               3.587E-01     
 Check total area fractions in winding pack = 1                                                         1.000000     
 minimum TF conductor temperature margin  (K)                             (tmargmin_tf)                 1.700000     
 TF conductor temperature margin (K)                                      (tmargtf)                     2.167310     
 
 TF coil mass:
 
 Superconductor mass per coil (kg)                                        (whtconsc)                2.293E+04  OP 
 Copper mass per coil (kg)                                                (whtconcu)                4.241E+04  OP 
 Steel conduit mass per coil (kg)                                         (whtconsh)                1.322E+05  OP 
 Conduit insulation mass per coil (kg)                                    (whtconin)                9.407E+03  OP 
 Total conduit mass per coil (kg)                                         (whtcon)                  2.070E+05  OP 
 Mass of each TF coil (kg)                                                (whttf/n_tf)              1.372E+06  OP 
 Total TF coil mass (kg)                                                  (whttf)                   2.469E+07     
 
 Maximum B field and currents:
 
 Nominal peak field assuming toroidal symmetry (T)                        (bmaxtf)                  1.155E+01  OP 
 Total current in all TF coils (MA)                                       (ritfc/1.D6)              2.622E+02  OP 
 TF coil current (summed over all coils) (A)                              (ritfc)                   2.622E+08     
 Actual peak field at discrete conductor (T)                              (bmaxtfrp)                1.224E+01  OP 
 Winding pack current density (A/m2)                                      (jwptf)                   2.159E+07  OP 
 Inboard leg mid-plane conductor current density (A/m2)                   (oacdcp)                  8.113E+06     
 Total stored energy in TF coils (GJ)                                     (estotftgj)               1.763E+02  OP 
 
 TF Forces:
 
 Inboard vertical tension per coil (N)                                    (vforce)                  2.567E+08  OP 
 Outboard vertical tension per coil (N)                                   (vforce_outboard)         2.567E+08  OP 
 inboard vertical tension fraction (-)                                    (f_vforce_inboard)        5.000E-01  OP 
 Centring force per coil (N/m)                                            (cforce)                  8.412E+07  OP 
 
 Ripple information:
 
 Max allowed ripple amplitude at plasma outboard midplane (%)             (ripmax)                  6.000E-01     
 Ripple amplitude at plasma outboard midplane (%)                         (ripple)                  6.000E-01  OP 
 
 Quench information :
 
 Allowable stress in vacuum vessel (VV) due to quench (Pa)                (sigvvall)                9.300E+07     
 Minimum allowed quench time due to stress in VV (s)                      (taucq)                   2.849E+01  OP 
 Actual quench time (or time constant) (s)                                (tdmptf)                  1.000E+01  ITV
 Maximum allowed voltage during quench due to insulation (kV)             (vdalw)                   3.773E+01  ITV
 Actual quench voltage (kV)                                               (vtfskv)                  3.657E+01  OP 
 Maximum allowed temp rise during a quench (K)                            (tmaxpro)                 1.500E+02     
 
 Radial build of TF coil centre-line :
 
                                          Thickness (m)    Outer radius (m)
 Innermost edge of TF coil                    3.413           3.413                       
 Coil case ("nose")                           0.542           3.955   (thkcas)            
 Insertion gap for winding pack               0.010           3.965   (tfinsgap)          
 Winding pack ground insulation               0.013           3.978   (tinstf)            
 Winding - first half                         0.281           4.259   (dr_tf_wp/2-tinstf-t
 Winding - second half                        0.281           4.539   (dr_tf_wp/2-tinstf-t
 Winding pack insulation                      0.013           4.552   (tinstf)            
 Insertion gap for winding pack               0.010           4.562   (tfinsgap)          
 Plasma side case min radius                  0.050           4.612   (casthi)            
 Plasma side case max radius                  4.683           4.683   (r_tf_inboard_out)  
 TF coil dimensions are consistent
 
 ****************************************** Superconducting TF Coils ******************************************
 
 Superconductor switch                                                    (isumat)                          1     
 Superconductor used: Nb3Sn
   (ITER Jcrit model, standard parameters)
 Critical field at zero temperature and strain (T)                        (bc20m)                   3.297E+01     
 Critical temperature at zero field and strain (K)                        (tc0m)                    1.606E+01     
 
 Helium temperature at peak field (= superconductor temperature) (K)      (thelium)                 4.750E+00     
 Total helium fraction inside cable space                                 (fhetot)                  3.529E-01  OP 
 Copper fraction of conductor                                             (fcutfsu)                 6.413E-01  ITV
 Strain on superconductor                                                 (strncon_tf)             -5.000E-03     
 Critical current density in superconductor (A/m2)                        (jcritsc)                 5.382E+08  OP 
 Critical current density in strand (A/m2)                                (jcritstr)                1.931E+08  OP 
 Critical current density in winding pack (A/m2)                          (jwdgcrt)                 4.318E+07  OP 
 Actual current density in winding pack (A/m2)                            (jwdgop)                  2.159E+07  OP 
 Minimum allowed temperature margin in superconductor (K)                 (tmargmin_tf)             1.700E+00     
 Actual temperature margin in superconductor (K)                          (tmarg)                   2.167E+00  OP 
 Critical current (A)                                                     (icrit)                   1.071E+05  OP 
 Actual current (A)                                                       (cpttf)                   5.356E+04  ITV
 Actual current / critical current                                        (iooic)                   5.000E-01  OP 
 
 *************************************** Central Solenoid and PF Coils ****************************************
 
 Superconducting central solenoid
 Central solenoid superconductor material                                 (isumatoh)                        1     
   (ITER Nb3Sn critical surface model)
 
 Central Solenoid Current Density Limits :
 
 Maximum field at Beginning Of Pulse (T)                                  (bmaxoh0)                 1.204E+01  OP 
 Critical superconductor current density at BOP (A/m2)                    (jscoh_bop)               5.625E+08  OP 
 Critical strand current density at BOP (A/m2)                            (jstrandoh_bop)           1.687E+08  OP 
 Allowable overall current density at BOP (A/m2)                          (rjohc0)                  5.906E+07  OP 
 Actual overall current density at BOP (A/m2)                             (cohbop)                  1.476E+07  OP 
 
 Maximum field at End Of Flattop (T)                                      (bmaxoh)                  1.171E+01  OP 
 Critical superconductor current density at EOF (A/m2)                    (jscoh_eof)               6.043E+08  OP 
 Critical strand current density at EOF (A/m2)                            (jstrandoh_eof)           1.813E+08  OP 
 Allowable overall current density at EOF (A/m2)                          (rjohc)                   6.345E+07  OP 
 Actual overall current density at EOF (A/m2)                             (coheof)                  1.586E+07  ITV
 
 CS inside radius (m)                                                     (bore.)                   2.657E+00     
 CS thickness (m)                                                         (ohcth.)                  6.542E-01     
 Gap between central solenoid and TF coil (m)                             (gapoh)                   5.000E-02  ITV
 CS overall cross-sectional area (m2)                                     (areaoh)                  9.934E+00  OP 
 CS conductor+void cross-sectional area (m2)                              (awpoh)                   4.967E+00  OP 
    CS conductor cross-sectional area (m2)                                (awpoh*(1-vfohc))         3.477E+00  OP 
    CS void cross-sectional area (m2)                                     (awpoh*vfohc)             1.490E+00  OP 
 CS steel cross-sectional area (m2)                                       (areaoh-awpoh)            4.967E+00  OP 
 CS steel area fraction                                                   (oh_steel_frac)           5.000E-01     
 Only hoop stress considered
 Switch for CS stress calculation                                         (i_cs_stress)                     0     
 Allowable stress in CS steel (Pa)                                        (alstroh)                 4.000E+08     
 Hoop stress in CS steel (Pa)                                             (sig_hoop)                5.973E+08  OP 
 Axial stress in CS steel (Pa)                                            (sig_axial)              -6.623E+08  OP 
 Tresca stress in CS steel (Pa)                                           (s_tresca_oh)             5.973E+08  OP 
 Axial force in CS (N)                                                    (axial_force)            -2.031E+09  OP 
 Strain on CS superconductor                                              (strncon_cs)             -5.000E-03     
 Copper fraction in strand                                                (fcuohsu)                 7.000E-01     
 Void (coolant) fraction in conductor                                     (vfohc)                   3.000E-01     
 Helium coolant temperature (K)                                           (tftmp)                   4.750E+00     
 CS temperature margin (K)                                                (tmargoh)                 3.324E+00  OP 
 Minimum permitted temperature margin (K)                                 (tmargmin_cs)             1.700E+00     
 
 Superconducting PF coils
 PF coil superconductor material                                          (isumatpf)                        3     
   (NbTi)
 Copper fraction in conductor                                             (fcupfsu)                 6.900E-01     
 
 PF Coil Case Stress :
 
 Maximum permissible tensile stress (MPa)                                 (sigpfcalw)               5.000E+02     
 JxB hoop force fraction supported by case                                (sigpfcf)                 6.660E-01     
 
 Geometry of PF coils, central solenoid and plasma :
 
 coil           R(m)        Z(m)        dR(m)       dZ(m)       turns     steel thickness(m)
 
  PF1            6.76       10.02        1.37        1.37      488.59        0.15
  PF2            6.76      -10.57        1.41        1.41      520.67        0.16
  PF3           18.95        3.09        1.29        1.29      234.79        0.11
  PF4           18.95       -3.09        1.29        1.29      234.79        0.11
  PF5           17.14        8.66        0.84        0.84      130.63        0.08
  PF6           17.14       -8.66        0.84        0.84      130.63        0.08
  CS             2.98        0.00        0.65       15.18     3664.35        0.16
 Plasma          9.58        0.00        6.18       11.01        1.00
 
 PF Coil Information at Peak Current:
 
 coil  current  allowed J  actual J   J   cond. mass   steel mass     field
         (MA)    (A/m2)     (A/m2)  ratio    (kg)          (kg)        (T)
 
  PF1   20.62  3.998E+08  1.100E+07  0.03 5.017E+05   3.111E+05    6.032E+00
  PF2   21.97  3.773E+08  1.100E+07  0.03 5.346E+05   3.415E+05    6.249E+00
  PF3   -9.91  7.268E+08  6.000E+06  0.01 1.239E+06   5.836E+05    2.980E+00
  PF4   -9.91  7.268E+08  6.000E+06  0.01 1.239E+06   5.836E+05    2.980E+00
  PF5   -5.62  7.540E+08  8.000E+06  0.01 4.765E+05   2.337E+05    2.733E+00
  PF6   -5.62  7.540E+08  8.000E+06  0.01 4.765E+05   2.337E+05    2.733E+00
  CS  -157.57  5.906E+07  1.586E+07  0.27 5.866E+05   7.263E+05    1.204E+01
       ------                             ---------   ---------
       231.21                             5.054E+06   3.014E+06
 
 PF coil current scaling information :
 
 Sum of squares of residuals                                              (ssq0)                    2.543E-04  OP 
 Smoothing parameter                                                      (alfapf)                  5.000E-10     
 
 ****************************************** Volt Second Consumption *******************************************
 
              volt-sec       volt-sec       volt-sec
              start-up         burn          total

 PF coils :    -265.00        -133.63        -398.63
 CS coil  :    -202.23        -243.04        -445.26
              --------       --------       --------
 Total :       -467.22        -376.67        -843.90
 
 Total volt-second consumption by coils (Wb)                              (vstot)                  -8.439E+02  OP 
 
 Summary of volt-second consumption by circuit (Wb) :
 
 circuit       BOP            BOF            EOF
 
     1       51.370         54.661         -3.501
     2       52.333         53.471         -5.782
     3       11.788        -86.093        -99.440
     4       11.788        -86.093        -99.440
     5       -4.625        -41.456        -36.219
     6       -4.625        -41.456        -36.219
 CS coil    214.656         12.431       -230.607
 
 ********************************** Waveforms ***********************************
 
 Currents (Amps/coil) as a function of time :
 
                                       time (sec)

                0.00     177.18     353.86     363.86    7563.86    7740.54
               Start      BOP        EOR        BOF        EOF        EOP        
 circuit
   1         0.000E+00  1.938E+07  2.062E+07  2.062E+07 -1.321E+06  0.000E+00
   2         0.000E+00  2.150E+07  2.197E+07  2.197E+07 -2.376E+06  0.000E+00
   3        -0.000E+00  1.175E+06 -8.578E+06 -8.578E+06 -9.908E+06 -0.000E+00
   4        -0.000E+00  1.175E+06 -8.578E+06 -8.578E+06 -9.908E+06 -0.000E+00
   5        -0.000E+00 -6.267E+05 -5.617E+06 -5.617E+06 -4.907E+06 -0.000E+00
   6        -0.000E+00 -6.267E+05 -5.617E+06 -5.617E+06 -4.907E+06 -0.000E+00
   7        -0.000E+00  1.467E+08  8.493E+06  8.493E+06 -1.576E+08 -0.000E+00
 Plasma (A)  0.000E+00  0.000E+00  2.163E+07  2.163E+07  2.163E+07  0.000E+00
 
 This consists of: CS coil field balancing:
   1         0.000E+00  1.938E+07  1.122E+06  1.122E+06 -2.082E+07  0.000E+00
   2         0.000E+00  2.150E+07  1.245E+06  1.245E+06 -2.310E+07  0.000E+00
   3        -0.000E+00  1.175E+06  6.802E+04  6.802E+04 -1.262E+06 -0.000E+00
   4        -0.000E+00  1.175E+06  6.802E+04  6.802E+04 -1.262E+06 -0.000E+00
   5        -0.000E+00 -6.267E+05 -3.629E+04 -3.629E+04  6.732E+05 -0.000E+00
   6        -0.000E+00 -6.267E+05 -3.629E+04 -3.629E+04  6.732E+05 -0.000E+00
   7        -0.000E+00  1.467E+08  8.493E+06  8.493E+06 -1.576E+08 -0.000E+00
 
 And: equilibrium field:
   1         0.000E+00  0.000E+00  1.950E+07  1.950E+07  1.950E+07  0.000E+00
   2         0.000E+00  0.000E+00  2.073E+07  2.073E+07  2.073E+07  0.000E+00
   3         0.000E+00  0.000E+00 -8.646E+06 -8.646E+06 -8.646E+06  0.000E+00
   4         0.000E+00  0.000E+00 -8.646E+06 -8.646E+06 -8.646E+06  0.000E+00
   5         0.000E+00  0.000E+00 -5.581E+06 -5.581E+06 -5.581E+06  0.000E+00
   6         0.000E+00  0.000E+00 -5.581E+06 -5.581E+06 -5.581E+06  0.000E+00
   7         0.000E+00  0.000E+00 -3.333E-09 -3.333E-09  2.666E-08  0.000E+00
 
 Ratio of central solenoid current at beginning of Pulse / end of flat-to (fcohbop)                 9.308E-01  ITV
 Ratio of central solenoid current at beginning of Flat-top / end of flat (fcohbof)                -5.390E-02  OP 
 
 *************************** PF Circuit Waveform Data ***************************
 
 Number of PF circuits including CS and plasma                            (ncirt)                           8     
 PF Circuit 01 - Time point 01 (A)                                        (pfc01t01)                0.000E+00     
 PF Circuit 01 - Time point 02 (A)                                        (pfc01t02)                1.938E+07     
 PF Circuit 01 - Time point 03 (A)                                        (pfc01t03)                2.062E+07     
 PF Circuit 01 - Time point 04 (A)                                        (pfc01t04)                2.062E+07     
 PF Circuit 01 - Time point 05 (A)                                        (pfc01t05)               -1.321E+06     
 PF Circuit 01 - Time point 06 (A)                                        (pfc01t06)                0.000E+00     
 PF Circuit 02 - Time point 01 (A)                                        (pfc02t01)                0.000E+00     
 PF Circuit 02 - Time point 02 (A)                                        (pfc02t02)                2.150E+07     
 PF Circuit 02 - Time point 03 (A)                                        (pfc02t03)                2.197E+07     
 PF Circuit 02 - Time point 04 (A)                                        (pfc02t04)                2.197E+07     
 PF Circuit 02 - Time point 05 (A)                                        (pfc02t05)               -2.376E+06     
 PF Circuit 02 - Time point 06 (A)                                        (pfc02t06)                0.000E+00     
 PF Circuit 03 - Time point 01 (A)                                        (pfc03t01)               -0.000E+00     
 PF Circuit 03 - Time point 02 (A)                                        (pfc03t02)                1.175E+06     
 PF Circuit 03 - Time point 03 (A)                                        (pfc03t03)               -8.578E+06     
 PF Circuit 03 - Time point 04 (A)                                        (pfc03t04)               -8.578E+06     
 PF Circuit 03 - Time point 05 (A)                                        (pfc03t05)               -9.908E+06     
 PF Circuit 03 - Time point 06 (A)                                        (pfc03t06)               -0.000E+00     
 PF Circuit 04 - Time point 01 (A)                                        (pfc04t01)               -0.000E+00     
 PF Circuit 04 - Time point 02 (A)                                        (pfc04t02)                1.175E+06     
 PF Circuit 04 - Time point 03 (A)                                        (pfc04t03)               -8.578E+06     
 PF Circuit 04 - Time point 04 (A)                                        (pfc04t04)               -8.578E+06     
 PF Circuit 04 - Time point 05 (A)                                        (pfc04t05)               -9.908E+06     
 PF Circuit 04 - Time point 06 (A)                                        (pfc04t06)               -0.000E+00     
 PF Circuit 05 - Time point 01 (A)                                        (pfc05t01)               -0.000E+00     
 PF Circuit 05 - Time point 02 (A)                                        (pfc05t02)               -6.267E+05     
 PF Circuit 05 - Time point 03 (A)                                        (pfc05t03)               -5.617E+06     
 PF Circuit 05 - Time point 04 (A)                                        (pfc05t04)               -5.617E+06     
 PF Circuit 05 - Time point 05 (A)                                        (pfc05t05)               -4.907E+06     
 PF Circuit 05 - Time point 06 (A)                                        (pfc05t06)               -0.000E+00     
 PF Circuit 06 - Time point 01 (A)                                        (pfc06t01)               -0.000E+00     
 PF Circuit 06 - Time point 02 (A)                                        (pfc06t02)               -6.267E+05     
 PF Circuit 06 - Time point 03 (A)                                        (pfc06t03)               -5.617E+06     
 PF Circuit 06 - Time point 04 (A)                                        (pfc06t04)               -5.617E+06     
 PF Circuit 06 - Time point 05 (A)                                        (pfc06t05)               -4.907E+06     
 PF Circuit 06 - Time point 06 (A)                                        (pfc06t06)               -0.000E+00     
 CS Circuit  - Time point 01 (A)                                          (cst01)                  -0.000E+00     
 CS Circuit  - Time point 02 (A)                                          (cst02)                   1.467E+08     
 CS Circuit  - Time point 03 (A)                                          (cst03)                   8.493E+06     
 CS Circuit  - Time point 04 (A)                                          (cst04)                   8.493E+06     
 CS Circuit  - Time point 05 (A)                                          (cst05)                  -1.576E+08     
 CS Circuit  - Time point 06 (A)                                          (cst06)                  -0.000E+00     
 Plasma  - Time point 01 (A)                                              (plasmat01)               0.000E+00     
 Plasma  - Time point 02 (A)                                              (plasmat02)               0.000E+00     
 Plasma  - Time point 03 (A)                                              (plasmat03)               2.163E+07     
 Plasma  - Time point 04 (A)                                              (plasmat04)               2.163E+07     
 Plasma  - Time point 05 (A)                                              (plasmat05)               2.163E+07     
 Plasma  - Time point 06 (A)                                              (plasmat06)               0.000E+00     
 
 ********************************************* Support Structure **********************************************
 
 Outer PF coil fence mass (kg)                                            (fncmass)                 5.184E+05  OP 
 Intercoil support structure mass (kg)                                    (aintmass)                7.523E+06  OP 
 Mass of cooled components (kg)                                           (coldmass)                5.824E+07  OP 
 Gravity support structure mass (kg)                                      (clgsmass)                2.590E+06  OP 
 Torus leg support mass (kg)                                              (gsm1)                    7.392E+04  OP 
 Ring beam mass (kg)                                                      (gsm2)                    6.269E+05  OP 
 Ring legs mass (kg)                                                      (gsm3)                    1.165E+06  OP 
 
 ******************************************** PF Coil Inductances *********************************************
 
 Inductance matrix [H] :
 
   1     5.1E+00 9.1E-02 4.6E-01 3.0E-01 3.5E-01 9.9E-02 1.2E+00 1.3E-03
   2     9.1E-02 5.7E+00 3.0E-01 4.7E-01 1.0E-01 3.7E-01 1.1E+00 1.3E-03
   3     4.6E-01 3.0E-01 4.7E+00 1.6E+00 8.8E-01 4.6E-01 7.2E-01 2.4E-03
   4     3.0E-01 4.7E-01 1.6E+00 4.7E+00 4.6E-01 8.8E-01 7.2E-01 2.4E-03
   5     3.5E-01 1.0E-01 8.8E-01 4.6E-01 1.4E+00 1.4E-01 3.5E-01 9.6E-04
   6     9.9E-02 3.7E-01 4.6E-01 8.8E-01 1.4E-01 1.4E+00 3.5E-01 9.6E-04
  CS     1.2E+00 1.1E+00 7.2E-01 7.2E-01 3.5E-01 3.5E-01 2.4E+01 5.4E-03
 Plasma  1.3E-03 1.3E-03 2.4E-03 2.4E-03 9.6E-04 9.6E-04 5.4E-03 1.7E-05
 
 *********************************** Blanket model output - KIT HCPB model ************************************
 
 
 Blanket Composition :
 
 
 Blanket neutronics :
 
 Blanket heating (prior to energy multiplication) (MW)                    (pnucblkt)                2.089E+03     
 Shield heating (MW)                                                      (pnucshld)                1.019E+01     
 Energy multiplication in blanket                                         (emult)                   1.049E+00     
 Number of divertor ports assumed                                         (npdiv)                           2     
 Number of inboard H/CD ports assumed                                     (nphcdin)                         2     
 Number of outboard H/CD ports assumed                                    (nphcdout)                        2     
      (small heating/current drive ports assumed)
 Breeder material: Lithium orthosilicate (Li4Si04)
 Lithium-6 enrichment (%)                                                 (li6enrich)               6.000E+01     
 Tritium breeding ratio                                                   (tbr)                     9.888E+01     
 Tritium production rate (g/day)                                          (tritprate)               4.241E+04     
 Nuclear heating on i/b TF coil (MW/m3)                                   (pnuctfi)                 2.420E-05     
 Nuclear heating on o/b TF coil (MW/m3)                                   (pnuctfo)                 5.604E-09     
 Total nuclear heating on TF coil (MW)                                    (ptfnuc)                  9.833E-03     
 Fast neut. fluence on i/b TF coil (n/m2)                                 (nflutfi)                 4.926E+22     
 Fast neut. fluence on o/b TF coil (n/m2)                                 (nflutfo)                 3.746E+19     
 Minimum final He conc. in IB VV (appm)                                   (vvhemini)                8.231E-03     
 Minimum final He conc. in OB VV (appm)                                   (vvhemino)                4.007E-06     
 Maximum final He conc. in IB VV (appm)                                   (vvhemaxi)                2.208E+01     
 Maximum final He conc. in OB VV (appm)                                   (vvhemaxo)                7.735E+00     
 Blanket lifetime (full power years)                                      (t_bl_fpy)                3.815E+00     
 Blanket lifetime (calendar years)                                        (t_bl_y)                  6.417E+00     
 
 ********************************** Superconducting TF Coil Power Conversion **********************************
 
 TF coil current (kA)                                                     (itfka)                   5.356E+01  OP 
 Number of TF coils                                                       (ntfc)                    1.800E+01     
 Voltage across a TF coil during quench (kV)                              (vtfskv)                  3.657E+01  OP 
 TF coil charge time (hours)                                              (tchghr)                  4.000E+00     
 Total inductance of TF coils (H)                                         (ltfth)                   1.229E+02  OP 
 Total resistance of TF coils (ohm)                                       (rcoils)                  0.000E+00  OP 
 TF coil charging voltage (V)                                             (tfcv)                    5.864E+02     
 Number of DC circuit breakers                                            (ntfbkr)                  1.800E+01     
 Number of dump resistors                                                 (ndumpr)                  7.200E+01     
 Resistance per dump resistor (ohm)                                       (r1dump)                  6.829E-01  OP 
 Dump resistor peak power (MW)                                            (r1ppmw)                  4.897E+02  OP 
 Energy supplied per dump resistor (MJ)                                   (r1emj)                   2.448E+03  OP 
 TF coil L/R time constant (s)                                            (ttfsec)                  1.000E+01  OP 
 Power supply voltage (V)                                                 (tfpsv)                   6.157E+02  OP 
 Power supply current (kA)                                                (tfpska)                  5.623E+01  OP 
 DC power supply rating (kW)                                              (tfckw)                   3.462E+04  OP 
 AC power for charging (kW)                                               (tfackw)                  3.847E+04  OP 
 TF coil resistive power (MW)                                             (rpower)                  6.920E+00  OP 
 TF coil inductive power (MVA)                                            (xpower)                  2.448E+01  OP 
 Aluminium bus current density (kA/cm2)                                   (djmka)                   1.250E-01     
 Aluminium bus cross-sectional area (cm2)                                 (albusa)                  4.284E+02  OP 
 Total length of TF coil bussing (m)                                      (tfbusl)                  3.946E+03  OP 
 Aluminium bus weight (tonnes)                                            (albuswt)                 4.564E+02  OP 
 Total TF coil bus resistance (ohm)                                       (rtfbus)                  2.413E-03  OP 
 TF coil bus voltage drop (V)                                             (vtfbus)                  1.292E+02  OP 
 Dump resistor floor area (m2)                                            (drarea)                  6.558E+03  OP 
 TF coil power conversion floor space (m2)                                (tfcfsp)                  2.959E+03  OP 
 TF coil power conv. building volume (m3)                                 (tfcbv)                   1.775E+04  OP 
 TF coil AC inductive power demand (MW)                                   (xpwrmw)                  2.720E+01  OP 
 Total steady state AC power demand (MW)                                  (tfacpd)                  7.689E+00  OP 
 
 ****************************** PF Coils and Central Solenoid: Power and Energy *******************************
 
 Number of PF coil circuits                                               (pfckts)                  1.200E+01     
 Sum of PF power supply ratings (MVA)                                     (spsmva)                  4.318E+02  OP 
 Total PF coil circuit bus length (m)                                     (spfbusl)                 2.600E+03  OP 
 Total PF coil bus resistive power (kW)                                   (pfbuspwr)                1.011E+03  OP 
 Total PF coil resistive power (kW)                                       (srcktpm)                 1.011E+03  OP 
 Maximum PF coil voltage (kV)                                             (vpfskv)                  2.000E+01     
 Efficiency of transfer of PF stored energy into or out of storage        (etapsu)                  9.000E-01     
 (Energy is dissipated in PFC power supplies only when total PF energy increases or decreases.)
 Maximum stored energy in poloidal field (MJ)                             (ensxpfm)                 3.918E+04  OP 
 Peak absolute rate of change of stored energy in poloidal field (MW)     peakpoloidalpower         2.218E+02  OP 
 Max permitted abs rate of change of stored energy in poloidal field (MW) maxpoloidalpower          2.500E+02     
 Energy stored in poloidal magnetic field :
 
                                            time (sec)

                     0.00     177.18     353.86     363.86    7563.86    7740.54
 Time point         Start      BOP        EOR        BOF        EOF        EOP        
 Energy (MJ)      0.000E+00  3.252E+04  1.998E+04  1.998E+04  3.918E+04  0.000E+00
 
 Interval                tramp      tohs       theat      tburn      tqnch      
 dE/dt (MW)            1.835E+02 -7.098E+01  0.000E+00  2.667E+00 -2.218E+02
 
 
 *********************************************** Vacuum System ************************************************
 
 Pumpdown to Base Pressure :
 
 First wall outgassing rate (Pa m/s)                                      (rat)                     1.300E-08     
 Total outgassing load (Pa m3/s)                                          (ogas)                    2.222E-04  OP 
 Base pressure required (Pa)                                              (pbase)                   5.000E-04     
 Required N2 pump speed (m3/s)                                            (s(1))                    4.443E-01  OP 
 N2 pump speed provided (m3/s)                                            (snet(1))                 3.814E+01  OP 
 
 Pumpdown between Burns :
 
 Plasma chamber volume (m3)                                               (volume)                  3.393E+03  OP 
 Chamber pressure after burn (Pa)                                         (pend)                    1.617E-01  OP 
 Chamber pressure before burn (Pa)                                        (pstart)                  1.617E-03     
 Allowable pumping time switch                                            (dwell_pump)                      0     
 Dwell time between burns (s)                                             (tdwell.)                 1.800E+03     
 CS ramp-up time burns (s)                                                (tramp.)                  1.772E+02     
 Allowable pumping time between burns (s)                                 (tpump)                   1.800E+03     
 Required D-T pump speed (m3/s)                                           (s(2))                    8.680E+00  OP 
 D-T pump speed provided (m3/s)                                           (snet(2))                 9.255E+01  OP 
 
 Helium Ash Removal :
 
 Divertor chamber gas pressure (Pa)                                       (prdiv)                   3.600E-01     
 Helium gas fraction in divertor chamber                                  (fhe)                     1.883E-01  OP 
 Required helium pump speed (m3/s)                                        (s(3))                    6.104E+01  OP 
 Helium pump speed provided (m3/s)                                        (snet(3))                 6.104E+01  OP 
 
 D-T Removal at Fuelling Rate :
 
 D-T fuelling rate (kg/s)                                                 (frate)                   4.408E-05  OP 
 Required D-T pump speed (m3/s)                                           (s(4))                    6.104E+01  OP 
 D-T pump speed provided (m3/s)                                           (snet(4))                 9.255E+01  OP 
 
 The vacuum pumping system size is governed by the
 requirements for helium ash removal.
 
 Number of large pump ducts                                               (nduct)                          18     
 Passage diameter, divertor to ducts (m)                                  (d(imax))                 5.597E-01  OP 
 Passage length (m)                                                       (l1)                      2.070E+00  OP 
 Diameter of ducts (m)                                                    (dout)                    6.717E-01  OP 
 Duct length, divertor to elbow (m)                                       (l2)                      4.800E+00  OP 
 Duct length, elbow to pumps (m)                                          (l3)                      2.000E+00     
 Number of pumps                                                          (pumpn)                   4.883E+01  OP 
 
 The vacuum system uses cryo pumps
 
 ******************************************* Plant Buildings System *******************************************
 
 Internal volume of reactor building (m3)                                 (vrci)                    1.240E+06     
 Dist from centre of torus to bldg wall (m)                               (wrbi)                    4.339E+01     
 Effective floor area (m2)                                                (efloor)                  3.907E+05     
 Reactor building volume (m3)                                             (rbv)                     1.394E+06     
 Reactor maintenance building volume (m3)                                 (rmbv)                    4.449E+05     
 Warmshop volume (m3)                                                     (wsv)                     1.307E+05     
 Tritium building volume (m3)                                             (triv)                    4.000E+04     
 Electrical building volume (m3)                                          (elev)                    5.875E+04     
 Control building volume (m3)                                             (conv)                    6.000E+04     
 Cryogenics building volume (m3)                                          (cryv)                    1.527E+04     
 Administration building volume (m3)                                      (admv)                    1.000E+05     
 Shops volume (m3)                                                        (shov)                    1.000E+05     
 Total volume of nuclear buildings (m3)                                   (volnucb)                 1.871E+06     
 
 **************************************** Electric Power Requirements *****************************************
 
 Facility base load (MW)                                                  (basemw)                  5.500E+01     
 Divertor coil power supplies (MW)                                        (bdvmw)                   0.000E+00     
 Cryoplant electric power (MW)                                            (crymw)                   3.802E+01  OP 
 Primary coolant pumps (MW)                                               (htpmw..)                 0.000E+00  OP 
 PF coil power supplies (MW)                                              (ppfmw)                   1.351E+02  OP 
 TF coil power supplies (MW)                                              (ptfmw)                   7.689E+00  OP 
 Plasma heating supplies (MW)                                             (pheatingmw)              1.250E+02  OP 
 Tritium processing (MW)                                                  (trithtmw..)              1.500E+01     
 Vacuum pumps  (MW)                                                       (vachtmw..)               5.000E-01     
 
 Total pulsed power (MW)                                                  (pacpmw)                  4.349E+02  OP 
 Total base power required at all times (MW)                              (fcsht)                   1.136E+02  OP 
 
 ************************************************* Cryogenics *************************************************
 
 Conduction and radiation heat loads on cryogenic components (MW)         (qss/1.0D6)               2.504E-02  OP 
 Nuclear heating of cryogenic components (MW)                             (qnuc/1.0D6)              9.833E-03  OP 
 AC losses in cryogenic components (MW)                                   (qac/1.0D6)               5.180E-03  OP 
 Resistive losses in current leads (MW)                                   (qcl/1.0D6)               1.311E-02  OP 
 45% allowance for heat loads in transfer lines, storage tanks etc (MW)   (qmisc/1.0D6)             2.392E-02  OP 
 Sum = Total heat removal at cryogenic temperatures (W)                   (helpow/1.0D6)            7.709E-02  OP 
 Temperature of cryogenic components (K)                                  (tmpcry)                  4.500E+00     
 Efficiency (figure of merit) of cryogenic plant is 13% of ideal Carnot v                           2.028E-03  OP 
 Electric power for cryogenic plant (MW)                                  (crypmw)                  3.802E+01  OP 
 
 ************************************ Plant Power / Heat Transport Balance ************************************
 
 
 Assumptions :
 
 Neutron power multiplication in blanket                                  (emult)                   1.049E+00     
 Divertor area fraction of whole toroid surface                           (fdiv)                    1.150E-01     
 H/CD apparatus + diagnostics area fraction                               (fhcd)                    0.000E+00     
 First wall area fraction                                                 (1-fdiv-fhcd)             8.850E-01     
 Switch for pumping of primary coolant                                    (primary_pumping)                 2     
 Mechanical pumping power is calculated for FW and blanket
 Mechanical pumping power for FW cooling loop including heat exchanger (M (htpmw_fw)                0.000E+00  OP 
 Mechanical pumping power for blanket cooling loop including heat exchang (htpmw_blkt)              0.000E+00  OP 
 Mechanical pumping power for FW and blanket cooling loop including heat  (htpmw_fw_blkt)           0.000E+00  OP 
 Mechanical pumping power for FW (MW)                                     (htpmw_fw)                0.000E+00  OP 
 Mechanical pumping power for blanket (MW)                                (htpmw_blkt)              0.000E+00  OP 
 Mechanical pumping power for divertor (MW)                               (htpmw_div)               0.000E+00  OP 
 Mechanical pumping power for shield and vacuum vessel (MW)               (htpmw_shld)              0.000E+00  OP 
 Electrical pumping power for FW and blanket (MW)                         (htpmwe_fw_blkt)          0.000E+00  OP 
 Electrical pumping power for shield (MW)                                 (htpmwe_shld)             0.000E+00  OP 
 Electrical pumping power for divertor (MW)                               (htpmwe_div)              0.000E+00  OP 
 Total electrical pumping power for primary coolant (MW)                  (htpmw)                   0.000E+00  OP 
 Coolant pump power / non-pumping thermal power in shield                 (fpumpshld)               5.000E-03     
 Coolant pump power / non-pumping thermal power in divertor               (fpumpdiv)                5.000E-03     
 Electrical efficiency of heat transport coolant pumps                    (etahtp)                  9.500E-01     
 
 Plant thermodynamics: options :
 
 Divertor thermal power is collected at only 150 C and is used to preheat the coolant in the power cycle
 Shield thermal power is collected at only 150 C and is used to preheat the coolant in the power cycle
 Power conversion cycle efficiency model: user-defined efficiency
 Thermal to electric conversion efficiency of the power conversion cycle  (etath)                       0.350000     
 Fraction of total high-grade thermal power to divertor                   (pdivfraction)                0.071131  OP 
 
 Power Balance for Reactor (across vacuum vessel boundary) - Detail
 ------------------------------------------------------------------
 
                                            High-grade             Low-grade              Total
                                             thermal power (MW)     thermal power (MW)      (MW)
         First wall:
                               neutrons              0.00                0.00                0.00
             charged particle transport             28.11                0.00               28.11
                              radiation              0.00                0.00                0.00
                        coolant pumping              0.00                0.00                0.00
 
         Blanket:
                               neutrons           2088.92                0.00             2088.92
             charged particle transport              0.00                0.00                0.00
                              radiation              0.00                0.00                0.00
                        coolant pumping              0.00                0.00                0.00
 
         Shield:
                               neutrons             10.19                0.00               10.19
             charged particle transport              0.00                0.00                0.00
                              radiation              0.00                0.00                0.00
                        coolant pumping              0.00                0.00                0.00
 
         Divertor:
                               neutrons              0.00                0.00                0.00
             charged particle transport            162.90                0.00              162.90
                              radiation              0.00                0.00                0.00
                        coolant pumping              0.00                0.00                0.00
 
         TF coil:
                               neutrons              0.00                0.01                0.01
             charged particle transport              0.00                0.00                0.00
                              radiation              0.00                0.00                0.00
                        coolant pumping              0.00                0.00                0.00
 
         Losses to H/CD apparatus + diagnostics:
                               neutrons              0.00                0.00                0.00
             charged particle transport              0.00                0.00                0.00
                              radiation              0.00                0.00                0.00
                        coolant pumping              0.00                0.00                0.00
 
         ----------------------------------------------------------------------------------------
                                 Totals           2290.12                0.01             2290.13
 
 Total power leaving reactor (across vacuum vessel boundary) (MW)                                    2290.143336  OP 
 
 Other secondary thermal power constituents :
 
 Heat removal from cryogenic plant (MW)                                   (crypmw)                     38.017438  OP 
 Heat removal from facilities (MW)                                        (fachtmw)                   113.603400  OP 
 Coolant pumping efficiency losses (MW)                                   (htpsecmw)                    0.000000  OP 
 Heat removal from injection power (MW)                                   (pinjht)                     75.012999  OP 
 Heat removal from tritium plant (MW)                                     (trithtmw)                   15.000000  OP 
 Heat removal from vacuum pumps (MW)                                      (vachtmw)                     0.500000  OP 
 TF coil resistive power (MW)                                             (tfcmw)                       0.000000  OP 
 
 Total low-grade thermal power (MW)                                       (psechtmw)                  251.554896  OP 
 Total High-grade thermal power (MW)                                      (pthermmw)                 2290.128870  OP 
 
 Number of primary heat exchangers                                        (nphx)                            3  OP 
 
 
 Power Balance across separatrix :
 -------------------------------
 Only energy deposited in the plasma is included here.
 Total power loss is scaling power plus core radiation only (iradloss = 1)
 Transport power from scaling law (MW)                                    (pscalingmw)                397.865235  OP 
 Radiation power from inside "coreradius" (MW)                            (pcoreradmw.)               189.801471  OP 
 Total (MW)                                                                                           587.666706  OP 
 
 Alpha power deposited in plasma (MW)                                     (falpha*palpmw)             534.163908  OP 
 Power from charged products of DD and/or D-He3 fusion (MW)               (pchargemw.)                  2.372600  OP 
 Ohmic heating (MW)                                                       (pohmmw.)                     1.130198  OP 
 Injected power deposited in plasma (MW)                                  (pinjmw)                     50.000000  OP 
 Total (MW)                                                                                           587.666706  OP 
 
 Power Balance for Reactor - Summary :
 -------------------------------------
 Fusion power (MW)                                                        (powfmw.)                  2815.054658  OP 
 Power from energy multiplication in blanket and shield (MW)              (emultmw)                     0.000000  OP 
 Injected power (MW)                                                      (pinjmw.)                    50.000000  OP 
 Ohmic power (MW)                                                         (pohmmw.)                     1.130198  OP 
 Power deposited in primary coolant by pump (MW)                          (htpmw_mech)                  0.000000  OP 
 Total (MW)                                                                                          2866.184856  OP 
 
 Heat extracted from first wall and blanket (MW)                          (pthermfw_blkt)            2117.041484  OP 
 Heat extracted from shield  (MW)                                         (pthermshld)                 10.187365  OP 
 Heat extracted from divertor (MW)                                        (pthermdiv)                 162.900021  OP 
 Nuclear and photon power lost to H/CD system (MW)                        (psechcd)                     0.000000  OP 
 Nuclear power lost to TF (MW)                                            (ptfnuc)                      0.009833  OP 
 Total (MW)                                                                                          2290.138703  OP 
 
 WARNING: Power balance for reactor is in error by more than 5 MW.
 Electrical Power Balance :
 --------------------------
 Net electric power output(MW)                                            (pnetelmw.)                 500.000042  OP 
 Required Net electric power output(MW)                                   (pnetelin)                  500.000000     
 Electric power for heating and current drive (MW)                        (pinjwp)                    125.012999  OP 
 Electric power for primary coolant pumps (MW)                            (htpmw)                       0.000000  OP 
 Electric power for vacuum pumps (MW)                                     (vachtmw)                     0.500000     
 Electric power for tritium plant (MW)                                    (trithtmw)                   15.000000     
 Electric power for cryoplant (MW)                                        (crypmw)                     38.017438  OP 
 Electric power for TF coils (MW)                                         (tfacpd)                      7.689295  OP 
 Electric power for PF coils (MW)                                         (pfwpmw)                      1.721931  OP 
 All other internal electric power requirements (MW)                      (fachtmw)                   113.603400  OP 
 Total (MW)                                                               (tot_plant_power)           801.545105  OP 
 Total (MW)                                                                                           801.545105  OP 
 
 Gross electrical output* (MW)                                            (pgrossmw)                  801.545105  OP 
 (*Power for pumps in secondary circuit already subtracted)
 
 Power balance for power plant :
 -------------------------------
 Fusion power (MW)                                                        (powfmw.)                  2815.054658  OP 
 Power from energy multiplication in blanket and shield (MW)              (emultmw)                     0.000000  OP 
 Total (MW)                                                                                          2815.054658  OP 
 
 Net electrical output (MW)	                                              (pnetelmw)                  500.000042  OP 
 Heat rejected by main power conversion circuit (MW)                      (rejected_main)            1488.583766  OP 
 Heat rejected by other cooling circuits (MW)                             (psechtmw)                  251.554896  OP 
 Total (MW)                                                                                          2240.138703  OP 
 
 WARNING: Power balance for power plant is in error by more than 5 MW.
 
 Plant efficiency measures :
 
 Net electric power / total nuclear power (%)                             (pnetelmw/(powfmw+em         17.761646  OP 
 Net electric power / total fusion power (%)                              (pnetelmw/powfmw)            17.761646  OP 
 Gross electric power* / high grade heat (%)                              (etath)                      35.000000     
 (*Power for pumps in secondary circuit already subtracted)
 Recirculating power fraction                                             (cirpowfr)                    0.376205  OP 
 
 Time-dependent power usage
 
         Pulse timings [s]:
 
                                          tramp      tohs     theat     tburn     tqnch    tdwell
                                          -----      ----     -----     -----     -----    ------
                               Duration  177.18    176.68     10.00   7199.99    176.68   1800.00
                                 ------   -----      ----     -----     -----     -----    ------
 
         Continous power usage [MWe]:
 
                                 System   tramp      tohs     theat     tburn     tqnch    tdwell
                                 ------   -----      ----     -----     -----     -----    ------
                        Primary cooling    0.00      0.00      0.00      0.00      0.00      0.00
                              Cyroplant   38.02     38.02     38.02     38.02     38.02     38.02
                                 Vacuum    0.50      0.50      0.50      0.50      0.50      0.50
                                Tritium   15.00     15.00     15.00     15.00     15.00     15.00
                                     TF    7.69      7.69      7.69      7.69      7.69      7.69
                             Facilities  113.60    113.60    113.60    113.60    113.60    113.60
                                 ------   -----      ----     -----     -----     -----    ------
                                  Total  174.81    174.81    174.81    174.81    174.81    174.81
                                 ------   -----      ----     -----     -----     -----    ------
 
         Intermittent power usage [MWe]:
 
                                 System   tramp      tohs     theat     tburn     tqnch    tdwell
                                 ------   -----      ----     -----     -----     -----    ------
                                 H & CD    0.00    300.00    300.00    125.01    300.00      0.00
                                     PF  183.53    -70.98      0.00      2.67   -221.75      0.00
                                 ------   -----      ----     -----     -----     -----    ------
                                  Total  183.53    229.02    300.00    127.68     78.25      0.00
                                 ------   -----      ----     -----     -----     -----    ------
 
         Power production [MWe]:
 
                                          tramp      tohs     theat     tburn     tqnch    tdwell       avg
                                          -----      ----     -----     -----     -----    ------       ---
                            Gross power    0.00      0.00      0.00    801.55      0.00      0.00
                              Net power -358.34   -403.83   -474.81    499.05   -253.06   -174.81    324.32
                                 ------   -----      ----     -----     -----     -----    ------
 
 
 *************************** Water usage during plant operation (secondary cooling) ***************************
 
 Estimated amount of water used through different cooling system options:
 1. Cooling towers
 2. Water bodies (pond, lake, river): recirculating or once-through
 Volume used in cooling tower (m3/day)                                    (waterusetower)           6.329E+04  OP 
 Volume used in recirculating water system (m3/day)                       (wateruserecirc)          2.118E+04  OP 
 Volume used in once-through water system (m3/day)                        (wateruseonethru)         2.076E+06  OP 
 
 ******************************************** Errors and Warnings *********************************************
 
 (See top of file for solver errors and warnings.)
 PROCESS status flag:   Warning messages
 PROCESS error status flag                                                (error_status)                    2     
155     2   CHECK: dene used as iteration variable without constraint 81 (neped<ne0)        
244     2   PHYSICS: Diamagnetic fraction is more than 1%, but not calculated. Consider usin
 Final error identifier                                                   (error_id)                      244     
 
 ******************************************* End of PROCESS Output ********************************************
 
 
 *************************************** Copy of PROCESS Input Follows ****************************************
 
*--------------------------------------------------*
*---------------Constraint Equations---------------*
neqns = 21 * Number of equality constraints to be satisfied
icc = 1
icc = 2
icc = 5
icc = 8
*icc = 10
icc = 11
icc = 13
icc = 16
icc = 24
icc = 26
icc = 27
icc = 30
icc = 31
icc = 32
icc = 33
icc = 34
icc = 35
icc = 39
icc = 15
icc = 56
icc = 62
icc = 66

*---------------Iteration Variables----------------*
nvar = 39 * Number of iteration variables to use
ixc = 2 * bt
ixc = 3 * rmajor
boundu(3) = 13
ixc = 4 * te
boundl(4) = 5.6
ixc = 5 * beta
ixc = 6 * dene
boundl(6) = 0.69e20
ixc = 9 * fdene
boundu(9) = 1.2
ixc = 10 * hfact
boundu(10) = 1.1
*ixc = 12 * oacdcp
ixc = 14 * fwalld
ixc = 16 * ohcth
ixc = 18 * q
boundl(18) = 3.0
ixc = 29 * bore
boundl(29) = 0.1
ixc = 36 * fbetatry
ixc = 37 * coheof
ixc = 38 * fjohc
boundu(38) = 0.25
ixc = 39 * fjohc0
boundu(39) = 0.25
ixc = 41 * fcohbop
ixc = 42 * gapoh
boundl(42) = 0.05
*boundu(42) = 0.1
ixc = 44 * fvsbrnni
ixc = 48 * fstrcase
ixc = 49 * fstrcond
ixc = 50 * fiooic
boundu(50) = 0.5
ixc = 51 * fvdump
ixc = 52 * vdalw
ixc = 53 * fjprot
ixc = 56 * tdmptf
*boundl(56) = 30.0
boundl(56) = 10.0
ixc = 57 * thkcas
ixc = 58 * thwcndut
boundl(58) = 8.0d-3
ixc = 61 * gapds
boundl(61) = 0.12
ixc = 13 * tfcth
boundl(13) = 0.5
ixc = 103 * flhthresh
ixc = 102 * fimpvar
ixc = 60 * cpttf
boundl(60) = 1.0d4
boundu(60) = 9.0d4
ixc = 59 * fcutfsu
*boundl(59) = 0.66667
boundl(59) = 0.4

ixc = 63  * ftpeak (f-value for equation 39)

ixc = 109 * ralpne
ixc = 110 * ftaulimit

ixc = 114 * fw_channel_length
ixc = 115 * fpoloidalpower: f-value for max rate of change of energy in poloidal field
ixc = 65 * tohs
boundu(65) = 1000

*-----------------Build Variables------------------*
blnkith  = 0.755 * Inboard blanket thickness (m);
blnkoth  = 1.275 * Outboard blanket thickness (m);
bore     = 2.0e+00 * Central solenoid inboard radius (m)
ddwex    = 0.15 * Cryostat thickness (m)
d_vv_in  = 0.3 * Inboard vacuum vessel thickness (tf coil / shield) (m)
d_vv_out = 0.3 * Outboard vacuum vessel thickness (tf coil / shield) (m)
d_vv_top = 0.3 * Topside vacuum vessel thickness (tf coil / shield) (m)
d_vv_bot = 0.3 * Underside vacuum vessel thickness (tf coil / shield) (m)
*fwith    = 0.025 * Inboard first wall thickness; initial estimate (m) OBSOLETE
*fwoth    = 0.025 * Outboard first wall thickness; initial estimate (m) OBSOLETE
gapds    = 0.061 * Gap between inboard vacuum vessel and tf coil (m)
gapoh    = 0.05 * Gap between central solenoid and tf coil (m)
gapomin  = 0.2 * Minimum gap between outboard vacuum vessel and tf coil (m)
iohcl    = 1 * Switch for existence of central solenoid;
ohcth    = 8.2414e-01 * Central solenoid thickness (m)
scrapli  = 0.225 * Gap between plasma and first wall; inboard side (m)
scraplo  = 0.225 * Gap between plasma and first wall; outboard side (m)
shldith  = 0.30 * Inboard shield thickness (m)
shldoth  = 0.80 * Outboard shield thickness (m)
shldtth  = 0.30 * Upper/lower shield thickness (m);
tfcth    = 1.0500e+00 * Inboard tf coil thickness; (centrepost for st) (m)
vgap2    = 0.061 * Vertical gap between vacuum vessel and tf coil (m)
vgap   = 1.60 * Vertical gap between x-point and divertor (m)
tftsgap = 0.02
thshield = 0.05
vvblgap = 0.02
*---------------Buildings Variables----------------*
*---------------Constraint Variables---------------*
bmxlim   = 14.0 * Maximum peak toroidal field (t)
fbetatry = 4.8361e-01 * F-value for beta limit
fdene    = 1.2000e+00 * F-value for density limit
ffuspow  = 1 * F-value for maximum fusion power
fhldiv   = 2.0e0 * F-value for divertor heat load
fiooic   = 3.6068e-01 * F-value for tf coil operating current / critical
fjohc    = 2.5000e-01 * F-value for central solenoid current at end-of-flattop
fjohc0   = 2.5000e-01 * F-value for central solenoid current at beginning of pulse
fjprot   = 1.0000e+00 * F-value for tf coil winding pack current density
flhthresh = 1.2725e+00 * F-value for l-h power threshold
fpeakb   = 9.2290d-1 * F-value for maximum toroidal field
fpinj    = 1.0 * F-value for injection power
fpnetel  = 1.0 * F-value for net electric power
fstrcase = 1.0000e+00 * F-value for tf coil case stress
fstrcond = 8.6890e-01 * F-value for tf coil conduit stress
ftburn   = 1.00e+00 * F-value for minimum burn time
fvdump   = 1.0      * F-value for dump voltage
fwalld   = 1.3024e-01 * F-value for maximum wall load
pnetelin = 500.0 * Required net electric power (mw)
pseprmax = 17.0 * Maximum ratio of power crossing the separatrix to
tbrnmn   = 7.2e3 * Minimum burn time (s)

walalw   = 8.0 * Allowable wall-load (mw/m2)
*------------------Cost Variables------------------*
cost_model = 0 * use $ 1990 PROCESS model
cfactr=0.75
iavail=0

*-------------Current Drive Variables--------------*
bscfmax  = 0.99 * Maximum fraction of plasma current from bootstrap;
enbeam   = 1000.0 * Neutral beam energy (kev) (iteration variable 19)
etanbi   = 0.4 * Neutral beam wall plug to injector efficiency
frbeam   = 1.0 * R_tangential / r_major for neutral beam injection
iefrf    = 5 * Switch for current drive efficiency model;
irfcd    = 1 * Switch for current drive calculation;
pinjalw  = 50. * Maximum allowable value for injected power (mw)
*----------------Divertor Variables----------------*
*------------------Fwbs Variables------------------*

denstl   = 7800.0 * Density of steel (kg/m3)
emult    = 1.18 * Energy multiplication in blanket and shield
fblss    = 0.13 * Kit blanket model; steel fraction of breeding zone
fhole    = 0.05 * Area fraction taken up by other holes (not used)
fblbe    = 0.47 * Beryllium fraction of blanket by volume
fwclfr   = 0.1 * First wall coolant fraction
vfshld   = 0.60 * Coolant void fraction in shield
fblli2o  = 0.07 * Lithium oxide fraction of blanket by volume
fbllipb  = 0.00 * Lithium lead fraction of blanket by volume
fblvd    = 0.00 * Vanadium fraction of blanket by volume
vfblkt   = 0.10 * Coolant void fraction in blanket (blktmodel=0);
iblanket = 2 * KIT blanket model
li6enrich = 60.0 * li 6 enrichment %

secondary_cycle = 2 * Switch for thermodynamic model of power conversion cycle;
tfwmatmax = 900  * Maximum temperature of first wall material (k) (secondary_cycle>1)
fwclfr   = 0.1 * First wall coolant fraction
vfshld   = 0.60 * Coolant void fraction in shield
fw_channel_length = 7.0  * Length of a single first wall channel (all in parallel) (m) (15/11/27)
fwinlet  = 573  * inlet temperature of first wall coolant (K) (15/11/27)
fwoutlet = 773 * outlet temperature of first wall coolant (K) (15/11/27)
pitch = 0.020  * pitch of first wall cooling channels (m) (27/11/15)
fwpressure = 8.0e6  * first wall coolant pressure (Pa) (secondary_cycle>1)
peaking_factor = 2.0 * peaking factor for first wall heat loads (15/11/27)

*-----------------Global Variables-----------------*
runtitle = Michael's test file
verbose = 1
*-------------Heat Transport Variables-------------*
baseel   = 55.0d6 * Base plant electric load (w)

htpmw_min = 0.0 * Minimum total electrical power for primary coolant pumps (mw)
*------------------Ife Variables-------------------*
*------------Impurity Radiation Module-------------*
*imprad_model = 1 * Switch for impurity radiation model;
coreradius = 0.6 * Normalised radius defining the 'core' region
fimp(1) = 1.0
fimp(2) = 0.1
fimp(3) = 0.0
fimp(4) = 0.0
fimp(5) = 0.0
fimp(6) = 0.0
fimp(7) = 0.0
fimp(8) = 0.0
fimp(9) = 0.0
fimp(10) = 0.0
fimp(11) = 0.0
fimp(12) = 0.0
fimp(13) = 0.00044
fimp(14) = 5e-05
fimpvar  = 4.1100e-04 * Impurity fraction to be used as fimp(impvar)
impvar   = 13 * Fimp element value to be varied if iteration
*---------------------Numerics---------------------*
ioptimz  = 1 * Code operation switch;
minmax   = 1 * Switch for figure-of-merit (see lablmm for descriptions)
epsvmc   = 1.0e-5 * Error tolerance for vmcon
*----------------Pf Power Variables----------------*
*-----------------Pfcoil Variables-----------------*
coheof   = 1.3465e+07 * Central solenoid overall current density at end of flat-top (a/m2)
cptdin   = 4.22d4, 4.22d4, 4.22d4, 4.22d4, 4.3d4, 4.3d4, 4.3d4, 4.3d4, * Peak current per turn input for pf coil i (a)
fcohbop  = 9.3592e-01 * Ratio of central solenoid overall current density at
ipfloc   = 2,2,3,3 * Switch for locating scheme of pf coil group i;
isumatpf = 3 * Switch for superconductor material in pf coils;
ncls     = 1,1,2,2, * Number of pf coils in group j
ngrp     = 4 * Number of groups of pf coils;
ohhghf   = 0.9 * Central solenoid height / tf coil internal height
rjconpf  = 1.1d7, 1.1d7, 6.d6, 6.d6, 8.d6, 8.0d6, 8.0d6, 8.0d6, * Average winding pack current density of pf coil i (a/m2)
rpf2     = -1.825 * Offset (m) of radial position of ipfloc=2 pf coils

maxpoloidalpower = 250
fpoloidalpower = 1.00
tohs = 80 *

zref(1) = 3.6
zref(2) = 1.2
zref(3) = 1.0
zref(4) = 2.8
zref(5) = 1.0
zref(6) = 1.0
zref(7) = 1.0
zref(8) = 1.0
*----------------Physics Variables-----------------*
alphaj   = 2.0 * Current profile index;
alphan   = 1.0 * Density profile index
alphat   = 1.45 * Temperature profile index
aspect   = 3.1 * Aspect ratio (iteration variable 1)
beta     = 3.0810e-02 * Total plasma beta (iteration variable 5)
bt       = 5.6476e+00 * Toroidal field on axis (t) (iteration variable 2)
dene     = 7.9759e+19 * Electron density (/m3) (iteration variable 6)
dnbeta   = 3.0 * (troyon-like) coefficient for beta scaling;
fkzohm   = 1.0245 * Zohm elongation scaling adjustment factor (ishape=2; 3)
fvsbrnni = 4.4628e-01 * Fraction of the plasma current produced by
gamma    = 0.3 * Ejima coefficient for resistive startup v-s formula
hfact    = 1.1000e+00 * H factor on energy confinement times (iteration variable 10)
ibss     = 4 * Switch for bootstrap current scaling;
iculbl   = 1 * Switch for beta limit scaling (constraint equation 24);
icurr    = 4 * Switch for plasma current scaling to use;
idensl   = 7 * Switch for density limit to enforce (constraint equation 5);
ifalphap = 1 * Switch for fast alpha pressure calculation;
ifispact = 0 * Switch for neutronics calculations;
iinvqd   = 1 * Switch for inverse quadrature in l-mode scaling laws 5 and 9;
ipedestal = 1 * Switch for pedestal profiles;
neped    = 0.678e20 * Electron density of pedestal (/m3) (ipedestal=1)
nesep    = 0.2e20 * Electron density at separatrix (/m3) (ipedestal=1)
rhopedn  = 0.94 * R/a of density pedestal (ipedestal=1)
rhopedt  = 0.94 * R/a of temperature pedestal (ipedestal=1)
tbeta    = 2.0 * Temperature profile index beta  (ipedestal=1)
teped    = 5.5 * Electron temperature of pedestal (kev) (ipedestal=1)
tesep    = 0.1 * Electron temperature at separatrix (kev) (ipedestal=1)
iprofile = 1 * Switch for current profile consistency;
isc      = 34 * Switch for energy confinement time scaling law
ishape   = 2 * Switch for plasma cross-sectional shape calculation;
kappa    = 1.700 * Plasma separatrix elongation (calculated if ishape > 0)
q        = 3.2267e+00 * Safety factor 'near' plasma edge (iteration variable 18);
q0       = 1.0 * Safety factor on axis
ralpne   = 0.1 * Thermal alpha density / electron density (iteration variable 109)
rmajor   = 9.0e+00 * Plasma major radius (m) (iteration variable 3)
i_single_null    = 1 * Switch for single null / double null plasma;
ssync    = 0.6 * Synchrotron wall reflectivity factor
te       = 1.3212e+01 * Volume averaged electron temperature (kev)
triang   = 0.5 * Plasma separatrix triangularity (calculated if ishape=1; 3 or 4)
*zfear    = 1 * High-z impurity switch; 0=iron; 1=argon
taulimit = 5.0 * Lower limit on taup/taueff the ratio of alpha particle to energy confinement times
*-----------------Pulse Variables------------------*
lpulse   = 1 * Switch for reactor model;
*------------------Rfp Variables-------------------*
*-------------------Scan Module--------------------*
*ISWEEP = 2,
*NSWEEP = 1,
*SWEEP = 3.1, 3.2
*--------------Stellarator Variables---------------*
*-----------------Tfcoil Variables-----------------*
sig_tf_case_max  = 5.5E8 * Allowable maximum shear stress in TF coil case (Tresca criterion) (Pa)
sig_tf_wp_max    = 5.5E8 * Allowable maximum shear stress in TF coil conduit (Tresca criterion) (Pa)
casthi   = 0.05 * Inboard tf coil case inner (plasma side) thickness (m)
casths   = 0.10 * Inboard tf coil sidewall case thickness (m)
cpttf    = 7.5e+04 * Tf coil current per turn (a);
fcutfsu  = 0.4 * Copper fraction of cable conductor (tf coils)
oacdcp   = 9.9963e+06 * Overall current density in tf coil inboard legs (a/m2)
ripmax   = 0.6 * Maximum allowable toroidal field ripple amplitude
tdmptf   = 3.0e+01 * Dump time for tf coil (s)
n_tf     = 18 * Number of tf coils (default = 50 for stellarators)
tftmp    = 4.75 * Peak helium coolant temperature in tf coils and pf coils (k)
thicndut = 2.0d-3 * Conduit insulation thickness (m)
thkcas   = 4.9102e-01 * Inboard tf coil case outer (non-plasma side) thickness (m)
thwcndut = 8.0000e-03 * Tf coil conduit case thickness (m)
tinstf   = 0.013 * Ground insulation thickness surrounding winding pack (m)
tmargmin = 1.7 * Minimum allowable temperature margin (cs and tf coils) (k)
* vdalw    = 1.2650e+01 * Max voltage across tf coil during quench (kv)
vdalw    = 30.0        * Max voltage across tf coil during quench (kv)
vftf     = 0.33 * Coolant fraction of tfc 'cable' (i_tf_sup=1); or of tfc leg (i_tf_sup=0)
*-----------------Times Variables------------------*
tburn    = 1000.0 * Burn time (s) (calculated if lpulse=1)
*-----------------Vacuum Variables-----------------*
output_costs = 0<|MERGE_RESOLUTION|>--- conflicted
+++ resolved
@@ -7,16 +7,6 @@
  
    Program :
    Version : 2.1.2   Release Date :: 2021-07-01
-<<<<<<< HEAD
-   Tag No. : v2.1-378-g8e646ccf
-    Branch : 1345-elongation-scaleable-with-aspect-ratio
-   Git log : COMMIT_MSG
- Date/time : 30 Sep 2021 12:03:18 +01:00(hh:mm) UTC
-      User : rhicha
-  Computer : l0500
- Directory : /tmp/pytest-of-rhicha/pytest-130/test_solver0
-     Input : /tmp/pytest-of-rhicha/pytest-130/test_scenario_kit_blanket_0/IN.DAT
-=======
    Tag No. : v2.1-450-g4091e822
     Branch : 1365-investigate-memory-errors
    Git log : COMMIT_MSG
@@ -25,7 +15,6 @@
   Computer : 9028c87c1f7f
  Directory : /root/process
      Input : /tmp/pytest-of-root/pytest-40/test_scenario_kit_blanket_0/IN.DAT
->>>>>>> b5ab7988
  Run title : Michael's test file
   Run type : Reactor concept design: Pulsed tokamak model, (c) CCFE
  
