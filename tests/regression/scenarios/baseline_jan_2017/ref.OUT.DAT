--- conflicted
+++ resolved
@@ -7,17 +7,10 @@
  
    Program :
    Version : 2.4.0   Release Date :: 2022-05-18
-<<<<<<< HEAD
-   Tag No. : v2.4.0-483-g6ad4d7ae5
-    Branch : HEAD
-   Git log : Merge branch |1023-missing-values-with-once-through| into |develop|
- Date/time : 16 Aug 2022 16:00:37 +00:00(hh:mm) UTC
-=======
    Tag No. : v2.4.0-492-g90f31fd27
     Branch : HEAD
    Git log : Merge branch |1695-cs-coil-outputs-have-module-names-in-variable-names| into |develop|
  Date/time : 23 Aug 2022 12:25:30 +00:00(hh:mm) UTC
->>>>>>> b8b7a830
       User : root
   Computer : runner-c55928e9-project-20-concurrent-0
  Directory : /builds/process/process
