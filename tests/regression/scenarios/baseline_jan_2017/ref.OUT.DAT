--- conflicted
+++ resolved
@@ -6,26 +6,15 @@
  **************************************************************************************************************
  
    Program :
-   Version : 2.2.0   Release Date :: 2021-10-26
-<<<<<<< HEAD
-   Tag No. : v2.1-1146-gb851821f code contains untracked changes
+   Version : 2.3.0   Release Date :: 2022-01-20
+   Tag No. : v2.1-1176-g8889788a code contains untracked changes
     Branch : 1205-tf-cond-stiffness
-   Git log : Changed\ the\ name\ of\ the\ eyngseries\ functions\ to\ be
- Date/time : 18 Jan 2022 13:13:39 -05:00(hh:mm) UTC
+   Git log : Changed\ the\ name\ of\ the\ TF\ coil\ conductor\ behavior
+ Date/time :  7 Feb 2022 11:24:45 -05:00(hh:mm) UTC
       User : cswan
   Computer : cswan-2017-desktop
- Directory : /tmp/pytest-of-cswan/pytest-4/test_solver0
-     Input : /tmp/pytest-of-cswan/pytest-4/test_scenario_baseline_jan_2010/IN.DAT
-=======
-   Tag No. : v2.1-1116-g4cf3024e
-    Branch : 1358-sc-tf-coil-external-case-mass-redux
-   Git log : Merge\ branch\ |develop|\ into\ 1358-sc-tf-coil-extern
- Date/time : 14 Jan 2022 13:43:26 +00:00(hh:mm) UTC
-      User : rhicha
-  Computer : l0500
- Directory : /tmp/pytest-of-rhicha/pytest-273/test_solver0
-     Input : /tmp/pytest-of-rhicha/pytest-273/test_scenario_baseline_jan_2010/IN.DAT
->>>>>>> 8e3f6a88
+ Directory : /tmp/pytest-of-cswan/pytest-18/test_solver0
+     Input : /tmp/pytest-of-cswan/pytest-18/test_scenario_baseline_jan_2010/IN.DAT
  Run title : Run Title (change this line using input variable 'runtitle')
   Run type : Reactor concept design: Pulsed tokamak model, (c) CCFE
  
@@ -62,15 +51,9 @@
  Number of constraints (total)                                            (neqns+nineqns)                  18     
  Optimisation switch                                                      (ioptimz)                         1     
  Figure of merit switch                                                   (minmax)                          1     
-<<<<<<< HEAD
- Square root of the sum of squares of the constraint residuals            (sqsumsq)                 1.897E-09  OP 
- VMCON convergence parameter                                              (convergence_parameter)   2.681E-10  OP 
- Number of VMCON iterations                                               (nviter)                         19  OP 
-=======
- Square root of the sum of squares of the constraint residuals            (sqsumsq)                 3.268E-09  OP 
- VMCON convergence parameter                                              (convergence_parameter)   5.152E-10  OP 
- Number of VMCON iterations                                               (nviter)                         23  OP 
->>>>>>> 8e3f6a88
+ Square root of the sum of squares of the constraint residuals            (sqsumsq)                 1.921E-10  OP 
+ VMCON convergence parameter                                              (convergence_parameter)   6.360E-11  OP 
+ Number of VMCON iterations                                               (nviter)                         18  OP 
  
 PROCESS has successfully optimised the iteration variables to minimise the figure of merit          MAJOR RADIUS.
  
@@ -96,71 +79,37 @@
                                           final       final /
     i                                     value       initial
  
-<<<<<<< HEAD
-    1                  bt               5.2915E+00     0.9337
-    2                  rmajor           9.4634E+00     1.0431
-    3                  te               1.3520E+01     1.0344
-    4                  beta             3.2832E-02     1.0719
-    5                  dene             7.6470E+19     0.9579
+    1                  bt               5.2899E+00     0.9335
+    2                  rmajor           9.4611E+00     1.0429
+    3                  te               1.3512E+01     1.0338
+    4                  beta             3.2833E-02     1.0719
+    5                  dene             7.6464E+19     0.9578
     6                  fdene            1.2000E+00     1.0000
     7                  hfact            1.1000E+00     1.0000
-    8                  tfcth            1.1029E+00     1.0504
-    9                  fwalld           1.1874E-01     0.9050
-   10                  ohcth            6.4781E-01     0.7919
+    8                  tfcth            1.1024E+00     1.0499
+    9                  fwalld           1.1864E-01     0.9043
+   10                  ohcth            6.4728E-01     0.7912
    11                  q                3.0000E+00     0.9239
-   12                  bore             2.6702E+00     1.0754
-   13                  fbetatry         5.2039E-01     1.0808
-   14                  coheof           1.5935E+07     1.1769
-   15                  fjohc            2.5000E-01     1.0000
-   16                  fjohc0           2.5000E-01     1.0000
-   17                  fcohbop          9.3250E-01     0.9961
-   18                  gapoh            5.0000E-02     1.0000
-   19                  fvsbrnni         4.4538E-01     1.0045
-   20                  fstrcase         1.0000E+00     1.0000
-   21                  fstrcond         8.3919E-01     0.8426
-   22                  fiooic           2.3539E-01     0.5917
-   23                  fvdump           7.2647E-01     1.1878
-   24                  vdalw            1.5014E+01     1.1878
-   25                  fjprot           1.0000E+00     1.0000
-   26                  tdmptf           3.0000E+01     1.0000
-   27                  thkcas           4.5163E-01     0.9128
-   28                  thwcndut         4.0000E-03     1.0000
-   29                  gapds            1.2000E-01     1.0000
-   30                  fimpvar          4.1280E-03     2.5800
-   31                  flhthresh        1.3679E+00     1.0763
-=======
-    1                  bt               5.2891E+00     0.9333
-    2                  rmajor           9.4634E+00     1.0431
-    3                  te               1.3513E+01     1.0339
-    4                  beta             3.2833E-02     1.0719
-    5                  dene             7.6435E+19     0.9575
-    6                  fdene            1.2000E+00     1.0000
-    7                  hfact            1.1000E+00     1.0000
-    8                  tfcth            1.1040E+00     1.0514
-    9                  fwalld           1.1860E-01     0.9040
-   10                  ohcth            6.4688E-01     0.7907
-   11                  q                3.0000E+00     0.9239
-   12                  bore             2.6702E+00     1.0754
-   13                  fbetatry         5.2040E-01     1.0808
-   14                  coheof           1.5952E+07     1.1781
+   12                  bore             2.6698E+00     1.0752
+   13                  fbetatry         5.2041E-01     1.0808
+   14                  coheof           1.5945E+07     1.1776
    15                  fjohc            2.5000E-01     1.0000
    16                  fjohc0           2.5000E-01     1.0000
    17                  fcohbop          9.3252E-01     0.9961
    18                  gapoh            5.0000E-02     1.0000
-   19                  fvsbrnni         4.4550E-01     1.0047
+   19                  fvsbrnni         4.4549E-01     1.0047
    20                  fstrcase         1.0000E+00     1.0000
-   21                  fstrcond         9.2769E-01     0.9314
-   22                  fiooic           3.1548E-01     0.7931
-   23                  fvdump           7.2621E-01     1.1874
-   24                  vdalw            1.5009E+01     1.1874
+   21                  fstrcond         8.3914E-01     0.8425
+   22                  fiooic           2.3529E-01     0.5915
+   23                  fvdump           7.2602E-01     1.1871
+   24                  vdalw            1.5005E+01     1.1871
    25                  fjprot           1.0000E+00     1.0000
    26                  tdmptf           3.0000E+01     1.0000
-   27                  thkcas           4.5289E-01     0.9153
+   27                  thkcas           4.5117E-01     0.9118
    28                  thwcndut         4.0000E-03     1.0000
    29                  gapds            1.2000E-01     1.0000
-   30                  fimpvar          4.1194E-03     2.5746
-   31                  flhthresh        1.3693E+00     1.0773
->>>>>>> 8e3f6a88
+   30                  fimpvar          4.1199E-03     2.5750
+   31                  flhthresh        1.3688E+00     1.0770
    32                  fpsepbqar        1.0000E+00     1.0000
  
  The following equality constraint residues should be close to zero :
@@ -168,45 +117,24 @@
                                                physical                 constraint                 normalised
                                               constraint                 residue                    residue
  
-<<<<<<< HEAD
-    1  Beta consistency                      =  3.2832E-02              7.3630E-16                -2.2427E-14
-    2  Global power balance consistency      =  1.5269E-01 MW/m3       -8.5100E-15 MW/m3           5.5733E-14
-    3  Density upper limit                   <  8.4686E+19 /m3          2.9491E+05 /m3             3.5527E-15
-    4  Neutron wall load upper limit         <  9.4993E-01 MW/m2        2.2815E-13 MW/m2           2.4025E-13
-    5  Radial build consistency              =  9.4634E+00 m            3.1519E-15 m              -3.3307E-16
-    6  Burn time lower limit                 >  7.2000E+03 sec         -3.4760E-07 sec             4.8278E-11
-    7  L-H power threshold limit             >  1.1551E+02 MW           5.9984E-11 MW             -5.1936E-13
-    8  Net electric power lower limit        >  5.0000E+02 MW          -4.9435E-08 MW             -9.8871E-11
-    9  Beta upper limit                      <  5.6067E-02             -1.5404E-15                -2.7423E-14
-   10  CS coil EOF current density limit     <  6.3742E+07 A/m2         8.7442E-02 A/m2            1.3718E-09
-   11  CS coil BOP current density limit     <  5.9439E+07 A/m2         7.7612E-02 A/m2            1.3057E-09
-   12  Injection power upper limit           <  5.0000E+01 MW           2.5580E-13 MW             -5.1070E-15
-   13  TF coil case stress upper limit       <  6.6000E+08 Pa           3.5524E-05 Pa              5.3735E-14
-   14  TF coil conduit stress upper lim      <  6.6000E+08 Pa           3.9220E-05 Pa              5.9508E-14
-   15  I_op / I_critical (TF coil)           <  9.9790E+07 A/m2        -3.9639E-07 A/m2            1.6875E-14
-   16  Dump voltage upper limit              <  1.5014E+01 V            4.1068E+00 V              -1.4322E-14
-   17  J_winding pack/J_protection limit     <  2.3489E+07 A/m2         0.0000E+00 A/m2            2.2204E-16
-   18  Upper Lim. on Psep * Bt / q A R       <  9.5000E+00 MWT/m       -4.5137E-12 MWT/m           4.7518E-13
-=======
-    1  Beta consistency                      =  3.2833E-02              1.0833E-14                -3.2996E-13
-    2  Global power balance consistency      =  1.5253E-01 MW/m3       -1.3249E-13 MW/m3           8.6864E-13
-    3  Density upper limit                   <  8.4648E+19 /m3          1.0486E+06 /m3             1.2434E-14
-    4  Neutron wall load upper limit         <  9.4880E-01 MW/m2        3.1278E-12 MW/m2           3.2967E-12
-    5  Radial build consistency              =  9.4634E+00 m            1.4709E-14 m              -1.5543E-15
-    6  Burn time lower limit                 >  7.2000E+03 sec         -3.5661E-06 sec             4.9529E-10
-    7  L-H power threshold limit             >  1.1545E+02 MW           9.6603E-10 MW             -8.3675E-12
-    8  Net electric power lower limit        >  5.0000E+02 MW           3.5635E-07 MW              7.1270E-10
-    9  Beta upper limit                      <  5.6067E-02             -2.2191E-14                -3.9568E-13
-   10  CS coil EOF current density limit     <  6.3807E+07 A/m2        -1.4560E-01 A/m2           -2.2819E-09
-   11  CS coil BOP current density limit     <  5.9501E+07 A/m2        -1.2924E-01 A/m2           -2.1720E-09
-   12  Injection power upper limit           <  5.0000E+01 MW           1.5348E-12 MW             -3.0642E-14
-   13  TF coil case stress upper limit       <  6.6000E+08 Pa           3.2783E-05 Pa              4.9738E-14
-   14  TF coil conduit stress upper lim      <  6.6000E+08 Pa           3.6716E-05 Pa              5.5733E-14
-   15  I_op / I_critical (TF coil)           <  7.4455E+07 A/m2        -8.2929E-07 A/m2            3.5305E-14
-   16  Dump voltage upper limit              <  1.5009E+01 V            4.1092E+00 V              -1.8663E-13
-   17  J_winding pack/J_protection limit     <  2.3489E+07 A/m2         0.0000E+00 A/m2            1.0436E-14
-   18  Upper Lim. on Psep * Bt / q A R       <  9.5000E+00 MWT/m       -7.2987E-11 MWT/m           7.6827E-12
->>>>>>> 8e3f6a88
+    1  Beta consistency                      =  3.2833E-02             -5.3219E-16                 1.6209E-14
+    2  Global power balance consistency      =  1.5262E-01 MW/m3        6.9643E-15 MW/m3          -4.5630E-14
+    3  Density upper limit                   <  8.4680E+19 /m3          1.1469E+05 /m3             1.3323E-15
+    4  Neutron wall load upper limit         <  9.4915E-01 MW/m2       -1.5887E-13 MW/m2          -1.6742E-13
+    5  Radial build consistency              =  9.4611E+00 m            0.0000E+00 m              -0.0000E+00
+    6  Burn time lower limit                 >  7.2000E+03 sec          6.4052E-07 sec            -8.8962E-11
+    7  L-H power threshold limit             >  1.1544E+02 MW          -5.0406E-11 MW              4.3676E-13
+    8  Net electric power lower limit        >  5.0000E+02 MW          -6.8251E-09 MW             -1.3650E-11
+    9  Beta upper limit                      <  5.6067E-02              1.1241E-15                 2.0206E-14
+   10  CS coil EOF current density limit     <  6.3778E+07 A/m2        -7.8414E-03 A/m2           -1.2295E-10
+   11  CS coil BOP current density limit     <  5.9474E+07 A/m2        -6.9599E-03 A/m2           -1.1702E-10
+   12  Injection power upper limit           <  5.0000E+01 MW           4.2633E-14 MW             -8.8818E-16
+   13  TF coil case stress upper limit       <  6.6000E+08 Pa          -1.8954E-05 Pa             -2.8755E-14
+   14  TF coil conduit stress upper lim      <  6.6000E+08 Pa          -2.5153E-05 Pa             -3.8081E-14
+   15  I_op / I_critical (TF coil)           <  9.9832E+07 A/m2         5.6329E-07 A/m2           -2.3981E-14
+   16  Dump voltage upper limit              <  1.5005E+01 V            4.1110E+00 V              -4.8850E-15
+   17  J_winding pack/J_protection limit     <  2.3489E+07 A/m2         0.0000E+00 A/m2            8.8818E-16
+   18  Upper Lim. on Psep * Bt / q A R       <  9.5000E+00 MWT/m        3.8050E-12 MWT/m          -4.0057E-13
  
  ******************************************** Final Feasible Point ********************************************
  
@@ -215,15 +143,9 @@
  
  Allowable blanket neutron fluence (MW-yr/m2)                             (abktflnc)                1.500E+01     
  Allowable divertor heat fluence (MW-yr/m2)                               (adivflnc)                2.000E+01     
-<<<<<<< HEAD
- First wall / blanket lifetime (years)                                    (bktlife)                 2.105E+01  OP 
- Divertor lifetime (years)                                                (divlife)                 8.953E+00  OP 
- Heating/CD system lifetime (years)                                       (cdrlife)                 2.105E+01  OP 
-=======
- First wall / blanket lifetime (years)                                    (bktlife)                 2.108E+01  OP 
- Divertor lifetime (years)                                                (divlife)                 8.935E+00  OP 
- Heating/CD system lifetime (years)                                       (cdrlife)                 2.108E+01  OP 
->>>>>>> 8e3f6a88
+ First wall / blanket lifetime (years)                                    (bktlife)                 2.107E+01  OP 
+ Divertor lifetime (years)                                                (divlife)                 8.943E+00  OP 
+ Heating/CD system lifetime (years)                                       (cdrlife)                 2.107E+01  OP 
  Total plant lifetime (years)                                             (tlife)                   4.000E+01     
  Total plant availability fraction                                        (cfactr)                  7.500E-01     
  
@@ -234,8 +156,8 @@
  
  Plasma Geometry :
  
- Major radius (m)                                                         (rmajor)                      9.463  ITV
- Minor radius (m)                                                         (rminor)                      3.053  OP 
+ Major radius (m)                                                         (rmajor)                      9.461  ITV
+ Minor radius (m)                                                         (rminor)                      3.052  OP 
  Aspect ratio                                                             (aspect)                      3.100     
  Elongation, X-point (Zohm scaling)                                       (kappa)                       1.781  OP 
  Zohm scaling adjustment factor                                           (fkzohm)                      1.024     
@@ -243,37 +165,23 @@
  Elongation, area ratio calc.                                             (kappaa)                      1.665  OP 
  Triangularity, X-point (input value used)                                (triang)                      0.500  IP 
  Triangularity, 95% surface (calculated from triang)                      (triang95)                    0.333  OP 
- Plasma poloidal perimeter (m)                                            (pperim)                     26.881  OP 
-<<<<<<< HEAD
- Plasma cross-sectional area (m2)                                         (xarea)                      48.742  OP 
-=======
- Plasma cross-sectional area (m2)                                         (xarea)                      48.743  OP 
->>>>>>> 8e3f6a88
- Plasma surface area (m2)                                                 (sarea)                   1.554E+03  OP 
- Plasma volume (m3)                                                       (vol)                     2.839E+03  OP 
+ Plasma poloidal perimeter (m)                                            (pperim)                     26.874  OP 
+ Plasma cross-sectional area (m2)                                         (xarea)                      48.719  OP 
+ Plasma surface area (m2)                                                 (sarea)                   1.553E+03  OP 
+ Plasma volume (m3)                                                       (vol)                     2.837E+03  OP 
  
  Current and Field :
  
  Consistency between q0,q,alphaj,rli,dnbeta is enforced
  
  Plasma current scaling law used                                          (icurr)                           4     
-<<<<<<< HEAD
- Plasma current (MA)                                                      (plascur/1D6)                20.661  OP 
+ Plasma current (MA)                                                      (plascur/1D6)                20.650  OP 
  Current density profile factor                                           (alphaj)                      1.508  OP 
  Plasma internal inductance, li                                           (rli)                         1.096  OP 
  Vertical field at plasma (T)                                             (bvert)                      -0.715  OP 
- Vacuum toroidal field at R (T)                                           (bt)                          5.292  ITV
+ Vacuum toroidal field at R (T)                                           (bt)                          5.290  ITV
  Average poloidal field (T)                                               (bp)                          0.966  OP 
- Total field (sqrt(bp^2 + bt^2)) (T)                                      (btot)                        5.379  OP 
-=======
- Plasma current (MA)                                                      (plascur/1D6)                20.652  OP 
- Current density profile factor                                           (alphaj)                      1.508  OP 
- Plasma internal inductance, li                                           (rli)                         1.096  OP 
- Vertical field at plasma (T)                                             (bvert)                      -0.715  OP 
- Vacuum toroidal field at R (T)                                           (bt)                          5.289  ITV
- Average poloidal field (T)                                               (bp)                          0.965  OP 
  Total field (sqrt(bp^2 + bt^2)) (T)                                      (btot)                        5.377  OP 
->>>>>>> 8e3f6a88
  Safety factor on axis                                                    (q0)                          1.000     
  Safety factor at 95% flux surface                                        (q95)                         3.000  ITV
  Cylindrical safety factor (qcyl)                                         (qstar)                       2.508  OP 
@@ -294,50 +202,30 @@
  Beta g coefficient                                                       (dnbeta)                      4.383  OP 
  Normalised thermal beta                                                                                2.281  OP 
  Normalised total beta                                                                                  2.567  OP 
- Normalised toroidal beta                                                 (normalised_toroidal          2.653  OP 
+ Normalised toroidal beta                                                 (normalised_toroidal          2.652  OP 
  Limit on thermal beta                                                    (betalim)                     0.056  OP 
  Plasma thermal energy (J)                                                                          1.429E+09  OP 
  Total plasma internal energy (J)                                         (total_plasma_internal_en 1.608E+09  OP 
  
  Temperature and Density (volume averaged) :
  
-<<<<<<< HEAD
- Electron temperature (keV)                                               (te)                         13.520  ITV
- Electron temperature on axis (keV)                                       (te0)                        28.616  OP 
- Ion temperature (keV)                                                    (ti)                         13.520     
- Ion temperature on axis (keV)                                            (ti0)                        28.616  OP 
- Electron temp., density weighted (keV)                                   (ten)                        15.002  OP 
- Electron density (/m3)                                                   (dene)                    7.647E+19  ITV
+ Electron temperature (keV)                                               (te)                         13.512  ITV
+ Electron temperature on axis (keV)                                       (te0)                        28.595  OP 
+ Ion temperature (keV)                                                    (ti)                         13.512     
+ Ion temperature on axis (keV)                                            (ti0)                        28.595  OP 
+ Electron temp., density weighted (keV)                                   (ten)                        14.994  OP 
+ Electron density (/m3)                                                   (dene)                    7.646E+19  ITV
  Electron density on axis (/m3)                                           (ne0)                     1.006E+20  OP 
- Line-averaged electron density (/m3)                                     (dnla)                    8.469E+19  OP 
+ Line-averaged electron density (/m3)                                     (dnla)                    8.468E+19  OP 
  Line-averaged electron density / Greenwald density                       (dnla_gw)                 1.200E+00  OP 
  Ion density (/m3)                                                        (dnitot)                  6.327E+19  OP 
- Fuel density (/m3)                                                       (deni)                    5.528E+19  OP 
- Total impurity density with Z > 2 (no He) (/m3)                          (dnz)                     3.195E+17  OP 
- Helium ion density (thermalised ions only) (/m3)                         (dnalp)                   7.647E+18  OP 
- Proton density (/m3)                                                     (dnprot)                  2.232E+16  OP 
+ Fuel density (/m3)                                                       (deni)                    5.529E+19  OP 
+ Total impurity density with Z > 2 (no He) (/m3)                          (dnz)                     3.188E+17  OP 
+ Helium ion density (thermalised ions only) (/m3)                         (dnalp)                   7.646E+18  OP 
+ Proton density (/m3)                                                     (dnprot)                  2.231E+16  OP 
  Hot beam density (/m3)                                                   (dnbeam)                  0.000E+00  OP 
  Density limit from scaling (/m3)                                         (dnelimt)                 7.057E+19  OP 
- Density limit (enforced) (/m3)                                           (boundu(9)*dnelimt)       8.469E+19  OP 
-=======
- Electron temperature (keV)                                               (te)                         13.513  ITV
- Electron temperature on axis (keV)                                       (te0)                        28.598  OP 
- Ion temperature (keV)                                                    (ti)                         13.513     
- Ion temperature on axis (keV)                                            (ti0)                        28.598  OP 
- Electron temp., density weighted (keV)                                   (ten)                        14.995  OP 
- Electron density (/m3)                                                   (dene)                    7.643E+19  ITV
- Electron density on axis (/m3)                                           (ne0)                     1.005E+20  OP 
- Line-averaged electron density (/m3)                                     (dnla)                    8.465E+19  OP 
- Line-averaged electron density / Greenwald density                       (dnla_gw)                 1.200E+00  OP 
- Ion density (/m3)                                                        (dnitot)                  6.325E+19  OP 
- Fuel density (/m3)                                                       (deni)                    5.527E+19  OP 
- Total impurity density with Z > 2 (no He) (/m3)                          (dnz)                     3.187E+17  OP 
- Helium ion density (thermalised ions only) (/m3)                         (dnalp)                   7.643E+18  OP 
- Proton density (/m3)                                                     (dnprot)                  2.230E+16  OP 
- Hot beam density (/m3)                                                   (dnbeam)                  0.000E+00  OP 
- Density limit from scaling (/m3)                                         (dnelimt)                 7.054E+19  OP 
- Density limit (enforced) (/m3)                                           (boundu(9)*dnelimt)       8.465E+19  OP 
->>>>>>> 8e3f6a88
+ Density limit (enforced) (/m3)                                           (boundu(9)*dnelimt)       8.468E+19  OP 
  Helium ion density (thermalised ions only) / electron density            (ralpne)                  1.000E-01     
  
  Impurities
@@ -351,11 +239,7 @@
  O_ concentration                                                         (fimp(06)                 0.000E+00     
  Ne concentration                                                         (fimp(07)                 0.000E+00     
  Si concentration                                                         (fimp(08)                 0.000E+00     
-<<<<<<< HEAD
- Ar concentration                                                         (fimp(09)                 4.128E-03     
-=======
- Ar concentration                                                         (fimp(09)                 4.119E-03     
->>>>>>> 8e3f6a88
+ Ar concentration                                                         (fimp(09)                 4.120E-03     
  Fe concentration                                                         (fimp(10)                 0.000E+00     
  Ni concentration                                                         (fimp(11)                 0.000E+00     
  Kr concentration                                                         (fimp(12)                 0.000E+00     
@@ -363,40 +247,31 @@
  W_ concentration                                                         (fimp(14)                 5.000E-05     
  Average mass of all ions (amu)                                           (aion)                    2.878E+00  OP 
  
- Effective charge                                                         (zeff)                        2.613  OP 
+ Effective charge                                                         (zeff)                        2.614  OP 
  Density profile factor                                                   (alphan)                      1.000     
  Plasma profile model                                                     (ipedestal)                       1     
  Pedestal profiles are used.
  Density pedestal r/a location                                            (rhopedn)                     0.940     
- Electron density pedestal height (/m3)                                   (neped)                   5.999E+19  OP 
+ Electron density pedestal height (/m3)                                   (neped)                   5.998E+19  OP 
  Electron density at pedestal / nGW                                       (fgwped_out)              8.500E-01     
  Temperature pedestal r/a location                                        (rhopedt)                     0.940     
  Pedestal scaling switch                                                  (ieped)                           0     
  Electron temp. pedestal height (keV)                                     (teped)                       5.500     
  Electron temp. at separatrix (keV)                                       (tesep)                       0.100     
- Electron density at separatrix (/m3)                                     (nesep)                   3.529E+19     
+ Electron density at separatrix (/m3)                                     (nesep)                   3.528E+19     
  Electron density at separatrix / nGW                                     (fgwsep_out)              5.000E-01     
  Temperature profile index                                                (alphat)                      1.450     
  Temperature profile index beta                                           (tbeta)                       2.000     
  
  Density Limit using different models :
  
- Old ASDEX model                                                          (dlimit(1))               4.645E+19  OP 
-<<<<<<< HEAD
- Borrass ITER model I                                                     (dlimit(2))               9.325E+19  OP 
- Borrass ITER model II                                                    (dlimit(3))               3.652E+19  OP 
- JET edge radiation model                                                 (dlimit(4))               3.131E+21  OP 
+ Old ASDEX model                                                          (dlimit(1))               4.646E+19  OP 
+ Borrass ITER model I                                                     (dlimit(2))               9.327E+19  OP 
+ Borrass ITER model II                                                    (dlimit(3))               3.653E+19  OP 
+ JET edge radiation model                                                 (dlimit(4))               3.134E+21  OP 
  JET simplified model                                                     (dlimit(5))               3.610E+20  OP 
  Hugill-Murakami Mq model                                                 (dlimit(6))               6.689E+19  OP 
  Greenwald model                                                          (dlimit(7))               7.057E+19  OP 
-=======
- Borrass ITER model I                                                     (dlimit(2))               9.326E+19  OP 
- Borrass ITER model II                                                    (dlimit(3))               3.653E+19  OP 
- JET edge radiation model                                                 (dlimit(4))               3.135E+21  OP 
- JET simplified model                                                     (dlimit(5))               3.609E+20  OP 
- Hugill-Murakami Mq model                                                 (dlimit(6))               6.686E+19  OP 
- Greenwald model                                                          (dlimit(7))               7.054E+19  OP 
->>>>>>> 8e3f6a88
  
  Fuel Constituents :
  
@@ -407,13 +282,9 @@
  
  Total fusion power (MW)                                                  (powfmw)                  2.004E+03  OP 
   =    D-T fusion power (MW)                                              (pdt)                     2.002E+03  OP 
-   +   D-D fusion power (MW)                                              (pdd)                     2.520E+00  OP 
+   +   D-D fusion power (MW)                                              (pdd)                     2.519E+00  OP 
    + D-He3 fusion power (MW)                                              (pdhe3)                   0.000E+00  OP 
-<<<<<<< HEAD
- Alpha power: total (MW)                                                  (palpmw)                  4.008E+02  OP 
-=======
- Alpha power: total (MW)                                                  (palpmw)                  4.004E+02  OP 
->>>>>>> 8e3f6a88
+ Alpha power: total (MW)                                                  (palpmw)                  4.003E+02  OP 
  Alpha power: beam-plasma (MW)                                            (palpnb)                  0.000E+00  OP 
  Neutron power (MW)                                                       (pneutmw)                 1.602E+03  OP 
  Charged particle power (excluding alphas) (MW)                           (pchargemw)               1.633E+00  OP 
@@ -421,29 +292,8 @@
  
  Radiation Power (excluding SOL):
  
-<<<<<<< HEAD
- Bremsstrahlung radiation power (MW)                                      (pbrempv*vol)             9.532E+01  OP 
- Line radiation power (MW)                                                (plinepv*vol)             1.533E+02  OP 
- Synchrotron radiation power (MW)                                         (psyncpv*vol)             2.695E+01  OP 
- Synchrotron wall reflectivity factor                                     (ssync)                       0.600     
- Normalised minor radius defining 'core'                                  (coreradius)              7.500E-01     
- Fraction of core radiation subtracted from P_L                           (coreradiationfraction)   6.000E-01     
- Total core radiation power (MW)                                          (pcoreradmw)              1.217E+02  OP 
- Edge radiation power (MW)                                                (pedgeradmw)              1.539E+02  OP 
- Total radiation power (MW)                                               (pradmw)                  2.755E+02  OP 
- Core radiation fraction = total radiation in core / total power deposite (rad_fraction_core)       6.356E-01  OP 
- SoL radiation fraction = total radiation in SoL / total power accross se (rad_fraction_sol)        8.000E-01  IP 
- Radiation fraction = total radiation / total power deposited in plasma   (rad_fraction)            9.271E-01  OP 
- Nominal mean radiation load on inside surface of reactor (MW/m2)         (photon_wall)             1.632E-01  OP 
- Peaking factor for radiation wall load                                   (peakfactrad)             2.000E+00  IP 
- Maximum permitted radiation wall load (MW/m^2)                           (maxradwallload)          5.000E-01  IP 
- Peak radiation wall load (MW/m^2)                                        (peakradwallload)         3.263E-01  OP 
- Nominal mean neutron load on inside surface of reactor (MW/m2)           (wallmw)                  9.499E-01  OP 
- 
- Power incident on the divertor targets (MW)                              (ptarmw)                  3.160E+01  OP 
-=======
  Bremsstrahlung radiation power (MW)                                      (pbrempv*vol)             9.512E+01  OP 
- Line radiation power (MW)                                                (plinepv*vol)             1.530E+02  OP 
+ Line radiation power (MW)                                                (plinepv*vol)             1.531E+02  OP 
  Synchrotron radiation power (MW)                                         (psyncpv*vol)             2.687E+01  OP 
  Synchrotron wall reflectivity factor                                     (ssync)                       0.600     
  Normalised minor radius defining 'core'                                  (coreradius)              7.500E-01     
@@ -451,24 +301,23 @@
  Total core radiation power (MW)                                          (pcoreradmw)              1.214E+02  OP 
  Edge radiation power (MW)                                                (pedgeradmw)              1.536E+02  OP 
  Total radiation power (MW)                                               (pradmw)                  2.750E+02  OP 
- Core radiation fraction = total radiation in core / total power deposite (rad_fraction_core)       6.350E-01  OP 
+ Core radiation fraction = total radiation in core / total power deposite (rad_fraction_core)       6.351E-01  OP 
  SoL radiation fraction = total radiation in SoL / total power accross se (rad_fraction_sol)        8.000E-01  IP 
  Radiation fraction = total radiation / total power deposited in plasma   (rad_fraction)            9.270E-01  OP 
  Nominal mean radiation load on inside surface of reactor (MW/m2)         (photon_wall)             1.629E-01  OP 
  Peaking factor for radiation wall load                                   (peakfactrad)             2.000E+00  IP 
  Maximum permitted radiation wall load (MW/m^2)                           (maxradwallload)          5.000E-01  IP 
- Peak radiation wall load (MW/m^2)                                        (peakradwallload)         3.257E-01  OP 
- Nominal mean neutron load on inside surface of reactor (MW/m2)           (wallmw)                  9.488E-01  OP 
- 
- Power incident on the divertor targets (MW)                              (ptarmw)                  3.162E+01  OP 
->>>>>>> 8e3f6a88
+ Peak radiation wall load (MW/m^2)                                        (peakradwallload)         3.259E-01  OP 
+ Nominal mean neutron load on inside surface of reactor (MW/m2)           (wallmw)                  9.492E-01  OP 
+ 
+ Power incident on the divertor targets (MW)                              (ptarmw)                  3.160E+01  OP 
  Fraction of power to the lower divertor                                  (ftar)                    1.000E+00  IP 
  Outboard side heat flux decay length (m)                                 (lambdaio)                1.570E-03  OP 
  Fraction of power on the inner targets                                   (fio)                     4.100E-01  OP 
  Fraction of power incident on the lower inner target                     (fLI)                     4.100E-01  OP 
  Fraction of power incident on the lower outer target                     (fLO)                     5.900E-01  OP 
  Power incident on the lower inner target (MW)                            (pLImw)                   1.296E+01  OP 
- Power incident on the lower outer target (MW)                            (pLOmw)                   1.864E+01  OP 
+ Power incident on the lower outer target (MW)                            (pLOmw)                   1.865E+01  OP 
  
  Ohmic heating power (MW)                                                 (pohmmw)                  1.128E+00  OP 
  Fraction of alpha power deposited in plasma                              (falpha)                      0.950  OP 
@@ -486,51 +335,27 @@
  
  H-mode Power Threshold Scalings :
  
-<<<<<<< HEAD
- ITER 1996 scaling: nominal (MW)                                          (pthrmw(1))               1.744E+02  OP 
- ITER 1996 scaling: upper bound (MW)                                      (pthrmw(2))               4.125E+02  OP 
- ITER 1996 scaling: lower bound (MW)                                      (pthrmw(3))               7.274E+01  OP 
- ITER 1997 scaling (1) (MW)                                               (pthrmw(4))               2.928E+02  OP 
- ITER 1997 scaling (2) (MW)                                               (pthrmw(5))               2.236E+02  OP 
- Martin 2008 scaling: nominal (MW)                                        (pthrmw(6))               1.155E+02  OP 
- Martin 2008 scaling: 95% upper bound (MW)                                (pthrmw(7))               1.525E+02  OP 
- Martin 2008 scaling: 95% lower bound (MW)                                (pthrmw(8))               7.853E+01  OP 
- Snipes 2000 scaling: nominal (MW)                                        (pthrmw(9))               8.208E+01  OP 
- Snipes 2000 scaling: upper bound (MW)                                    (pthrmw(10))              1.231E+02  OP 
- Snipes 2000 scaling: lower bound (MW)                                    (pthrmw(11))              5.430E+01  OP 
- Snipes 2000 scaling (closed divertor): nominal (MW)                      (pthrmw(12))              3.683E+01  OP 
- Snipes 2000 scaling (closed divertor): upper bound (MW)                  (pthrmw(13))              5.174E+01  OP 
- Snipes 2000 scaling (closed divertor): lower bound (MW)                  (pthrmw(14))              2.603E+01  OP 
- Hubbard 2012 L-I threshold - nominal (MW)                                (pthrmw(15))              3.263E+01  OP 
- Hubbard 2012 L-I threshold - lower bound (MW)                            (pthrmw(16))              1.625E+01  OP 
- Hubbard 2012 L-I threshold - upper bound (MW)                            (pthrmw(17))              6.550E+01  OP 
- Hubbard 2017 L-I threshold                                               (pthrmw(18))              3.287E+02  OP 
- Martin 2008 aspect ratio corrected scaling: nominal (MW)                 (pthrmw(19))              1.155E+02  OP 
- Martin 2008 aspect ratio corrected scaling: 95% upper bound (MW)         (pthrmw(20))              1.525E+02  OP 
- Martin 2008 aspect ratio corrected scaling: 95% lower bound (MW)         (pthrmw(21))              7.853E+01  OP 
-=======
  ITER 1996 scaling: nominal (MW)                                          (pthrmw(1))               1.742E+02  OP 
  ITER 1996 scaling: upper bound (MW)                                      (pthrmw(2))               4.121E+02  OP 
  ITER 1996 scaling: lower bound (MW)                                      (pthrmw(3))               7.269E+01  OP 
- ITER 1997 scaling (1) (MW)                                               (pthrmw(4))               2.926E+02  OP 
+ ITER 1997 scaling (1) (MW)                                               (pthrmw(4))               2.925E+02  OP 
  ITER 1997 scaling (2) (MW)                                               (pthrmw(5))               2.234E+02  OP 
  Martin 2008 scaling: nominal (MW)                                        (pthrmw(6))               1.154E+02  OP 
  Martin 2008 scaling: 95% upper bound (MW)                                (pthrmw(7))               1.524E+02  OP 
  Martin 2008 scaling: 95% lower bound (MW)                                (pthrmw(8))               7.849E+01  OP 
- Snipes 2000 scaling: nominal (MW)                                        (pthrmw(9))               8.204E+01  OP 
+ Snipes 2000 scaling: nominal (MW)                                        (pthrmw(9))               8.203E+01  OP 
  Snipes 2000 scaling: upper bound (MW)                                    (pthrmw(10))              1.230E+02  OP 
- Snipes 2000 scaling: lower bound (MW)                                    (pthrmw(11))              5.428E+01  OP 
- Snipes 2000 scaling (closed divertor): nominal (MW)                      (pthrmw(12))              3.682E+01  OP 
+ Snipes 2000 scaling: lower bound (MW)                                    (pthrmw(11))              5.427E+01  OP 
+ Snipes 2000 scaling (closed divertor): nominal (MW)                      (pthrmw(12))              3.681E+01  OP 
  Snipes 2000 scaling (closed divertor): upper bound (MW)                  (pthrmw(13))              5.172E+01  OP 
  Snipes 2000 scaling (closed divertor): lower bound (MW)                  (pthrmw(14))              2.602E+01  OP 
  Hubbard 2012 L-I threshold - nominal (MW)                                (pthrmw(15))              3.261E+01  OP 
  Hubbard 2012 L-I threshold - lower bound (MW)                            (pthrmw(16))              1.625E+01  OP 
- Hubbard 2012 L-I threshold - upper bound (MW)                            (pthrmw(17))              6.544E+01  OP 
+ Hubbard 2012 L-I threshold - upper bound (MW)                            (pthrmw(17))              6.545E+01  OP 
  Hubbard 2017 L-I threshold                                               (pthrmw(18))              3.285E+02  OP 
  Martin 2008 aspect ratio corrected scaling: nominal (MW)                 (pthrmw(19))              1.154E+02  OP 
  Martin 2008 aspect ratio corrected scaling: 95% upper bound (MW)         (pthrmw(20))              1.524E+02  OP 
  Martin 2008 aspect ratio corrected scaling: 95% lower bound (MW)         (pthrmw(21))              7.849E+01  OP 
->>>>>>> 8e3f6a88
  
  L-H threshold power (enforced) (MW)                                      (boundl(103)*plhthresh)   1.154E+02  OP 
  L-H threshold power (MW)                                                 (plhthresh)               1.154E+02  OP 
@@ -539,32 +364,20 @@
  
  Confinement scaling law                    IPB98(y,2)           (H)
  Confinement H factor                                                     (hfact)                       1.100  ITV
-<<<<<<< HEAD
- Global thermal energy confinement time (s)                               (taueff)                      4.586  OP 
- Ion energy confinement time (s)                                          (tauei)                       4.586  OP 
- Electron energy confinement time (s)                                     (tauee)                       4.586  OP 
- n.tau = Volume-average electron density x Energy confinement time (s/m3) (dntau)                   3.507E+20  OP 
-=======
- Global thermal energy confinement time (s)                               (taueff)                      4.585  OP 
- Ion energy confinement time (s)                                          (tauei)                       4.585  OP 
- Electron energy confinement time (s)                                     (tauee)                       4.585  OP 
+ Global thermal energy confinement time (s)                               (taueff)                      4.584  OP 
+ Ion energy confinement time (s)                                          (tauei)                       4.584  OP 
+ Electron energy confinement time (s)                                     (tauee)                       4.584  OP 
  n.tau = Volume-average electron density x Energy confinement time (s/m3) (dntau)                   3.505E+20  OP 
->>>>>>> 8e3f6a88
  Triple product = Vol-average electron density x Vol-average electron temperature x Energy confinement time:
  Triple product  (keV s/m3)                                               (dntau*te)                4.736E+21  OP 
- Transport loss power assumed in scaling law (MW)                         (powerht)                 3.117E+02  OP 
+ Transport loss power assumed in scaling law (MW)                         (powerht)                 3.116E+02  OP 
  Switch for radiation loss term usage in power balance                    (iradloss)                        1     
  Radiation power subtracted from plasma power balance (MW)                                          1.214E+02  OP 
    (Radiation correction is core radiation power)
-<<<<<<< HEAD
- Alpha particle confinement time (s)                                      (taup)                       30.533  OP 
- Alpha particle/energy confinement time ratio                             (taup/taueff)                 6.657  OP 
-=======
- Alpha particle confinement time (s)                                      (taup)                       30.555  OP 
- Alpha particle/energy confinement time ratio                             (taup/taueff)                 6.663  OP 
->>>>>>> 8e3f6a88
+ Alpha particle confinement time (s)                                      (taup)                       30.548  OP 
+ Alpha particle/energy confinement time ratio                             (taup/taueff)                 6.664  OP 
  Lower limit on taup/taueff                                               (taulimit)                    5.000     
- Total energy confinement time including radiation loss (s)               (total_energy_conf_t          3.713  OP 
+ Total energy confinement time including radiation loss (s)               (total_energy_conf_t          3.712  OP 
    (= stored energy including fast particles / loss power including radiation
  
  Dimensionless plasma parameters
@@ -573,29 +386,17 @@
  Recent progress on the development and analysis of the ITPA global H-mode confinement database
  D.C. McDonald et al, 2007 Nuclear Fusion v47, 147. (nu_star missing 1/mu0)
  Normalized plasma pressure beta as defined by McDonald et al             (beta_mcdonald)           3.393E-02  OP 
- Normalized ion Larmor radius                                             (rho_star)                1.791E-03  OP 
-<<<<<<< HEAD
- Normalized collisionality                                                (nu_star)                 3.538E-03  OP 
-=======
- Normalized collisionality                                                (nu_star)                 3.539E-03  OP 
->>>>>>> 8e3f6a88
+ Normalized ion Larmor radius                                             (rho_star)                1.792E-03  OP 
+ Normalized collisionality                                                (nu_star)                 3.541E-03  OP 
  Volume measure of elongation                                             (kappaa_IPB)              1.631E+00  OP 
  
  Plasma Volt-second Requirements :
  
-<<<<<<< HEAD
- Total volt-second requirement (Wb)                                       (vsstt)                   8.102E+02  OP 
- Inductive volt-seconds (Wb)                                              (vsind)                   3.424E+02  OP 
+ Total volt-second requirement (Wb)                                       (vsstt)                   8.097E+02  OP 
+ Inductive volt-seconds (Wb)                                              (vsind)                   3.421E+02  OP 
  Ejima coefficient                                                        (gamma)                       0.300     
- Start-up resistive (Wb)                                                  (vsres)                   7.371E+01  OP 
- Flat-top resistive (Wb)                                                  (vsbrn)                   3.941E+02  OP 
-=======
- Total volt-second requirement (Wb)                                       (vsstt)                   8.097E+02  OP 
- Inductive volt-seconds (Wb)                                              (vsind)                   3.422E+02  OP 
- Ejima coefficient                                                        (gamma)                       0.300     
- Start-up resistive (Wb)                                                  (vsres)                   7.368E+01  OP 
- Flat-top resistive (Wb)                                                  (vsbrn)                   3.938E+02  OP 
->>>>>>> 8e3f6a88
+ Start-up resistive (Wb)                                                  (vsres)                   7.365E+01  OP 
+ Flat-top resistive (Wb)                                                  (vsbrn)                   3.939E+02  OP 
  bootstrap current fraction multiplier                                    (cboot)                       1.000     
  Bootstrap fraction (ITER 1989)                                           (bscf_iter89)                 0.301  OP 
  Bootstrap fraction (Sauter et al)                                        (bscf_sauter)                 0.345  OP 
@@ -610,15 +411,9 @@
  Bootstrap fraction (enforced)                                            (bootipf.)                    0.345  OP 
  Diamagnetic fraction (enforced)                                          (diaipf.)                     0.000  OP 
  Pfirsch-Schlueter fraction (enforced)                                    (psipf.)                      0.000  OP 
-<<<<<<< HEAD
- Loop voltage during burn (V)                                             (vburn)                   5.466E-02  OP 
- Plasma resistance (ohm)                                                  (rplas)                   4.770E-09  OP 
- Resistive diffusion time (s)                                             (res_time)                3.136E+03  OP 
-=======
- Loop voltage during burn (V)                                             (vburn)                   5.461E-02  OP 
- Plasma resistance (ohm)                                                  (rplas)                   4.769E-09  OP 
- Resistive diffusion time (s)                                             (res_time)                3.137E+03  OP 
->>>>>>> 8e3f6a88
+ Loop voltage during burn (V)                                             (vburn)                   5.463E-02  OP 
+ Plasma resistance (ohm)                                                  (rplas)                   4.771E-09  OP 
+ Resistive diffusion time (s)                                             (res_time)                3.135E+03  OP 
  Plasma inductance (H)                                                    (rlp)                     1.657E-05  OP 
  Coefficient for sawtooth effects on burn V-s requirement                 (csawth)                      1.000     
  
@@ -626,7 +421,7 @@
  
  Ratio of He and pellet particle confinement times                        (tauratio)                1.000E+00     
  Fuelling rate (nucleus-pairs/s)                                          (qfuel)                   3.298E+21  OP 
- Fuel burn-up rate (reactions/s)                                          (rndfuel)                 7.146E+20  OP 
+ Fuel burn-up rate (reactions/s)                                          (rndfuel)                 7.145E+20  OP 
  Burn-up fraction                                                         (burnup)                      0.217  OP 
  
  ***************************** Energy confinement times, and required H-factors : *****************************
@@ -634,41 +429,22 @@
     scaling law              confinement time (s)     H-factor for
                                  for H = 1           power balance
  
-<<<<<<< HEAD
- IPB98(y)             (H)          5.288                   0.867
- IPB98(y,1)           (H)          5.243                   0.875
- IPB98(y,2)           (H)          4.169                   1.100
- IPB98(y,3)           (H)          4.354                   1.053
- IPB98(y,4)           (H)          4.292                   1.069
- ISS95            (stell)          2.491                   1.841
- ISS04            (stell)          4.365                   1.051
- DS03                 (H)          6.182                   0.742
- Murari et al NPL     (H)          3.004                   1.526
- Petty 2008           (H)          7.348                   0.625
- Lang et al. 2012     (H)          2.691                   1.705
- Hubbard 2017 - nom   (I)          0.075                  61.460
+ IPB98(y)             (H)          5.285                   0.867
+ IPB98(y,1)           (H)          5.240                   0.875
+ IPB98(y,2)           (H)          4.167                   1.100
+ IPB98(y,3)           (H)          4.352                   1.053
+ IPB98(y,4)           (H)          4.290                   1.069
+ ISS95            (stell)          2.490                   1.841
+ ISS04            (stell)          4.363                   1.051
+ DS03                 (H)          6.178                   0.742
+ Murari et al NPL     (H)          3.003                   1.526
+ Petty 2008           (H)          7.343                   0.625
+ Lang et al. 2012     (H)          2.689                   1.705
+ Hubbard 2017 - nom   (I)          0.075                  61.453
  Hubbard 2017 - lower (I)          0.042                 100.000
- Hubbard 2017 - upper (I)          0.133                  34.401
- NSTX (Spherical)     (H)          9.454                   0.485
- NSTX-Petty08 Hybrid  (H)          7.348                   0.625
-=======
- IPB98(y)             (H)          5.287                   0.867
- IPB98(y,1)           (H)          5.242                   0.875
- IPB98(y,2)           (H)          4.169                   1.100
- IPB98(y,3)           (H)          4.353                   1.053
- IPB98(y,4)           (H)          4.291                   1.069
- ISS95            (stell)          2.490                   1.841
- ISS04            (stell)          4.364                   1.051
- DS03                 (H)          6.180                   0.742
- Murari et al NPL     (H)          3.004                   1.526
- Petty 2008           (H)          7.346                   0.625
- Lang et al. 2012     (H)          2.690                   1.705
- Hubbard 2017 - nom   (I)          0.075                  61.476
- Hubbard 2017 - lower (I)          0.042                 100.000
- Hubbard 2017 - upper (I)          0.133                  34.414
- NSTX (Spherical)     (H)          9.450                   0.485
- NSTX-Petty08 Hybrid  (H)          7.346                   0.625
->>>>>>> 8e3f6a88
+ Hubbard 2017 - upper (I)          0.133                  34.400
+ NSTX (Spherical)     (H)          9.449                   0.485
+ NSTX-Petty08 Hybrid  (H)          7.343                   0.625
  
  ******************************************** Current Drive System ********************************************
  
@@ -681,7 +457,7 @@
  Power injected for current drive (MW)                                    (pcurrentdrivemw)         5.000E+01     
  Maximum Allowed Bootstrap current fraction                               (bscfmax)                 9.900E-01     
  Fusion gain factor Q                                                     (bigq)                    3.920E+01  OP 
- Auxiliary current drive (A)                                              (auxiliary_cd)            2.074E+06  OP 
+ Auxiliary current drive (A)                                              (auxiliary_cd)            2.073E+06  OP 
  Current drive efficiency (A/W)                                           (effcd)                   4.147E-02  OP 
  Normalised current drive efficiency, gamma (10^20 A/W-m2)                (gamcd)                   3.000E-01  OP 
  Wall plug to injector efficiency                                         (etacd)                   4.000E-01     
@@ -704,15 +480,9 @@
  
  Volt-second considerations:
  
-<<<<<<< HEAD
- Total V-s capability of Central Solenoid/PF coils (Wb)                   (abs(vstot))              8.364E+02     
- Required volt-seconds during start-up (Wb)                               (vssoft)                  4.161E+02     
- Available volt-seconds during burn (Wb)                                  (vsmax)                   3.941E+02     
-=======
  Total V-s capability of Central Solenoid/PF coils (Wb)                   (abs(vstot))              8.358E+02     
- Required volt-seconds during start-up (Wb)                               (vssoft)                  4.159E+02     
- Available volt-seconds during burn (Wb)                                  (vsmax)                   3.938E+02     
->>>>>>> 8e3f6a88
+ Required volt-seconds during start-up (Wb)                               (vssoft)                  4.158E+02     
+ Available volt-seconds during burn (Wb)                                  (vsmax)                   3.939E+02     
  
  *************************************************** Times ****************************************************
  
@@ -730,91 +500,69 @@
                                           Thickness (m)    Radius (m)
  Device centreline                            0.000           0.000                       
  Machine bore                                 2.670           2.670   (bore)              
-<<<<<<< HEAD
- Central solenoid                             0.648           3.318   (ohcth)             
- CS precompression                            0.052           3.370   (precomp)           
- Gap                                          0.050           3.420   (gapoh)             
- TF coil inboard leg                          1.103           4.523   (tfcth)             
-=======
  Central solenoid                             0.647           3.317   (ohcth)             
  CS precompression                            0.052           3.369   (precomp)           
  Gap                                          0.050           3.419   (gapoh)             
- TF coil inboard leg                          1.104           4.523   (tfcth)             
->>>>>>> 8e3f6a88
- Gap                                          0.050           4.573   (tftsgap)           
- Thermal shield                               0.050           4.623   (thshield)          
- Gap                                          0.120           4.743   (gapds)             
- Vacuum vessel (and shielding)                0.620           5.363   (d_vv_in + shldith) 
- Gap                                          0.050           5.413   (vvblgap)           
- Inboard blanket                              0.755           6.168   (blnkith)           
- Inboard first wall                           0.018           6.186   (fwith)             
- Inboard scrape-off                           0.225           6.411   (scrapli)           
- Plasma geometric centre                      3.053           9.463   (rminor)            
- Plasma outboard edge                         3.053          12.516   (rminor)            
- Outboard scrape-off                          0.225          12.741   (scraplo)           
- Outboard first wall                          0.018          12.759   (fwoth)             
- Outboard blanket                             1.275          14.034   (blnkoth)           
- Gap                                          0.050          14.084   (vvblgap)           
- Vacuum vessel (and shielding)                1.120          15.204   (d_vv_out+shldoth)  
-<<<<<<< HEAD
- Gap                                          1.714          16.918   (gapsto)            
- Thermal shield                               0.050          16.968   (thshield)          
- Gap                                          0.050          17.018   (tftsgap)           
- TF coil outboard leg                         1.103          18.121   (tfthko)            
-=======
- Gap                                          1.713          16.917   (gapsto)            
- Thermal shield                               0.050          16.967   (thshield)          
- Gap                                          0.050          17.017   (tftsgap)           
- TF coil outboard leg                         1.104          18.121   (tfthko)            
->>>>>>> 8e3f6a88
+ TF coil inboard leg                          1.102           4.521   (tfcth)             
+ Gap                                          0.050           4.571   (tftsgap)           
+ Thermal shield                               0.050           4.621   (thshield)          
+ Gap                                          0.120           4.741   (gapds)             
+ Vacuum vessel (and shielding)                0.620           5.361   (d_vv_in + shldith) 
+ Gap                                          0.050           5.411   (vvblgap)           
+ Inboard blanket                              0.755           6.166   (blnkith)           
+ Inboard first wall                           0.018           6.184   (fwith)             
+ Inboard scrape-off                           0.225           6.409   (scrapli)           
+ Plasma geometric centre                      3.052           9.461   (rminor)            
+ Plasma outboard edge                         3.052          12.513   (rminor)            
+ Outboard scrape-off                          0.225          12.738   (scraplo)           
+ Outboard first wall                          0.018          12.756   (fwoth)             
+ Outboard blanket                             1.275          14.031   (blnkoth)           
+ Gap                                          0.050          14.081   (vvblgap)           
+ Vacuum vessel (and shielding)                1.120          15.201   (d_vv_out+shldoth)  
+ Gap                                          1.713          16.914   (gapsto)            
+ Thermal shield                               0.050          16.964   (thshield)          
+ Gap                                          0.050          17.014   (tftsgap)           
+ TF coil outboard leg                         1.102          18.116   (tfthko)            
  
  *********************************************** Vertical Build ***********************************************
  
  Single null case
                                           Thickness (m)    Height (m)
-<<<<<<< HEAD
- TF coil                                      1.103           9.062   (tfcth)             
-=======
- TF coil                                      1.104           9.063   (tfcth)             
->>>>>>> 8e3f6a88
- Gap                                          0.050           7.959   (tftsgap)           
- Thermal shield                               0.050           7.909   (thshield)          
- Gap                                          0.120           7.859   (vgap2)             
- Vacuum vessel (and shielding)                0.620           7.739   (d_vv_top+shldtth)  
- Gap                                          0.050           7.119   (vvblgap)           
- Top blanket                                  1.015           7.069   (blnktth)           
- Top first wall                               0.018           6.054   (fwtth)             
- Top scrape-off                               0.600           6.036   (vgaptop)           
- Plasma top                                   5.436           5.436   (rminor*kappa)      
+ TF coil                                      1.102           9.060   (tfcth)             
+ Gap                                          0.050           7.958   (tftsgap)           
+ Thermal shield                               0.050           7.908   (thshield)          
+ Gap                                          0.120           7.858   (vgap2)             
+ Vacuum vessel (and shielding)                0.620           7.738   (d_vv_top+shldtth)  
+ Gap                                          0.050           7.118   (vvblgap)           
+ Top blanket                                  1.015           7.068   (blnktth)           
+ Top first wall                               0.018           6.053   (fwtth)             
+ Top scrape-off                               0.600           6.035   (vgaptop)           
+ Plasma top                                   5.435           5.435   (rminor*kappa)      
  Midplane                                     0.000           0.000                       
- Plasma bottom                                5.436          -5.436   (rminor*kappa)      
- Lower scrape-off                             1.600          -7.036   (vgap)              
- Divertor structure                           0.621          -7.657   (divfix)            
- Vacuum vessel (and shielding)                1.020          -8.677   (d_vv_bot+shldlth)  
- Gap                                          0.120          -8.797   (vgap2)             
- Thermal shield                               0.050          -8.847   (thshield)          
- Gap                                          0.050          -8.897   (tftsgap)           
-<<<<<<< HEAD
- TF coil                                      1.103         -10.000   (tfcth)             
-=======
- TF coil                                      1.104         -10.001   (tfcth)             
->>>>>>> 8e3f6a88
+ Plasma bottom                                5.435          -5.435   (rminor*kappa)      
+ Lower scrape-off                             1.600          -7.035   (vgap)              
+ Divertor structure                           0.621          -7.656   (divfix)            
+ Vacuum vessel (and shielding)                1.020          -8.676   (d_vv_bot+shldlth)  
+ Gap                                          0.120          -8.796   (vgap2)             
+ Thermal shield                               0.050          -8.846   (thshield)          
+ Gap                                          0.050          -8.896   (tftsgap)           
+ TF coil                                      1.102          -9.998   (tfcth)             
  
  ************************************* Divertor build and plasma position *************************************
  
  Divertor Configuration = Single Null Divertor
  
- Plasma top position, radial (m)                                          (ptop_radial)                 7.937  OP 
- Plasma top position, vertical (m)                                        (ptop_vertical)               5.436  OP 
- Plasma geometric centre, radial (m)                                      (rmajor.)                     9.463  OP 
+ Plasma top position, radial (m)                                          (ptop_radial)                 7.935  OP 
+ Plasma top position, vertical (m)                                        (ptop_vertical)               5.435  OP 
+ Plasma geometric centre, radial (m)                                      (rmajor.)                     9.461  OP 
  Plasma geometric centre, vertical (m)                                    (0.0)                         0.000  OP 
  Plasma lower triangularity                                               (tril)                        0.500  OP 
  Plasma elongation                                                        (kappa.)                      1.781  OP 
  TF coil vertical offset (m)                                              (tfoffset)                   -0.469  OP 
- Plasma outer arc radius of curvature (m)                                 (rco)                         5.516  OP 
- Plasma inner arc radius of curvature (m)                                 (rci)                        10.443  OP 
- Plasma lower X-pt, radial (m)                                            (rxpt)                        7.937  OP 
- Plasma lower X-pt, vertical (m)                                          (zxpt)                       -5.436  OP 
+ Plasma outer arc radius of curvature (m)                                 (rco)                         5.515  OP 
+ Plasma inner arc radius of curvature (m)                                 (rci)                        10.440  OP 
+ Plasma lower X-pt, radial (m)                                            (rxpt)                        7.935  OP 
+ Plasma lower X-pt, vertical (m)                                          (zxpt)                       -5.435  OP 
  Poloidal plane angle between vertical and inner leg (rad)                (thetai)                      0.171  OP 
  Poloidal plane angle between vertical and outer leg (rad)                (thetao)                      1.023  OP 
  Poloidal plane angle between inner leg and plate (rad)                   (betai)                       1.000     
@@ -823,18 +571,18 @@
  Outer divertor leg poloidal length (m)                                   (plsepo)                      1.500     
  Inner divertor plate length (m)                                          (plleni)                      1.000     
  Outer divertor plate length (m)                                          (plleno)                      1.000     
- Inner strike point, radial (m)                                           (rspi)                        6.952  OP 
- Inner strike point, vertical (m)                                         (zspi)                       -5.606  OP 
- Inner plate top, radial (m)                                              (rplti)                       7.146  OP 
- Inner plate top, vertical (m)                                            (zplti)                      -5.145  OP 
- Inner plate bottom, radial (m)                                           (rplbi)                       6.757  OP 
- Inner plate bottom, vertical (m)                                         (zplbi)                      -6.066  OP 
- Outer strike point, radial (m)                                           (rspo)                        8.718  OP 
- Outer strike point, vertical (m)                                         (zspo)                       -6.717  OP 
- Outer plate top, radial (m)                                              (rplto)                       8.936  OP 
- Outer plate top, vertical (m)                                            (zplto)                      -6.267  OP 
- Outer plate bottom, radial (m)                                           (rplbo)                       8.499  OP 
- Outer plate bottom, vertical (m)                                         (zplbo)                      -7.166  OP 
+ Inner strike point, radial (m)                                           (rspi)                        6.950  OP 
+ Inner strike point, vertical (m)                                         (zspi)                       -5.604  OP 
+ Inner plate top, radial (m)                                              (rplti)                       7.144  OP 
+ Inner plate top, vertical (m)                                            (zplti)                      -5.144  OP 
+ Inner plate bottom, radial (m)                                           (rplbi)                       6.755  OP 
+ Inner plate bottom, vertical (m)                                         (zplbi)                      -6.065  OP 
+ Outer strike point, radial (m)                                           (rspo)                        8.716  OP 
+ Outer strike point, vertical (m)                                         (zspo)                       -6.715  OP 
+ Outer plate top, radial (m)                                              (rplto)                       8.935  OP 
+ Outer plate top, vertical (m)                                            (zplto)                      -6.266  OP 
+ Outer plate bottom, radial (m)                                           (rplbo)                       8.497  OP 
+ Outer plate bottom, vertical (m)                                         (zplbo)                      -7.165  OP 
  Calculated maximum divertor height (m)                                   (divht)                       2.021  OP 
  
  ************************************************* TF coils  **************************************************
@@ -848,38 +596,20 @@
  Materal stress of the point of maximum shear stress (Tresca criterion) for each layer
  Please use utilities/plot_stress_tf.py for radial plots plots summary
  Layers                             Steel case            WP    Outer case
-<<<<<<< HEAD
- Radial stress               (MPa)       0.000      -276.637         5.245
- toroidal stress             (MPa)    -421.329      -315.194      -331.861
- Vertical stress             (MPa)     238.671       238.671       129.160
- Von-Mises stress            (MPa)     578.827       481.185       411.919
- Shear (Tresca) stress       (MPa)     660.000       553.865       461.021
+ Radial stress               (MPa)       0.000      -276.476         5.247
+ toroidal stress             (MPa)    -421.340      -315.172      -331.878
+ Vertical stress             (MPa)     238.660       238.660       129.174
+ Von-Mises stress            (MPa)     578.829       481.156       411.945
+ Shear (Tresca) stress       (MPa)     660.000       553.833       461.052
  
  Toroidal modulus            (GPa)     205.000        23.108       205.000
- Vertical modulus            (GPa)     205.000        93.279       378.814
+ Vertical modulus            (GPa)     205.000        93.281       378.757
  
  WP toroidal modulus (GPa)                                                (eyoung_wp_t*1.0D-9)      2.122E+01  OP 
  WP vertical modulus (GPa)                                                (eyoung_wp_z*1.0D-9)      8.209E+01  OP 
- Maximum radial deflection at midplane (m)                                (deflect)                -6.813E-03  OP 
+ Maximum radial deflection at midplane (m)                                (deflect)                -6.811E-03  OP 
  Vertical strain on casing                                                (casestr)                 1.164E-03  OP 
- Radial strain on insulator                                               (insstrain)              -1.381E-02  OP 
-=======
- Radial stress               (MPa)       0.000      -327.374         5.279
- toroidal stress             (MPa)    -421.882      -374.159      -334.057
- Vertical stress             (MPa)     238.118       238.118       128.860
- Von-Mises stress            (MPa)     578.915       534.592       413.819
- Shear (Tresca) stress       (MPa)     660.000       612.276       462.917
- 
- Toroidal modulus            (GPa)     205.000        21.820       205.000
- Vertical modulus            (GPa)     205.000        66.170       378.815
- 
- WP toroidal modulus (GPa)                                                (eyoung_wp_t*1.0D-9)      2.003E+01  OP 
- WP vertical modulus (GPa)                                                (eyoung_wp_z*1.0D-9)      5.227E+01  OP 
- Maximum radial deflection at midplane (m)                                (deflect)                -6.819E-03  OP 
- Vertical strain on casing                                                (casestr)                 1.162E-03  OP 
- Vertical strain on winding pack                                          (windstrain)              4.210E-03  OP 
- Radial strain on insulator                                               (insstrain)              -1.596E-02  OP 
->>>>>>> 8e3f6a88
+ Radial strain on insulator                                               (insstrain)              -1.380E-02  OP 
  
  TF design
  
@@ -895,103 +625,63 @@
  TF coil Geometry :
  
  Number of TF coils                                                       (n_tf)                           16     
- Inboard leg centre radius (m)                                            (r_tf_inboard_mid)        3.971E+00  OP 
+ Inboard leg centre radius (m)                                            (r_tf_inboard_mid)        3.970E+00  OP 
  Outboard leg centre radius (m)                                           (r_tf_outboard_mid)       1.757E+01  OP 
-<<<<<<< HEAD
- Total inboard leg radial thickness (m)                                   (tfcth)                   1.103E+00  ITV
- Total outboard leg radial thickness (m)                                  (tfthko)                  1.103E+00     
-=======
- Total inboard leg radial thickness (m)                                   (tfcth)                   1.104E+00  ITV
- Total outboard leg radial thickness (m)                                  (tfthko)                  1.104E+00     
->>>>>>> 8e3f6a88
- Outboard leg toroidal thickness (m)                                      (tftort)                  1.765E+00  OP 
- Maximum inboard edge height (m)                                          (hmax)                    8.897E+00  OP 
- Mean coil circumference (including inboard leg length) (m)               (tfleng)                  5.179E+01  OP 
+ Total inboard leg radial thickness (m)                                   (tfcth)                   1.102E+00  ITV
+ Total outboard leg radial thickness (m)                                  (tfthko)                  1.102E+00     
+ Outboard leg toroidal thickness (m)                                      (tftort)                  1.764E+00  OP 
+ Maximum inboard edge height (m)                                          (hmax)                    8.896E+00  OP 
+ Mean coil circumference (including inboard leg length) (m)               (tfleng)                  5.178E+01  OP 
  Vertical TF shape                                                        (i_tf_shape)                      1     
  
  D-shape coil, inner surface shape approximated by
  by a straight segment and elliptical arcs between the following points:
  
  point         x(m)           y(m)
-   1          4.523          4.775
-   2          8.853          7.959
-<<<<<<< HEAD
-   3         17.018          0.000
-=======
-   3         17.017          0.000
->>>>>>> 8e3f6a88
-   4          8.853         -8.897
-   5          4.523         -5.338
+   1          4.521          4.775
+   2          8.851          7.958
+   3         17.014          0.000
+   4          8.851         -8.896
+   5          4.521         -5.337
  
  Global material area/fractions:
  
-<<<<<<< HEAD
- TF cross-section (total) (m2)                                            (tfareain)                2.752E+01     
- Total steel cross-section (m2)                                           (a_tf_steel*n_tf)         1.858E+01     
- Total steel TF fraction                                                  (f_tf_steel)              6.751E-01     
- Total Insulation cross-section (total) (m2)                              (a_tf_ins*n_tf)           1.675E+00     
- Total Insulation fraction                                                (f_tf_ins)                6.085E-02     
+ TF cross-section (total) (m2)                                            (tfareain)                2.750E+01     
+ Total steel cross-section (m2)                                           (a_tf_steel*n_tf)         1.856E+01     
+ Total steel TF fraction                                                  (f_tf_steel)              6.750E-01     
+ Total Insulation cross-section (total) (m2)                              (a_tf_ins*n_tf)           1.674E+00     
+ Total Insulation fraction                                                (f_tf_ins)                6.087E-02     
  
  External steel Case Information :
  
- Casing cross section area (per leg) (m2)                                 (acasetf)                 9.837E-01     
+ Casing cross section area (per leg) (m2)                                 (acasetf)                 9.827E-01     
  Inboard leg case plasma side wall thickness (m)                          (casthi)                  7.000E-02     
- Inboard leg case inboard "nose" thickness (m)                            (thkcas)                  4.516E-01  ITV
+ Inboard leg case inboard "nose" thickness (m)                            (thkcas)                  4.512E-01  ITV
  Inboard leg case sidewall thickness at its narrowest point (m)           (casths)                  5.000E-02     
- External case mass per coil (kg)                                         (whtcas)                  1.103E+06  OP 
+ External case mass per coil (kg)                                         (whtcas)                  1.022E+06  OP 
  
  TF winding pack (WP) geometry:
  
- WP cross section area with insulation and insertion (per coil) (m2)      (awpc)                    7.363E-01     
- WP cross section area (per coil) (m2)                                    (aswp)                    6.662E-01     
- Winding pack radial thickness (m)                                        (dr_tf_wp)                4.944E-01  OP 
+ WP cross section area with insulation and insertion (per coil) (m2)      (awpc)                    7.359E-01     
+ WP cross section area (per coil) (m2)                                    (aswp)                    6.658E-01     
+ Winding pack radial thickness (m)                                        (dr_tf_wp)                4.943E-01  OP 
  Winding pack toroidal width 1 (m)                                        (wwp1)                    1.538E+00  OP 
-=======
- TF cross-section (total) (m2)                                            (tfareain)                2.754E+01     
- Total steel cross-section (m2)                                           (a_tf_steel*n_tf)         1.861E+01     
- Total steel TF fraction                                                  (f_tf_steel)              6.755E-01     
- Total Insulation cross-section (total) (m2)                              (a_tf_ins*n_tf)           1.674E+00     
- Total Insulation fraction                                                (f_tf_ins)                6.078E-02     
- 
- External steel Case Information :
- 
- Casing cross section area (per leg) (m2)                                 (acasetf)                 9.854E-01     
- Inboard leg case plasma side wall thickness (m)                          (casthi)                  7.000E-02     
- Inboard leg case inboard "nose" thickness (m)                            (thkcas)                  4.529E-01  ITV
- Inboard leg case sidewall thickness at its narrowest point (m)           (casths)                  5.000E-02     
- External case mass per coil (kg)                                         (whtcas)                  1.025E+06  OP 
- 
- TF winding pack (WP) geometry:
- 
- WP cross section area with insulation and insertion (per coil) (m2)      (awpc)                    7.360E-01     
- WP cross section area (per coil) (m2)                                    (aswp)                    6.659E-01     
- Winding pack radial thickness (m)                                        (dr_tf_wp)                4.942E-01  OP 
- Winding pack toroidal width 1 (m)                                        (wwp1)                    1.539E+00  OP 
->>>>>>> 8e3f6a88
  Winding pack toroidal width 2 (m)                                        (wwp2)                    1.440E+00  OP 
  Ground wall insulation thickness (m)                                     (tinstf)                  8.000E-03     
  Winding pack insertion gap (m)                                           (tfinsgap)                1.000E-02     
  
  TF winding pack (WP) material area/fractions:
  
-<<<<<<< HEAD
- Steel WP cross-section (total) (m2)                                      (aswp*n_tf)               2.840E+00     
-=======
  Steel WP cross-section (total) (m2)                                      (aswp*n_tf)               2.839E+00     
->>>>>>> 8e3f6a88
  Steel WP fraction                                                        (aswp/awpc)               2.411E-01     
  Insulation WP fraction                                                   (aiwp/awpc)               1.003E-01     
- Cable WP fraction                                                        ((awpc-aswp-aiwp)/awpc)   6.586E-01     
+ Cable WP fraction                                                        ((awpc-aswp-aiwp)/awpc)   6.587E-01     
  
  WP turn information:
  
  Turn parametrisation                                                     (i_tf_turns_integer)              0     
    Non-integer number of turns
-<<<<<<< HEAD
- Number of turns per TF coil                                              (n_tf_turn)               2.407E+02  OP 
-=======
  Number of turns per TF coil                                              (n_tf_turn)               2.406E+02  OP 
->>>>>>> 8e3f6a88
  
  Width of turn including inter-turn insulation (m)                        (t_turn_tf)               5.260E-02  OP 
  Width of conductor (square) (m)                                          (t_conductor)             4.960E-02  OP 
@@ -1009,66 +699,38 @@
  Superconductor fraction of conductor                                     (1-fcutfsu)               3.100E-01     
  Check total area fractions in winding pack = 1                                                         1.000     
  minimum TF conductor temperature margin  (K)                             (tmargmin_tf)                 1.700     
-<<<<<<< HEAD
- TF conductor temperature margin (K)                                      (tmargtf)                     4.248     
- Elastic properties behavior                                              (i_tf_cond_props)                 0     
+ TF conductor temperature margin (K)                                      (tmargtf)                     4.250     
+ Elastic properties behavior                                              (i_tf_cond_eyoung_axial)          0     
    Conductor stiffness neglected
  Conductor axial Young's modulus                                          (eyoung_cond_z)           0.000E+00     
  Conductor transverse Young's modulus                                     (eyoung_cond_t)           0.000E+00     
  
  TF coil mass:
  
- Superconductor mass per coil (kg)                                        (whtconsc)                2.552E+04  OP 
- Copper mass per coil (kg)                                                (whtconcu)                8.582E+04  OP 
- Steel conduit mass per coil (kg)                                         (whtconsh)                7.171E+04  OP 
- Conduit insulation mass per coil (kg)                                    (whtconin)                6.881E+03  OP 
- Total conduit mass per coil (kg)                                         (whtcon)                  1.899E+05  OP 
- Mass of each TF coil (kg)                                                (whttf/n_tf)              1.299E+06  OP 
- Total TF coil mass (kg)                                                  (whttf)                   2.079E+07     
+ Superconductor mass per coil (kg)                                        (whtconsc)                2.550E+04  OP 
+ Copper mass per coil (kg)                                                (whtconcu)                8.576E+04  OP 
+ Steel conduit mass per coil (kg)                                         (whtconsh)                7.166E+04  OP 
+ Conduit insulation mass per coil (kg)                                    (whtconin)                6.876E+03  OP 
+ Total conduit mass per coil (kg)                                         (whtcon)                  1.898E+05  OP 
+ Mass of each TF coil (kg)                                                (whttf/n_tf)              1.218E+06  OP 
+ Total TF coil mass (kg)                                                  (whttf)                   1.949E+07  OP 
  
  Maximum B field and currents:
  
  Nominal peak field assuming toroidal symmetry (T)                        (bmaxtf)                  1.152E+01  OP 
- Total current in all TF coils (MA)                                       (ritfc/1.D6)              2.504E+02  OP 
- TF coil current (summed over all coils) (A)                              (ritfc)                   2.504E+08     
+ Total current in all TF coils (MA)                                       (ritfc/1.D6)              2.502E+02  OP 
+ TF coil current (summed over all coils) (A)                              (ritfc)                   2.502E+08     
  Actual peak field at discrete conductor (T)                              (bmaxtfrp)                1.184E+01  OP 
  Winding pack current density (A/m2)                                      (jwptf)                   2.349E+07  OP 
- Inboard leg mid-plane conductor current density (A/m2)                   (oacdcp)                  9.098E+06     
- Total stored energy in TF coils (GJ)                                     (estotftgj)               1.702E+02  OP 
-=======
- TF conductor temperature margin (K)                                      (tmargtf)                     3.142     
- 
- TF coil mass:
- 
- Superconductor mass per coil (kg)                                        (whtconsc)                2.551E+04  OP 
- Copper mass per coil (kg)                                                (whtconcu)                8.579E+04  OP 
- Steel conduit mass per coil (kg)                                         (whtconsh)                7.168E+04  OP 
- Conduit insulation mass per coil (kg)                                    (whtconin)                6.879E+03  OP 
- Total conduit mass per coil (kg)                                         (whtcon)                  1.899E+05  OP 
- Mass of each TF coil (kg)                                                (whttf/n_tf)              1.221E+06  OP 
- Total TF coil mass (kg)                                                  (whttf)                   1.954E+07  OP 
- 
- Maximum B field and currents:
- 
- Nominal peak field assuming toroidal symmetry (T)                        (bmaxtf)                  1.151E+01  OP 
- Total current in all TF coils (MA)                                       (ritfc/1.D6)              2.503E+02  OP 
- TF coil current (summed over all coils) (A)                              (ritfc)                   2.503E+08     
- Actual peak field at discrete conductor (T)                              (bmaxtfrp)                1.183E+01  OP 
- Winding pack current density (A/m2)                                      (jwptf)                   2.349E+07  OP 
- Inboard leg mid-plane conductor current density (A/m2)                   (oacdcp)                  9.087E+06     
- Total stored energy in TF coils (GJ)                                     (estotftgj)               1.700E+02  OP 
->>>>>>> 8e3f6a88
+ Inboard leg mid-plane conductor current density (A/m2)                   (oacdcp)                  9.100E+06     
+ Total stored energy in TF coils (GJ)                                     (estotftgj)               1.699E+02  OP 
  
  TF Forces:
  
  Inboard vertical tension per coil (N)                                    (vforce)                  2.769E+08  OP 
  Outboard vertical tension per coil (N)                                   (vforce_outboard)         2.769E+08  OP 
  inboard vertical tension fraction (-)                                    (f_vforce_inboard)        5.000E-01  OP 
-<<<<<<< HEAD
- Centring force per coil (N/m)                                            (cforce)                  9.012E+07  OP 
-=======
- Centring force per coil (N/m)                                            (cforce)                  9.004E+07  OP 
->>>>>>> 8e3f6a88
+ Centring force per coil (N/m)                                            (cforce)                  9.005E+07  OP 
  
  Ripple information:
  
@@ -1078,39 +740,25 @@
  Quench information :
  
  Allowable stress in vacuum vessel (VV) due to quench (Pa)                (sigvvall)                9.300E+07     
-<<<<<<< HEAD
- Minimum allowed quench time due to stress in VV (s)                      (taucq)                   2.622E+01  OP 
- Actual quench time (or time constant) (s)                                (tdmptf)                  3.000E+01  ITV
- Maximum allowed voltage during quench due to insulation (kV)             (vdalw)                   1.501E+01  ITV
- Actual quench voltage (kV)                                               (vtfskv)                  1.091E+01  OP 
-=======
  Minimum allowed quench time due to stress in VV (s)                      (taucq)                   2.620E+01  OP 
  Actual quench time (or time constant) (s)                                (tdmptf)                  3.000E+01  ITV
- Maximum allowed voltage during quench due to insulation (kV)             (vdalw)                   1.501E+01  ITV
- Actual quench voltage (kV)                                               (vtfskv)                  1.090E+01  OP 
->>>>>>> 8e3f6a88
+ Maximum allowed voltage during quench due to insulation (kV)             (vdalw)                   1.500E+01  ITV
+ Actual quench voltage (kV)                                               (vtfskv)                  1.089E+01  OP 
  Maximum allowed temp rise during a quench (K)                            (tmaxpro)                 1.500E+02     
  
  Radial build of TF coil centre-line :
  
                                           Thickness (m)    Outer radius (m)
-<<<<<<< HEAD
- Innermost edge of TF coil                    3.420           3.420                       
- Coil case ("nose")                           0.452           3.871   (thkcas)            
- Insertion gap for winding pack               0.010           3.881   (tfinsgap)          
- Winding pack ground insulation               0.008           3.889   (tinstf)            
-=======
  Innermost edge of TF coil                    3.419           3.419                       
- Coil case ("nose")                           0.453           3.872   (thkcas)            
- Insertion gap for winding pack               0.010           3.882   (tfinsgap)          
- Winding pack ground insulation               0.008           3.890   (tinstf)            
->>>>>>> 8e3f6a88
- Winding - first half                         0.229           4.119   (dr_tf_wp/2-tinstf-t
- Winding - second half                        0.229           4.348   (dr_tf_wp/2-tinstf-t
- Winding pack insulation                      0.008           4.356   (tinstf)            
- Insertion gap for winding pack               0.010           4.366   (tfinsgap)          
- Plasma side case min radius                  0.070           4.436   (casthi)            
- Plasma side case max radius                  4.523           4.523   (r_tf_inboard_out)  
+ Coil case ("nose")                           0.451           3.870   (thkcas)            
+ Insertion gap for winding pack               0.010           3.880   (tfinsgap)          
+ Winding pack ground insulation               0.008           3.888   (tinstf)            
+ Winding - first half                         0.229           4.117   (dr_tf_wp/2-tinstf-t
+ Winding - second half                        0.229           4.346   (dr_tf_wp/2-tinstf-t
+ Winding pack insulation                      0.008           4.354   (tinstf)            
+ Insertion gap for winding pack               0.010           4.364   (tfinsgap)          
+ Plasma side case min radius                  0.070           4.434   (casthi)            
+ Plasma side case max radius                  4.521           4.521   (r_tf_inboard_out)  
  TF coil dimensions are consistent
  
  ****************************************** Superconducting TF Coils ******************************************
@@ -1124,30 +772,17 @@
  Helium temperature at peak field (= superconductor temperature) (K)      (thelium)                 4.750E+00     
  Total helium fraction inside cable space                                 (fhetot)                  3.444E-01  OP 
  Copper fraction of conductor                                             (fcutfsu)                 6.900E-01     
-<<<<<<< HEAD
  Residual manufacturing strain on superconductor                          (strncon_tf)             -5.000E-03     
  Self-consistent strain on superconductor                                 (strain_wp)               2.559E-03     
- Critical current density in superconductor (A/m2)                        (jcritsc)                 7.885E+08  OP 
- Critical current density in strand (A/m2)                                (jcritstr)                2.444E+08  OP 
- Critical current density in winding pack (A/m2)                          (jwdgcrt)                 9.979E+07  OP 
+ Critical current density in superconductor (A/m2)                        (jcritsc)                 7.888E+08  OP 
+ Critical current density in strand (A/m2)                                (jcritstr)                2.445E+08  OP 
+ Critical current density in winding pack (A/m2)                          (jwdgcrt)                 9.983E+07  OP 
  Actual current density in winding pack (A/m2)                            (jwdgop)                  2.349E+07  OP 
  Minimum allowed temperature margin in superconductor (K)                 (tmargmin_tf)             1.700E+00     
- Actual temperature margin in superconductor (K)                          (tmarg)                   4.248E+00  OP 
- Critical current (A)                                                     (icrit)                   2.761E+05  OP 
+ Actual temperature margin in superconductor (K)                          (tmarg)                   4.250E+00  OP 
+ Critical current (A)                                                     (icrit)                   2.763E+05  OP 
  Actual current (A)                                                       (cpttf)                   6.500E+04  OP 
- Actual current / critical current                                        (iooic)                   2.354E-01  OP 
-=======
- Strain on superconductor                                                 (strncon_tf)             -5.000E-03     
- Critical current density in superconductor (A/m2)                        (jcritsc)                 5.883E+08  OP 
- Critical current density in strand (A/m2)                                (jcritstr)                1.824E+08  OP 
- Critical current density in winding pack (A/m2)                          (jwdgcrt)                 7.445E+07  OP 
- Actual current density in winding pack (A/m2)                            (jwdgop)                  2.349E+07  OP 
- Minimum allowed temperature margin in superconductor (K)                 (tmargmin_tf)             1.700E+00     
- Actual temperature margin in superconductor (K)                          (tmarg)                   3.142E+00  OP 
- Critical current (A)                                                     (icrit)                   2.060E+05  OP 
- Actual current (A)                                                       (cpttf)                   6.500E+04  OP 
- Actual current / critical current                                        (iooic)                   3.155E-01  OP 
->>>>>>> 8e3f6a88
+ Actual current / critical current                                        (iooic)                   2.353E-01  OP 
  
  *************************************** Central Solenoid and PF Coils ****************************************
  
@@ -1158,78 +793,45 @@
  Central Solenoid Current Density Limits :
  
  Maximum field at Beginning Of Pulse (T)                                  (bmaxoh0)                 1.201E+01  OP 
-<<<<<<< HEAD
- Critical superconductor current density at BOP (A/m2)                    (jscoh_bop)               5.661E+08  OP 
- Critical strand current density at BOP (A/m2)                            (jstrandoh_bop)           1.698E+08  OP 
- Allowable overall current density at BOP (A/m2)                          (rjohc0)                  5.944E+07  OP 
- Actual overall current density at BOP (A/m2)                             (cohbop)                  1.486E+07  OP 
+ Critical superconductor current density at BOP (A/m2)                    (jscoh_bop)               5.664E+08  OP 
+ Critical strand current density at BOP (A/m2)                            (jstrandoh_bop)           1.699E+08  OP 
+ Allowable overall current density at BOP (A/m2)                          (rjohc0)                  5.947E+07  OP 
+ Actual overall current density at BOP (A/m2)                             (cohbop)                  1.487E+07  OP 
  
  Maximum field at End Of Flattop (T)                                      (bmaxoh)                  1.169E+01  OP 
- Critical superconductor current density at EOF (A/m2)                    (jscoh_eof)               6.071E+08  OP 
- Critical strand current density at EOF (A/m2)                            (jstrandoh_eof)           1.821E+08  OP 
- Allowable overall current density at EOF (A/m2)                          (rjohc)                   6.374E+07  OP 
+ Critical superconductor current density at EOF (A/m2)                    (jscoh_eof)               6.074E+08  OP 
+ Critical strand current density at EOF (A/m2)                            (jstrandoh_eof)           1.822E+08  OP 
+ Allowable overall current density at EOF (A/m2)                          (rjohc)                   6.378E+07  OP 
  Actual overall current density at EOF (A/m2)                             (coheof)                  1.594E+07  ITV
  
  CS inside radius (m)                                                     (bore.)                   2.670E+00     
- CS thickness (m)                                                         (ohcth.)                  6.478E-01     
- Gap between central solenoid and TF coil (m)                             (gapoh)                   5.000E-02  ITV
- CS overall cross-sectional area (m2)                                     (areaoh)                  1.037E+01  OP 
- CS conductor+void cross-sectional area (m2)                              (awpoh)                   5.187E+00  OP 
-    CS conductor cross-sectional area (m2)                                (awpoh*(1-vfohc))         3.631E+00  OP 
-    CS void cross-sectional area (m2)                                     (awpoh*vfohc)             1.556E+00  OP 
- CS steel cross-sectional area (m2)                                       (areaoh-awpoh)            5.187E+00  OP 
-=======
- Critical superconductor current density at BOP (A/m2)                    (jscoh_bop)               5.667E+08  OP 
- Critical strand current density at BOP (A/m2)                            (jstrandoh_bop)           1.700E+08  OP 
- Allowable overall current density at BOP (A/m2)                          (rjohc0)                  5.950E+07  OP 
- Actual overall current density at BOP (A/m2)                             (cohbop)                  1.488E+07  OP 
- 
- Maximum field at End Of Flattop (T)                                      (bmaxoh)                  1.168E+01  OP 
- Critical superconductor current density at EOF (A/m2)                    (jscoh_eof)               6.077E+08  OP 
- Critical strand current density at EOF (A/m2)                            (jstrandoh_eof)           1.823E+08  OP 
- Allowable overall current density at EOF (A/m2)                          (rjohc)                   6.381E+07  OP 
- Actual overall current density at EOF (A/m2)                             (coheof)                  1.595E+07  ITV
- 
- CS inside radius (m)                                                     (bore.)                   2.670E+00     
- CS thickness (m)                                                         (ohcth.)                  6.469E-01     
+ CS thickness (m)                                                         (ohcth.)                  6.473E-01     
  Gap between central solenoid and TF coil (m)                             (gapoh)                   5.000E-02  ITV
  CS overall cross-sectional area (m2)                                     (areaoh)                  1.036E+01  OP 
- CS conductor+void cross-sectional area (m2)                              (awpoh)                   5.180E+00  OP 
-    CS conductor cross-sectional area (m2)                                (awpoh*(1-vfohc))         3.626E+00  OP 
-    CS void cross-sectional area (m2)                                     (awpoh*vfohc)             1.554E+00  OP 
- CS steel cross-sectional area (m2)                                       (areaoh-awpoh)            5.180E+00  OP 
->>>>>>> 8e3f6a88
+ CS conductor+void cross-sectional area (m2)                              (awpoh)                   5.182E+00  OP 
+    CS conductor cross-sectional area (m2)                                (awpoh*(1-vfohc))         3.628E+00  OP 
+    CS void cross-sectional area (m2)                                     (awpoh*vfohc)             1.555E+00  OP 
+ CS steel cross-sectional area (m2)                                       (areaoh-awpoh)            5.182E+00  OP 
  CS steel area fraction                                                   (oh_steel_frac)           5.000E-01     
  Only hoop stress considered
  Switch for CS stress calculation                                         (i_cs_stress)                     0     
  Allowable stress in CS steel (Pa)                                        (alstroh)                 6.600E+08     
-<<<<<<< HEAD
  Hoop stress in CS steel (Pa)                                             (sig_hoop)                6.008E+08  OP 
  Axial stress in CS steel (Pa)                                            (sig_axial)              -6.700E+08  OP 
  Maximum shear stress in CS steel for the Tresca criterion (Pa)           (s_tresca_oh)             6.008E+08  OP 
- Axial force in CS (N)                                                    (axial_force)            -2.041E+09  OP 
-=======
- Hoop stress in CS steel (Pa)                                             (sig_hoop)                6.010E+08  OP 
- Axial stress in CS steel (Pa)                                            (sig_axial)              -6.702E+08  OP 
- Maximum shear stress in CS steel for the Tresca criterion (Pa)           (s_tresca_oh)             6.010E+08  OP 
  Axial force in CS (N)                                                    (axial_force)            -2.039E+09  OP 
->>>>>>> 8e3f6a88
  Strain on CS superconductor                                              (strncon_cs)             -5.000E-03     
  Copper fraction in strand                                                (fcuohsu)                 7.000E-01     
  Void (coolant) fraction in conductor                                     (vfohc)                   3.000E-01     
  Helium coolant temperature (K)                                           (tftmp)                   4.750E+00     
- CS temperature margin (K)                                                (tmargoh)                 3.337E+00  OP 
+ CS temperature margin (K)                                                (tmargoh)                 3.336E+00  OP 
  Minimum permitted temperature margin (K)                                 (tmargmin_cs)             1.700E+00     
  residual hoop stress in CS Steel (Pa)                                    (residual_sig_hoop)       2.400E+08     
  Initial vertical crack size (m)                                          (t_crack_vertical)        2.000E-03     
  Initial radial crack size (m)                                            (t_crack_radial)          6.000E-03     
  CS structural vertical thickness (m)                                     (t_structural_vertical)   2.200E-02     
  CS structural radial thickness (m)                                       (t_structural_radial)     7.000E-02     
-<<<<<<< HEAD
- Allowable number of cycles till CS fracture                              (N_cycle)                 3.277E+04  OP 
-=======
- Allowable number of cycles till CS fracture                              (N_cycle)                 3.270E+04  OP 
->>>>>>> 8e3f6a88
+ Allowable number of cycles till CS fracture                              (N_cycle)                 3.275E+04  OP 
  
  Superconducting PF coils
  PF coil superconductor material                                          (isumatpf)                        3     
@@ -1245,59 +847,33 @@
  
  coil           R(m)        Z(m)        dR(m)       dZ(m)       turns     steel thickness(m)
  
-<<<<<<< HEAD
-  PF 1           6.68        9.92        1.36        1.36      485.35        0.16
-  PF 2           6.68      -10.86        1.44        1.44      540.08        0.17
-  PF 3          19.38        3.05        1.24        1.24      218.07        0.11
-  PF 4          19.38       -3.05        1.24        1.24      218.07        0.11
-  PF 5          17.66        8.55        0.83        0.83      128.62        0.08
-  PF 6          17.66       -8.55        0.83        0.83      128.62        0.08
-  CS             2.99        0.00        0.65       16.01     3844.64        0.16
-=======
-  PF 1           6.68        9.92        1.36        1.36      485.13        0.16
-  PF 2           6.68      -10.86        1.44        1.44      539.81        0.17
-  PF 3          19.38        3.05        1.24        1.24      217.98        0.11
-  PF 4          19.38       -3.05        1.24        1.24      217.98        0.11
-  PF 5          17.66        8.55        0.83        0.83      128.57        0.08
-  PF 6          17.66       -8.55        0.83        0.83      128.57        0.08
-  CS             2.99        0.00        0.65       16.01     3843.04        0.16
->>>>>>> 8e3f6a88
- Plasma          9.46        0.00        6.11       10.87        1.00
+  PF 1           6.68        9.92        1.36        1.36      485.18        0.16
+  PF 2           6.68      -10.86        1.44        1.44      539.90        0.17
+  PF 3          19.38        3.05        1.24        1.24      217.95        0.11
+  PF 4          19.38       -3.05        1.24        1.24      217.95        0.11
+  PF 5          17.66        8.55        0.83        0.83      128.55        0.08
+  PF 6          17.66       -8.55        0.83        0.83      128.55        0.08
+  CS             2.99        0.00        0.65       16.01     3843.15        0.16
+ Plasma          9.46        0.00        6.10       10.87        1.00
  
  PF Coil Information at Peak Current:
  
  coil  current  allowed J  actual J   J   cond. mass   steel mass     field
          (MA)    (A/m2)     (A/m2)  ratio    (kg)          (kg)        (T)
  
-<<<<<<< HEAD
-  PF 1   20.48  3.787E+08  1.100E+07  0.03 3.320E+05   3.098E+05    6.236E+00
-  PF 2   22.79  3.412E+08  1.100E+07  0.03 3.694E+05   3.613E+05    6.602E+00
-  PF 3   -9.20  7.410E+08  6.000E+06  0.01 7.936E+05   5.460E+05    2.851E+00
-  PF 4   -9.20  7.410E+08  6.000E+06  0.01 7.936E+05   5.460E+05    2.851E+00
-  PF 5   -5.53  7.589E+08  8.000E+06  0.01 3.260E+05   2.424E+05    2.689E+00
-  PF 6   -5.53  7.589E+08  8.000E+06  0.01 3.260E+05   2.424E+05    2.689E+00
-  CS  -165.32  5.944E+07  1.594E+07  0.27 4.153E+05   7.612E+05    1.201E+01
+  PF 1   20.47  3.787E+08  1.100E+07  0.03 3.318E+05   3.095E+05    6.236E+00
+  PF 2   22.78  3.412E+08  1.100E+07  0.03 3.692E+05   3.610E+05    6.601E+00
+  PF 3   -9.20  7.411E+08  6.000E+06  0.01 7.930E+05   5.453E+05    2.850E+00
+  PF 4   -9.20  7.411E+08  6.000E+06  0.01 7.930E+05   5.453E+05    2.850E+00
+  PF 5   -5.53  7.590E+08  8.000E+06  0.01 3.257E+05   2.421E+05    2.688E+00
+  PF 6   -5.53  7.590E+08  8.000E+06  0.01 3.257E+05   2.421E+05    2.688E+00
+  CS  -165.26  5.947E+07  1.594E+07  0.27 4.148E+05   7.603E+05    1.201E+01
        ------                             ---------   ---------
-       238.06                             3.356E+06   3.009E+06
+       237.96                             3.353E+06   3.006E+06
  
  PF coil current scaling information :
  
- Sum of squares of residuals                                              (ssq0)                    3.993E-04  OP 
-=======
-  PF 1   20.47  3.789E+08  1.100E+07  0.03 3.318E+05   3.095E+05    6.234E+00
-  PF 2   22.78  3.414E+08  1.100E+07  0.03 3.692E+05   3.610E+05    6.599E+00
-  PF 3   -9.20  7.411E+08  6.000E+06  0.01 7.933E+05   5.457E+05    2.850E+00
-  PF 4   -9.20  7.411E+08  6.000E+06  0.01 7.933E+05   5.457E+05    2.850E+00
-  PF 5   -5.53  7.590E+08  8.000E+06  0.01 3.259E+05   2.423E+05    2.688E+00
-  PF 6   -5.53  7.590E+08  8.000E+06  0.01 3.259E+05   2.423E+05    2.688E+00
-  CS  -165.25  5.950E+07  1.595E+07  0.27 4.146E+05   7.599E+05    1.201E+01
-       ------                             ---------   ---------
-       237.96                             3.354E+06   3.006E+06
- 
- PF coil current scaling information :
- 
- Sum of squares of residuals                                              (ssq0)                    3.987E-04  OP 
->>>>>>> 8e3f6a88
+ Sum of squares of residuals                                              (ssq0)                    3.990E-04  OP 
  Smoothing parameter                                                      (alfapf)                  5.000E-10     
  
  ****************************************** Volt Second Consumption *******************************************
@@ -1305,17 +881,10 @@
               volt-sec       volt-sec       volt-sec
               start-up         burn          total
 
-<<<<<<< HEAD
- PF coils :    -241.27        -131.35        -372.61
- CS coil  :    -201.03        -262.77        -463.79
+ PF coils :    -241.07        -131.26        -372.33
+ CS coil  :    -200.86        -262.63        -463.49
               --------       --------       --------
- Total :       -442.29        -394.11        -836.41
-=======
- PF coils :    -241.15        -131.23        -372.38
- CS coil  :    -200.90        -262.53        -463.43
-              --------       --------       --------
- Total :       -442.05        -393.76        -835.81
->>>>>>> 8e3f6a88
+ Total :       -441.93        -393.89        -835.82
  
  Total volt-second consumption by coils (Wb)                              (vstot)                  -8.358E+02  OP 
  
@@ -1323,23 +892,13 @@
  
  circuit       BOP            BOF            EOF
  
-<<<<<<< HEAD
-     1       46.091         53.390         -0.728
-     2       47.590         51.256         -4.621
-     3        9.228        -77.036        -87.870
-     4        9.228        -77.036        -87.870
-     5       -0.135        -39.986        -39.828
-     6       -0.135        -39.986        -39.828
- CS coil    223.798         22.771       -239.997
-=======
-     1       46.062         53.357         -0.719
-     2       47.560         51.222         -4.611
-     3        9.226        -77.003        -87.833
-     4        9.226        -77.003        -87.833
-     5       -0.146        -39.972        -39.801
-     6       -0.146        -39.972        -39.801
- CS coil    223.624         22.722       -239.806
->>>>>>> 8e3f6a88
+     1       46.054         53.354         -0.726
+     2       47.552         51.221         -4.618
+     3        9.219        -76.975        -87.800
+     4        9.219        -76.975        -87.800
+     5       -0.132        -39.956        -39.801
+     6       -0.132        -39.956        -39.801
+ CS coil    223.654         22.791       -239.839
  
  ********************************** Waveforms ***********************************
  
@@ -1350,153 +909,79 @@
                 0.00      30.00      60.00      70.00    7270.00    7300.00
                Start      BOP        EOR        BOF        EOF        EOP        
  circuit
-<<<<<<< HEAD
-   1         0.000E+00  1.768E+07  2.048E+07  2.048E+07 -2.791E+05  0.000E+00
-   2         0.000E+00  2.116E+07  2.279E+07  2.279E+07 -2.055E+06  0.000E+00
-   3        -0.000E+00  9.664E+05 -8.068E+06 -8.068E+06 -9.203E+06 -0.000E+00
-   4        -0.000E+00  9.664E+05 -8.068E+06 -8.068E+06 -9.203E+06 -0.000E+00
-   5        -0.000E+00 -1.863E+04 -5.531E+06 -5.531E+06 -5.509E+06 -0.000E+00
-   6        -0.000E+00 -1.863E+04 -5.531E+06 -5.531E+06 -5.509E+06 -0.000E+00
-   7        -0.000E+00  1.542E+08  1.569E+07  1.569E+07 -1.653E+08 -0.000E+00
- Plasma (A)  0.000E+00  0.000E+00  2.066E+07  2.066E+07  2.066E+07  0.000E+00
+   1         0.000E+00  1.767E+07  2.047E+07  2.047E+07 -2.787E+05  0.000E+00
+   2         0.000E+00  2.115E+07  2.278E+07  2.278E+07 -2.054E+06  0.000E+00
+   3        -0.000E+00  9.657E+05 -8.063E+06 -8.063E+06 -9.198E+06 -0.000E+00
+   4        -0.000E+00  9.657E+05 -8.063E+06 -8.063E+06 -9.198E+06 -0.000E+00
+   5        -0.000E+00 -1.826E+04 -5.528E+06 -5.528E+06 -5.506E+06 -0.000E+00
+   6        -0.000E+00 -1.826E+04 -5.528E+06 -5.528E+06 -5.506E+06 -0.000E+00
+   7        -0.000E+00  1.541E+08  1.570E+07  1.570E+07 -1.653E+08 -0.000E+00
+ Plasma (A)  0.000E+00  0.000E+00  2.065E+07  2.065E+07  2.065E+07  0.000E+00
  
  This consists of: CS coil field balancing:
-   1         0.000E+00  1.768E+07  1.799E+06  1.799E+06 -1.896E+07  0.000E+00
-   2         0.000E+00  2.116E+07  2.153E+06  2.153E+06 -2.269E+07  0.000E+00
-   3        -0.000E+00  9.664E+05  9.833E+04  9.833E+04 -1.036E+06 -0.000E+00
-   4        -0.000E+00  9.664E+05  9.833E+04  9.833E+04 -1.036E+06 -0.000E+00
-   5        -0.000E+00 -1.863E+04 -1.895E+03 -1.895E+03  1.998E+04 -0.000E+00
-   6        -0.000E+00 -1.863E+04 -1.895E+03 -1.895E+03  1.998E+04 -0.000E+00
-   7        -0.000E+00  1.542E+08  1.569E+07  1.569E+07 -1.653E+08 -0.000E+00
+   1         0.000E+00  1.767E+07  1.801E+06  1.801E+06 -1.895E+07  0.000E+00
+   2         0.000E+00  2.115E+07  2.155E+06  2.155E+06 -2.268E+07  0.000E+00
+   3        -0.000E+00  9.657E+05  9.841E+04  9.841E+04 -1.036E+06 -0.000E+00
+   4        -0.000E+00  9.657E+05  9.841E+04  9.841E+04 -1.036E+06 -0.000E+00
+   5        -0.000E+00 -1.826E+04 -1.861E+03 -1.861E+03  1.958E+04 -0.000E+00
+   6        -0.000E+00 -1.826E+04 -1.861E+03 -1.861E+03  1.958E+04 -0.000E+00
+   7        -0.000E+00  1.541E+08  1.570E+07  1.570E+07 -1.653E+08 -0.000E+00
  
  And: equilibrium field:
-   1         0.000E+00  0.000E+00  1.868E+07  1.868E+07  1.868E+07  0.000E+00
-   2         0.000E+00  0.000E+00  2.064E+07  2.064E+07  2.064E+07  0.000E+00
-   3         0.000E+00  0.000E+00 -8.166E+06 -8.166E+06 -8.166E+06  0.000E+00
-   4         0.000E+00  0.000E+00 -8.166E+06 -8.166E+06 -8.166E+06  0.000E+00
-   5         0.000E+00  0.000E+00 -5.529E+06 -5.529E+06 -5.529E+06  0.000E+00
-   6         0.000E+00  0.000E+00 -5.529E+06 -5.529E+06 -5.529E+06  0.000E+00
-   7         0.000E+00  0.000E+00  0.000E+00  0.000E+00 -2.797E-08  0.000E+00
+   1         0.000E+00  0.000E+00  1.867E+07  1.867E+07  1.867E+07  0.000E+00
+   2         0.000E+00  0.000E+00  2.063E+07  2.063E+07  2.063E+07  0.000E+00
+   3         0.000E+00  0.000E+00 -8.162E+06 -8.162E+06 -8.162E+06  0.000E+00
+   4         0.000E+00  0.000E+00 -8.162E+06 -8.162E+06 -8.162E+06  0.000E+00
+   5         0.000E+00  0.000E+00 -5.526E+06 -5.526E+06 -5.526E+06  0.000E+00
+   6         0.000E+00  0.000E+00 -5.526E+06 -5.526E+06 -5.526E+06  0.000E+00
+   7         0.000E+00  0.000E+00  3.495E-09  3.495E-09 -5.593E-08  0.000E+00
  
  Ratio of central solenoid current at beginning of Pulse / end of flat-to (fcohbop)                 9.325E-01  ITV
- Ratio of central solenoid current at beginning of Flat-top / end of flat (fcohbof)                -9.488E-02  OP 
-=======
-   1         0.000E+00  1.767E+07  2.047E+07  2.047E+07 -2.759E+05  0.000E+00
-   2         0.000E+00  2.115E+07  2.278E+07  2.278E+07 -2.051E+06  0.000E+00
-   3        -0.000E+00  9.662E+05 -8.065E+06 -8.065E+06 -9.199E+06 -0.000E+00
-   4        -0.000E+00  9.662E+05 -8.065E+06 -8.065E+06 -9.199E+06 -0.000E+00
-   5        -0.000E+00 -2.018E+04 -5.529E+06 -5.529E+06 -5.505E+06 -0.000E+00
-   6        -0.000E+00 -2.018E+04 -5.529E+06 -5.529E+06 -5.505E+06 -0.000E+00
-   7        -0.000E+00  1.541E+08  1.566E+07  1.566E+07 -1.653E+08 -0.000E+00
- Plasma (A)  0.000E+00  0.000E+00  2.065E+07  2.065E+07  2.065E+07  0.000E+00
- 
- This consists of: CS coil field balancing:
-   1         0.000E+00  1.767E+07  1.796E+06  1.796E+06 -1.895E+07  0.000E+00
-   2         0.000E+00  2.115E+07  2.149E+06  2.149E+06 -2.268E+07  0.000E+00
-   3        -0.000E+00  9.662E+05  9.818E+04  9.818E+04 -1.036E+06 -0.000E+00
-   4        -0.000E+00  9.662E+05  9.818E+04  9.818E+04 -1.036E+06 -0.000E+00
-   5        -0.000E+00 -2.018E+04 -2.050E+03 -2.050E+03  2.164E+04 -0.000E+00
-   6        -0.000E+00 -2.018E+04 -2.050E+03 -2.050E+03  2.164E+04 -0.000E+00
-   7        -0.000E+00  1.541E+08  1.566E+07  1.566E+07 -1.653E+08 -0.000E+00
- 
- And: equilibrium field:
-   1         0.000E+00  0.000E+00  1.868E+07  1.868E+07  1.868E+07  0.000E+00
-   2         0.000E+00  0.000E+00  2.063E+07  2.063E+07  2.063E+07  0.000E+00
-   3         0.000E+00  0.000E+00 -8.163E+06 -8.163E+06 -8.163E+06  0.000E+00
-   4         0.000E+00  0.000E+00 -8.163E+06 -8.163E+06 -8.163E+06  0.000E+00
-   5         0.000E+00  0.000E+00 -5.527E+06 -5.527E+06 -5.527E+06  0.000E+00
-   6         0.000E+00  0.000E+00 -5.527E+06 -5.527E+06 -5.527E+06  0.000E+00
-   7         0.000E+00  0.000E+00 -1.748E-09 -1.748E-09  0.000E+00  0.000E+00
- 
- Ratio of central solenoid current at beginning of Pulse / end of flat-to (fcohbop)                 9.325E-01  ITV
- Ratio of central solenoid current at beginning of Flat-top / end of flat (fcohbof)                -9.475E-02  OP 
->>>>>>> 8e3f6a88
+ Ratio of central solenoid current at beginning of Flat-top / end of flat (fcohbof)                -9.502E-02  OP 
  
  *************************** PF Circuit Waveform Data ***************************
  
  Number of PF circuits including CS and plasma                            (ncirt)                           8     
  PF Circuit 01 - Time point 01 (A)                                        (pfc01t01)                0.000E+00     
-<<<<<<< HEAD
- PF Circuit 01 - Time point 02 (A)                                        (pfc01t02)                1.768E+07     
- PF Circuit 01 - Time point 03 (A)                                        (pfc01t03)                2.048E+07     
- PF Circuit 01 - Time point 04 (A)                                        (pfc01t04)                2.048E+07     
- PF Circuit 01 - Time point 05 (A)                                        (pfc01t05)               -2.791E+05     
- PF Circuit 01 - Time point 06 (A)                                        (pfc01t06)                0.000E+00     
- PF Circuit 02 - Time point 01 (A)                                        (pfc02t01)                0.000E+00     
- PF Circuit 02 - Time point 02 (A)                                        (pfc02t02)                2.116E+07     
- PF Circuit 02 - Time point 03 (A)                                        (pfc02t03)                2.279E+07     
- PF Circuit 02 - Time point 04 (A)                                        (pfc02t04)                2.279E+07     
- PF Circuit 02 - Time point 05 (A)                                        (pfc02t05)               -2.055E+06     
- PF Circuit 02 - Time point 06 (A)                                        (pfc02t06)                0.000E+00     
- PF Circuit 03 - Time point 01 (A)                                        (pfc03t01)               -0.000E+00     
- PF Circuit 03 - Time point 02 (A)                                        (pfc03t02)                9.664E+05     
- PF Circuit 03 - Time point 03 (A)                                        (pfc03t03)               -8.068E+06     
- PF Circuit 03 - Time point 04 (A)                                        (pfc03t04)               -8.068E+06     
- PF Circuit 03 - Time point 05 (A)                                        (pfc03t05)               -9.203E+06     
- PF Circuit 03 - Time point 06 (A)                                        (pfc03t06)               -0.000E+00     
- PF Circuit 04 - Time point 01 (A)                                        (pfc04t01)               -0.000E+00     
- PF Circuit 04 - Time point 02 (A)                                        (pfc04t02)                9.664E+05     
- PF Circuit 04 - Time point 03 (A)                                        (pfc04t03)               -8.068E+06     
- PF Circuit 04 - Time point 04 (A)                                        (pfc04t04)               -8.068E+06     
- PF Circuit 04 - Time point 05 (A)                                        (pfc04t05)               -9.203E+06     
- PF Circuit 04 - Time point 06 (A)                                        (pfc04t06)               -0.000E+00     
- PF Circuit 05 - Time point 01 (A)                                        (pfc05t01)               -0.000E+00     
- PF Circuit 05 - Time point 02 (A)                                        (pfc05t02)               -1.863E+04     
- PF Circuit 05 - Time point 03 (A)                                        (pfc05t03)               -5.531E+06     
- PF Circuit 05 - Time point 04 (A)                                        (pfc05t04)               -5.531E+06     
- PF Circuit 05 - Time point 05 (A)                                        (pfc05t05)               -5.509E+06     
- PF Circuit 05 - Time point 06 (A)                                        (pfc05t06)               -0.000E+00     
- PF Circuit 06 - Time point 01 (A)                                        (pfc06t01)               -0.000E+00     
- PF Circuit 06 - Time point 02 (A)                                        (pfc06t02)               -1.863E+04     
- PF Circuit 06 - Time point 03 (A)                                        (pfc06t03)               -5.531E+06     
- PF Circuit 06 - Time point 04 (A)                                        (pfc06t04)               -5.531E+06     
- PF Circuit 06 - Time point 05 (A)                                        (pfc06t05)               -5.509E+06     
- PF Circuit 06 - Time point 06 (A)                                        (pfc06t06)               -0.000E+00     
- CS Circuit  - Time point 01 (A)                                          (cst01)                  -0.000E+00     
- CS Circuit  - Time point 02 (A)                                          (cst02)                   1.542E+08     
- CS Circuit  - Time point 03 (A)                                          (cst03)                   1.569E+07     
- CS Circuit  - Time point 04 (A)                                          (cst04)                   1.569E+07     
-=======
  PF Circuit 01 - Time point 02 (A)                                        (pfc01t02)                1.767E+07     
  PF Circuit 01 - Time point 03 (A)                                        (pfc01t03)                2.047E+07     
  PF Circuit 01 - Time point 04 (A)                                        (pfc01t04)                2.047E+07     
- PF Circuit 01 - Time point 05 (A)                                        (pfc01t05)               -2.759E+05     
+ PF Circuit 01 - Time point 05 (A)                                        (pfc01t05)               -2.787E+05     
  PF Circuit 01 - Time point 06 (A)                                        (pfc01t06)                0.000E+00     
  PF Circuit 02 - Time point 01 (A)                                        (pfc02t01)                0.000E+00     
  PF Circuit 02 - Time point 02 (A)                                        (pfc02t02)                2.115E+07     
  PF Circuit 02 - Time point 03 (A)                                        (pfc02t03)                2.278E+07     
  PF Circuit 02 - Time point 04 (A)                                        (pfc02t04)                2.278E+07     
- PF Circuit 02 - Time point 05 (A)                                        (pfc02t05)               -2.051E+06     
+ PF Circuit 02 - Time point 05 (A)                                        (pfc02t05)               -2.054E+06     
  PF Circuit 02 - Time point 06 (A)                                        (pfc02t06)                0.000E+00     
  PF Circuit 03 - Time point 01 (A)                                        (pfc03t01)               -0.000E+00     
- PF Circuit 03 - Time point 02 (A)                                        (pfc03t02)                9.662E+05     
- PF Circuit 03 - Time point 03 (A)                                        (pfc03t03)               -8.065E+06     
- PF Circuit 03 - Time point 04 (A)                                        (pfc03t04)               -8.065E+06     
- PF Circuit 03 - Time point 05 (A)                                        (pfc03t05)               -9.199E+06     
+ PF Circuit 03 - Time point 02 (A)                                        (pfc03t02)                9.657E+05     
+ PF Circuit 03 - Time point 03 (A)                                        (pfc03t03)               -8.063E+06     
+ PF Circuit 03 - Time point 04 (A)                                        (pfc03t04)               -8.063E+06     
+ PF Circuit 03 - Time point 05 (A)                                        (pfc03t05)               -9.198E+06     
  PF Circuit 03 - Time point 06 (A)                                        (pfc03t06)               -0.000E+00     
  PF Circuit 04 - Time point 01 (A)                                        (pfc04t01)               -0.000E+00     
- PF Circuit 04 - Time point 02 (A)                                        (pfc04t02)                9.662E+05     
- PF Circuit 04 - Time point 03 (A)                                        (pfc04t03)               -8.065E+06     
- PF Circuit 04 - Time point 04 (A)                                        (pfc04t04)               -8.065E+06     
- PF Circuit 04 - Time point 05 (A)                                        (pfc04t05)               -9.199E+06     
+ PF Circuit 04 - Time point 02 (A)                                        (pfc04t02)                9.657E+05     
+ PF Circuit 04 - Time point 03 (A)                                        (pfc04t03)               -8.063E+06     
+ PF Circuit 04 - Time point 04 (A)                                        (pfc04t04)               -8.063E+06     
+ PF Circuit 04 - Time point 05 (A)                                        (pfc04t05)               -9.198E+06     
  PF Circuit 04 - Time point 06 (A)                                        (pfc04t06)               -0.000E+00     
  PF Circuit 05 - Time point 01 (A)                                        (pfc05t01)               -0.000E+00     
- PF Circuit 05 - Time point 02 (A)                                        (pfc05t02)               -2.018E+04     
- PF Circuit 05 - Time point 03 (A)                                        (pfc05t03)               -5.529E+06     
- PF Circuit 05 - Time point 04 (A)                                        (pfc05t04)               -5.529E+06     
- PF Circuit 05 - Time point 05 (A)                                        (pfc05t05)               -5.505E+06     
+ PF Circuit 05 - Time point 02 (A)                                        (pfc05t02)               -1.826E+04     
+ PF Circuit 05 - Time point 03 (A)                                        (pfc05t03)               -5.528E+06     
+ PF Circuit 05 - Time point 04 (A)                                        (pfc05t04)               -5.528E+06     
+ PF Circuit 05 - Time point 05 (A)                                        (pfc05t05)               -5.506E+06     
  PF Circuit 05 - Time point 06 (A)                                        (pfc05t06)               -0.000E+00     
  PF Circuit 06 - Time point 01 (A)                                        (pfc06t01)               -0.000E+00     
- PF Circuit 06 - Time point 02 (A)                                        (pfc06t02)               -2.018E+04     
- PF Circuit 06 - Time point 03 (A)                                        (pfc06t03)               -5.529E+06     
- PF Circuit 06 - Time point 04 (A)                                        (pfc06t04)               -5.529E+06     
- PF Circuit 06 - Time point 05 (A)                                        (pfc06t05)               -5.505E+06     
+ PF Circuit 06 - Time point 02 (A)                                        (pfc06t02)               -1.826E+04     
+ PF Circuit 06 - Time point 03 (A)                                        (pfc06t03)               -5.528E+06     
+ PF Circuit 06 - Time point 04 (A)                                        (pfc06t04)               -5.528E+06     
+ PF Circuit 06 - Time point 05 (A)                                        (pfc06t05)               -5.506E+06     
  PF Circuit 06 - Time point 06 (A)                                        (pfc06t06)               -0.000E+00     
  CS Circuit  - Time point 01 (A)                                          (cst01)                  -0.000E+00     
  CS Circuit  - Time point 02 (A)                                          (cst02)                   1.541E+08     
- CS Circuit  - Time point 03 (A)                                          (cst03)                   1.566E+07     
- CS Circuit  - Time point 04 (A)                                          (cst04)                   1.566E+07     
->>>>>>> 8e3f6a88
+ CS Circuit  - Time point 03 (A)                                          (cst03)                   1.570E+07     
+ CS Circuit  - Time point 04 (A)                                          (cst04)                   1.570E+07     
  CS Circuit  - Time point 05 (A)                                          (cst05)                  -1.653E+08     
  CS Circuit  - Time point 06 (A)                                          (cst06)                  -0.000E+00     
  Plasma  - Time point 01 (A)                                              (plasmat01)               0.000E+00     
@@ -1508,23 +993,13 @@
  
  ********************************************* Support Structure **********************************************
  
-<<<<<<< HEAD
- Outer PF coil fence mass (kg)                                            (fncmass)                 4.611E+05  OP 
- Intercoil support structure mass (kg)                                    (aintmass)                7.166E+06  OP 
- Mass of cooled components (kg)                                           (coldmass)                5.315E+07  OP 
- Gravity support structure mass (kg)                                      (clgsmass)                2.334E+06  OP 
+ Outer PF coil fence mass (kg)                                            (fncmass)                 4.604E+05  OP 
+ Intercoil support structure mass (kg)                                    (aintmass)                7.156E+06  OP 
+ Mass of cooled components (kg)                                           (coldmass)                5.183E+07  OP 
+ Gravity support structure mass (kg)                                      (clgsmass)                2.276E+06  OP 
  Torus leg support mass (kg)                                              (gsm1)                    1.124E+05  OP 
- Ring beam mass (kg)                                                      (gsm2)                    5.953E+05  OP 
- Ring legs mass (kg)                                                      (gsm3)                    1.122E+06  OP 
-=======
- Outer PF coil fence mass (kg)                                            (fncmass)                 4.607E+05  OP 
- Intercoil support structure mass (kg)                                    (aintmass)                7.162E+06  OP 
- Mass of cooled components (kg)                                           (coldmass)                5.190E+07  OP 
- Gravity support structure mass (kg)                                      (clgsmass)                2.279E+06  OP 
- Torus leg support mass (kg)                                              (gsm1)                    1.124E+05  OP 
- Ring beam mass (kg)                                                      (gsm2)                    5.863E+05  OP 
- Ring legs mass (kg)                                                      (gsm3)                    1.089E+06  OP 
->>>>>>> 8e3f6a88
+ Ring beam mass (kg)                                                      (gsm2)                    5.858E+05  OP 
+ Ring legs mass (kg)                                                      (gsm3)                    1.087E+06  OP 
  
  ******************************************** PF Coil Inductances *********************************************
  
@@ -1552,47 +1027,32 @@
  
  Component Volumes :
  
- First Wall Armour Volume (m3)                                            (fw_armour_vol)               7.768  OP 
- First Wall Volume (m3)                                                   (volfw)                      24.323  OP 
-<<<<<<< HEAD
- Blanket Volume (m3)                                                      (volblkt)                  1833.426  OP 
- Shield Volume (m3)                                                       (volshld)                   806.488  OP 
- Vacuum vessel volume (m3)                                                (vdewin)                   1371.035  OP 
-=======
- Blanket Volume (m3)                                                      (volblkt)                  1833.440  OP 
- Shield Volume (m3)                                                       (volshld)                   806.494  OP 
- Vacuum vessel volume (m3)                                                (vdewin)                   1371.044  OP 
->>>>>>> 8e3f6a88
+ First Wall Armour Volume (m3)                                            (fw_armour_vol)               7.765  OP 
+ First Wall Volume (m3)                                                   (volfw)                      24.312  OP 
+ Blanket Volume (m3)                                                      (volblkt)                  1832.656  OP 
+ Shield Volume (m3)                                                       (volshld)                   806.173  OP 
+ Vacuum vessel volume (m3)                                                (vdewin)                   1370.516  OP 
  
  Component Masses :
  
  First Wall Armour Mass (kg)                                              (fw_armour_mass)          1.495E+05  OP 
- First Wall Mass, excluding armour (kg)                                   (fwmass)                  1.897E+05  OP 
- Blanket Mass - Total(kg)                                                 (whtblkt)                 4.592E+06  OP 
-     Blanket Mass - TiBe12 (kg)                                           (whtbltibe12)             1.554E+06  OP 
-     Blanket Mass - Li2SiO4 (kg)                                          (whtblli4sio4)            1.650E+06  OP 
-     Blanket Mass - Steel (kg)                                            (whtblss)                 1.388E+06  OP 
- Total mass of armour, first wall and blanket (kg)                        (armour_fw_bl_mass)       4.931E+06  OP 
- Shield Mass (kg)                                                         (whtshld)                 2.516E+06  OP 
+ First Wall Mass, excluding armour (kg)                                   (fwmass)                  1.896E+05  OP 
+ Blanket Mass - Total(kg)                                                 (whtblkt)                 4.590E+06  OP 
+     Blanket Mass - TiBe12 (kg)                                           (whtbltibe12)             1.553E+06  OP 
+     Blanket Mass - Li2SiO4 (kg)                                          (whtblli4sio4)            1.649E+06  OP 
+     Blanket Mass - Steel (kg)                                            (whtblss)                 1.387E+06  OP 
+ Total mass of armour, first wall and blanket (kg)                        (armour_fw_bl_mass)       4.929E+06  OP 
+ Shield Mass (kg)                                                         (whtshld)                 2.515E+06  OP 
  Vacuum vessel mass (kg)                                                  (vvmass)                  1.069E+07  OP 
  
  Nuclear heating :
  
-<<<<<<< HEAD
- Total nuclear heating in TF+PF coils (CS is negligible) (MW)             (ptfnuc)                  1.565E-02  OP 
- Total nuclear heating in FW (MW)                                         (pnucfw)                  2.420E+02  OP 
- Total nuclear heating in the blanket (including emult) (MW)              (pnucblkt)                1.559E+03  OP 
- (Note: emult is fixed for this model inside the code)
- Total nuclear heating in the shield (MW)                                 (pnucshld)                5.692E-01  OP 
- Total nuclear heating in the divertor (MW)                               (pnucdiv)                 1.846E+02  OP 
-=======
- Total nuclear heating in TF+PF coils (CS is negligible) (MW)             (ptfnuc)                  1.470E-02  OP 
- Total nuclear heating in FW (MW)                                         (pnucfw)                  2.417E+02  OP 
+ Total nuclear heating in TF+PF coils (CS is negligible) (MW)             (ptfnuc)                  1.466E-02  OP 
+ Total nuclear heating in FW (MW)                                         (pnucfw)                  2.416E+02  OP 
  Total nuclear heating in the blanket (including emult) (MW)              (pnucblkt)                1.557E+03  OP 
  (Note: emult is fixed for this model inside the code)
- Total nuclear heating in the shield (MW)                                 (pnucshld)                5.685E-01  OP 
+ Total nuclear heating in the shield (MW)                                 (pnucshld)                5.683E-01  OP 
  Total nuclear heating in the divertor (MW)                               (pnucdiv)                 1.844E+02  OP 
->>>>>>> 8e3f6a88
  
   Diagostic output for nuclear heating :
  
@@ -1617,104 +1077,68 @@
  
  Other volumes, masses and areas :
  
- First wall area (m2)                                                     (fwarea)                  1.970E+03  OP 
+ First wall area (m2)                                                     (fwarea)                  1.969E+03  OP 
  Cryostat internal radius (m)                                             (rdewex)                  2.050E+01  OP 
- Cryostat internal half-height (m)                                        (zdewex)                  1.676E+01  OP 
- Vertical clearance from TF coil to cryostat (m)                          (clh1)                    6.757E+00  OP 
- Divertor area (m2)                                                       (divsur)                  2.015E+02  OP 
- Divertor mass (kg)                                                       (divmas)                  4.936E+04  OP 
+ Cryostat internal half-height (m)                                        (zdewex)                  1.675E+01  OP 
+ Vertical clearance from TF coil to cryostat (m)                          (clh1)                    6.756E+00  OP 
+ Divertor area (m2)                                                       (divsur)                  2.014E+02  OP 
+ Divertor mass (kg)                                                       (divmas)                  4.934E+04  OP 
  
  ********************************** Superconducting TF Coil Power Conversion **********************************
  
  TF coil current (kA)                                                     (itfka)                   6.500E+01  OP 
  Number of TF coils                                                       (ntfc)                    1.600E+01     
- Voltage across a TF coil during quench (kV)                              (vtfskv)                  1.090E+01  OP 
+ Voltage across a TF coil during quench (kV)                              (vtfskv)                  1.089E+01  OP 
  TF coil charge time (hours)                                              (tchghr)                  4.000E+00     
-<<<<<<< HEAD
- Total inductance of TF coils (H)                                         (ltfth)                   8.055E+01  OP 
+ Total inductance of TF coils (H)                                         (ltfth)                   8.045E+01  OP 
  Total resistance of TF coils (ohm)                                       (rcoils)                  0.000E+00  OP 
- TF coil charging voltage (V)                                             (tfcv)                    4.791E+02     
+ TF coil charging voltage (V)                                             (tfcv)                    4.787E+02     
  Number of DC circuit breakers                                            (ntfbkr)                  1.600E+01     
  Number of dump resistors                                                 (ndumpr)                  6.400E+01     
- Resistance per dump resistor (ohm)                                       (r1dump)                  1.678E-01  OP 
- Dump resistor peak power (MW)                                            (r1ppmw)                  1.772E+02  OP 
- Energy supplied per dump resistor (MJ)                                   (r1emj)                   2.659E+03  OP 
+ Resistance per dump resistor (ohm)                                       (r1dump)                  1.676E-01  OP 
+ Dump resistor peak power (MW)                                            (r1ppmw)                  1.770E+02  OP 
+ Energy supplied per dump resistor (MJ)                                   (r1emj)                   2.655E+03  OP 
  TF coil L/R time constant (s)                                            (ttfsec)                  3.000E+01  OP 
- Power supply voltage (V)                                                 (tfpsv)                   5.031E+02  OP 
+ Power supply voltage (V)                                                 (tfpsv)                   5.026E+02  OP 
  Power supply current (kA)                                                (tfpska)                  6.825E+01  OP 
- DC power supply rating (kW)                                              (tfckw)                   3.434E+04  OP 
- AC power for charging (kW)                                               (tfackw)                  3.815E+04  OP 
- TF coil resistive power (MW)                                             (rpower)                  7.511E+00  OP 
- TF coil inductive power (MVA)                                            (xpower)                  2.363E+01  OP 
-=======
- Total inductance of TF coils (H)                                         (ltfth)                   8.049E+01  OP 
- Total resistance of TF coils (ohm)                                       (rcoils)                  0.000E+00  OP 
- TF coil charging voltage (V)                                             (tfcv)                    4.789E+02     
- Number of DC circuit breakers                                            (ntfbkr)                  1.600E+01     
- Number of dump resistors                                                 (ndumpr)                  6.400E+01     
- Resistance per dump resistor (ohm)                                       (r1dump)                  1.677E-01  OP 
- Dump resistor peak power (MW)                                            (r1ppmw)                  1.771E+02  OP 
- Energy supplied per dump resistor (MJ)                                   (r1emj)                   2.657E+03  OP 
- TF coil L/R time constant (s)                                            (ttfsec)                  3.000E+01  OP 
- Power supply voltage (V)                                                 (tfpsv)                   5.028E+02  OP 
- Power supply current (kA)                                                (tfpska)                  6.825E+01  OP 
- DC power supply rating (kW)                                              (tfckw)                   3.432E+04  OP 
- AC power for charging (kW)                                               (tfackw)                  3.813E+04  OP 
- TF coil resistive power (MW)                                             (rpower)                  7.511E+00  OP 
- TF coil inductive power (MVA)                                            (xpower)                  2.362E+01  OP 
->>>>>>> 8e3f6a88
+ DC power supply rating (kW)                                              (tfckw)                   3.430E+04  OP 
+ AC power for charging (kW)                                               (tfackw)                  3.811E+04  OP 
+ TF coil resistive power (MW)                                             (rpower)                  7.510E+00  OP 
+ TF coil inductive power (MVA)                                            (xpower)                  2.360E+01  OP 
  Aluminium bus current density (kA/cm2)                                   (djmka)                   1.250E-01     
  Aluminium bus cross-sectional area (cm2)                                 (albusa)                  5.200E+02  OP 
  Total length of TF coil bussing (m)                                      (tfbusl)                  3.528E+03  OP 
- Aluminium bus weight (tonnes)                                            (albuswt)                 4.954E+02  OP 
- Total TF coil bus resistance (ohm)                                       (rtfbus)                  1.778E-03  OP 
- TF coil bus voltage drop (V)                                             (vtfbus)                  1.156E+02  OP 
-<<<<<<< HEAD
- Dump resistor floor area (m2)                                            (drarea)                  6.159E+03  OP 
- TF coil power conversion floor space (m2)                                (tfcfsp)                  1.744E+03  OP 
- TF coil power conv. building volume (m3)                                 (tfcbv)                   1.047E+04  OP 
- TF coil AC inductive power demand (MW)                                   (xpwrmw)                  2.626E+01  OP 
-=======
- Dump resistor floor area (m2)                                            (drarea)                  6.156E+03  OP 
+ Aluminium bus weight (tonnes)                                            (albuswt)                 4.953E+02  OP 
+ Total TF coil bus resistance (ohm)                                       (rtfbus)                  1.777E-03  OP 
+ TF coil bus voltage drop (V)                                             (vtfbus)                  1.155E+02  OP 
+ Dump resistor floor area (m2)                                            (drarea)                  6.154E+03  OP 
  TF coil power conversion floor space (m2)                                (tfcfsp)                  1.743E+03  OP 
  TF coil power conv. building volume (m3)                                 (tfcbv)                   1.046E+04  OP 
- TF coil AC inductive power demand (MW)                                   (xpwrmw)                  2.624E+01  OP 
->>>>>>> 8e3f6a88
- Total steady state AC power demand (MW)                                  (tfacpd)                  8.346E+00  OP 
+ TF coil AC inductive power demand (MW)                                   (xpwrmw)                  2.623E+01  OP 
+ Total steady state AC power demand (MW)                                  (tfacpd)                  8.344E+00  OP 
  
  ****************************** PF Coils and Central Solenoid: Power and Energy *******************************
  
  Number of PF coil circuits                                               (pfckts)                  1.200E+01     
-<<<<<<< HEAD
- Sum of PF power supply ratings (MVA)                                     (spsmva)                  2.484E+03  OP 
-=======
- Sum of PF power supply ratings (MVA)                                     (spsmva)                  2.482E+03  OP 
->>>>>>> 8e3f6a88
+ Sum of PF power supply ratings (MVA)                                     (spsmva)                  2.481E+03  OP 
  Total PF coil circuit bus length (m)                                     (spfbusl)                 2.588E+03  OP 
  Total PF coil bus resistive power (kW)                                   (pfbuspwr)                1.087E+03  OP 
  Total PF coil resistive power (kW)                                       (srcktpm)                 1.087E+03  OP 
  Maximum PF coil voltage (kV)                                             (vpfskv)                  2.000E+01     
  Efficiency of transfer of PF stored energy into or out of storage        (etapsu)                  9.000E-01     
  (Energy is dissipated in PFC power supplies only when total PF energy increases or decreases.)
- Maximum stored energy in poloidal field (MJ)                             (ensxpfm)                 4.064E+04  OP 
- Peak absolute rate of change of stored energy in poloidal field (MW)     peakpoloidalpower         1.355E+03  OP 
+ Maximum stored energy in poloidal field (MJ)                             (ensxpfm)                 4.063E+04  OP 
+ Peak absolute rate of change of stored energy in poloidal field (MW)     peakpoloidalpower         1.354E+03  OP 
  Energy stored in poloidal magnetic field :
  
                                             time (sec)
 
                      0.00      30.00      60.00      70.00    7270.00    7300.00
  Time point         Start      BOP        EOR        BOF        EOF        EOP        
-<<<<<<< HEAD
- Energy (MJ)      0.000E+00  3.298E+04  2.024E+04  2.024E+04  4.068E+04  0.000E+00
+ Energy (MJ)      0.000E+00  3.295E+04  2.021E+04  2.021E+04  4.063E+04  0.000E+00
  
  Interval                tramp      tohs       theat      tburn      tqnch      
- dE/dt (MW)            1.099E+03 -4.250E+02  0.000E+00  2.839E+00 -1.356E+03
-=======
- Energy (MJ)      0.000E+00  3.295E+04  2.022E+04  2.022E+04  4.064E+04  0.000E+00
- 
- Interval                tramp      tohs       theat      tburn      tqnch      
- dE/dt (MW)            1.098E+03 -4.244E+02  0.000E+00  2.836E+00 -1.355E+03
->>>>>>> 8e3f6a88
+ dE/dt (MW)            1.098E+03 -4.245E+02  0.000E+00  2.836E+00 -1.354E+03
  
  
  *********************************************** Vacuum System ************************************************
@@ -1722,68 +1146,43 @@
  Pumpdown to Base Pressure :
  
  First wall outgassing rate (Pa m/s)                                      (rat)                     1.300E-08     
- Total outgassing load (Pa m3/s)                                          (ogas)                    2.169E-04  OP 
+ Total outgassing load (Pa m3/s)                                          (ogas)                    2.168E-04  OP 
  Base pressure required (Pa)                                              (pbase)                   5.000E-04     
- Required N2 pump speed (m3/s)                                            (s(1))                    4.337E-01  OP 
-<<<<<<< HEAD
- N2 pump speed provided (m3/s)                                            (snet(1))                 2.295E+01  OP 
-=======
+ Required N2 pump speed (m3/s)                                            (s(1))                    4.335E-01  OP 
  N2 pump speed provided (m3/s)                                            (snet(1))                 2.291E+01  OP 
->>>>>>> 8e3f6a88
  
  Pumpdown between Burns :
  
- Plasma chamber volume (m3)                                               (volume)                  3.273E+03  OP 
-<<<<<<< HEAD
+ Plasma chamber volume (m3)                                               (volume)                  3.271E+03  OP 
  Chamber pressure after burn (Pa)                                         (pend)                    1.583E-01  OP 
  Chamber pressure before burn (Pa)                                        (pstart)                  1.583E-03     
-=======
- Chamber pressure after burn (Pa)                                         (pend)                    1.582E-01  OP 
- Chamber pressure before burn (Pa)                                        (pstart)                  1.582E-03     
->>>>>>> 8e3f6a88
  Allowable pumping time switch                                            (dwell_pump)                      0     
  Dwell time between burns (s)                                             (tdwell.)                 1.800E+03     
  CS ramp-up time burns (s)                                                (tramp.)                  3.000E+01     
  Allowable pumping time between burns (s)                                 (tpump)                   1.800E+03     
- Required D-T pump speed (m3/s)                                           (s(2))                    8.375E+00  OP 
-<<<<<<< HEAD
- D-T pump speed provided (m3/s)                                           (snet(2))                 5.558E+01  OP 
-=======
- D-T pump speed provided (m3/s)                                           (snet(2))                 5.548E+01  OP 
->>>>>>> 8e3f6a88
+ Required D-T pump speed (m3/s)                                           (s(2))                    8.369E+00  OP 
+ D-T pump speed provided (m3/s)                                           (snet(2))                 5.547E+01  OP 
  
  Helium Ash Removal :
  
  Divertor chamber gas pressure (Pa)                                       (prdiv)                   3.600E-01     
  Helium gas fraction in divertor chamber                                  (fhe)                     2.158E-01  OP 
- Required helium pump speed (m3/s)                                        (s(3))                    3.792E+01  OP 
- Helium pump speed provided (m3/s)                                        (snet(3))                 3.792E+01  OP 
+ Required helium pump speed (m3/s)                                        (s(3))                    3.791E+01  OP 
+ Helium pump speed provided (m3/s)                                        (snet(3))                 3.791E+01  OP 
  
  D-T Removal at Fuelling Rate :
  
-<<<<<<< HEAD
- D-T fuelling rate (kg/s)                                                 (frate)                   2.741E-05  OP 
- Required D-T pump speed (m3/s)                                           (s(4))                    3.796E+01  OP 
- D-T pump speed provided (m3/s)                                           (snet(4))                 5.558E+01  OP 
-=======
  D-T fuelling rate (kg/s)                                                 (frate)                   2.738E-05  OP 
- Required D-T pump speed (m3/s)                                           (s(4))                    3.792E+01  OP 
- D-T pump speed provided (m3/s)                                           (snet(4))                 5.548E+01  OP 
->>>>>>> 8e3f6a88
+ Required D-T pump speed (m3/s)                                           (s(4))                    3.791E+01  OP 
+ D-T pump speed provided (m3/s)                                           (snet(4))                 5.547E+01  OP 
  
  The vacuum pumping system size is governed by the
  requirements for helium ash removal.
  
  Number of large pump ducts                                               (nduct)                          16     
-<<<<<<< HEAD
- Passage diameter, divertor to ducts (m)                                  (d(imax))                 4.786E-01  OP 
- Passage length (m)                                                       (l1)                      1.903E+00  OP 
- Diameter of ducts (m)                                                    (dout)                    5.743E-01  OP 
-=======
- Passage diameter, divertor to ducts (m)                                  (d(imax))                 4.783E-01  OP 
- Passage length (m)                                                       (l1)                      1.904E+00  OP 
- Diameter of ducts (m)                                                    (dout)                    5.740E-01  OP 
->>>>>>> 8e3f6a88
+ Passage diameter, divertor to ducts (m)                                  (d(imax))                 4.782E-01  OP 
+ Passage length (m)                                                       (l1)                      1.902E+00  OP 
+ Diameter of ducts (m)                                                    (dout)                    5.739E-01  OP 
  Duct length, divertor to elbow (m)                                       (l2)                      4.800E+00  OP 
  Duct length, elbow to pumps (m)                                          (l3)                      2.000E+00     
  Number of pumps                                                          (pumpn)                   3.200E+01  OP 
@@ -1792,72 +1191,46 @@
  
  ******************************************* Plant Buildings System *******************************************
  
- Internal volume of reactor building (m3)                                 (vrci)                    1.304E+06     
- Dist from centre of torus to bldg wall (m)                               (wrbi)                    4.420E+01     
- Effective floor area (m2)                                                (efloor)                  4.023E+05     
- Reactor building volume (m3)                                             (rbv)                     1.464E+06     
- Reactor maintenance building volume (m3)                                 (rmbv)                    4.503E+05     
+ Internal volume of reactor building (m3)                                 (vrci)                    1.303E+06     
+ Dist from centre of torus to bldg wall (m)                               (wrbi)                    4.419E+01     
+ Effective floor area (m2)                                                (efloor)                  4.022E+05     
+ Reactor building volume (m3)                                             (rbv)                     1.463E+06     
+ Reactor maintenance building volume (m3)                                 (rmbv)                    4.502E+05     
  Warmshop volume (m3)                                                     (wsv)                     1.328E+05     
  Tritium building volume (m3)                                             (triv)                    4.000E+04     
  Electrical building volume (m3)                                          (elev)                    5.146E+04     
  Control building volume (m3)                                             (conv)                    6.000E+04     
-<<<<<<< HEAD
- Cryogenics building volume (m3)                                          (cryv)                    1.598E+04     
-=======
- Cryogenics building volume (m3)                                          (cryv)                    1.578E+04     
->>>>>>> 8e3f6a88
+ Cryogenics building volume (m3)                                          (cryv)                    1.577E+04     
  Administration building volume (m3)                                      (admv)                    1.000E+05     
  Shops volume (m3)                                                        (shov)                    1.000E+05     
- Total volume of nuclear buildings (m3)                                   (volnucb)                 1.943E+06     
+ Total volume of nuclear buildings (m3)                                   (volnucb)                 1.942E+06     
  
  **************************************** Electric Power Requirements *****************************************
  
  Facility base load (MW)                                                  (basemw)                  5.000E+00     
  Divertor coil power supplies (MW)                                        (bdvmw)                   0.000E+00     
-<<<<<<< HEAD
- Cryoplant electric power (MW)                                            (crymw)                   4.165E+01  OP 
+ Cryoplant electric power (MW)                                            (crymw)                   4.053E+01  OP 
  Primary coolant pumps (MW)                                               (htpmw..)                 1.550E+02  OP 
- PF coil power supplies (MW)                                              (ppfmw)                   7.551E+02  OP 
-=======
- Cryoplant electric power (MW)                                            (crymw)                   4.058E+01  OP 
- Primary coolant pumps (MW)                                               (htpmw..)                 1.550E+02  OP 
- PF coil power supplies (MW)                                              (ppfmw)                   7.548E+02  OP 
->>>>>>> 8e3f6a88
- TF coil power supplies (MW)                                              (ptfmw)                   8.346E+00  OP 
+ PF coil power supplies (MW)                                              (ppfmw)                   7.540E+02  OP 
+ TF coil power supplies (MW)                                              (ptfmw)                   8.344E+00  OP 
  Plasma heating supplies (MW)                                             (pheatingmw)              1.250E+02  OP 
  Tritium processing (MW)                                                  (trithtmw..)              1.500E+01     
  Vacuum pumps  (MW)                                                       (vachtmw..)               5.000E-01     
  
-<<<<<<< HEAD
- Total pulsed power (MW)                                                  (pacpmw)                  1.166E+03  OP 
-=======
- Total pulsed power (MW)                                                  (pacpmw)                  1.165E+03  OP 
->>>>>>> 8e3f6a88
- Total base power required at all times (MW)                              (fcsht)                   6.535E+01  OP 
+ Total pulsed power (MW)                                                  (pacpmw)                  1.164E+03  OP 
+ Total base power required at all times (MW)                              (fcsht)                   6.533E+01  OP 
  
  ************************************************* Cryogenics *************************************************
  
-<<<<<<< HEAD
- Conduction and radiation heat loads on cryogenic components (MW)         (qss/1.0D6)               2.286E-02  OP 
- Nuclear heating of cryogenic components (MW)                             (qnuc/1.0D6)              1.565E-02  OP 
- AC losses in cryogenic components (MW)                                   (qac/1.0D6)               5.595E-03  OP 
+ Conduction and radiation heat loads on cryogenic components (MW)         (qss/1.0D6)               2.229E-02  OP 
+ Nuclear heating of cryogenic components (MW)                             (qnuc/1.0D6)              1.466E-02  OP 
+ AC losses in cryogenic components (MW)                                   (qac/1.0D6)               5.589E-03  OP 
  Resistive losses in current leads (MW)                                   (qcl/1.0D6)               1.414E-02  OP 
- 45% allowance for heat loads in transfer lines, storage tanks etc (MW)   (qmisc/1.0D6)             2.621E-02  OP 
- Sum = Total heat removal at cryogenic temperatures (W)                   (helpow/1.0D6)            8.446E-02  OP 
+ 45% allowance for heat loads in transfer lines, storage tanks etc (MW)   (qmisc/1.0D6)             2.551E-02  OP 
+ Sum = Total heat removal at cryogenic temperatures (W)                   (helpow/1.0D6)            8.219E-02  OP 
  Temperature of cryogenic components (K)                                  (tmpcry)                  4.500E+00     
  Efficiency (figure of merit) of cryogenic plant is 13% of ideal Carnot v                           2.028E-03  OP 
- Electric power for cryogenic plant (MW)                                  (crypmw)                  4.165E+01  OP 
-=======
- Conduction and radiation heat loads on cryogenic components (MW)         (qss/1.0D6)               2.232E-02  OP 
- Nuclear heating of cryogenic components (MW)                             (qnuc/1.0D6)              1.470E-02  OP 
- AC losses in cryogenic components (MW)                                   (qac/1.0D6)               5.590E-03  OP 
- Resistive losses in current leads (MW)                                   (qcl/1.0D6)               1.414E-02  OP 
- 45% allowance for heat loads in transfer lines, storage tanks etc (MW)   (qmisc/1.0D6)             2.554E-02  OP 
- Sum = Total heat removal at cryogenic temperatures (W)                   (helpow/1.0D6)            8.228E-02  OP 
- Temperature of cryogenic components (K)                                  (tmpcry)                  4.500E+00     
- Efficiency (figure of merit) of cryogenic plant is 13% of ideal Carnot v                           2.028E-03  OP 
- Electric power for cryogenic plant (MW)                                  (crypmw)                  4.058E+01  OP 
->>>>>>> 8e3f6a88
+ Electric power for cryogenic plant (MW)                                  (crypmw)                  4.053E+01  OP 
  
  ************************************ Plant Power / Heat Transport Balance ************************************
  
@@ -1896,23 +1269,13 @@
                                             High-grade             Low-grade              Total
                                              thermal power (MW)     thermal power (MW)      (MW)
          First wall:
-<<<<<<< HEAD
-                               neutrons            241.97                0.00              241.97
-             charged particle transport             20.04                0.00               20.04
-                              radiation            243.86                0.00              243.86
+                               neutrons            241.57                0.00              241.57
+             charged particle transport             20.02                0.00               20.02
+                              radiation            243.41                0.00              243.41
                         coolant pumping            155.00                0.00              155.00
  
          Blanket:
-                               neutrons           1559.06                0.00             1559.06
-=======
-                               neutrons            241.68                0.00              241.68
-             charged particle transport             20.02                0.00               20.02
-                              radiation            243.39                0.00              243.39
-                        coolant pumping            155.00                0.00              155.00
- 
-         Blanket:
-                               neutrons           1557.22                0.00             1557.22
->>>>>>> 8e3f6a88
+                               neutrons           1557.14                0.00             1557.14
              charged particle transport              0.00                0.00                0.00
                               radiation              0.00                0.00                0.00
                         coolant pumping              0.00                0.00                0.00
@@ -1924,15 +1287,9 @@
                         coolant pumping              0.00                0.00                0.00
  
          Divertor:
-<<<<<<< HEAD
-                               neutrons              0.00              184.61              184.61
-             charged particle transport              0.00              158.01              158.01
-                              radiation              0.00               31.69               31.69
-=======
-                               neutrons              0.00              184.39              184.39
-             charged particle transport              0.00              158.08              158.08
+                               neutrons              0.00              184.37              184.37
+             charged particle transport              0.00              158.02              158.02
                               radiation              0.00               31.63               31.63
->>>>>>> 8e3f6a88
                         coolant pumping              0.00                0.00                0.00
  
          TF coil:
@@ -1948,37 +1305,22 @@
                         coolant pumping              0.00                0.00                0.00
  
          ----------------------------------------------------------------------------------------
-<<<<<<< HEAD
-                                 Totals           2220.50              374.32             2594.82
- 
- Total power leaving reactor (across vacuum vessel boundary) (MW)                                    2594.835  OP 
+                                 Totals           2217.70              374.04             2591.73
+ 
+ Total power leaving reactor (across vacuum vessel boundary) (MW)                                    2591.749  OP 
  
  Other secondary thermal power constituents :
  
- Heat removal from cryogenic plant (MW)                                   (crypmw)                     41.653  OP 
-=======
-                                 Totals           2217.88              374.11             2592.00
- 
- Total power leaving reactor (across vacuum vessel boundary) (MW)                                    2592.010  OP 
- 
- Other secondary thermal power constituents :
- 
- Heat removal from cryogenic plant (MW)                                   (crypmw)                     40.580  OP 
->>>>>>> 8e3f6a88
- Heat removal from facilities (MW)                                        (fachtmw)                    65.352  OP 
+ Heat removal from cryogenic plant (MW)                                   (crypmw)                     40.532  OP 
+ Heat removal from facilities (MW)                                        (fachtmw)                    65.326  OP 
  Coolant pumping efficiency losses (MW)                                   (htpsecmw)                    0.000  OP 
  Heat removal from injection power (MW)                                   (pinjht)                     75.000  OP 
  Heat removal from tritium plant (MW)                                     (trithtmw)                   15.000  OP 
  Heat removal from vacuum pumps (MW)                                      (vachtmw)                     0.500  OP 
  TF coil resistive power (MW)                                             (tfcmw)                       0.000  OP 
  
-<<<<<<< HEAD
- Total low-grade thermal power (MW)                                       (psechtmw)                  581.946  OP 
- Total High-grade thermal power (MW)                                      (pthermmw)                 2220.499  OP 
-=======
- Total low-grade thermal power (MW)                                       (psechtmw)                  580.663  OP 
- Total High-grade thermal power (MW)                                      (pthermmw)                 2217.882  OP 
->>>>>>> 8e3f6a88
+ Total low-grade thermal power (MW)                                       (psechtmw)                  580.510  OP 
+ Total High-grade thermal power (MW)                                      (pthermmw)                 2217.699  OP 
  
  Number of primary heat exchangers                                        (nphx)                            3  OP 
  
@@ -1987,59 +1329,31 @@
  -------------------------------
  Only energy deposited in the plasma is included here.
  Total power loss is scaling power plus core radiation only (iradloss = 1)
-<<<<<<< HEAD
- Transport power from scaling law (MW)                                    (pscalingmw)                311.875  OP 
- Radiation power from inside "coreradius" (MW)                            (pcoreradmw.)               121.676  OP 
- Total (MW)                                                                                           433.551  OP 
- 
- Alpha power deposited in plasma (MW)                                     (falpha*palpmw)             380.785  OP 
- Power from charged products of DD and/or D-He3 fusion (MW)               (pchargemw.)                  1.636  OP 
- Ohmic heating (MW)                                                       (pohmmw.)                     1.129  OP 
- Injected power deposited in plasma (MW)                                  (pinjmw)                     50.000  OP 
- Total (MW)                                                                                           433.551  OP 
- 
- Power Balance for Reactor - Summary :
- -------------------------------------
- Fusion power (MW)                                                        (powfmw.)                  2006.658  OP 
- Power from energy multiplication in blanket and shield (MW)              (emultmw)                   381.903  OP 
-=======
- Transport power from scaling law (MW)                                    (pscalingmw)                311.673  OP 
- Radiation power from inside "coreradius" (MW)                            (pcoreradmw.)               121.424  OP 
- Total (MW)                                                                                           433.097  OP 
- 
- Alpha power deposited in plasma (MW)                                     (falpha*palpmw)             380.336  OP 
+ Transport power from scaling law (MW)                                    (pscalingmw)                311.630  OP 
+ Radiation power from inside "coreradius" (MW)                            (pcoreradmw.)               121.426  OP 
+ Total (MW)                                                                                           433.055  OP 
+ 
+ Alpha power deposited in plasma (MW)                                     (falpha*palpmw)             380.294  OP 
  Power from charged products of DD and/or D-He3 fusion (MW)               (pchargemw.)                  1.633  OP 
  Ohmic heating (MW)                                                       (pohmmw.)                     1.128  OP 
  Injected power deposited in plasma (MW)                                  (pinjmw)                     50.000  OP 
- Total (MW)                                                                                           433.097  OP 
+ Total (MW)                                                                                           433.055  OP 
  
  Power Balance for Reactor - Summary :
  -------------------------------------
- Fusion power (MW)                                                        (powfmw.)                  2004.286  OP 
- Power from energy multiplication in blanket and shield (MW)              (emultmw)                   381.451  OP 
->>>>>>> 8e3f6a88
+ Fusion power (MW)                                                        (powfmw.)                  2004.067  OP 
+ Power from energy multiplication in blanket and shield (MW)              (emultmw)                   381.410  OP 
  Injected power (MW)                                                      (pinjmw.)                    50.000  OP 
  Ohmic power (MW)                                                         (pohmmw.)                     1.128  OP 
  Power deposited in primary coolant by pump (MW)                          (htpmw_mech)                155.000  OP 
-<<<<<<< HEAD
- Total (MW)                                                                                          2594.690  OP 
- 
- Heat extracted from first wall and blanket (MW)                          (pthermfw_blkt)            2219.929  OP 
- Heat extracted from shield  (MW)                                         (pthermshld)                  0.569  OP 
- Heat extracted from divertor (MW)                                        (pthermdiv)                 374.306  OP 
- Nuclear and photon power lost to H/CD system (MW)                        (psechcd)                     0.000  OP 
- Nuclear power lost to TF (MW)                                            (ptfnuc)                      0.016  OP 
- Total (MW)                                                                                          2594.820  OP 
-=======
- Total (MW)                                                                                          2591.865  OP 
- 
- Heat extracted from first wall and blanket (MW)                          (pthermfw_blkt)            2217.313  OP 
- Heat extracted from shield  (MW)                                         (pthermshld)                  0.569  OP 
- Heat extracted from divertor (MW)                                        (pthermdiv)                 374.099  OP 
+ Total (MW)                                                                                          2591.605  OP 
+ 
+ Heat extracted from first wall and blanket (MW)                          (pthermfw_blkt)            2217.131  OP 
+ Heat extracted from shield  (MW)                                         (pthermshld)                  0.568  OP 
+ Heat extracted from divertor (MW)                                        (pthermdiv)                 374.021  OP 
  Nuclear and photon power lost to H/CD system (MW)                        (psechcd)                     0.000  OP 
  Nuclear power lost to TF (MW)                                            (ptfnuc)                      0.015  OP 
- Total (MW)                                                                                          2591.995  OP 
->>>>>>> 8e3f6a88
+ Total (MW)                                                                                          2591.734  OP 
  
  Electrical Power Balance :
  --------------------------
@@ -2049,59 +1363,32 @@
  Electric power for primary coolant pumps (MW)                            (htpmw)                     155.000  OP 
  Electric power for vacuum pumps (MW)                                     (vachtmw)                     0.500     
  Electric power for tritium plant (MW)                                    (trithtmw)                   15.000     
-<<<<<<< HEAD
- Electric power for cryoplant (MW)                                        (crypmw)                     41.653  OP 
- Electric power for TF coils (MW)                                         (tfacpd)                      8.346  OP 
- Electric power for PF coils (MW)                                         (pfwpmw)                      1.775  OP 
- All other internal electric power requirements (MW)                      (fachtmw)                    65.352  OP 
- Total (MW)                                                               (tot_plant_power)           912.625  OP 
- Total (MW)                                                                                           912.625  OP 
- 
- Gross electrical output* (MW)                                            (pgrossmw)                  912.625  OP 
-=======
- Electric power for cryoplant (MW)                                        (crypmw)                     40.580  OP 
- Electric power for TF coils (MW)                                         (tfacpd)                      8.346  OP 
- Electric power for PF coils (MW)                                         (pfwpmw)                      1.772  OP 
- All other internal electric power requirements (MW)                      (fachtmw)                    65.352  OP 
- Total (MW)                                                               (tot_plant_power)           911.549  OP 
- Total (MW)                                                                                           911.549  OP 
- 
- Gross electrical output* (MW)                                            (pgrossmw)                  911.549  OP 
->>>>>>> 8e3f6a88
+ Electric power for cryoplant (MW)                                        (crypmw)                     40.532  OP 
+ Electric power for TF coils (MW)                                         (tfacpd)                      8.344  OP 
+ Electric power for PF coils (MW)                                         (pfwpmw)                      1.773  OP 
+ All other internal electric power requirements (MW)                      (fachtmw)                    65.326  OP 
+ Total (MW)                                                               (tot_plant_power)           911.474  OP 
+ Total (MW)                                                                                           911.474  OP 
+ 
+ Gross electrical output* (MW)                                            (pgrossmw)                  911.474  OP 
  (*Power for pumps in secondary circuit already subtracted)
  
  Power balance for power plant :
  -------------------------------
-<<<<<<< HEAD
- Fusion power (MW)                                                        (powfmw.)                  2006.658  OP 
- Power from energy multiplication in blanket and shield (MW)              (emultmw)                   381.903  OP 
- Total (MW)                                                                                          2388.560  OP 
+ Fusion power (MW)                                                        (powfmw.)                  2004.067  OP 
+ Power from energy multiplication in blanket and shield (MW)              (emultmw)                   381.410  OP 
+ Total (MW)                                                                                          2385.476  OP 
  
  Net electrical output (MW)	                                              (pnetelmw)                  500.000  OP 
- Heat rejected by main power conversion circuit (MW)                      (rejected_main)            1307.874  OP 
- Heat rejected by other cooling circuits (MW)                             (psechtmw)                  581.946  OP 
- Total (MW)                                                                                          2389.820  OP 
-=======
- Fusion power (MW)                                                        (powfmw.)                  2004.286  OP 
- Power from energy multiplication in blanket and shield (MW)              (emultmw)                   381.451  OP 
- Total (MW)                                                                                          2385.737  OP 
- 
- Net electrical output (MW)	                                              (pnetelmw)                  500.000  OP 
- Heat rejected by main power conversion circuit (MW)                      (rejected_main)            1306.332  OP 
- Heat rejected by other cooling circuits (MW)                             (psechtmw)                  580.663  OP 
- Total (MW)                                                                                          2386.995  OP 
->>>>>>> 8e3f6a88
+ Heat rejected by main power conversion circuit (MW)                      (rejected_main)            1306.225  OP 
+ Heat rejected by other cooling circuits (MW)                             (psechtmw)                  580.510  OP 
+ Total (MW)                                                                                          2386.734  OP 
  
  
  Plant efficiency measures :
  
-<<<<<<< HEAD
- Net electric power / total nuclear power (%)                             (pnetelmw/(powfmw+em         20.933  OP 
- Net electric power / total fusion power (%)                              (pnetelmw/powfmw)            24.917  OP 
-=======
- Net electric power / total nuclear power (%)                             (pnetelmw/(powfmw+em         20.958  OP 
- Net electric power / total fusion power (%)                              (pnetelmw/powfmw)            24.947  OP 
->>>>>>> 8e3f6a88
+ Net electric power / total nuclear power (%)                             (pnetelmw/(powfmw+em         20.960  OP 
+ Net electric power / total fusion power (%)                              (pnetelmw/powfmw)            24.949  OP 
  Gross electric power* / high grade heat (%)                              (etath)                      41.100     
  (*Power for pumps in secondary circuit already subtracted)
  Recirculating power fraction                                             (cirpowfr)                    0.451  OP 
@@ -2120,21 +1407,13 @@
                                  System   tramp      tohs     theat     tburn     tqnch    tdwell
                                  ------   -----      ----     -----     -----     -----    ------
                         Primary cooling  155.00    155.00    155.00    155.00    155.00    155.00
-<<<<<<< HEAD
-                              Cyroplant   41.65     41.65     41.65     41.65     41.65     41.65
-=======
-                              Cyroplant   40.58     40.58     40.58     40.58     40.58     40.58
->>>>>>> 8e3f6a88
+                              Cyroplant   40.53     40.53     40.53     40.53     40.53     40.53
                                  Vacuum    0.50      0.50      0.50      0.50      0.50      0.50
                                 Tritium   15.00     15.00     15.00     15.00     15.00     15.00
-                                     TF    8.35      8.35      8.35      8.35      8.35      8.35
-                             Facilities   65.35     65.35     65.35     65.35     65.35     65.35
+                                     TF    8.34      8.34      8.34      8.34      8.34      8.34
+                             Facilities   65.33     65.33     65.33     65.33     65.33     65.33
                                  ------   -----      ----     -----     -----     -----    ------
-<<<<<<< HEAD
-                                  Total  285.85    285.85    285.85    285.85    285.85    285.85
-=======
-                                  Total  284.78    284.78    284.78    284.78    284.78    284.78
->>>>>>> 8e3f6a88
+                                  Total  284.70    284.70    284.70    284.70    284.70    284.70
                                  ------   -----      ----     -----     -----     -----    ------
  
          Intermittent power usage [MWe]:
@@ -2142,28 +1421,17 @@
                                  System   tramp      tohs     theat     tburn     tqnch    tdwell
                                  ------   -----      ----     -----     -----     -----    ------
                                  H & CD    0.00    300.00    300.00    125.00    300.00      0.00
-<<<<<<< HEAD
-                                     PF 1099.50   -424.99      0.00      2.84  -1355.96      0.00
+                                     PF 1098.33   -424.55      0.00      2.84  -1354.46      0.00
                                  ------   -----      ----     -----     -----     -----    ------
-                                  Total 1099.50   -124.99    300.00    127.84  -1055.96      0.00
-=======
-                                     PF 1098.34   -424.38      0.00      2.84  -1354.55      0.00
-                                 ------   -----      ----     -----     -----     -----    ------
-                                  Total 1098.34   -124.38    300.00    127.84  -1054.55      0.00
->>>>>>> 8e3f6a88
+                                  Total 1098.33   -124.55    300.00    127.84  -1054.46      0.00
                                  ------   -----      ----     -----     -----     -----    ------
  
          Power production [MWe]:
  
                                           tramp      tohs     theat     tburn     tqnch    tdwell       avg
                                           -----      ----     -----     -----     -----    ------       ---
-<<<<<<< HEAD
-                            Gross power    0.00      0.00      0.00    912.62      0.00      0.00
-                              Net power-1385.35   -160.86   -585.85    498.94    770.11   -285.85    335.02
-=======
-                            Gross power    0.00      0.00      0.00    911.55      0.00      0.00
-                              Net power-1383.12   -160.39   -584.78    498.94    769.78   -284.78    335.24
->>>>>>> 8e3f6a88
+                            Gross power    0.00      0.00      0.00    911.47      0.00      0.00
+                              Net power-1383.04   -160.15   -584.70    498.94    769.76   -284.70    335.26
                                  ------   -----      ----     -----     -----     -----    ------
  
  
@@ -2172,15 +1440,9 @@
  Estimated amount of water used through different cooling system options:
  1. Cooling towers
  2. Water bodies (pond, lake, river): recirculating or once-through
-<<<<<<< HEAD
- Volume used in cooling tower (m3/day)                                    (waterusetower)           5.560E+04  OP 
- Volume used in recirculating water system (m3/day)                       (wateruserecirc)          1.861E+04  OP 
- Volume used in once-through water system (m3/day)                        (wateruseonethru)         1.824E+06  OP 
-=======
- Volume used in cooling tower (m3/day)                                    (waterusetower)           5.554E+04  OP 
+ Volume used in cooling tower (m3/day)                                    (waterusetower)           5.553E+04  OP 
  Volume used in recirculating water system (m3/day)                       (wateruserecirc)          1.859E+04  OP 
  Volume used in once-through water system (m3/day)                        (wateruseonethru)         1.822E+06  OP 
->>>>>>> 8e3f6a88
  
  ******************************************** Errors and Warnings *********************************************
  
