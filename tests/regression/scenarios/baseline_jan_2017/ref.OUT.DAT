 impvar is now deprecated - use iteration variables 125-136 instead.
 
 **************************************************************************************************************
 ************************************************** PROCESS ***************************************************
 ************************************** Power Reactor Optimisation Code ***************************************
 **************************************************************************************************************
 
   Program :
   Version : 2.3.0   Release Date :: 2022-01-20
<<<<<<< HEAD
   Tag No. : v2.1-1348-g7a3a4dda
    Branch : 1367-add-site-preparation-costs-into-model-2
   Git log : Merge\ branch\ |develop|\ into\ 1367-add-site-preparat
 Date/time : 17 Mar 2022 12:01:30 +00:00(hh:mm) UTC
      User : rhicha
  Computer : l0500
 Directory : /tmp/pytest-of-rhicha/pytest-292/test_solver0
     Input : /tmp/pytest-of-rhicha/pytest-292/test_scenario_baseline_jan_2010/IN.DAT
=======
   Tag No. : v2.1-1332-g22754d6e code contains untracked changes
    Branch : 1205-tf-cond-stiffness
   Git log : NOW\ added\ correct\ ref\ dicts
 Date/time : 17 Mar 2022 11:48:41 -04:00(hh:mm) UTC
      User : cswan
  Computer : cswan-2017-desktop
 Directory : /tmp/pytest-of-cswan/pytest-2/test_solver0
     Input : /tmp/pytest-of-cswan/pytest-2/test_scenario_baseline_jan_2010/IN.DAT
>>>>>>> 934af448
 Run title : Run Title (change this line using input variable 'runtitle')
  Run type : Reactor concept design: Pulsed tokamak model, (c) CCFE
 
 **************************************************************************************************************
 
   Equality constraints : 18
 Inequality constraints : 00
      Total constraints : 18
    Iteration variables : 32
         Max iterations : 200
       Figure of merit  : +01  -- minimise major radius.
  Convergence parameter : 1.00E-08
 
 **************************************************************************************************************
 
 (Please include this header in any models, presentations and papers based on these results)
 
 **************************************************************************************************************
 
 Quantities listed in standard row format are labelled as follows in columns 112-114:
 ITV : Active iteration variable (in any output blocks)
 OP  : Calculated output quantity
 Unlabelled quantities in standard row format are generally inputs
 Note that calculated quantities may be trivially rescaled from inputs, or equal to bounds which are input.
 
 
 ************************************************** Numerics **************************************************
 
 PROCESS has performed a VMCON (optimisation) run.
 and found a feasible set of parameters.
 
 VMCON error flag                                                         (ifail)                           1     
 Number of iteration variables                                            (nvar)                           32     
 Number of constraints (total)                                            (neqns+nineqns)                  18     
 Optimisation switch                                                      (ioptimz)                         1     
 Figure of merit switch                                                   (minmax)                          1     
 Square root of the sum of squares of the constraint residuals            (sqsumsq)                 1.921E-10  OP 
 VMCON convergence parameter                                              (convergence_parameter)   6.360E-11  OP 
 Number of VMCON iterations                                               (nviter)                         18  OP 
 
PROCESS has successfully optimised the iteration variables to minimise the figure of merit          MAJOR RADIUS.
 
 Certain operating limits have been reached,
 as shown by the following iteration variables that are
 at or near to the edge of their prescribed range :
 
                   fdene         =  1.2000E+00 is at or above its upper bound:  1.2000E+00
                   hfact         =  1.1000E+00 is at or above its upper bound:  1.1000E+00
                   q             =  3.0000E+00 is at or below its lower bound:  3.0000E+00
                   fjohc         =  2.5000E-01 is at or above its upper bound:  2.5000E-01
                   fjohc0        =  2.5000E-01 is at or above its upper bound:  2.5000E-01
                   gapoh         =  5.0000E-02 is at or below its lower bound:  5.0000E-02
                   fstrcase      =  1.0000E+00 is at or above its upper bound:  1.0000E+00
                   fjprot        =  1.0000E+00 is at or above its upper bound:  1.0000E+00
                   tdmptf        =  3.0000E+01 is at or below its lower bound:  3.0000E+01
                   thwcndut      =  4.0000E-03 is at or below its lower bound:  4.0000E-03
                   gapds         =  1.2000E-01 is at or below its lower bound:  1.2000E-01
                   fpsepbqar     =  1.0000E+00 is at or above its upper bound:  1.0000E+00
 
 The solution vector is comprised as follows :
 
                                          final       final /
    i                                     value       initial
 
    1                  bt               5.2899E+00     0.9335
    2                  rmajor           9.4611E+00     1.0429
    3                  te               1.3512E+01     1.0338
    4                  beta             3.2833E-02     1.0719
    5                  dene             7.6464E+19     0.9578
    6                  fdene            1.2000E+00     1.0000
    7                  hfact            1.1000E+00     1.0000
    8                  tfcth            1.1024E+00     1.0499
    9                  fwalld           1.1864E-01     0.9043
   10                  ohcth            6.4728E-01     0.7912
   11                  q                3.0000E+00     0.9239
   12                  bore             2.6698E+00     1.0752
   13                  fbetatry         5.2041E-01     1.0808
   14                  coheof           1.5945E+07     1.1776
   15                  fjohc            2.5000E-01     1.0000
   16                  fjohc0           2.5000E-01     1.0000
   17                  fcohbop          9.3252E-01     0.9961
   18                  gapoh            5.0000E-02     1.0000
   19                  fvsbrnni         4.4549E-01     1.0047
   20                  fstrcase         1.0000E+00     1.0000
   21                  fstrcond         8.3914E-01     0.8425
   22                  fiooic           2.3529E-01     0.5915
   23                  fvdump           7.2602E-01     1.1871
   24                  vdalw            1.5005E+01     1.1871
   25                  fjprot           1.0000E+00     1.0000
   26                  tdmptf           3.0000E+01     1.0000
   27                  thkcas           4.5117E-01     0.9118
   28                  thwcndut         4.0000E-03     1.0000
   29                  gapds            1.2000E-01     1.0000
   30                  fimpvar          4.1199E-03     2.5750
   31                  flhthresh        1.3688E+00     1.0770
   32                  fpsepbqar        1.0000E+00     1.0000
 
 The following equality constraint residues should be close to zero :
 
                                               physical                 constraint                 normalised
                                              constraint                 residue                    residue
 
    1  Beta consistency                      =  3.2833E-02             -5.3219E-16                 1.6209E-14
    2  Global power balance consistency      =  1.5262E-01 MW/m3        6.9643E-15 MW/m3          -4.5630E-14
    3  Density upper limit                   <  8.4680E+19 /m3          1.1469E+05 /m3             1.3323E-15
    4  Neutron wall load upper limit         <  9.4915E-01 MW/m2       -1.5887E-13 MW/m2          -1.6742E-13
    5  Radial build consistency              =  9.4611E+00 m            0.0000E+00 m              -0.0000E+00
    6  Burn time lower limit                 >  7.2000E+03 sec          6.4052E-07 sec            -8.8962E-11
    7  L-H power threshold limit             >  1.1544E+02 MW          -5.0406E-11 MW              4.3676E-13
    8  Net electric power lower limit        >  5.0000E+02 MW          -6.8251E-09 MW             -1.3650E-11
    9  Beta upper limit                      <  5.6067E-02              1.1241E-15                 2.0206E-14
   10  CS coil EOF current density limit     <  6.3778E+07 A/m2        -7.8414E-03 A/m2           -1.2295E-10
   11  CS coil BOP current density limit     <  5.9474E+07 A/m2        -6.9599E-03 A/m2           -1.1702E-10
   12  Injection power upper limit           <  5.0000E+01 MW           4.2633E-14 MW             -8.8818E-16
   13  TF coil case stress upper limit       <  6.6000E+08 Pa          -1.8954E-05 Pa             -2.8755E-14
   14  TF coil conduit stress upper lim      <  6.6000E+08 Pa          -2.5153E-05 Pa             -3.8081E-14
   15  I_op / I_critical (TF coil)           <  9.9832E+07 A/m2         5.6329E-07 A/m2           -2.3981E-14
   16  Dump voltage upper limit              <  1.5005E+01 V            4.1110E+00 V              -4.8850E-15
   17  J_winding pack/J_protection limit     <  2.3489E+07 A/m2         0.0000E+00 A/m2            8.8818E-16
   18  Upper Lim. on Psep * Bt / q A R       <  9.5000E+00 MWT/m        3.8050E-12 MWT/m          -4.0057E-13
 
 ******************************************** Final Feasible Point ********************************************
 
 
 ********************************************* Plant Availability *********************************************
 
 Allowable blanket neutron fluence (MW-yr/m2)                             (abktflnc)                1.500E+01     
 Allowable divertor heat fluence (MW-yr/m2)                               (adivflnc)                2.000E+01     
 First wall / blanket lifetime (years)                                    (bktlife)                 2.107E+01  OP 
 Divertor lifetime (years)                                                (divlife)                 8.943E+00  OP 
 Heating/CD system lifetime (years)                                       (cdrlife)                 2.107E+01  OP 
 Total plant lifetime (years)                                             (tlife)                   4.000E+01     
 Total plant availability fraction                                        (cfactr)                  7.500E-01     
<<<<<<< HEAD
 Number of fusion cycles to reach allowable fw/blanket DPA                (bktcycles)               5.483E+04     
=======
 Number of fusion cycles to reach allowable fw/blanket DPA                (bktcycles)               5.481E+04     
>>>>>>> 934af448
 
 *************************************************** Plasma ***************************************************
 
 Plasma configuration = single null divertor
 Tokamak aspect ratio = Conventional, itart = 0                           (itart)                       0.000     
 
 Plasma Geometry :
 
 Major radius (m)                                                         (rmajor)                      9.461  ITV
 Minor radius (m)                                                         (rminor)                      3.052  OP 
 Aspect ratio                                                             (aspect)                      3.100     
 Elongation, X-point (Zohm scaling)                                       (kappa)                       1.781  OP 
 Zohm scaling adjustment factor                                           (fkzohm)                      1.024     
 Elongation, 95% surface (calculated from kappa)                          (kappa95)                     1.590  OP 
 Elongation, area ratio calc.                                             (kappaa)                      1.665  OP 
 Triangularity, X-point (input value used)                                (triang)                      0.500  IP 
 Triangularity, 95% surface (calculated from triang)                      (triang95)                    0.333  OP 
 Plasma poloidal perimeter (m)                                            (pperim)                     26.874  OP 
 Plasma cross-sectional area (m2)                                         (xarea)                      48.719  OP 
 Plasma surface area (m2)                                                 (sarea)                   1.553E+03  OP 
 Plasma volume (m3)                                                       (vol)                     2.837E+03  OP 
 
 Current and Field :
 
 Consistency between q0,q,alphaj,rli,dnbeta is enforced
 
 Plasma current scaling law used                                          (icurr)                           4     
 Plasma current (MA)                                                      (plascur/1D6)                20.650  OP 
 Current density profile factor                                           (alphaj)                      1.508  OP 
 Plasma internal inductance, li                                           (rli)                         1.096  OP 
 Vertical field at plasma (T)                                             (bvert)                      -0.715  OP 
 Vacuum toroidal field at R (T)                                           (bt)                          5.290  ITV
 Average poloidal field (T)                                               (bp)                          0.966  OP 
 Total field (sqrt(bp^2 + bt^2)) (T)                                      (btot)                        5.377  OP 
 Safety factor on axis                                                    (q0)                          1.000     
 Safety factor at 95% flux surface                                        (q95)                         3.000  ITV
 Cylindrical safety factor (qcyl)                                         (qstar)                       2.508  OP 
 
 Beta Information :
 
 Total plasma beta                                                        (beta)                    3.283E-02  ITV
 Total poloidal beta                                                      (betap)                   1.018E+00  OP 
 Total toroidal beta                                                                                3.393E-02  OP 
 Fast alpha beta                                                          (betaft)                  3.655E-03  OP 
 Beam ion beta                                                            (betanb)                  0.000E+00  OP 
 (Fast alpha + beam beta)/(thermal beta)                                  (gammaft)                 1.253E-01  OP 
 Thermal beta                                                                                       2.918E-02  OP 
 Thermal poloidal beta                                                                              9.049E-01  OP 
 Thermal toroidal beta (= beta-exp)                                                                 3.015E-02  OP 
 2nd stability beta : beta_p / (R/a)                                      (eps*betap)                   0.328  OP 
 2nd stability beta upper limit                                           (epbetmax)                    1.380     
 Beta g coefficient                                                       (dnbeta)                      4.383  OP 
 Normalised thermal beta                                                                                2.281  OP 
 Normalised total beta                                                                                  2.567  OP 
 Normalised toroidal beta                                                 (normalised_toroidal          2.652  OP 
 Limit on thermal beta                                                    (betalim)                     0.056  OP 
 Plasma thermal energy (J)                                                                          1.429E+09  OP 
 Total plasma internal energy (J)                                         (total_plasma_internal_en 1.608E+09  OP 
 
 Temperature and Density (volume averaged) :
 
 Electron temperature (keV)                                               (te)                         13.512  ITV
 Electron temperature on axis (keV)                                       (te0)                        28.595  OP 
 Ion temperature (keV)                                                    (ti)                         13.512     
 Ion temperature on axis (keV)                                            (ti0)                        28.595  OP 
 Electron temp., density weighted (keV)                                   (ten)                        14.994  OP 
 Electron density (/m3)                                                   (dene)                    7.646E+19  ITV
 Electron density on axis (/m3)                                           (ne0)                     1.006E+20  OP 
 Line-averaged electron density (/m3)                                     (dnla)                    8.468E+19  OP 
 Line-averaged electron density / Greenwald density                       (dnla_gw)                 1.200E+00  OP 
 Ion density (/m3)                                                        (dnitot)                  6.327E+19  OP 
 Fuel density (/m3)                                                       (deni)                    5.529E+19  OP 
 Total impurity density with Z > 2 (no He) (/m3)                          (dnz)                     3.188E+17  OP 
 Helium ion density (thermalised ions only) (/m3)                         (dnalp)                   7.646E+18  OP 
 Proton density (/m3)                                                     (dnprot)                  2.231E+16  OP 
 Hot beam density (/m3)                                                   (dnbeam)                  0.000E+00  OP 
 Density limit from scaling (/m3)                                         (dnelimt)                 7.057E+19  OP 
 Density limit (enforced) (/m3)                                           (boundu(9)*dnelimt)       8.468E+19  OP 
 Helium ion density (thermalised ions only) / electron density            (ralpne)                  1.000E-01     
 
 Impurities
 
 Plasma ion densities / electron density:
 H_ concentration                                                         (fimp(01)                 7.233E-01  OP 
 He concentration                                                         (fimp(02)                 1.000E-01     
 Be concentration                                                         (fimp(03)                 0.000E+00     
 C_ concentration                                                         (fimp(04)                 0.000E+00     
 N_ concentration                                                         (fimp(05)                 0.000E+00     
 O_ concentration                                                         (fimp(06)                 0.000E+00     
 Ne concentration                                                         (fimp(07)                 0.000E+00     
 Si concentration                                                         (fimp(08)                 0.000E+00     
 Ar concentration                                                         (fimp(09)                 4.120E-03     
 Fe concentration                                                         (fimp(10)                 0.000E+00     
 Ni concentration                                                         (fimp(11)                 0.000E+00     
 Kr concentration                                                         (fimp(12)                 0.000E+00     
 Xe concentration                                                         (fimp(13)                 0.000E+00     
 W_ concentration                                                         (fimp(14)                 5.000E-05     
 Average mass of all ions (amu)                                           (aion)                    2.878E+00  OP 
 
 Effective charge                                                         (zeff)                        2.614  OP 
 Density profile factor                                                   (alphan)                      1.000     
 Plasma profile model                                                     (ipedestal)                       1     
 Pedestal profiles are used.
 Density pedestal r/a location                                            (rhopedn)                     0.940     
 Electron density pedestal height (/m3)                                   (neped)                   5.998E+19  OP 
 Electron density at pedestal / nGW                                       (fgwped_out)              8.500E-01     
 Temperature pedestal r/a location                                        (rhopedt)                     0.940     
 Pedestal scaling switch                                                  (ieped)                           0     
 Electron temp. pedestal height (keV)                                     (teped)                       5.500     
 Electron temp. at separatrix (keV)                                       (tesep)                       0.100     
 Electron density at separatrix (/m3)                                     (nesep)                   3.528E+19     
 Electron density at separatrix / nGW                                     (fgwsep_out)              5.000E-01     
 Temperature profile index                                                (alphat)                      1.450     
 Temperature profile index beta                                           (tbeta)                       2.000     
 
 Density Limit using different models :
 
 Old ASDEX model                                                          (dlimit(1))               4.646E+19  OP 
 Borrass ITER model I                                                     (dlimit(2))               9.327E+19  OP 
 Borrass ITER model II                                                    (dlimit(3))               3.653E+19  OP 
 JET edge radiation model                                                 (dlimit(4))               3.134E+21  OP 
 JET simplified model                                                     (dlimit(5))               3.610E+20  OP 
 Hugill-Murakami Mq model                                                 (dlimit(6))               6.689E+19  OP 
 Greenwald model                                                          (dlimit(7))               7.057E+19  OP 
 
 Fuel Constituents :
 
 Deuterium fuel fraction                                                  (fdeut)                       0.500     
 Tritium fuel fraction                                                    (ftrit)                       0.500     
 
 Fusion Power :
 
 Total fusion power (MW)                                                  (powfmw)                  2.004E+03  OP 
  =    D-T fusion power (MW)                                              (pdt)                     2.002E+03  OP 
   +   D-D fusion power (MW)                                              (pdd)                     2.519E+00  OP 
   + D-He3 fusion power (MW)                                              (pdhe3)                   0.000E+00  OP 
 Alpha power: total (MW)                                                  (palpmw)                  4.003E+02  OP 
 Alpha power: beam-plasma (MW)                                            (palpnb)                  0.000E+00  OP 
 Neutron power (MW)                                                       (pneutmw)                 1.602E+03  OP 
 Charged particle power (excluding alphas) (MW)                           (pchargemw)               1.633E+00  OP 
 Total power deposited in plasma (MW)                                     (tot_power_plasma)        4.331E+02  OP 
 
 Radiation Power (excluding SOL):
 
 Bremsstrahlung radiation power (MW)                                      (pbrempv*vol)             9.512E+01  OP 
 Line radiation power (MW)                                                (plinepv*vol)             1.531E+02  OP 
 Synchrotron radiation power (MW)                                         (psyncpv*vol)             2.687E+01  OP 
 Synchrotron wall reflectivity factor                                     (ssync)                       0.600     
 Normalised minor radius defining 'core'                                  (coreradius)              7.500E-01     
 Fraction of core radiation subtracted from P_L                           (coreradiationfraction)   6.000E-01     
 Total core radiation power (MW)                                          (pcoreradmw)              1.214E+02  OP 
 Edge radiation power (MW)                                                (pedgeradmw)              1.536E+02  OP 
 Total radiation power (MW)                                               (pradmw)                  2.750E+02  OP 
 Core radiation fraction = total radiation in core / total power deposite (rad_fraction_core)       6.351E-01  OP 
 SoL radiation fraction = total radiation in SoL / total power accross se (rad_fraction_sol)        8.000E-01  IP 
 Radiation fraction = total radiation / total power deposited in plasma   (rad_fraction)            9.270E-01  OP 
 Nominal mean radiation load on inside surface of reactor (MW/m2)         (photon_wall)             1.629E-01  OP 
 Peaking factor for radiation wall load                                   (peakfactrad)             2.000E+00  IP 
 Maximum permitted radiation wall load (MW/m^2)                           (maxradwallload)          5.000E-01  IP 
 Peak radiation wall load (MW/m^2)                                        (peakradwallload)         3.259E-01  OP 
 Nominal mean neutron load on inside surface of reactor (MW/m2)           (wallmw)                  9.492E-01  OP 
 
 Power incident on the divertor targets (MW)                              (ptarmw)                  3.160E+01  OP 
 Fraction of power to the lower divertor                                  (ftar)                    1.000E+00  IP 
 Outboard side heat flux decay length (m)                                 (lambdaio)                1.570E-03  OP 
 Fraction of power on the inner targets                                   (fio)                     4.100E-01  OP 
 Fraction of power incident on the lower inner target                     (fLI)                     4.100E-01  OP 
 Fraction of power incident on the lower outer target                     (fLO)                     5.900E-01  OP 
 Power incident on the lower inner target (MW)                            (pLImw)                   1.296E+01  OP 
 Power incident on the lower outer target (MW)                            (pLOmw)                   1.865E+01  OP 
 
 Ohmic heating power (MW)                                                 (pohmmw)                  1.128E+00  OP 
 Fraction of alpha power deposited in plasma                              (falpha)                      0.950  OP 
 Fraction of alpha power to electrons                                     (falpe)                       0.706  OP 
 Fraction of alpha power to ions                                          (falpi)                       0.294  OP 
 Ion transport (MW)                                                       (ptrimw)                  1.411E+02  OP 
 Electron transport (MW)                                                  (ptremw)                  1.705E+02  OP 
 Injection power to ions (MW)                                             (pinjimw)                 0.000E+00  OP 
 Injection power to electrons (MW)                                        (pinjemw)                 5.000E+01  OP 
 Ignited plasma switch (0=not ignited, 1=ignited)                         (ignite)                          0     
 
 Power into divertor zone via charged particles (MW)                      (pdivt)                   1.580E+02  OP 
 Psep / R ratio (MW/m)                                                    (pdivt/rmajor)            1.670E+01  OP 
 Psep Bt / qAR ratio (MWT/m)                                              (pdivtbt/qar)             9.500E+00  OP 
 
 H-mode Power Threshold Scalings :
 
 ITER 1996 scaling: nominal (MW)                                          (pthrmw(1))               1.742E+02  OP 
 ITER 1996 scaling: upper bound (MW)                                      (pthrmw(2))               4.121E+02  OP 
 ITER 1996 scaling: lower bound (MW)                                      (pthrmw(3))               7.269E+01  OP 
 ITER 1997 scaling (1) (MW)                                               (pthrmw(4))               2.925E+02  OP 
 ITER 1997 scaling (2) (MW)                                               (pthrmw(5))               2.234E+02  OP 
 Martin 2008 scaling: nominal (MW)                                        (pthrmw(6))               1.154E+02  OP 
 Martin 2008 scaling: 95% upper bound (MW)                                (pthrmw(7))               1.524E+02  OP 
 Martin 2008 scaling: 95% lower bound (MW)                                (pthrmw(8))               7.849E+01  OP 
 Snipes 2000 scaling: nominal (MW)                                        (pthrmw(9))               8.203E+01  OP 
 Snipes 2000 scaling: upper bound (MW)                                    (pthrmw(10))              1.230E+02  OP 
 Snipes 2000 scaling: lower bound (MW)                                    (pthrmw(11))              5.427E+01  OP 
 Snipes 2000 scaling (closed divertor): nominal (MW)                      (pthrmw(12))              3.681E+01  OP 
 Snipes 2000 scaling (closed divertor): upper bound (MW)                  (pthrmw(13))              5.172E+01  OP 
 Snipes 2000 scaling (closed divertor): lower bound (MW)                  (pthrmw(14))              2.602E+01  OP 
 Hubbard 2012 L-I threshold - nominal (MW)                                (pthrmw(15))              3.261E+01  OP 
 Hubbard 2012 L-I threshold - lower bound (MW)                            (pthrmw(16))              1.625E+01  OP 
 Hubbard 2012 L-I threshold - upper bound (MW)                            (pthrmw(17))              6.545E+01  OP 
 Hubbard 2017 L-I threshold                                               (pthrmw(18))              3.285E+02  OP 
 Martin 2008 aspect ratio corrected scaling: nominal (MW)                 (pthrmw(19))              1.154E+02  OP 
 Martin 2008 aspect ratio corrected scaling: 95% upper bound (MW)         (pthrmw(20))              1.524E+02  OP 
 Martin 2008 aspect ratio corrected scaling: 95% lower bound (MW)         (pthrmw(21))              7.849E+01  OP 
 
 L-H threshold power (enforced) (MW)                                      (boundl(103)*plhthresh)   1.154E+02  OP 
 L-H threshold power (MW)                                                 (plhthresh)               1.154E+02  OP 
 
 Confinement :
 
 Confinement scaling law                    IPB98(y,2)           (H)
 Confinement H factor                                                     (hfact)                       1.100  ITV
 Global thermal energy confinement time (s)                               (taueff)                      4.584  OP 
 Ion energy confinement time (s)                                          (tauei)                       4.584  OP 
 Electron energy confinement time (s)                                     (tauee)                       4.584  OP 
 n.tau = Volume-average electron density x Energy confinement time (s/m3) (dntau)                   3.505E+20  OP 
 Triple product = Vol-average electron density x Vol-average electron temperature x Energy confinement time:
 Triple product  (keV s/m3)                                               (dntau*te)                4.736E+21  OP 
 Transport loss power assumed in scaling law (MW)                         (powerht)                 3.116E+02  OP 
 Switch for radiation loss term usage in power balance                    (iradloss)                        1     
 Radiation power subtracted from plasma power balance (MW)                                          1.214E+02  OP 
   (Radiation correction is core radiation power)
 Alpha particle confinement time (s)                                      (taup)                       30.548  OP 
 Alpha particle/energy confinement time ratio                             (taup/taueff)                 6.664  OP 
 Lower limit on taup/taueff                                               (taulimit)                    5.000     
 Total energy confinement time including radiation loss (s)               (total_energy_conf_t          3.712  OP 
   (= stored energy including fast particles / loss power including radiation
 
 Dimensionless plasma parameters
 
 For definitions see
 Recent progress on the development and analysis of the ITPA global H-mode confinement database
 D.C. McDonald et al, 2007 Nuclear Fusion v47, 147. (nu_star missing 1/mu0)
 Normalized plasma pressure beta as defined by McDonald et al             (beta_mcdonald)           3.393E-02  OP 
 Normalized ion Larmor radius                                             (rho_star)                1.792E-03  OP 
 Normalized collisionality                                                (nu_star)                 3.541E-03  OP 
 Volume measure of elongation                                             (kappaa_IPB)              1.631E+00  OP 
 
 Plasma Volt-second Requirements :
 
 Total volt-second requirement (Wb)                                       (vsstt)                   8.097E+02  OP 
 Inductive volt-seconds (Wb)                                              (vsind)                   3.421E+02  OP 
 Ejima coefficient                                                        (gamma)                       0.300     
 Start-up resistive (Wb)                                                  (vsres)                   7.365E+01  OP 
 Flat-top resistive (Wb)                                                  (vsbrn)                   3.939E+02  OP 
 bootstrap current fraction multiplier                                    (cboot)                       1.000     
 Bootstrap fraction (ITER 1989)                                           (bscf_iter89)                 0.301  OP 
 Bootstrap fraction (Sauter et al)                                        (bscf_sauter)                 0.345  OP 
 Bootstrap fraction (Nevins et al)                                        (bscf_nevins)                 0.304  OP 
 Bootstrap fraction (Wilson)                                              (bscf_wilson)                 0.369  OP 
 Diamagnetic fraction (Hender)                                            (diacf_hender)                0.012  OP 
 Diamagnetic fraction (SCENE)                                             (diacf_scene)                 0.010  OP 
 Pfirsch-Schlueter fraction (SCENE)                                       (pscf_scene)                 -0.003  OP 
   (Sauter et al bootstrap current fraction model used)
   (Diamagnetic current fraction not calculated)
   (Pfirsch-Schlüter current fraction not calculated)
 Bootstrap fraction (enforced)                                            (bootipf.)                    0.345  OP 
 Diamagnetic fraction (enforced)                                          (diaipf.)                     0.000  OP 
 Pfirsch-Schlueter fraction (enforced)                                    (psipf.)                      0.000  OP 
 Loop voltage during burn (V)                                             (vburn)                   5.463E-02  OP 
 Plasma resistance (ohm)                                                  (rplas)                   4.771E-09  OP 
 Resistive diffusion time (s)                                             (res_time)                3.135E+03  OP 
 Plasma inductance (H)                                                    (rlp)                     1.657E-05  OP 
 Coefficient for sawtooth effects on burn V-s requirement                 (csawth)                      1.000     
 
 Fuelling :
 
 Ratio of He and pellet particle confinement times                        (tauratio)                1.000E+00     
 Fuelling rate (nucleus-pairs/s)                                          (qfuel)                   3.298E+21  OP 
 Fuel burn-up rate (reactions/s)                                          (rndfuel)                 7.145E+20  OP 
 Burn-up fraction                                                         (burnup)                      0.217  OP 
 
 ***************************** Energy confinement times, and required H-factors : *****************************
 
    scaling law              confinement time (s)     H-factor for
                                 for H = 1           power balance
 
 IPB98(y)             (H)          5.285                   0.867
 IPB98(y,1)           (H)          5.240                   0.875
 IPB98(y,2)           (H)          4.167                   1.100
 IPB98(y,3)           (H)          4.352                   1.053
 IPB98(y,4)           (H)          4.290                   1.069
 ISS95            (stell)          2.490                   1.841
 ISS04            (stell)          4.363                   1.051
 DS03                 (H)          6.178                   0.742
 Murari et al NPL     (H)          3.003                   1.526
 Petty 2008           (H)          7.343                   0.625
 Lang et al. 2012     (H)          2.689                   1.705
 Hubbard 2017 - nom   (I)          0.075                  61.453
 Hubbard 2017 - lower (I)          0.042                 100.000
 Hubbard 2017 - upper (I)          0.133                  34.400
 NSTX (Spherical)     (H)          9.449                   0.485
 NSTX-Petty08 Hybrid  (H)          7.343                   0.625
 
 ******************************************** Current Drive System ********************************************
 
 Electron Cyclotron Current Drive (user input gamma_CD)
 Current drive efficiency model                                           (iefrf)                          10     
 
 Current is driven by both inductive
 and non-inductive means.
 Auxiliary power used for plasma heating only (MW)                        (pheat)                   0.000E+00     
 Power injected for current drive (MW)                                    (pcurrentdrivemw)         5.000E+01     
 Maximum Allowed Bootstrap current fraction                               (bscfmax)                 9.900E-01     
 Fusion gain factor Q                                                     (bigq)                    3.920E+01  OP 
 Auxiliary current drive (A)                                              (auxiliary_cd)            2.073E+06  OP 
 Current drive efficiency (A/W)                                           (effcd)                   4.147E-02  OP 
 Normalised current drive efficiency, gamma (10^20 A/W-m2)                (gamcd)                   3.000E-01  OP 
 Wall plug to injector efficiency                                         (etacd)                   4.000E-01     
 ECRH plasma heating efficiency                                           (gamma_ecrh)              3.000E-01     
 
 Fractions of current drive :
 
 Bootstrap fraction                                                       (bootipf)                     0.345  OP 
 Diamagnetic fraction                                                     (diaipf)                      0.000  OP 
 Pfirsch-Schlueter fraction                                               (psipf)                       0.000  OP 
 Auxiliary current drive fraction                                         (faccd)                       0.100  OP 
 Inductive fraction                                                       (facoh)                       0.555  OP 
 Total                                                                    (plasipf+faccd+facoh          1.000     
 Fraction of the plasma current produced by non-inductive means           (fvsbrnni)                    0.445  ITV
 
 Electron cyclotron injected power (MW)                                   (echpwr)                  5.000E+01  OP 
 Maximum allowable ECRH power (MW)                                        (pinjalw)                    50.000     
 ECH wall plug efficiency                                                 (etaech)                  4.000E-01     
 ECH wall plug power (MW)                                                 (echwpow)                 1.250E+02  OP 
 
 Volt-second considerations:
 
 Total V-s capability of Central Solenoid/PF coils (Wb)                   (abs(vstot))              8.358E+02     
 Required volt-seconds during start-up (Wb)                               (vssoft)                  4.158E+02     
 Available volt-seconds during burn (Wb)                                  (vsmax)                   3.939E+02     
 
 *************************************************** Times ****************************************************
 
 Initial charge time for CS from zero current (s)                         (tramp)                      30.000     
 Plasma current ramp-up time (s)                                          (tohs)                       30.000     
 Heating time (s)                                                         (theat)                      10.000     
 Burn time (s)                                                            (tburn)                   7.200E+03  OP 
 Reset time to zero current for CS (s)                                    (tqnch)                      30.000     
 Time between pulses (s)                                                  (tdwell)                   1800.000     
 
 Total plant cycle time (s)                                               (tcycle)                  9.100E+03  OP 
 
 ************************************************ Radial Build ************************************************
 
 Device centreline                            0.000           0.000                       
 Machine build_variables.bore                 2.670           2.670   (bore)              
 Central solenoid                             0.647           3.317   (ohcth)             
 CS precompression                            0.052           3.369   (precomp)           
 Gap                                          0.050           3.419   (gapoh)             
 TF coil inboard leg                          1.102           4.521   (tfcth)             
 Gap                                          0.050           4.571   (tftsgap)           
 Thermal shield                               0.050           4.621   (thshield)          
 Gap                                          0.120           4.741   (gapds)             
 Vacuum vessel (and shielding)                0.620           5.361   (d_vv_in + shldith) 
 Gap                                          0.050           5.411   (vvblgap)           
 Inboard blanket                              0.755           6.166   (blnkith)           
 Inboard first wall                           0.018           6.184   (fwith)             
 Inboard scrape-off                           0.225           6.409   (scrapli)           
 Plasma geometric centre                      3.052           9.461   (rminor)            
 Plasma outboard edge                         3.052          12.513   (rminor)            
 Outboard scrape-off                          0.225          12.738   (scraplo)           
 Outboard first wall                          0.018          12.756   (fwoth)             
 Outboard blanket                             1.275          14.031   (blnkoth)           
 Gap                                          0.050          14.081   (vvblgap)           
 Vacuum vessel (and shielding)                1.120          15.201   (d_vv_out+shldoth)  
 Gap                                          1.713          16.914   (gapsto)            
 Thermal shield                               0.050          16.964   (thshield)          
 Gap                                          0.050          17.014   (tftsgap)           
 TF coil outboard leg                         1.102          18.116   (tfthko)            
 
 *********************************************** Vertical Build ***********************************************
 
 TF coil                                      1.102           9.060   (tfcth)             
 Gap                                          0.050           7.958   (tftsgap)           
 Thermal shield                               0.050           7.908   (thshield)          
 Gap                                          0.120           7.858   (vgap2)             
 Vacuum vessel (and shielding)                0.620           7.738   (d_vv_top+shldtth)  
 Gap                                          0.050           7.118   (vvblgap)           
 Top blanket                                  1.015           7.068   (blnktth)           
 Top first wall                               0.018           6.053   (fwtth)             
 Top scrape-off                               0.600           6.035   (vgaptop)           
 Plasma top                                   5.435           5.435   (rminor*kappa)      
 Midplane                                     0.000           0.000                       
 Plasma bottom                                5.435          -5.435   (rminor*kappa)      
 Lower scrape-off                             1.600          -7.035   (vgap)              
 Divertor structure                           0.621          -7.656   (divfix)            
 Vacuum vessel (and shielding)                1.020          -8.676   (d_vv_bot+shldlth)  
 Gap                                          0.120          -8.796   (vgap2)             
 Thermal shield                               0.050          -8.846   (thshield)          
 Gap                                          0.050          -8.896   (tftsgap)           
 TF coil                                      1.102          -9.998   (tfcth)             
 
 ************************************* Divertor build and plasma position *************************************
 
 Divertor Configuration = Single Null Divertor
 
 Plasma top position, radial (m)                                          (ptop_radial)                 7.935  OP 
 Plasma top position, vertical (m)                                        (ptop_vertical)               5.435  OP 
 Plasma geometric centre, radial (m)                                      (physics_variables.r          9.461  OP 
 Plasma geometric centre, vertical (m)                                    (0.0)                         0.000  OP 
 Plasma lower physics_variables.triangularity                             (tril)                        0.500  OP 
 Plasma elongation                                                        (physics_variables.k          1.781  OP 
 TF coil vertical offset (m)                                              (tfoffset)                   -0.469  OP 
 Plasma outer arc radius of curvature (m)                                 (rco)                         5.515  OP 
 Plasma inner arc radius of curvature (m)                                 (rci)                        10.440  OP 
 Plasma lower X-pt, radial (m)                                            (rxpt)                        7.935  OP 
 Plasma lower X-pt, vertical (m)                                          (zxpt)                       -5.435  OP 
 Poloidal plane angle between vertical and inner leg (rad)                (thetai)                      0.171  OP 
 Poloidal plane angle between vertical and outer leg (rad)                (thetao)                      1.023  OP 
 Poloidal plane angle between inner leg and plate (rad)                   (betai)                       1.000     
 Poloidal plane angle between outer leg and plate (rad)                   (betao)                       1.000     
 Inner divertor leg poloidal length (m)                                   (plsepi)                      1.000     
 Outer divertor leg poloidal length (m)                                   (plsepo)                      1.500     
 Inner divertor plate length (m)                                          (plleni)                      1.000     
 Outer divertor plate length (m)                                          (plleno)                      1.000     
 Inner strike point, radial (m)                                           (rspi)                        6.950  OP 
 Inner strike point, vertical (m)                                         (zspi)                       -5.604  OP 
 Inner plate top, radial (m)                                              (rplti)                       7.144  OP 
 Inner plate top, vertical (m)                                            (zplti)                      -5.144  OP 
 Inner plate bottom, radial (m)                                           (rplbi)                       6.755  OP 
 Inner plate bottom, vertical (m)                                         (zplbi)                      -6.065  OP 
 Outer strike point, radial (m)                                           (rspo)                        8.716  OP 
 Outer strike point, vertical (m)                                         (zspo)                       -6.715  OP 
 Outer plate top, radial (m)                                              (rplto)                       8.935  OP 
 Outer plate top, vertical (m)                                            (zplto)                      -6.266  OP 
 Outer plate bottom, radial (m)                                           (rplbo)                       8.497  OP 
 Outer plate bottom, vertical (m)                                         (zplbo)                      -7.165  OP 
 Calculated maximum divertor height (m)                                   (divht)                       2.021  OP 
 
 ************************************************* TF coils  **************************************************
 
 
 TF Coil Stresses (CCFE model) :
 
 Plane stress model with smeared properties
 Allowable maximum shear stress in TF coil case (Tresca criterion) (Pa)   (sig_tf_case_max)         6.600E+08     
 Allowable maximum shear stress in TF coil conduit (Tresca criterion) (Pa (sig_tf_wp_max)           6.600E+08     
 Materal stress of the point of maximum shear stress (Tresca criterion) for each layer
 Please use utilities/plot_stress_tf.py for radial plots plots summary
 Layers                             Steel case            WP    Outer case
 Radial stress               (MPa)       0.000      -276.476         5.247
 toroidal stress             (MPa)    -421.340      -315.172      -331.878
 Vertical stress             (MPa)     238.660       238.660       129.174
 Von-Mises stress            (MPa)     578.829       481.156       411.945
 Shear (Tresca) stress       (MPa)     660.000       553.833       461.052
 
 Toroidal modulus            (GPa)     205.000        23.108       205.000
 Vertical modulus            (GPa)     205.000        93.281       378.757
 
 WP transverse modulus (GPa)                                              (eyoung_wp_trans*1.0D-9)  2.122E+01  OP 
 WP vertical modulus (GPa)                                                (eyoung_wp_axial*1.0D-9)  8.209E+01  OP 
 WP transverse Poisson's ratio                                            (poisson_wp_trans)        3.048E-01  OP 
 WP vertical-transverse Pois. rat.                                        (poisson_wp_axial)        3.184E-01  OP 
 Maximum radial deflection at midplane (m)                                (deflect)                -6.811E-03  OP 
 Vertical strain on casing                                                (casestr)                 1.164E-03  OP 
 Radial strain on insulator                                               (insstrain)              -1.380E-02  OP 
 
 TF design
 
 Conductor technology                                                     (i_tf_sup)                        1     
   -> Superconducting coil (SC)
 Superconductor material                                                  (i_tf_sc_mat)                     1     
   -> ITER Nb3Sn critical surface model
 Presence of TF demountable joints                                        (itart)                           0     
   -> Coils without demountable joints
 TF inboard leg support strategy                                          (i_tf_bucking)                    1     
   -> Steel casing
 
 TF coil Geometry :
 
 Number of TF coils                                                       (n_tf)                           16     
 Inboard leg centre radius (m)                                            (r_tf_inboard_mid)        3.970E+00  OP 
 Outboard leg centre radius (m)                                           (r_tf_outboard_mid)       1.757E+01  OP 
 Total inboard leg radial thickness (m)                                   (tfcth)                   1.102E+00  ITV
 Total outboard leg radial thickness (m)                                  (tfthko)                  1.102E+00     
 Outboard leg toroidal thickness (m)                                      (tftort)                  1.764E+00  OP 
 Maximum inboard edge height (m)                                          (hmax)                    8.896E+00  OP 
 Mean coil circumference (including inboard leg length) (m)               (tfleng)                  5.178E+01  OP 
 Vertical TF shape                                                        (i_tf_shape)                      1     
 
 D-shape coil, inner surface shape approximated by
 by a straight segment and elliptical arcs between the following points:
 
 point         x(m)           y(m)
   1          4.521          4.775
   2          8.851          7.958
   3         17.014          0.000
   4          8.851         -8.896
   5          4.521         -5.337
 
 Global material area/fractions:
 
 TF cross-section (total) (m2)                                            (tfareain)                2.750E+01     
 Total steel cross-section (m2)                                           (a_tf_steel*n_tf)         1.856E+01     
 Total steel TF fraction                                                  (f_tf_steel)              6.750E-01     
 Total Insulation cross-section (total) (m2)                              (a_tf_ins*n_tf)           1.674E+00     
 Total Insulation fraction                                                (f_tf_ins)                6.087E-02     
 
 External steel Case Information :
 
 Casing cross section area (per leg) (m2)                                 (acasetf)                 9.827E-01     
 Inboard leg case plasma side wall thickness (m)                          (casthi)                  7.000E-02     
 Inboard leg case inboard "nose" thickness (m)                            (thkcas)                  4.512E-01  ITV
 Inboard leg case sidewall thickness at its narrowest point (m)           (casths)                  5.000E-02     
 External case mass per coil (kg)                                         (whtcas)                  1.022E+06  OP 
 
 TF winding pack (WP) geometry:
 
 WP cross section area with insulation and insertion (per coil) (m2)      (awpc)                    7.359E-01     
 WP cross section area (per coil) (m2)                                    (aswp)                    6.658E-01     
 Winding pack radial thickness (m)                                        (dr_tf_wp)                4.943E-01  OP 
 Winding pack toroidal width 1 (m)                                        (wwp1)                    1.538E+00  OP 
 Winding pack toroidal width 2 (m)                                        (wwp2)                    1.440E+00  OP 
 Ground wall insulation thickness (m)                                     (tinstf)                  8.000E-03     
 Winding pack insertion gap (m)                                           (tfinsgap)                1.000E-02     
 
 TF winding pack (WP) material area/fractions:
 
 Steel WP cross-section (total) (m2)                                      (aswp*n_tf)               2.839E+00     
 Steel WP fraction                                                        (aswp/awpc)               2.411E-01     
 Insulation WP fraction                                                   (aiwp/awpc)               1.003E-01     
 Cable WP fraction                                                        ((awpc-aswp-aiwp)/awpc)   6.587E-01     
 
 WP turn information:
 
 Turn parametrisation                                                     (i_tf_turns_integer)              0     
   Non-integer number of turns
 Number of turns per TF coil                                              (n_tf_turn)               2.406E+02  OP 
 
 Width of turn including inter-turn insulation (m)                        (t_turn_tf)               5.260E-02  OP 
 Width of conductor (square) (m)                                          (t_conductor)             4.960E-02  OP 
 Width of space inside conductor (m)                                      (t_cable)                 4.160E-02  OP 
 Steel conduit thickness (m)                                              (thwcndut)                4.000E-03  ITV
 Inter-turn insulation thickness (m)                                      (thicndut)                1.500E-03     
 
 Conductor information:
 
 Diameter of central helium channel in cable                              (dhecoil)                 5.000E-03     
 Fractions by area
 internal area of the cable space                                         (acstf)                   1.723E-03     
 Coolant fraction in conductor excluding central channel                  (vftf)                    3.330E-01     
 Copper fraction of conductor                                             (fcutfsu)                 6.900E-01     
 Superconductor fraction of conductor                                     (1-fcutfsu)               3.100E-01     
 Check total area fractions in winding pack = 1                                                         1.000     
 minimum TF conductor temperature margin  (K)                             (tmargmin_tf)                 1.700     
 TF conductor temperature margin (K)                                      (tmargtf)                     4.250     
 Elastic properties behavior                                              (i_tf_cond_eyoung_axial)          0     
   Conductor stiffness neglected
 Conductor axial Young's modulus                                          (eyoung_cond_axial)       0.000E+00     
 Conductor transverse Young's modulus                                     (eyoung_cond_trans)       0.000E+00     
 
 TF coil mass:
 
 Superconductor mass per coil (kg)                                        (whtconsc)                2.550E+04  OP 
 Copper mass per coil (kg)                                                (whtconcu)                8.576E+04  OP 
 Steel conduit mass per coil (kg)                                         (whtconsh)                7.166E+04  OP 
 Conduit insulation mass per coil (kg)                                    (whtconin)                6.876E+03  OP 
 Total conduit mass per coil (kg)                                         (whtcon)                  1.898E+05  OP 
 Mass of each TF coil (kg)                                                (whttf/n_tf)              1.218E+06  OP 
 Total TF coil mass (kg)                                                  (whttf)                   1.949E+07  OP 
 
 Maximum B field and currents:
 
 Nominal peak field assuming toroidal symmetry (T)                        (bmaxtf)                  1.152E+01  OP 
 Total current in all TF coils (MA)                                       (ritfc/1.D6)              2.502E+02  OP 
 TF coil current (summed over all coils) (A)                              (ritfc)                   2.502E+08     
 Actual peak field at discrete conductor (T)                              (bmaxtfrp)                1.184E+01  OP 
 Winding pack current density (A/m2)                                      (jwptf)                   2.349E+07  OP 
 Inboard leg mid-plane conductor current density (A/m2)                   (oacdcp)                  9.100E+06     
 Total stored energy in TF coils (GJ)                                     (estotftgj)               1.699E+02  OP 
 
 TF Forces:
 
 Inboard vertical tension per coil (N)                                    (vforce)                  2.769E+08  OP 
 Outboard vertical tension per coil (N)                                   (vforce_outboard)         2.769E+08  OP 
 inboard vertical tension fraction (-)                                    (f_vforce_inboard)        5.000E-01  OP 
 Centring force per coil (N/m)                                            (cforce)                  9.005E+07  OP 
 
 Ripple information:
 
 Max allowed ripple amplitude at plasma outboard midplane (%)             (ripmax)                  6.000E-01     
 Ripple amplitude at plasma outboard midplane (%)                         (ripple)                  6.000E-01  OP 
 
 Quench information :
 
 Allowable stress in vacuum vessel (VV) due to quench (Pa)                (sigvvall)                9.300E+07     
 Minimum allowed quench time due to stress in VV (s)                      (taucq)                   2.620E+01  OP 
 Actual quench time (or time constant) (s)                                (tdmptf)                  3.000E+01  ITV
 Maximum allowed voltage during quench due to insulation (kV)             (vdalw)                   1.500E+01  ITV
 Actual quench voltage (kV)                                               (vtfskv)                  1.089E+01  OP 
 Maximum allowed temp rise during a quench (K)                            (tmaxpro)                 1.500E+02     
 
 Radial build of TF coil centre-line :
 
                                          Thickness (m)    Outer radius (m)
 Innermost edge of TF coil                    3.419           3.419                       
 Coil case ("nose")                           0.451           3.870   (thkcas)            
 Insertion gap for winding pack               0.010           3.880   (tfinsgap)          
 Winding pack ground insulation               0.008           3.888   (tinstf)            
 Winding - first half                         0.229           4.117   (dr_tf_wp/2-tinstf-t
 Winding - second half                        0.229           4.346   (dr_tf_wp/2-tinstf-t
 Winding pack insulation                      0.008           4.354   (tinstf)            
 Insertion gap for winding pack               0.010           4.364   (tfinsgap)          
 Plasma side case min radius                  0.070           4.434   (casthi)            
 Plasma side case max radius                  4.521           4.521   (r_tf_inboard_out)  
 TF coil dimensions are consistent
 
 ****************************************** Superconducting TF Coils ******************************************
 
 Superconductor switch                                                    (isumat)                          1     
 Superconductor used: Nb3Sn
   (ITER Jcrit model, standard parameters)
 Critical field at zero temperature and strain (T)                        (bc20m)                   3.297E+01     
 Critical temperature at zero field and strain (K)                        (tc0m)                    1.606E+01     
 
 Helium temperature at peak field (= superconductor temperature) (K)      (thelium)                 4.750E+00     
 Total helium fraction inside cable space                                 (fhetot)                  3.444E-01  OP 
 Copper fraction of conductor                                             (fcutfsu)                 6.900E-01     
 Residual manufacturing strain on superconductor                          (str_tf_con_res)         -5.000E-03     
 Self-consistent strain on superconductor                                 (str_wp)                  2.559E-03     
 Critical current density in superconductor (A/m2)                        (jcritsc)                 7.888E+08  OP 
 Critical current density in strand (A/m2)                                (jcritstr)                2.445E+08  OP 
 Critical current density in winding pack (A/m2)                          (jwdgcrt)                 9.983E+07  OP 
 Actual current density in winding pack (A/m2)                            (jwdgop)                  2.349E+07  OP 
 Minimum allowed temperature margin in superconductor (K)                 (tmargmin_tf)             1.700E+00     
 Actual temperature margin in superconductor (K)                          (tmarg)                   4.250E+00  OP 
 Critical current (A)                                                     (icrit)                   2.763E+05  OP 
 Actual current (A)                                                       (cpttf)                   6.500E+04  OP 
 Actual current / critical current                                        (iooic)                   2.353E-01  OP 
 
 *************************************** Central Solenoid and PF Coils ****************************************
 
 Superconducting central solenoid
 Central solenoid superconductor material                                 (isumatoh)                        1     
   (ITER Nb3Sn critical surface model)
 
 Central Solenoid Current Density Limits :
 
 Maximum field at Beginning Of Pulse (T)                                  (bmaxoh0)                 1.201E+01  OP 
 Critical superconductor current density at BOP (A/m2)                    (jscoh_bop)               5.664E+08  OP 
 Critical strand current density at BOP (A/m2)                            (jstrandoh_bop)           1.699E+08  OP 
 Allowable overall current density at BOP (A/m2)                          (rjohc0)                  5.947E+07  OP 
 Actual overall current density at BOP (A/m2)                             (cohbop)                  1.487E+07  OP 
 
 Maximum field at End Of Flattop (T)                                      (bmaxoh)                  1.169E+01  OP 
 Critical superconductor current density at EOF (A/m2)                    (jscoh_eof)               6.074E+08  OP 
 Critical strand current density at EOF (A/m2)                            (jstrandoh_eof)           1.822E+08  OP 
 Allowable overall current density at EOF (A/m2)                          (rjohc)                   6.378E+07  OP 
 Actual overall current density at EOF (A/m2)                             (coheof)                  1.594E+07  ITV
 
 CS inside radius (m)                                                     (bore.)                   2.670E+00     
 CS thickness (m)                                                         (ohcth.)                  6.473E-01     
 Gap between central solenoid and TF coil (m)                             (gapoh)                   5.000E-02  ITV
 CS overall cross-sectional area (m2)                                     (areaoh)                  1.036E+01  OP 
 CS conductor+void cross-sectional area (m2)                              (awpoh)                   5.182E+00  OP 
    CS conductor cross-sectional area (m2)                                (awpoh*(1-vfohc))         3.628E+00  OP 
    CS void cross-sectional area (m2)                                     (awpoh*vfohc)             1.555E+00  OP 
 CS steel cross-sectional area (m2)                                       (areaoh-awpoh)            5.182E+00  OP 
 CS steel area fraction                                                   (oh_steel_frac)           5.000E-01     
 Only hoop stress considered
 Switch for CS stress calculation                                         (i_cs_stress)                     0     
 Allowable stress in CS steel (Pa)                                        (alstroh)                 6.600E+08     
 Hoop stress in CS steel (Pa)                                             (sig_hoop)                6.008E+08  OP 
 Axial stress in CS steel (Pa)                                            (sig_axial)              -6.700E+08  OP 
 Maximum shear stress in CS steel for the Tresca criterion (Pa)           (s_tresca_oh)             6.008E+08  OP 
 Axial force in CS (N)                                                    (axial_force)            -2.039E+09  OP 
 Residual manufacturing strain in CS superconductor material              (str_cs_con_res)         -5.000E-03     
 Copper fraction in strand                                                (fcuohsu)                 7.000E-01     
 Void (coolant) fraction in conductor                                     (vfohc)                   3.000E-01     
 Helium coolant temperature (K)                                           (tftmp)                   4.750E+00     
 CS temperature margin (K)                                                (tmargoh)                 3.336E+00  OP 
 Minimum permitted temperature margin (K)                                 (tmargmin_cs)             1.700E+00     
 residual hoop stress in CS Steel (Pa)                                    (residual_sig_hoop)       2.400E+08     
 Initial vertical crack size (m)                                          (t_crack_vertical)        2.000E-03     
 Initial radial crack size (m)                                            (t_crack_radial)          6.000E-03     
 CS structural vertical thickness (m)                                     (t_structural_vertical)   2.200E-02     
 CS structural radial thickness (m)                                       (t_structural_radial)     7.000E-02     
 Allowable number of cycles till CS fracture                              (N_cycle)                 3.275E+04  OP 
 
 Superconducting PF coils
 PF coil superconductor material                                          (isumatpf)                        3     
   (NbTi)
 Copper fraction in conductor                                             (fcupfsu)                 6.900E-01     
 
 PF Coil Case Stress :
 
 Maximum permissible tensile stress (MPa)                                 (sigpfcalw)               5.000E+02     
 JxB hoop force fraction supported by case                                (sigpfcf)                 6.660E-01     
 
 Geometry of PF coils, central solenoid and plasma :
 
 coil           R(m)        Z(m)        dR(m)       dZ(m)       turns     steel thickness(m)
 
  PF 1           6.68        9.92        1.36        1.36      485.18        0.16
  PF 2           6.68      -10.86        1.44        1.44      539.90        0.17
  PF 3          19.38        3.05        1.24        1.24      217.95        0.11
  PF 4          19.38       -3.05        1.24        1.24      217.95        0.11
  PF 5          17.66        8.55        0.83        0.83      128.55        0.08
  PF 6          17.66       -8.55        0.83        0.83      128.55        0.08
  CS             2.99        0.00        0.65       16.01     3843.15        0.16
 Plasma          9.46        0.00        6.10       10.87        1.00
 
 PF Coil Information at Peak Current:
 
 coil  current  allowed J  actual J   J   cond. mass   steel mass     field
         (MA)    (A/m2)     (A/m2)  ratio    (kg)          (kg)        (T)
 
  PF 1   20.47  3.787E+08  1.100E+07  0.03 3.318E+05   3.095E+05    6.236E+00
  PF 2   22.78  3.412E+08  1.100E+07  0.03 3.692E+05   3.610E+05    6.601E+00
  PF 3   -9.20  7.411E+08  6.000E+06  0.01 7.930E+05   5.453E+05    2.850E+00
  PF 4   -9.20  7.411E+08  6.000E+06  0.01 7.930E+05   5.453E+05    2.850E+00
  PF 5   -5.53  7.590E+08  8.000E+06  0.01 3.257E+05   2.421E+05    2.688E+00
  PF 6   -5.53  7.590E+08  8.000E+06  0.01 3.257E+05   2.421E+05    2.688E+00
  CS  -165.26  5.947E+07  1.594E+07  0.27 4.148E+05   7.603E+05    1.201E+01
       ------                             ---------   ---------
       237.96                             3.353E+06   3.006E+06
 
 PF coil current scaling information :
 
 Sum of squares of residuals                                              (ssq0)                    3.990E-04  OP 
 Smoothing parameter                                                      (alfapf)                  5.000E-10     
 
 ****************************************** Volt Second Consumption *******************************************
 
              volt-sec       volt-sec       volt-sec
              start-up         burn          total

 PF coils :    -241.07        -131.26        -372.33
 CS coil  :    -200.86        -262.63        -463.49
              --------       --------       --------
 Total :       -441.93        -393.89        -835.82
 
 Total volt-second consumption by coils (Wb)                              (vstot)                  -8.358E+02  OP 
 
 Summary of volt-second consumption by circuit (Wb) :
 
 circuit       BOP            BOF            EOF
 
     1       46.054         53.354         -0.726
     2       47.552         51.221         -4.618
     3        9.219        -76.975        -87.800
     4        9.219        -76.975        -87.800
     5       -0.132        -39.956        -39.801
     6       -0.132        -39.956        -39.801
 CS coil    223.654         22.791       -239.839
 
 ********************************** Waveforms ***********************************
 
 Currents (Amps/coil) as a function of time :
 
                                       time (sec)

                0.00      30.00      60.00      70.00    7270.00    7300.00
               Start      BOP        EOR        BOF        EOF        EOP        
 circuit
   1         0.000E+00  1.767E+07  2.047E+07  2.047E+07 -2.787E+05  0.000E+00
   2         0.000E+00  2.115E+07  2.278E+07  2.278E+07 -2.054E+06  0.000E+00
   3        -0.000E+00  9.657E+05 -8.063E+06 -8.063E+06 -9.198E+06 -0.000E+00
   4        -0.000E+00  9.657E+05 -8.063E+06 -8.063E+06 -9.198E+06 -0.000E+00
   5        -0.000E+00 -1.826E+04 -5.528E+06 -5.528E+06 -5.506E+06 -0.000E+00
   6        -0.000E+00 -1.826E+04 -5.528E+06 -5.528E+06 -5.506E+06 -0.000E+00
   7        -0.000E+00  1.541E+08  1.570E+07  1.570E+07 -1.653E+08 -0.000E+00
 Plasma (A)  0.000E+00  0.000E+00  2.065E+07  2.065E+07  2.065E+07  0.000E+00
 
 This consists of: CS coil field balancing:
   1         0.000E+00  1.767E+07  1.801E+06  1.801E+06 -1.895E+07  0.000E+00
   2         0.000E+00  2.115E+07  2.155E+06  2.155E+06 -2.268E+07  0.000E+00
   3        -0.000E+00  9.657E+05  9.841E+04  9.841E+04 -1.036E+06 -0.000E+00
   4        -0.000E+00  9.657E+05  9.841E+04  9.841E+04 -1.036E+06 -0.000E+00
   5        -0.000E+00 -1.826E+04 -1.861E+03 -1.861E+03  1.958E+04 -0.000E+00
   6        -0.000E+00 -1.826E+04 -1.861E+03 -1.861E+03  1.958E+04 -0.000E+00
   7        -0.000E+00  1.541E+08  1.570E+07  1.570E+07 -1.653E+08 -0.000E+00
 
 And: equilibrium field:
   1         0.000E+00  0.000E+00  1.867E+07  1.867E+07  1.867E+07  0.000E+00
   2         0.000E+00  0.000E+00  2.063E+07  2.063E+07  2.063E+07  0.000E+00
   3         0.000E+00  0.000E+00 -8.162E+06 -8.162E+06 -8.162E+06  0.000E+00
   4         0.000E+00  0.000E+00 -8.162E+06 -8.162E+06 -8.162E+06  0.000E+00
   5         0.000E+00  0.000E+00 -5.526E+06 -5.526E+06 -5.526E+06  0.000E+00
   6         0.000E+00  0.000E+00 -5.526E+06 -5.526E+06 -5.526E+06  0.000E+00
   7         0.000E+00  0.000E+00  3.495E-09  3.495E-09 -5.593E-08  0.000E+00
 
 Ratio of central solenoid current at beginning of Pulse / end of flat-to (fcohbop)                 9.325E-01  ITV
 Ratio of central solenoid current at beginning of Flat-top / end of flat (fcohbof)                -9.502E-02  OP 
 
 *************************** PF Circuit Waveform Data ***************************
 
 Number of PF circuits including CS and plasma                            (ncirt)                           8     
 PF Circuit 01 - Time point 01 (A)                                        (pfc01t01)                0.000E+00     
 PF Circuit 01 - Time point 02 (A)                                        (pfc01t02)                1.767E+07     
 PF Circuit 01 - Time point 03 (A)                                        (pfc01t03)                2.047E+07     
 PF Circuit 01 - Time point 04 (A)                                        (pfc01t04)                2.047E+07     
 PF Circuit 01 - Time point 05 (A)                                        (pfc01t05)               -2.787E+05     
 PF Circuit 01 - Time point 06 (A)                                        (pfc01t06)                0.000E+00     
 PF Circuit 02 - Time point 01 (A)                                        (pfc02t01)                0.000E+00     
 PF Circuit 02 - Time point 02 (A)                                        (pfc02t02)                2.115E+07     
 PF Circuit 02 - Time point 03 (A)                                        (pfc02t03)                2.278E+07     
 PF Circuit 02 - Time point 04 (A)                                        (pfc02t04)                2.278E+07     
 PF Circuit 02 - Time point 05 (A)                                        (pfc02t05)               -2.054E+06     
 PF Circuit 02 - Time point 06 (A)                                        (pfc02t06)                0.000E+00     
 PF Circuit 03 - Time point 01 (A)                                        (pfc03t01)               -0.000E+00     
 PF Circuit 03 - Time point 02 (A)                                        (pfc03t02)                9.657E+05     
 PF Circuit 03 - Time point 03 (A)                                        (pfc03t03)               -8.063E+06     
 PF Circuit 03 - Time point 04 (A)                                        (pfc03t04)               -8.063E+06     
 PF Circuit 03 - Time point 05 (A)                                        (pfc03t05)               -9.198E+06     
 PF Circuit 03 - Time point 06 (A)                                        (pfc03t06)               -0.000E+00     
 PF Circuit 04 - Time point 01 (A)                                        (pfc04t01)               -0.000E+00     
 PF Circuit 04 - Time point 02 (A)                                        (pfc04t02)                9.657E+05     
 PF Circuit 04 - Time point 03 (A)                                        (pfc04t03)               -8.063E+06     
 PF Circuit 04 - Time point 04 (A)                                        (pfc04t04)               -8.063E+06     
 PF Circuit 04 - Time point 05 (A)                                        (pfc04t05)               -9.198E+06     
 PF Circuit 04 - Time point 06 (A)                                        (pfc04t06)               -0.000E+00     
 PF Circuit 05 - Time point 01 (A)                                        (pfc05t01)               -0.000E+00     
 PF Circuit 05 - Time point 02 (A)                                        (pfc05t02)               -1.826E+04     
 PF Circuit 05 - Time point 03 (A)                                        (pfc05t03)               -5.528E+06     
 PF Circuit 05 - Time point 04 (A)                                        (pfc05t04)               -5.528E+06     
 PF Circuit 05 - Time point 05 (A)                                        (pfc05t05)               -5.506E+06     
 PF Circuit 05 - Time point 06 (A)                                        (pfc05t06)               -0.000E+00     
 PF Circuit 06 - Time point 01 (A)                                        (pfc06t01)               -0.000E+00     
 PF Circuit 06 - Time point 02 (A)                                        (pfc06t02)               -1.826E+04     
 PF Circuit 06 - Time point 03 (A)                                        (pfc06t03)               -5.528E+06     
 PF Circuit 06 - Time point 04 (A)                                        (pfc06t04)               -5.528E+06     
 PF Circuit 06 - Time point 05 (A)                                        (pfc06t05)               -5.506E+06     
 PF Circuit 06 - Time point 06 (A)                                        (pfc06t06)               -0.000E+00     
 CS Circuit  - Time point 01 (A)                                          (cst01)                  -0.000E+00     
 CS Circuit  - Time point 02 (A)                                          (cst02)                   1.541E+08     
 CS Circuit  - Time point 03 (A)                                          (cst03)                   1.570E+07     
 CS Circuit  - Time point 04 (A)                                          (cst04)                   1.570E+07     
 CS Circuit  - Time point 05 (A)                                          (cst05)                  -1.653E+08     
 CS Circuit  - Time point 06 (A)                                          (cst06)                  -0.000E+00     
 Plasma  - Time point 01 (A)                                              (plasmat01)               0.000E+00     
 Plasma  - Time point 02 (A)                                              (plasmat02)               0.000E+00     
 Plasma  - Time point 03 (A)                                              (plasmat03)               2.065E+07     
 Plasma  - Time point 04 (A)                                              (plasmat04)               2.065E+07     
 Plasma  - Time point 05 (A)                                              (plasmat05)               2.065E+07     
 Plasma  - Time point 06 (A)                                              (plasmat06)               0.000E+00     
 
 ********************************************* Support Structure **********************************************
 
 Outer PF coil fence mass (kg)                                            (fncmass)                 4.604E+05  OP 
 Intercoil support structure mass (kg)                                    (aintmass)                7.156E+06  OP 
 Mass of cooled components (kg)                                           (coldmass)                5.183E+07  OP 
 Gravity support structure mass (kg)                                      (clgsmass)                2.276E+06  OP 
 Torus leg support mass (kg)                                              (gsm1)                    1.124E+05  OP 
 Ring beam mass (kg)                                                      (gsm2)                    5.858E+05  OP 
 Ring legs mass (kg)                                                      (gsm3)                    1.087E+06  OP 
 
 ******************************************** PF Coil Inductances *********************************************
 
 Inductance matrix [H] :
 
   1     4.9E+00 8.8E-02 4.1E-01 2.7E-01 3.3E-01 9.8E-02 1.3E+00 1.3E-03
   2     8.8E-02 6.0E+00 2.8E-01 4.3E-01 1.0E-01 3.5E-01 1.2E+00 1.2E-03
   3     4.1E-01 2.8E-01 4.2E+00 1.5E+00 8.5E-01 4.5E-01 6.9E-01 2.1E-03
   4     2.7E-01 4.3E-01 1.5E+00 4.2E+00 4.5E-01 8.5E-01 6.9E-01 2.1E-03
   5     3.3E-01 1.0E-01 8.5E-01 4.5E-01 1.5E+00 1.5E-01 3.6E-01 9.3E-04
   6     9.8E-02 3.5E-01 4.5E-01 8.5E-01 1.5E-01 1.5E+00 3.6E-01 9.3E-04
  CS     1.3E+00 1.2E+00 6.9E-01 6.9E-01 3.6E-01 3.6E-01 2.6E+01 5.6E-03
 Plasma  1.3E-03 1.2E-03 2.1E-03 2.1E-03 9.3E-04 9.3E-04 5.6E-03 1.7E-05
 
 ********************************** First wall and blanket : CCFE HCPB model **********************************
 
 
 Blanket Composition by volume :
 
 Titanium beryllide fraction                                              (fbltibe12)                   0.375  OP 
 Lithium orthosilicate fraction                                           (fblli2sio4)                  0.375  OP 
 Steel fraction                                                           (fblss_ccfe)                  0.097  OP 
 Coolant fraction                                                         (vfcblkt)                     0.053     
 Purge gas fraction                                                       (vfpblkt)                     0.100     
 
 Component Volumes :
 
 First Wall Armour Volume (m3)                                            (fw_armour_vol)               7.765  OP 
 First Wall Volume (m3)                                                   (volfw)                      24.312  OP 
 Blanket Volume (m3)                                                      (volblkt)                  1832.656  OP 
 Shield Volume (m3)                                                       (volshld)                   806.173  OP 
 Vacuum vessel volume (m3)                                                (vdewin)                   1370.516  OP 
 
 Component Masses :
 
 First Wall Armour Mass (kg)                                              (fw_armour_mass)          1.495E+05  OP 
 First Wall Mass, excluding armour (kg)                                   (fwmass)                  1.896E+05  OP 
 Blanket Mass - Total(kg)                                                 (whtblkt)                 4.590E+06  OP 
     Blanket Mass - TiBe12 (kg)                                           (whtbltibe12)             1.553E+06  OP 
     Blanket Mass - Li4SiO4 (kg)                                          (whtblli4sio4)            1.649E+06  OP 
     Blanket Mass - Steel (kg)                                            (whtblss)                 1.387E+06  OP 
 Total mass of armour, first wall and blanket (kg)                        (armour_fw_bl_mass)       4.929E+06  OP 
 Shield Mass (kg)                                                         (whtshld)                 2.515E+06  OP 
 Vacuum vessel mass (kg)                                                  (vvmass)                  1.069E+07  OP 
 
 Nuclear heating :
 
 Total nuclear heating in TF+PF coils (CS is negligible) (MW)             (ptfnuc)                  1.466E-02  OP 
 Total nuclear heating in FW (MW)                                         (pnucfw)                  2.416E+02  OP 
 Total nuclear heating in the blanket (including emult) (MW)              (pnucblkt)                1.557E+03  OP 
 (Note: emult is fixed for this model inside the code)
 Total nuclear heating in the shield (MW)                                 (pnucshld)                5.683E-01  OP 
 Total nuclear heating in the divertor (MW)                               (pnucdiv)                 1.844E+02  OP 
 
  Diagostic output for nuclear heating :
 
 Blanket exponential factor                                               (exp_blanket)             1.000E+00  OP 
 Shield: first exponential                                                (exp_shield1)             6.337E-04  OP 
 Shield: second exponential                                               (exp_shield2)             2.543E-01  OP 
 Solid angle fraction taken by on divertor                                (fdiv)                    1.150E-01     
 Switch for plant secondary cycle                                         (secondary_cycle)                 0     
 First wall coolant pressure (Pa)                                         (fwpressure)              1.550E+07     
 Blanket coolant pressure (Pa)                                            (blpressure)              1.550E+07     
 Mechanical pumping power for first wall (MW)                             (htpmw_fw)                1.550E+02  OP 
 Mechanical pumping power for blanket (MW)                                (htpmw_blkt)              0.000E+00  OP 
 Mechanical pumping power for divertor (MW)                               (htpmw_div)               0.000E+00  OP 
 Mechanical pumping power for shield and vacuum vessel (MW)               (htpmw_shld)              0.000E+00  OP 
 Total electrical coolant pumping power: first wall, blanket, shield and  (htpmw)                   1.550E+02  OP 
 Allowable nominal neutron fluence at first wall (MW.year/m2)             (abktflnc)                1.500E+01     
 No of inboard blanket modules poloidally                                 (nblktmodpi)                      7     
 No of inboard blanket modules toroidally                                 (nblktmodti)                     32     
 No of outboard blanket modules poloidally                                (nblktmodpo)                      8     
 No of outboard blanket modules toroidally                                (nblktmodto)                     48     
 Isentropic efficiency of first wall / blanket coolant pumps              (etaiso)                  8.500E-01     
 
 Other volumes, masses and areas :
 
 First wall area (m2)                                                     (fwarea)                  1.969E+03  OP 
 Cryostat internal radius (m)                                             (rdewex)                  2.050E+01  OP 
 Cryostat internal half-height (m)                                        (zdewex)                  1.675E+01  OP 
 Vertical clearance from TF coil to cryostat (m)                          (clh1)                    6.756E+00  OP 
 Divertor area (m2)                                                       (divsur)                  2.014E+02  OP 
 Divertor mass (kg)                                                       (divmas)                  4.934E+04  OP 
 
 ********************************** Superconducting TF Coil Power Conversion **********************************
 
 TF coil current (kA)                                                     (itfka)                   6.500E+01  OP 
 Number of TF coils                                                       (ntfc)                    1.600E+01     
 Voltage across a TF coil during quench (kV)                              (vtfskv)                  1.089E+01  OP 
 TF coil charge time (hours)                                              (tchghr)                  4.000E+00     
 Total inductance of TF coils (H)                                         (ltfth)                   8.045E+01  OP 
 Total resistance of TF coils (ohm)                                       (rcoils)                  0.000E+00  OP 
 TF coil charging voltage (V)                                             (tfcv)                    4.787E+02     
 Number of DC circuit breakers                                            (ntfbkr)                  1.600E+01     
 Number of dump resistors                                                 (ndumpr)                  6.400E+01     
 Resistance per dump resistor (ohm)                                       (r1dump)                  1.676E-01  OP 
 Dump resistor peak power (MW)                                            (r1ppmw)                  1.770E+02  OP 
 Energy supplied per dump resistor (MJ)                                   (r1emj)                   2.655E+03  OP 
 TF coil L/R time constant (s)                                            (ttfsec)                  3.000E+01  OP 
 Power supply voltage (V)                                                 (tfpsv)                   5.026E+02  OP 
 Power supply current (kA)                                                (tfpska)                  6.825E+01  OP 
 DC power supply rating (kW)                                              (tfckw)                   3.430E+04  OP 
 AC power for charging (kW)                                               (tfackw)                  3.811E+04  OP 
 TF coil resistive power (MW)                                             (rpower)                  7.510E+00  OP 
 TF coil inductive power (MVA)                                            (xpower)                  2.360E+01  OP 
 Aluminium bus current density (kA/cm2)                                   (djmka)                   1.250E-01     
 Aluminium bus cross-sectional area (cm2)                                 (albusa)                  5.200E+02  OP 
 Total length of TF coil bussing (m)                                      (tfbusl)                  3.528E+03  OP 
 Aluminium bus weight (tonnes)                                            (albuswt)                 4.953E+02  OP 
 Total TF coil bus resistance (ohm)                                       (rtfbus)                  1.777E-03  OP 
 TF coil bus voltage drop (V)                                             (vtfbus)                  1.155E+02  OP 
 Dump resistor floor area (m2)                                            (drarea)                  6.154E+03  OP 
 TF coil power conversion floor space (m2)                                (tfcfsp)                  1.743E+03  OP 
 TF coil power conv. building volume (m3)                                 (tfcbv)                   1.046E+04  OP 
 TF coil AC inductive power demand (MW)                                   (xpwrmw)                  2.623E+01  OP 
 Total steady state AC power demand (MW)                                  (tfacpd)                  8.344E+00  OP 
 
 ****************************** PF Coils and Central Solenoid: Power and Energy *******************************
 
 Number of PF coil circuits                                               (pfckts)                  1.200E+01     
 Sum of PF power supply ratings (MVA)                                     (spsmva)                  2.481E+03  OP 
 Total PF coil circuit bus length (m)                                     (spfbusl)                 2.588E+03  OP 
 Total PF coil bus resistive power (kW)                                   (pfbuspwr)                1.087E+03  OP 
 Total PF coil resistive power (kW)                                       (srcktpm)                 1.087E+03  OP 
 Maximum PF coil voltage (kV)                                             (vpfskv)                  2.000E+01     
 Efficiency of transfer of PF stored energy into or out of storage        (etapsu)                  9.000E-01     
 (Energy is dissipated in PFC power supplies only when total PF energy increases or decreases.)
 Maximum stored energy in poloidal field (MJ)                             (ensxpfm)                 4.063E+04  OP 
 Peak absolute rate of change of stored energy in poloidal field (MW)     peakpoloidalpower         1.354E+03  OP 
 Energy stored in poloidal magnetic field :
 
                                            time (sec)

                     0.00      30.00      60.00      70.00    7270.00    7300.00
 Time point         Start      BOP        EOR        BOF        EOF        EOP        
 Energy (MJ)      0.000E+00  3.295E+04  2.021E+04  2.021E+04  4.063E+04  0.000E+00
 
 Interval                tramp      tohs       theat      tburn      tqnch      
 dE/dt (MW)            1.098E+03 -4.245E+02  0.000E+00  2.836E+00 -1.354E+03
 
 
 *********************************************** Vacuum System ************************************************
 
 Pumpdown to Base Pressure :
 
 First wall outgassing rate (Pa m/s)                                      (rat)                     1.300E-08     
 Total outgassing load (Pa m3/s)                                          (ogas)                    2.168E-04  OP 
 Base pressure required (Pa)                                              (pbase)                   5.000E-04     
 Required N2 pump speed (m3/s)                                            (s(1))                    4.335E-01  OP 
 N2 pump speed provided (m3/s)                                            (snet(1))                 2.291E+01  OP 
 
 Pumpdown between Burns :
 
 Plasma chamber volume (m3)                                               (volume)                  3.271E+03  OP 
 Chamber pressure after burn (Pa)                                         (pend)                    1.583E-01  OP 
 Chamber pressure before burn (Pa)                                        (pstart)                  1.583E-03     
 Allowable pumping time switch                                            (dwell_pump)                      0     
 Dwell time between burns (s)                                             (tdwell.)                 1.800E+03     
 CS ramp-up time burns (s)                                                (tramp.)                  3.000E+01     
 Allowable pumping time between burns (s)                                 (tpump)                   1.800E+03     
 Required D-T pump speed (m3/s)                                           (s(2))                    8.369E+00  OP 
 D-T pump speed provided (m3/s)                                           (snet(2))                 5.547E+01  OP 
 
 Helium Ash Removal :
 
 Divertor chamber gas pressure (Pa)                                       (prdiv)                   3.600E-01     
 Helium gas fraction in divertor chamber                                  (fhe)                     2.158E-01  OP 
 Required helium pump speed (m3/s)                                        (s(3))                    3.791E+01  OP 
 Helium pump speed provided (m3/s)                                        (snet(3))                 3.791E+01  OP 
 
 D-T Removal at Fuelling Rate :
 
 D-T fuelling rate (kg/s)                                                 (frate)                   2.738E-05  OP 
 Required D-T pump speed (m3/s)                                           (s(4))                    3.791E+01  OP 
 D-T pump speed provided (m3/s)                                           (snet(4))                 5.547E+01  OP 
 
 The vacuum pumping system size is governed by the
 requirements for pumpdown between burns.
 
 Number of large pump ducts                                               (nduct)                          16     
 Passage diameter, divertor to ducts (m)                                  (d(imax))                 4.782E-01  OP 
 Passage length (m)                                                       (l1)                      1.902E+00  OP 
 Diameter of ducts (m)                                                    (dout)                    5.739E-01  OP 
 Duct length, divertor to elbow (m)                                       (l2)                      4.800E+00  OP 
 Duct length, elbow to pumps (m)                                          (l3)                      2.000E+00     
 Number of pumps                                                          (pumpn)                   3.200E+01  OP 
 
 The vacuum system uses cryo  pumps.
 
 ******************************************* Plant Buildings System *******************************************
 
 Internal volume of reactor building (m3)                                 (vrci)                    1.303E+06     
 Dist from centre of torus to bldg wall (m)                               (wrbi)                    4.419E+01     
 Effective floor area (m2)                                                (efloor)                  4.022E+05     
 Reactor building volume (m3)                                             (rbv)                     1.463E+06     
 Reactor maintenance building volume (m3)                                 (rmbv)                    4.502E+05     
 Warmshop volume (m3)                                                     (wsv)                     1.328E+05     
 Tritium building volume (m3)                                             (triv)                    4.000E+04     
 Electrical building volume (m3)                                          (elev)                    5.146E+04     
 Control building volume (m3)                                             (conv)                    6.000E+04     
 Cryogenics building volume (m3)                                          (cryv)                    1.577E+04     
 Administration building volume (m3)                                      (admv)                    1.000E+05     
 Shops volume (m3)                                                        (shov)                    1.000E+05     
 Total volume of nuclear buildings (m3)                                   (volnucb)                 1.942E+06     
 
 **************************************** Electric Power Requirements *****************************************
 
 Facility base load (MW)                                                  (basemw)                  5.000E+00     
 Divertor coil power supplies (MW)                                        (bdvmw)                   0.000E+00     
 Cryoplant electric power (MW)                                            (crymw)                   4.053E+01  OP 
 Primary coolant pumps (MW)                                               (htpmw..)                 1.550E+02  OP 
 PF coil power supplies (MW)                                              (ppfmw)                   7.540E+02  OP 
 TF coil power supplies (MW)                                              (ptfmw)                   8.344E+00  OP 
 Plasma heating supplies (MW)                                             (pheatingmw)              1.250E+02  OP 
 Tritium processing (MW)                                                  (trithtmw..)              1.500E+01     
 Vacuum pumps  (MW)                                                       (vachtmw..)               5.000E-01     
 
 Total pulsed power (MW)                                                  (pacpmw)                  1.164E+03  OP 
 Total base power required at all times (MW)                              (fcsht)                   6.533E+01  OP 
 
 ************************************************* Cryogenics *************************************************
 
 Conduction and radiation heat loads on cryogenic components (MW)         (qss/1.0D6)               2.229E-02  OP 
 Nuclear heating of cryogenic components (MW)                             (qnuc/1.0D6)              1.466E-02  OP 
 AC losses in cryogenic components (MW)                                   (qac/1.0D6)               5.589E-03  OP 
 Resistive losses in current leads (MW)                                   (qcl/1.0D6)               1.414E-02  OP 
 45% allowance for heat loads in transfer lines, storage tanks etc (MW)   (qmisc/1.0D6)             2.551E-02  OP 
 Sum = Total heat removal at cryogenic temperatures (W)                   (helpow/1.0D6)            8.219E-02  OP 
 Temperature of cryogenic components (K)                                  (tmpcry)                  4.500E+00     
 Efficiency (figure of merit) of cryogenic plant is 13% of ideal Carnot v                           2.028E-03  OP 
 Electric power for cryogenic plant (MW)                                  (crypmw)                  4.053E+01  OP 
 
 ************************************ Plant Power / Heat Transport Balance ************************************
 
 
 Assumptions :
 
 Neutron power multiplication in blanket                                  (emult)                   1.269E+00     
 Divertor area fraction of whole toroid surface                           (fdiv)                    1.150E-01     
 H/CD apparatus + diagnostics area fraction                               (fhcd)                    0.000E+00     
 First wall area fraction                                                 (1-fdiv-fhcd)             8.850E-01     
 Switch for pumping of primary coolant                                    (primary_pumping)                 0     
 User sets mechanical pumping power directly
 Mechanical pumping power for FW cooling loop including heat exchanger (M (htpmw_fw)                1.550E+02  OP 
 Mechanical pumping power for blanket cooling loop including heat exchang (htpmw_blkt)              0.000E+00  OP 
 Mechanical pumping power for FW and blanket cooling loop including heat  (htpmw_fw_blkt)           1.550E+02  OP 
 Mechanical pumping power for FW (MW)                                     (htpmw_fw)                1.550E+02  OP 
 Mechanical pumping power for blanket (MW)                                (htpmw_blkt)              0.000E+00  OP 
 Mechanical pumping power for divertor (MW)                               (htpmw_div)               0.000E+00  OP 
 Mechanical pumping power for shield and vacuum vessel (MW)               (htpmw_shld)              0.000E+00  OP 
 Electrical pumping power for FW and blanket (MW)                         (htpmwe_fw_blkt)          1.550E+02  OP 
 Electrical pumping power for shield (MW)                                 (htpmwe_shld)             0.000E+00  OP 
 Electrical pumping power for divertor (MW)                               (htpmwe_div)              0.000E+00  OP 
 Total electrical pumping power for primary coolant (MW)                  (htpmw)                   1.550E+02  OP 
 Electrical efficiency of heat transport coolant pumps                    (etahtp)                  1.000E+00     
 
 Plant thermodynamics: options :
 
 Divertor thermal power is not used, but rejected directly to the environment.
 Shield thermal power is collected at only 150 C and is used to preheat the coolant in the power cycle
 Power conversion cycle efficiency model: efficiency set according to blanket type (div power to secondary)
 Fraction of total high-grade thermal power to divertor                   (pdivfraction)                0.169  OP 
 
 Power Balance for Reactor (across vacuum vessel boundary) - Detail
 ------------------------------------------------------------------
 
                                            High-grade             Low-grade              Total
                                             thermal power (MW)     thermal power (MW)      (MW)
         First wall:
                               neutrons            241.57                0.00              241.57
             charged particle transport             20.02                0.00               20.02
                              radiation            243.41                0.00              243.41
                        coolant pumping            155.00                0.00              155.00
 
         Blanket:
                               neutrons           1557.14                0.00             1557.14
             charged particle transport              0.00                0.00                0.00
                              radiation              0.00                0.00                0.00
                        coolant pumping              0.00                0.00                0.00
 
         Shield:
                               neutrons              0.57                0.00                0.57
             charged particle transport              0.00                0.00                0.00
                              radiation              0.00                0.00                0.00
                        coolant pumping              0.00                0.00                0.00
 
         Divertor:
                               neutrons              0.00              184.37              184.37
             charged particle transport              0.00              158.02              158.02
                              radiation              0.00               31.63               31.63
                        coolant pumping              0.00                0.00                0.00
 
         TF coil:
                               neutrons              0.00                0.01                0.01
             charged particle transport              0.00                0.00                0.00
                              radiation              0.00                0.00                0.00
                        coolant pumping              0.00                0.00                0.00
 
         Losses to H/CD apparatus + diagnostics:
                               neutrons              0.00                0.00                0.00
             charged particle transport              0.00                0.00                0.00
                              radiation              0.00                0.00                0.00
                        coolant pumping              0.00                0.00                0.00
 
         ----------------------------------------------------------------------------------------
                                 Totals           2217.70              374.04             2591.73
 
 Total power leaving reactor (across vacuum vessel boundary) (MW)                                    2591.749  OP 
 
 Other secondary thermal power constituents :
 
 Heat removal from cryogenic plant (MW)                                   (crypmw)                     40.532  OP 
 Heat removal from facilities (MW)                                        (fachtmw)                    65.326  OP 
 Coolant pumping efficiency losses (MW)                                   (htpsecmw)                    0.000  OP 
 Heat removal from injection power (MW)                                   (pinjht)                     75.000  OP 
 Heat removal from tritium plant (MW)                                     (trithtmw)                   15.000  OP 
 Heat removal from vacuum pumps (MW)                                      (vachtmw)                     0.500  OP 
 TF coil resistive power (MW)                                             (tfcmw)                       0.000  OP 
 
 Total low-grade thermal power (MW)                                       (psechtmw)                  580.510  OP 
 Total High-grade thermal power (MW)                                      (pthermmw)                 2217.699  OP 
 
 Number of primary heat exchangers                                        (nphx)                            3  OP 
 
 
 Power Balance across separatrix :
 -------------------------------
 Only energy deposited in the plasma is included here.
 Total power loss is scaling power plus core radiation only (iradloss = 1)
 Transport power from scaling law (MW)                                    (pscalingmw)                311.630  OP 
 Radiation power from inside "coreradius" (MW)                            (pcoreradmw.)               121.426  OP 
 Total (MW)                                                                                           433.055  OP 
 
 Alpha power deposited in plasma (MW)                                     (falpha*palpmw)             380.294  OP 
 Power from charged products of DD and/or D-He3 fusion (MW)               (pchargemw.)                  1.633  OP 
 Ohmic heating (MW)                                                       (pohmmw.)                     1.128  OP 
 Injected power deposited in plasma (MW)                                  (pinjmw)                     50.000  OP 
 Total (MW)                                                                                           433.055  OP 
 
 Power Balance for Reactor - Summary :
 -------------------------------------
<<<<<<< HEAD
 Fusion power (MW)                                                        (powfmw)                   2004.286  OP 
 Power from energy multiplication in blanket and shield (MW)              (emultmw)                   381.451  OP 
=======
 Fusion power (MW)                                                        (powfmw)                   2004.067  OP 
 Power from energy multiplication in blanket and shield (MW)              (emultmw)                   381.410  OP 
>>>>>>> 934af448
 Injected power (MW)                                                      (pinjmw.)                    50.000  OP 
 Ohmic power (MW)                                                         (pohmmw.)                     1.128  OP 
 Power deposited in primary coolant by pump (MW)                          (htpmw_mech)                155.000  OP 
 Total (MW)                                                                                          2591.605  OP 
 
 Heat extracted from first wall and blanket (MW)                          (pthermfw_blkt)            2217.131  OP 
 Heat extracted from shield  (MW)                                         (pthermshld)                  0.568  OP 
 Heat extracted from divertor (MW)                                        (pthermdiv)                 374.021  OP 
 Nuclear and photon power lost to H/CD system (MW)                        (psechcd)                     0.000  OP 
 Nuclear power lost to TF (MW)                                            (ptfnuc)                      0.015  OP 
 Total (MW)                                                                                          2591.734  OP 
 
 Electrical Power Balance :
 --------------------------
 Net electric power output(MW)                                            (pnetelmw.)                 500.000  OP 
 Required Net electric power output(MW)                                   (pnetelin)                  500.000     
 Electric power for heating and current drive (MW)                        (pinjwp)                    125.000  OP 
 Electric power for primary coolant pumps (MW)                            (htpmw)                     155.000  OP 
 Electric power for vacuum pumps (MW)                                     (vachtmw)                     0.500     
 Electric power for tritium plant (MW)                                    (trithtmw)                   15.000     
 Electric power for cryoplant (MW)                                        (crypmw)                     40.532  OP 
 Electric power for TF coils (MW)                                         (tfacpd)                      8.344  OP 
 Electric power for PF coils (MW)                                         (pfwpmw)                      1.773  OP 
 All other internal electric power requirements (MW)                      (fachtmw)                    65.326  OP 
 Total (MW)                                                               (tot_plant_power)           911.474  OP 
 Total (MW)                                                                                           911.474  OP 
 
 Gross electrical output* (MW)                                            (pgrossmw)                  911.474  OP 
 (*Power for pumps in secondary circuit already subtracted)
 
 Power balance for power plant :
 -------------------------------
<<<<<<< HEAD
 Fusion power (MW)                                                        (powfmw)                   2004.286  OP 
 Power from energy multiplication in blanket and shield (MW)              (emultmw)                   381.451  OP 
 Total (MW)                                                                                          2385.737  OP 
=======
 Fusion power (MW)                                                        (powfmw)                   2004.067  OP 
 Power from energy multiplication in blanket and shield (MW)              (emultmw)                   381.410  OP 
 Total (MW)                                                                                          2385.476  OP 
>>>>>>> 934af448
 
 Net electrical output (MW)	                                              (pnetelmw)                  500.000  OP 
 Heat rejected by main power conversion circuit (MW)                      (rejected_main)            1306.225  OP 
 Heat rejected by other cooling circuits (MW)                             (psechtmw)                  580.510  OP 
 Total (MW)                                                                                          2386.734  OP 
 
 
 Plant efficiency measures :
 
 Net electric power / total nuclear power (%)                             (pnetelmw/(powfmw+em         20.960  OP 
 Net electric power / total fusion power (%)                              (pnetelmw/powfmw)            24.949  OP 
 Gross electric power* / high grade heat (%)                              (etath)                      41.100     
 (*Power for pumps in secondary circuit already subtracted)
 Recirculating power fraction                                             (cirpowfr)                    0.451  OP 
 
 Time-dependent power usage
 
         Pulse timings [s]:
 
                                          tramp      tohs     theat     tburn     tqnch    tdwell
                                          -----      ----     -----     -----     -----    ------
                               Duration   30.00     30.00     10.00   7200.00     30.00   1800.00
                                 ------   -----      ----     -----     -----     -----    ------
 
         Continous power usage [MWe]:
 
                                 System   tramp      tohs     theat     tburn     tqnch    tdwell
                                 ------   -----      ----     -----     -----     -----    ------
                        Primary cooling  155.00    155.00    155.00    155.00    155.00    155.00
                              Cyroplant   40.53     40.53     40.53     40.53     40.53     40.53
                                 Vacuum    0.50      0.50      0.50      0.50      0.50      0.50
                                Tritium   15.00     15.00     15.00     15.00     15.00     15.00
                                     TF    8.34      8.34      8.34      8.34      8.34      8.34
                             Facilities   65.33     65.33     65.33     65.33     65.33     65.33
                                 ------   -----      ----     -----     -----     -----    ------
                                  Total  284.70    284.70    284.70    284.70    284.70    284.70
                                 ------   -----      ----     -----     -----     -----    ------
 
         Intermittent power usage [MWe]:
 
                                 System   tramp      tohs     theat     tburn     tqnch    tdwell
                                 ------   -----      ----     -----     -----     -----    ------
                                 H & CD    0.00    300.00    300.00    125.00    300.00      0.00
                                     PF 1098.33   -424.55      0.00      2.84  -1354.46      0.00
                                 ------   -----      ----     -----     -----     -----    ------
                                  Total 1098.33   -124.55    300.00    127.84  -1054.46      0.00
                                 ------   -----      ----     -----     -----     -----    ------
 
         Power production [MWe]:
 
                                          tramp      tohs     theat     tburn     tqnch    tdwell       avg
                                          -----      ----     -----     -----     -----    ------       ---
                            Gross power    0.00      0.00      0.00    911.47      0.00      0.00
                              Net power-1383.04   -160.15   -584.70    498.94    769.76   -284.70    335.26
                                 ------   -----      ----     -----     -----     -----    ------
 
 
 *************************** Water usage during plant operation (secondary cooling) ***************************
 
 Estimated amount of water used through different cooling system options:
 1. Cooling towers
 2. Water bodies (pond, lake, river): recirculating or once-through
 Volume used in cooling tower (m3/day)                                    (waterusetower)           5.553E+04  OP 
 Volume used in recirculating water system (m3/day)                       (wateruserecirc)          1.859E+04  OP 
 Volume used in once-through water system (m3/day)                        (wateruseonethru)         1.822E+06  OP 
 
 ******************************************** Errors and Warnings *********************************************
 
 (See top of file for solver errors and warnings.)
 PROCESS status flag:   Warning messages
 PROCESS error status flag                                                (error_status)                    2     
150     2   CHECK: Lower limit of volume averaged electron temperature (te) has been raised 
155     2   CHECK: dene used as iteration variable without constraint 81 (neped<ne0)        
244     2   PHYSICS: Diamagnetic fraction is more than 1%, but not calculated. Consider usin
 Final error identifier                                                   (error_id)                      244     
 
 ******************************************* End of PROCESS Output ********************************************
 
 
 *************************************** Copy of PROCESS Input Follows ****************************************
 

*--------------------------------------------------*


*---------------Constraint Equations---------------*

neqns = 18 * Number of equality constraints to be satisfied
icc = 1 * Beta
icc = 2 * Global power balance
icc = 5 * Density upper limit
icc = 8 * Neutron wall load upper limit
*icc = 10 * Toroidal field 1
icc = 11 * Radial build
icc = 13 * Burn time lower limit
icc = 15 * L
icc = 16 * Net electric power lower limit
icc = 24 * Beta upper limit
icc = 26 * Central solenoid EOF current density upper limit
icc = 27 * Central solenoid BOP current density upper limit
icc = 30 * Injection power upper limit
icc = 31 * TF coil case stress upper limit
icc = 32 * TF coil conduit stress upper limit
icc = 33 * I_op
icc = 34 * Dump voltage upper limit
icc = 35 * J_winding pack
icc = 68 * Psep*Bt / qAR

*icc = 56 * Pseparatrix
*icc = 67 * radiation wall load

*---------------Iteration Variables----------------*

nvar = 32 * Number of iteration variables to use
ixc = 2 * bt
boundu(2) = 20.0
ixc = 3 * rmajor
boundu(3) = 13
ixc = 4 * te
boundu(4) = 150.0
ixc = 5 * beta
ixc = 6 * dene
ixc = 9 * fdene
boundu(9) = 1.2
ixc = 10 * hfact
boundu(10) = 1.1
*ixc = 12 * oacdcp
ixc = 13 * tfcth
boundl(13) = 1.05
ixc = 14 * fwalld
ixc = 16 * ohcth
boundu(16) = 10.0
ixc = 18 * q
boundl(18) = 3.0
boundu(18) = 50.0
ixc = 29 * bore
boundl(29) = 0.1
ixc = 36 * fbetatry
ixc = 37 * coheof
ixc = 38 * fjohc
boundu(38) = 0.25
ixc = 39 * fjohc0
boundu(39) = 0.25
ixc = 41 * fcohbop
ixc = 42 * gapoh
boundl(42) = 0.05
boundu(42) = 0.1
ixc = 44 * fvsbrnni
ixc = 48 * fstrcase
ixc = 49 * fstrcond
ixc = 50 * fiooic
boundu(50) = 0.5
ixc = 51 * fvdump
ixc = 52 * vdalw
boundu(52) = 100.0
ixc = 53 * fjprot
ixc = 56 * tdmptf
boundl(56) = 30.0
boundu(56) = 100.0
ixc = 57 * thkcas
ixc = 58 * thwcndut
boundl(58) = 4.0d-3
boundu(58) = 0.1
ixc = 61 * gapds
boundl(61) = 0.12
ixc = 102 * fimpvar
ixc = 103 * flhthresh
boundu(103) = 10.0
ixc = 117 * fpsepbqar

*ixc = 116 * fradwall

*-----------------Build Variables------------------*

blnkith  = 0.755 * Inboard blanket thickness (m);
blnkoth  = 1.275 * Outboard blanket thickness (m);
bore     = 2.483 * Central solenoid inboard radius (m)
ddwex    = 0.15 * Cryostat thickness (m)
d_vv_in  = 0.32 * Inboard vacuum vessel thickness (tf coil / shield) (m)
d_vv_out = 0.32 * Outboard vacuum vessel thickness (tf coil / shield) (m)
d_vv_top = 0.32 * Topside vacuum vessel thickness (tf coil / shield) (m)
d_vv_bot = 0.32 * Underside vacuum vessel thickness (tf coil / shield) (m)
gapds    = 0.12 * Gap between inboard vacuum vessel and tf coil (m)
gapoh    = 0.05 * Gap between central solenoid and tf coil (m)
gapomin  = 0.20 * Minimum gap between outboard vacuum vessel and tf coil (m)
iohcl    = 1 * Switch for existence of central solenoid;
ohcth    = 0.8181 * Central solenoid thickness (m)
scrapli  = 0.225 * Gap between plasma and first wall; inboard side (m)
scraplo  = 0.225 * Gap between plasma and first wall; outboard side (m)
shldith  = 0.30 * Inboard shield thickness (m)
shldoth  = 0.80 * Outboard shield thickness (m)
shldtth  = 0.30 * Upper/lower shield thickness (m);
tfcth    = 1.05 * Inboard tf coil thickness; (centrepost for st) (m)
vgap2    = 0.12 * Vertical gap between vacuum vessel and tf coil (m)
vgap   = 1.60 * Vertical gap between x-point and divertor (m)

*---------------Buildings Variables----------------*


*---------------Constraint Variables---------------*

bmxlim   = 14.0 * Maximum peak toroidal field (t)
fbetatry = 0.4815 * F-value for beta limit
fdene    = 1.2 * F-value for density limit
ffuspow  = 1 * F-value for maximum fusion power
fhldiv   = 2.0e0 * F-value for divertor heat load
fiooic   = 0.3978 * F-value for tf coil operating current / critical
fjohc    = 0.25 * F-value for central solenoid current at end-of-flattop
fjohc0   = 0.25 * F-value for central solenoid current at beginning of pulse
fjprot   = 1.0 * F-value for tf coil winding pack current density
flhthresh = 1.271 * F-value for l-h power threshold
fpeakb   = 9.2290d-1 * F-value for maximum toroidal field
fpinj    = 1.0 * F-value for injection power
fpnetel  = 1.0 * F-value for net electric power
fstrcase = 1.0 * F-value for tf coil case stress
fstrcond = 0.996 * F-value for tf coil conduit stress
ftburn   = 1.00e+00 * F-value for minimum burn time
fvdump   = 0.6116 * F-value for dump voltage
fwalld   = 0.1312 * F-value for maximum wall load
pnetelin = 500.0 * Required net electric power (mw)
*pseprmax = 17.0 * Maximum ratio of power crossing the separatrix to
psepbqarmax = 9.5 * Maximum ratio of psepb/qar
tbrnmn   = 7.2e3 * Minimum burn time (s)
walalw   = 8.0 * Allowable wall-load (mw/m2)

*------------------Cost Variables------------------*

output_costs = 0
cost_model = 0
abktflnc = 15 * Allowable first wall/blanket neutron
adivflnc = 20.0 * Allowable divertor heat fluence (mw-yr/m2)
cfactr   = 0.75 * Total plant availability fraction;
dintrt   = 0.00 * Diff between borrowing and saving interest rates
fcap0    = 1.15 * Average cost of money for construction of plant
fcap0cp  = 1.06 * Average cost of money for replaceable components
fcontng  = 0.15 * Project contingency factor
fcr0     = 0.065 * Fixed charge rate during construction
fkind    = 1.0 * Multiplier for nth of a kind costs
iavail   = 0 * Switch for plant availability model;
ifueltyp = 1 * Switch;
lsa      = 2 * Level of safety assurance switch (generally; use 3 or 4);
discount_rate = 0.06 * Effective cost of money in constant dollars
tlife    = 40 * Plant life (years)
ucblvd   = 280.0 * Unit cost for blanket vanadium ($/kg)
ucdiv    = 5.0d5 * Cost of divertor blade ($)
ucme     = 3.0d8 * Unit cost of maintenance equipment ($/w**0;3)

*-------------Current Drive Variables--------------*

bscfmax  = 0.99 * Maximum fraction of plasma current from bootstrap;
enbeam   = 1000.0 * Neutral beam energy (kev) (iteration variable 19)
etanbi   = 0.4 * Neutral beam wall plug to injector efficiency
feffcd   = 1.0 * Current drive efficiency fudge factor (iteration variable 47)
frbeam   = 1.0 * R_tangential / r_major for neutral beam injection

iefrf    = 10 * Switch for current drive efficiency model;
gamma_ecrh = 0.3 * ECRH gamma_CD (user input)
etaech = 0.4 * ECRH wall-plug efficiency

irfcd    = 1 * Switch for current drive calculation;
pinjalw  = 50. * Maximum allowable value for injected power (mw)

*----------------Divertor Variables----------------*

anginc   = 0.175 * Angle of incidence of field line on plate (rad)
divdum   = 1 * Switch for divertor zeff model; 0=calc; 1=input
divfix   = 0.621 * Divertor structure vertical thickness (m)
hldivlim = 10 * Heat load limit (mw/m2)
ksic     = 1.4 * Power fraction for outboard double-null scrape-off plasma
prn1     = 0.4 * N-scrape-off / n-average plasma;
zeffdiv  = 3.5 * Zeff in the divertor region (if divdum /= 0)

*------------------Fwbs Variables------------------*

denstl   = 7800.0 * Density of steel (kg/m3)
emult    = 1.18 * Energy multiplication in blanket and shield
fblss    = 0.13 * Kit blanket model; steel fraction of breeding zone
fhole    = 0.05 * Area fraction taken up by other holes (not used)
fblbe    = 0.47 * Beryllium fraction of blanket by volume
fwclfr   = 0.1 * First wall coolant fraction
vfshld   = 0.60 * Coolant void fraction in shield
fblli2o  = 0.07 * Lithium oxide fraction of blanket by volume
fbllipb  = 0.00 * Lithium lead fraction of blanket by volume
fblvd    = 0.00 * Vanadium fraction of blanket by volume
vfblkt   = 0.10 * Coolant void fraction in blanket (blktmodel=0);

*-----------------Global Variables-----------------*


*-------------Heat Transport Variables-------------*

etath    = 0.375 * Thermal to electric conversion efficiency; input if ipowerflow=0

ipowerflow = 0 * Switch for power flow model;
primary_pumping = 0 * Switch for pumping power for primary coolant

* Set total primary electrical pumping power to 155 MW
htpmw_div = 0
htpmw_shld = 0
htpmw_blkt = 0 * blanket primary pumping power He (MW)
etahtp = 1.0 * mechanical pump wall-plug efficiency
htpmw_fw = 155 * first wall primary pumping power He (MW)


*------------------Ife Variables-------------------*


*------------Impurity Radiation Module-------------*

*imprad_model = 1 * Switch for impurity radiation model;
coreradius = 0.75 * Normalised radius defining the 'core' region
coreradiationfraction = 0.6 * fraction of radiation from 'core' region that is subtracted from the loss power
fimp(1) = 1.0
fimp(2) = 0.1
fimp(3) = 0.0
fimp(4) = 0.0
fimp(5) = 0.0
fimp(6) = 0.0
fimp(7) = 0.0
fimp(8) = 0.0
fimp(9) = 0.0016
fimp(10) = 0.0
fimp(11) = 0.0
fimp(12) = 0.0
fimp(13) = 0.0
fimp(14) = 5e-05
fimpvar  = 0.0016 * Impurity fraction to be used as fimp(impvar)
impvar   = 9 * Fimp element value to be varied if iteration

*---------------------Numerics---------------------*

ioptimz  = 1 * for optimisation VMCON only
minmax   = 1 * Switch for figure-of-merit (see lablmm for descriptions)
epsvmc   = 1.0e-8 * Error tolerance for vmcon

*----------------Pf Power Variables----------------*


*-----------------Pfcoil Variables-----------------*

coheof   = 13540000.0 * Central solenoid overall current density at end of flat-top (a/m2)
cptdin   = 4.22d4, 4.22d4, 4.22d4, 4.22d4, 4.3d4, 4.3d4,  4.3d4, 4.3d4, * Peak current per turn input for pf coil i (a)
fcohbop  = 0.9362 * Ratio of central solenoid overall current density at
ipfloc   = 2,2,3,3 * Switch for locating scheme of pf coil group i;
isumatpf = 3 * Switch for superconductor material in pf coils;
ncls     = 1,1,2,2, * Number of pf coils in group j
ngrp     = 4 * Number of groups of pf coils;
ohhghf   = 0.9 * Central solenoid height / tf coil internal height
rjconpf  = 1.1d7, 1.1d7, 6.d6, 6.d6, 8.d6, 8.0d6, 8.0d6, 8.0d6, * Average winding pack current density of pf coil i (a/m2)
rpf2     = -1.825 * Offset (m) of radial position of ipfloc=2 pf coils
zref(1) = 3.6
zref(2) = 1.2
zref(3) = 1.0
zref(4) = 2.8
zref(5) = 1.0
zref(6) = 1.0
zref(7) = 1.0
zref(8) = 1.0
alstroh = 6.6D8 * allowable stress on OH coil

*----------------Physics Variables-----------------*

alphaj   = 2.0 * Current profile index;
alphan   = 1.0 * Density profile index
alphat   = 1.45 * Temperature profile index
aspect   = 3.1 * Aspect ratio (iteration variable 1)
beta     = 0.03063 * Total plasma beta (iteration variable 5)
bt       = 5.667 * Toroidal field on axis (t) (iteration variable 2)
dene     = 7.983e+19 * Electron density (/m3) (iteration variable 6)
dnbeta   = 3.0 * (troyon-like) coefficient for beta scaling;
fkzohm   = 1.0245 * Zohm elongation scaling adjustment factor (ishape=2; 3)
fvsbrnni = 0.4434 * Fraction of the plasma current produced by
gamma    = 0.3 * Ejima coefficient for resistive startup v-s formula
hfact    = 1.1 * H factor on energy confinement times (iteration variable 10)
ibss     = 4 * Switch for bootstrap current scaling;
iculbl   = 1 * Switch for beta limit scaling (constraint equation 24);
icurr    = 4 * Switch for plasma current scaling to use;
idensl   = 7 * Switch for density limit to enforce (constraint equation 5);
ifalphap = 1 * Switch for fast alpha pressure calculation;
ifispact = 0 * Switch for neutronics calculations;
iinvqd   = 1 * Switch for inverse quadrature in l-mode scaling laws 5 and 9;
*impc     = 0. * Carbon impurity multiplier (imprad_model=0 only)
*impo     = 0. * Oxygen impurity multiplier (imprad_model=0 only)
ipedestal = 1 * Switch for pedestal profiles;
neped    = 0.678e20 * Electron density of pedestal (/m3) (ipedestal=1)
nesep    = 0.2e20 * Electron density at separatrix (/m3) (ipedestal=1)
rhopedn  = 0.94 * R/a of density pedestal (ipedestal=1)
rhopedt  = 0.94 * R/a of temperature pedestal (ipedestal=1)
tbeta    = 2.0 * Temperature profile index beta  (ipedestal=1)
teped    = 5.5 * Electron temperature of pedestal (kev) (ipedestal=1)
tesep    = 0.1 * Electron temperature at separatrix (kev) (ipedestal=1)
iprofile = 1 * Switch for current profile consistency;
isc      = 34 * Switch for energy confinement time scaling law
ishape   = 2 * Switch for plasma cross-sectional shape calculation;
kappa    = 1.700 * Plasma separatrix elongation (calculated if ishape > 0)
q        = 3.247 * Safety factor 'near' plasma edge (iteration variable 18);
q0       = 1.0 * Safety factor on axis
ralpne   = 0.1 * Thermal alpha density / electron density (iteration variable 109)
rmajor   = 9.072 * Plasma major radius (m) (iteration variable 3)
i_single_null    = 1 * Switch for single null / double null plasma;
ssync    = 0.6 * Synchrotron wall reflectivity factor
te       = 13.07 * Volume averaged electron temperature (kev)
triang   = 0.5 * Plasma separatrix triangularity (calculated if ishape=1; 3 or 4)
*zfear    = 1 * High-z impurity switch; 0=iron; 1=argon

maxradwallload = 0.5 * Maximum permitted radiation wall load (MW/m2)
peakfactrad = 2.00 * peaking factor for radiation wall load

*-----------------Pulse Variables------------------*

lpulse   = 1 * Switch for reactor model;

*------------------Rfp Variables-------------------*


*-------------------Scan Module--------------------*

*isweep   = 3 * Number of scan points to calculate
*nsweep   = 1 * Switch denoting quantity to scan;
*sweep    = 3.1, 3.1, 3.1, * Actual values to use in scan

*--------------Stellarator Variables---------------*


*-----------------Tfcoil Variables-----------------*

casthi   = 0.07 * Inboard tf coil case inner (plasma side) thickness (m)
casths   = 0.05 * Inboard tf coil sidewall case thickness (m)
cpttf    = 6.5e+04 * Tf coil current per turn (a);
oacdcp   = 10050000.0 * Overall current density in tf coil inboard legs (a/m2)
ripmax   = 0.6 * Maximum allowable toroidal field ripple amplitude
tdmptf   = 30.0 * Dump time for tf coil (s)

n_tf     = 16 * Number of tf coils (default = 50 for stellarators)
sig_tf_case_max  = 6.6E8 * Allowable maximum shear stress in TF coil case (Tresca criterion) (Pa)
sig_tf_wp_max    = 6.6E8 * Allowable maximum shear stress in TF coil conduit (Tresca criterion) (Pa)

tftmp    = 4.75 * Peak helium coolant temperature in tf coils and pf coils (k)
thicndut = 1.5d-3 * Conduit insulation thickness (m)
thkcas   = 0.4948 * Inboard tf coil case outer (non-plasma side) thickness (m)
thwcndut = 0.004 * Tf coil conduit case thickness (m)
tinstf   = 0.008 * Ground insulation thickness surrounding winding pack (m)
tmargmin = 1.7 * Minimum allowable temperature margin (cs and tf coils) (k)
vdalw    = 12.64 * Max voltage across tf coil during quench (kv)
vftf     = 0.333 * Coolant fraction of tfc 'cable' (i_tf_sup=1); or of tfc leg (i_tf_sup=0)

*-----------------Times Variables------------------*

tburn    = 1.0d4 * Burn time (s) (calculated if lpulse=1)

*-----------------Vacuum Variables-----------------*<|MERGE_RESOLUTION|>--- conflicted
+++ resolved
@@ -7,16 +7,6 @@
  
    Program :
    Version : 2.3.0   Release Date :: 2022-01-20
-<<<<<<< HEAD
-   Tag No. : v2.1-1348-g7a3a4dda
-    Branch : 1367-add-site-preparation-costs-into-model-2
-   Git log : Merge\ branch\ |develop|\ into\ 1367-add-site-preparat
- Date/time : 17 Mar 2022 12:01:30 +00:00(hh:mm) UTC
-      User : rhicha
-  Computer : l0500
- Directory : /tmp/pytest-of-rhicha/pytest-292/test_solver0
-     Input : /tmp/pytest-of-rhicha/pytest-292/test_scenario_baseline_jan_2010/IN.DAT
-=======
    Tag No. : v2.1-1332-g22754d6e code contains untracked changes
     Branch : 1205-tf-cond-stiffness
    Git log : NOW\ added\ correct\ ref\ dicts
@@ -25,7 +15,6 @@
   Computer : cswan-2017-desktop
  Directory : /tmp/pytest-of-cswan/pytest-2/test_solver0
      Input : /tmp/pytest-of-cswan/pytest-2/test_scenario_baseline_jan_2010/IN.DAT
->>>>>>> 934af448
  Run title : Run Title (change this line using input variable 'runtitle')
   Run type : Reactor concept design: Pulsed tokamak model, (c) CCFE
  
@@ -159,11 +148,7 @@
  Heating/CD system lifetime (years)                                       (cdrlife)                 2.107E+01  OP 
  Total plant lifetime (years)                                             (tlife)                   4.000E+01     
  Total plant availability fraction                                        (cfactr)                  7.500E-01     
-<<<<<<< HEAD
- Number of fusion cycles to reach allowable fw/blanket DPA                (bktcycles)               5.483E+04     
-=======
  Number of fusion cycles to reach allowable fw/blanket DPA                (bktcycles)               5.481E+04     
->>>>>>> 934af448
  
  *************************************************** Plasma ***************************************************
  
@@ -1356,13 +1341,8 @@
  
  Power Balance for Reactor - Summary :
  -------------------------------------
-<<<<<<< HEAD
- Fusion power (MW)                                                        (powfmw)                   2004.286  OP 
- Power from energy multiplication in blanket and shield (MW)              (emultmw)                   381.451  OP 
-=======
  Fusion power (MW)                                                        (powfmw)                   2004.067  OP 
  Power from energy multiplication in blanket and shield (MW)              (emultmw)                   381.410  OP 
->>>>>>> 934af448
  Injected power (MW)                                                      (pinjmw.)                    50.000  OP 
  Ohmic power (MW)                                                         (pohmmw.)                     1.128  OP 
  Power deposited in primary coolant by pump (MW)                          (htpmw_mech)                155.000  OP 
@@ -1395,15 +1375,9 @@
  
  Power balance for power plant :
  -------------------------------
-<<<<<<< HEAD
- Fusion power (MW)                                                        (powfmw)                   2004.286  OP 
- Power from energy multiplication in blanket and shield (MW)              (emultmw)                   381.451  OP 
- Total (MW)                                                                                          2385.737  OP 
-=======
  Fusion power (MW)                                                        (powfmw)                   2004.067  OP 
  Power from energy multiplication in blanket and shield (MW)              (emultmw)                   381.410  OP 
  Total (MW)                                                                                          2385.476  OP 
->>>>>>> 934af448
  
  Net electrical output (MW)	                                              (pnetelmw)                  500.000  OP 
  Heat rejected by main power conversion circuit (MW)                      (rejected_main)            1306.225  OP 
