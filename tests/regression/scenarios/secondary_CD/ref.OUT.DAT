 
 **************************************************************************************************************
 ************************************************** PROCESS ***************************************************
 ************************************** Power Reactor Optimisation Code ***************************************
 **************************************************************************************************************
 
   Program :
   Version : 2.3.0   Release Date :: 2022-01-20
<<<<<<< HEAD
   Tag No. : v2.1-1386-g2155ecdc code contains untracked changes
    Branch : 1456-convert-pfcoil-f90-to-python
   Git log : Regression\ reference\ changes\ to\ kallenbach\ and\ hts
 Date/time :  6 Apr 2022 14:05:19 +01:00(hh:mm) UTC
      User : jon
  Computer : jon-Precision-3560
 Directory : /home/jon/code/process
     Input : /tmp/pytest-of-jon/pytest-76/popen-gw6/test_scenario_secondary_CD_0/IN.DAT
=======
   Tag No. : v2.1-1592-g962112e9
    Branch : divertor-costs-into-cost-model-2-more-stable
   Git log : Removed\ costs_step.f90\ as\ superceded\ by\ python\ ver
 Date/time : 19 Apr 2022 11:33:00 +01:00(hh:mm) UTC
      User : jg6173
  Computer : L1088
 Directory : /tmp/pytest-of-jg6173/pytest-70/test_solver0
     Input : /tmp/pytest-of-jg6173/pytest-70/test_scenario_secondary_CD_0/IN.DAT
>>>>>>> c2e851f9
 Run title : Run Title (change this line using input variable 'runtitle')
  Run type : Reactor concept design: Pulsed tokamak model, (c) CCFE
 
 **************************************************************************************************************
 
   Equality constraints : 24
 Inequality constraints : 00
      Total constraints : 24
    Iteration variables : 39
         Max iterations : 200
       Figure of merit  : +01  -- minimise major radius.
  Convergence parameter : 1.00E-08
 
 **************************************************************************************************************
 
 (Please include this header in any models, presentations and papers based on these results)
 
 **************************************************************************************************************
 
 Quantities listed in standard row format are labelled as follows in columns 112-114:
 ITV : Active iteration variable (in any output blocks)
 OP  : Calculated output quantity
 Unlabelled quantities in standard row format are generally inputs
 Note that calculated quantities may be trivially rescaled from inputs, or equal to bounds which are input.
 
 
 ************************************************** Numerics **************************************************
 
 PROCESS has performed a VMCON (optimisation) run.
 and found a feasible set of parameters.
 
 VMCON error flag                                                         (ifail)                           1     
 Number of iteration variables                                            (nvar)                           39     
 Number of constraints (total)                                            (neqns+nineqns)                  24     
 Optimisation switch                                                      (ioptimz)                         1     
 Figure of merit switch                                                   (minmax)                          1     
 Square root of the sum of squares of the constraint residuals            (sqsumsq)                 1.595E-10  OP 
 VMCON convergence parameter                                              (convergence_parameter)   1.589E-10  OP 
 Number of VMCON iterations                                               (nviter)                         37  OP 
 
PROCESS has successfully optimised the iteration variables to minimise the figure of merit          MAJOR RADIUS.
 
 Certain operating limits have been reached,
 as shown by the following iteration variables that are
 at or near to the edge of their prescribed range :
 
                   fdene         =  1.2000E+00 is at or above its upper bound:  1.2000E+00
                   q             =  3.5000E+00 is at or below its lower bound:  3.5000E+00
                   gapoh         =  5.0000E-02 is at or below its lower bound:  5.0000E-02
                   fstrcase      =  1.0000E+00 is at or above its upper bound:  1.0000E+00
                   fvdump        =  1.0000E+00 is at or above its upper bound:  1.0000E+00
                   vdalw         =  1.0000E+01 is at or above its upper bound:  1.0000E+01
                   fjprot        =  1.0000E+00 is at or above its upper bound:  1.0000E+00
                   ftmargtf      =  1.0000E+00 is at or above its upper bound:  1.0000E+00
                   thwcndut      =  8.0000E-03 is at or below its lower bound:  8.0000E-03
                   gapds         =  2.0000E-02 is at or below its lower bound:  2.0000E-02
                   ftmargoh      =  1.0000E+00 is at or above its upper bound:  1.0000E+00
                   fpsepbqar     =  1.0000E+00 is at or above its upper bound:  1.0000E+00
                   foh_stress    =  1.0000E+00 is at or above its upper bound:  1.0000E+00
 
 The solution vector is comprised as follows :
 
                                          final       final /
    i                                     value       initial
 
    1                  bt               5.8151E+00     0.9932
    2                  rmajor           8.9489E+00     0.9941
    3                  te               1.3311E+01     1.0661
    4                  beta             3.0605E-02     1.1804
    5                  dene             8.0564E+19     1.1096
    6                  fdene            1.2000E+00     1.0000
    7                  tfcth            1.2958E+00     1.0021
    8                  fwalld           1.4563E-01     1.1328
    9                  ohcth            5.9856E-01     1.0930
   10                  q                3.5000E+00     0.9004
   11                  bore             2.3207E+00     0.9977
   12                  fbetatry         4.6651E-01     1.1274
   13                  coheof           1.9561E+07     0.9388
   14                  fjohc            5.6259E-01     0.9693
   15                  fjohc0           5.2596E-01     0.9724
   16                  fcohbop          9.2898E-01     0.9956
   17                  gapoh            5.0000E-02     1.0000
   18                  fvsbrnni         4.5343E-01     1.1721
   19                  fstrcase         1.0000E+00     1.0000
   20                  fstrcond         8.0130E-01     0.9486
   21                  fiooic           7.0842E-01     1.1756
   22                  fvdump           1.0000E+00     1.0275
   23                  vdalw            1.0000E+01     1.0666
   24                  fjprot           1.0000E+00     1.0000
   25                  ftmargtf         1.0000E+00     1.0000
   26                  tdmptf           3.2744E+01     1.1189
   27                  thkcas           4.6932E-01     0.7750
   28                  thwcndut         8.0000E-03     1.0000
   29                  fcutfsu          8.8359E-01     1.1357
   30                  cpttf            7.0576E+04     0.7842
   31                  gapds            2.0000E-02     1.0000
   32                  flhthresh        1.2307E+00     0.8719
   33                  ftmargoh         1.0000E+00     1.0000
   34                  ralpne           1.0066E-01     1.4179
   35                  ftaulimit        7.4204E-01     0.7420
   36                  ftaucq           8.7275E-01     0.8728
   37                  fpsepbqar        1.0000E+00     1.0000
   38                  oh_steel_frac    5.6315E-01     0.9718
   39                  foh_stress       1.0000E+00     1.0000
 
 The following equality constraint residues should be close to zero :
 
                                               physical                 constraint                 normalised
                                              constraint                 residue                    residue
 
<<<<<<< HEAD
    1  Beta consistency                      =  3.0593E-02             -4.1437E-15                 1.3545E-13
    2  Global power balance consistency      =  2.0392E-01 MW/m3        5.8977E-14 MW/m3          -2.8921E-13
    3  Density upper limit                   <  8.9178E+19 /m3         -8.1920E+04 /m3            -8.8818E-16
    4  Neutron wall load upper limit         <  1.1650E+00 MW/m2       -1.2863E-12 MW/m2          -1.1041E-12
    5  Radial build consistency              =  8.9565E+00 m            1.0938E-14 m              -1.2212E-15
    6  Burn time lower limit                 >  7.2000E+03 sec          5.1904E-06 sec            -7.2089E-10
    7  L-H power threshold limit             >  1.2499E+02 MW          -5.3663E-10 MW              4.2931E-12
    8  Net electric power lower limit        >  5.0000E+02 MW          -1.8599E-10 MW             -3.7204E-13
    9  Beta upper limit                      <  5.6264E-02              9.0483E-15                 1.6076E-13
   10  Peak toroidal field upper limit       <  1.2500E+01 T            1.8041E-14 T              -1.4433E-15
   11  CS coil EOF current density limit     <  3.4756E+07 A/m2        -8.4043E-06 A/m2           -2.4192E-13
   12  CS coil BOP current density limit     <  3.4673E+07 A/m2        -7.9796E-06 A/m2           -2.3015E-13
   13  Injection power upper limit           <  7.5000E+01 MW          -1.4211E-13 MW              1.9984E-15
   14  TF coil case stress upper limit       <  6.6000E+08 Pa          -1.5259E-05 Pa             -2.3093E-14
   15  TF coil conduit stress upper lim      <  6.6000E+08 Pa          -1.3709E-05 Pa             -2.0872E-14
   16  I_op / I_critical (TF coil)           <  3.1314E+07 A/m2         4.3300E-07 A/m2           -2.2760E-14
   17  Dump voltage upper limit              <  1.0000E+01 V           -2.1494E-13 V              -2.1538E-14
   18  J_winding pack/J_protection limit     <  1.9025E+07 A/m2         0.0000E+00 A/m2           -8.9928E-15
   19  TF coil temp. margin lower limit      >  1.5000E+00 K           -1.7053E-13 K               1.1369E-13
   20  CS temperature margin lower limit     >  1.5000E+00 K           -1.1870E-09 K               7.9135E-10
   21  taup/taueff                           >  5.0000E+00              1.4120E-12                -2.0939E-13
   22  Dump time set by VV stress            >  2.8640E+01 s           -2.3350E+00 s              -1.0214E-14
   23  Upper Lim. on Psep * Bt / q A R       <  9.2000E+00 MWT/m        3.7112E-11 MWT/m          -4.0341E-12
   24  CS Tresca yield criterion             <  6.6000E+08 Pa          -4.4107E-05 Pa             -6.6835E-14
=======
    1  Beta consistency                      =  3.0605E-02             -2.5280E-15                 8.2601E-14
    2  Global power balance consistency      =  2.0415E-01 MW/m3        3.5472E-14 MW/m3          -1.7375E-13
    3  Density upper limit                   <  8.9221E+19 /m3          8.1920E+04 /m3             8.8818E-16
    4  Neutron wall load upper limit         <  1.1651E+00 MW/m2       -7.5318E-13 MW/m2          -6.4648E-13
    5  Radial build consistency              =  8.9489E+00 m            3.9741E-15 m              -4.4409E-16
    6  Burn time lower limit                 >  7.2000E+03 sec         -5.2791E-07 sec             7.3321E-11
    7  L-H power threshold limit             >  1.2482E+02 MW          -2.5581E-10 MW              2.0492E-12
    8  Net electric power lower limit        >  5.0000E+02 MW          -7.0310E-08 MW             -1.4062E-10
    9  Beta upper limit                      <  5.6264E-02              5.3221E-15                 9.4591E-14
   10  Peak toroidal field upper limit       <  1.2500E+01 T            4.1633E-15 T              -3.3307E-16
   11  CS coil EOF current density limit     <  3.4770E+07 A/m2        -1.8701E-06 A/m2           -5.3846E-14
   12  CS coil BOP current density limit     <  3.4550E+07 A/m2        -3.2783E-06 A/m2           -9.4924E-14
   13  Injection power upper limit           <  7.5000E+01 MW           2.5580E-13 MW             -3.4417E-15
   14  TF coil case stress upper limit       <  6.6000E+08 Pa          -1.9073E-05 Pa             -2.8866E-14
   15  TF coil conduit stress upper lim      <  6.6000E+08 Pa          -2.3961E-05 Pa             -3.6304E-14
   16  I_op / I_critical (TF coil)           <  2.6792E+07 A/m2         2.3179E-07 A/m2           -1.2212E-14
   17  Dump voltage upper limit              <  1.0000E+01 V           -7.2475E-13 V              -7.2498E-14
   18  J_winding pack/J_protection limit     <  1.8980E+07 A/m2         0.0000E+00 A/m2            1.7097E-14
   19  TF coil temp. margin lower limit      >  1.5000E+00 K           -1.7746E-12 K               1.1831E-12
   20  CS temperature margin lower limit     >  1.5000E+00 K            4.2633E-14 K              -2.8422E-14
   21  taup/taueff                           >  5.0000E+00              6.8375E-13                -1.0147E-13
   22  Dump time set by VV stress            >  2.8577E+01 s           -4.1666E+00 s              -3.9968E-15
   23  Upper Lim. on Psep * Bt / q A R       <  9.2000E+00 MWT/m        1.7435E-11 MWT/m          -1.8953E-12
   24  CS Tresca yield criterion             <  6.6000E+08 Pa          -2.2769E-05 Pa             -3.4528E-14
>>>>>>> c2e851f9
 
 ******************************************** Final Feasible Point ********************************************
 
 
 ********************************************* Plant Availability *********************************************
 
 Allowable blanket neutron fluence (MW-yr/m2)                             (abktflnc)                1.500E+01     
 Allowable divertor heat fluence (MW-yr/m2)                               (adivflnc)                2.000E+01     
 First wall / blanket lifetime (years)                                    (bktlife)                 1.717E+01  OP 
 Divertor lifetime (years)                                                (divlife)                 6.172E+00  OP 
 Heating/CD system lifetime (years)                                       (cdrlife)                 1.717E+01  OP 
 Total plant lifetime (years)                                             (tlife)                   4.000E+01     
 Total plant availability fraction                                        (cfactr)                  7.500E-01     
 Number of fusion cycles to reach allowable fw/blanket DPA                (bktcycles)               5.017E+04     
 
 *************************************************** Plasma ***************************************************
 
 Plasma configuration = single null divertor
 Tokamak aspect ratio = Conventional, itart = 0                           (itart)                       0.000     
 
 Plasma Geometry :
 
 Major radius (m)                                                         (rmajor)                      8.949  ITV
 Minor radius (m)                                                         (rminor)                      2.887  OP 
 Aspect ratio                                                             (aspect)                      3.100     
 Elongation, X-point (input value used)                                   (kappa)                       1.848  IP 
 Elongation, 95% surface (calculated from kappa)                          (kappa95)                     1.650  OP 
 Elongation, area ratio calc.                                             (kappaa)                      1.717  OP 
 Triangularity, X-point (input value used)                                (triang)                      0.500  IP 
 Triangularity, 95% surface (calculated from triang)                      (triang95)                    0.333  OP 
 Plasma poloidal perimeter (m)                                            (pperim)                     26.050  OP 
 Plasma cross-sectional area (m2)                                         (xarea)                      44.957  OP 
 Plasma surface area (m2)                                                 (sarea)                   1.422E+03  OP 
 Plasma volume (m3)                                                       (vol)                     2.475E+03  OP 
 
 Current and Field :
 
 Consistency between q0,q,alphaj,rli,dnbeta is enforced
 
 Plasma current scaling law used                                          (icurr)                           4     
 Plasma current (MA)                                                      (plascur/1D6)                19.465  OP 
 Current density profile factor                                           (alphaj)                      1.926  OP 
 Plasma internal inductance, li                                           (rli)                         1.213  OP 
 Vertical field at plasma (T)                                             (bvert)                      -0.766  OP 
 Vacuum toroidal field at R (T)                                           (bt)                          5.815  ITV
 Average poloidal field (T)                                               (bp)                          0.939  OP 
 Total field (sqrt(bp^2 + bt^2)) (T)                                      (btot)                        5.890  OP 
 Safety factor on axis                                                    (q0)                          1.000     
 Safety factor at 95% flux surface                                        (q95)                         3.500  ITV
 Cylindrical safety factor (qcyl)                                         (qstar)                       2.926  OP 
 
 Beta Information :
 
 Total plasma beta                                                        (beta)                    3.060E-02  ITV
 Total poloidal beta                                                      (betap)                   1.204E+00  OP 
 Total toroidal beta                                                                                3.140E-02  OP 
 Fast alpha beta                                                          (betaft)                  3.744E-03  OP 
 Beam ion beta                                                            (betanb)                  6.136E-04  OP 
 (Fast alpha + beam beta)/(thermal beta)                                  (gammaft)                 1.660E-01  OP 
 Thermal beta                                                                                       2.625E-02  OP 
 Thermal poloidal beta                                                                              1.033E+00  OP 
 Thermal toroidal beta (= beta-exp)                                                                 2.693E-02  OP 
 2nd stability beta : beta_p / (R/a)                                      (eps*betap)                   0.389  OP 
 2nd stability beta upper limit                                           (epbetmax)                    1.380     
 Beta g coefficient                                                       (dnbeta)                      4.852  OP 
 Normalised thermal beta                                                                                2.264  OP 
 Normalised total beta                                                                                  2.639  OP 
 Normalised toroidal beta                                                 (normalised_toroidal          2.708  OP 
 Limit on thermal beta                                                    (betalim)                     0.056  OP 
 Plasma thermal energy (J)                                                                          1.345E+09  OP 
 Total plasma internal energy (J)                                         (total_plasma_internal_en 1.568E+09  OP 
 
 Temperature and Density (volume averaged) :
 
 Electron temperature (keV)                                               (te)                         13.311  ITV
 Electron temperature on axis (keV)                                       (te0)                        30.709  OP 
 Ion temperature (keV)                                                    (ti)                         13.311     
 Ion temperature on axis (keV)                                            (ti0)                        30.709  OP 
 Electron temp., density weighted (keV)                                   (ten)                        14.970  OP 
 Electron density (/m3)                                                   (dene)                    8.056E+19  ITV
 Electron density on axis (/m3)                                           (ne0)                     1.060E+20  OP 
 Line-averaged electron density (/m3)                                     (dnla)                    8.922E+19  OP 
 Line-averaged electron density / Greenwald density                       (dnla_gw)                 1.200E+00  OP 
 Ion density (/m3)                                                        (dnitot)                  7.052E+19  OP 
 Fuel density (/m3)                                                       (deni)                    6.194E+19  OP 
 Total impurity density with Z > 2 (no He) (/m3)                          (dnz)                     3.948E+16  OP 
 Helium ion density (thermalised ions only) (/m3)                         (dnalp)                   8.110E+18  OP 
 Proton density (/m3)                                                     (dnprot)                  2.424E+16  OP 
 Hot beam density (/m3)                                                   (dnbeam)                  4.028E+17  OP 
 Density limit from scaling (/m3)                                         (dnelimt)                 7.435E+19  OP 
 Density limit (enforced) (/m3)                                           (boundu(9)*dnelimt)       8.922E+19  OP 
 Helium ion density (thermalised ions only) / electron density            (ralpne)                  1.007E-01  ITV
 
 Impurities
 
 Plasma ion densities / electron density:
 H_ concentration                                                         (fimp(01)                 7.741E-01  OP 
 He concentration                                                         (fimp(02)                 1.007E-01     
 Be concentration                                                         (fimp(03)                 0.000E+00     
 C_ concentration                                                         (fimp(04)                 0.000E+00     
 N_ concentration                                                         (fimp(05)                 0.000E+00     
 O_ concentration                                                         (fimp(06)                 0.000E+00     
 Ne concentration                                                         (fimp(07)                 0.000E+00     
 Si concentration                                                         (fimp(08)                 0.000E+00     
 Ar concentration                                                         (fimp(09)                 0.000E+00     
 Fe concentration                                                         (fimp(10)                 0.000E+00     
 Ni concentration                                                         (fimp(11)                 0.000E+00     
 Kr concentration                                                         (fimp(12)                 0.000E+00     
 Xe concentration                                                         (fimp(13)                 4.400E-04     
 W_ concentration                                                         (fimp(14)                 5.000E-05     
 Average mass of all ions (amu)                                           (aion)                    2.744E+00  OP 
 
 Effective charge                                                         (zeff)                        2.410  OP 
 Density profile factor                                                   (alphan)                      1.000     
 Plasma profile model                                                     (ipedestal)                       1     
 Pedestal profiles are used.
 Density pedestal r/a location                                            (rhopedn)                     0.940     
 Electron density pedestal height (/m3)                                   (neped)                   6.320E+19  OP 
 Electron density at pedestal / nGW                                       (fgwped_out)              8.500E-01     
 Temperature pedestal r/a location                                        (rhopedt)                     0.940     
 Pedestal scaling switch                                                  (ieped)                           1     
 Saarelma 6-parameter pedestal temperature scaling is ON
 Electron temp. pedestal height (keV)                                     (teped)                       3.840     
 Electron temp. at separatrix (keV)                                       (tesep)                       0.100     
 Electron density at separatrix (/m3)                                     (nesep)                   3.718E+19     
 Electron density at separatrix / nGW                                     (fgwsep_out)              5.000E-01     
 Temperature profile index                                                (alphat)                      1.450     
 Temperature profile index beta                                           (tbeta)                       2.000     
 
 Density Limit using different models :
 
 Old ASDEX model                                                          (dlimit(1))               4.696E+19  OP 
 Borrass ITER model I                                                     (dlimit(2))               9.702E+19  OP 
 Borrass ITER model II                                                    (dlimit(3))               3.858E+19  OP 
 JET edge radiation model                                                 (dlimit(4))               3.066E+21  OP 
 JET simplified model                                                     (dlimit(5))               4.137E+20  OP 
 Hugill-Murakami Mq model                                                 (dlimit(6))               6.663E+19  OP 
 Greenwald model                                                          (dlimit(7))               7.435E+19  OP 
 
 Fuel Constituents :
 
 Deuterium fuel fraction                                                  (fdeut)                       0.500     
 Tritium fuel fraction                                                    (ftrit)                       0.500     
 
 Fusion Power :
 
 Total fusion power (MW)                                                  (powfmw)                  2.252E+03  OP 
  =    D-T fusion power (MW)                                              (pdt)                     2.250E+03  OP 
   +   D-D fusion power (MW)                                              (pdd)                     2.906E+00  OP 
   + D-He3 fusion power (MW)                                              (pdhe3)                   0.000E+00  OP 
 Alpha power: total (MW)                                                  (palpmw)                  4.499E+02  OP 
 Alpha power: beam-plasma (MW)                                            (palpnb)                  3.737E+00  OP 
 Neutron power (MW)                                                       (pneutmw)                 1.801E+03  OP 
 Charged particle power (excluding alphas) (MW)                           (pchargemw)               1.882E+00  OP 
 Total power deposited in plasma (MW)                                     (tot_power_plasma)        5.052E+02  OP 
 
 Radiation Power (excluding SOL):
 
 Bremsstrahlung radiation power (MW)                                      (pbrempv*vol)             8.452E+01  OP 
 Line radiation power (MW)                                                (plinepv*vol)             2.294E+02  OP 
 Synchrotron radiation power (MW)                                         (psyncpv*vol)             3.766E+01  OP 
 Synchrotron wall reflectivity factor                                     (ssync)                       0.600     
 Normalised minor radius defining 'core'                                  (coreradius)              7.500E-01     
 Fraction of core radiation subtracted from P_L                           (coreradiationfraction)   6.000E-01     
 Total core radiation power (MW)                                          (pcoreradmw)              1.448E+02  OP 
 Edge radiation power (MW)                                                (pedgeradmw)              2.068E+02  OP 
 Total radiation power (MW)                                               (pradmw)                  3.516E+02  OP 
 Core radiation fraction = total radiation in core / total power deposite (rad_fraction_core)       6.959E-01  OP 
 SoL radiation fraction = total radiation in SoL / total power accross se (rad_fraction_sol)        8.000E-01  IP 
 Radiation fraction = total radiation / total power deposited in plasma   (rad_fraction)            9.392E-01  OP 
 Nominal mean radiation load on inside surface of reactor (MW/m2)         (photon_wall)             2.275E-01  OP 
 Peaking factor for radiation wall load                                   (peakfactrad)             3.330E+00  IP 
 Maximum permitted radiation wall load (MW/m^2)                           (maxradwallload)          1.000E+00  IP 
 Peak radiation wall load (MW/m^2)                                        (peakradwallload)         7.576E-01  OP 
 Nominal mean neutron load on inside surface of reactor (MW/m2)           (wallmw)                  1.165E+00  OP 
 
 Power incident on the divertor targets (MW)                              (ptarmw)                  3.072E+01  OP 
 Fraction of power to the lower divertor                                  (ftar)                    1.000E+00  IP 
 Outboard side heat flux decay length (m)                                 (lambdaio)                1.570E-03  OP 
 Fraction of power on the inner targets                                   (fio)                     4.100E-01  OP 
 Fraction of power incident on the lower inner target                     (fLI)                     4.100E-01  OP 
 Fraction of power incident on the lower outer target                     (fLO)                     5.900E-01  OP 
 Power incident on the lower inner target (MW)                            (pLImw)                   1.260E+01  OP 
 Power incident on the lower outer target (MW)                            (pLOmw)                   1.813E+01  OP 
 
 Ohmic heating power (MW)                                                 (pohmmw)                  9.304E-01  OP 
 Fraction of alpha power deposited in plasma                              (falpha)                      0.950  OP 
 Fraction of alpha power to electrons                                     (falpe)                       0.706  OP 
 Fraction of alpha power to ions                                          (falpi)                       0.294  OP 
 Ion transport (MW)                                                       (ptrimw)                  1.682E+02  OP 
 Electron transport (MW)                                                  (ptremw)                  1.922E+02  OP 
 Injection power to ions (MW)                                             (pinjimw)                 1.869E+01  OP 
 Injection power to electrons (MW)                                        (pinjemw)                 5.631E+01  OP 
 Ignited plasma switch (0=not ignited, 1=ignited)                         (ignite)                          0     
 
 Power into divertor zone via charged particles (MW)                      (pdivt)                   1.536E+02  OP 
 Psep / R ratio (MW/m)                                                    (pdivt/rmajor)            1.717E+01  OP 
 Psep Bt / qAR ratio (MWT/m)                                              (pdivtbt/qar)             9.200E+00  OP 
 
 H-mode Power Threshold Scalings :
 
 ITER 1996 scaling: nominal (MW)                                          (pthrmw(1))               1.782E+02  OP 
 ITER 1996 scaling: upper bound (MW)                                      (pthrmw(2))               4.153E+02  OP 
 ITER 1996 scaling: lower bound (MW)                                      (pthrmw(3))               7.545E+01  OP 
 ITER 1997 scaling (1) (MW)                                               (pthrmw(4))               2.956E+02  OP 
 ITER 1997 scaling (2) (MW)                                               (pthrmw(5))               2.336E+02  OP 
 Martin 2008 scaling: nominal (MW)                                        (pthrmw(6))               1.248E+02  OP 
 Martin 2008 scaling: 95% upper bound (MW)                                (pthrmw(7))               1.647E+02  OP 
 Martin 2008 scaling: 95% lower bound (MW)                                (pthrmw(8))               8.499E+01  OP 
 Snipes 2000 scaling: nominal (MW)                                        (pthrmw(9))               8.666E+01  OP 
 Snipes 2000 scaling: upper bound (MW)                                    (pthrmw(10))              1.294E+02  OP 
 Snipes 2000 scaling: lower bound (MW)                                    (pthrmw(11))              5.755E+01  OP 
 Snipes 2000 scaling (closed divertor): nominal (MW)                      (pthrmw(12))              3.831E+01  OP 
 Snipes 2000 scaling (closed divertor): upper bound (MW)                  (pthrmw(13))              5.406E+01  OP 
 Snipes 2000 scaling (closed divertor): lower bound (MW)                  (pthrmw(14))              2.696E+01  OP 
 Hubbard 2012 L-I threshold - nominal (MW)                                (pthrmw(15))              3.191E+01  OP 
 Hubbard 2012 L-I threshold - lower bound (MW)                            (pthrmw(16))              1.598E+01  OP 
 Hubbard 2012 L-I threshold - upper bound (MW)                            (pthrmw(17))              6.375E+01  OP 
 Hubbard 2017 L-I threshold                                               (pthrmw(18))              3.248E+02  OP 
 Martin 2008 aspect ratio corrected scaling: nominal (MW)                 (pthrmw(19))              1.248E+02  OP 
 Martin 2008 aspect ratio corrected scaling: 95% upper bound (MW)         (pthrmw(20))              1.647E+02  OP 
 Martin 2008 aspect ratio corrected scaling: 95% lower bound (MW)         (pthrmw(21))              8.499E+01  OP 
 
 L-H threshold power (enforced) (MW)                                      (boundl(103)*plhthresh)   1.248E+02  OP 
 L-H threshold power (MW)                                                 (plhthresh)               1.248E+02  OP 
 
 Confinement :
 
 Confinement scaling law                    IPB98(y,2)           (H)
 Confinement H factor                                                     (hfact)                       1.100     
 Global thermal energy confinement time (s)                               (taueff)                      3.731  OP 
 Ion energy confinement time (s)                                          (tauei)                       3.731  OP 
 Electron energy confinement time (s)                                     (tauee)                       3.731  OP 
 n.tau = Volume-average electron density x Energy confinement time (s/m3) (dntau)                   3.006E+20  OP 
 Triple product = Vol-average electron density x Vol-average electron temperature x Energy confinement time:
 Triple product  (keV s/m3)                                               (dntau*te)                4.001E+21  OP 
 Transport loss power assumed in scaling law (MW)                         (powerht)                 3.604E+02  OP 
 Switch for radiation loss term usage in power balance                    (iradloss)                        1     
 Radiation power subtracted from plasma power balance (MW)                                          1.448E+02  OP 
   (Radiation correction is core radiation power)
 Alpha particle confinement time (s)                                      (taup)                       25.143  OP 
 Alpha particle/energy confinement time ratio                             (taup/taueff)                 6.738  OP 
 Lower limit on taup/taueff                                               (taulimit)                    5.000     
 Total energy confinement time including radiation loss (s)               (total_energy_conf_t          3.104  OP 
   (= stored energy including fast particles / loss power including radiation
 
 Dimensionless plasma parameters
 
 For definitions see
 Recent progress on the development and analysis of the ITPA global H-mode confinement database
 D.C. McDonald et al, 2007 Nuclear Fusion v47, 147. (nu_star missing 1/mu0)
 Normalized plasma pressure beta as defined by McDonald et al             (beta_mcdonald)           3.140E-02  OP 
 Normalized ion Larmor radius                                             (rho_star)                1.733E-03  OP 
 Normalized collisionality                                                (nu_star)                 3.576E-03  OP 
 Volume measure of elongation                                             (kappaa_IPB)              1.681E+00  OP 
 
 Plasma Volt-second Requirements :
 
 Total volt-second requirement (Wb)                                       (vsstt)                   7.246E+02  OP 
 Inductive volt-seconds (Wb)                                              (vsind)                   3.143E+02  OP 
 Ejima coefficient                                                        (gamma)                       0.300     
 Start-up resistive (Wb)                                                  (vsres)                   6.567E+01  OP 
 Flat-top resistive (Wb)                                                  (vsbrn)                   3.446E+02  OP 
 bootstrap current fraction multiplier                                    (cboot)                       1.000     
 Bootstrap fraction (ITER 1989)                                           (bscf_iter89)                 0.339  OP 
 Bootstrap fraction (Sauter et al)                                        (bscf_sauter)                 0.379  OP 
 Bootstrap fraction (Nevins et al)                                        (bscf_nevins)                 0.355  OP 
 Bootstrap fraction (Wilson)                                              (bscf_wilson)                 0.397  OP 
 Diamagnetic fraction (Hender)                                            (diacf_hender)                0.011  OP 
 Diamagnetic fraction (SCENE)                                             (diacf_scene)                 0.010  OP 
 Pfirsch-Schlueter fraction (SCENE)                                       (pscf_scene)                 -0.003  OP 
   (Sauter et al bootstrap current fraction model used)
   (Diamagnetic current fraction not calculated)
   (Pfirsch-Schlüter current fraction not calculated)
 Bootstrap fraction (enforced)                                            (bootipf.)                    0.379  OP 
 Diamagnetic fraction (enforced)                                          (diaipf.)                     0.000  OP 
 Pfirsch-Schlueter fraction (enforced)                                    (psipf.)                      0.000  OP 
 Loop voltage during burn (V)                                             (vburn)                   4.780E-02  OP 
 Plasma resistance (ohm)                                                  (rplas)                   4.493E-09  OP 
 Resistive diffusion time (s)                                             (res_time)                3.034E+03  OP 
 Plasma inductance (H)                                                    (rlp)                     1.615E-05  OP 
 Coefficient for sawtooth effects on burn V-s requirement                 (csawth)                      1.000     
 
 Fuelling :
 
 Ratio of He and pellet particle confinement times                        (tauratio)                1.000E+00     
 Fuelling rate (nucleus-pairs/s)                                          (qfuel)                   3.871E+21  OP 
 Fuel burn-up rate (reactions/s)                                          (rndfuel)                 8.032E+20  OP 
 Burn-up fraction                                                         (burnup)                      0.208  OP 
 
 ***************************** Energy confinement times, and required H-factors : *****************************
 
    scaling law              confinement time (s)     H-factor for
                                 for H = 1           power balance
 
 IPB98(y)             (H)          4.316                   0.864
 IPB98(y,1)           (H)          4.275                   0.873
 IPB98(y,2)           (H)          3.392                   1.100
 IPB98(y,3)           (H)          3.489                   1.069
 IPB98(y,4)           (H)          3.523                   1.059
 ISS95            (stell)          2.302                   1.621
 ISS04            (stell)          4.026                   0.927
 DS03                 (H)          5.127                   0.728
 Murari et al NPL     (H)          2.477                   1.506
 Petty 2008           (H)          6.278                   0.595
 Lang et al. 2012     (H)          2.130                   1.751
 Hubbard 2017 - nom   (I)          0.074                  50.445
 Hubbard 2017 - lower (I)          0.041                  91.048
 Hubbard 2017 - upper (I)          0.134                  27.949
 NSTX (Spherical)     (H)          8.543                   0.437
 NSTX-Petty08 Hybrid  (H)          6.278                   0.595
 
 ******************************************** Current Drive System ********************************************
 
 Neutral Beam Current Drive
 Current drive efficiency model                                           (iefrf)                           8     
 Electron Cyclotron Current Drive (user input gamma_CD)
 Secondary current drive efficiency model                                 (iefrffix)                       10     
 
 Current is driven by both inductive
 and non-inductive means.
 Auxiliary power used for plasma heating only (MW)                        (pheat)                   4.000E+01     
 Power injected for current drive (MW)                                    (pcurrentdrivemw)         3.500E+01     
 Maximum Allowed Bootstrap current fraction                               (bscfmax)                 9.900E-01     
 Power injected for main current drive (MW)                               (pcurrentdrivemw1)        3.000E+01     
 Power injected for secondary current drive (MW)                          (pcurrentdrivemw2)        5.000E+00     
 Fusion gain factor Q                                                     (bigq)                    2.966E+01  OP 
 Auxiliary current drive (A)                                              (auxiliary_cd)            1.446E+06  OP 
 Secondary auxiliary current drive (A)                                    (auxiliary_cdfix)         2.081E+05  OP 
 Current drive efficiency (A/W)                                           (effcd)                   4.126E-02  OP 
 Normalised current drive efficiency, gamma (10^20 A/W-m2)                (gamcd)                   2.975E-01  OP 
 Wall plug to injector efficiency                                         (etacd)                   3.000E-01     
 Secondary current drive efficiency (A/W)                                 (effcdfix)                4.161E-02  OP 
 Seconday wall plug to injector efficiency                                (etacdfix)                4.000E-01     
 Normalised secondary current drive efficiency, gamma (10^20 A/W-m2)      (gamcdfix)                0.000E+00  OP 
 
 Fractions of current drive :
 
 Bootstrap fraction                                                       (bootipf)                     0.379  OP 
 Diamagnetic fraction                                                     (diaipf)                      0.000  OP 
 Pfirsch-Schlueter fraction                                               (psipf)                       0.000  OP 
 Auxiliary current drive fraction                                         (faccd)                       0.074  OP 
 Inductive fraction                                                       (facoh)                       0.547  OP 
 Total                                                                    (plasipf+faccd+facoh          1.000     
 Fraction of the plasma current produced by non-inductive means           (fvsbrnni)                    0.453  ITV
 
 Neutral beam energy (keV)                                                (enbeam)                  1.000E+03     
 Neutral beam current (A)                                                 (cnbeam)                  4.500E+01  OP 
 Beam efficiency (A/W)                                                    (effnbss)                 4.126E-02  OP 
 Beam gamma (10^20 A/W-m2)                                                (gamnb)                   2.975E-01  OP 
 Neutral beam wall plug efficiency                                        (etanbi)                  3.000E-01     
 Beam decay lengths to centre                                             (taubeam)                 4.655E+00  OP 
 Beam shine-through fraction                                              (nbshinef)                9.047E-05  OP 
 Neutral beam wall plug power (MW)                                        (pwpnb)                   1.500E+02  OP 
 
 Neutral beam power balance :
 ----------------------------
 Beam first orbit loss power (MW)                                         (porbitlossmw)                0.000  OP 
 Beam shine-through power [MW]                                            (nbshinemw)                   0.004  OP 
 Beam power deposited in plasma (MW)                                      (pinjmw)                     45.000  OP 
 Maximum allowable beam power (MW)                                        (pinjalw)                    75.000     
 Total (MW)                                                               (porbitlossmw+nbshin         45.004     
 
 Beam power entering vacuum vessel (MW)                                   (pnbitot)                    45.004  OP 
 
 Fraction of beam energy to ions                                          (fpion)                   4.153E-01  OP 
 Beam duct shielding thickness (m)                                        (nbshield)                5.000E-01     
 Beam tangency radius / Plasma major radius                               (frbeam)                  1.050E+00     
 Beam centreline tangency radius (m)                                      (rtanbeam)                9.396E+00  OP 
 Maximum possible tangency radius (m)                                     (rtanmax)                 1.486E+01  OP 
 Fixed ECRH power (MW)                                                    (pinjmwfix)                  30.000     
 ECH wall plug efficiency                                                 (etaech)                  4.000E-01     
 Secondary fixed ECH wall plug power (MW)                                 (pinjwpfix)               7.500E+01  OP 
 
 Volt-second considerations:
 
 Total V-s capability of Central Solenoid/PF coils (Wb)                   (abs(pfcoil_variables.vst 7.494E+02     
 Required volt-seconds during start-up (Wb)                               (vssoft)                  3.799E+02     
 Available volt-seconds during burn (Wb)                                  (vsmax)                   3.446E+02     
 
 *************************************************** Times ****************************************************
 
 Initial charge time for CS from zero current (s)                         (tramp)                     500.000     
 Plasma current ramp-up time (s)                                          (tohs)                      194.648     
 Heating time (s)                                                         (theat)                      10.000     
 Burn time (s)                                                            (tburn)                   7.200E+03  OP 
 Reset time to zero current for CS (s)                                    (tqnch)                     194.648     
 Time between pulses (s)                                                  (tdwell)                      0.000     
 
 Total plant cycle time (s)                                               (tcycle)                  8.099E+03  OP 
 
 ************************************************ Radial Build ************************************************
 
 Device centreline                            0.000           0.000                       
<<<<<<< HEAD
 Machine build_variables.bore                 2.325           2.325   (bore)              
 Central solenoid                             0.595           2.919   (ohcth)             
=======
 Machine build_variables.bore                 2.321           2.321   (bore)              
 Central solenoid                             0.599           2.919   (ohcth)             
>>>>>>> c2e851f9
 CS precompression                            0.059           2.978   (precomp)           
 Gap                                          0.050           3.028   (gapoh)             
 TF coil inboard leg                          1.296           4.324   (tfcth)             
 Gap                                          0.050           4.374   (tftsgap)           
 Thermal shield                               0.050           4.424   (thshield)          
 Gap                                          0.020           4.444   (gapds)             
 Vacuum vessel (and shielding)                0.600           5.044   (d_vv_in + shldith) 
 Gap                                          0.020           5.064   (vvblgap)           
 Inboard blanket                              0.755           5.819   (blnkith)           
 Inboard first wall                           0.018           5.837   (fwith)             
 Inboard scrape-off                           0.225           6.062   (scrapli)           
 Plasma geometric centre                      2.887           8.949   (rminor)            
 Plasma outboard edge                         2.887          11.836   (rminor)            
 Outboard scrape-off                          0.225          12.061   (scraplo)           
 Outboard first wall                          0.018          12.079   (fwoth)             
 Outboard blanket                             0.982          13.061   (blnkoth)           
 Gap                                          0.020          13.081   (vvblgap)           
 Vacuum vessel (and shielding)                1.100          14.181   (d_vv_out+shldoth)  
 Gap                                          1.688          15.869   (gapsto)            
 Thermal shield                               0.050          15.919   (thshield)          
 Gap                                          0.050          15.969   (tftsgap)           
 TF coil outboard leg                         1.296          17.265   (tfthko)            
 
 *********************************************** Vertical Build ***********************************************
 
<<<<<<< HEAD
 TF coil                                      1.301           8.897   (tfcth)             
 Gap                                          0.050           7.596   (tftsgap)           
 Thermal shield                               0.050           7.546   (thshield)          
 Gap                                          0.050           7.496   (vgap2)             
 Vacuum vessel (and shielding)                0.600           7.446   (d_vv_top+shldtth)  
 Gap                                          0.020           6.846   (vvblgap)           
 Top blanket                                  0.869           6.826   (blnktth)           
 Top first wall                               0.018           5.957   (fwtth)             
 Top scrape-off                               0.600           5.939   (vgaptop)           
 Plasma top                                   5.339           5.339   (rminor*kappa)      
=======
 TF coil                                      1.296           8.887   (tfcth)             
 Gap                                          0.050           7.591   (tftsgap)           
 Thermal shield                               0.050           7.541   (thshield)          
 Gap                                          0.050           7.491   (vgap2)             
 Vacuum vessel (and shielding)                0.600           7.441   (d_vv_top+shldtth)  
 Gap                                          0.020           6.841   (vvblgap)           
 Top blanket                                  0.869           6.821   (blnktth)           
 Top first wall                               0.018           5.953   (fwtth)             
 Top scrape-off                               0.600           5.935   (vgaptop)           
 Plasma top                                   5.335           5.335   (rminor*kappa)      
>>>>>>> c2e851f9
 Midplane                                     0.000           0.000                       
 Plasma bottom                                5.335          -5.335   (rminor*kappa)      
 Lower scrape-off                             2.002          -7.337   (vgap)              
 Divertor structure                           0.621          -7.958   (divfix)            
 Vacuum vessel (and shielding)                1.000          -8.958   (d_vv_bot+shldlth)  
 Gap                                          0.050          -9.008   (vgap2)             
 Thermal shield                               0.050          -9.058   (thshield)          
 Gap                                          0.050          -9.108   (tftsgap)           
 TF coil                                      1.296         -10.404   (tfcth)             
 
 ************************************* Divertor build and plasma position *************************************
 
 Divertor Configuration = Single Null Divertor
 
<<<<<<< HEAD
 Plasma top position, radial (m)                                          (ptop_radial)                 7.512  OP 
 Plasma top position, vertical (m)                                        (ptop_vertical)               5.339  OP 
 Plasma geometric centre, radial (m)                                      (physics_variables.r          8.956  OP 
=======
 Plasma top position, radial (m)                                          (ptop_radial)                 7.506  OP 
 Plasma top position, vertical (m)                                        (ptop_vertical)               5.335  OP 
 Plasma geometric centre, radial (m)                                      (physics_variables.r          8.949  OP 
>>>>>>> c2e851f9
 Plasma geometric centre, vertical (m)                                    (0.0)                         0.000  OP 
 Plasma lower physics_variables.triangularity                             (tril)                        0.500  OP 
 Plasma elongation                                                        (physics_variables.k          1.848  OP 
 TF coil vertical offset (m)                                              (tfoffset)                   -0.758  OP 
 Plasma outer arc radius of curvature (m)                                 (rco)                         5.451  OP 
 Plasma inner arc radius of curvature (m)                                 (rci)                        10.580  OP 
 Plasma lower X-pt, radial (m)                                            (rxpt)                        7.506  OP 
 Plasma lower X-pt, vertical (m)                                          (zxpt)                       -5.335  OP 
 Poloidal plane angle between vertical and inner leg (rad)                (thetai)                      0.207  OP 
 Poloidal plane angle between vertical and outer leg (rad)                (thetao)                      1.042  OP 
 Poloidal plane angle between inner leg and plate (rad)                   (betai)                       1.000     
 Poloidal plane angle between outer leg and plate (rad)                   (betao)                       1.000     
 Inner divertor leg poloidal length (m)                                   (plsepi)                      1.000     
 Outer divertor leg poloidal length (m)                                   (plsepo)                      1.500     
 Inner divertor plate length (m)                                          (plleni)                      1.000     
 Outer divertor plate length (m)                                          (plleno)                      1.000     
 Inner strike point, radial (m)                                           (rspi)                        6.527  OP 
 Inner strike point, vertical (m)                                         (zspi)                       -5.540  OP 
 Inner plate top, radial (m)                                              (rplti)                       6.705  OP 
 Inner plate top, vertical (m)                                            (zplti)                      -5.073  OP 
 Inner plate bottom, radial (m)                                           (rplbi)                       6.349  OP 
 Inner plate bottom, vertical (m)                                         (zplbi)                      -6.008  OP 
 Outer strike point, radial (m)                                           (rspo)                        8.262  OP 
 Outer strike point, vertical (m)                                         (zspo)                       -6.630  OP 
 Outer plate top, radial (m)                                              (rplto)                       8.489  OP 
 Outer plate top, vertical (m)                                            (zplto)                      -6.185  OP 
 Outer plate bottom, radial (m)                                           (rplbo)                       8.035  OP 
 Outer plate bottom, vertical (m)                                         (zplbo)                      -7.076  OP 
 Calculated maximum divertor height (m)                                   (divht)                       2.002  OP 
 
 ************************************************* TF coils  **************************************************
 
 
 TF Coil Stresses (CCFE model) :
 
 Plane stress model with smeared properties
 Allowable maximum shear stress in TF coil case (Tresca criterion) (Pa)   (sig_tf_case_max)         6.600E+08     
 Allowable maximum shear stress in TF coil conduit (Tresca criterion) (Pa (sig_tf_wp_max)           6.600E+08     
 Materal stress of the point of maximum shear stress (Tresca criterion) for each layer
 Please use utilities/plot_stress_tf.py for radial plots plots summary
 Layers                             Steel case            WP    Outer case
 Radial stress               (MPa)       0.000      -190.115         4.382
 toroidal stress             (MPa)    -432.495      -301.356      -309.549
 Vertical stress             (MPa)     227.505       227.505       117.016
 Von-Mises stress            (MPa)     580.694       459.493       381.753
 Shear (Tresca) stress       (MPa)     660.000       528.861       426.565
 
 Toroidal modulus            (GPa)     205.000        41.034       205.000
 Vertical modulus            (GPa)     205.000       124.365       398.567
 
 WP transverse modulus (GPa)                                              (eyoung_wp_trans*1.0D-9)  3.734E+01  OP 
 WP vertical modulus (GPa)                                                (eyoung_wp_axial*1.0D-9)  1.144E+02  OP 
 WP transverse Poisson's ratio                                            (poisson_wp_trans)        3.058E-01  OP 
 WP vertical-transverse Pois. rat.                                        (poisson_wp_axial)        3.173E-01  OP 
 Maximum radial deflection at midplane (m)                                (deflect)                -6.172E-03  OP 
 Vertical strain on casing                                                (casestr)                 1.110E-03  OP 
 Radial strain on insulator                                               (insstrain)              -9.491E-03  OP 
 
 TF design
 
 Conductor technology                                                     (i_tf_sup)                        1     
   -> Superconducting coil (SC)
 Superconductor material                                                  (i_tf_sc_mat)                     5     
   -> WST Nb3Sn
 Presence of TF demountable joints                                        (itart)                           0     
   -> Coils without demountable joints
 TF inboard leg support strategy                                          (i_tf_bucking)                    1     
   -> Steel casing
 
 TF coil Geometry :
 
 Number of TF coils                                                       (n_tf)                           16     
 Inboard leg centre radius (m)                                            (r_tf_inboard_mid)        3.676E+00  OP 
 Outboard leg centre radius (m)                                           (r_tf_outboard_mid)       1.662E+01  OP 
 Total inboard leg radial thickness (m)                                   (tfcth)                   1.296E+00  ITV
 Total outboard leg radial thickness (m)                                  (tfthko)                  1.296E+00     
 Outboard leg toroidal thickness (m)                                      (tftort)                  1.687E+00  OP 
 Maximum inboard edge height (m)                                          (hmax)                    9.108E+00  OP 
 Mean coil circumference (including inboard leg length) (m)               (tfleng)                  5.080E+01  OP 
 Vertical TF shape                                                        (i_tf_shape)                      1     
 
 D-shape coil, inner surface shape approximated by
 by a straight segment and elliptical arcs between the following points:
 
 point         x(m)           y(m)
   1          4.324          4.555
   2          8.372          7.591
   3         15.969          0.000
   4          8.372         -9.108
   5          4.324         -5.465
 
 Global material area/fractions:
 
 TF cross-section (total) (m2)                                            (tfareain)                2.993E+01     
 Total steel cross-section (m2)                                           (a_tf_steel*n_tf)         2.108E+01     
 Total steel TF fraction                                                  (f_tf_steel)              7.042E-01     
 Total Insulation cross-section (total) (m2)                              (a_tf_ins*n_tf)           1.824E+00     
 Total Insulation fraction                                                (f_tf_ins)                6.095E-02     
 
 External steel Case Information :
 
 Casing cross section area (per leg) (m2)                                 (acasetf)                 9.417E-01     
 Inboard leg case plasma side wall thickness (m)                          (casthi)                  6.000E-02     
 Inboard leg case inboard "nose" thickness (m)                            (thkcas)                  4.693E-01  ITV
 Inboard leg case sidewall thickness at its narrowest point (m)           (casths)                  5.000E-02     
 External case mass per coil (kg)                                         (whtcas)                  1.008E+06  OP 
 
 TF winding pack (WP) geometry:
 
 WP cross section area with insulation and insertion (per coil) (m2)      (awpc)                    9.291E-01     
 WP cross section area (per coil) (m2)                                    (aswp)                    8.568E-01     
 Winding pack radial thickness (m)                                        (dr_tf_wp)                6.834E-01  OP 
 Winding pack toroidal width 1 (m)                                        (wwp1)                    1.427E+00  OP 
 Winding pack toroidal width 2 (m)                                        (wwp2)                    1.291E+00  OP 
 Ground wall insulation thickness (m)                                     (tinstf)                  8.000E-03     
 Winding pack insertion gap (m)                                           (tfinsgap)                1.000E-02     
 
 TF winding pack (WP) material area/fractions:
 
 Steel WP cross-section (total) (m2)                                      (aswp*n_tf)               6.010E+00     
 Steel WP fraction                                                        (aswp/awpc)               4.043E-01     
 Insulation WP fraction                                                   (aiwp/awpc)               8.851E-02     
 Cable WP fraction                                                        ((awpc-aswp-aiwp)/awpc)   5.072E-01     
 
 WP turn information:
 
 Turn parametrisation                                                     (i_tf_turns_integer)              0     
   Non-integer number of turns
 Number of turns per TF coil                                              (n_tf_turn)               2.304E+02  OP 
 
 Width of turn including inter-turn insulation (m)                        (t_turn_tf)               6.098E-02  OP 
 Width of conductor (square) (m)                                          (t_conductor)             5.798E-02  OP 
 Width of space inside conductor (m)                                      (t_cable)                 4.198E-02  OP 
 Steel conduit thickness (m)                                              (thwcndut)                8.000E-03  ITV
 Inter-turn insulation thickness (m)                                      (thicndut)                1.500E-03     
 
 Conductor information:
 
 Diameter of central helium channel in cable                              (dhecoil)                 1.000E-02     
 Fractions by area
 internal area of the cable space                                         (acstf)                   1.731E-03     
 Coolant fraction in conductor excluding central channel                  (vftf)                    3.000E-01     
 Copper fraction of conductor                                             (fcutfsu)                 8.836E-01  ITV
 Superconductor fraction of conductor                                     (1-fcutfsu)               1.164E-01     
 Check total area fractions in winding pack = 1                                                         1.000     
 minimum TF conductor temperature margin  (K)                             (tmargmin_tf)                 1.500     
 TF conductor temperature margin (K)                                      (tmargtf)                     1.500     
 Elastic properties behavior                                              (i_tf_cond_eyoung_axial)          0     
   Conductor stiffness neglected
 Conductor axial Young's modulus                                          (eyoung_cond_axial)       0.000E+00     
 Conductor transverse Young's modulus                                     (eyoung_cond_trans)       0.000E+00     
 
 TF coil mass:
 
 Superconductor mass per coil (kg)                                        (whtconsc)                4.451E+03  OP 
 Copper mass per coil (kg)                                                (whtconcu)                1.034E+05  OP 
 Steel conduit mass per coil (kg)                                         (whtconsh)                1.488E+05  OP 
 Conduit insulation mass per coil (kg)                                    (whtconin)                7.519E+03  OP 
 Total conduit mass per coil (kg)                                         (whtcon)                  2.642E+05  OP 
 Mass of each TF coil (kg)                                                (whttf/n_tf)              1.279E+06  OP 
 Total TF coil mass (kg)                                                  (whttf)                   2.047E+07  OP 
 
 Maximum B field and currents:
 
 Nominal peak field assuming toroidal symmetry (T)                        (bmaxtf)                  1.250E+01  OP 
 Total current in all TF coils (MA)                                       (ritfc/1.D6)              2.602E+02  OP 
 TF coil current (summed over all coils) (A)                              (ritfc)                   2.602E+08     
 Actual peak field at discrete conductor (T)                              (bmaxtfrp)                1.291E+01  OP 
 Winding pack current density (A/m2)                                      (jwptf)                   1.898E+07  OP 
 Inboard leg mid-plane conductor current density (A/m2)                   (oacdcp)                  8.693E+06     
 Total stored energy in TF coils (GJ)                                     (estotftgj)               1.849E+02  OP 
 
 TF Forces:
 
 Inboard vertical tension per coil (N)                                    (vforce)                  2.997E+08  OP 
 Outboard vertical tension per coil (N)                                   (vforce_outboard)         2.997E+08  OP 
 inboard vertical tension fraction (-)                                    (f_vforce_inboard)        5.000E-01  OP 
 Centring force per coil (N/m)                                            (cforce)                  1.016E+08  OP 
 
 Ripple information:
 
 Max allowed ripple amplitude at plasma outboard midplane (%)             (ripmax)                  6.000E-01     
 Ripple amplitude at plasma outboard midplane (%)                         (ripple)                  6.000E-01  OP 
 
 Quench information :
 
 Allowable stress in vacuum vessel (VV) due to quench (Pa)                (sigvvall)                9.300E+07     
 Minimum allowed quench time due to stress in VV (s)                      (taucq)                   2.858E+01  OP 
 Actual quench time (or time constant) (s)                                (tdmptf)                  3.274E+01  ITV
 Maximum allowed voltage during quench due to insulation (kV)             (vdalw)                   1.000E+01  ITV
 Actual quench voltage (kV)                                               (vtfskv)                  1.000E+01  OP 
 Maximum allowed temp rise during a quench (K)                            (tmaxpro)                 1.500E+02     
 
 Radial build of TF coil centre-line :
 
                                          Thickness (m)    Outer radius (m)
 Innermost edge of TF coil                    3.028           3.028                       
 Coil case ("nose")                           0.469           3.498   (thkcas)            
 Insertion gap for winding pack               0.010           3.508   (tfinsgap)          
 Winding pack ground insulation               0.008           3.516   (tinstf)            
 Winding - first half                         0.324           3.839   (dr_tf_wp/2-tinstf-t
 Winding - second half                        0.324           4.163   (dr_tf_wp/2-tinstf-t
 Winding pack insulation                      0.008           4.171   (tinstf)            
 Insertion gap for winding pack               0.010           4.181   (tfinsgap)          
 Plasma side case min radius                  0.060           4.241   (casthi)            
 Plasma side case max radius                  4.324           4.324   (r_tf_inboard_out)  
 TF coil dimensions are consistent
 
 ****************************************** Superconducting TF Coils ******************************************
 
 Superconductor switch                                                    (isumat)                          5     
 Superconductor used: Nb3Sn
  (WST Nb3Sn critical surface model)
 Critical field at zero temperature and strain (T)                        (bc20m)                   3.297E+01     
 Critical temperature at zero field and strain (K)                        (tc0m)                    1.606E+01     
 
 Helium temperature at peak field (= superconductor temperature) (K)      (thelium)                 4.750E+00     
 Total helium fraction inside cable space                                 (fhetot)                  3.454E-01  OP 
 Copper fraction of conductor                                             (fcutfsu)                 8.836E-01  ITV
 Residual manufacturing strain on superconductor                          (str_tf_con_res)         -5.000E-03     
 Self-consistent strain on superconductor                                 (str_wp)                  1.829E-03     
 Critical current density in superconductor (A/m2)                        (jcritsc)                 7.551E+08  OP 
 Critical current density in strand (A/m2)                                (jcritstr)                8.790E+07  OP 
 Critical current density in winding pack (A/m2)                          (jwdgcrt)                 2.679E+07  OP 
 Actual current density in winding pack (A/m2)                            (jwdgop)                  1.898E+07  OP 
 Minimum allowed temperature margin in superconductor (K)                 (tmargmin_tf)             1.500E+00     
 Actual temperature margin in superconductor (K)                          (tmarg)                   1.500E+00  OP 
 Critical current (A)                                                     (icrit)                   9.962E+04  OP 
 Actual current (A)                                                       (cpttf)                   7.058E+04  ITV
 Actual current / critical current                                        (iooic)                   7.084E-01  OP 
 
 *************************************** Central Solenoid and PF Coils ****************************************
 
 Superconducting central solenoid
 Central solenoid superconductor material                                 (pfv.isumatoh)                    5     
  (WST Nb3Sn critical surface model)
 
 Central Solenoid Current Density Limits :
 
<<<<<<< HEAD
 Maximum field at Beginning Of Pulse (T)                                  (pfv.bmaxoh0)             1.377E+01  OP 
 Critical superconductor current density at BOP (A/m2)                    (pfv.jscoh_bop)           3.793E+08  OP 
 Critical strand current density at BOP (A/m2)                            (pfv.jstrandoh_bop)       1.138E+08  OP 
 Allowable overall current density at BOP (A/m2)                          (pfv.rjohc0)              3.467E+07  OP 
 Actual overall current density at BOP (A/m2)                             (pfv.cohbop)              1.826E+07  OP 
 
 Maximum field at End Of Flattop (T)                                      (pfv.bmaxoh)              1.376E+01  OP 
 Critical superconductor current density at EOF (A/m2)                    (pfv.jscoh_eof)           3.802E+08  OP 
 Critical strand current density at EOF (A/m2)                            (pfv.jstrandoh_eof)       1.141E+08  OP 
 Allowable overall current density at EOF (A/m2)                          (pfv.rjohc)               3.476E+07  OP 
 Actual overall current density at EOF (A/m2)                             (pfv.coheof)              1.968E+07  ITV
 
 CS inside radius (m)                                                     (bv.bore.)                2.325E+00     
 CS thickness (m)                                                         (bv.ohcth.)               5.947E-01     
 Gap between central solenoid and TF coil (m)                             (bv.gapoh)                5.000E-02  ITV
 CS overall cross-sectional area (m2)                                     (pfv.areaoh)              9.754E+00  OP 
 CS conductor+void cross-sectional area (m2)                              (pfv.awpoh)               4.246E+00  OP 
    CS conductor cross-sectional area (m2)                                (pfv.awpoh*(1-pfv.vfohc)) 2.972E+00  OP 
    CS void cross-sectional area (m2)                                     (pfv.awpoh*pfv.vfohc)     1.274E+00  OP 
 CS steel cross-sectional area (m2)                                       (pfv.areaoh-pfv.awpoh)    5.508E+00  OP 
 CS steel area fraction                                                   (pfv.oh_steel_frac)       5.647E-01  ITV
=======
 Maximum field at Beginning Of Pulse (T)                                  (bmaxoh0)                 1.379E+01  OP 
 Critical superconductor current density at BOP (A/m2)                    (jscoh_bop)               3.766E+08  OP 
 Critical strand current density at BOP (A/m2)                            (jstrandoh_bop)           1.130E+08  OP 
 Allowable overall current density at BOP (A/m2)                          (rjohc0)                  3.455E+07  OP 
 Actual overall current density at BOP (A/m2)                             (cohbop)                  1.817E+07  OP 
 
 Maximum field at End Of Flattop (T)                                      (bmaxoh)                  1.377E+01  OP 
 Critical superconductor current density at EOF (A/m2)                    (jscoh_eof)               3.790E+08  OP 
 Critical strand current density at EOF (A/m2)                            (jstrandoh_eof)           1.137E+08  OP 
 Allowable overall current density at EOF (A/m2)                          (rjohc)                   3.477E+07  OP 
 Actual overall current density at EOF (A/m2)                             (coheof)                  1.956E+07  ITV
 
 CS inside radius (m)                                                     (bore.)                   2.321E+00     
 CS thickness (m)                                                         (ohcth.)                  5.986E-01     
 Gap between central solenoid and TF coil (m)                             (gapoh)                   5.000E-02  ITV
 CS overall cross-sectional area (m2)                                     (areaoh)                  9.813E+00  OP 
 CS conductor+void cross-sectional area (m2)                              (awpoh)                   4.287E+00  OP 
    CS conductor cross-sectional area (m2)                                (awpoh*(1-vfohc))         3.001E+00  OP 
    CS void cross-sectional area (m2)                                     (awpoh*vfohc)             1.286E+00  OP 
 CS steel cross-sectional area (m2)                                       (areaoh-awpoh)            5.526E+00  OP 
 CS steel area fraction                                                   (oh_steel_frac)           5.631E-01  ITV
>>>>>>> c2e851f9
 Only hoop stress considered
 Switch for CS stress calculation                                         (pfv.i_cs_stress)                 0     
 Allowable stress in CS steel (Pa)                                        (pfv.alstroh)             6.600E+08     
 Hoop stress in CS steel (Pa)                                             (sig_hoop)                6.600E+08  OP 
<<<<<<< HEAD
 Axial stress in CS steel (Pa)                                            (sig_axial)              -7.558E+08  OP 
 Maximum shear stress in CS steel for the Tresca criterion (Pa)           (pfv.s_tresca_oh)         6.600E+08  OP 
 Axial force in CS (N)                                                    (axial_force)            -2.090E+09  OP 
 Strain on CS superconductor                                              (tfcoil_variables.strncon-5.000E-03     
 Copper fraction in strand                                                (pfv.fcuohsu)             7.000E-01     
 Void (coolant) fraction in conductor                                     (pfv.vfohc)               3.000E-01     
 Helium coolant temperature (K)                                           (tfv.tftmp)               4.750E+00     
 CS temperature margin (K)                                                (pfv.tmargoh)             1.500E+00  OP 
 Minimum permitted temperature margin (K)                                 (tfv.tmargmin_cs)         1.500E+00     
 residual hoop stress in CS Steel (Pa)                                    (csfv.residual_sig_hoop)  2.400E+08     
 Initial vertical crack size (m)                                          (csfv.t_crack_vertical)   2.000E-03     
 Initial radial crack size (m)                                            (csfv.t_crack_radial)     6.000E-03     
 CS structural vertical thickness (m)                                     (csfv.t_structural_vertic 2.200E-02     
 CS structural radial thickness (m)                                       (csfv.t_structural_radial 7.000E-02     
 Allowable number of cycles till CS fpfv.racture                          (csfv.n_cycle)            1.868E+04  OP 
=======
 Axial stress in CS steel (Pa)                                            (sig_axial)              -7.543E+08  OP 
 Maximum shear stress in CS steel for the Tresca criterion (Pa)           (s_tresca_oh)             6.600E+08  OP 
 Axial force in CS (N)                                                    (axial_force)            -2.093E+09  OP 
 Residual manufacturing strain in CS superconductor material              (str_cs_con_res)         -5.000E-03     
 Copper fraction in strand                                                (fcuohsu)                 7.000E-01     
 Void (coolant) fraction in conductor                                     (vfohc)                   3.000E-01     
 Helium coolant temperature (K)                                           (tftmp)                   4.750E+00     
 CS temperature margin (K)                                                (tmargoh)                 1.500E+00  OP 
 Minimum permitted temperature margin (K)                                 (tmargmin_cs)             1.500E+00     
 residual hoop stress in CS Steel (Pa)                                    (residual_sig_hoop)       2.400E+08     
 Initial vertical crack size (m)                                          (t_crack_vertical)        2.000E-03     
 Initial radial crack size (m)                                            (t_crack_radial)          6.000E-03     
 CS structural vertical thickness (m)                                     (t_structural_vertical)   2.200E-02     
 CS structural radial thickness (m)                                       (t_structural_radial)     7.000E-02     
 Allowable number of cycles till CS fracture                              (N_cycle)                 1.868E+04  OP 
>>>>>>> c2e851f9
 
 Superconducting PF coils
 PF coil superconductor material                                          (pfv.isumatpf)                    3     
   (NbTi)
 Copper fraction in conductor                                             (pfv.fcupfsu)             6.900E-01     
 
 PF Coil Case Stress :
 
 Maximum permissible tensile stress (MPa)                                 (pfv.sigpfcalw)           5.000E+02     
 JxB hoop force fraction supported by case                                (pfv.sigpfcf)             6.660E-01     
 
 Geometry of PF coils, central solenoid and plasma:
 
 coil			R(m)			Z(m)			dR(m)			dZ(m)			pfv.turns		steel thickness(m)
 
<<<<<<< HEAD
 PF 0			6.32e+00	9.76e+00	1.32e+00	1.32e+00	4.57e+02	1.42e-01
 PF 1			6.32e+00	-1.13e+01	1.44e+00	1.44e+00	5.38e+02	1.64e-01
 PF 2			1.86e+01	2.89e+00	1.22e+00	1.22e+00	2.10e+02	9.93e-02
 PF 3			1.86e+01	-2.89e+00	1.22e+00	1.22e+00	2.10e+02	9.93e-02
 PF 4			1.69e+01	8.09e+00	8.63e-01	8.63e-01	1.39e+02	8.04e-02
 PF 5			1.69e+01	-8.09e+00	8.63e-01	8.63e-01	1.39e+02	8.04e-02
 CS				2.62e+00	0.00e+00	5.95e-01	1.64e+01	4.46e+03	1.68e-01
 Plasma		8.96e+00	0.0e0			5.78e+00	1.07e+01	1.0e0
=======
  PF 1           6.31        9.75        1.32        1.32      456.47        0.14
  PF 2           6.31      -11.26        1.44        1.44      538.09        0.16
  PF 3          18.54        2.89        1.21        1.21      209.81        0.10
  PF 4          18.54       -2.89        1.21        1.21      209.81        0.10
  PF 5          16.93        8.08        0.86        0.86      138.63        0.08
  PF 6          16.93       -8.08        0.86        0.86      138.63        0.08
  CS             2.62        0.00        0.60       16.39     4464.09        0.17
 Plasma          8.95        0.00        5.77       10.67        1.00
>>>>>>> c2e851f9
 
 PF Coil Information at Peak Current:
 
 coil	current	allowed J		actual J		J			cond. mass	steel mass	field
 				(MA)		(A/m2)		(A/m2)		ratio			(kg)			(kg)			(T)
 
<<<<<<< HEAD
 PF 0	1.93e+01	3.91e+08	1.10e+07	2.82e-02	2.96e+05	2.57e+05	6.12e+00
 PF 1	2.27e+01	3.33e+08	1.10e+07	3.31e-02	3.48e+05	3.25e+05	6.68e+00
 PF 2	-8.87e+00	7.44e+08	6.00e+06	8.06e-03	7.32e+05	4.75e+05	2.82e+00
 PF 3	-8.87e+00	7.44e+08	6.00e+06	8.06e-03	7.32e+05	4.75e+05	2.82e+00
 PF 4	-5.96e+00	7.53e+08	8.00e+06	1.06e-02	3.37e+05	2.52e+05	2.74e+00
 PF 5	-5.96e+00	7.53e+08	8.00e+06	1.06e-02	3.37e+05	2.52e+05	2.74e+00
 CS		-1.92e+02	3.47e+07	1.97e+07	5.67e-01	2.98e+05	7.08e+05	1.38e+01
 				------																---------	---------
 				2.64e+02																3.08e+06	2.74e+06
 
 PF coil current scaling information :
 
 Sum of squares of residuals                                              (pf.ssq0)                 6.411E-04  OP 
 Smoothing parameter                                                      (pfv.alfapf)              5.000E-10     
=======
  PF 1   19.26  3.898E+08  1.100E+07  0.03 2.952E+05   2.573E+05    6.128E+00
  PF 2   22.71  3.317E+08  1.100E+07  0.03 3.480E+05   3.254E+05    6.695E+00
  PF 3   -8.85  7.446E+08  6.000E+06  0.01 7.305E+05   4.731E+05    2.818E+00
  PF 4   -8.85  7.446E+08  6.000E+06  0.01 7.305E+05   4.731E+05    2.818E+00
  PF 5   -5.96  7.530E+08  8.000E+06  0.01 3.369E+05   2.515E+05    2.742E+00
  PF 6   -5.96  7.530E+08  8.000E+06  0.01 3.369E+05   2.515E+05    2.742E+00
  CS  -191.96  3.455E+07  1.956E+07  0.57 3.003E+05   7.096E+05    1.379E+01
       ------                             ---------   ---------
       263.56                             3.078E+06   2.741E+06
 
 PF coil current scaling information :
 
 Sum of squares of residuals                                              (ssq0)                    6.436E-04  OP 
 Smoothing parameter                                                      (alfapf)                  5.000E-10     
>>>>>>> c2e851f9
 
 ****************************************** Volt Second Consumption *******************************************
 
              volt-sec       volt-sec       volt-sec
              start-up         burn          total

 PF coils :    -224.29        -105.90        -330.19
 CS coil  :    -180.52        -238.72        -419.24
              --------       --------       --------
 Total :       -404.81        -344.62        -749.43
 
 Total volt-second consumption by coils (Wb)                              (vstot)                  -7.494E+02  OP 
 
 Summary of volt-second consumption by circuit (Wb) :
 
 circuit       BOP            BOF            EOF
 
<<<<<<< HEAD

 CS coil    201.795         21.076       -217.474
=======
     1       35.913         44.664          2.203
     2       37.887         41.130         -3.666
     3        5.675        -72.250        -78.960
     4        5.675        -72.250        -78.960
     5        2.210        -38.005        -40.618
     6        2.210        -38.005        -40.618
 CS coil    201.904         21.383       -217.339
>>>>>>> c2e851f9
 
 ********************************** Waveforms ***********************************
 
 Currents (Amps/coil) as a function of time :
 
                                       time (sec)

                0.00     500.00     694.65     704.65    7904.65    8099.30
               Start      BOP        EOR        BOF        EOF        EOP        
 circuit
   1         0.000E+00  1.549E+07  1.926E+07  1.926E+07  9.501E+05  0.000E+00
   2         0.000E+00  2.092E+07  2.271E+07  2.271E+07 -2.024E+06  0.000E+00
   3        -0.000E+00  6.364E+05 -8.102E+06 -8.102E+06 -8.854E+06 -0.000E+00
   4        -0.000E+00  6.364E+05 -8.102E+06 -8.102E+06 -8.854E+06 -0.000E+00
   5        -0.000E+00  3.243E+05 -5.578E+06 -5.578E+06 -5.961E+06 -0.000E+00
   6        -0.000E+00  3.243E+05 -5.578E+06 -5.578E+06 -5.961E+06 -0.000E+00
   7        -0.000E+00  1.783E+08  1.889E+07  1.889E+07 -1.920E+08 -0.000E+00
 Plasma (A)  0.000E+00  0.000E+00  1.946E+07  1.946E+07  1.946E+07  0.000E+00
 
 This consists of: CS coil field balancing:
   1         0.000E+00  1.549E+07  1.640E+06  1.640E+06 -1.667E+07  0.000E+00
   2         0.000E+00  2.092E+07  2.215E+06  2.215E+06 -2.252E+07  0.000E+00
   3        -0.000E+00  6.364E+05  6.740E+04  6.740E+04 -6.850E+05 -0.000E+00
   4        -0.000E+00  6.364E+05  6.740E+04  6.740E+04 -6.850E+05 -0.000E+00
   5        -0.000E+00  3.243E+05  3.435E+04  3.435E+04 -3.491E+05 -0.000E+00
   6        -0.000E+00  3.243E+05  3.435E+04  3.435E+04 -3.491E+05 -0.000E+00
   7        -0.000E+00  1.783E+08  1.889E+07  1.889E+07 -1.920E+08 -0.000E+00
 
 And: equilibrium field:
<<<<<<< HEAD
   1         0.000E+00  0.000E+00  1.765E+07  1.765E+07  1.765E+07  0.000E+00
   2         0.000E+00  0.000E+00  2.052E+07  2.052E+07  2.052E+07  0.000E+00
   3         0.000E+00  0.000E+00 -8.178E+06 -8.178E+06 -8.178E+06  0.000E+00
   4         0.000E+00  0.000E+00 -8.178E+06 -8.178E+06 -8.178E+06  0.000E+00
   5         0.000E+00  0.000E+00 -5.619E+06 -5.619E+06 -5.619E+06  0.000E+00
   6         0.000E+00  0.000E+00 -5.619E+06 -5.619E+06 -5.619E+06  0.000E+00
   7         0.000E+00  0.000E+00 -4.059E-09 -4.059E-09  3.248E-08  0.000E+00
=======
   1         0.000E+00  0.000E+00  1.762E+07  1.762E+07  1.762E+07  0.000E+00
   2         0.000E+00  0.000E+00  2.049E+07  2.049E+07  2.049E+07  0.000E+00
   3         0.000E+00  0.000E+00 -8.169E+06 -8.169E+06 -8.169E+06  0.000E+00
   4         0.000E+00  0.000E+00 -8.169E+06 -8.169E+06 -8.169E+06  0.000E+00
   5         0.000E+00  0.000E+00 -5.612E+06 -5.612E+06 -5.612E+06  0.000E+00
   6         0.000E+00  0.000E+00 -5.612E+06 -5.612E+06 -5.612E+06  0.000E+00
   7         0.000E+00  0.000E+00  0.000E+00  0.000E+00  0.000E+00  0.000E+00
>>>>>>> c2e851f9
 
 Ratio of central solenoid current at beginning of Pulse / end of flat-to (fcohbop)                 9.290E-01  ITV
 Ratio of central solenoid current at beginning of Flat-top / end of flat (fcohbof)                -9.839E-02  OP 
 
 *************************** PF Circuit Waveform Data ***************************
 
 Number of PF circuits including CS and plasma                            (ncirt)                           8     
 PF Circuit 01 - Time point 01 (A)                                        (pfc01t01)                0.000E+00     
 PF Circuit 01 - Time point 02 (A)                                        (pfc01t02)                1.549E+07     
 PF Circuit 01 - Time point 03 (A)                                        (pfc01t03)                1.926E+07     
 PF Circuit 01 - Time point 04 (A)                                        (pfc01t04)                1.926E+07     
 PF Circuit 01 - Time point 05 (A)                                        (pfc01t05)                9.501E+05     
 PF Circuit 01 - Time point 06 (A)                                        (pfc01t06)                0.000E+00     
 PF Circuit 02 - Time point 01 (A)                                        (pfc02t01)                0.000E+00     
 PF Circuit 02 - Time point 02 (A)                                        (pfc02t02)                2.092E+07     
 PF Circuit 02 - Time point 03 (A)                                        (pfc02t03)                2.271E+07     
 PF Circuit 02 - Time point 04 (A)                                        (pfc02t04)                2.271E+07     
 PF Circuit 02 - Time point 05 (A)                                        (pfc02t05)               -2.024E+06     
 PF Circuit 02 - Time point 06 (A)                                        (pfc02t06)                0.000E+00     
 PF Circuit 03 - Time point 01 (A)                                        (pfc03t01)               -0.000E+00     
 PF Circuit 03 - Time point 02 (A)                                        (pfc03t02)                6.364E+05     
 PF Circuit 03 - Time point 03 (A)                                        (pfc03t03)               -8.102E+06     
 PF Circuit 03 - Time point 04 (A)                                        (pfc03t04)               -8.102E+06     
 PF Circuit 03 - Time point 05 (A)                                        (pfc03t05)               -8.854E+06     
 PF Circuit 03 - Time point 06 (A)                                        (pfc03t06)               -0.000E+00     
 PF Circuit 04 - Time point 01 (A)                                        (pfc04t01)               -0.000E+00     
 PF Circuit 04 - Time point 02 (A)                                        (pfc04t02)                6.364E+05     
 PF Circuit 04 - Time point 03 (A)                                        (pfc04t03)               -8.102E+06     
 PF Circuit 04 - Time point 04 (A)                                        (pfc04t04)               -8.102E+06     
 PF Circuit 04 - Time point 05 (A)                                        (pfc04t05)               -8.854E+06     
 PF Circuit 04 - Time point 06 (A)                                        (pfc04t06)               -0.000E+00     
 PF Circuit 05 - Time point 01 (A)                                        (pfc05t01)               -0.000E+00     
 PF Circuit 05 - Time point 02 (A)                                        (pfc05t02)                3.243E+05     
 PF Circuit 05 - Time point 03 (A)                                        (pfc05t03)               -5.578E+06     
 PF Circuit 05 - Time point 04 (A)                                        (pfc05t04)               -5.578E+06     
 PF Circuit 05 - Time point 05 (A)                                        (pfc05t05)               -5.961E+06     
 PF Circuit 05 - Time point 06 (A)                                        (pfc05t06)               -0.000E+00     
 PF Circuit 06 - Time point 01 (A)                                        (pfc06t01)               -0.000E+00     
 PF Circuit 06 - Time point 02 (A)                                        (pfc06t02)                3.243E+05     
 PF Circuit 06 - Time point 03 (A)                                        (pfc06t03)               -5.578E+06     
 PF Circuit 06 - Time point 04 (A)                                        (pfc06t04)               -5.578E+06     
 PF Circuit 06 - Time point 05 (A)                                        (pfc06t05)               -5.961E+06     
 PF Circuit 06 - Time point 06 (A)                                        (pfc06t06)               -0.000E+00     
 CS Circuit  - Time point 01 (A)                                          (cst01)                  -0.000E+00     
 CS Circuit  - Time point 02 (A)                                          (cst02)                   1.783E+08     
 CS Circuit  - Time point 03 (A)                                          (cst03)                   1.889E+07     
 CS Circuit  - Time point 04 (A)                                          (cst04)                   1.889E+07     
 CS Circuit  - Time point 05 (A)                                          (cst05)                  -1.920E+08     
 CS Circuit  - Time point 06 (A)                                          (cst06)                  -0.000E+00     
 Plasma  - Time point 01 (A)                                              (plasmat01)               0.000E+00     
 Plasma  - Time point 02 (A)                                              (plasmat02)               0.000E+00     
 Plasma  - Time point 03 (A)                                              (plasmat03)               1.946E+07     
 Plasma  - Time point 04 (A)                                              (plasmat04)               1.946E+07     
 Plasma  - Time point 05 (A)                                              (plasmat05)               1.946E+07     
 Plasma  - Time point 06 (A)                                              (plasmat06)               0.000E+00     
 
 ********************************************* Support Structure **********************************************
 
 Outer PF coil fence mass (kg)                                            (fncmass)                 3.798E+05  OP 
 Intercoil support structure mass (kg)                                    (aintmass)                7.166E+06  OP 
 Mass of cooled components (kg)                                           (coldmass)                5.016E+07  OP 
 Gravity support structure mass (kg)                                      (clgsmass)                2.083E+06  OP 
 Torus leg support mass (kg)                                              (gsm1)                    9.335E+04  OP 
 Ring beam mass (kg)                                                      (gsm2)                    5.506E+05  OP 
 Ring legs mass (kg)                                                      (gsm3)                    1.082E+06  OP 
 
 ******************************************** PF Coil Inductances *********************************************
 
 Inductance matrix [H]:
 
<<<<<<< HEAD
 0			[4.1e+00 6.6e-02 3.4e-01 2.3e-01 3.1e-01 9.2e-02 1.2e+00 1.1e-03]
 1			[6.6e-02 5.5e+00 2.4e-01 3.6e-01 9.5e-02 3.4e-01 9.8e-01 9.8e-04]
 2			[3.4e-01 2.4e-01 3.7e+00 1.3e+00 8.5e-01 4.6e-01 6.1e-01 1.9e-03]
 3			[2.3e-01 3.6e-01 1.3e+00 3.7e+00 4.6e-01 8.5e-01 6.1e-01 1.9e-03]
 4			[3.1e-01 9.5e-02 8.5e-01 4.6e-01 1.6e+00 1.7e-01 3.6e-01 9.5e-04]
 5			[9.2e-02 3.4e-01 4.6e-01 8.5e-01 1.7e-01 1.6e+00 3.6e-01 9.5e-04]
 CS			[1.2e+00 9.8e-01 6.1e-01 6.1e-01 3.6e-01 3.6e-01 2.6e+01 5.1e-03]
 Plasma	[1.1e-03 9.8e-04 1.9e-03 1.9e-03 9.5e-04 9.5e-04 5.1e-03 1.6e-05]
=======
   1     4.1E+00 6.6E-02 3.4E-01 2.3E-01 3.1E-01 9.2E-02 1.2E+00 1.1E-03
   2     6.6E-02 5.5E+00 2.3E-01 3.6E-01 9.5E-02 3.4E-01 9.8E-01 9.7E-04
   3     3.4E-01 2.3E-01 3.7E+00 1.3E+00 8.5E-01 4.6E-01 6.1E-01 1.9E-03
   4     2.3E-01 3.6E-01 1.3E+00 3.7E+00 4.6E-01 8.5E-01 6.1E-01 1.9E-03
   5     3.1E-01 9.5E-02 8.5E-01 4.6E-01 1.6E+00 1.7E-01 3.6E-01 9.4E-04
   6     9.2E-02 3.4E-01 4.6E-01 8.5E-01 1.7E-01 1.6E+00 3.6E-01 9.4E-04
  CS     1.2E+00 9.8E-01 6.1E-01 6.1E-01 3.6E-01 3.6E-01 2.6E+01 5.1E-03
 Plasma  1.1E-03 9.7E-04 1.9E-03 1.9E-03 9.4E-04 9.4E-04 5.1E-03 1.6E-05
>>>>>>> c2e851f9
 
 ************************************ Pumping for primary coolant (helium) ************************************
 
 Pressure drop in FW and blanket coolant incl. hx and pipes (Pa)          (dp_he)                   5.500E+05     
 Fraction of FW and blanket thermal power required for pumping            (fpump)                   8.946E-02  OP 
 Total power absorbed by FW & blanket (MW)                                (p_plasma)                2.354E+03  OP 
 Inlet temperature of FW & blanket coolant pump (K)                       (t_in_compressor)         5.570E+02  OP 
 Coolant pump outlet/Inlet temperature of FW & blanket (K)                (t_in_bb)                 5.731E+02     
 Outlet temperature of FW & blanket (K)                                   (t_out_bb)                7.731E+02     
 Mechanical pumping power for FW and blanket cooling loop including heat  (htpmw_fw_blkt)           2.313E+02  OP 
 Mechanical pumping power for divertor (MW)                               (htpmw_div)               2.006E+00  OP 
 Mechanical pumping power for shield and vacuum vessel (MW)               (htpmw_shld)              8.038E-03  OP 
 
 ********************************** First wall and blanket : CCFE HCPB model **********************************
 
 
 Blanket Composition by volume :
 
 Titanium beryllide fraction                                              (fbltibe12)                   0.375  OP 
 Lithium orthosilicate fraction                                           (fblli2sio4)                  0.375  OP 
 Steel fraction                                                           (fblss_ccfe)                  0.097  OP 
 Coolant fraction                                                         (vfcblkt)                     0.053     
 Purge gas fraction                                                       (vfpblkt)                     0.100     
 
 Component Volumes :
 
 First Wall Armour Volume (m3)                                            (fw_armour_vol)               7.109  OP 
 First Wall Volume (m3)                                                   (volfw)                      23.630  OP 
 Blanket Volume (m3)                                                      (volblkt)                  1417.052  OP 
 Shield Volume (m3)                                                       (volshld)                   744.619  OP 
 Vacuum vessel volume (m3)                                                (vdewin)                   1173.592  OP 
 
 Component Masses :
 
 First Wall Armour Mass (kg)                                              (fw_armour_mass)          1.369E+05  OP 
 First Wall Mass, excluding armour (kg)                                   (fwmass)                  1.843E+05  OP 
 Blanket Mass - Total(kg)                                                 (whtblkt)                 3.549E+06  OP 
     Blanket Mass - TiBe12 (kg)                                           (whtbltibe12)             1.201E+06  OP 
     Blanket Mass - Li4SiO4 (kg)                                          (whtblli4sio4)            1.275E+06  OP 
     Blanket Mass - Steel (kg)                                            (whtblss)                 1.073E+06  OP 
 Total mass of armour, first wall and blanket (kg)                        (armour_fw_bl_mass)       3.870E+06  OP 
 Shield Mass (kg)                                                         (whtshld)                 2.323E+06  OP 
 Vacuum vessel mass (kg)                                                  (vvmass)                  9.154E+06  OP 
 
 Nuclear heating :
 
 Total nuclear heating in TF+PF coils (CS is negligible) (MW)             (ptfnuc)                  5.369E-02  OP 
 Total nuclear heating in FW (MW)                                         (pnucfw)                  2.648E+02  OP 
 Total nuclear heating in the blanket (including emult) (MW)              (pnucblkt)                1.756E+03  OP 
 (Note: emult is fixed for this model inside the code)
 Total nuclear heating in the shield (MW)                                 (pnucshld)                1.608E+00  OP 
 Total nuclear heating in the divertor (MW)                               (pnucdiv)                 2.072E+02  OP 
 
  Diagostic output for nuclear heating :
 
 Blanket exponential factor                                               (exp_blanket)             9.998E-01  OP 
 Shield: first exponential                                                (exp_shield1)             1.721E-03  OP 
 Shield: second exponential                                               (exp_shield2)             2.543E-01  OP 
 Solid angle fraction taken by on divertor                                (fdiv)                    1.150E-01     
 Switch for plant secondary cycle                                         (secondary_cycle)                 2     
 First wall coolant pressure (Pa)                                         (fwpressure)              1.550E+07     
 Blanket coolant pressure (Pa)                                            (blpressure)              1.550E+07     
 Allowable nominal neutron fluence at first wall (MW.year/m2)             (abktflnc)                1.500E+01     
 No of inboard blanket modules poloidally                                 (nblktmodpi)                      7     
 No of inboard blanket modules toroidally                                 (nblktmodti)                     32     
 No of outboard blanket modules poloidally                                (nblktmodpo)                      8     
 No of outboard blanket modules toroidally                                (nblktmodto)                     48     
 Isentropic efficiency of first wall / blanket coolant pumps              (etaiso)                  9.000E-01     
 
 Other volumes, masses and areas :
 
 First wall area (m2)                                                     (fwarea)                  1.914E+03  OP 
 Cryostat internal radius (m)                                             (rdewex)                  1.965E+01  OP 
 Cryostat internal half-height (m)                                        (zdewex)                  1.631E+01  OP 
 Vertical clearance from TF coil to cryostat (m)                          (clh1)                    5.902E+00  OP 
 Divertor area (m2)                                                       (divsur)                  1.802E+02  OP 
 Divertor mass (kg)                                                       (divmas)                  4.414E+04  OP 
 
 ********************************** Superconducting TF Coil Power Conversion **********************************
 
 TF coil current (kA)                                                     (itfka)                   7.058E+01  OP 
 Number of TF coils                                                       (ntfc)                    1.600E+01     
 Voltage across a TF coil during quench (kV)                              (vtfskv)                  1.000E+01  OP 
 TF coil charge time (hours)                                              (tchghr)                  4.000E+00     
 Total inductance of TF coils (H)                                         (ltfth)                   7.423E+01  OP 
 Total resistance of TF coils (ohm)                                       (rcoils)                  0.000E+00  OP 
 TF coil charging voltage (V)                                             (tfcv)                    4.755E+02     
 Number of DC circuit breakers                                            (ntfbkr)                  1.600E+01     
 Number of dump resistors                                                 (ndumpr)                  6.400E+01     
 Resistance per dump resistor (ohm)                                       (r1dump)                  1.417E-01  OP 
 Dump resistor peak power (MW)                                            (r1ppmw)                  1.764E+02  OP 
 Energy supplied per dump resistor (MJ)                                   (r1emj)                   2.889E+03  OP 
 TF coil L/R time constant (s)                                            (ttfsec)                  3.274E+01  OP 
 Power supply voltage (V)                                                 (tfpsv)                   4.993E+02  OP 
 Power supply current (kA)                                                (tfpska)                  7.410E+01  OP 
 DC power supply rating (kW)                                              (tfckw)                   3.700E+04  OP 
 AC power for charging (kW)                                               (tfackw)                  4.111E+04  OP 
 TF coil resistive power (MW)                                             (rpower)                  7.883E+00  OP 
 TF coil inductive power (MVA)                                            (xpower)                  2.568E+01  OP 
 Aluminium bus current density (kA/cm2)                                   (djmka)                   1.250E-01     
 Aluminium bus cross-sectional area (cm2)                                 (albusa)                  5.646E+02  OP 
 Total length of TF coil bussing (m)                                      (tfbusl)                  3.410E+03  OP 
 Aluminium bus weight (tonnes)                                            (albuswt)                 5.199E+02  OP 
 Total TF coil bus resistance (ohm)                                       (rtfbus)                  1.583E-03  OP 
 TF coil bus voltage drop (V)                                             (vtfbus)                  1.117E+02  OP 
 Dump resistor floor area (m2)                                            (drarea)                  6.509E+03  OP 
 TF coil power conversion floor space (m2)                                (tfcfsp)                  1.792E+03  OP 
 TF coil power conv. building volume (m3)                                 (tfcbv)                   1.075E+04  OP 
 TF coil AC inductive power demand (MW)                                   (xpwrmw)                  2.853E+01  OP 
 Total steady state AC power demand (MW)                                  (tfacpd)                  8.759E+00  OP 
 
 ****************************** PF Coils and Central Solenoid: Power and Energy *******************************
 
 Number of PF coil circuits                                               (pfckts)                  1.200E+01     
 Sum of PF power supply ratings (MVA)                                     (spsmva)                  3.773E+02  OP 
 Total PF coil circuit bus length (m)                                     (spfbusl)                 2.539E+03  OP 
 Total PF coil bus resistive power (kW)                                   (pfbuspwr)                1.070E+03  OP 
 Total PF coil resistive power (kW)                                       (srcktpm)                 1.070E+03  OP 
 Maximum PF coil voltage (kV)                                             (vpfskv)                  2.000E+01     
 Efficiency of transfer of PF stored energy into or out of storage        (etapsu)                  9.000E-01     
 (Energy is dissipated in PFC power supplies only when total PF energy increases or decreases.)
 Maximum stored energy in poloidal field (MJ)                             (ensxpfm)                 4.062E+04  OP 
 Peak absolute rate of change of stored energy in poloidal field (MW)     peakpoloidalpower         2.087E+02  OP 
 Energy stored in poloidal magnetic field :
 
                                            time (sec)

                     0.00     500.00     694.65     704.65    7904.65    8099.30
 Time point         Start      BOP        EOR        BOF        EOF        EOP        
 Energy (MJ)      0.000E+00  3.117E+04  1.894E+04  1.894E+04  4.062E+04  0.000E+00
 
 Interval                tramp      tohs       theat      tburn      tqnch      
 dE/dt (MW)            6.234E+01 -6.283E+01  0.000E+00  3.011E+00 -2.087E+02
 
 
 *********************************************** Vacuum System ************************************************
 
 Pumpdown to Base Pressure :
 
 First wall outgassing rate (Pa m/s)                                      (rat)                     1.300E-08     
 Total outgassing load (Pa m3/s)                                          (ogas)                    1.993E-04  OP 
 Base pressure required (Pa)                                              (pbase)                   5.000E-04     
 Required N2 pump speed (m3/s)                                            (s(1))                    3.985E-01  OP 
 N2 pump speed provided (m3/s)                                            (snet(1))                 2.780E+01  OP 
 
 Pumpdown between Burns :
 
 Plasma chamber volume (m3)                                               (volume)                  2.876E+03  OP 
 Chamber pressure after burn (Pa)                                         (pend)                    1.668E-01  OP 
 Chamber pressure before burn (Pa)                                        (pstart)                  1.668E-03     
 Allowable pumping time switch                                            (dwell_pump)                      0     
 Dwell time between burns (s)                                             (tdwell.)                 0.000E+00     
 CS ramp-up time burns (s)                                                (tramp.)                  5.000E+02     
 Allowable pumping time between burns (s)                                 (tpump)                   5.000E+02     
 Required D-T pump speed (m3/s)                                           (s(2))                    2.648E+01  OP 
 D-T pump speed provided (m3/s)                                           (snet(2))                 6.747E+01  OP 
 
 Helium Ash Removal :
 
 Divertor chamber gas pressure (Pa)                                       (prdiv)                   3.600E-01     
 Helium gas fraction in divertor chamber                                  (fhe)                     2.067E-01  OP 
 Required helium pump speed (m3/s)                                        (s(3))                    4.450E+01  OP 
 Helium pump speed provided (m3/s)                                        (snet(3))                 4.450E+01  OP 
 
 D-T Removal at Fuelling Rate :
 
 D-T fuelling rate (kg/s)                                                 (frate)                   3.214E-05  OP 
 Required D-T pump speed (m3/s)                                           (s(4))                    4.450E+01  OP 
 D-T pump speed provided (m3/s)                                           (snet(4))                 6.747E+01  OP 
 
 The vacuum pumping system size is governed by the
 requirements for pumpdown between burns.
 
 Number of large pump ducts                                               (nduct)                          16     
 Passage diameter, divertor to ducts (m)                                  (d(imax))                 5.212E-01  OP 
 Passage length (m)                                                       (l1)                      2.096E+00  OP 
 Diameter of ducts (m)                                                    (dout)                    6.254E-01  OP 
 Duct length, divertor to elbow (m)                                       (l2)                      4.800E+00  OP 
 Duct length, elbow to pumps (m)                                          (l3)                      2.000E+00     
 Number of pumps                                                          (pumpn)                   3.560E+01  OP 
 
 The vacuum system uses cryo  pumps.
 
 ******************************************* Plant Buildings System *******************************************
 
 Internal volume of reactor building (m3)                                 (vrci)                    1.233E+06     
 Dist from centre of torus to bldg wall (m)                               (wrbi)                    4.289E+01     
 Effective floor area (m2)                                                (efloor)                  3.851E+05     
 Reactor building volume (m3)                                             (rbv)                     1.386E+06     
 Reactor maintenance building volume (m3)                                 (rmbv)                    4.259E+05     
 Warmshop volume (m3)                                                     (wsv)                     1.307E+05     
 Tritium building volume (m3)                                             (triv)                    4.000E+04     
 Electrical building volume (m3)                                          (elev)                    5.175E+04     
 Control building volume (m3)                                             (conv)                    6.000E+04     
 Cryogenics building volume (m3)                                          (cryv)                    1.556E+04     
 Administration building volume (m3)                                      (admv)                    1.000E+05     
 Shops volume (m3)                                                        (shov)                    1.000E+05     
 Total volume of nuclear buildings (m3)                                   (volnucb)                 1.845E+06     
 
 **************************************** Electric Power Requirements *****************************************
 
 Facility base load (MW)                                                  (basemw)                  5.000E+00     
 Divertor coil power supplies (MW)                                        (bdvmw)                   0.000E+00     
 Cryoplant electric power (MW)                                            (crymw)                   3.947E+01  OP 
 Primary coolant pumps (MW)                                               (htpmw..)                 2.682E+02  OP 
 PF coil power supplies (MW)                                              (ppfmw)                   1.151E+02  OP 
 TF coil power supplies (MW)                                              (ptfmw)                   8.759E+00  OP 
 Plasma heating supplies (MW)                                             (pheatingmw)              2.250E+02  OP 
 Tritium processing (MW)                                                  (trithtmw..)              1.500E+01     
 Vacuum pumps  (MW)                                                       (vachtmw..)               5.000E-01     
 
 Total pulsed power (MW)                                                  (pacpmw)                  7.348E+02  OP 
 Total base power required at all times (MW)                              (fcsht)                   6.276E+01  OP 
 
 ************************************************* Cryogenics *************************************************
 
 Conduction and radiation heat loads on cryogenic components (MW)         (qss/1.0D6)               2.157E-02  OP 
 Nuclear heating of cryogenic components (MW)                             (qnuc/1.0D6)              1.292E-02  OP 
 Nuclear heating of cryogenic components is a user input.
 AC losses in cryogenic components (MW)                                   (qac/1.0D6)               5.345E-03  OP 
 Resistive losses in current leads (MW)                                   (qcl/1.0D6)               1.536E-02  OP 
 45% allowance for heat loads in transfer lines, storage tanks etc (MW)   (qmisc/1.0D6)             2.484E-02  OP 
 Sum = Total heat removal at cryogenic temperatures (tmpcry & tcoolin) (M (helpow + helpow_cryal/1. 8.002E-02  OP 
 Temperature of cryogenic superconducting components (K)                  (tmpcry)                  4.500E+00     
 Temperature of cryogenic aluminium components (K)                        (tcoolin)                 3.131E+02     
 Efficiency (figure of merit) of cryogenic plant is 13% of ideal Carnot v                           2.028E-03  OP 
 Efficiency (figure of merit) of cryogenic aluminium plant is 40% of idea                          -2.020E+00  OP 
 Electric power for cryogenic plant (MW)                                  (crypmw)                  3.947E+01  OP 
 
 ************************************ Plant Power / Heat Transport Balance ************************************
 
 
 Assumptions :
 
 Neutron power multiplication in blanket                                  (emult)                   1.269E+00     
 Divertor area fraction of whole toroid surface                           (fdiv)                    1.150E-01     
 H/CD apparatus + diagnostics area fraction                               (fhcd)                    0.000E+00     
 First wall area fraction                                                 (1-fdiv-fhcd)             8.850E-01     
 Switch for pumping of primary coolant                                    (primary_pumping)                 3     
 Mechanical pumping power for FW and blanket cooling loop
 includes heat exchanger, using specified pressure drop
 Mechanical pumping power for FW cooling loop including heat exchanger (M (htpmw_fw)                0.000E+00  OP 
 Mechanical pumping power for blanket cooling loop including heat exchang (htpmw_blkt)              0.000E+00  OP 
 Mechanical pumping power for FW and blanket cooling loop including heat  (htpmw_fw_blkt)           2.313E+02  OP 
 Mechanical pumping power for divertor (MW)                               (htpmw_div)               2.006E+00  OP 
 Mechanical pumping power for shield and vacuum vessel (MW)               (htpmw_shld)              8.038E-03  OP 
 Electrical pumping power for FW and blanket (MW)                         (htpmwe_fw_blkt)          2.659E+02  OP 
 Electrical pumping power for shield (MW)                                 (htpmwe_shld)             9.239E-03  OP 
 Electrical pumping power for divertor (MW)                               (htpmwe_div)              2.306E+00  OP 
 Total electrical pumping power for primary coolant (MW)                  (htpmw)                   2.682E+02  OP 
 Coolant pump power / non-pumping thermal power in shield                 (fpumpshld)               5.000E-03     
 Coolant pump power / non-pumping thermal power in divertor               (fpumpdiv)                5.000E-03     
 Electrical efficiency of heat transport coolant pumps                    (etahtp)                  8.700E-01     
 
 Plant thermodynamics: options :
 
 Divertor thermal power is collected at only 150 C and is used to preheat the coolant in the power cycle
 Shield thermal power is collected at only 150 C and is used to preheat the coolant in the power cycle
 Power conversion cycle efficiency model: user-defined efficiency
 Thermal to electric conversion efficiency of the power conversion cycle  (etath)                       0.375     
 Fraction of total high-grade thermal power to divertor                   (pdivfraction)                0.135  OP 
 
 Power Balance for Reactor (across vacuum vessel boundary) - Detail
 ------------------------------------------------------------------
 
                                            High-grade             Low-grade              Total
                                             thermal power (MW)     thermal power (MW)      (MW)
         First wall:
                               neutrons            264.78                0.00              264.78
             charged particle transport             22.50                0.00               22.50
                              radiation            311.17                0.00              311.17
                        coolant pumping              0.00                0.00                0.00
 
         Blanket:
                               neutrons           1755.80                0.00             1755.80
             charged particle transport              0.00                0.00                0.00
                              radiation              0.00                0.00                0.00
                        coolant pumping              0.00                0.00                0.00
 
         Shield:
                               neutrons              1.61                0.00                1.61
             charged particle transport              0.00                0.00                0.00
                              radiation              0.00                0.00                0.00
                        coolant pumping              0.01                0.00                0.01
 
         Divertor:
                               neutrons            207.22                0.00              207.22
             charged particle transport            153.61                0.00              153.61
                              radiation             40.43                0.00               40.43
                        coolant pumping              2.01                0.00                2.01
 
         TF coil:
                               neutrons              0.00                0.05                0.05
             charged particle transport              0.00                0.00                0.00
                              radiation              0.00                0.00                0.00
                        coolant pumping              0.00                0.00                0.00
 
         Losses to H/CD apparatus + diagnostics:
                               neutrons              0.00                0.00                0.00
             charged particle transport              0.00                0.00                0.00
                              radiation              0.00                0.00                0.00
                        coolant pumping              0.00                0.00                0.00
 
         ----------------------------------------------------------------------------------------
                                 Totals           2759.14                0.05             2759.20
 
 Total power leaving reactor (across vacuum vessel boundary) (MW)                                    2759.249  OP 
 
 Other secondary thermal power constituents :
 
 Heat removal from cryogenic plant (MW)                                   (crypmw)                     39.465  OP 
 Heat removal from facilities (MW)                                        (fachtmw)                    62.758  OP 
 Coolant pumping efficiency losses (MW)                                   (htpsecmw)                   34.865  OP 
 Heat removal from injection power (MW)                                   (pinjht)                    150.014  OP 
 Heat removal from tritium plant (MW)                                     (trithtmw)                   15.000  OP 
 Heat removal from vacuum pumps (MW)                                      (vachtmw)                     0.500  OP 
 TF coil resistive power (MW)                                             (tfcmw)                       0.000  OP 
 
 Total low-grade thermal power (MW)                                       (psechtmw)                  313.148  OP 
 Total High-grade thermal power (MW)                                      (pthermmw)                 2990.458  OP 
 
 Number of primary heat exchangers                                        (nphx)                            3  OP 
 
 
 Power Balance across separatrix :
 -------------------------------
 Only energy deposited in the plasma is included here.
 Total power loss is scaling power plus core radiation only (iradloss = 1)
 Transport power from scaling law (MW)                                    (pscalingmw)                360.440  OP 
 Radiation power from inside "coreradius" (MW)                            (pcoreradmw.)               144.781  OP 
 Total (MW)                                                                                           505.222  OP 
 
 Alpha power deposited in plasma (MW)                                     (falpha*palpmw)             427.410  OP 
 Power from charged products of DD and/or D-He3 fusion (MW)               (pchargemw.)                  1.882  OP 
 Ohmic heating (MW)                                                       (pohmmw.)                     0.930  OP 
 Injected power deposited in plasma (MW)                                  (pinjmw)                     75.000  OP 
 Total (MW)                                                                                           505.222  OP 
 
 Power Balance for Reactor - Summary :
 -------------------------------------
<<<<<<< HEAD
 Fusion power (MW)                                                        (powfmw)                   2256.158  OP 
 Power from energy multiplication in blanket and shield (MW)              (emultmw)                   429.380  OP 
=======
 Fusion power (MW)                                                        (powfmw)                   2252.430  OP 
 Power from energy multiplication in blanket and shield (MW)              (emultmw)                   428.670  OP 
>>>>>>> c2e851f9
 Injected power (MW)                                                      (pinjmw.)                    75.000  OP 
 Ohmic power (MW)                                                         (pohmmw.)                     0.930  OP 
 Power deposited in primary coolant by pump (MW)                          (htpmw_mech)                233.327  OP 
 Total (MW)                                                                                          2990.358  OP 
 
 Heat extracted from first wall and blanket (MW)                          (pthermfw_blkt)            2585.563  OP 
 Heat extracted from shield  (MW)                                         (pthermshld)                  1.616  OP 
 Heat extracted from divertor (MW)                                        (pthermdiv)                 403.280  OP 
 Nuclear and photon power lost to H/CD system (MW)                        (psechcd)                     0.000  OP 
 Nuclear power lost to TF (MW)                                            (ptfnuc)                      0.054  OP 
 Total (MW)                                                                                          2990.512  OP 
 
 Electrical Power Balance :
 --------------------------
 Net electric power output(MW)                                            (pnetelmw.)                 500.000  OP 
 Required Net electric power output(MW)                                   (pnetelin)                  500.000     
 Electric power for heating and current drive (MW)                        (pinjwp)                    225.014  OP 
 Electric power for primary coolant pumps (MW)                            (htpmw)                     268.192  OP 
 Electric power for vacuum pumps (MW)                                     (vachtmw)                     0.500     
 Electric power for tritium plant (MW)                                    (trithtmw)                   15.000     
 Electric power for cryoplant (MW)                                        (crypmw)                     39.465  OP 
 Electric power for TF coils (MW)                                         (tfacpd)                      8.759  OP 
 Electric power for PF coils (MW)                                         (pfwpmw)                      1.734  OP 
 All other internal electric power requirements (MW)                      (fachtmw)                    62.758  OP 
 Total (MW)                                                               (tot_plant_power)          1121.422  OP 
 Total (MW)                                                                                          1121.422  OP 
 
 Gross electrical output* (MW)                                            (pgrossmw)                 1121.422  OP 
 (*Power for pumps in secondary circuit already subtracted)
 
 Power balance for power plant :
 -------------------------------
<<<<<<< HEAD
 Fusion power (MW)                                                        (powfmw)                   2256.158  OP 
 Power from energy multiplication in blanket and shield (MW)              (emultmw)                   429.380  OP 
 Total (MW)                                                                                          2685.538  OP 
=======
 Fusion power (MW)                                                        (powfmw)                   2252.430  OP 
 Power from energy multiplication in blanket and shield (MW)              (emultmw)                   428.670  OP 
 Total (MW)                                                                                          2681.101  OP 
>>>>>>> c2e851f9
 
 Net electrical output (MW)	                                              (pnetelmw)                  500.000  OP 
 Heat rejected by main power conversion circuit (MW)                      (rejected_main)            1869.036  OP 
 Heat rejected by other cooling circuits (MW)                             (psechtmw)                  313.148  OP 
 Total (MW)                                                                                          2682.185  OP 
 
 
 Plant efficiency measures :
 
 Net electric power / total nuclear power (%)                             (pnetelmw/(powfmw+em         18.649  OP 
 Net electric power / total fusion power (%)                              (pnetelmw/powfmw)            22.198  OP 
 Gross electric power* / high grade heat (%)                              (etath)                      37.500     
 (*Power for pumps in secondary circuit already subtracted)
 Recirculating power fraction                                             (cirpowfr)                    0.554  OP 
 
 Time-dependent power usage
 
         Pulse timings [s]:
 
                                          tramp      tohs     theat     tburn     tqnch    tdwell
                                          -----      ----     -----     -----     -----    ------
                               Duration  500.00    194.65     10.00   7200.00    194.65      0.00
                                 ------   -----      ----     -----     -----     -----    ------
 
         Continous power usage [MWe]:
 
                                 System   tramp      tohs     theat     tburn     tqnch    tdwell
                                 ------   -----      ----     -----     -----     -----    ------
                        Primary cooling  268.19    268.19    268.19    268.19    268.19    268.19
                              Cyroplant   39.47     39.47     39.47     39.47     39.47     39.47
                                 Vacuum    0.50      0.50      0.50      0.50      0.50      0.50
                                Tritium   15.00     15.00     15.00     15.00     15.00     15.00
                                     TF    8.76      8.76      8.76      8.76      8.76      8.76
                             Facilities   62.76     62.76     62.76     62.76     62.76     62.76
                                 ------   -----      ----     -----     -----     -----    ------
                                  Total  394.67    394.67    394.67    394.67    394.67    394.67
                                 ------   -----      ----     -----     -----     -----    ------
 
         Intermittent power usage [MWe]:
 
                                 System   tramp      tohs     theat     tburn     tqnch    tdwell
                                 ------   -----      ----     -----     -----     -----    ------
                                 H & CD    0.00    400.00    400.00    225.01    400.00      0.00
                                     PF   62.34    -62.83      0.00      3.01   -208.67      0.00
                                 ------   -----      ----     -----     -----     -----    ------
                                  Total   62.34    337.17    400.00    228.02    191.33      0.00
                                 ------   -----      ----     -----     -----     -----    ------
 
         Power production [MWe]:
 
                                          tramp      tohs     theat     tburn     tqnch    tdwell       avg
                                          -----      ----     -----     -----     -----    ------       ---
                            Gross power    0.00      0.00      0.00   1121.42      0.00      0.00
                              Net power -457.01   -731.85   -794.67    498.72   -586.00   -394.67    382.48
                                 ------   -----      ----     -----     -----     -----    ------
 
 
 *************************** Water usage during plant operation (secondary cooling) ***************************
 
 Estimated amount of water used through different cooling system options:
 1. Cooling towers
 2. Water bodies (pond, lake, river): recirculating or once-through
 Volume used in cooling tower (m3/day)                                    (waterusetower)           7.946E+04  OP 
 Volume used in recirculating water system (m3/day)                       (wateruserecirc)          2.660E+04  OP 
 Volume used in once-through water system (m3/day)                        (wateruseonethru)         2.607E+06  OP 
 
 ******************************************** Errors and Warnings *********************************************
 
 (See top of file for solver errors and warnings.)
 PROCESS status flag:   Warning messages
 PROCESS error status flag                                                (error_status)                    2     
150     2   CHECK: Lower limit of volume averaged electron temperature (te) has been raised 
155     2   CHECK: dene used as iteration variable without constraint 81 (neped<ne0)        
244     2   PHYSICS: Diamagnetic fraction is more than 1%, but not calculated. Consider usin
 Final error identifier                                                   (error_id)                      244     
 
 ******************************************* End of PROCESS Output ********************************************
 
 
 *************************************** Copy of PROCESS Input Follows ****************************************
 

*--------------------------------------------------*


*---------------Constraint Equations---------------*

icc = 1 * Beta
icc = 2 * Global power balance
icc = 5 * Density upper limit
icc = 8 * Neutron wall load upper limit
*icc = 10 * Toroidal field 1
icc = 11 * Radial build
icc = 13 * Burn time lower limit
icc = 15 * LH power threshold limit
icc = 16 * Net electric power lower limit
icc = 24 * Beta upper limit
icc = 25 * Peak toroidal field upper limit
icc = 26 * Central solenoid EOF current density upper limit
icc = 27 * Central solenoid BOP current density upper limit
icc = 30 * Injection power upper limit
icc = 31 * TF coil case stress upper limit
icc = 32 * TF coil conduit stress upper limit
icc = 33 * I_op
icc = 34 * Dump voltage upper limit
icc = 35 * J_winding pack
icc = 36 * TF coil temperature margin lower limit
icc = 60 * Central solenoid temperature margin lower limit
icc = 62 * taup
icc = 65 * Dump time set by VV loads
icc = 68 * Psep
icc = 72 * central solenoid Tresca stress limit

*---------------Iteration Variables----------------*

ixc = 2 * bt
boundu(2) = 20.0
ixc = 3 * rmajor
boundu(3) = 13
ixc = 4 * te
boundu(4) = 150.0
ixc = 5 * beta
ixc = 6 * dene
boundl(6) = 7.0d19
ixc = 9 * fdene
boundu(9) = 1.2
*ixc = 12 * oacdcp
ixc = 13 * tfcth
ixc = 14 * fwalld
ixc = 16 * ohcth
boundl(16) = 0.5
ixc = 18 * q
boundl(18) = 3.5
ixc = 29 * bore
boundl(29) = 0.1
ixc = 36 * fbetatry
ixc = 37 * coheof
ixc = 38 * fjohc
boundu(38) = 1.0
ixc = 39 * fjohc0
boundu(39) = 1.0
ixc = 41 * fcohbop
ixc = 42 * gapoh
boundl(42) = 0.05
boundu(42) = 0.1
ixc = 44 * fvsbrnni
ixc = 48 * fstrcase
ixc = 49 * fstrcond
ixc = 50 * fiooic
boundu(50) = 1.0
ixc = 51 * fvdump
ixc = 52 * vdalw
boundu(52) = 10.0
ixc = 53 * fjprot
ixc = 54 * ftmargtf
ixc = 56 * tdmptf
ixc = 57 * thkcas
ixc = 58 * thwcndut
boundl(58) = 8.0d-3
ixc = 59 * fcutfsu
boundl(59) = 0.50
boundu(59) = 0.94
ixc = 60 * cpttf
boundl(60) = 6.0d4
boundu(60) = 9.0d4
ixc = 61 * gapds
boundl(61) = 0.02
ixc = 103 * flhthresh
boundu(103) = 10.0
ixc = 106 * ftmargoh
ixc = 109 * ralpne
ixc = 110 * ftaulimit
ixc = 113 * ftaucq
ixc = 117 * fpsepbqar
ixc = 122 * oh_steel_frac
ixc = 123 * foh_stress

*-----------------Build Variables------------------*

blnkith  = 0.755 * Inboard blanket thickness (m);
blnkoth  = 0.982 * Outboard blanket thickness (m);
bore     = 2.3261 * Central solenoid inboard radius (m)
ddwex    = 0.15 * Cryostat thickness (m)
d_vv_in  = 0.30 * Inboard vacuum vessel thickness (tf coil / shield) (m)
d_vv_out = 0.30 * Outboard vacuum vessel thickness (tf coil / shield) (m)
d_vv_top = 0.30 * Topside vacuum vessel thickness (tf coil / shield) (m)
d_vv_bot = 0.30 * Underside vacuum vessel thickness (tf coil / shield) (m)
gapds    = 0.02 * Gap between inboard vacuum vessel and thermal shield (m)
gapoh    = 0.05 * Gap between central solenoid and tf coil (m)
gapomin  = 0.20 * Minimum gap between outboard vacuum vessel and tf coil (m)
iohcl    = 1 * Switch for existence of central solenoid;
ohcth    = 0.54761 * Central solenoid thickness (m)
scrapli  = 0.225 * Gap between plasma and first wall; inboard side (m)
scraplo  = 0.225 * Gap between plasma and first wall; outboard side (m)
shldith  = 0.30 * Inboard shield thickness (m)
shldoth  = 0.80 * Outboard shield thickness (m)
shldtth  = 0.30 * Upper/lower shield thickness (m);
tfcth    = 1.2931 * Inboard tf coil thickness; (centrepost for st) (m)
tftsgap  = 0.05 * Minimum metal-to-metal gap between tf coil and thermal shield (m)
vgap2    = 0.05 * Vertical gap between vacuum vessel and thermal shields (m)
vvblgap  = 0.02 * Gap between vacuum vessel and blanket (m)

*---------------Buildings Variables----------------*


*---------------Constraint Variables---------------*

bmxlim   = 12.5 * Maximum peak toroidal field (t)
fbetatry = 0.41378 * F-value for beta limit
fdene    = 1.2 * F-value for density limit
ffuspow  = 1 * F-value for maximum fusion power
fiooic   = 0.60263 * F-value for tf coil operating current / critical
fjohc    = 0.58039 * F-value for central solenoid current at end-of-flattop
fjohc0   = 0.54091 * F-value for central solenoid current at beginning of pulse
fjprot   = 1.0 * F-value for tf coil winding pack current density
flhthresh = 1.4114 * F-value for l-h power threshold
foh_stress = 1.0 * F-value for tresca stress in central solenoid
fpeakb   = 1.0 * F-value for maximum toroidal field
fpinj    = 1.0 * F-value for injection power
fpnetel  = 1.0 * F-value for net electric power
fpsepbqar = 1.0 * F-value for maximum psep*bt/qar limit
fstrcase = 1.0 * F-value for tf coil case stress
fstrcond = 0.84474 * F-value for tf coil conduit stress
ftaucq   = 1.0 * F-value for calculated minimum tf quench time
ftburn   = 1.00e+00 * F-value for minimum burn time
ftmargoh = 1.0 * F-value for central solenoid temperature margin
ftmargtf = 1.0 * F-value for tf coil temperature margin
fvdump   = 0.97322 * F-value for dump voltage
fwalld   = 0.12856 * F-value for maximum wall load
pnetelin = 500.0 * Required net electric power (mw)
psepbqarmax = 9.2 * Maximum ratio of psep*bt/qar (mwt/m)
tbrnmn   = 7.2e3 * Minimum burn time (s)
walalw   = 8.0 * Allowable wall-load (mw/m2)
ftaulimit = 1.0 * F-value for lower limit on taup/taueff the ratio

*------------------Cost Variables------------------*

abktflnc = 15 * Allowable first wall/blanket neutron
adivflnc = 20.0 * Allowable divertor heat fluence (mw-yr/m2)
cfactr   = 0.75 * Total plant availability fraction;
cost_model = 0 * Switch for cost model;
dintrt   = 0.00 * Diff between borrowing and saving interest rates
fcap0    = 1.15 * Average cost of money for construction of plant
fcap0cp  = 1.06 * Average cost of money for replaceable components
fcontng  = 0.15 * Project contingency factor
fcr0     = 0.065 * Fixed charge rate during construction
fkind    = 1.0 * Multiplier for nth of a kind costs
iavail   = 0 * Switch for plant availability model;
ifueltyp = 1 * Switch;
lsa      = 2 * Level of safety assurance switch (generally; use 3 or 4);
output_costs = 0 * Switch for costs output;
discount_rate = 0.06 * Effective cost of money in constant dollars
tlife    = 40 * Plant life (years)
ucblvd   = 280.0 * Unit cost for blanket vanadium ($/kg)
ucdiv    = 5.0d5 * Cost of divertor blade ($)
ucme     = 3.0d8 * Cost of maintenance equipment ($/)

*-------------Current Drive Variables--------------*

bscfmax  = 0.99 * Maximum fraction of plasma current from bootstrap;
etaech   = 0.4 * Ech wall plug to injector efficiency
gamma_ecrh = 0.30 * User input ecrh gamma (1;0e20 a/(w m^2))
iefrf    = 8 * Switch for current drive efficiency model;
iefrffix = 10 * Switch for 2nd current drive efficiency model
pheat    = 15.0 * Heating power not used for current drive (mw)
pheatfix = 25.0 * Secondary fixed heating power not used for current drive (mw)
pinjalw  = 75.0 * Maximum allowable value for injected power (mw)
pinjfixmw = 30.0 * Secondary total fixed auxiliary injected power (mw)

*----------Divertor Kallenbach Variables-----------*


*----------------Divertor Variables----------------*

divdum   = 1 * Switch for divertor zeff model; 0=calc; 1=input
divfix   = 0.621 * Divertor structure vertical thickness (m)
hldivlim = 10 * Heat load limit (mw/m2)
ksic     = 1.4 * Power fraction for outboard double-null scrape-off plasma
prn1     = 0.4 * N-scrape-off / n-average plasma;
zeffdiv  = 3.5 * Zeff in the divertor region (if divdum /= 0)

*------------------Fwbs Variables------------------*

inuclear = 1 * Switch for nuclear heating in the coils;
qnuc     = 1.292e4 * Nuclear heating in the coils (w) (inuclear=1)
primary_pumping = 3 * Switch for pumping power for primary coolant (06/01/2016);
secondary_cycle = 2 * Switch for power conversion cycle;
vfshld   = 0.60 * Coolant void fraction in shield
etaiso   = 0.9 * Isentropic efficiency of fw and blanket coolant pumps
etahtp   = 0.87 * Electrical efficiency of primary coolant pumps

*-----------------Global Variables-----------------*


*-------------Heat Transport Variables-------------*

etath    = 0.375d0 * Thermal to electric conversion efficiency
ipowerflow = 0 * Switch for power flow model;
iprimshld = 1 * Switch for shield thermal power destiny;

*------------Impurity Radiation Module-------------*

coreradius = 0.75 * Normalised radius defining the 'core' region
coreradiationfraction = 0.6 * Fraction of radiation from 'core' region that is subtracted from the loss power
fimp(1) = 1.0
fimp(2) = 0.1
fimp(3) = 0.0
fimp(4) = 0.0
fimp(5) = 0.0
fimp(6) = 0.0
fimp(7) = 0.0
fimp(8) = 0.0
fimp(9) = 0.0
fimp(10) = 0.0
fimp(11) = 0.0
fimp(12) = 0.0
fimp(13) = 0.00044
fimp(14) = 5e-05

*---------------------Numerics---------------------*

ioptimz  = 1 * for optimisation VMCON only
minmax   = 1 * Switch for figure-of-merit (see lablmm for descriptions)
epsvmc   = 1.0e-8 * Error tolerance for vmcon

*----------------Pf Power Variables----------------*


*-----------------Pfcoil Variables-----------------*

alstroh  = 6.6d8 * Allowable hoop stress in central solenoid structural material (pa)
coheof   = 20837000.0 * Central solenoid overall current density at end of flat-top (a/m2)
cptdin   = 4.22d4, 4.22d4, 4.22d4, 4.22d4, 4.3d4, 4.3d4,  4.3d4, 4.3d4, * Peak current per turn input for pf coil i (a)
fcohbop  = 0.93313 * Ratio of central solenoid overall current density at
fcuohsu  = 0.70 * Copper fraction of strand in central solenoid
ipfloc   = 2,2,3,3 * Switch for locating scheme of pf coil group i;
isumatoh = 5 * Switch for superconductor material in central solenoid;
isumatpf = 3 * Switch for superconductor material in pf coils;
ncls     = 1,1,2,2, * Number of pf coils in group j
ngrp     = 4 * Number of groups of pf coils;
ohhghf   = 0.9 * Central solenoid height / tf coil internal height
oh_steel_frac = 0.57951 * Central solenoid steel fraction (iteration variable 122)
rjconpf  = 1.1d7, 1.1d7, 6.d6, 6.d6, 8.d6, 8.0d6, 8.0d6, 8.0d6, * Average winding pack current density of pf coil i (a/m2)
rpf2     = -1.825 * Offset (m) of radial position of ipfloc=2 pf coils
zref(1) = 3.6
zref(2) = 1.2
zref(3) = 1.0
zref(4) = 2.8
zref(5) = 1.0
zref(6) = 1.0
zref(7) = 1.0
zref(8) = 1.0

*----------------Physics Variables-----------------*

alphan   = 1.00 * Density profile index
alphat   = 1.45 * Temperature profile index
aspect   = 3.1 * Aspect ratio (iteration variable 1)
beta     = 0.025927 * Total plasma beta (iteration variable 5)
bt       = 5.8547 * Toroidal field on axis (t) (iteration variable 2)
dene     = 7.2607e+19 * Electron density (/m3) (iteration variable 6)
dnbeta   = 3.0 * (troyon-like) coefficient for beta scaling;
fgwped   = 0.85 * Fraction of greenwald density to set as pedestal-top density
fgwsep   = 0.5 * Fraction of greenwald density to set as separatrix density
fkzohm   = 1.0245 * Zohm elongation scaling adjustment factor (ishape=2; 3)
fvsbrnni = 0.38686 * Fraction of the plasma current produced by
gamma    = 0.3 * Ejima coefficient for resistive startup v-s formula
hfact    = 1.1 * H factor on energy confinement times; radiation corrected
ibss     = 4 * Switch for bootstrap current scaling;
iculbl   = 1 * Switch for beta limit scaling (constraint equation 24);
icurr    = 4 * Switch for plasma current scaling to use;
idensl   = 7 * Switch for density limit to enforce (constraint equation 5);
ifalphap = 1 * Switch for fast alpha pressure calculation;
ifispact = 0 * Switch for neutronics calculations;
iinvqd   = 1 * Switch for inverse quadrature in l-mode scaling laws 5 and 9;
ipedestal = 1 * Switch for pedestal profiles;
ieped    = 1 * Switch for scaling pedestal-top temperature with plasma parameters;
neped    = 0.678e20 * Electron density of pedestal [m-3] (ipedestal=1;2; calculated if 3)
nesep    = 0.2e20 * Electron density at separatrix [m-3] (ipedestal=1;2; calculated if 3)
rhopedn  = 0.94 * R/a of density pedestal (ipedestal>=1)
rhopedt  = 0.94 * R/a of temperature pedestal (ipedestal>=1)
tbeta    = 2.0 * Temperature profile index beta  (ipedestal=1;2)
teped    = 5.5 * Electron temperature of pedestal (kev) (ipedestal>=1; ieped=0; calculated for ieped=1)
tesep    = 0.1 * Electron temperature at separatrix (kev) (ipedestal>=1)
iprofile = 1 * Switch for current profile consistency;
isc      = 34 * Switch for energy confinement time scaling law
ishape   = 0 * Switch for plasma cross-sectional shape calculation;
kappa    = 1.848 * Plasma separatrix elongation (calculated if ishape > 0)
q        = 3.8871 * Safety factor 'near' plasma edge (iteration variable 18);
q0       = 1.0 * Safety factor on axis
ralpne   = 0.070993 * Thermal alpha density / electron density (iteration variable 109)
rmajor   = 9.0019 * Plasma major radius (m) (iteration variable 3)
i_single_null    = 1 * Switch for single null / double null plasma;
ssync    = 0.6 * Synchrotron wall reflectivity factor
te       = 12.485 * Volume averaged electron temperature (kev)
triang   = 0.5 * Plasma separatrix triangularity (calculated if ishape=1; 3 or 4)

*----------------Plasmod Variables-----------------*


*-----------------Pulse Variables------------------*

lpulse   = 1 * Switch for reactor model;

*-----------------Rebco Variables------------------*


*-----------------Reinke Variables-----------------*


*-------------------Scan Module--------------------*


*--------------Stellarator Variables---------------*


*-----------------Tfcoil Variables-----------------*

sig_tf_case_max  = 6.6E8 * Allowable maximum shear stress in TF coil case (Tresca criterion) (Pa)
sig_tf_wp_max    = 6.6E8 * Allowable maximum shear stress in TF coil conduit (Tresca criterion) (Pa)
casthi   = 0.06 * Either; inboard tf coil case plasma side thickness (m)
casths   = 0.05 * Either; inboard tf coil sidewall case thickness (m)
cpttf    = 90000.0 * Tf coil current per turn (a);
dhecoil  = 0.010 * Diameter of he coil in tf winding (m)
fcutfsu  = 0.77798 * Copper fraction of cable conductor (tf coils)
i_tf_sc_mat = 5 * Switch for superconductor material in tf coils;
oacdcp   = 8935500.0 * Overall current density in tf coil inboard legs (a/m2)
ripmax   = 0.6 * Maximum allowable toroidal field ripple amplitude
tdmptf   = 29.265 * Fast discharge time for tf coil in event of quench (s)
n_tf     = 16 * Number of tf coils (default = 50 for stellarators)
tftmp    = 4.750 * Peak helium coolant temperature in tf coils and pf coils (k)
thicndut = 1.5d-3 * Conduit insulation thickness (m)
thkcas   = 0.60557 * Inboard tf coil case outer (non-plasma side) thickness (m)
thwcndut = 0.008 * Tf coil conduit case thickness (m) (iteration variable 58)
tinstf   = 0.008 * Ground insulation thickness surrounding winding pack (m)
tmargmin = 1.500 * Minimum allowable temperature margin ; tfc and cs (k)
vdalw    = 9.3753 * Max voltage across tf coil during quench (kv)
vftf     = 0.300 * Coolant fraction of tfc 'cable' (i_tf_sup=1); or of tfc leg (i_tf_sup=0)

*-----------------Times Variables------------------*

pulsetimings = 0 * Switch for pulse timings (if lpulse=1);
tburn    = 1.0d4 * Burn time (s) (calculated if lpulse=1)
tdwell   = 0 * Time between pulses in a pulsed reactor (s)
tramp    = 500.0 * Initial pf coil charge time (s); if pulsed; = tohs

*-----------------Vacuum Variables-----------------*
<|MERGE_RESOLUTION|>--- conflicted
+++ resolved
@@ -6,16 +6,6 @@
  
    Program :
    Version : 2.3.0   Release Date :: 2022-01-20
-<<<<<<< HEAD
-   Tag No. : v2.1-1386-g2155ecdc code contains untracked changes
-    Branch : 1456-convert-pfcoil-f90-to-python
-   Git log : Regression\ reference\ changes\ to\ kallenbach\ and\ hts
- Date/time :  6 Apr 2022 14:05:19 +01:00(hh:mm) UTC
-      User : jon
-  Computer : jon-Precision-3560
- Directory : /home/jon/code/process
-     Input : /tmp/pytest-of-jon/pytest-76/popen-gw6/test_scenario_secondary_CD_0/IN.DAT
-=======
    Tag No. : v2.1-1592-g962112e9
     Branch : divertor-costs-into-cost-model-2-more-stable
    Git log : Removed\ costs_step.f90\ as\ superceded\ by\ python\ ver
@@ -24,7 +14,6 @@
   Computer : L1088
  Directory : /tmp/pytest-of-jg6173/pytest-70/test_solver0
      Input : /tmp/pytest-of-jg6173/pytest-70/test_scenario_secondary_CD_0/IN.DAT
->>>>>>> c2e851f9
  Run title : Run Title (change this line using input variable 'runtitle')
   Run type : Reactor concept design: Pulsed tokamak model, (c) CCFE
  
@@ -135,32 +124,6 @@
                                                physical                 constraint                 normalised
                                               constraint                 residue                    residue
  
-<<<<<<< HEAD
-    1  Beta consistency                      =  3.0593E-02             -4.1437E-15                 1.3545E-13
-    2  Global power balance consistency      =  2.0392E-01 MW/m3        5.8977E-14 MW/m3          -2.8921E-13
-    3  Density upper limit                   <  8.9178E+19 /m3         -8.1920E+04 /m3            -8.8818E-16
-    4  Neutron wall load upper limit         <  1.1650E+00 MW/m2       -1.2863E-12 MW/m2          -1.1041E-12
-    5  Radial build consistency              =  8.9565E+00 m            1.0938E-14 m              -1.2212E-15
-    6  Burn time lower limit                 >  7.2000E+03 sec          5.1904E-06 sec            -7.2089E-10
-    7  L-H power threshold limit             >  1.2499E+02 MW          -5.3663E-10 MW              4.2931E-12
-    8  Net electric power lower limit        >  5.0000E+02 MW          -1.8599E-10 MW             -3.7204E-13
-    9  Beta upper limit                      <  5.6264E-02              9.0483E-15                 1.6076E-13
-   10  Peak toroidal field upper limit       <  1.2500E+01 T            1.8041E-14 T              -1.4433E-15
-   11  CS coil EOF current density limit     <  3.4756E+07 A/m2        -8.4043E-06 A/m2           -2.4192E-13
-   12  CS coil BOP current density limit     <  3.4673E+07 A/m2        -7.9796E-06 A/m2           -2.3015E-13
-   13  Injection power upper limit           <  7.5000E+01 MW          -1.4211E-13 MW              1.9984E-15
-   14  TF coil case stress upper limit       <  6.6000E+08 Pa          -1.5259E-05 Pa             -2.3093E-14
-   15  TF coil conduit stress upper lim      <  6.6000E+08 Pa          -1.3709E-05 Pa             -2.0872E-14
-   16  I_op / I_critical (TF coil)           <  3.1314E+07 A/m2         4.3300E-07 A/m2           -2.2760E-14
-   17  Dump voltage upper limit              <  1.0000E+01 V           -2.1494E-13 V              -2.1538E-14
-   18  J_winding pack/J_protection limit     <  1.9025E+07 A/m2         0.0000E+00 A/m2           -8.9928E-15
-   19  TF coil temp. margin lower limit      >  1.5000E+00 K           -1.7053E-13 K               1.1369E-13
-   20  CS temperature margin lower limit     >  1.5000E+00 K           -1.1870E-09 K               7.9135E-10
-   21  taup/taueff                           >  5.0000E+00              1.4120E-12                -2.0939E-13
-   22  Dump time set by VV stress            >  2.8640E+01 s           -2.3350E+00 s              -1.0214E-14
-   23  Upper Lim. on Psep * Bt / q A R       <  9.2000E+00 MWT/m        3.7112E-11 MWT/m          -4.0341E-12
-   24  CS Tresca yield criterion             <  6.6000E+08 Pa          -4.4107E-05 Pa             -6.6835E-14
-=======
     1  Beta consistency                      =  3.0605E-02             -2.5280E-15                 8.2601E-14
     2  Global power balance consistency      =  2.0415E-01 MW/m3        3.5472E-14 MW/m3          -1.7375E-13
     3  Density upper limit                   <  8.9221E+19 /m3          8.1920E+04 /m3             8.8818E-16
@@ -185,7 +148,6 @@
    22  Dump time set by VV stress            >  2.8577E+01 s           -4.1666E+00 s              -3.9968E-15
    23  Upper Lim. on Psep * Bt / q A R       <  9.2000E+00 MWT/m        1.7435E-11 MWT/m          -1.8953E-12
    24  CS Tresca yield criterion             <  6.6000E+08 Pa          -2.2769E-05 Pa             -3.4528E-14
->>>>>>> c2e851f9
  
  ******************************************** Final Feasible Point ********************************************
  
@@ -580,13 +542,8 @@
  ************************************************ Radial Build ************************************************
  
  Device centreline                            0.000           0.000                       
-<<<<<<< HEAD
- Machine build_variables.bore                 2.325           2.325   (bore)              
- Central solenoid                             0.595           2.919   (ohcth)             
-=======
  Machine build_variables.bore                 2.321           2.321   (bore)              
  Central solenoid                             0.599           2.919   (ohcth)             
->>>>>>> c2e851f9
  CS precompression                            0.059           2.978   (precomp)           
  Gap                                          0.050           3.028   (gapoh)             
  TF coil inboard leg                          1.296           4.324   (tfcth)             
@@ -612,18 +569,6 @@
  
  *********************************************** Vertical Build ***********************************************
  
-<<<<<<< HEAD
- TF coil                                      1.301           8.897   (tfcth)             
- Gap                                          0.050           7.596   (tftsgap)           
- Thermal shield                               0.050           7.546   (thshield)          
- Gap                                          0.050           7.496   (vgap2)             
- Vacuum vessel (and shielding)                0.600           7.446   (d_vv_top+shldtth)  
- Gap                                          0.020           6.846   (vvblgap)           
- Top blanket                                  0.869           6.826   (blnktth)           
- Top first wall                               0.018           5.957   (fwtth)             
- Top scrape-off                               0.600           5.939   (vgaptop)           
- Plasma top                                   5.339           5.339   (rminor*kappa)      
-=======
  TF coil                                      1.296           8.887   (tfcth)             
  Gap                                          0.050           7.591   (tftsgap)           
  Thermal shield                               0.050           7.541   (thshield)          
@@ -634,7 +579,6 @@
  Top first wall                               0.018           5.953   (fwtth)             
  Top scrape-off                               0.600           5.935   (vgaptop)           
  Plasma top                                   5.335           5.335   (rminor*kappa)      
->>>>>>> c2e851f9
  Midplane                                     0.000           0.000                       
  Plasma bottom                                5.335          -5.335   (rminor*kappa)      
  Lower scrape-off                             2.002          -7.337   (vgap)              
@@ -649,15 +593,9 @@
  
  Divertor Configuration = Single Null Divertor
  
-<<<<<<< HEAD
- Plasma top position, radial (m)                                          (ptop_radial)                 7.512  OP 
- Plasma top position, vertical (m)                                        (ptop_vertical)               5.339  OP 
- Plasma geometric centre, radial (m)                                      (physics_variables.r          8.956  OP 
-=======
  Plasma top position, radial (m)                                          (ptop_radial)                 7.506  OP 
  Plasma top position, vertical (m)                                        (ptop_vertical)               5.335  OP 
  Plasma geometric centre, radial (m)                                      (physics_variables.r          8.949  OP 
->>>>>>> c2e851f9
  Plasma geometric centre, vertical (m)                                    (0.0)                         0.000  OP 
  Plasma lower physics_variables.triangularity                             (tril)                        0.500  OP 
  Plasma elongation                                                        (physics_variables.k          1.848  OP 
@@ -897,29 +835,6 @@
  
  Central Solenoid Current Density Limits :
  
-<<<<<<< HEAD
- Maximum field at Beginning Of Pulse (T)                                  (pfv.bmaxoh0)             1.377E+01  OP 
- Critical superconductor current density at BOP (A/m2)                    (pfv.jscoh_bop)           3.793E+08  OP 
- Critical strand current density at BOP (A/m2)                            (pfv.jstrandoh_bop)       1.138E+08  OP 
- Allowable overall current density at BOP (A/m2)                          (pfv.rjohc0)              3.467E+07  OP 
- Actual overall current density at BOP (A/m2)                             (pfv.cohbop)              1.826E+07  OP 
- 
- Maximum field at End Of Flattop (T)                                      (pfv.bmaxoh)              1.376E+01  OP 
- Critical superconductor current density at EOF (A/m2)                    (pfv.jscoh_eof)           3.802E+08  OP 
- Critical strand current density at EOF (A/m2)                            (pfv.jstrandoh_eof)       1.141E+08  OP 
- Allowable overall current density at EOF (A/m2)                          (pfv.rjohc)               3.476E+07  OP 
- Actual overall current density at EOF (A/m2)                             (pfv.coheof)              1.968E+07  ITV
- 
- CS inside radius (m)                                                     (bv.bore.)                2.325E+00     
- CS thickness (m)                                                         (bv.ohcth.)               5.947E-01     
- Gap between central solenoid and TF coil (m)                             (bv.gapoh)                5.000E-02  ITV
- CS overall cross-sectional area (m2)                                     (pfv.areaoh)              9.754E+00  OP 
- CS conductor+void cross-sectional area (m2)                              (pfv.awpoh)               4.246E+00  OP 
-    CS conductor cross-sectional area (m2)                                (pfv.awpoh*(1-pfv.vfohc)) 2.972E+00  OP 
-    CS void cross-sectional area (m2)                                     (pfv.awpoh*pfv.vfohc)     1.274E+00  OP 
- CS steel cross-sectional area (m2)                                       (pfv.areaoh-pfv.awpoh)    5.508E+00  OP 
- CS steel area fraction                                                   (pfv.oh_steel_frac)       5.647E-01  ITV
-=======
  Maximum field at Beginning Of Pulse (T)                                  (bmaxoh0)                 1.379E+01  OP 
  Critical superconductor current density at BOP (A/m2)                    (jscoh_bop)               3.766E+08  OP 
  Critical strand current density at BOP (A/m2)                            (jstrandoh_bop)           1.130E+08  OP 
@@ -941,28 +856,10 @@
     CS void cross-sectional area (m2)                                     (awpoh*vfohc)             1.286E+00  OP 
  CS steel cross-sectional area (m2)                                       (areaoh-awpoh)            5.526E+00  OP 
  CS steel area fraction                                                   (oh_steel_frac)           5.631E-01  ITV
->>>>>>> c2e851f9
  Only hoop stress considered
  Switch for CS stress calculation                                         (pfv.i_cs_stress)                 0     
  Allowable stress in CS steel (Pa)                                        (pfv.alstroh)             6.600E+08     
  Hoop stress in CS steel (Pa)                                             (sig_hoop)                6.600E+08  OP 
-<<<<<<< HEAD
- Axial stress in CS steel (Pa)                                            (sig_axial)              -7.558E+08  OP 
- Maximum shear stress in CS steel for the Tresca criterion (Pa)           (pfv.s_tresca_oh)         6.600E+08  OP 
- Axial force in CS (N)                                                    (axial_force)            -2.090E+09  OP 
- Strain on CS superconductor                                              (tfcoil_variables.strncon-5.000E-03     
- Copper fraction in strand                                                (pfv.fcuohsu)             7.000E-01     
- Void (coolant) fraction in conductor                                     (pfv.vfohc)               3.000E-01     
- Helium coolant temperature (K)                                           (tfv.tftmp)               4.750E+00     
- CS temperature margin (K)                                                (pfv.tmargoh)             1.500E+00  OP 
- Minimum permitted temperature margin (K)                                 (tfv.tmargmin_cs)         1.500E+00     
- residual hoop stress in CS Steel (Pa)                                    (csfv.residual_sig_hoop)  2.400E+08     
- Initial vertical crack size (m)                                          (csfv.t_crack_vertical)   2.000E-03     
- Initial radial crack size (m)                                            (csfv.t_crack_radial)     6.000E-03     
- CS structural vertical thickness (m)                                     (csfv.t_structural_vertic 2.200E-02     
- CS structural radial thickness (m)                                       (csfv.t_structural_radial 7.000E-02     
- Allowable number of cycles till CS fpfv.racture                          (csfv.n_cycle)            1.868E+04  OP 
-=======
  Axial stress in CS steel (Pa)                                            (sig_axial)              -7.543E+08  OP 
  Maximum shear stress in CS steel for the Tresca criterion (Pa)           (s_tresca_oh)             6.600E+08  OP 
  Axial force in CS (N)                                                    (axial_force)            -2.093E+09  OP 
@@ -978,7 +875,6 @@
  CS structural vertical thickness (m)                                     (t_structural_vertical)   2.200E-02     
  CS structural radial thickness (m)                                       (t_structural_radial)     7.000E-02     
  Allowable number of cycles till CS fracture                              (N_cycle)                 1.868E+04  OP 
->>>>>>> c2e851f9
  
  Superconducting PF coils
  PF coil superconductor material                                          (pfv.isumatpf)                    3     
@@ -994,16 +890,6 @@
  
  coil			R(m)			Z(m)			dR(m)			dZ(m)			pfv.turns		steel thickness(m)
  
-<<<<<<< HEAD
- PF 0			6.32e+00	9.76e+00	1.32e+00	1.32e+00	4.57e+02	1.42e-01
- PF 1			6.32e+00	-1.13e+01	1.44e+00	1.44e+00	5.38e+02	1.64e-01
- PF 2			1.86e+01	2.89e+00	1.22e+00	1.22e+00	2.10e+02	9.93e-02
- PF 3			1.86e+01	-2.89e+00	1.22e+00	1.22e+00	2.10e+02	9.93e-02
- PF 4			1.69e+01	8.09e+00	8.63e-01	8.63e-01	1.39e+02	8.04e-02
- PF 5			1.69e+01	-8.09e+00	8.63e-01	8.63e-01	1.39e+02	8.04e-02
- CS				2.62e+00	0.00e+00	5.95e-01	1.64e+01	4.46e+03	1.68e-01
- Plasma		8.96e+00	0.0e0			5.78e+00	1.07e+01	1.0e0
-=======
   PF 1           6.31        9.75        1.32        1.32      456.47        0.14
   PF 2           6.31      -11.26        1.44        1.44      538.09        0.16
   PF 3          18.54        2.89        1.21        1.21      209.81        0.10
@@ -1012,29 +898,12 @@
   PF 6          16.93       -8.08        0.86        0.86      138.63        0.08
   CS             2.62        0.00        0.60       16.39     4464.09        0.17
  Plasma          8.95        0.00        5.77       10.67        1.00
->>>>>>> c2e851f9
  
  PF Coil Information at Peak Current:
  
  coil	current	allowed J		actual J		J			cond. mass	steel mass	field
  				(MA)		(A/m2)		(A/m2)		ratio			(kg)			(kg)			(T)
  
-<<<<<<< HEAD
- PF 0	1.93e+01	3.91e+08	1.10e+07	2.82e-02	2.96e+05	2.57e+05	6.12e+00
- PF 1	2.27e+01	3.33e+08	1.10e+07	3.31e-02	3.48e+05	3.25e+05	6.68e+00
- PF 2	-8.87e+00	7.44e+08	6.00e+06	8.06e-03	7.32e+05	4.75e+05	2.82e+00
- PF 3	-8.87e+00	7.44e+08	6.00e+06	8.06e-03	7.32e+05	4.75e+05	2.82e+00
- PF 4	-5.96e+00	7.53e+08	8.00e+06	1.06e-02	3.37e+05	2.52e+05	2.74e+00
- PF 5	-5.96e+00	7.53e+08	8.00e+06	1.06e-02	3.37e+05	2.52e+05	2.74e+00
- CS		-1.92e+02	3.47e+07	1.97e+07	5.67e-01	2.98e+05	7.08e+05	1.38e+01
- 				------																---------	---------
- 				2.64e+02																3.08e+06	2.74e+06
- 
- PF coil current scaling information :
- 
- Sum of squares of residuals                                              (pf.ssq0)                 6.411E-04  OP 
- Smoothing parameter                                                      (pfv.alfapf)              5.000E-10     
-=======
   PF 1   19.26  3.898E+08  1.100E+07  0.03 2.952E+05   2.573E+05    6.128E+00
   PF 2   22.71  3.317E+08  1.100E+07  0.03 3.480E+05   3.254E+05    6.695E+00
   PF 3   -8.85  7.446E+08  6.000E+06  0.01 7.305E+05   4.731E+05    2.818E+00
@@ -1049,7 +918,6 @@
  
  Sum of squares of residuals                                              (ssq0)                    6.436E-04  OP 
  Smoothing parameter                                                      (alfapf)                  5.000E-10     
->>>>>>> c2e851f9
  
  ****************************************** Volt Second Consumption *******************************************
  
@@ -1067,10 +935,6 @@
  
  circuit       BOP            BOF            EOF
  
-<<<<<<< HEAD
-
- CS coil    201.795         21.076       -217.474
-=======
      1       35.913         44.664          2.203
      2       37.887         41.130         -3.666
      3        5.675        -72.250        -78.960
@@ -1078,7 +942,6 @@
      5        2.210        -38.005        -40.618
      6        2.210        -38.005        -40.618
  CS coil    201.904         21.383       -217.339
->>>>>>> c2e851f9
  
  ********************************** Waveforms ***********************************
  
@@ -1108,15 +971,6 @@
    7        -0.000E+00  1.783E+08  1.889E+07  1.889E+07 -1.920E+08 -0.000E+00
  
  And: equilibrium field:
-<<<<<<< HEAD
-   1         0.000E+00  0.000E+00  1.765E+07  1.765E+07  1.765E+07  0.000E+00
-   2         0.000E+00  0.000E+00  2.052E+07  2.052E+07  2.052E+07  0.000E+00
-   3         0.000E+00  0.000E+00 -8.178E+06 -8.178E+06 -8.178E+06  0.000E+00
-   4         0.000E+00  0.000E+00 -8.178E+06 -8.178E+06 -8.178E+06  0.000E+00
-   5         0.000E+00  0.000E+00 -5.619E+06 -5.619E+06 -5.619E+06  0.000E+00
-   6         0.000E+00  0.000E+00 -5.619E+06 -5.619E+06 -5.619E+06  0.000E+00
-   7         0.000E+00  0.000E+00 -4.059E-09 -4.059E-09  3.248E-08  0.000E+00
-=======
    1         0.000E+00  0.000E+00  1.762E+07  1.762E+07  1.762E+07  0.000E+00
    2         0.000E+00  0.000E+00  2.049E+07  2.049E+07  2.049E+07  0.000E+00
    3         0.000E+00  0.000E+00 -8.169E+06 -8.169E+06 -8.169E+06  0.000E+00
@@ -1124,7 +978,6 @@
    5         0.000E+00  0.000E+00 -5.612E+06 -5.612E+06 -5.612E+06  0.000E+00
    6         0.000E+00  0.000E+00 -5.612E+06 -5.612E+06 -5.612E+06  0.000E+00
    7         0.000E+00  0.000E+00  0.000E+00  0.000E+00  0.000E+00  0.000E+00
->>>>>>> c2e851f9
  
  Ratio of central solenoid current at beginning of Pulse / end of flat-to (fcohbop)                 9.290E-01  ITV
  Ratio of central solenoid current at beginning of Flat-top / end of flat (fcohbof)                -9.839E-02  OP 
@@ -1195,16 +1048,6 @@
  
  Inductance matrix [H]:
  
-<<<<<<< HEAD
- 0			[4.1e+00 6.6e-02 3.4e-01 2.3e-01 3.1e-01 9.2e-02 1.2e+00 1.1e-03]
- 1			[6.6e-02 5.5e+00 2.4e-01 3.6e-01 9.5e-02 3.4e-01 9.8e-01 9.8e-04]
- 2			[3.4e-01 2.4e-01 3.7e+00 1.3e+00 8.5e-01 4.6e-01 6.1e-01 1.9e-03]
- 3			[2.3e-01 3.6e-01 1.3e+00 3.7e+00 4.6e-01 8.5e-01 6.1e-01 1.9e-03]
- 4			[3.1e-01 9.5e-02 8.5e-01 4.6e-01 1.6e+00 1.7e-01 3.6e-01 9.5e-04]
- 5			[9.2e-02 3.4e-01 4.6e-01 8.5e-01 1.7e-01 1.6e+00 3.6e-01 9.5e-04]
- CS			[1.2e+00 9.8e-01 6.1e-01 6.1e-01 3.6e-01 3.6e-01 2.6e+01 5.1e-03]
- Plasma	[1.1e-03 9.8e-04 1.9e-03 1.9e-03 9.5e-04 9.5e-04 5.1e-03 1.6e-05]
-=======
    1     4.1E+00 6.6E-02 3.4E-01 2.3E-01 3.1E-01 9.2E-02 1.2E+00 1.1E-03
    2     6.6E-02 5.5E+00 2.3E-01 3.6E-01 9.5E-02 3.4E-01 9.8E-01 9.7E-04
    3     3.4E-01 2.3E-01 3.7E+00 1.3E+00 8.5E-01 4.6E-01 6.1E-01 1.9E-03
@@ -1213,7 +1056,6 @@
    6     9.2E-02 3.4E-01 4.6E-01 8.5E-01 1.7E-01 1.6E+00 3.6E-01 9.4E-04
   CS     1.2E+00 9.8E-01 6.1E-01 6.1E-01 3.6E-01 3.6E-01 2.6E+01 5.1E-03
  Plasma  1.1E-03 9.7E-04 1.9E-03 1.9E-03 9.4E-04 9.4E-04 5.1E-03 1.6E-05
->>>>>>> c2e851f9
  
  ************************************ Pumping for primary coolant (helium) ************************************
  
@@ -1554,13 +1396,8 @@
  
  Power Balance for Reactor - Summary :
  -------------------------------------
-<<<<<<< HEAD
- Fusion power (MW)                                                        (powfmw)                   2256.158  OP 
- Power from energy multiplication in blanket and shield (MW)              (emultmw)                   429.380  OP 
-=======
  Fusion power (MW)                                                        (powfmw)                   2252.430  OP 
  Power from energy multiplication in blanket and shield (MW)              (emultmw)                   428.670  OP 
->>>>>>> c2e851f9
  Injected power (MW)                                                      (pinjmw.)                    75.000  OP 
  Ohmic power (MW)                                                         (pohmmw.)                     0.930  OP 
  Power deposited in primary coolant by pump (MW)                          (htpmw_mech)                233.327  OP 
@@ -1593,15 +1430,9 @@
  
  Power balance for power plant :
  -------------------------------
-<<<<<<< HEAD
- Fusion power (MW)                                                        (powfmw)                   2256.158  OP 
- Power from energy multiplication in blanket and shield (MW)              (emultmw)                   429.380  OP 
- Total (MW)                                                                                          2685.538  OP 
-=======
  Fusion power (MW)                                                        (powfmw)                   2252.430  OP 
  Power from energy multiplication in blanket and shield (MW)              (emultmw)                   428.670  OP 
  Total (MW)                                                                                          2681.101  OP 
->>>>>>> c2e851f9
  
  Net electrical output (MW)	                                              (pnetelmw)                  500.000  OP 
  Heat rejected by main power conversion circuit (MW)                      (rejected_main)            1869.036  OP 
