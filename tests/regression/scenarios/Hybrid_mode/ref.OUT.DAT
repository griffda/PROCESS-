 
 **************************************************************************************************************
 ************************************************** PROCESS ***************************************************
 ************************************** Power Reactor Optimisation Code ***************************************
 **************************************************************************************************************
 
   Program :
   Version : 2.3.0   Release Date :: 2022-01-20
<<<<<<< HEAD
   Tag No. : v2.1-1386-g2155ecdc code contains untracked changes
    Branch : 1456-convert-pfcoil-f90-to-python
   Git log : Regression\ reference\ changes\ to\ kallenbach\ and\ hts
 Date/time :  6 Apr 2022 14:05:03 +01:00(hh:mm) UTC
      User : jon
  Computer : jon-Precision-3560
 Directory : /home/jon/code/process
     Input : /tmp/pytest-of-jon/pytest-76/popen-gw2/test_scenario_Hybrid_mode_0/IN.DAT
=======
   Tag No. : v2.1-1592-g962112e9
    Branch : divertor-costs-into-cost-model-2-more-stable
   Git log : Removed\ costs_step.f90\ as\ superceded\ by\ python\ ver
 Date/time : 19 Apr 2022 11:32:11 +01:00(hh:mm) UTC
      User : jg6173
  Computer : L1088
 Directory : /tmp/pytest-of-jg6173/pytest-70/test_solver0
     Input : /tmp/pytest-of-jg6173/pytest-70/test_scenario_Hybrid_mode_0/IN.DAT
>>>>>>> c2e851f9
 Run title : Run Title (change this line using input variable 'runtitle')
  Run type : Reactor concept design: Pulsed tokamak model, (c) CCFE
 
 **************************************************************************************************************
 
   Equality constraints : 24
 Inequality constraints : 00
      Total constraints : 24
    Iteration variables : 41
         Max iterations : 200
       Figure of merit  : +01  -- minimise major radius.
  Convergence parameter : 1.00E-08
 
 **************************************************************************************************************
 
 (Please include this header in any models, presentations and papers based on these results)
 
 **************************************************************************************************************
 
 Quantities listed in standard row format are labelled as follows in columns 112-114:
 ITV : Active iteration variable (in any output blocks)
 OP  : Calculated output quantity
 Unlabelled quantities in standard row format are generally inputs
 Note that calculated quantities may be trivially rescaled from inputs, or equal to bounds which are input.
 
 
 ************************************************** Numerics **************************************************
 
 PROCESS has performed a VMCON (optimisation) run.
 and found a feasible set of parameters.
 
 VMCON error flag                                                         (ifail)                           1     
 Number of iteration variables                                            (nvar)                           41     
 Number of constraints (total)                                            (neqns+nineqns)                  24     
 Optimisation switch                                                      (ioptimz)                         1     
 Figure of merit switch                                                   (minmax)                          1     
 Square root of the sum of squares of the constraint residuals            (sqsumsq)                 8.546E-09  OP 
 VMCON convergence parameter                                              (convergence_parameter)   6.634E-10  OP 
 Number of VMCON iterations                                               (nviter)                         22  OP 
 
PROCESS has successfully optimised the iteration variables to minimise the figure of merit          MAJOR RADIUS.
 
 Certain operating limits have been reached,
 as shown by the following iteration variables that are
 at or near to the edge of their prescribed range :
 
                   fdene         =  1.2000E+00 is at or above its upper bound:  1.2000E+00
                   q             =  4.5000E+00 is at or below its lower bound:  4.5000E+00
                   fcohbop       =  1.0000E+00 is at or above its upper bound:  1.0000E+00
                   gapoh         =  5.0000E-02 is at or below its lower bound:  5.0000E-02
                   fvsbrnni      =  6.6000E-01 is at or below its lower bound:  6.6000E-01
                   fstrcase      =  1.0000E+00 is at or above its upper bound:  1.0000E+00
                   fjprot        =  1.0000E+00 is at or above its upper bound:  1.0000E+00
                   ftmargtf      =  1.0000E+00 is at or above its upper bound:  1.0000E+00
                   thwcndut      =  8.0000E-03 is at or below its lower bound:  8.0000E-03
                   gapds         =  2.0000E-02 is at or below its lower bound:  2.0000E-02
                   ftaulimit     =  1.0000E+00 is at or above its upper bound:  1.0000E+00
                   ftaucq        =  1.0000E+00 is at or above its upper bound:  1.0000E+00
                   fpsepbqar     =  1.0000E+00 is at or above its upper bound:  1.0000E+00
                   foh_stress    =  1.0000E+00 is at or above its upper bound:  1.0000E+00
 
 The solution vector is comprised as follows :
 
                                          final       final /
    i                                     value       initial
 
    1                  bt               5.9998E+00     0.9992
    2                  rmajor           1.0093E+01     0.9978
    3                  te               1.4423E+01     0.9975
    4                  beta             2.4627E-02     1.0008
    5                  dene             5.7323E+19     1.0014
    6                  fdene            1.2000E+00     1.0000
    7                  tfcth            1.5098E+00     0.9505
    8                  fwalld           1.0677E-01     0.9995
    9                  ohcth            1.2240E+00     1.0691
   10                  q                4.5000E+00     1.0000
   11                  bore             2.2615E+00     0.9934
   12                  fbetatry         3.8185E-01     1.0007
   13                  coheof           5.0538E+06     0.9241
   14                  fjohc            1.6501E-02     0.8994
   15                  fjohc0           1.9287E-02     0.8996
   16                  fcohbop          1.0000E+00     1.0000
   17                  gapoh            5.0000E-02     1.0000
   18                  fvsbrnni         6.6000E-01     1.0000
   19                  fpinj            3.8401E-01     0.9980
   20                  fstrcase         1.0000E+00     1.0000
   21                  fstrcond         7.7535E-01     0.8823
   22                  fiooic           7.0741E-01     1.1760
   23                  fvdump           9.6795E-01     0.9965
   24                  vdalw            9.6795E+00     0.9965
   25                  fjprot           1.0000E+00     1.0000
   26                  ftmargtf         1.0000E+00     1.0000
   27                  tdmptf           3.7516E+01     0.9945
   28                  thkcas           6.9191E-01     0.9297
   29                  thwcndut         8.0000E-03     1.0000
   30                  fcutfsu          8.9011E-01     1.1118
   31                  cpttf            8.8743E+04     1.0000
   32                  gapds            2.0000E-02     1.0000
   33                  flhthresh        1.6921E+00     1.0021
   34                  ftmargoh         2.2457E-01     0.9889
   35                  ralpne           7.2212E-02     0.9954
   36                  ftaulimit        1.0000E+00     1.0000
   37                  ftaucq           1.0000E+00     1.0000
   38                  fpsepbqar        1.0000E+00     1.0000
   39                  oh_steel_frac    1.0952E-01     0.9336
   40                  foh_stress       1.0000E+00     1.0000
   41                  fimp(13)         5.4037E-04     1.0503
 
 The following equality constraint residues should be close to zero :
 
                                               physical                 constraint                 normalised
                                              constraint                 residue                    residue
 
<<<<<<< HEAD
    1  Beta consistency                      =  2.4625E-02              6.2926E-12                -2.5554E-10
    2  Global power balance consistency      =  1.4807E-01 MW/m3       -5.8350E-11 MW/m3           3.9408E-10
    3  Density upper limit                   <  6.3472E+19 /m3         -1.3926E+05 /m3            -2.2204E-15
    4  Neutron wall load upper limit         <  8.5418E-01 MW/m2        1.4260E-09 MW/m2           1.6694E-09
    5  Radial build consistency              =  1.0095E+01 m            6.7250E-15 m              -6.6613E-16
    6  Burn time lower limit                 >  7.2000E+03 sec          2.4656E-05 sec            -3.4245E-09
    7  L-H power threshold limit             >  1.2764E+02 MW           4.4952E-07 MW             -3.5217E-09
    8  Net electric power lower limit        >  2.5000E+02 MW           1.4632E-03 MW              5.8527E-06
    9  Beta upper limit                      <  5.0969E-02             -1.6480E-11                -3.2334E-10
   10  Peak toroidal field upper limit       <  1.2300E+01 T            1.7752E-14 T              -1.4433E-15
   11  CS coil EOF current density limit     <  3.0272E+08 A/m2         2.1458E-05 A/m2            7.0832E-14
   12  CS coil BOP current density limit     <  2.5902E+08 A/m2         1.7136E-05 A/m2            6.6169E-14
   13  Injection power upper limit           <  3.2600E+02 MW           2.7791E+02 MW             -5.5511E-15
   14  TF coil case stress upper limit       <  5.8000E+08 Pa           3.5763E-06 Pa              6.2172E-15
   15  TF coil conduit stress upper lim      <  5.8000E+08 Pa           9.5367E-07 Pa              1.5543E-15
   16  I_op / I_critical (TF coil)           <  3.1094E+07 A/m2         3.2804E-07 A/m2           -1.7542E-14
   17  Dump voltage upper limit              <  9.6994E+00 V            2.9158E-01 V              -2.6645E-14
   18  J_winding pack/J_protection limit     <  1.8701E+07 A/m2         0.0000E+00 A/m2           -2.7756E-15
   19  TF coil temp. margin lower limit      >  1.5000E+00 K           -4.1744E-14 K               2.7756E-14
   20  CS temperature margin lower limit     >  1.5000E+00 K           -5.1482E+00 K              -5.5511E-16
   21  taup/taueff                           >  5.0000E+00             -2.3061E-09                 4.6122E-10
   22  Dump time set by VV stress            >  3.7539E+01 s            5.5422E-13 s              -1.4988E-14
   23  Upper Lim. on Psep * Bt / q A R       <  9.2000E+00 MWT/m       -2.8494E-08 MWT/m           3.0971E-09
   24  CS Tresca yield criterion             <  6.6000E+08 Pa           4.5061E-05 Pa              6.8168E-14
=======
    1  Beta consistency                      =  2.4627E-02              6.2911E-11                -2.5545E-09
    2  Global power balance consistency      =  1.4811E-01 MW/m3       -5.8333E-10 MW/m3           3.9386E-09
    3  Density upper limit                   <  6.3482E+19 /m3         -1.2419E+07 /m3            -1.9562E-13
    4  Neutron wall load upper limit         <  8.5413E-01 MW/m2        1.4253E-08 MW/m2           1.6687E-08
    5  Radial build consistency              =  1.0093E+01 m            7.7990E-13 m              -7.7272E-14
    6  Burn time lower limit                 >  7.2000E+03 sec          6.1244E-05 sec            -8.5061E-09
    7  L-H power threshold limit             >  1.2759E+02 MW           4.4896E-06 MW             -3.5187E-08
    8  Net electric power lower limit        >  2.5000E+02 MW           1.4573E-02 MW              5.8290E-05
    9  Beta upper limit                      <  5.0969E-02             -1.6473E-10                -3.2320E-09
   10  Peak toroidal field upper limit       <  1.2300E+01 T            1.9036E-12 T              -1.5477E-13
   11  CS coil EOF current density limit     <  3.0627E+08 A/m2         1.9257E-02 A/m2            6.2875E-11
   12  CS coil BOP current density limit     <  2.6203E+08 A/m2         1.8006E-02 A/m2            6.8717E-11
   13  Injection power upper limit           <  3.2600E+02 MW           2.7793E+02 MW             -6.4471E-13
   14  TF coil case stress upper limit       <  5.8000E+08 Pa          -8.5652E-04 Pa             -1.4767E-12
   15  TF coil conduit stress upper lim      <  5.8000E+08 Pa          -1.1113E-03 Pa             -1.9160E-12
   16  I_op / I_critical (TF coil)           <  2.7357E+07 A/m2        -8.9415E-05 A/m2            4.6203E-12
   17  Dump voltage upper limit              <  9.6795E+00 V            3.1024E-01 V              -1.9099E-10
   18  J_winding pack/J_protection limit     <  1.9353E+07 A/m2         0.0000E+00 A/m2           -1.5510E-13
   19  TF coil temp. margin lower limit      >  1.5000E+00 K            2.8726E-10 K              -1.9151E-10
   20  CS temperature margin lower limit     >  1.5000E+00 K           -5.1794E+00 K              -2.3075E-12
   21  taup/taueff                           >  5.0000E+00             -2.3058E-08                 4.6117E-09
   22  Dump time set by VV stress            >  3.7516E+01 s            1.0895E-10 s              -2.9046E-12
   23  Upper Lim. on Psep * Bt / q A R       <  9.2000E+00 MWT/m       -2.8467E-07 MWT/m           3.0942E-08
   24  CS Tresca yield criterion             <  6.6000E+08 Pa           2.6143E-04 Pa              3.9613E-13
>>>>>>> c2e851f9
 
 ******************************************** Final Feasible Point ********************************************
 
 
 ********************************************* Plant Availability *********************************************
 
 Allowable blanket neutron fluence (MW-yr/m2)                             (abktflnc)                1.500E+01     
 Allowable divertor heat fluence (MW-yr/m2)                               (adivflnc)                2.000E+01     
 First wall / blanket lifetime (years)                                    (bktlife)                 2.342E+01  OP 
 Divertor lifetime (years)                                                (divlife)                 3.129E+00  OP 
 Heating/CD system lifetime (years)                                       (cdrlife)                 2.342E+01  OP 
 Total plant lifetime (years)                                             (tlife)                   4.000E+01     
 Total plant availability fraction                                        (cfactr)                  7.500E-01     
<<<<<<< HEAD
 Number of fusion cycles to reach allowable fw/blanket DPA                (bktcycles)               6.871E+04     
=======
 Number of fusion cycles to reach allowable fw/blanket DPA                (bktcycles)               6.843E+04     
>>>>>>> c2e851f9
 
 *************************************************** Plasma ***************************************************
 
 Plasma configuration = single null divertor
 Tokamak aspect ratio = Conventional, itart = 0                           (itart)                       0.000     
 
 Plasma Geometry :
 
 Major radius (m)                                                         (rmajor)                     10.093  ITV
 Minor radius (m)                                                         (rminor)                      3.256  OP 
 Aspect ratio                                                             (aspect)                      3.100     
 Elongation, X-point (input value used)                                   (kappa)                       1.848  IP 
 Elongation, 95% surface (calculated from kappa)                          (kappa95)                     1.650  OP 
 Elongation, area ratio calc.                                             (kappaa)                      1.717  OP 
 Triangularity, X-point (input value used)                                (triang)                      0.500  IP 
 Triangularity, 95% surface (calculated from triang)                      (triang95)                    0.333  OP 
 Plasma poloidal perimeter (m)                                            (pperim)                     29.380  OP 
 Plasma cross-sectional area (m2)                                         (xarea)                      57.187  OP 
 Plasma surface area (m2)                                                 (sarea)                   1.809E+03  OP 
 Plasma volume (m3)                                                       (vol)                     3.550E+03  OP 
 
 Current and Field :
 
 Consistency between q0,q,alphaj,rli,dnbeta is enforced
 
 Plasma current scaling law used                                          (icurr)                           4     
 Plasma current (MA)                                                      (plascur/1D6)                17.617  OP 
 Current density profile factor                                           (alphaj)                      2.761  OP 
 Plasma internal inductance, li                                           (rli)                         1.413  OP 
 Vertical field at plasma (T)                                             (bvert)                      -0.699  OP 
 Vacuum toroidal field at R (T)                                           (bt)                          6.000  ITV
 Average poloidal field (T)                                               (bp)                          0.754  OP 
 Total field (sqrt(bp^2 + bt^2)) (T)                                      (btot)                        6.047  OP 
 Safety factor on axis                                                    (q0)                          1.000     
 Safety factor at 95% flux surface                                        (q95)                         4.500  ITV
 Cylindrical safety factor (qcyl)                                         (qstar)                       3.761  OP 
 
 Beta Information :
 
 Total plasma beta                                                        (beta)                    2.463E-02  ITV
 Total poloidal beta                                                      (betap)                   1.586E+00  OP 
 Total toroidal beta                                                                                2.502E-02  OP 
 Fast alpha beta                                                          (betaft)                  3.455E-03  OP 
 Beam ion beta                                                            (betanb)                  1.710E-03  OP 
 (Fast alpha + beam beta)/(thermal beta)                                  (gammaft)                 2.654E-01  OP 
 Thermal beta                                                                                       1.946E-02  OP 
 Thermal poloidal beta                                                                              1.253E+00  OP 
 Thermal toroidal beta (= beta-exp)                                                                 1.977E-02  OP 
 2nd stability beta : beta_p / (R/a)                                      (eps*betap)                   0.512  OP 
 2nd stability beta upper limit                                           (epbetmax)                    1.380     
 Beta g coefficient                                                       (dnbeta)                      5.651  OP 
 Normalised thermal beta                                                                                2.158  OP 
 Normalised total beta                                                                                  2.731  OP 
 Normalised toroidal beta                                                 (normalised_toroidal          2.774  OP 
 Limit on thermal beta                                                    (betalim)                     0.051  OP 
 Plasma thermal energy (J)                                                                          1.508E+09  OP 
 Total plasma internal energy (J)                                         (total_plasma_internal_en 1.908E+09  OP 
 
 Temperature and Density (volume averaged) :
 
 Electron temperature (keV)                                               (te)                         14.423  ITV
 Electron temperature on axis (keV)                                       (te0)                        33.492  OP 
 Ion temperature (keV)                                                    (ti)                         14.423     
 Ion temperature on axis (keV)                                            (ti0)                        33.492  OP 
 Electron temp., density weighted (keV)                                   (ten)                        16.238  OP 
 Electron density (/m3)                                                   (dene)                    5.732E+19  ITV
 Electron density on axis (/m3)                                           (ne0)                     7.540E+19  OP 
 Line-averaged electron density (/m3)                                     (dnla)                    6.348E+19  OP 
 Line-averaged electron density / Greenwald density                       (dnla_gw)                 1.200E+00  OP 
 Ion density (/m3)                                                        (dnitot)                  5.151E+19  OP 
 Fuel density (/m3)                                                       (deni)                    4.704E+19  OP 
 Total impurity density with Z > 2 (no He) (/m3)                          (dnz)                     3.384E+16  OP 
 Helium ion density (thermalised ions only) (/m3)                         (dnalp)                   4.139E+18  OP 
 Proton density (/m3)                                                     (dnprot)                  1.268E+16  OP 
 Hot beam density (/m3)                                                   (dnbeam)                  2.866E+17  OP 
 Density limit from scaling (/m3)                                         (dnelimt)                 5.290E+19  OP 
 Density limit (enforced) (/m3)                                           (boundu(9)*dnelimt)       6.348E+19  OP 
 Helium ion density (thermalised ions only) / electron density            (ralpne)                  7.221E-02  ITV
 
 Impurities
 
 Plasma ion densities / electron density:
 H_ concentration                                                         (fimp(01)                 8.258E-01  OP 
 He concentration                                                         (fimp(02)                 7.221E-02     
 Be concentration                                                         (fimp(03)                 0.000E+00     
 C_ concentration                                                         (fimp(04)                 0.000E+00     
 N_ concentration                                                         (fimp(05)                 0.000E+00     
 O_ concentration                                                         (fimp(06)                 0.000E+00     
 Ne concentration                                                         (fimp(07)                 0.000E+00     
 Si concentration                                                         (fimp(08)                 0.000E+00     
 Ar concentration                                                         (fimp(09)                 0.000E+00     
 Fe concentration                                                         (fimp(10)                 0.000E+00     
 Ni concentration                                                         (fimp(11)                 0.000E+00     
 Kr concentration                                                         (fimp(12)                 0.000E+00     
 Xe concentration                                                         (fimp(13)                 5.404E-04  ITV
 W_ concentration                                                         (fimp(14)                 5.000E-05     
 Average mass of all ions (amu)                                           (aion)                    2.705E+00  OP 
 
 Effective charge                                                         (zeff)                        2.617  OP 
 Density profile factor                                                   (alphan)                      1.000     
 Plasma profile model                                                     (ipedestal)                       1     
 Pedestal profiles are used.
 Density pedestal r/a location                                            (rhopedn)                     0.940     
 Electron density pedestal height (/m3)                                   (neped)                   4.497E+19  OP 
 Electron density at pedestal / nGW                                       (fgwped_out)              8.500E-01     
 Temperature pedestal r/a location                                        (rhopedt)                     0.940     
 Pedestal scaling switch                                                  (ieped)                           1     
 Saarelma 6-parameter pedestal temperature scaling is ON
 Electron temp. pedestal height (keV)                                     (teped)                       4.027     
 Electron temp. at separatrix (keV)                                       (tesep)                       0.100     
 Electron density at separatrix (/m3)                                     (nesep)                   2.645E+19     
 Electron density at separatrix / nGW                                     (fgwsep_out)              5.000E-01     
 Temperature profile index                                                (alphat)                      1.450     
 Temperature profile index beta                                           (tbeta)                       2.000     
 
 Density Limit using different models :
 
 Old ASDEX model                                                          (dlimit(1))               4.187E+19  OP 
 Borrass ITER model I                                                     (dlimit(2))               9.518E+19  OP 
 Borrass ITER model II                                                    (dlimit(3))               3.988E+19  OP 
 JET edge radiation model                                                 (dlimit(4))               3.116E+21  OP 
 JET simplified model                                                     (dlimit(5))               4.486E+20  OP 
 Hugill-Murakami Mq model                                                 (dlimit(6))               4.741E+19  OP 
 Greenwald model                                                          (dlimit(7))               5.290E+19  OP 
 
 Fuel Constituents :
 
 Deuterium fuel fraction                                                  (fdeut)                       0.500     
 Tritium fuel fraction                                                    (ftrit)                       0.500     
 
 Fusion Power :
 
 Total fusion power (MW)                                                  (powfmw)                  2.101E+03  OP 
  =    D-T fusion power (MW)                                              (pdt)                     2.098E+03  OP 
   +   D-D fusion power (MW)                                              (pdd)                     2.785E+00  OP 
   + D-He3 fusion power (MW)                                              (pdhe3)                   0.000E+00  OP 
 Alpha power: total (MW)                                                  (palpmw)                  4.196E+02  OP 
 Alpha power: beam-plasma (MW)                                            (palpnb)                  1.115E+01  OP 
 Neutron power (MW)                                                       (pneutmw)                 1.679E+03  OP 
 Charged particle power (excluding alphas) (MW)                           (pchargemw)               1.800E+00  OP 
 Total power deposited in plasma (MW)                                     (tot_power_plasma)        5.258E+02  OP 
 
 Radiation Power (excluding SOL):
 
 Bremsstrahlung radiation power (MW)                                      (pbrempv*vol)             6.915E+01  OP 
 Line radiation power (MW)                                                (plinepv*vol)             1.817E+02  OP 
 Synchrotron radiation power (MW)                                         (psyncpv*vol)             5.908E+01  OP 
 Synchrotron wall reflectivity factor                                     (ssync)                       0.600     
 Normalised minor radius defining 'core'                                  (coreradius)              7.500E-01     
 Fraction of core radiation subtracted from P_L                           (coreradiationfraction)   6.000E-01     
 Total core radiation power (MW)                                          (pcoreradmw)              1.440E+02  OP 
 Edge radiation power (MW)                                                (pedgeradmw)              1.659E+02  OP 
 Total radiation power (MW)                                               (pradmw)                  3.099E+02  OP 
 Core radiation fraction = total radiation in core / total power deposite (rad_fraction_core)       5.894E-01  OP 
 SoL radiation fraction = total radiation in SoL / total power accross se (rad_fraction_sol)        8.000E-01  IP 
 Radiation fraction = total radiation / total power deposited in plasma   (rad_fraction)            9.179E-01  OP 
 Nominal mean radiation load on inside surface of reactor (MW/m2)         (photon_wall)             1.576E-01  OP 
 Peaking factor for radiation wall load                                   (peakfactrad)             3.330E+00  IP 
 Maximum permitted radiation wall load (MW/m^2)                           (maxradwallload)          1.000E+00  IP 
 Peak radiation wall load (MW/m^2)                                        (peakradwallload)         5.250E-01  OP 
 Nominal mean neutron load on inside surface of reactor (MW/m2)           (wallmw)                  8.541E-01  OP 
 
 Power incident on the divertor targets (MW)                              (ptarmw)                  4.318E+01  OP 
 Fraction of power to the lower divertor                                  (ftar)                    1.000E+00  IP 
 Outboard side heat flux decay length (m)                                 (lambdaio)                1.570E-03  OP 
 Fraction of power on the inner targets                                   (fio)                     4.100E-01  OP 
 Fraction of power incident on the lower inner target                     (fLI)                     4.100E-01  OP 
 Fraction of power incident on the lower outer target                     (fLO)                     5.900E-01  OP 
 Power incident on the lower inner target (MW)                            (pLImw)                   1.770E+01  OP 
 Power incident on the lower outer target (MW)                            (pLOmw)                   2.548E+01  OP 
 
 Ohmic heating power (MW)                                                 (pohmmw)                  2.667E-01  OP 
 Fraction of alpha power deposited in plasma                              (falpha)                      0.950  OP 
 Fraction of alpha power to electrons                                     (falpe)                       0.693  OP 
 Fraction of alpha power to ions                                          (falpi)                       0.307  OP 
 Ion transport (MW)                                                       (ptrimw)                  1.807E+02  OP 
 Electron transport (MW)                                                  (ptremw)                  2.011E+02  OP 
 Injection power to ions (MW)                                             (pinjimw)                 5.440E+01  OP 
 Injection power to electrons (MW)                                        (pinjemw)                 7.079E+01  OP 
 Ignited plasma switch (0=not ignited, 1=ignited)                         (ignite)                          0     
 
 Power into divertor zone via charged particles (MW)                      (pdivt)                   2.159E+02  OP 
 Psep / R ratio (MW/m)                                                    (pdivt/rmajor)            2.139E+01  OP 
 Psep Bt / qAR ratio (MWT/m)                                              (pdivtbt/qar)             9.200E+00  OP 
 
 H-mode Power Threshold Scalings :
 
 ITER 1996 scaling: nominal (MW)                                          (pthrmw(1))               1.812E+02  OP 
 ITER 1996 scaling: upper bound (MW)                                      (pthrmw(2))               4.118E+02  OP 
 ITER 1996 scaling: lower bound (MW)                                      (pthrmw(3))               7.865E+01  OP 
 ITER 1997 scaling (1) (MW)                                               (pthrmw(4))               2.866E+02  OP 
 ITER 1997 scaling (2) (MW)                                               (pthrmw(5))               2.325E+02  OP 
 Martin 2008 scaling: nominal (MW)                                        (pthrmw(6))               1.276E+02  OP 
 Martin 2008 scaling: 95% upper bound (MW)                                (pthrmw(7))               1.696E+02  OP 
 Martin 2008 scaling: 95% lower bound (MW)                                (pthrmw(8))               8.558E+01  OP 
 Snipes 2000 scaling: nominal (MW)                                        (pthrmw(9))               9.205E+01  OP 
 Snipes 2000 scaling: upper bound (MW)                                    (pthrmw(10))              1.386E+02  OP 
 Snipes 2000 scaling: lower bound (MW)                                    (pthrmw(11))              6.067E+01  OP 
 Snipes 2000 scaling (closed divertor): nominal (MW)                      (pthrmw(12))              3.997E+01  OP 
 Snipes 2000 scaling (closed divertor): upper bound (MW)                  (pthrmw(13))              5.586E+01  OP 
 Snipes 2000 scaling (closed divertor): lower bound (MW)                  (pthrmw(14))              2.840E+01  OP 
 Hubbard 2012 L-I threshold - nominal (MW)                                (pthrmw(15))              2.329E+01  OP 
 Hubbard 2012 L-I threshold - lower bound (MW)                            (pthrmw(16))              1.270E+01  OP 
 Hubbard 2012 L-I threshold - upper bound (MW)                            (pthrmw(17))              4.273E+01  OP 
 Hubbard 2017 L-I threshold                                               (pthrmw(18))              2.964E+02  OP 
 Martin 2008 aspect ratio corrected scaling: nominal (MW)                 (pthrmw(19))              1.276E+02  OP 
 Martin 2008 aspect ratio corrected scaling: 95% upper bound (MW)         (pthrmw(20))              1.696E+02  OP 
 Martin 2008 aspect ratio corrected scaling: 95% lower bound (MW)         (pthrmw(21))              8.558E+01  OP 
 
 L-H threshold power (enforced) (MW)                                      (boundl(103)*plhthresh)   1.276E+02  OP 
 L-H threshold power (MW)                                                 (plhthresh)               1.276E+02  OP 
 
 Confinement :
 
 Confinement scaling law                    IPB98(y,2)           (H)
 Confinement H factor                                                     (hfact)                       1.200     
 Global thermal energy confinement time (s)                               (taueff)                      3.949  OP 
 Ion energy confinement time (s)                                          (tauei)                       3.949  OP 
 Electron energy confinement time (s)                                     (tauee)                       3.949  OP 
 n.tau = Volume-average electron density x Energy confinement time (s/m3) (dntau)                   2.264E+20  OP 
 Triple product = Vol-average electron density x Vol-average electron temperature x Energy confinement time:
 Triple product  (keV s/m3)                                               (dntau*te)                3.265E+21  OP 
 Transport loss power assumed in scaling law (MW)                         (powerht)                 3.818E+02  OP 
 Switch for radiation loss term usage in power balance                    (iradloss)                        1     
 Radiation power subtracted from plasma power balance (MW)                                          1.440E+02  OP 
   (Radiation correction is core radiation power)
 Alpha particle confinement time (s)                                      (taup)                       19.744  OP 
 Alpha particle/energy confinement time ratio                             (taup/taueff)                 5.000  OP 
 Lower limit on taup/taueff                                               (taulimit)                    5.000     
 Total energy confinement time including radiation loss (s)               (total_energy_conf_t          3.629  OP 
   (= stored energy including fast particles / loss power including radiation
 
 Dimensionless plasma parameters
 
 For definitions see
 Recent progress on the development and analysis of the ITPA global H-mode confinement database
 D.C. McDonald et al, 2007 Nuclear Fusion v47, 147. (nu_star missing 1/mu0)
 Normalized plasma pressure beta as defined by McDonald et al             (beta_mcdonald)           2.502E-02  OP 
 Normalized ion Larmor radius                                             (rho_star)                1.615E-03  OP 
 Normalized collisionality                                                (nu_star)                 2.634E-03  OP 
 Volume measure of elongation                                             (kappaa_IPB)              1.681E+00  OP 
 
 Plasma Volt-second Requirements :
 
 Total volt-second requirement (Wb)                                       (vsstt)                   5.198E+02  OP 
 Inductive volt-seconds (Wb)                                              (vsind)                   3.431E+02  OP 
 Ejima coefficient                                                        (gamma)                       0.300     
 Start-up resistive (Wb)                                                  (vsres)                   6.703E+01  OP 
 Flat-top resistive (Wb)                                                  (vsbrn)                   1.097E+02  OP 
 bootstrap current fraction multiplier                                    (cboot)                       1.000     
 Bootstrap fraction (ITER 1989)                                           (bscf_iter89)                 0.426  OP 
 Bootstrap fraction (Sauter et al)                                        (bscf_sauter)                 0.429  OP 
 Bootstrap fraction (Nevins et al)                                        (bscf_nevins)                 0.407  OP 
 Bootstrap fraction (Wilson)                                              (bscf_wilson)                 0.446  OP 
 Diamagnetic fraction (Hender)                                            (diacf_hender)                0.009  OP 
 Diamagnetic fraction (SCENE)                                             (diacf_scene)                 0.009  OP 
 Pfirsch-Schlueter fraction (SCENE)                                       (pscf_scene)                 -0.002  OP 
   (Sauter et al bootstrap current fraction model used)
   (Diamagnetic current fraction not calculated)
   (Pfirsch-Schlüter current fraction not calculated)
 Bootstrap fraction (enforced)                                            (bootipf.)                    0.429  OP 
 Diamagnetic fraction (enforced)                                          (diaipf.)                     0.000  OP 
 Pfirsch-Schlueter fraction (enforced)                                    (psipf.)                      0.000  OP 
 Loop voltage during burn (V)                                             (vburn)                   1.514E-02  OP 
 Plasma resistance (ohm)                                                  (rplas)                   2.527E-09  OP 
 Resistive diffusion time (s)                                             (res_time)                6.083E+03  OP 
 Plasma inductance (H)                                                    (rlp)                     1.948E-05  OP 
 Coefficient for sawtooth effects on burn V-s requirement                 (csawth)                      1.000     
 
 Fuelling :
 
 Ratio of He and pellet particle confinement times                        (tauratio)                1.000E+00     
 Fuelling rate (nucleus-pairs/s)                                          (qfuel)                   5.006E+21  OP 
 Fuel burn-up rate (reactions/s)                                          (rndfuel)                 7.491E+20  OP 
 Burn-up fraction                                                         (burnup)                      0.150  OP 
 
 ***************************** Energy confinement times, and required H-factors : *****************************
 
    scaling law              confinement time (s)     H-factor for
                                 for H = 1           power balance
 
 IPB98(y)             (H)          4.156                   0.950
 IPB98(y,1)           (H)          4.163                   0.948
 IPB98(y,2)           (H)          3.291                   1.200
 IPB98(y,3)           (H)          3.479                   1.135
 IPB98(y,4)           (H)          3.528                   1.119
 ISS95            (stell)          2.995                   1.319
 ISS04            (stell)          5.230                   0.754
 DS03                 (H)          4.999                   0.790
 Murari et al NPL     (H)          2.282                   1.730
 Petty 2008           (H)          6.600                   0.599
 Lang et al. 2012     (H)          2.051                   1.926
 Hubbard 2017 - nom   (I)          0.069                  57.099
 Hubbard 2017 - lower (I)          0.039                 100.000
 Hubbard 2017 - upper (I)          0.122                  32.291
 NSTX (Spherical)     (H)          8.734                   0.452
 NSTX-Petty08 Hybrid  (H)          6.600                   0.599
 
 ******************************************** Current Drive System ********************************************
 
 Neutral Beam Current Drive
 Current drive efficiency model                                           (iefrf)                           8     
 
 Current is driven by both inductive
 and non-inductive means.
 Auxiliary power used for plasma heating only (MW)                        (pheat)                   5.000E+01     
 Power injected for current drive (MW)                                    (pcurrentdrivemw)         7.519E+01     
 Maximum Allowed Bootstrap current fraction                               (bscfmax)                 9.900E-01     
 Fusion gain factor Q                                                     (bigq)                    1.674E+01  OP 
 Auxiliary current drive (A)                                              (auxiliary_cd)            4.073E+06  OP 
 Current drive efficiency (A/W)                                           (effcd)                   5.408E-02  OP 
 Normalised current drive efficiency, gamma (10^20 A/W-m2)                (gamcd)                   3.129E-01  OP 
 Wall plug to injector efficiency                                         (etacd)                   3.000E-01     
 
 Fractions of current drive :
 
 Bootstrap fraction                                                       (bootipf)                     0.429  OP 
 Diamagnetic fraction                                                     (diaipf)                      0.000  OP 
 Pfirsch-Schlueter fraction                                               (psipf)                       0.000  OP 
 Auxiliary current drive fraction                                         (faccd)                       0.231  OP 
 Inductive fraction                                                       (facoh)                       0.340  OP 
 Total                                                                    (plasipf+faccd+facoh          1.000     
 Fraction of the plasma current produced by non-inductive means           (fvsbrnni)                    0.660  ITV
 
 Neutral beam energy (keV)                                                (enbeam)                  1.000E+03     
 Neutral beam current (A)                                                 (cnbeam)                  1.253E+02  OP 
 Beam efficiency (A/W)                                                    (effnbss)                 5.408E-02  OP 
 Beam gamma (10^20 A/W-m2)                                                (gamnb)                   3.129E-01  OP 
 Neutral beam wall plug efficiency                                        (etanbi)                  3.000E-01     
 Beam decay lengths to centre                                             (taubeam)                 3.445E+00  OP 
 Beam shine-through fraction                                              (nbshinef)                1.017E-03  OP 
 Neutral beam wall plug power (MW)                                        (pwpnb)                   4.177E+02  OP 
 
 Neutral beam power balance :
 ----------------------------
 Beam first orbit loss power (MW)                                         (porbitlossmw)                0.000  OP 
 Beam shine-through power [MW]                                            (nbshinemw)                   0.127  OP 
 Beam power deposited in plasma (MW)                                      (pinjmw)                    125.187  OP 
 Maximum allowable beam power (MW)                                        (pinjalw)                   326.000     
 Total (MW)                                                               (porbitlossmw+nbshin        125.315     
 
 Beam power entering vacuum vessel (MW)                                   (pnbitot)                   125.315  OP 
 
 Fraction of beam energy to ions                                          (fpion)                   4.345E-01  OP 
 Beam duct shielding thickness (m)                                        (nbshield)                5.000E-01     
 Beam tangency radius / Plasma major radius                               (frbeam)                  1.050E+00     
 Beam centreline tangency radius (m)                                      (rtanbeam)                1.060E+01  OP 
 Maximum possible tangency radius (m)                                     (rtanmax)                 1.700E+01  OP 
 
 Volt-second considerations:
 
 Total V-s capability of Central Solenoid/PF coils (Wb)                   (abs(pfcoil_variables.vst 5.709E+02     
 Required volt-seconds during start-up (Wb)                               (vssoft)                  4.102E+02     
 Available volt-seconds during burn (Wb)                                  (vsmax)                   1.091E+02     
 
 *************************************************** Times ****************************************************
 
 Initial charge time for CS from zero current (s)                         (tramp)                     500.000     
 Plasma current ramp-up time (s)                                          (tohs)                      176.171     
 Heating time (s)                                                         (theat)                      10.000     
 Burn time (s)                                                            (tburn)                   7.200E+03  OP 
 Reset time to zero current for CS (s)                                    (tqnch)                     176.171     
 Time between pulses (s)                                                  (tdwell)                      0.000     
 
 Total plant cycle time (s)                                               (tcycle)                  8.098E+03  OP 
 
 ************************************************ Radial Build ************************************************
 
 Device centreline                            0.000           0.000                       
<<<<<<< HEAD
 Machine build_variables.bore                 2.265           2.265   (bore)              
 Central solenoid                             1.194           3.459   (ohcth)             
 CS precompression                            0.054           3.513   (precomp)           
 Gap                                          0.050           3.563   (gapoh)             
 TF coil inboard leg                          1.538           5.101   (tfcth)             
 Gap                                          0.050           5.151   (tftsgap)           
 Thermal shield                               0.050           5.201   (thshield)          
 Gap                                          0.020           5.221   (gapds)             
 Vacuum vessel (and shielding)                0.600           5.821   (d_vv_in + shldith) 
 Gap                                          0.020           5.841   (vvblgap)           
 Inboard blanket                              0.755           6.596   (blnkith)           
 Inboard first wall                           0.018           6.614   (fwith)             
 Inboard scrape-off                           0.225           6.839   (scrapli)           
 Plasma geometric centre                      3.257          10.095   (rminor)            
 Plasma outboard edge                         3.257          13.352   (rminor)            
 Outboard scrape-off                          0.225          13.577   (scraplo)           
 Outboard first wall                          0.018          13.595   (fwoth)             
 Outboard blanket                             0.982          14.577   (blnkoth)           
 Gap                                          0.020          14.597   (vvblgap)           
 Vacuum vessel (and shielding)                1.100          15.697   (d_vv_out+shldoth)  
 Gap                                          2.181          17.878   (gapsto)            
 Thermal shield                               0.050          17.928   (thshield)          
 Gap                                          0.050          17.978   (tftsgap)           
 TF coil outboard leg                         1.538          19.516   (tfthko)            
 
 *********************************************** Vertical Build ***********************************************
 
 TF coil                                      1.538           9.813   (tfcth)             
 Gap                                          0.050           8.275   (tftsgap)           
 Thermal shield                               0.050           8.225   (thshield)          
 Gap                                          0.050           8.175   (vgap2)             
 Vacuum vessel (and shielding)                0.600           8.125   (d_vv_top+shldtth)  
 Gap                                          0.020           7.525   (vvblgap)           
 Top blanket                                  0.869           7.505   (blnktth)           
 Top first wall                               0.018           6.636   (fwtth)             
 Top scrape-off                               0.600           6.618   (vgaptop)           
 Plasma top                                   6.018           6.018   (rminor*kappa)      
=======
 Machine build_variables.bore                 2.262           2.262   (bore)              
 Central solenoid                             1.224           3.486   (ohcth)             
 CS precompression                            0.054           3.539   (precomp)           
 Gap                                          0.050           3.589   (gapoh)             
 TF coil inboard leg                          1.510           5.099   (tfcth)             
 Gap                                          0.050           5.149   (tftsgap)           
 Thermal shield                               0.050           5.199   (thshield)          
 Gap                                          0.020           5.219   (gapds)             
 Vacuum vessel (and shielding)                0.600           5.819   (d_vv_in + shldith) 
 Gap                                          0.020           5.839   (vvblgap)           
 Inboard blanket                              0.755           6.594   (blnkith)           
 Inboard first wall                           0.018           6.612   (fwith)             
 Inboard scrape-off                           0.225           6.837   (scrapli)           
 Plasma geometric centre                      3.256          10.093   (rminor)            
 Plasma outboard edge                         3.256          13.349   (rminor)            
 Outboard scrape-off                          0.225          13.574   (scraplo)           
 Outboard first wall                          0.018          13.592   (fwoth)             
 Outboard blanket                             0.982          14.574   (blnkoth)           
 Gap                                          0.020          14.594   (vvblgap)           
 Vacuum vessel (and shielding)                1.100          15.694   (d_vv_out+shldoth)  
 Gap                                          2.193          17.887   (gapsto)            
 Thermal shield                               0.050          17.937   (thshield)          
 Gap                                          0.050          17.987   (tftsgap)           
 TF coil outboard leg                         1.510          19.497   (tfthko)            
 
 *********************************************** Vertical Build ***********************************************
 
 TF coil                                      1.510           9.783   (tfcth)             
 Gap                                          0.050           8.273   (tftsgap)           
 Thermal shield                               0.050           8.223   (thshield)          
 Gap                                          0.050           8.173   (vgap2)             
 Vacuum vessel (and shielding)                0.600           8.123   (d_vv_top+shldtth)  
 Gap                                          0.020           7.523   (vvblgap)           
 Top blanket                                  0.869           7.503   (blnktth)           
 Top first wall                               0.018           6.635   (fwtth)             
 Top scrape-off                               0.600           6.617   (vgaptop)           
 Plasma top                                   6.017           6.017   (rminor*kappa)      
>>>>>>> c2e851f9
 Midplane                                     0.000          -0.000                       
 Plasma bottom                                6.017          -6.017   (rminor*kappa)      
 Lower scrape-off                             2.002          -8.019   (vgap)              
 Divertor structure                           0.621          -8.640   (divfix)            
 Vacuum vessel (and shielding)                1.000          -9.640   (d_vv_bot+shldlth)  
 Gap                                          0.050          -9.690   (vgap2)             
 Thermal shield                               0.050          -9.740   (thshield)          
 Gap                                          0.050          -9.790   (tftsgap)           
 TF coil                                      1.510         -11.300   (tfcth)             
 
 ************************************* Divertor build and plasma position *************************************
 
 Divertor Configuration = Single Null Divertor
 
<<<<<<< HEAD
 Plasma top position, radial (m)                                          (ptop_radial)                 8.467  OP 
 Plasma top position, vertical (m)                                        (ptop_vertical)               6.018  OP 
 Plasma geometric centre, radial (m)                                      (physics_variables.r         10.095  OP 
=======
 Plasma top position, radial (m)                                          (ptop_radial)                 8.465  OP 
 Plasma top position, vertical (m)                                        (ptop_vertical)               6.017  OP 
 Plasma geometric centre, radial (m)                                      (physics_variables.r         10.093  OP 
>>>>>>> c2e851f9
 Plasma geometric centre, vertical (m)                                    (0.0)                         0.000  OP 
 Plasma lower physics_variables.triangularity                             (tril)                        0.500  OP 
 Plasma elongation                                                        (physics_variables.k          1.848  OP 
 TF coil vertical offset (m)                                              (tfoffset)                   -0.758  OP 
 Plasma outer arc radius of curvature (m)                                 (rco)                         6.148  OP 
 Plasma inner arc radius of curvature (m)                                 (rci)                        11.933  OP 
 Plasma lower X-pt, radial (m)                                            (rxpt)                        8.465  OP 
 Plasma lower X-pt, vertical (m)                                          (zxpt)                       -6.017  OP 
 Poloidal plane angle between vertical and inner leg (rad)                (thetai)                      0.207  OP 
 Poloidal plane angle between vertical and outer leg (rad)                (thetao)                      1.042  OP 
 Poloidal plane angle between inner leg and plate (rad)                   (betai)                       1.000     
 Poloidal plane angle between outer leg and plate (rad)                   (betao)                       1.000     
 Inner divertor leg poloidal length (m)                                   (plsepi)                      1.000     
 Outer divertor leg poloidal length (m)                                   (plsepo)                      1.500     
 Inner divertor plate length (m)                                          (plleni)                      1.000     
 Outer divertor plate length (m)                                          (plleno)                      1.000     
 Inner strike point, radial (m)                                           (rspi)                        7.486  OP 
 Inner strike point, vertical (m)                                         (zspi)                       -6.222  OP 
 Inner plate top, radial (m)                                              (rplti)                       7.664  OP 
 Inner plate top, vertical (m)                                            (zplti)                      -5.755  OP 
 Inner plate bottom, radial (m)                                           (rplbi)                       7.309  OP 
 Inner plate bottom, vertical (m)                                         (zplbi)                      -6.690  OP 
 Outer strike point, radial (m)                                           (rspo)                        9.221  OP 
 Outer strike point, vertical (m)                                         (zspo)                       -7.312  OP 
 Outer plate top, radial (m)                                              (rplto)                       9.449  OP 
 Outer plate top, vertical (m)                                            (zplto)                      -6.867  OP 
 Outer plate bottom, radial (m)                                           (rplbo)                       8.994  OP 
 Outer plate bottom, vertical (m)                                         (zplbo)                      -7.758  OP 
 Calculated maximum divertor height (m)                                   (divht)                       2.002  OP 
 
 ************************************************* TF coils  **************************************************
 
 
 TF Coil Stresses (CCFE model) :
 
 Plane stress model with smeared properties
 Allowable maximum shear stress in TF coil case (Tresca criterion) (Pa)   (sig_tf_case_max)         5.800E+08     
 Allowable maximum shear stress in TF coil conduit (Tresca criterion) (Pa (sig_tf_wp_max)           5.800E+08     
 Materal stress of the point of maximum shear stress (Tresca criterion) for each layer
 Please use utilities/plot_stress_tf.py for radial plots plots summary
 Layers                             Steel case            WP    Outer case
 Radial stress               (MPa)       0.000      -193.122         3.264
 toroidal stress             (MPa)    -375.418      -245.119      -272.180
 Vertical stress             (MPa)     204.582       204.582        96.909
 Von-Mises stress            (MPa)     509.506       389.979       331.436
 Shear (Tresca) stress       (MPa)     580.000       449.701       369.089
 
 Toroidal modulus            (GPa)     205.000        37.706       205.000
 Vertical modulus            (GPa)     205.000       120.619       432.771
 
 WP transverse modulus (GPa)                                              (eyoung_wp_trans*1.0D-9)  3.373E+01  OP 
 WP vertical modulus (GPa)                                                (eyoung_wp_axial*1.0D-9)  1.084E+02  OP 
 WP transverse Poisson's ratio                                            (poisson_wp_trans)        3.070E-01  OP 
 WP vertical-transverse Pois. rat.                                        (poisson_wp_axial)        3.192E-01  OP 
 Maximum radial deflection at midplane (m)                                (deflect)                -6.321E-03  OP 
 Vertical strain on casing                                                (casestr)                 9.980E-04  OP 
 Radial strain on insulator                                               (insstrain)              -9.641E-03  OP 
 
 TF design
 
 Conductor technology                                                     (i_tf_sup)                        1     
   -> Superconducting coil (SC)
 Superconductor material                                                  (i_tf_sc_mat)                     5     
   -> WST Nb3Sn
 Presence of TF demountable joints                                        (itart)                           0     
   -> Coils without demountable joints
 TF inboard leg support strategy                                          (i_tf_bucking)                    1     
   -> Steel casing
 
 TF coil Geometry :
 
 Number of TF coils                                                       (n_tf)                           16     
 Inboard leg centre radius (m)                                            (r_tf_inboard_mid)        4.344E+00  OP 
 Outboard leg centre radius (m)                                           (r_tf_outboard_mid)       1.874E+01  OP 
 Total inboard leg radial thickness (m)                                   (tfcth)                   1.510E+00  ITV
 Total outboard leg radial thickness (m)                                  (tfthko)                  1.510E+00     
 Outboard leg toroidal thickness (m)                                      (tftort)                  1.990E+00  OP 
 Maximum inboard edge height (m)                                          (hmax)                    9.790E+00  OP 
 Mean coil circumference (including inboard leg length) (m)               (tfleng)                  5.573E+01  OP 
 Vertical TF shape                                                        (i_tf_shape)                      1     
 
 D-shape coil, inner surface shape approximated by
 by a straight segment and elliptical arcs between the following points:
 
 point         x(m)           y(m)
   1          5.099          4.964
   2          9.442          8.273
   3         17.987          0.000
   4          9.442         -9.790
   5          5.099         -5.874
 
 Global material area/fractions:
 
 TF cross-section (total) (m2)                                            (tfareain)                4.121E+01     
 Total steel cross-section (m2)                                           (a_tf_steel*n_tf)         3.036E+01     
 Total steel TF fraction                                                  (f_tf_steel)              7.367E-01     
 Total Insulation cross-section (total) (m2)                              (a_tf_ins*n_tf)           2.315E+00     
 Total Insulation fraction                                                (f_tf_ins)                5.618E-02     
 
 External steel Case Information :
 
 Casing cross section area (per leg) (m2)                                 (acasetf)                 1.518E+00     
 Inboard leg case plasma side wall thickness (m)                          (casthi)                  6.000E-02     
 Inboard leg case inboard "nose" thickness (m)                            (thkcas)                  6.919E-01  ITV
 Inboard leg case sidewall thickness at its narrowest point (m)           (casths)                  5.000E-02     
 External case mass per coil (kg)                                         (whtcas)                  1.738E+06  OP 
 
 TF winding pack (WP) geometry:
 
 WP cross section area with insulation and insertion (per coil) (m2)      (awpc)                    1.058E+00     
 WP cross section area (per coil) (m2)                                    (aswp)                    9.778E-01     
 Winding pack radial thickness (m)                                        (dr_tf_wp)                6.599E-01  OP 
 Winding pack toroidal width (m)                                          (wwp1)                    1.603E+00  OP 
 Ground wall insulation thickness (m)                                     (tinstf)                  8.000E-03     
 Winding pack insertion gap (m)                                           (tfinsgap)                1.000E-02     
 
 TF winding pack (WP) material area/fractions:
 
 Steel WP cross-section (total) (m2)                                      (aswp*n_tf)               6.077E+00     
 Steel WP fraction                                                        (aswp/awpc)               3.590E-01     
 Insulation WP fraction                                                   (aiwp/awpc)               1.034E-01     
 Cable WP fraction                                                        ((awpc-aswp-aiwp)/awpc)   5.376E-01     
 
 WP turn information:
 
 Turn parametrisation                                                     (i_tf_turns_integer)              1     
   Integer number of turns
 Number of turns per TF coil                                              (n_tf_turn)               2.000E+02  OP 
 Number of TF pancakes                                                    (n_pancake)                      20     
 Number of TF layers                                                      (n_layer)                        10     
 
 Radial width of turn (m)                                                 (t_turn_radial)           6.239E-02     
 Toroidal width of turn (m)                                               (t_turn_toroidal)         7.836E-02     
 Radial width of conductor (m)                                            (elonductor_radial)       5.839E-02  OP 
 Toroidal width of conductor (m)                                          (t_conductor_toroidal)    7.436E-02  OP 
 Radial width of cable space                                              (t_cable_radial)          4.239E-02     
 Toroidal width of cable space                                            (t_cable_toroidal)        5.836E-02     
 Steel conduit thickness (m)                                              (thwcndut)                8.000E-03  ITV
 Inter-turn insulation thickness (m)                                      (thicndut)                2.000E-03     
 
 Conductor information:
 
 Diameter of central helium channel in cable                              (dhecoil)                 1.000E-02     
 Fractions by area
 internal area of the cable space                                         (acstf)                   2.443E-03     
 Coolant fraction in conductor excluding central channel                  (vftf)                    3.000E-01     
 Copper fraction of conductor                                             (fcutfsu)                 8.901E-01  ITV
 Superconductor fraction of conductor                                     (1-fcutfsu)               1.099E-01     
 Check total area fractions in winding pack = 1                                                         1.000     
 minimum TF conductor temperature margin  (K)                             (tmargmin_tf)                 1.500     
 TF conductor temperature margin (K)                                      (tmargtf)                     1.500     
 Elastic properties behavior                                              (i_tf_cond_eyoung_axial)          0     
   Conductor stiffness neglected
 Conductor axial Young's modulus                                          (eyoung_cond_axial)       0.000E+00     
 Conductor transverse Young's modulus                                     (eyoung_cond_trans)       0.000E+00     
 
 TF coil mass:
 
 Superconductor mass per coil (kg)                                        (whtconsc)                7.414E+03  OP 
 Copper mass per coil (kg)                                                (whtconcu)                1.432E+05  OP 
 Steel conduit mass per coil (kg)                                         (whtconsh)                1.651E+05  OP 
 Conduit insulation mass per coil (kg)                                    (whtconin)                1.097E+04  OP 
 Total conduit mass per coil (kg)                                         (whtcon)                  3.267E+05  OP 
 Mass of each TF coil (kg)                                                (whttf/n_tf)              2.073E+06  OP 
 Total TF coil mass (kg)                                                  (whttf)                   3.317E+07  OP 
 
 Maximum B field and currents:
 
 Nominal peak field assuming toroidal symmetry (T)                        (bmaxtf)                  1.230E+01  OP 
 Total current in all TF coils (MA)                                       (ritfc/1.D6)              3.028E+02  OP 
 TF coil current (summed over all coils) (A)                              (ritfc)                   3.028E+08     
 Actual peak field at discrete conductor (T)                              (bmaxtfrp)                1.304E+01  OP 
 Winding pack current density (A/m2)                                      (jwptf)                   1.935E+07  OP 
 Inboard leg mid-plane conductor current density (A/m2)                   (oacdcp)                  7.347E+06     
 Total stored energy in TF coils (GJ)                                     (estotftgj)               2.661E+02  OP 
 
 TF Forces:
 
 Inboard vertical tension per coil (N)                                    (vforce)                  3.882E+08  OP 
 Outboard vertical tension per coil (N)                                   (vforce_outboard)         3.882E+08  OP 
 inboard vertical tension fraction (-)                                    (f_vforce_inboard)        5.000E-01  OP 
 Centring force per coil (N/m)                                            (cforce)                  1.164E+08  OP 
 
 Ripple information:
 
 Max allowed ripple amplitude at plasma outboard midplane (%)             (ripmax)                  6.000E-01     
 Ripple amplitude at plasma outboard midplane (%)                         (ripple)                  6.000E-01  OP 
 
 Quench information :
 
 Allowable stress in vacuum vessel (VV) due to quench (Pa)                (sigvvall)                9.300E+07     
 Minimum allowed quench time due to stress in VV (s)                      (taucq)                   3.752E+01  OP 
 Actual quench time (or time constant) (s)                                (tdmptf)                  3.752E+01  ITV
 Maximum allowed voltage during quench due to insulation (kV)             (vdalw)                   9.679E+00  ITV
 Actual quench voltage (kV)                                               (vtfskv)                  9.369E+00  OP 
 Maximum allowed temp rise during a quench (K)                            (tmaxpro)                 1.500E+02     
 
 Radial build of TF coil centre-line :
 
                                          Thickness (m)    Outer radius (m)
 Innermost edge of TF coil                    3.589           3.589                       
 Coil case ("nose")                           0.692           4.281   (thkcas)            
 Insertion gap for winding pack               0.010           4.291   (tfinsgap)          
 Winding pack ground insulation               0.008           4.299   (tinstf)            
 Winding - first half                         0.312           4.611   (dr_tf_wp/2-tinstf-t
 Winding - second half                        0.312           4.923   (dr_tf_wp/2-tinstf-t
 Winding pack insulation                      0.008           4.931   (tinstf)            
 Insertion gap for winding pack               0.010           4.941   (tfinsgap)          
 Plasma side case min radius                  0.060           5.001   (casthi)            
 Plasma side case max radius                  5.099           5.099   (r_tf_inboard_out)  
 TF coil dimensions are consistent
 
 ****************************************** Superconducting TF Coils ******************************************
 
 Superconductor switch                                                    (isumat)                          5     
 Superconductor used: Nb3Sn
  (WST Nb3Sn critical surface model)
 Critical field at zero temperature and strain (T)                        (bc20m)                   3.297E+01     
 Critical temperature at zero field and strain (K)                        (tc0m)                    1.606E+01     
 
 Helium temperature at peak field (= superconductor temperature) (K)      (thelium)                 4.750E+00     
 Total helium fraction inside cable space                                 (fhetot)                  3.321E-01  OP 
 Copper fraction of conductor                                             (fcutfsu)                 8.901E-01  ITV
 Residual manufacturing strain on superconductor                          (str_tf_con_res)         -5.000E-03     
 Self-consistent strain on superconductor                                 (str_wp)                  1.696E-03     
 Critical current density in superconductor (A/m2)                        (jcritsc)                 7.459E+08  OP 
 Critical current density in strand (A/m2)                                (jcritstr)                8.197E+07  OP 
 Critical current density in winding pack (A/m2)                          (jwdgcrt)                 2.736E+07  OP 
 Actual current density in winding pack (A/m2)                            (jwdgop)                  1.935E+07  OP 
 Minimum allowed temperature margin in superconductor (K)                 (tmargmin_tf)             1.500E+00     
 Actual temperature margin in superconductor (K)                          (tmarg)                   1.500E+00  OP 
 Critical current (A)                                                     (icrit)                   1.338E+05  OP 
 Actual current (A)                                                       (cpttf)                   9.462E+04  ITV
 Actual current / critical current                                        (iooic)                   7.074E-01  OP 
 
 *************************************** Central Solenoid and PF Coils ****************************************
 
 Superconducting central solenoid
 Central solenoid superconductor material                                 (pfv.isumatoh)                    5     
  (WST Nb3Sn critical surface model)
 
 Central Solenoid Current Density Limits :
 
<<<<<<< HEAD
 Maximum field at Beginning Of Pulse (T)                                  (pfv.bmaxoh0)             7.931E+00  OP 
 Critical superconductor current density at BOP (A/m2)                    (pfv.jscoh_bop)           1.390E+09  OP 
 Critical strand current density at BOP (A/m2)                            (pfv.jstrandoh_bop)       4.169E+08  OP 
 Allowable overall current density at BOP (A/m2)                          (pfv.rjohc0)              2.590E+08  OP 
 Actual overall current density at BOP (A/m2)                             (pfv.cohbop)              5.208E+06  OP 
 
 Maximum field at End Of Flattop (T)                                      (pfv.bmaxoh)              7.132E+00  OP 
 Critical superconductor current density at EOF (A/m2)                    (pfv.jscoh_eof)           1.624E+09  OP 
 Critical strand current density at EOF (A/m2)                            (pfv.jstrandoh_eof)       4.872E+08  OP 
 Allowable overall current density at EOF (A/m2)                          (pfv.rjohc)               3.027E+08  OP 
 Actual overall current density at EOF (A/m2)                             (pfv.coheof)              5.208E+06  ITV
 
 CS inside radius (m)                                                     (bv.bore.)                2.265E+00     
 CS thickness (m)                                                         (bv.ohcth.)               1.194E+00     
 Gap between central solenoid and TF coil (m)                             (bv.gapoh)                5.000E-02  ITV
 CS overall cross-sectional area (m2)                                     (pfv.areaoh)              2.105E+01  OP 
 CS conductor+void cross-sectional area (m2)                              (pfv.awpoh)               1.868E+01  OP 
    CS conductor cross-sectional area (m2)                                (pfv.awpoh*(1-pfv.vfohc)) 1.308E+01  OP 
    CS void cross-sectional area (m2)                                     (pfv.awpoh*pfv.vfohc)     5.605E+00  OP 
 CS steel cross-sectional area (m2)                                       (pfv.areaoh-pfv.awpoh)    2.367E+00  OP 
 CS steel area fraction                                                   (pfv.oh_steel_frac)       1.125E-01  ITV
=======
 Maximum field at Beginning Of Pulse (T)                                  (bmaxoh0)                 7.889E+00  OP 
 Critical superconductor current density at BOP (A/m2)                    (jscoh_bop)               1.401E+09  OP 
 Critical strand current density at BOP (A/m2)                            (jstrandoh_bop)           4.204E+08  OP 
 Allowable overall current density at BOP (A/m2)                          (rjohc0)                  2.620E+08  OP 
 Actual overall current density at BOP (A/m2)                             (cohbop)                  5.054E+06  OP 
 
 Maximum field at End Of Flattop (T)                                      (bmaxoh)                  7.089E+00  OP 
 Critical superconductor current density at EOF (A/m2)                    (jscoh_eof)               1.638E+09  OP 
 Critical strand current density at EOF (A/m2)                            (jstrandoh_eof)           4.913E+08  OP 
 Allowable overall current density at EOF (A/m2)                          (rjohc)                   3.063E+08  OP 
 Actual overall current density at EOF (A/m2)                             (coheof)                  5.054E+06  ITV
 
 CS inside radius (m)                                                     (bore.)                   2.262E+00     
 CS thickness (m)                                                         (ohcth.)                  1.224E+00     
 Gap between central solenoid and TF coil (m)                             (gapoh)                   5.000E-02  ITV
 CS overall cross-sectional area (m2)                                     (areaoh)                  2.157E+01  OP 
 CS conductor+void cross-sectional area (m2)                              (awpoh)                   1.921E+01  OP 
    CS conductor cross-sectional area (m2)                                (awpoh*(1-vfohc))         1.344E+01  OP 
    CS void cross-sectional area (m2)                                     (awpoh*vfohc)             5.762E+00  OP 
 CS steel cross-sectional area (m2)                                       (areaoh-awpoh)            2.362E+00  OP 
 CS steel area fraction                                                   (oh_steel_frac)           1.095E-01  ITV
>>>>>>> c2e851f9
 Only hoop stress considered
 Switch for CS stress calculation                                         (pfv.i_cs_stress)                 0     
 Allowable stress in CS steel (Pa)                                        (pfv.alstroh)             6.600E+08     
 Hoop stress in CS steel (Pa)                                             (sig_hoop)                6.600E+08  OP 
<<<<<<< HEAD
 Axial stress in CS steel (Pa)                                            (sig_axial)              -6.744E+08  OP 
 Maximum shear stress in CS steel for the Tresca criterion (Pa)           (pfv.s_tresca_oh)         6.600E+08  OP 
 Axial force in CS (N)                                                    (axial_force)            -8.145E+08  OP 
 Strain on CS superconductor                                              (tfcoil_variables.strncon-5.000E-03     
 Copper fraction in strand                                                (pfv.fcuohsu)             7.000E-01     
 Void (coolant) fraction in conductor                                     (pfv.vfohc)               3.000E-01     
 Helium coolant temperature (K)                                           (tfv.tftmp)               4.750E+00     
 CS temperature margin (K)                                                (pfv.tmargoh)             6.648E+00  OP 
 Minimum permitted temperature margin (K)                                 (tfv.tmargmin_cs)         1.500E+00     
 residual hoop stress in CS Steel (Pa)                                    (csfv.residual_sig_hoop)  2.400E+08     
 Initial vertical crack size (m)                                          (csfv.t_crack_vertical)   2.000E-03     
 Initial radial crack size (m)                                            (csfv.t_crack_radial)     6.000E-03     
 CS structural vertical thickness (m)                                     (csfv.t_structural_vertic 2.200E-02     
 CS structural radial thickness (m)                                       (csfv.t_structural_radial 7.000E-02     
 Allowable number of cycles till CS fpfv.racture                          (csfv.n_cycle)            1.868E+04  OP 
=======
 Axial stress in CS steel (Pa)                                            (sig_axial)              -6.748E+08  OP 
 Maximum shear stress in CS steel for the Tresca criterion (Pa)           (s_tresca_oh)             6.600E+08  OP 
 Axial force in CS (N)                                                    (axial_force)            -8.167E+08  OP 
 Residual manufacturing strain in CS superconductor material              (str_cs_con_res)         -5.000E-03     
 Copper fraction in strand                                                (fcuohsu)                 7.000E-01     
 Void (coolant) fraction in conductor                                     (vfohc)                   3.000E-01     
 Helium coolant temperature (K)                                           (tftmp)                   4.750E+00     
 CS temperature margin (K)                                                (tmargoh)                 6.679E+00  OP 
 Minimum permitted temperature margin (K)                                 (tmargmin_cs)             1.500E+00     
 residual hoop stress in CS Steel (Pa)                                    (residual_sig_hoop)       2.400E+08     
 Initial vertical crack size (m)                                          (t_crack_vertical)        2.000E-03     
 Initial radial crack size (m)                                            (t_crack_radial)          6.000E-03     
 CS structural vertical thickness (m)                                     (t_structural_vertical)   2.200E-02     
 CS structural radial thickness (m)                                       (t_structural_radial)     7.000E-02     
 Allowable number of cycles till CS fracture                              (N_cycle)                 1.868E+04  OP 
>>>>>>> c2e851f9
 
 Superconducting PF coils
 PF coil superconductor material                                          (pfv.isumatpf)                    3     
   (NbTi)
 Copper fraction in conductor                                             (pfv.fcupfsu)             6.900E-01     
 
 PF Coil Case Stress :
 
 Maximum permissible tensile stress (MPa)                                 (pfv.sigpfcalw)           5.000E+02     
 JxB hoop force fraction supported by case                                (pfv.sigpfcf)             6.660E-01     
 
 Geometry of PF coils, central solenoid and plasma:
 
 coil			R(m)			Z(m)			dR(m)			dZ(m)			pfv.turns		steel thickness(m)
 
<<<<<<< HEAD
 PF 0			7.12e+00	1.07e+01	1.00e+00	1.00e+00	2.62e+02	5.23e-02
 PF 1			7.12e+00	-1.22e+01	1.06e+00	1.06e+00	2.95e+02	1.62e-01
 PF 2			2.08e+01	3.26e+00	1.20e+00	1.20e+00	2.05e+02	1.07e-01
 PF 3			2.08e+01	-3.26e+00	1.20e+00	1.20e+00	2.05e+02	1.07e-01
 PF 4			1.89e+01	9.12e+00	8.41e-01	8.41e-01	1.31e+02	8.40e-02
 PF 5			1.89e+01	-9.12e+00	8.41e-01	8.41e-01	1.31e+02	8.40e-02
 CS				2.86e+00	0.00e+00	1.19e+00	1.76e+01	2.55e+03	6.72e-02
 Plasma		1.01e+01	0.0e0			6.51e+00	1.20e+01	1.0e0
=======
  PF 1           7.12       10.64        1.00        1.00      260.81        0.05
  PF 2           7.12      -12.16        1.06        1.06      293.98        0.16
  PF 3          20.74        3.26        1.20        1.20      204.76        0.11
  PF 4          20.74       -3.26        1.20        1.20      204.76        0.11
  PF 5          18.91        9.12        0.84        0.84      131.70        0.08
  PF 6          18.91       -9.12        0.84        0.84      131.70        0.08
  CS             2.87        0.00        1.22       17.62     2535.03        0.07
 Plasma         10.09        0.00        6.51       12.03        1.00
>>>>>>> c2e851f9
 
 PF Coil Information at Peak Current:
 
 coil	current	allowed J		actual J		J			cond. mass	steel mass	field
 				(MA)		(A/m2)		(A/m2)		ratio			(kg)			(kg)			(T)
 
<<<<<<< HEAD
 PF 0	1.11e+01	8.15e+08	1.10e+07	1.35e-02	1.91e+05	7.70e+04	2.18e+00
 PF 1	1.25e+01	1.88e+08	1.10e+07	5.84e-02	2.15e+05	2.78e+05	8.14e+00
 PF 2	-8.65e+00	7.54e+08	6.00e+06	7.96e-03	7.99e+05	5.69e+05	2.74e+00
 PF 3	-8.65e+00	7.54e+08	6.00e+06	7.96e-03	7.99e+05	5.69e+05	2.74e+00
 PF 4	-5.65e+00	7.65e+08	8.00e+06	1.05e-02	3.57e+05	2.88e+05	2.63e+00
 PF 5	-5.65e+00	7.65e+08	8.00e+06	1.05e-02	3.57e+05	2.88e+05	2.63e+00
 CS		-1.10e+02	2.59e+08	5.21e+06	2.01e-02	1.43e+06	3.32e+05	7.93e+00
 				------																---------	---------
 				1.62e+02																4.15e+06	2.40e+06
 
 PF coil current scaling information :
 
 Sum of squares of residuals                                              (pf.ssq0)                 1.918E-04  OP 
 Smoothing parameter                                                      (pfv.alfapf)              5.000E-10     
=======
  PF 1   11.01  8.166E+08  1.100E+07  0.01 1.902E+05   7.629E+04    2.169E+00
  PF 2   12.41  1.907E+08  1.100E+07  0.06 2.144E+05   2.757E+05    8.115E+00
  PF 3   -8.64  7.537E+08  6.000E+06  0.01 7.975E+05   5.665E+05    2.736E+00
  PF 4   -8.64  7.537E+08  6.000E+06  0.01 7.975E+05   5.665E+05    2.736E+00
  PF 5   -5.66  7.647E+08  8.000E+06  0.01 3.575E+05   2.884E+05    2.637E+00
  PF 6   -5.66  7.647E+08  8.000E+06  0.01 3.575E+05   2.884E+05    2.637E+00
  CS  -109.01  2.620E+08  5.054E+06  0.02 1.476E+06   3.327E+05    7.889E+00
       ------                             ---------   ---------
       161.03                             4.191E+06   2.394E+06
 
 PF coil current scaling information :
 
 Sum of squares of residuals                                              (ssq0)                    1.931E-04  OP 
 Smoothing parameter                                                      (alfapf)                  5.000E-10     
>>>>>>> c2e851f9
 
 ****************************************** Volt Second Consumption *******************************************
 
              volt-sec       volt-sec       volt-sec
              start-up         burn          total

 PF coils :    -263.81         -35.00        -298.81
 CS coil  :    -197.93         -74.14        -272.07
              --------       --------       --------
 Total :       -461.74        -109.14        -570.88
 
 Total volt-second consumption by coils (Wb)                              (vstot)                  -5.709E+02  OP 
 
 Summary of volt-second consumption by circuit (Wb) :
 
 circuit       BOP            BOF            EOF
 
<<<<<<< HEAD

 CS coil    135.572        -61.462       -135.572
=======
     1       26.093         30.320         16.098
     2       27.377         26.826         11.905
     3        4.624        -85.153        -87.673
     4        4.624        -85.153        -87.673
     5        0.747        -43.218        -43.625
     6        0.747        -43.218        -43.625
 CS coil    136.036        -61.894       -136.036
>>>>>>> c2e851f9
 
 ********************************** Waveforms ***********************************
 
 Currents (Amps/coil) as a function of time :
 
                                       time (sec)

                0.00     500.00     676.17     686.17    7922.21    8098.38
               Start      BOP        EOR        BOF        EOF        EOP        
 circuit
   1         0.000E+00  9.472E+06  1.101E+07  1.101E+07  5.844E+06  0.000E+00
   2         0.000E+00  1.241E+07  1.216E+07  1.216E+07  5.395E+06  0.000E+00
   3        -0.000E+00  4.557E+05 -8.393E+06 -8.393E+06 -8.641E+06 -0.000E+00
   4        -0.000E+00  4.557E+05 -8.393E+06 -8.393E+06 -8.641E+06 -0.000E+00
   5        -0.000E+00  9.692E+04 -5.610E+06 -5.610E+06 -5.663E+06 -0.000E+00
   6        -0.000E+00  9.692E+04 -5.610E+06 -5.610E+06 -5.663E+06 -0.000E+00
   7        -0.000E+00  1.090E+08 -4.960E+07 -4.960E+07 -1.090E+08 -0.000E+00
 Plasma (A)  0.000E+00  0.000E+00  1.762E+07  1.762E+07  1.762E+07  0.000E+00
 
 This consists of: CS coil field balancing:
   1         0.000E+00  9.472E+06 -4.310E+06 -4.310E+06 -9.472E+06  0.000E+00
   2         0.000E+00  1.241E+07 -5.644E+06 -5.644E+06 -1.241E+07  0.000E+00
   3        -0.000E+00  4.557E+05 -2.074E+05 -2.074E+05 -4.557E+05 -0.000E+00
   4        -0.000E+00  4.557E+05 -2.074E+05 -2.074E+05 -4.557E+05 -0.000E+00
   5        -0.000E+00  9.692E+04 -4.410E+04 -4.410E+04 -9.692E+04 -0.000E+00
   6        -0.000E+00  9.692E+04 -4.410E+04 -4.410E+04 -9.692E+04 -0.000E+00
   7        -0.000E+00  1.090E+08 -4.960E+07 -4.960E+07 -1.090E+08 -0.000E+00
 
 And: equilibrium field:
<<<<<<< HEAD
   1         0.000E+00  0.000E+00  1.537E+07  1.537E+07  1.537E+07  0.000E+00
   2         0.000E+00  0.000E+00  1.784E+07  1.784E+07  1.784E+07  0.000E+00
   3         0.000E+00  0.000E+00 -8.192E+06 -8.192E+06 -8.192E+06  0.000E+00
   4         0.000E+00  0.000E+00 -8.192E+06 -8.192E+06 -8.192E+06  0.000E+00
   5         0.000E+00  0.000E+00 -5.575E+06 -5.575E+06 -5.575E+06  0.000E+00
   6         0.000E+00  0.000E+00 -5.575E+06 -5.575E+06 -5.575E+06  0.000E+00
   7         0.000E+00  0.000E+00  0.000E+00  0.000E+00  0.000E+00  0.000E+00
=======
   1         0.000E+00  0.000E+00  1.532E+07  1.532E+07  1.532E+07  0.000E+00
   2         0.000E+00  0.000E+00  1.780E+07  1.780E+07  1.780E+07  0.000E+00
   3         0.000E+00  0.000E+00 -8.185E+06 -8.185E+06 -8.185E+06  0.000E+00
   4         0.000E+00  0.000E+00 -8.185E+06 -8.185E+06 -8.185E+06  0.000E+00
   5         0.000E+00  0.000E+00 -5.566E+06 -5.566E+06 -5.566E+06  0.000E+00
   6         0.000E+00  0.000E+00 -5.566E+06 -5.566E+06 -5.566E+06  0.000E+00
   7         0.000E+00  0.000E+00 -9.222E-09 -9.222E-09  0.000E+00  0.000E+00
>>>>>>> c2e851f9
 
 Ratio of central solenoid current at beginning of Pulse / end of flat-to (fcohbop)                 1.000E+00  ITV
 Ratio of central solenoid current at beginning of Flat-top / end of flat (fcohbof)                 4.550E-01  OP 
 
 *************************** PF Circuit Waveform Data ***************************
 
 Number of PF circuits including CS and plasma                            (ncirt)                           8     
 PF Circuit 01 - Time point 01 (A)                                        (pfc01t01)                0.000E+00     
 PF Circuit 01 - Time point 02 (A)                                        (pfc01t02)                9.472E+06     
 PF Circuit 01 - Time point 03 (A)                                        (pfc01t03)                1.101E+07     
 PF Circuit 01 - Time point 04 (A)                                        (pfc01t04)                1.101E+07     
 PF Circuit 01 - Time point 05 (A)                                        (pfc01t05)                5.844E+06     
 PF Circuit 01 - Time point 06 (A)                                        (pfc01t06)                0.000E+00     
 PF Circuit 02 - Time point 01 (A)                                        (pfc02t01)                0.000E+00     
 PF Circuit 02 - Time point 02 (A)                                        (pfc02t02)                1.241E+07     
 PF Circuit 02 - Time point 03 (A)                                        (pfc02t03)                1.216E+07     
 PF Circuit 02 - Time point 04 (A)                                        (pfc02t04)                1.216E+07     
 PF Circuit 02 - Time point 05 (A)                                        (pfc02t05)                5.395E+06     
 PF Circuit 02 - Time point 06 (A)                                        (pfc02t06)                0.000E+00     
 PF Circuit 03 - Time point 01 (A)                                        (pfc03t01)               -0.000E+00     
 PF Circuit 03 - Time point 02 (A)                                        (pfc03t02)                4.557E+05     
 PF Circuit 03 - Time point 03 (A)                                        (pfc03t03)               -8.393E+06     
 PF Circuit 03 - Time point 04 (A)                                        (pfc03t04)               -8.393E+06     
 PF Circuit 03 - Time point 05 (A)                                        (pfc03t05)               -8.641E+06     
 PF Circuit 03 - Time point 06 (A)                                        (pfc03t06)               -0.000E+00     
 PF Circuit 04 - Time point 01 (A)                                        (pfc04t01)               -0.000E+00     
 PF Circuit 04 - Time point 02 (A)                                        (pfc04t02)                4.557E+05     
 PF Circuit 04 - Time point 03 (A)                                        (pfc04t03)               -8.393E+06     
 PF Circuit 04 - Time point 04 (A)                                        (pfc04t04)               -8.393E+06     
 PF Circuit 04 - Time point 05 (A)                                        (pfc04t05)               -8.641E+06     
 PF Circuit 04 - Time point 06 (A)                                        (pfc04t06)               -0.000E+00     
 PF Circuit 05 - Time point 01 (A)                                        (pfc05t01)               -0.000E+00     
 PF Circuit 05 - Time point 02 (A)                                        (pfc05t02)                9.692E+04     
 PF Circuit 05 - Time point 03 (A)                                        (pfc05t03)               -5.610E+06     
 PF Circuit 05 - Time point 04 (A)                                        (pfc05t04)               -5.610E+06     
 PF Circuit 05 - Time point 05 (A)                                        (pfc05t05)               -5.663E+06     
 PF Circuit 05 - Time point 06 (A)                                        (pfc05t06)               -0.000E+00     
 PF Circuit 06 - Time point 01 (A)                                        (pfc06t01)               -0.000E+00     
 PF Circuit 06 - Time point 02 (A)                                        (pfc06t02)                9.692E+04     
 PF Circuit 06 - Time point 03 (A)                                        (pfc06t03)               -5.610E+06     
 PF Circuit 06 - Time point 04 (A)                                        (pfc06t04)               -5.610E+06     
 PF Circuit 06 - Time point 05 (A)                                        (pfc06t05)               -5.663E+06     
 PF Circuit 06 - Time point 06 (A)                                        (pfc06t06)               -0.000E+00     
 CS Circuit  - Time point 01 (A)                                          (cst01)                  -0.000E+00     
 CS Circuit  - Time point 02 (A)                                          (cst02)                   1.090E+08     
 CS Circuit  - Time point 03 (A)                                          (cst03)                  -4.960E+07     
 CS Circuit  - Time point 04 (A)                                          (cst04)                  -4.960E+07     
 CS Circuit  - Time point 05 (A)                                          (cst05)                  -1.090E+08     
 CS Circuit  - Time point 06 (A)                                          (cst06)                  -0.000E+00     
 Plasma  - Time point 01 (A)                                              (plasmat01)               0.000E+00     
 Plasma  - Time point 02 (A)                                              (plasmat02)               0.000E+00     
 Plasma  - Time point 03 (A)                                              (plasmat03)               1.762E+07     
 Plasma  - Time point 04 (A)                                              (plasmat04)               1.762E+07     
 Plasma  - Time point 05 (A)                                              (plasmat05)               1.762E+07     
 Plasma  - Time point 06 (A)                                              (plasmat06)               0.000E+00     
 
 ********************************************* Support Structure **********************************************
 
 Outer PF coil fence mass (kg)                                            (fncmass)                 3.958E+05  OP 
 Intercoil support structure mass (kg)                                    (aintmass)                8.414E+06  OP 
 Mass of cooled components (kg)                                           (coldmass)                6.850E+07  OP 
 Gravity support structure mass (kg)                                      (clgsmass)                3.209E+06  OP 
 Torus leg support mass (kg)                                              (gsm1)                    1.153E+05  OP 
 Ring beam mass (kg)                                                      (gsm2)                    7.302E+05  OP 
 Ring legs mass (kg)                                                      (gsm3)                    1.625E+06  OP 
 
 ******************************************** PF Coil Inductances *********************************************
 
 Inductance matrix [H]:
 
<<<<<<< HEAD
 0			[1.8e+00 2.6e-02 2.2e-01 1.5e-01 1.9e-01 5.8e-02 4.1e-01 7.2e-04]
 1			[2.6e-02 2.2e+00 1.5e-01 2.3e-01 5.8e-02 2.1e-01 3.5e-01 6.5e-04]
 2			[2.2e-01 1.5e-01 4.1e+00 1.4e+00 8.8e-01 4.7e-01 3.7e-01 2.1e-03]
 3			[1.5e-01 2.3e-01 1.4e+00 4.1e+00 4.7e-01 8.8e-01 3.7e-01 2.1e-03]
 4			[1.9e-01 5.8e-02 8.8e-01 4.7e-01 1.7e+00 1.7e-01 2.1e-01 1.0e-03]
 5			[5.8e-02 2.1e-01 4.7e-01 8.8e-01 1.7e-01 1.7e+00 2.1e-01 1.0e-03]
 CS			[4.1e-01 3.5e-01 3.7e-01 3.7e-01 2.1e-01 2.1e-01 8.9e+00 3.2e-03]
 Plasma	[7.2e-04 6.5e-04 2.1e-03 2.1e-03 1.0e-03 1.0e-03 3.2e-03 1.9e-05]
=======
   1     1.7E+00 2.5E-02 2.2E-01 1.5E-01 1.9E-01 5.8E-02 4.1E-01 7.2E-04
   2     2.5E-02 2.2E+00 1.5E-01 2.3E-01 5.8E-02 2.1E-01 3.5E-01 6.5E-04
   3     2.2E-01 1.5E-01 4.1E+00 1.4E+00 8.7E-01 4.7E-01 3.7E-01 2.1E-03
   4     1.5E-01 2.3E-01 1.4E+00 4.1E+00 4.7E-01 8.7E-01 3.7E-01 2.1E-03
   5     1.9E-01 5.8E-02 8.7E-01 4.7E-01 1.7E+00 1.7E-01 2.1E-01 1.0E-03
   6     5.8E-02 2.1E-01 4.7E-01 8.7E-01 1.7E-01 1.7E+00 2.1E-01 1.0E-03
  CS     4.1E-01 3.5E-01 3.7E-01 3.7E-01 2.1E-01 2.1E-01 8.8E+00 3.2E-03
 Plasma  7.2E-04 6.5E-04 2.1E-03 2.1E-03 1.0E-03 1.0E-03 3.2E-03 1.9E-05
>>>>>>> c2e851f9
 
 ************************************ Pumping for primary coolant (helium) ************************************
 
 Pressure drop in FW and blanket coolant incl. hx and pipes (Pa)          (dp_he)                   5.500E+05     
 Fraction of FW and blanket thermal power required for pumping            (fpump)                   8.946E-02  OP 
 Total power absorbed by FW & blanket (MW)                                (p_plasma)                2.179E+03  OP 
 Inlet temperature of FW & blanket coolant pump (K)                       (t_in_compressor)         5.570E+02  OP 
 Coolant pump outlet/Inlet temperature of FW & blanket (K)                (t_in_bb)                 5.731E+02     
 Outlet temperature of FW & blanket (K)                                   (t_out_bb)                7.731E+02     
 Mechanical pumping power for FW and blanket cooling loop including heat  (htpmw_fw_blkt)           2.141E+02  OP 
 Mechanical pumping power for divertor (MW)                               (htpmw_div)               2.224E+00  OP 
 Mechanical pumping power for shield and vacuum vessel (MW)               (htpmw_shld)              8.889E-03  OP 
 
 ********************************** First wall and blanket : CCFE HCPB model **********************************
 
 
 Blanket Composition by volume :
 
 Titanium beryllide fraction                                              (fbltibe12)                   0.375  OP 
 Lithium orthosilicate fraction                                           (fblli2sio4)                  0.375  OP 
 Steel fraction                                                           (fblss_ccfe)                  0.097  OP 
 Coolant fraction                                                         (vfcblkt)                     0.053     
 Purge gas fraction                                                       (vfpblkt)                     0.100     
 
 Component Volumes :
 
 First Wall Armour Volume (m3)                                            (fw_armour_vol)               9.044  OP 
 First Wall Volume (m3)                                                   (volfw)                      29.446  OP 
 Blanket Volume (m3)                                                      (volblkt)                  1758.535  OP 
 Shield Volume (m3)                                                       (volshld)                   911.757  OP 
 Vacuum vessel volume (m3)                                                (vdewin)                   1428.495  OP 
 
 Component Masses :
 
 First Wall Armour Mass (kg)                                              (fw_armour_mass)          1.741E+05  OP 
 First Wall Mass, excluding armour (kg)                                   (fwmass)                  2.297E+05  OP 
 Blanket Mass - Total(kg)                                                 (whtblkt)                 4.404E+06  OP 
     Blanket Mass - TiBe12 (kg)                                           (whtbltibe12)             1.490E+06  OP 
     Blanket Mass - Li4SiO4 (kg)                                          (whtblli4sio4)            1.583E+06  OP 
     Blanket Mass - Steel (kg)                                            (whtblss)                 1.331E+06  OP 
 Total mass of armour, first wall and blanket (kg)                        (armour_fw_bl_mass)       4.808E+06  OP 
 Shield Mass (kg)                                                         (whtshld)                 2.845E+06  OP 
 Vacuum vessel mass (kg)                                                  (vvmass)                  1.114E+07  OP 
 
 Nuclear heating :
 
 Total nuclear heating in TF+PF coils (CS is negligible) (MW)             (ptfnuc)                  7.859E-02  OP 
 Total nuclear heating in FW (MW)                                         (pnucfw)                  2.980E+02  OP 
 Total nuclear heating in the blanket (including emult) (MW)              (pnucblkt)                1.586E+03  OP 
 (Note: emult is fixed for this model inside the code)
 Total nuclear heating in the shield (MW)                                 (pnucshld)                1.778E+00  OP 
 Total nuclear heating in the divertor (MW)                               (pnucdiv)                 1.933E+02  OP 
 
  Diagostic output for nuclear heating :
 
 Blanket exponential factor                                               (exp_blanket)             1.000E+00  OP 
 Shield: first exponential                                                (exp_shield1)             1.721E-03  OP 
 Shield: second exponential                                               (exp_shield2)             2.543E-01  OP 
 Solid angle fraction taken by on divertor                                (fdiv)                    1.150E-01     
 Switch for plant secondary cycle                                         (secondary_cycle)                 2     
 First wall coolant pressure (Pa)                                         (fwpressure)              1.550E+07     
 Blanket coolant pressure (Pa)                                            (blpressure)              1.550E+07     
 Allowable nominal neutron fluence at first wall (MW.year/m2)             (abktflnc)                1.500E+01     
 No of inboard blanket modules poloidally                                 (nblktmodpi)                      7     
 No of inboard blanket modules toroidally                                 (nblktmodti)                     32     
 No of outboard blanket modules poloidally                                (nblktmodpo)                      8     
 No of outboard blanket modules toroidally                                (nblktmodto)                     48     
 Isentropic efficiency of first wall / blanket coolant pumps              (etaiso)                  9.000E-01     
 
 Other volumes, masses and areas :
 
 First wall area (m2)                                                     (fwarea)                  2.385E+03  OP 
 Cryostat internal radius (m)                                             (rdewex)                  2.184E+01  OP 
 Cryostat internal half-height (m)                                        (zdewex)                  1.770E+01  OP 
 Vertical clearance from TF coil to cryostat (m)                          (clh1)                    6.399E+00  OP 
 Divertor area (m2)                                                       (divsur)                  2.292E+02  OP 
 Divertor mass (kg)                                                       (divmas)                  5.615E+04  OP 
 
 ********************************** Superconducting TF Coil Power Conversion **********************************
 
 TF coil current (kA)                                                     (itfka)                   9.462E+01  OP 
 Number of TF coils                                                       (ntfc)                    1.600E+01     
 Voltage across a TF coil during quench (kV)                              (vtfskv)                  9.369E+00  OP 
 TF coil charge time (hours)                                              (tchghr)                  4.000E+00     
 Total inductance of TF coils (H)                                         (ltfth)                   5.944E+01  OP 
 Total resistance of TF coils (ohm)                                       (rcoils)                  0.000E+00  OP 
 TF coil charging voltage (V)                                             (tfcv)                    5.108E+02     
 Number of DC circuit breakers                                            (ntfbkr)                  1.600E+01     
 Number of dump resistors                                                 (ndumpr)                  6.400E+01     
 Resistance per dump resistor (ohm)                                       (r1dump)                  9.902E-02  OP 
 Dump resistor peak power (MW)                                            (r1ppmw)                  2.216E+02  OP 
 Energy supplied per dump resistor (MJ)                                   (r1emj)                   4.157E+03  OP 
 TF coil L/R time constant (s)                                            (ttfsec)                  3.752E+01  OP 
 Power supply voltage (V)                                                 (tfpsv)                   5.364E+02  OP 
 Power supply current (kA)                                                (tfpska)                  9.935E+01  OP 
 DC power supply rating (kW)                                              (tfckw)                   5.329E+04  OP 
 AC power for charging (kW)                                               (tfackw)                  5.921E+04  OP 
 TF coil resistive power (MW)                                             (rpower)                  1.138E+01  OP 
 TF coil inductive power (MVA)                                            (xpower)                  3.695E+01  OP 
 Aluminium bus current density (kA/cm2)                                   (djmka)                   1.250E-01     
 Aluminium bus cross-sectional area (cm2)                                 (albusa)                  7.569E+02  OP 
 Total length of TF coil bussing (m)                                      (tfbusl)                  3.673E+03  OP 
 Aluminium bus weight (tonnes)                                            (albuswt)                 7.506E+02  OP 
 Total TF coil bus resistance (ohm)                                       (rtfbus)                  1.271E-03  OP 
 TF coil bus voltage drop (V)                                             (vtfbus)                  1.203E+02  OP 
 Dump resistor floor area (m2)                                            (drarea)                  8.298E+03  OP 
 TF coil power conversion floor space (m2)                                (tfcfsp)                  2.239E+03  OP 
 TF coil power conv. building volume (m3)                                 (tfcbv)                   1.343E+04  OP 
 TF coil AC inductive power demand (MW)                                   (xpwrmw)                  4.106E+01  OP 
 Total steady state AC power demand (MW)                                  (tfacpd)                  1.265E+01  OP 
 
 ****************************** PF Coils and Central Solenoid: Power and Energy *******************************
 
 Number of PF coil circuits                                               (pfckts)                  1.200E+01     
 Sum of PF power supply ratings (MVA)                                     (spsmva)                  3.489E+02  OP 
 Total PF coil circuit bus length (m)                                     (spfbusl)                 2.649E+03  OP 
 Total PF coil bus resistive power (kW)                                   (pfbuspwr)                1.285E+03  OP 
 Total PF coil resistive power (kW)                                       (srcktpm)                 1.285E+03  OP 
 Maximum PF coil voltage (kV)                                             (vpfskv)                  2.000E+01     
 Efficiency of transfer of PF stored energy into or out of storage        (etapsu)                  9.000E-01     
 (Energy is dissipated in PFC power supplies only when total PF energy increases or decreases.)
 Maximum stored energy in poloidal field (MJ)                             (ensxpfm)                 2.414E+04  OP 
 Peak absolute rate of change of stored energy in poloidal field (MW)     peakpoloidalpower         1.370E+02  OP 
 Energy stored in poloidal magnetic field :
 
                                            time (sec)

                     0.00     500.00     676.17     686.17    7922.21    8098.38
 Time point         Start      BOP        EOR        BOF        EOF        EOP        
 Energy (MJ)      0.000E+00  1.276E+04  1.825E+04  1.825E+04  2.414E+04  0.000E+00
 
 Interval                tramp      tohs       theat      tburn      tqnch      
 dE/dt (MW)            2.552E+01  3.116E+01  0.000E+00  8.143E-01 -1.370E+02
 
 
 *********************************************** Vacuum System ************************************************
 
 Pumpdown to Base Pressure :
 
 First wall outgassing rate (Pa m/s)                                      (rat)                     1.300E-08     
 Total outgassing load (Pa m3/s)                                          (ogas)                    2.514E-04  OP 
 Base pressure required (Pa)                                              (pbase)                   5.000E-04     
 Required N2 pump speed (m3/s)                                            (s(1))                    5.028E-01  OP 
 N2 pump speed provided (m3/s)                                            (snet(1))                 3.596E+01  OP 
 
 Pumpdown between Burns :
 
 Plasma chamber volume (m3)                                               (volume)                  4.058E+03  OP 
 Chamber pressure after burn (Pa)                                         (pend)                    1.187E-01  OP 
 Chamber pressure before burn (Pa)                                        (pstart)                  1.187E-03     
 Allowable pumping time switch                                            (dwell_pump)                      0     
 Dwell time between burns (s)                                             (tdwell.)                 0.000E+00     
 CS ramp-up time burns (s)                                                (tramp.)                  5.000E+02     
 Allowable pumping time between burns (s)                                 (tpump)                   5.000E+02     
 Required D-T pump speed (m3/s)                                           (s(2))                    3.738E+01  OP 
 D-T pump speed provided (m3/s)                                           (snet(2))                 8.726E+01  OP 
 
 Helium Ash Removal :
 
 Divertor chamber gas pressure (Pa)                                       (prdiv)                   3.600E-01     
 Helium gas fraction in divertor chamber                                  (fhe)                     1.490E-01  OP 
 Required helium pump speed (m3/s)                                        (s(3))                    5.755E+01  OP 
 Helium pump speed provided (m3/s)                                        (snet(3))                 5.755E+01  OP 
 
 D-T Removal at Fuelling Rate :
 
 D-T fuelling rate (kg/s)                                                 (frate)                   4.156E-05  OP 
 Required D-T pump speed (m3/s)                                           (s(4))                    5.755E+01  OP 
 D-T pump speed provided (m3/s)                                           (snet(4))                 8.726E+01  OP 
 
 The vacuum pumping system size is governed by the
 requirements for pumpdown between burns.
 
 Number of large pump ducts                                               (nduct)                          16     
 Passage diameter, divertor to ducts (m)                                  (d(imax))                 5.780E-01  OP 
 Passage length (m)                                                       (l1)                      2.310E+00  OP 
 Diameter of ducts (m)                                                    (dout)                    6.936E-01  OP 
 Duct length, divertor to elbow (m)                                       (l2)                      4.800E+00  OP 
 Duct length, elbow to pumps (m)                                          (l3)                      2.000E+00     
 Number of pumps                                                          (pumpn)                   4.604E+01  OP 
 
 The vacuum system uses cryo  pumps.
 
 ******************************************* Plant Buildings System *******************************************
 
 Internal volume of reactor building (m3)                                 (vrci)                    1.559E+06     
 Dist from centre of torus to bldg wall (m)                               (wrbi)                    4.675E+01     
 Effective floor area (m2)                                                (efloor)                  4.550E+05     
 Reactor building volume (m3)                                             (rbv)                     1.738E+06     
 Reactor maintenance building volume (m3)                                 (rmbv)                    4.799E+05     
 Warmshop volume (m3)                                                     (wsv)                     1.403E+05     
 Tritium building volume (m3)                                             (triv)                    4.000E+04     
 Electrical building volume (m3)                                          (elev)                    5.443E+04     
 Control building volume (m3)                                             (conv)                    6.000E+04     
 Cryogenics building volume (m3)                                          (cryv)                    1.703E+04     
 Administration building volume (m3)                                      (admv)                    1.000E+05     
 Shops volume (m3)                                                        (shov)                    1.000E+05     
 Total volume of nuclear buildings (m3)                                   (volnucb)                 2.236E+06     
 
 **************************************** Electric Power Requirements *****************************************
 
 Facility base load (MW)                                                  (basemw)                  5.000E+00     
 Divertor coil power supplies (MW)                                        (bdvmw)                   0.000E+00     
 Cryoplant electric power (MW)                                            (crymw)                   4.730E+01  OP 
 Primary coolant pumps (MW)                                               (htpmw..)                 2.487E+02  OP 
 PF coil power supplies (MW)                                              (ppfmw)                   2.404E+02  OP 
 TF coil power supplies (MW)                                              (ptfmw)                   1.265E+01  OP 
 Plasma heating supplies (MW)                                             (pheatingmw)              4.177E+02  OP 
 Tritium processing (MW)                                                  (trithtmw..)              1.500E+01     
 Vacuum pumps  (MW)                                                       (vachtmw..)               5.000E-01     
 
 Total pulsed power (MW)                                                  (pacpmw)                  1.055E+03  OP 
 Total base power required at all times (MW)                              (fcsht)                   7.325E+01  OP 
 
 ************************************************* Cryogenics *************************************************
 
 Conduction and radiation heat loads on cryogenic components (MW)         (qss/1.0D6)               2.946E-02  OP 
 Nuclear heating of cryogenic components (MW)                             (qnuc/1.0D6)              1.292E-02  OP 
 Nuclear heating of cryogenic components is a user input.
 AC losses in cryogenic components (MW)                                   (qac/1.0D6)               3.177E-03  OP 
 Resistive losses in current leads (MW)                                   (qcl/1.0D6)               2.059E-02  OP 
 45% allowance for heat loads in transfer lines, storage tanks etc (MW)   (qmisc/1.0D6)             2.976E-02  OP 
 Sum = Total heat removal at cryogenic temperatures (tmpcry & tcoolin) (M (helpow + helpow_cryal/1. 9.591E-02  OP 
 Temperature of cryogenic superconducting components (K)                  (tmpcry)                  4.500E+00     
 Temperature of cryogenic aluminium components (K)                        (tcoolin)                 3.131E+02     
 Efficiency (figure of merit) of cryogenic plant is 13% of ideal Carnot v                           2.028E-03  OP 
 Efficiency (figure of merit) of cryogenic aluminium plant is 40% of idea                          -2.020E+00  OP 
 Electric power for cryogenic plant (MW)                                  (crypmw)                  4.730E+01  OP 
 
 ************************************ Plant Power / Heat Transport Balance ************************************
 
 
 Assumptions :
 
 Neutron power multiplication in blanket                                  (emult)                   1.269E+00     
 Divertor area fraction of whole toroid surface                           (fdiv)                    1.150E-01     
 H/CD apparatus + diagnostics area fraction                               (fhcd)                    0.000E+00     
 First wall area fraction                                                 (1-fdiv-fhcd)             8.850E-01     
 Switch for pumping of primary coolant                                    (primary_pumping)                 3     
 Mechanical pumping power for FW and blanket cooling loop
 includes heat exchanger, using specified pressure drop
 Mechanical pumping power for FW cooling loop including heat exchanger (M (htpmw_fw)                0.000E+00  OP 
 Mechanical pumping power for blanket cooling loop including heat exchang (htpmw_blkt)              0.000E+00  OP 
 Mechanical pumping power for FW and blanket cooling loop including heat  (htpmw_fw_blkt)           2.141E+02  OP 
 Mechanical pumping power for divertor (MW)                               (htpmw_div)               2.224E+00  OP 
 Mechanical pumping power for shield and vacuum vessel (MW)               (htpmw_shld)              8.889E-03  OP 
 Electrical pumping power for FW and blanket (MW)                         (htpmwe_fw_blkt)          2.461E+02  OP 
 Electrical pumping power for shield (MW)                                 (htpmwe_shld)             1.022E-02  OP 
 Electrical pumping power for divertor (MW)                               (htpmwe_div)              2.556E+00  OP 
 Total electrical pumping power for primary coolant (MW)                  (htpmw)                   2.487E+02  OP 
 Coolant pump power / non-pumping thermal power in shield                 (fpumpshld)               5.000E-03     
 Coolant pump power / non-pumping thermal power in divertor               (fpumpdiv)                5.000E-03     
 Electrical efficiency of heat transport coolant pumps                    (etahtp)                  8.700E-01     
 
 Plant thermodynamics: options :
 
 Divertor thermal power is collected at only 150 C and is used to preheat the coolant in the power cycle
 Shield thermal power is collected at only 150 C and is used to preheat the coolant in the power cycle
 Power conversion cycle efficiency model: user-defined efficiency
 Thermal to electric conversion efficiency of the power conversion cycle  (etath)                       0.375     
 Fraction of total high-grade thermal power to divertor                   (pdivfraction)                0.157  OP 
 
 Power Balance for Reactor (across vacuum vessel boundary) - Detail
 ------------------------------------------------------------------
 
                                            High-grade             Low-grade              Total
                                             thermal power (MW)     thermal power (MW)      (MW)
         First wall:
                               neutrons            298.00                0.00              298.00
             charged particle transport             20.98                0.00               20.98
                              radiation            274.29                0.00              274.29
                        coolant pumping              0.00                0.00                0.00
 
         Blanket:
                               neutrons           1586.01                0.00             1586.01
             charged particle transport              0.00                0.00                0.00
                              radiation              0.00                0.00                0.00
                        coolant pumping              0.00                0.00                0.00
 
         Shield:
                               neutrons              1.78                0.00                1.78
             charged particle transport              0.00                0.00                0.00
                              radiation              0.00                0.00                0.00
                        coolant pumping              0.01                0.00                0.01
 
         Divertor:
                               neutrons            193.25                0.00              193.25
             charged particle transport            215.90                0.00              215.90
                              radiation             35.64                0.00               35.64
                        coolant pumping              2.22                0.00                2.22
 
         TF coil:
                               neutrons              0.00                0.08                0.08
             charged particle transport              0.00                0.00                0.00
                              radiation              0.00                0.00                0.00
                        coolant pumping              0.00                0.00                0.00
 
         Losses to H/CD apparatus + diagnostics:
                               neutrons              0.00                0.00                0.00
             charged particle transport              0.00                0.00                0.00
                              radiation              0.00                0.00                0.00
                        coolant pumping              0.00                0.00                0.00
 
         ----------------------------------------------------------------------------------------
                                 Totals           2628.08                0.08             2628.16
 
 Total power leaving reactor (across vacuum vessel boundary) (MW)                                    2628.240  OP 
 
 Other secondary thermal power constituents :
 
 Heat removal from cryogenic plant (MW)                                   (crypmw)                     47.297  OP 
 Heat removal from facilities (MW)                                        (fachtmw)                    73.248  OP 
 Coolant pumping efficiency losses (MW)                                   (htpsecmw)                   32.329  OP 
 Heat removal from injection power (MW)                                   (pinjht)                    292.528  OP 
 Heat removal from tritium plant (MW)                                     (trithtmw)                   15.000  OP 
 Heat removal from vacuum pumps (MW)                                      (vachtmw)                     0.500  OP 
 TF coil resistive power (MW)                                             (tfcmw)                       0.000  OP 
 
 Total low-grade thermal power (MW)                                       (psechtmw)                  474.397  OP 
 Total High-grade thermal power (MW)                                      (pthermmw)                 2842.331  OP 
 
 Number of primary heat exchangers                                        (nphx)                            3  OP 
 
 
 Power Balance across separatrix :
 -------------------------------
 Only energy deposited in the plasma is included here.
 Total power loss is scaling power plus core radiation only (iradloss = 1)
 Transport power from scaling law (MW)                                    (pscalingmw)                381.831  OP 
 Radiation power from inside "coreradius" (MW)                            (pcoreradmw.)               144.002  OP 
 Total (MW)                                                                                           525.833  OP 
 
 Alpha power deposited in plasma (MW)                                     (falpha*palpmw)             398.579  OP 
 Power from charged products of DD and/or D-He3 fusion (MW)               (pchargemw.)                  1.800  OP 
 Ohmic heating (MW)                                                       (pohmmw.)                     0.267  OP 
 Injected power deposited in plasma (MW)                                  (pinjmw)                    125.187  OP 
 Total (MW)                                                                                           525.833  OP 
 
 Power Balance for Reactor - Summary :
 -------------------------------------
<<<<<<< HEAD
 Fusion power (MW)                                                        (powfmw)                   2101.742  OP 
 Power from energy multiplication in blanket and shield (MW)              (emultmw)                   399.985  OP 
 Injected power (MW)                                                      (pinjmw.)                   125.215  OP 
=======
 Fusion power (MW)                                                        (powfmw)                   2100.570  OP 
 Power from energy multiplication in blanket and shield (MW)              (emultmw)                   399.762  OP 
 Injected power (MW)                                                      (pinjmw.)                   125.187  OP 
>>>>>>> c2e851f9
 Ohmic power (MW)                                                         (pohmmw.)                     0.267  OP 
 Power deposited in primary coolant by pump (MW)                          (htpmw_mech)                216.354  OP 
 Total (MW)                                                                                          2842.139  OP 
 
 Heat extracted from first wall and blanket (MW)                          (pthermfw_blkt)            2393.528  OP 
 Heat extracted from shield  (MW)                                         (pthermshld)                  1.787  OP 
 Heat extracted from divertor (MW)                                        (pthermdiv)                 447.017  OP 
 Nuclear and photon power lost to H/CD system (MW)                        (psechcd)                     0.000  OP 
 Nuclear power lost to TF (MW)                                            (ptfnuc)                      0.079  OP 
 Total (MW)                                                                                          2842.410  OP 
 
 Electrical Power Balance :
 --------------------------
 Net electric power output(MW)                                            (pnetelmw.)                 250.015  OP 
 Required Net electric power output(MW)                                   (pnetelin)                  250.000     
 Electric power for heating and current drive (MW)                        (pinjwp)                    417.715  OP 
 Electric power for primary coolant pumps (MW)                            (htpmw)                     248.683  OP 
 Electric power for vacuum pumps (MW)                                     (vachtmw)                     0.500     
 Electric power for tritium plant (MW)                                    (trithtmw)                   15.000     
 Electric power for cryoplant (MW)                                        (crypmw)                     47.297  OP 
 Electric power for TF coils (MW)                                         (tfacpd)                     12.645  OP 
 Electric power for PF coils (MW)                                         (pfwpmw)                      0.771  OP 
 All other internal electric power requirements (MW)                      (fachtmw)                    73.248  OP 
 Total (MW)                                                               (tot_plant_power)          1065.874  OP 
 Total (MW)                                                                                          1065.874  OP 
 
 Gross electrical output* (MW)                                            (pgrossmw)                 1065.874  OP 
 (*Power for pumps in secondary circuit already subtracted)
 
 Power balance for power plant :
 -------------------------------
<<<<<<< HEAD
 Fusion power (MW)                                                        (powfmw)                   2101.742  OP 
 Power from energy multiplication in blanket and shield (MW)              (emultmw)                   399.985  OP 
 Total (MW)                                                                                          2501.727  OP 
=======
 Fusion power (MW)                                                        (powfmw)                   2100.570  OP 
 Power from energy multiplication in blanket and shield (MW)              (emultmw)                   399.762  OP 
 Total (MW)                                                                                          2500.331  OP 
>>>>>>> c2e851f9
 
 Net electrical output (MW)	                                              (pnetelmw)                  250.015  OP 
 Heat rejected by main power conversion circuit (MW)                      (rejected_main)            1776.457  OP 
 Heat rejected by other cooling circuits (MW)                             (psechtmw)                  474.397  OP 
 Total (MW)                                                                                          2500.869  OP 
 
 
 Plant efficiency measures :
 
 Net electric power / total nuclear power (%)                             (pnetelmw/(powfmw+em          9.999  OP 
 Net electric power / total fusion power (%)                              (pnetelmw/powfmw)            11.902  OP 
 Gross electric power* / high grade heat (%)                              (etath)                      37.500     
 (*Power for pumps in secondary circuit already subtracted)
 Recirculating power fraction                                             (cirpowfr)                    0.765  OP 
 
 Time-dependent power usage
 
         Pulse timings [s]:
 
                                          tramp      tohs     theat     tburn     tqnch    tdwell
                                          -----      ----     -----     -----     -----    ------
                               Duration  500.00    176.17     10.00   7200.00    176.17      0.00
                                 ------   -----      ----     -----     -----     -----    ------
 
         Continous power usage [MWe]:
 
                                 System   tramp      tohs     theat     tburn     tqnch    tdwell
                                 ------   -----      ----     -----     -----     -----    ------
                        Primary cooling  248.68    248.68    248.68    248.68    248.68    248.68
                              Cyroplant   47.30     47.30     47.30     47.30     47.30     47.30
                                 Vacuum    0.50      0.50      0.50      0.50      0.50      0.50
                                Tritium   15.00     15.00     15.00     15.00     15.00     15.00
                                     TF   12.65     12.65     12.65     12.65     12.65     12.65
                             Facilities   73.25     73.25     73.25     73.25     73.25     73.25
                                 ------   -----      ----     -----     -----     -----    ------
                                  Total  397.37    397.37    397.37    397.37    397.37    397.37
                                 ------   -----      ----     -----     -----     -----    ------
 
         Intermittent power usage [MWe]:
 
                                 System   tramp      tohs     theat     tburn     tqnch    tdwell
                                 ------   -----      ----     -----     -----     -----    ------
                                 H & CD    0.00    400.00    400.00    417.72    400.00      0.00
                                     PF   25.52     31.16      0.00      0.81   -137.04      0.00
                                 ------   -----      ----     -----     -----     -----    ------
                                  Total   25.52    431.16    400.00    418.53    262.96      0.00
                                 ------   -----      ----     -----     -----     -----    ------
 
         Power production [MWe]:
 
                                          tramp      tohs     theat     tburn     tqnch    tdwell       avg
                                          -----      ----     -----     -----     -----    ------       ---
                            Gross power    0.00      0.00      0.00   1065.87      0.00      0.00
                              Net power -422.89   -828.54   -797.37    249.97   -660.33   -397.37    163.49
                                 ------   -----      ----     -----     -----     -----    ------
 
 
 *************************** Water usage during plant operation (secondary cooling) ***************************
 
 Estimated amount of water used through different cooling system options:
 1. Cooling towers
 2. Water bodies (pond, lake, river): recirculating or once-through
 Volume used in cooling tower (m3/day)                                    (waterusetower)           7.553E+04  OP 
 Volume used in recirculating water system (m3/day)                       (wateruserecirc)          2.528E+04  OP 
 Volume used in once-through water system (m3/day)                        (wateruseonethru)         2.478E+06  OP 
 
 ******************************************** Errors and Warnings *********************************************
 
 (See top of file for solver errors and warnings.)
 PROCESS status flag:   Warning messages
 PROCESS error status flag                                                (error_status)                    2     
150     2   CHECK: Lower limit of volume averaged electron temperature (te) has been raised 
155     2   CHECK: dene used as iteration variable without constraint 81 (neped<ne0)        
135     1   OUTPF: CS not using max current density: further optimisation may be possible   
 Final error identifier                                                   (error_id)                      135     
 
 ******************************************* End of PROCESS Output ********************************************
 
 
 *************************************** Copy of PROCESS Input Follows ****************************************
 

*--------------------------------------------------*


*---------------Constraint Equations---------------*

icc = 1 * Beta
icc = 2 * Global power balance
icc = 5 * Density upper limit
icc = 8 * Neutron wall load upper limit
icc = 11 * Radial build
icc = 13 * Burn time lower limit
icc = 15 * LH power threshold limit
icc = 16 * Net electric power lower limit
icc = 24 * Beta upper limit
icc = 25 * Peak toroidal field upper limit
icc = 26 * Central solenoid EOF current density upper limit
icc = 27 * Central solenoid BOP current density upper limit
icc = 30 * Injection power upper limit
icc = 31 * TF coil case stress upper limit
icc = 32 * TF coil conduit stress upper limit
icc = 33 * I_op
icc = 34 * Dump voltage upper limit
icc = 35 * J_winding pack
icc = 36 * TF coil temperature margin lower limit
icc = 60 * Central solenoid temperature margin lower limit
icc = 62 * taup
icc = 65 * Dump time set by VV loads
icc = 68 * Psep
icc = 72 * central solenoid Tresca stress limit

*---------------Iteration Variables----------------*

ixc = 2 * bt
boundu(2) = 20.0
ixc = 3 * rmajor
boundu(3) = 13
ixc = 4 * te
boundu(4) = 150.0
ixc = 5 * beta
ixc = 6 * dene
ixc = 9 * fdene
boundu(9) = 1.2
ixc = 13 * tfcth
boundl(13) = 1.4
ixc = 14 * fwalld
ixc = 16 * ohcth
boundl(16) = 0.5
ixc = 18 * q
boundl(18) = 4.5
ixc = 29 * bore
boundl(29) = 0.1
ixc = 36 * fbetatry
ixc = 37 * coheof
ixc = 38 * fjohc
boundu(38) = 1.0
ixc = 39 * fjohc0
boundu(39) = 1.0
ixc = 41 * fcohbop
ixc = 42 * gapoh
boundl(42) = 0.05
boundu(42) = 0.1
ixc = 44 * fvsbrnni
boundl(44) = 0.66
ixc = 46 * fpinj
ixc = 48 * fstrcase
ixc = 49 * fstrcond
ixc = 50 * fiooic
boundu(50) = 1.0
ixc = 51 * fvdump
ixc = 52 * vdalw
boundu(52) = 10.0
ixc = 53 * fjprot
ixc = 54 * ftmargtf
ixc = 56 * tdmptf
ixc = 57 * thkcas
ixc = 58 * thwcndut
boundl(58) = 8.0d-3
ixc = 59 * fcutfsu
boundl(59) = 0.50
boundu(59) = 0.94
ixc = 60 * cpttf
boundl(60) = 6.0d4
boundu(60) = 9.0d4
ixc = 61 * gapds
boundl(61) = 0.02
ixc = 103 * flhthresh
boundu(103) = 10.0
ixc = 106 * ftmargoh
ixc = 109 * ralpne
ixc = 110 * ftaulimit
ixc = 113 * ftaucq
ixc = 117 * fpsepbqar
ixc = 122 * oh_steel_frac
ixc = 123 * foh_stress
ixc = 135 * fimp(13)

*----------------------Abs Cd----------------------*


*-------------------Autodoc Data-------------------*


*---------------Availability Module----------------*


*----------------------Bsquar----------------------*


*-------------------Build Module-------------------*


*-----------------Build Variables------------------*

blnkith  = 0.755 * inboard blanket thickness (m); (calculated if <code>blktmodel&gt;0</code>) (=0;0 if <code>iblnkith=0</code>)
blnkoth  = 0.982 * outboard blanket thickness (m); calculated if <code>blktmodel&gt;0</code>
bore     = 2.2766 * central solenoid inboard radius (m) (<code>iteration variable 29</code>)
ddwex    = 0.15 * cryostat thickness (m)
d_vv_in  = 0.30 * Inboard vacuum vessel thickness (tf coil / shield) (m)
d_vv_out = 0.30 * Outboard vacuum vessel thickness (tf coil / shield) (m)
d_vv_top = 0.30 * Topside vacuum vessel thickness (tf coil / shield) (m)
d_vv_bot = 0.30 * Underside vacuum vessel thickness (tf coil / shield) (m)
gapds    = 0.02 * gap between inboard vacuum vessel and thermal shield (m) (<code>iteration variable 61</code>)
gapoh    = 0.05 * gap between central solenoid and TF coil (m) (<code>iteration variable 42</code>)
gapomin  = 0.20 * minimum gap between outboard vacuum vessel and TF coil (m) (<code>iteration variable 31</code>)
iohcl    = 1 * Switch for existence of central solenoid;
ohcth    = 1.1449 * Central solenoid thickness (m) (<code>iteration variable 16</code>)
scrapli  = 0.225 * Gap between plasma and first wall; inboard side (m) (if <code>iscrp=1</code>) (<code>iteration variable 73</code>)
scraplo  = 0.225 * gap between plasma and first wall; outboard side (m) (if <code>iscrp=1</code>) (<code>iteration variable 74</code>)
shldith  = 0.30 * inboard shield thickness (m) (<code>iteration variable 93</code>)
shldoth  = 0.80 * outboard shield thickness (m) (<code>iteration variable 94</code>)
shldtth  = 0.30 * upper/lower shield thickness (m); calculated if <code>blktmodel &gt; 0</code>
tfcth    = 1.5885 * inboard TF coil thickness; (centrepost for ST) (m)
tftsgap  = 0.05 * Minimum metal-to-metal gap between TF coil and thermal shield (m)
vgap2    = 0.05 * vertical gap between vacuum vessel and thermal shields (m)
vvblgap  = 0.02 * gap between vacuum vessel and blanket (m)

*-----------------Buildings Module-----------------*


*---------------Buildings Variables----------------*


*------------------Calltree Data-------------------*


*-----------------Ccfe Hcpb Module-----------------*


*---------------Const And Precisions---------------*


*--------------------Constants---------------------*


*---------------Constraint Variables---------------*

bmxlim   = 12.3 * maximum peak toroidal field (T) (<code>constraint equation 25</code>)
fbetatry = 0.38158 * f-value for beta limit (<code>constraint equation 24</code>; <code>iteration variable 36</code>)
fdene    = 1.2 * f-value for density limit (<code>constraint equation 5</code>; <code>iteration variable 9</code>)
ffuspow  = 1 * f-value for maximum fusion power (<code>constraint equation 9</code>; <code>iteration variable 26</code>)
fiooic   = 0.60152 * f-value for TF coil operating current / critical current ratio
fjohc    = 0.018346 * f-value for central solenoid current at end-of-flattop
fjohc0   = 0.02144 * f-value for central solenoid current at beginning of pulse
fjprot   = 1.0 * f-value for TF coil winding pack current density 
flhthresh = 1.6886 * f-value for L-H power threshold (<code>constraint equation 15</code>; <code>iteration variable 103</code>)
foh_stress = 1.0 * f-value for Tresca stress in Central Solenoid
fpeakb   = 1.0 * f-value for maximum toroidal field (<code>constraint equation 25</code>; <code>iteration variable 35</code>)
fpinj    = 0.38477 * f-value for injection power (<code>constraint equation 30</code>; <code>iteration variable 46</code>)
fpnetel  = 1.0 * f-value for net electric power (<code>constraint equation 16</code>; <code>iteration variable 25</code>)
fpsepbqar = 1.0 * f-value for maximum Psep*Bt/qAR limit (<code>constraint equation 68</code>; <code>iteration variable 117</code>)
fstrcase = 1.0 * f-value for maximum TF coil case TRESCA stress 
fstrcond = 0.87874 * f-value for maxiumum TF coil conduit TRESCA stress
ftaucq   = 1.0 * f-value for calculated minimum TF quench time 
ftburn   = 1.00e+00 * f-value for minimum burn time (<code>constraint equation 13</code>; <code>iteration variable 21</code>)
ftmargoh = 0.22709 * f-value for central solenoid temperature margin
ftmargtf = 1.0 * f-value for TF coil temperature margin (<code>constraint equation 36</code>; <code>iteration variable 54</code>)
fvdump   = 0.97132 * f-value for dump voltage (<code>constraint equation 34</code>; <code>iteration variable 51</code>)
fwalld   = 0.10682 * f-value for maximum wall load (<code>constraint equation 8</code>; <code>iteration variable 14</code>)
pnetelin = 250.0 * required net electric power (MW) (<code>constraint equation 16</code>)
psepbqarmax = 9.2 * maximum ratio of Psep*Bt/qAR (MWT/m) (<code>constraint equation 68</code>)
tbrnmn   = 7.2e3 * minimum burn time (s) (KE - no longer itv;; see issue #706)
walalw   = 8.0 * allowable wall-load (MW/m2) (<code>constraint equation 8</code>)
ftaulimit = 1.0 * f-value for lower limit on taup/taueff the ratio of alpha particle to energy 

*-------------------Constraints--------------------*


*------------------Cost Variables------------------*

abktflnc = 15 * allowable first wall/blanket neutron fluence (MW-yr/m2) (<code>blktmodel=0</code>)
adivflnc = 20.0 * allowable divertor heat fluence (MW-yr/m2)
cfactr   = 0.75 * Total plant availability fraction; input if <code>iavail=0</code>
cost_model = 0 * Switch for cost model;
dintrt   = 0.00 * diff between borrowing and saving interest rates
fcap0    = 1.15 * average cost of money for construction of plant assuming design/construction time of six years
fcap0cp  = 1.06 * average cost of money for replaceable components assuming lead time for these of two years
fcontng  = 0.15 * project contingency factor
fcr0     = 0.065 * fixed charge rate during construction
fkind    = 1.0 * multiplier for Nth of a kind costs
iavail   = 0 * Switch for plant availability model;
ifueltyp = 1 * Switch for fuel type;
lsa      = 2 * Level of safety assurance switch (generally; use 3 or 4);
output_costs = 0 * Switch for costs output;
discount_rate = 0.06 * effective cost of money in constant dollars
tlife    = 40 * plant life (years)
ucblvd   = 280.0 * unit cost for blanket vanadium ($/kg)
ucdiv    = 5.0d5 * cost of divertor blade ($)
ucme     = 3.0d8 * cost of maintenance equipment ($)

*----------------Costs 2015 Module-----------------*


*-------------------Costs Module-------------------*


*----------------Costs Step Module-----------------*


*---------------Current Drive Module---------------*


*-------------Current Drive Variables--------------*

bscfmax  = 0.99 * maximum fraction of plasma current from bootstrap; if <code>bscfmax &lt; 0</code>; 
etaech   = 0.4 * ECH wall plug to injector efficiency
gamma_ecrh = 0.30 * User input ECRH gamma (1;0e20 A/(W m^2))
iefrf    = 8 * Switch for current drive efficiency model;
pheat    = 50.0 * heating power not used for current drive (MW) (<code>iteration variable 11</code>)
pinjalw  = 326.0 * maximum allowable value for injected power (MW) (<code>constraint equation 30</code>)

*------------Define Iteration Variables------------*


*----------Divertor Kallenbach Variables-----------*


*-----------------Divertor Module------------------*


*-------------------Divertor Ode-------------------*


*-----------------Divertor Ode Var-----------------*


*----------------Divertor Variables----------------*

divdum   = 1 * switch for divertor Zeff model;
divfix   = 0.621 * divertor structure vertical thickness (m)
hldivlim = 10 * heat load limit (MW/m2)
ksic     = 1.4 * power fraction for outboard double-null scrape-off plasma
prn1     = 0.4 * n-scrape-off / n-average plasma; (input for <code>ipedestal=0</code>; = nesep/dene if <code>ipedestal&gt;=1</code>)
zeffdiv  = 3.5 * Zeff in the divertor region (if <code>divdum /= 0</code>)

*------------------Error Handling------------------*


*-------------------Final Module-------------------*


*----------------Fispact Variables-----------------*


*-----------------------Freq-----------------------*


*-------------------Fson Library-------------------*


*-------------------Fson Path M--------------------*


*------------------Fson String M-------------------*


*-------------------Fson Value M-------------------*


*----------------Function Evaluator----------------*


*--------------------Fw Module---------------------*


*-------------------Fwbs Module--------------------*


*------------------Fwbs Variables------------------*

inuclear = 1 * switch for nuclear heating in the coils;
qnuc     = 1.292e4 * nuclear heating in the coils (W) (<code>inuclear=1</code>)
primary_pumping = 3 * Switch for pumping power for primary coolant (mechanical power only and peak first wall 
secondary_cycle = 2 * Switch for power conversion cycle;
vfshld   = 0.60 * coolant void fraction in shield
etaiso   = 0.9 * isentropic efficiency of FW and blanket coolant pumps
etahtp   = 0.87 * electrical efficiency of primary coolant pumps

*-----------------Global Variables-----------------*


*------------------Green Func Ext------------------*


*-----------------------Hare-----------------------*


*-------------Heat Transport Variables-------------*

etath    = 0.375d0 * thermal to electric conversion efficiency if <code>secondary_cycle=2</code>; otherwise calculated;
ipowerflow = 0 * switch for power flow model;
iprimshld = 1 * Switch for shield thermal power destiny;

*--------------------Ife Module--------------------*


*------------------Ife Variables-------------------*


*------------Impurity Radiation Module-------------*

coreradius = 0.75 * coreradius /0;6/ ; normalised radius defining the 'core' region
coreradiationfraction = 0.6 * coreradiationfraction /1;0/ ; fraction of radiation from 'core' region that is subtracted from the loss power
fimp(1) = 1.0
fimp(2) = 0.1
fimp(3) = 0.0
fimp(4) = 0.0
fimp(5) = 0.0
fimp(6) = 0.0
fimp(7) = 0.0
fimp(8) = 0.0
fimp(9) = 0.0
fimp(10) = 0.0
fimp(11) = 0.0
fimp(12) = 0.0
fimp(13) = 0.00051449
fimp(14) = 5e-05

*-------------------Init Module--------------------*


*----------------Kallenbach Module-----------------*


*----------------Kit Blanket Model-----------------*


*-----------------Kit Hcll Module------------------*


*-----------------Kit Hcpb Module------------------*


*----------------------Linliu----------------------*


*----------------------Machin----------------------*


*-------------------Main Module--------------------*


*------------------Maths Library-------------------*


*-------------------Mod F90 Kind-------------------*


*-----------------------Mode-----------------------*


*---------------------Numerics---------------------*

ioptimz  = 1 * for optimisation VMCON only
minmax   = 1 * 
epsvmc   = 1.0e-8 * epsvmc /1;0e-6/ ; error tolerance for VMCON

*---------------------Ode Mod----------------------*


*------------------Output Module-------------------*


*----------------------Param-----------------------*


*----------------Pf Power Variables----------------*


*------------------Pfcoil Module-------------------*


*-----------------Pfcoil Variables-----------------*

alstroh  = 6.6d8 * allowable hoop stress in Central Solenoid structural material (Pa)
coheof   = 5469000.0 * Central solenoid overall current density at end of flat-top (A/m2) (<code>iteration variable 37</code>)
cptdin   = 4.22d4, 4.22d4, 4.22d4, 4.22d4, 4.3d4, 4.3d4,  4.3d4, 4.3d4, * peak current per turn input for PF coil i (A)
fcohbop  = 1.0 * ratio of central solenoid overall current density at beginning of pulse / end of flat-top
fcuohsu  = 0.70 * copper fraction of strand in central solenoid
ipfloc   = 2,2,3,3 * switch for locating scheme of PF coil group i;
isumatoh = 5 * switch for superconductor material in central solenoid;
isumatpf = 3 * switch for superconductor material in PF coils;
ncls     = 1,1,2,2, * number of PF coils in group j
ngrp     = 4 * number of groups of PF coils; Symmetric coil pairs should all be in the same group
ohhghf   = 0.9 * Central solenoid height / TF coil internal height
oh_steel_frac = 0.11731 * central solenoid steel fraction (<code>iteration variable 122</code>)
rjconpf  = 1.1d7, 1.1d7, 6.d6, 6.d6, 8.d6, 8.0d6, 8.0d6, 8.0d6, * average winding pack current density of PF coil i (A/m2) at time of peak 
rpf2     = -1.825 * offset (m) of radial position of <code>ipfloc=2</code> PF coils from being at 
zref(1) = 3.6
zref(2) = 1.2
zref(3) = 1.0
zref(4) = 2.8
zref(5) = 1.0
zref(6) = 1.0
zref(7) = 1.0
zref(8) = 1.0

*-------------Physics Functions Module-------------*


*------------------Physics Module------------------*


*----------------Physics Variables-----------------*

alphan   = 1.00 * density profile index
alphat   = 1.45 * temperature profile index
aspect   = 3.1 * aspect ratio (<code>iteration variable 1</code>)
beta     = 0.024608 * total plasma beta (<code>iteration variable 5</code>) (calculated if <code>ipedestal=3</code> or stellarator)
bt       = 6.0046 * toroidal field on axis (T) (<code>iteration variable 2</code>)
dene     = 5.7242e+19 * electron density (/m3) (<code>iteration variable 6</code>) (calculated if <code>ipedestal=3</code>)
dnbeta   = 3.0 * Troyon-like coefficient for beta scaling calculated 
fgwped   = 0.85 * fraction of Greenwald density to set as pedestal-top density; If <code>&lt;0</code>; pedestal-top 
fkzohm   = 1.0245 * Zohm elongation scaling adjustment factor (<code>ishape=2; 3</code>)
fvsbrnni = 0.66 * fraction of the plasma current produced by non-inductive means (<code>iteration variable 44</code>)
gamma    = 0.3 * Ejima coefficient for resistive startup V-s formula
hfact    = 1.2 * H factor on energy confinement times; radiation corrected (<code>iteration variable 10</code>); If 
ibss     = 4 * switch for bootstrap current scaling
iculbl   = 1 * switch for beta limit scaling (<code>constraint equation 24</code>)
icurr    = 4 * switch for plasma current scaling to use
idensl   = 7 * switch for density limit to enforce (<code>constraint equation 5</code>)
ifalphap = 1 * switch for fast alpha pressure calculation
ifispact = 0 * switch for neutronics calculations;
iinvqd   = 1 * switch for inverse quadrature in L-mode scaling laws 5 and 9;
ipedestal = 1 * switch for pedestal profiles;
ieped    = 1 * switch for scaling pedestal-top temperature with plasma parameters (issue #730);
neped    = 0.678e20 * electron density of pedestal [m-3] (<code>ipedestal=1;2; calculated if 3</code>)
nesep    = 0.2e20 * electron density at separatrix [m-3] (<code>ipedestal=1;2; calculated if 3</code>)
plasma_res_factor = 0.66 * plasma resistivity pre-factor
rhopedn  = 0.94 * r/a of density pedestal (<code>ipedestal&gt;=1</code>)
rhopedt  = 0.94 * r/a of temperature pedestal (<code>ipedestal&gt;=1</code>)
tbeta    = 2.0 * temperature profile index beta  (<code>ipedestal=1;2</code>)
teped    = 5.5 * electron temperature of pedestal (keV) (<code>ipedestal&gt;=1; ieped=0; calculated for ieped=1</code>)
tesep    = 0.1 * electron temperature at separatrix (keV) (<code>ipedestal&gt;=1</code>) calculated if reinke 
iprofile = 1 * switch for current profile consistency;
isc      = 34 * switch for energy confinement time scaling law (see description in <code>tauscl</code>)
ishape   = 0 * switch for plasma cross-sectional shape calculation;
kappa    = 1.848 * plasma separatrix elongation (calculated if <code>ishape &gt; 0</code>)
q        = 4.5 * safety factor 'near' plasma edge (<code>iteration variable 18</code>) equal to q95 
q0       = 1.0 * safety factor on axis
ralpne   = 0.072543 * thermal alpha density/electron density (<code>iteration variable 109</code>) (calculated if <code>ipedestal=3</code>)
rmajor   = 10.115 * plasma major radius (m) (<code>iteration variable 3</code>)
i_single_null = 1 * switch for single null / double null plasma;
ssync    = 0.6 * synchrotron wall reflectivity factor
te       = 14.459 * volume averaged electron temperature (keV) (<code>iteration variable 4</code>)
triang   = 0.5 * plasma separatrix triangularity (calculated if <code>ishape=1; 3 or 4</code>)

*--------------Plasma Geometry Module--------------*


*------------------Plasmod Module------------------*


*----------------Plasmod Variables-----------------*


*-------------------Power Module-------------------*


*------------------Precision Mod-------------------*


*------------Primary Pumping Variables-------------*


*------------------Process Input-------------------*


*------------------Process Output------------------*


*-----------------Profiles Module------------------*


*-------------------Pulse Module-------------------*


*-----------------Pulse Variables------------------*

lpulse   = 1 * Switch for reactor model;

*-------------Read And Get Atomic Data-------------*


*------------------Read Radiation------------------*


*---------------------Real Mod---------------------*


*-----------------Rebco Variables------------------*


*------------------Reinke Module-------------------*


*-----------------Reinke Variables-----------------*


*---------------Resistive Materials----------------*


*-------------------Scan Module--------------------*

*isweep   = 5 * isweep /0/ ; number of scan points to calculate
*nsweep   = 3 * nsweep /1/ ; switch denoting quantity to scan;<UL>
*sweep    = 210, 220, 230, 240, 250 * sweep(ipnscns) /;;/; actual values to use in scan

*-----------------Sctfcoil Module------------------*


*------------------Startup Module------------------*


*----------------Startup Variables-----------------*


*------------Stellarator Configuration-------------*


*----------------Stellarator Module----------------*


*--------------Stellarator Variables---------------*


*-----------------Structure Module-----------------*


*---------------Structure Variables----------------*


*-----------------Superconductors------------------*


*------------------Tfcoil Module-------------------*


*-----------------Tfcoil Variables-----------------*

sig_tf_case_max  = 5.8E8 * Allowable maximum shear stress in TF coil case (Tresca criterion) (Pa)
sig_tf_wp_max    = 5.8E8 * Allowable maximum shear stress in TF coil conduit (Tresca criterion) (Pa)
casthi   = 0.06 * inboard TF coil case plasma side thickness (m) (calculated for stellarators)
casths   = 0.05 * inboard TF coil sidewall case thickness (m) (calculated for stellarators)
cpttf    = 88743.0 * TF coil current per turn (A); (calculated for stellarators) (calculated for 
dhecoil  = 0.010 * diameter of He coil in TF winding (m)
fcutfsu  = 0.80059 * copper fraction of cable conductor (TF coils)
i_tf_turns_integer = 1 * Switch for TF coil integer/non-integer turns;
i_tf_sc_mat = 5 * Switch for superconductor material in TF coils;
n_pancake = 20 * Number of pancakes in TF coil; Only used if <code>i_tf_turns_integer=1</code>
n_layer  = 10 * Number of layers in TF coil; Only used if <code>i_tf_turns_integer=1</code>
oacdcp   = 7572900.0 * Overall current density in TF coil inboard legs midplane (A/m2)
ripmax   = 0.6 * aximum allowable toroidal field ripple amplitude at plasma edge (%)
tdmptf   = 37.723 * fast discharge time for TF coil in event of quench (s) (<code>iteration variable 56</code>)
n_tf     = 16 * Number of TF coils (default = 50 for stellarators); Number of TF coils outer legs for ST
tftmp    = 4.750 * peak helium coolant temperature in TF coils and PF coils (K)
thicndut = 2.0d-3 * conduit insulation thickness (m)
thkcas   = 0.74425 * inboard TF coil case outer (non-plasma side) thickness (m) (<code>iteration variable 57</code>)
thwcndut = 0.008 * TF coil conduit case thickness (m) (<code>iteration variable 58</code>)
tinstf   = 0.008 * Thickness of the ground insulation layer surrounding (m) 
tmargmin = 1.500 * minimum allowable temperature margin ; TFC AND CS (K)
vdalw    = 9.7132 * max voltage across TF coil during quench (kV) (<code>iteration variable 52</code>)
vftf     = 0.300 * coolant fraction of TFC 'cable' (<code>i_tf_sup=1</code>); or of TFC leg (<code>i_tf_ssup=0</code>)

*-----------------Times Variables------------------*

pulsetimings = 0 * Switch for pulse timings (if lpulse=1);
tburn    = 1.0d4 * burn time (s) (calculated if <code>lpulse=1</code>)
tdwell   = 0 * time between pulses in a pulsed reactor (s) (<code>iteration variable 17</code>)
tramp    = 500.0 * initial PF coil charge time (s); if pulsed; = tohs

*--------------------Utilities---------------------*


*------------------Vacuum Module-------------------*


*-----------------Vacuum Variables-----------------*
<|MERGE_RESOLUTION|>--- conflicted
+++ resolved
@@ -6,16 +6,6 @@
  
    Program :
    Version : 2.3.0   Release Date :: 2022-01-20
-<<<<<<< HEAD
-   Tag No. : v2.1-1386-g2155ecdc code contains untracked changes
-    Branch : 1456-convert-pfcoil-f90-to-python
-   Git log : Regression\ reference\ changes\ to\ kallenbach\ and\ hts
- Date/time :  6 Apr 2022 14:05:03 +01:00(hh:mm) UTC
-      User : jon
-  Computer : jon-Precision-3560
- Directory : /home/jon/code/process
-     Input : /tmp/pytest-of-jon/pytest-76/popen-gw2/test_scenario_Hybrid_mode_0/IN.DAT
-=======
    Tag No. : v2.1-1592-g962112e9
     Branch : divertor-costs-into-cost-model-2-more-stable
    Git log : Removed\ costs_step.f90\ as\ superceded\ by\ python\ ver
@@ -24,7 +14,6 @@
   Computer : L1088
  Directory : /tmp/pytest-of-jg6173/pytest-70/test_solver0
      Input : /tmp/pytest-of-jg6173/pytest-70/test_scenario_Hybrid_mode_0/IN.DAT
->>>>>>> c2e851f9
  Run title : Run Title (change this line using input variable 'runtitle')
   Run type : Reactor concept design: Pulsed tokamak model, (c) CCFE
  
@@ -138,32 +127,6 @@
                                                physical                 constraint                 normalised
                                               constraint                 residue                    residue
  
-<<<<<<< HEAD
-    1  Beta consistency                      =  2.4625E-02              6.2926E-12                -2.5554E-10
-    2  Global power balance consistency      =  1.4807E-01 MW/m3       -5.8350E-11 MW/m3           3.9408E-10
-    3  Density upper limit                   <  6.3472E+19 /m3         -1.3926E+05 /m3            -2.2204E-15
-    4  Neutron wall load upper limit         <  8.5418E-01 MW/m2        1.4260E-09 MW/m2           1.6694E-09
-    5  Radial build consistency              =  1.0095E+01 m            6.7250E-15 m              -6.6613E-16
-    6  Burn time lower limit                 >  7.2000E+03 sec          2.4656E-05 sec            -3.4245E-09
-    7  L-H power threshold limit             >  1.2764E+02 MW           4.4952E-07 MW             -3.5217E-09
-    8  Net electric power lower limit        >  2.5000E+02 MW           1.4632E-03 MW              5.8527E-06
-    9  Beta upper limit                      <  5.0969E-02             -1.6480E-11                -3.2334E-10
-   10  Peak toroidal field upper limit       <  1.2300E+01 T            1.7752E-14 T              -1.4433E-15
-   11  CS coil EOF current density limit     <  3.0272E+08 A/m2         2.1458E-05 A/m2            7.0832E-14
-   12  CS coil BOP current density limit     <  2.5902E+08 A/m2         1.7136E-05 A/m2            6.6169E-14
-   13  Injection power upper limit           <  3.2600E+02 MW           2.7791E+02 MW             -5.5511E-15
-   14  TF coil case stress upper limit       <  5.8000E+08 Pa           3.5763E-06 Pa              6.2172E-15
-   15  TF coil conduit stress upper lim      <  5.8000E+08 Pa           9.5367E-07 Pa              1.5543E-15
-   16  I_op / I_critical (TF coil)           <  3.1094E+07 A/m2         3.2804E-07 A/m2           -1.7542E-14
-   17  Dump voltage upper limit              <  9.6994E+00 V            2.9158E-01 V              -2.6645E-14
-   18  J_winding pack/J_protection limit     <  1.8701E+07 A/m2         0.0000E+00 A/m2           -2.7756E-15
-   19  TF coil temp. margin lower limit      >  1.5000E+00 K           -4.1744E-14 K               2.7756E-14
-   20  CS temperature margin lower limit     >  1.5000E+00 K           -5.1482E+00 K              -5.5511E-16
-   21  taup/taueff                           >  5.0000E+00             -2.3061E-09                 4.6122E-10
-   22  Dump time set by VV stress            >  3.7539E+01 s            5.5422E-13 s              -1.4988E-14
-   23  Upper Lim. on Psep * Bt / q A R       <  9.2000E+00 MWT/m       -2.8494E-08 MWT/m           3.0971E-09
-   24  CS Tresca yield criterion             <  6.6000E+08 Pa           4.5061E-05 Pa              6.8168E-14
-=======
     1  Beta consistency                      =  2.4627E-02              6.2911E-11                -2.5545E-09
     2  Global power balance consistency      =  1.4811E-01 MW/m3       -5.8333E-10 MW/m3           3.9386E-09
     3  Density upper limit                   <  6.3482E+19 /m3         -1.2419E+07 /m3            -1.9562E-13
@@ -188,7 +151,6 @@
    22  Dump time set by VV stress            >  3.7516E+01 s            1.0895E-10 s              -2.9046E-12
    23  Upper Lim. on Psep * Bt / q A R       <  9.2000E+00 MWT/m       -2.8467E-07 MWT/m           3.0942E-08
    24  CS Tresca yield criterion             <  6.6000E+08 Pa           2.6143E-04 Pa              3.9613E-13
->>>>>>> c2e851f9
  
  ******************************************** Final Feasible Point ********************************************
  
@@ -202,11 +164,7 @@
  Heating/CD system lifetime (years)                                       (cdrlife)                 2.342E+01  OP 
  Total plant lifetime (years)                                             (tlife)                   4.000E+01     
  Total plant availability fraction                                        (cfactr)                  7.500E-01     
-<<<<<<< HEAD
- Number of fusion cycles to reach allowable fw/blanket DPA                (bktcycles)               6.871E+04     
-=======
  Number of fusion cycles to reach allowable fw/blanket DPA                (bktcycles)               6.843E+04     
->>>>>>> c2e851f9
  
  *************************************************** Plasma ***************************************************
  
@@ -576,45 +534,6 @@
  ************************************************ Radial Build ************************************************
  
  Device centreline                            0.000           0.000                       
-<<<<<<< HEAD
- Machine build_variables.bore                 2.265           2.265   (bore)              
- Central solenoid                             1.194           3.459   (ohcth)             
- CS precompression                            0.054           3.513   (precomp)           
- Gap                                          0.050           3.563   (gapoh)             
- TF coil inboard leg                          1.538           5.101   (tfcth)             
- Gap                                          0.050           5.151   (tftsgap)           
- Thermal shield                               0.050           5.201   (thshield)          
- Gap                                          0.020           5.221   (gapds)             
- Vacuum vessel (and shielding)                0.600           5.821   (d_vv_in + shldith) 
- Gap                                          0.020           5.841   (vvblgap)           
- Inboard blanket                              0.755           6.596   (blnkith)           
- Inboard first wall                           0.018           6.614   (fwith)             
- Inboard scrape-off                           0.225           6.839   (scrapli)           
- Plasma geometric centre                      3.257          10.095   (rminor)            
- Plasma outboard edge                         3.257          13.352   (rminor)            
- Outboard scrape-off                          0.225          13.577   (scraplo)           
- Outboard first wall                          0.018          13.595   (fwoth)             
- Outboard blanket                             0.982          14.577   (blnkoth)           
- Gap                                          0.020          14.597   (vvblgap)           
- Vacuum vessel (and shielding)                1.100          15.697   (d_vv_out+shldoth)  
- Gap                                          2.181          17.878   (gapsto)            
- Thermal shield                               0.050          17.928   (thshield)          
- Gap                                          0.050          17.978   (tftsgap)           
- TF coil outboard leg                         1.538          19.516   (tfthko)            
- 
- *********************************************** Vertical Build ***********************************************
- 
- TF coil                                      1.538           9.813   (tfcth)             
- Gap                                          0.050           8.275   (tftsgap)           
- Thermal shield                               0.050           8.225   (thshield)          
- Gap                                          0.050           8.175   (vgap2)             
- Vacuum vessel (and shielding)                0.600           8.125   (d_vv_top+shldtth)  
- Gap                                          0.020           7.525   (vvblgap)           
- Top blanket                                  0.869           7.505   (blnktth)           
- Top first wall                               0.018           6.636   (fwtth)             
- Top scrape-off                               0.600           6.618   (vgaptop)           
- Plasma top                                   6.018           6.018   (rminor*kappa)      
-=======
  Machine build_variables.bore                 2.262           2.262   (bore)              
  Central solenoid                             1.224           3.486   (ohcth)             
  CS precompression                            0.054           3.539   (precomp)           
@@ -652,7 +571,6 @@
  Top first wall                               0.018           6.635   (fwtth)             
  Top scrape-off                               0.600           6.617   (vgaptop)           
  Plasma top                                   6.017           6.017   (rminor*kappa)      
->>>>>>> c2e851f9
  Midplane                                     0.000          -0.000                       
  Plasma bottom                                6.017          -6.017   (rminor*kappa)      
  Lower scrape-off                             2.002          -8.019   (vgap)              
@@ -667,15 +585,9 @@
  
  Divertor Configuration = Single Null Divertor
  
-<<<<<<< HEAD
- Plasma top position, radial (m)                                          (ptop_radial)                 8.467  OP 
- Plasma top position, vertical (m)                                        (ptop_vertical)               6.018  OP 
- Plasma geometric centre, radial (m)                                      (physics_variables.r         10.095  OP 
-=======
  Plasma top position, radial (m)                                          (ptop_radial)                 8.465  OP 
  Plasma top position, vertical (m)                                        (ptop_vertical)               6.017  OP 
  Plasma geometric centre, radial (m)                                      (physics_variables.r         10.093  OP 
->>>>>>> c2e851f9
  Plasma geometric centre, vertical (m)                                    (0.0)                         0.000  OP 
  Plasma lower physics_variables.triangularity                             (tril)                        0.500  OP 
  Plasma elongation                                                        (physics_variables.k          1.848  OP 
@@ -919,29 +831,6 @@
  
  Central Solenoid Current Density Limits :
  
-<<<<<<< HEAD
- Maximum field at Beginning Of Pulse (T)                                  (pfv.bmaxoh0)             7.931E+00  OP 
- Critical superconductor current density at BOP (A/m2)                    (pfv.jscoh_bop)           1.390E+09  OP 
- Critical strand current density at BOP (A/m2)                            (pfv.jstrandoh_bop)       4.169E+08  OP 
- Allowable overall current density at BOP (A/m2)                          (pfv.rjohc0)              2.590E+08  OP 
- Actual overall current density at BOP (A/m2)                             (pfv.cohbop)              5.208E+06  OP 
- 
- Maximum field at End Of Flattop (T)                                      (pfv.bmaxoh)              7.132E+00  OP 
- Critical superconductor current density at EOF (A/m2)                    (pfv.jscoh_eof)           1.624E+09  OP 
- Critical strand current density at EOF (A/m2)                            (pfv.jstrandoh_eof)       4.872E+08  OP 
- Allowable overall current density at EOF (A/m2)                          (pfv.rjohc)               3.027E+08  OP 
- Actual overall current density at EOF (A/m2)                             (pfv.coheof)              5.208E+06  ITV
- 
- CS inside radius (m)                                                     (bv.bore.)                2.265E+00     
- CS thickness (m)                                                         (bv.ohcth.)               1.194E+00     
- Gap between central solenoid and TF coil (m)                             (bv.gapoh)                5.000E-02  ITV
- CS overall cross-sectional area (m2)                                     (pfv.areaoh)              2.105E+01  OP 
- CS conductor+void cross-sectional area (m2)                              (pfv.awpoh)               1.868E+01  OP 
-    CS conductor cross-sectional area (m2)                                (pfv.awpoh*(1-pfv.vfohc)) 1.308E+01  OP 
-    CS void cross-sectional area (m2)                                     (pfv.awpoh*pfv.vfohc)     5.605E+00  OP 
- CS steel cross-sectional area (m2)                                       (pfv.areaoh-pfv.awpoh)    2.367E+00  OP 
- CS steel area fraction                                                   (pfv.oh_steel_frac)       1.125E-01  ITV
-=======
  Maximum field at Beginning Of Pulse (T)                                  (bmaxoh0)                 7.889E+00  OP 
  Critical superconductor current density at BOP (A/m2)                    (jscoh_bop)               1.401E+09  OP 
  Critical strand current density at BOP (A/m2)                            (jstrandoh_bop)           4.204E+08  OP 
@@ -963,28 +852,10 @@
     CS void cross-sectional area (m2)                                     (awpoh*vfohc)             5.762E+00  OP 
  CS steel cross-sectional area (m2)                                       (areaoh-awpoh)            2.362E+00  OP 
  CS steel area fraction                                                   (oh_steel_frac)           1.095E-01  ITV
->>>>>>> c2e851f9
  Only hoop stress considered
  Switch for CS stress calculation                                         (pfv.i_cs_stress)                 0     
  Allowable stress in CS steel (Pa)                                        (pfv.alstroh)             6.600E+08     
  Hoop stress in CS steel (Pa)                                             (sig_hoop)                6.600E+08  OP 
-<<<<<<< HEAD
- Axial stress in CS steel (Pa)                                            (sig_axial)              -6.744E+08  OP 
- Maximum shear stress in CS steel for the Tresca criterion (Pa)           (pfv.s_tresca_oh)         6.600E+08  OP 
- Axial force in CS (N)                                                    (axial_force)            -8.145E+08  OP 
- Strain on CS superconductor                                              (tfcoil_variables.strncon-5.000E-03     
- Copper fraction in strand                                                (pfv.fcuohsu)             7.000E-01     
- Void (coolant) fraction in conductor                                     (pfv.vfohc)               3.000E-01     
- Helium coolant temperature (K)                                           (tfv.tftmp)               4.750E+00     
- CS temperature margin (K)                                                (pfv.tmargoh)             6.648E+00  OP 
- Minimum permitted temperature margin (K)                                 (tfv.tmargmin_cs)         1.500E+00     
- residual hoop stress in CS Steel (Pa)                                    (csfv.residual_sig_hoop)  2.400E+08     
- Initial vertical crack size (m)                                          (csfv.t_crack_vertical)   2.000E-03     
- Initial radial crack size (m)                                            (csfv.t_crack_radial)     6.000E-03     
- CS structural vertical thickness (m)                                     (csfv.t_structural_vertic 2.200E-02     
- CS structural radial thickness (m)                                       (csfv.t_structural_radial 7.000E-02     
- Allowable number of cycles till CS fpfv.racture                          (csfv.n_cycle)            1.868E+04  OP 
-=======
  Axial stress in CS steel (Pa)                                            (sig_axial)              -6.748E+08  OP 
  Maximum shear stress in CS steel for the Tresca criterion (Pa)           (s_tresca_oh)             6.600E+08  OP 
  Axial force in CS (N)                                                    (axial_force)            -8.167E+08  OP 
@@ -1000,7 +871,6 @@
  CS structural vertical thickness (m)                                     (t_structural_vertical)   2.200E-02     
  CS structural radial thickness (m)                                       (t_structural_radial)     7.000E-02     
  Allowable number of cycles till CS fracture                              (N_cycle)                 1.868E+04  OP 
->>>>>>> c2e851f9
  
  Superconducting PF coils
  PF coil superconductor material                                          (pfv.isumatpf)                    3     
@@ -1016,16 +886,6 @@
  
  coil			R(m)			Z(m)			dR(m)			dZ(m)			pfv.turns		steel thickness(m)
  
-<<<<<<< HEAD
- PF 0			7.12e+00	1.07e+01	1.00e+00	1.00e+00	2.62e+02	5.23e-02
- PF 1			7.12e+00	-1.22e+01	1.06e+00	1.06e+00	2.95e+02	1.62e-01
- PF 2			2.08e+01	3.26e+00	1.20e+00	1.20e+00	2.05e+02	1.07e-01
- PF 3			2.08e+01	-3.26e+00	1.20e+00	1.20e+00	2.05e+02	1.07e-01
- PF 4			1.89e+01	9.12e+00	8.41e-01	8.41e-01	1.31e+02	8.40e-02
- PF 5			1.89e+01	-9.12e+00	8.41e-01	8.41e-01	1.31e+02	8.40e-02
- CS				2.86e+00	0.00e+00	1.19e+00	1.76e+01	2.55e+03	6.72e-02
- Plasma		1.01e+01	0.0e0			6.51e+00	1.20e+01	1.0e0
-=======
   PF 1           7.12       10.64        1.00        1.00      260.81        0.05
   PF 2           7.12      -12.16        1.06        1.06      293.98        0.16
   PF 3          20.74        3.26        1.20        1.20      204.76        0.11
@@ -1034,29 +894,12 @@
   PF 6          18.91       -9.12        0.84        0.84      131.70        0.08
   CS             2.87        0.00        1.22       17.62     2535.03        0.07
  Plasma         10.09        0.00        6.51       12.03        1.00
->>>>>>> c2e851f9
  
  PF Coil Information at Peak Current:
  
  coil	current	allowed J		actual J		J			cond. mass	steel mass	field
  				(MA)		(A/m2)		(A/m2)		ratio			(kg)			(kg)			(T)
  
-<<<<<<< HEAD
- PF 0	1.11e+01	8.15e+08	1.10e+07	1.35e-02	1.91e+05	7.70e+04	2.18e+00
- PF 1	1.25e+01	1.88e+08	1.10e+07	5.84e-02	2.15e+05	2.78e+05	8.14e+00
- PF 2	-8.65e+00	7.54e+08	6.00e+06	7.96e-03	7.99e+05	5.69e+05	2.74e+00
- PF 3	-8.65e+00	7.54e+08	6.00e+06	7.96e-03	7.99e+05	5.69e+05	2.74e+00
- PF 4	-5.65e+00	7.65e+08	8.00e+06	1.05e-02	3.57e+05	2.88e+05	2.63e+00
- PF 5	-5.65e+00	7.65e+08	8.00e+06	1.05e-02	3.57e+05	2.88e+05	2.63e+00
- CS		-1.10e+02	2.59e+08	5.21e+06	2.01e-02	1.43e+06	3.32e+05	7.93e+00
- 				------																---------	---------
- 				1.62e+02																4.15e+06	2.40e+06
- 
- PF coil current scaling information :
- 
- Sum of squares of residuals                                              (pf.ssq0)                 1.918E-04  OP 
- Smoothing parameter                                                      (pfv.alfapf)              5.000E-10     
-=======
   PF 1   11.01  8.166E+08  1.100E+07  0.01 1.902E+05   7.629E+04    2.169E+00
   PF 2   12.41  1.907E+08  1.100E+07  0.06 2.144E+05   2.757E+05    8.115E+00
   PF 3   -8.64  7.537E+08  6.000E+06  0.01 7.975E+05   5.665E+05    2.736E+00
@@ -1071,7 +914,6 @@
  
  Sum of squares of residuals                                              (ssq0)                    1.931E-04  OP 
  Smoothing parameter                                                      (alfapf)                  5.000E-10     
->>>>>>> c2e851f9
  
  ****************************************** Volt Second Consumption *******************************************
  
@@ -1089,10 +931,6 @@
  
  circuit       BOP            BOF            EOF
  
-<<<<<<< HEAD
-
- CS coil    135.572        -61.462       -135.572
-=======
      1       26.093         30.320         16.098
      2       27.377         26.826         11.905
      3        4.624        -85.153        -87.673
@@ -1100,7 +938,6 @@
      5        0.747        -43.218        -43.625
      6        0.747        -43.218        -43.625
  CS coil    136.036        -61.894       -136.036
->>>>>>> c2e851f9
  
  ********************************** Waveforms ***********************************
  
@@ -1130,15 +967,6 @@
    7        -0.000E+00  1.090E+08 -4.960E+07 -4.960E+07 -1.090E+08 -0.000E+00
  
  And: equilibrium field:
-<<<<<<< HEAD
-   1         0.000E+00  0.000E+00  1.537E+07  1.537E+07  1.537E+07  0.000E+00
-   2         0.000E+00  0.000E+00  1.784E+07  1.784E+07  1.784E+07  0.000E+00
-   3         0.000E+00  0.000E+00 -8.192E+06 -8.192E+06 -8.192E+06  0.000E+00
-   4         0.000E+00  0.000E+00 -8.192E+06 -8.192E+06 -8.192E+06  0.000E+00
-   5         0.000E+00  0.000E+00 -5.575E+06 -5.575E+06 -5.575E+06  0.000E+00
-   6         0.000E+00  0.000E+00 -5.575E+06 -5.575E+06 -5.575E+06  0.000E+00
-   7         0.000E+00  0.000E+00  0.000E+00  0.000E+00  0.000E+00  0.000E+00
-=======
    1         0.000E+00  0.000E+00  1.532E+07  1.532E+07  1.532E+07  0.000E+00
    2         0.000E+00  0.000E+00  1.780E+07  1.780E+07  1.780E+07  0.000E+00
    3         0.000E+00  0.000E+00 -8.185E+06 -8.185E+06 -8.185E+06  0.000E+00
@@ -1146,7 +974,6 @@
    5         0.000E+00  0.000E+00 -5.566E+06 -5.566E+06 -5.566E+06  0.000E+00
    6         0.000E+00  0.000E+00 -5.566E+06 -5.566E+06 -5.566E+06  0.000E+00
    7         0.000E+00  0.000E+00 -9.222E-09 -9.222E-09  0.000E+00  0.000E+00
->>>>>>> c2e851f9
  
  Ratio of central solenoid current at beginning of Pulse / end of flat-to (fcohbop)                 1.000E+00  ITV
  Ratio of central solenoid current at beginning of Flat-top / end of flat (fcohbof)                 4.550E-01  OP 
@@ -1217,16 +1044,6 @@
  
  Inductance matrix [H]:
  
-<<<<<<< HEAD
- 0			[1.8e+00 2.6e-02 2.2e-01 1.5e-01 1.9e-01 5.8e-02 4.1e-01 7.2e-04]
- 1			[2.6e-02 2.2e+00 1.5e-01 2.3e-01 5.8e-02 2.1e-01 3.5e-01 6.5e-04]
- 2			[2.2e-01 1.5e-01 4.1e+00 1.4e+00 8.8e-01 4.7e-01 3.7e-01 2.1e-03]
- 3			[1.5e-01 2.3e-01 1.4e+00 4.1e+00 4.7e-01 8.8e-01 3.7e-01 2.1e-03]
- 4			[1.9e-01 5.8e-02 8.8e-01 4.7e-01 1.7e+00 1.7e-01 2.1e-01 1.0e-03]
- 5			[5.8e-02 2.1e-01 4.7e-01 8.8e-01 1.7e-01 1.7e+00 2.1e-01 1.0e-03]
- CS			[4.1e-01 3.5e-01 3.7e-01 3.7e-01 2.1e-01 2.1e-01 8.9e+00 3.2e-03]
- Plasma	[7.2e-04 6.5e-04 2.1e-03 2.1e-03 1.0e-03 1.0e-03 3.2e-03 1.9e-05]
-=======
    1     1.7E+00 2.5E-02 2.2E-01 1.5E-01 1.9E-01 5.8E-02 4.1E-01 7.2E-04
    2     2.5E-02 2.2E+00 1.5E-01 2.3E-01 5.8E-02 2.1E-01 3.5E-01 6.5E-04
    3     2.2E-01 1.5E-01 4.1E+00 1.4E+00 8.7E-01 4.7E-01 3.7E-01 2.1E-03
@@ -1235,7 +1052,6 @@
    6     5.8E-02 2.1E-01 4.7E-01 8.7E-01 1.7E-01 1.7E+00 2.1E-01 1.0E-03
   CS     4.1E-01 3.5E-01 3.7E-01 3.7E-01 2.1E-01 2.1E-01 8.8E+00 3.2E-03
  Plasma  7.2E-04 6.5E-04 2.1E-03 2.1E-03 1.0E-03 1.0E-03 3.2E-03 1.9E-05
->>>>>>> c2e851f9
  
  ************************************ Pumping for primary coolant (helium) ************************************
  
@@ -1576,15 +1392,9 @@
  
  Power Balance for Reactor - Summary :
  -------------------------------------
-<<<<<<< HEAD
- Fusion power (MW)                                                        (powfmw)                   2101.742  OP 
- Power from energy multiplication in blanket and shield (MW)              (emultmw)                   399.985  OP 
- Injected power (MW)                                                      (pinjmw.)                   125.215  OP 
-=======
  Fusion power (MW)                                                        (powfmw)                   2100.570  OP 
  Power from energy multiplication in blanket and shield (MW)              (emultmw)                   399.762  OP 
  Injected power (MW)                                                      (pinjmw.)                   125.187  OP 
->>>>>>> c2e851f9
  Ohmic power (MW)                                                         (pohmmw.)                     0.267  OP 
  Power deposited in primary coolant by pump (MW)                          (htpmw_mech)                216.354  OP 
  Total (MW)                                                                                          2842.139  OP 
@@ -1616,15 +1426,9 @@
  
  Power balance for power plant :
  -------------------------------
-<<<<<<< HEAD
- Fusion power (MW)                                                        (powfmw)                   2101.742  OP 
- Power from energy multiplication in blanket and shield (MW)              (emultmw)                   399.985  OP 
- Total (MW)                                                                                          2501.727  OP 
-=======
  Fusion power (MW)                                                        (powfmw)                   2100.570  OP 
  Power from energy multiplication in blanket and shield (MW)              (emultmw)                   399.762  OP 
  Total (MW)                                                                                          2500.331  OP 
->>>>>>> c2e851f9
  
  Net electrical output (MW)	                                              (pnetelmw)                  250.015  OP 
  Heat rejected by main power conversion circuit (MW)                      (rejected_main)            1776.457  OP 
