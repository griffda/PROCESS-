 
 **************************************************************************************************************
 ************************************************** PROCESS ***************************************************
 ************************************** Power Reactor Optimisation Code ***************************************
 **************************************************************************************************************
 
   Program :
   Version : 2.2.0   Release Date :: 2021-10-26
<<<<<<< HEAD
   Tag No. : v2.1-1146-gb851821f code contains untracked changes
    Branch : 1205-tf-cond-stiffness
   Git log : Changed\ the\ name\ of\ the\ eyngseries\ functions\ to\ be
 Date/time : 18 Jan 2022 13:14:04 -05:00(hh:mm) UTC
      User : cswan
  Computer : cswan-2017-desktop
 Directory : /tmp/pytest-of-cswan/pytest-4/test_solver0
     Input : /tmp/pytest-of-cswan/pytest-4/test_scenario_Hybrid_mode_0/IN.DAT
=======
   Tag No. : v2.1-1116-g4cf3024e
    Branch : 1358-sc-tf-coil-external-case-mass-redux
   Git log : Merge\ branch\ |develop|\ into\ 1358-sc-tf-coil-extern
 Date/time : 14 Jan 2022 13:44:09 +00:00(hh:mm) UTC
      User : rhicha
  Computer : l0500
 Directory : /tmp/pytest-of-rhicha/pytest-273/test_solver0
     Input : /tmp/pytest-of-rhicha/pytest-273/test_scenario_Hybrid_mode_0/IN.DAT
>>>>>>> 8e3f6a88
 Run title : Run Title (change this line using input variable 'runtitle')
  Run type : Reactor concept design: Pulsed tokamak model, (c) CCFE
 
 **************************************************************************************************************
 
   Equality constraints : 24
 Inequality constraints : 00
      Total constraints : 24
    Iteration variables : 41
         Max iterations : 200
       Figure of merit  : +01  -- minimise major radius.
  Convergence parameter : 1.00E-08
 
 **************************************************************************************************************
 
 (Please include this header in any models, presentations and papers based on these results)
 
 **************************************************************************************************************
 
 Quantities listed in standard row format are labelled as follows in columns 112-114:
 ITV : Active iteration variable (in any output blocks)
 OP  : Calculated output quantity
 Unlabelled quantities in standard row format are generally inputs
 Note that calculated quantities may be trivially rescaled from inputs, or equal to bounds which are input.
 
 
 ************************************************** Numerics **************************************************
 
 PROCESS has performed a VMCON (optimisation) run.
 and found a feasible set of parameters.
 
 VMCON error flag                                                         (ifail)                           1     
 Number of iteration variables                                            (nvar)                           41     
 Number of constraints (total)                                            (neqns+nineqns)                  24     
 Optimisation switch                                                      (ioptimz)                         1     
 Figure of merit switch                                                   (minmax)                          1     
<<<<<<< HEAD
 Square root of the sum of squares of the constraint residuals            (sqsumsq)                 5.162E-09  OP 
 VMCON convergence parameter                                              (convergence_parameter)   1.198E-09  OP 
 Number of VMCON iterations                                               (nviter)                         22  OP 
=======
 Square root of the sum of squares of the constraint residuals            (sqsumsq)                 3.872E-09  OP 
 VMCON convergence parameter                                              (convergence_parameter)   1.512E-09  OP 
 Number of VMCON iterations                                               (nviter)                         19  OP 
>>>>>>> 8e3f6a88
 
PROCESS has successfully optimised the iteration variables to minimise the figure of merit          MAJOR RADIUS.
 
 Certain operating limits have been reached,
 as shown by the following iteration variables that are
 at or near to the edge of their prescribed range :
 
                   fdene         =  1.2000E+00 is at or above its upper bound:  1.2000E+00
                   q             =  4.5000E+00 is at or below its lower bound:  4.5000E+00
                   fcohbop       =  1.0000E+00 is at or above its upper bound:  1.0000E+00
                   gapoh         =  5.0000E-02 is at or below its lower bound:  5.0000E-02
                   fvsbrnni      =  6.6000E-01 is at or below its lower bound:  6.6000E-01
                   fstrcase      =  1.0000E+00 is at or above its upper bound:  1.0000E+00
                   fjprot        =  1.0000E+00 is at or above its upper bound:  1.0000E+00
                   ftmargtf      =  1.0000E+00 is at or above its upper bound:  1.0000E+00
                   thwcndut      =  8.0000E-03 is at or below its lower bound:  8.0000E-03
                   gapds         =  2.0000E-02 is at or below its lower bound:  2.0000E-02
                   ftaulimit     =  1.0000E+00 is at or above its upper bound:  1.0000E+00
                   ftaucq        =  1.0000E+00 is at or above its upper bound:  1.0000E+00
                   fpsepbqar     =  1.0000E+00 is at or above its upper bound:  1.0000E+00
                   foh_stress    =  1.0000E+00 is at or above its upper bound:  1.0000E+00
 
 The solution vector is comprised as follows :
 
                                          final       final /
    i                                     value       initial
 
<<<<<<< HEAD
    1                  bt               6.0013E+00     0.9994
    2                  rmajor           1.0100E+01     0.9985
    3                  te               1.4435E+01     0.9983
    4                  beta             2.4621E-02     1.0005
    5                  dene             5.7297E+19     1.0010
    6                  fdene            1.2000E+00     1.0000
    7                  tfcth            1.5108E+00     0.9511
    8                  fwalld           1.0678E-01     0.9997
    9                  ohcth            1.2155E+00     1.0617
   10                  q                4.5000E+00     1.0000
   11                  bore             2.2741E+00     0.9989
   12                  fbetatry         3.8176E-01     1.0005
   13                  coheof           5.0593E+06     0.9251
   14                  fjohc            1.6356E-02     0.8915
   15                  fjohc0           1.9118E-02     0.8917
   16                  fcohbop          1.0000E+00     1.0000
   17                  gapoh            5.0000E-02     1.0000
   18                  fvsbrnni         6.6000E-01     1.0000
   19                  fpinj            3.8425E-01     0.9987
   20                  fstrcase         1.0000E+00     1.0000
   21                  fstrcond         7.7538E-01     0.8824
   22                  fiooic           7.0742E-01     1.1761
   23                  fvdump           9.6772E-01     0.9963
   24                  vdalw            9.6772E+00     0.9963
   25                  fjprot           1.0000E+00     1.0000
   26                  ftmargtf         1.0000E+00     1.0000
   27                  tdmptf           3.7582E+01     0.9963
   28                  thkcas           6.9272E-01     0.9308
   29                  thwcndut         8.0000E-03     1.0000
   30                  fcutfsu          8.9021E-01     1.1119
   31                  cpttf            8.8743E+04     1.0000
   32                  gapds            2.0000E-02     1.0000
   33                  flhthresh        1.6910E+00     1.0014
   34                  ftmargoh         2.2383E-01     0.9857
   35                  ralpne           7.2318E-02     0.9969
   36                  ftaulimit        1.0000E+00     1.0000
   37                  ftaucq           1.0000E+00     1.0000
   38                  fpsepbqar        1.0000E+00     1.0000
   39                  oh_steel_frac    1.0904E-01     0.9295
   40                  foh_stress       1.0000E+00     1.0000
   41                  fimp(13)         5.4069E-04     1.0509
=======
    1                  bt               6.0003E+00     0.9993
    2                  rmajor           1.0095E+01     0.9981
    3                  te               1.4427E+01     0.9978
    4                  beta             2.4625E-02     1.0007
    5                  dene             5.7314E+19     1.0013
    6                  fdene            1.2000E+00     1.0000
    7                  tfcth            1.5378E+00     0.9681
    8                  fwalld           1.0677E-01     0.9996
    9                  ohcth            1.1944E+00     1.0432
   10                  q                4.5000E+00     1.0000
   11                  bore             2.2646E+00     0.9947
   12                  fbetatry         3.8182E-01     1.0006
   13                  coheof           5.2076E+06     0.9522
   14                  fjohc            1.7203E-02     0.9377
   15                  fjohc0           2.0105E-02     0.9377
   16                  fcohbop          1.0000E+00     1.0000
   17                  gapoh            5.0000E-02     1.0000
   18                  fvsbrnni         6.6000E-01     1.0000
   19                  fpinj            3.8409E-01     0.9982
   20                  fstrcase         1.0000E+00     1.0000
   21                  fstrcond         8.6457E-01     0.9839
   22                  fiooic           6.0144E-01     0.9999
   23                  fvdump           9.6994E-01     0.9986
   24                  vdalw            9.6994E+00     0.9986
   25                  fjprot           1.0000E+00     1.0000
   26                  ftmargtf         1.0000E+00     1.0000
   27                  tdmptf           3.7539E+01     0.9951
   28                  thkcas           6.9390E-01     0.9323
   29                  thwcndut         8.0000E-03     1.0000
   30                  fcutfsu          8.0003E-01     0.9993
   31                  cpttf            8.8743E+04     1.0000
   32                  gapds            2.0000E-02     1.0000
   33                  flhthresh        1.6917E+00     1.0018
   34                  ftmargoh         2.2563E-01     0.9936
   35                  ralpne           7.2249E-02     0.9960
   36                  ftaulimit        1.0000E+00     1.0000
   37                  ftaucq           1.0000E+00     1.0000
   38                  fpsepbqar        1.0000E+00     1.0000
   39                  oh_steel_frac    1.1246E-01     0.9587
   40                  foh_stress       1.0000E+00     1.0000
   41                  fimp(13)         5.4048E-04     1.0505
>>>>>>> 8e3f6a88
 
 The following equality constraint residues should be close to zero :
 
                                               physical                 constraint                 normalised
                                              constraint                 residue                    residue
 
<<<<<<< HEAD
    1  Beta consistency                      =  2.4621E-02              6.3622E-13                -2.5841E-11
    2  Global power balance consistency      =  1.4799E-01 MW/m3       -5.8968E-12 MW/m3           3.9845E-11
    3  Density upper limit                   <  6.3453E+19 /m3         -3.2768E+04 /m3            -5.5511E-16
    4  Neutron wall load upper limit         <  8.5428E-01 MW/m2        1.4419E-10 MW/m2           1.6878E-10
    5  Radial build consistency              =  1.0100E+01 m           -2.2427E-15 m               2.2204E-16
    6  Burn time lower limit                 >  7.2000E+03 sec         -3.5720E-05 sec             4.9612E-09
    7  L-H power threshold limit             >  1.2773E+02 MW           4.5510E-08 MW             -3.5628E-10
    8  Net electric power lower limit        >  2.5000E+02 MW           1.4537E-04 MW              5.8147E-07
    9  Beta upper limit                      <  5.0969E-02             -1.6664E-12                -3.2694E-11
   10  Peak toroidal field upper limit       <  1.2300E+01 T           -2.7311E-15 T               2.2204E-16
   11  CS coil EOF current density limit     <  3.0933E+08 A/m2        -1.2517E-06 A/m2           -3.9968E-15
   12  CS coil BOP current density limit     <  2.6464E+08 A/m2        -1.3411E-06 A/m2           -4.9960E-15
   13  Injection power upper limit           <  3.2600E+02 MW           2.7787E+02 MW              3.9968E-15
   14  TF coil case stress upper limit       <  5.8000E+08 Pa           3.9339E-06 Pa              6.8834E-15
   15  TF coil conduit stress upper lim      <  5.8000E+08 Pa           7.9870E-06 Pa              1.3767E-14
   16  I_op / I_critical (TF coil)           <  2.7348E+07 A/m2        -8.5917E-08 A/m2            4.4409E-15
   17  Dump voltage upper limit              <  9.6772E+00 V            3.1235E-01 V               3.3307E-15
   18  J_winding pack/J_protection limit     <  1.9347E+07 A/m2         0.0000E+00 A/m2           -2.6645E-15
   19  TF coil temp. margin lower limit      >  1.5000E+00 K           -1.7764E-14 K               1.1768E-14
   20  CS temperature margin lower limit     >  1.5000E+00 K           -5.2014E+00 K              -8.8818E-16
   21  taup/taueff                           >  5.0000E+00             -2.3287E-10                 4.6574E-11
   22  Dump time set by VV stress            >  3.7582E+01 s           -3.5527E-14 s               1.1102E-15
   23  Upper Lim. on Psep * Bt / q A R       <  9.2000E+00 MWT/m       -2.8829E-09 MWT/m           3.1336E-10
   24  CS Tresca yield criterion             <  6.6000E+08 Pa          -2.0266E-06 Pa             -3.1086E-15
=======
    1  Beta consistency                      =  2.4625E-02              6.2926E-12                -2.5554E-10
    2  Global power balance consistency      =  1.4807E-01 MW/m3       -5.8350E-11 MW/m3           3.9408E-10
    3  Density upper limit                   <  6.3472E+19 /m3          1.0650E+05 /m3             1.7764E-15
    4  Neutron wall load upper limit         <  8.5418E-01 MW/m2        1.4260E-09 MW/m2           1.6694E-09
    5  Radial build consistency              =  1.0095E+01 m            6.7250E-15 m              -6.6613E-16
    6  Burn time lower limit                 >  7.2000E+03 sec          2.4655E-05 sec            -3.4244E-09
    7  L-H power threshold limit             >  1.2764E+02 MW           4.4952E-07 MW             -3.5217E-09
    8  Net electric power lower limit        >  2.5000E+02 MW           1.4632E-03 MW              5.8527E-06
    9  Beta upper limit                      <  5.0969E-02             -1.6480E-11                -3.2334E-10
   10  Peak toroidal field upper limit       <  1.2300E+01 T           -1.3656E-14 T               1.1102E-15
   11  CS coil EOF current density limit     <  3.0272E+08 A/m2         2.1815E-05 A/m2            7.2164E-14
   12  CS coil BOP current density limit     <  2.5902E+08 A/m2         1.7941E-05 A/m2            6.9278E-14
   13  Injection power upper limit           <  3.2600E+02 MW           2.7791E+02 MW             -3.8858E-15
   14  TF coil case stress upper limit       <  5.8000E+08 Pa           1.9073E-06 Pa              3.3307E-15
   15  TF coil conduit stress upper lim      <  5.8000E+08 Pa           2.7418E-06 Pa              4.6629E-15
   16  I_op / I_critical (TF coil)           <  3.1094E+07 A/m2         1.5572E-07 A/m2           -8.3267E-15
   17  Dump voltage upper limit              <  9.6994E+00 V            2.9158E-01 V              -1.5876E-14
   18  J_winding pack/J_protection limit     <  1.8701E+07 A/m2         0.0000E+00 A/m2           -3.7748E-15
   19  TF coil temp. margin lower limit      >  1.5000E+00 K           -6.2172E-14 K               4.1966E-14
   20  CS temperature margin lower limit     >  1.5000E+00 K           -5.1482E+00 K              -7.7716E-16
   21  taup/taueff                           >  5.0000E+00             -2.3061E-09                 4.6122E-10
   22  Dump time set by VV stress            >  3.7539E+01 s            3.9790E-13 s              -1.1324E-14
   23  Upper Lim. on Psep * Bt / q A R       <  9.2000E+00 MWT/m       -2.8494E-08 MWT/m           3.0971E-09
   24  CS Tresca yield criterion             <  6.6000E+08 Pa           4.8041E-05 Pa              7.2831E-14
>>>>>>> 8e3f6a88
 
 ******************************************** Final Feasible Point ********************************************
 
 
 ********************************************* Plant Availability *********************************************
 
 Allowable blanket neutron fluence (MW-yr/m2)                             (abktflnc)                1.500E+01     
 Allowable divertor heat fluence (MW-yr/m2)                               (adivflnc)                2.000E+01     
 First wall / blanket lifetime (years)                                    (bktlife)                 2.341E+01  OP 
<<<<<<< HEAD
 Divertor lifetime (years)                                                (divlife)                 3.130E+00  OP 
=======
 Divertor lifetime (years)                                                (divlife)                 3.129E+00  OP 
>>>>>>> 8e3f6a88
 Heating/CD system lifetime (years)                                       (cdrlife)                 2.341E+01  OP 
 Total plant lifetime (years)                                             (tlife)                   4.000E+01     
 Total plant availability fraction                                        (cfactr)                  7.500E-01     
 
 *************************************************** Plasma ***************************************************
 
 Plasma configuration = single null divertor
 Tokamak aspect ratio = Conventional, itart = 0                           (itart)                       0.000     
 
 Plasma Geometry :
 
<<<<<<< HEAD
 Major radius (m)                                                         (rmajor)                     10.100  ITV
 Minor radius (m)                                                         (rminor)                      3.258  OP 
=======
 Major radius (m)                                                         (rmajor)                     10.095  ITV
 Minor radius (m)                                                         (rminor)                      3.257  OP 
>>>>>>> 8e3f6a88
 Aspect ratio                                                             (aspect)                      3.100     
 Elongation, X-point (input value used)                                   (kappa)                       1.848  IP 
 Elongation, 95% surface (calculated from kappa)                          (kappa95)                     1.650  OP 
 Elongation, area ratio calc.                                             (kappaa)                      1.717  OP 
 Triangularity, X-point (input value used)                                (triang)                      0.500  IP 
 Triangularity, 95% surface (calculated from triang)                      (triang95)                    0.333  OP 
<<<<<<< HEAD
 Plasma poloidal perimeter (m)                                            (pperim)                     29.401  OP 
 Plasma cross-sectional area (m2)                                         (xarea)                      57.268  OP 
 Plasma surface area (m2)                                                 (sarea)                   1.811E+03  OP 
 Plasma volume (m3)                                                       (vol)                     3.558E+03  OP 
=======
 Plasma poloidal perimeter (m)                                            (pperim)                     29.388  OP 
 Plasma cross-sectional area (m2)                                         (xarea)                      57.215  OP 
 Plasma surface area (m2)                                                 (sarea)                   1.810E+03  OP 
 Plasma volume (m3)                                                       (vol)                     3.553E+03  OP 
>>>>>>> 8e3f6a88
 
 Current and Field :
 
 Consistency between q0,q,alphaj,rli,dnbeta is enforced
 
 Plasma current scaling law used                                          (icurr)                           4     
<<<<<<< HEAD
 Plasma current (MA)                                                      (plascur/1D6)                17.634  OP 
 Current density profile factor                                           (alphaj)                      2.761  OP 
 Plasma internal inductance, li                                           (rli)                         1.413  OP 
 Vertical field at plasma (T)                                             (bvert)                      -0.699  OP 
 Vacuum toroidal field at R (T)                                           (bt)                          6.001  ITV
 Average poloidal field (T)                                               (bp)                          0.754  OP 
 Total field (sqrt(bp^2 + bt^2)) (T)                                      (btot)                        6.048  OP 
=======
 Plasma current (MA)                                                      (plascur/1D6)                17.623  OP 
 Current density profile factor                                           (alphaj)                      2.761  OP 
 Plasma internal inductance, li                                           (rli)                         1.413  OP 
 Vertical field at plasma (T)                                             (bvert)                      -0.699  OP 
 Vacuum toroidal field at R (T)                                           (bt)                          6.000  ITV
 Average poloidal field (T)                                               (bp)                          0.754  OP 
 Total field (sqrt(bp^2 + bt^2)) (T)                                      (btot)                        6.047  OP 
>>>>>>> 8e3f6a88
 Safety factor on axis                                                    (q0)                          1.000     
 Safety factor at 95% flux surface                                        (q95)                         4.500  ITV
 Cylindrical safety factor (qcyl)                                         (qstar)                       3.761  OP 
 
 Beta Information :
 
<<<<<<< HEAD
 Total plasma beta                                                        (beta)                    2.462E-02  ITV
 Total poloidal beta                                                      (betap)                   1.586E+00  OP 
 Total toroidal beta                                                                                2.501E-02  OP 
 Fast alpha beta                                                          (betaft)                  3.454E-03  OP 
 Beam ion beta                                                            (betanb)                  1.709E-03  OP 
 (Fast alpha + beam beta)/(thermal beta)                                  (gammaft)                 2.653E-01  OP 
=======
 Total plasma beta                                                        (beta)                    2.463E-02  ITV
 Total poloidal beta                                                      (betap)                   1.586E+00  OP 
 Total toroidal beta                                                                                2.501E-02  OP 
 Fast alpha beta                                                          (betaft)                  3.454E-03  OP 
 Beam ion beta                                                            (betanb)                  1.710E-03  OP 
 (Fast alpha + beam beta)/(thermal beta)                                  (gammaft)                 2.654E-01  OP 
>>>>>>> 8e3f6a88
 Thermal beta                                                                                       1.946E-02  OP 
 Thermal poloidal beta                                                                              1.253E+00  OP 
 Thermal toroidal beta (= beta-exp)                                                                 1.977E-02  OP 
 2nd stability beta : beta_p / (R/a)                                      (eps*betap)                   0.512  OP 
 2nd stability beta upper limit                                           (epbetmax)                    1.380     
 Beta g coefficient                                                       (dnbeta)                      5.651  OP 
 Normalised thermal beta                                                                                2.158  OP 
 Normalised total beta                                                                                  2.730  OP 
 Normalised toroidal beta                                                 (normalised_toroidal          2.774  OP 
 Limit on thermal beta                                                    (betalim)                     0.051  OP 
<<<<<<< HEAD
 Plasma thermal energy (J)                                                                          1.512E+09  OP 
 Total plasma internal energy (J)                                         (total_plasma_internal_en 1.913E+09  OP 
 
 Temperature and Density (volume averaged) :
 
 Electron temperature (keV)                                               (te)                         14.435  ITV
 Electron temperature on axis (keV)                                       (te0)                        33.521  OP 
 Ion temperature (keV)                                                    (ti)                         14.435     
 Ion temperature on axis (keV)                                            (ti0)                        33.521  OP 
 Electron temp., density weighted (keV)                                   (ten)                        16.251  OP 
 Electron density (/m3)                                                   (dene)                    5.730E+19  ITV
 Electron density on axis (/m3)                                           (ne0)                     7.536E+19  OP 
 Line-averaged electron density (/m3)                                     (dnla)                    6.345E+19  OP 
 Line-averaged electron density / Greenwald density                       (dnla_gw)                 1.200E+00  OP 
 Ion density (/m3)                                                        (dnitot)                  5.148E+19  OP 
 Fuel density (/m3)                                                       (deni)                    4.701E+19  OP 
 Total impurity density with Z > 2 (no He) (/m3)                          (dnz)                     3.384E+16  OP 
 Helium ion density (thermalised ions only) (/m3)                         (dnalp)                   4.144E+18  OP 
 Proton density (/m3)                                                     (dnprot)                  1.270E+16  OP 
 Hot beam density (/m3)                                                   (dnbeam)                  2.865E+17  OP 
 Density limit from scaling (/m3)                                         (dnelimt)                 5.288E+19  OP 
 Density limit (enforced) (/m3)                                           (boundu(9)*dnelimt)       6.345E+19  OP 
 Helium ion density (thermalised ions only) / electron density            (ralpne)                  7.232E-02  ITV
=======
 Plasma thermal energy (J)                                                                          1.509E+09  OP 
 Total plasma internal energy (J)                                         (total_plasma_internal_en 1.910E+09  OP 
 
 Temperature and Density (volume averaged) :
 
 Electron temperature (keV)                                               (te)                         14.427  ITV
 Electron temperature on axis (keV)                                       (te0)                        33.502  OP 
 Ion temperature (keV)                                                    (ti)                         14.427     
 Ion temperature on axis (keV)                                            (ti0)                        33.502  OP 
 Electron temp., density weighted (keV)                                   (ten)                        16.243  OP 
 Electron density (/m3)                                                   (dene)                    5.731E+19  ITV
 Electron density on axis (/m3)                                           (ne0)                     7.539E+19  OP 
 Line-averaged electron density (/m3)                                     (dnla)                    6.347E+19  OP 
 Line-averaged electron density / Greenwald density                       (dnla_gw)                 1.200E+00  OP 
 Ion density (/m3)                                                        (dnitot)                  5.150E+19  OP 
 Fuel density (/m3)                                                       (deni)                    4.703E+19  OP 
 Total impurity density with Z > 2 (no He) (/m3)                          (dnz)                     3.384E+16  OP 
 Helium ion density (thermalised ions only) (/m3)                         (dnalp)                   4.141E+18  OP 
 Proton density (/m3)                                                     (dnprot)                  1.269E+16  OP 
 Hot beam density (/m3)                                                   (dnbeam)                  2.866E+17  OP 
 Density limit from scaling (/m3)                                         (dnelimt)                 5.289E+19  OP 
 Density limit (enforced) (/m3)                                           (boundu(9)*dnelimt)       6.347E+19  OP 
 Helium ion density (thermalised ions only) / electron density            (ralpne)                  7.225E-02  ITV
>>>>>>> 8e3f6a88
 
 Impurities
 
 Plasma ion densities / electron density:
<<<<<<< HEAD
 H_ concentration                                                         (fimp(01)                 8.256E-01  OP 
 He concentration                                                         (fimp(02)                 7.232E-02     
=======
 H_ concentration                                                         (fimp(01)                 8.258E-01  OP 
 He concentration                                                         (fimp(02)                 7.225E-02     
>>>>>>> 8e3f6a88
 Be concentration                                                         (fimp(03)                 0.000E+00     
 C_ concentration                                                         (fimp(04)                 0.000E+00     
 N_ concentration                                                         (fimp(05)                 0.000E+00     
 O_ concentration                                                         (fimp(06)                 0.000E+00     
 Ne concentration                                                         (fimp(07)                 0.000E+00     
 Si concentration                                                         (fimp(08)                 0.000E+00     
 Ar concentration                                                         (fimp(09)                 0.000E+00     
 Fe concentration                                                         (fimp(10)                 0.000E+00     
 Ni concentration                                                         (fimp(11)                 0.000E+00     
 Kr concentration                                                         (fimp(12)                 0.000E+00     
<<<<<<< HEAD
 Xe concentration                                                         (fimp(13)                 5.407E-04  ITV
=======
 Xe concentration                                                         (fimp(13)                 5.405E-04  ITV
>>>>>>> 8e3f6a88
 W_ concentration                                                         (fimp(14)                 5.000E-05     
 Average mass of all ions (amu)                                           (aion)                    2.705E+00  OP 
 
 Effective charge                                                         (zeff)                        2.618  OP 
 Density profile factor                                                   (alphan)                      1.000     
 Plasma profile model                                                     (ipedestal)                       1     
 Pedestal profiles are used.
 Density pedestal r/a location                                            (rhopedn)                     0.940     
<<<<<<< HEAD
 Electron density pedestal height (/m3)                                   (neped)                   4.495E+19  OP 
=======
 Electron density pedestal height (/m3)                                   (neped)                   4.496E+19  OP 
>>>>>>> 8e3f6a88
 Electron density at pedestal / nGW                                       (fgwped_out)              8.500E-01     
 Temperature pedestal r/a location                                        (rhopedt)                     0.940     
 Pedestal scaling switch                                                  (ieped)                           1     
 Saarelma 6-parameter pedestal temperature scaling is ON
<<<<<<< HEAD
 Electron temp. pedestal height (keV)                                     (teped)                       4.029     
 Electron temp. at separatrix (keV)                                       (tesep)                       0.100     
 Electron density at separatrix (/m3)                                     (nesep)                   2.644E+19     
=======
 Electron temp. pedestal height (keV)                                     (teped)                       4.028     
 Electron temp. at separatrix (keV)                                       (tesep)                       0.100     
 Electron density at separatrix (/m3)                                     (nesep)                   2.645E+19     
>>>>>>> 8e3f6a88
 Electron density at separatrix / nGW                                     (fgwsep_out)              5.000E-01     
 Temperature profile index                                                (alphat)                      1.450     
 Temperature profile index beta                                           (tbeta)                       2.000     
 
 Density Limit using different models :
 
<<<<<<< HEAD
 Old ASDEX model                                                          (dlimit(1))               4.185E+19  OP 
 Borrass ITER model I                                                     (dlimit(2))               9.512E+19  OP 
 Borrass ITER model II                                                    (dlimit(3))               3.986E+19  OP 
 JET edge radiation model                                                 (dlimit(4))               3.116E+21  OP 
 JET simplified model                                                     (dlimit(5))               4.485E+20  OP 
 Hugill-Murakami Mq model                                                 (dlimit(6))               4.739E+19  OP 
 Greenwald model                                                          (dlimit(7))               5.288E+19  OP 
=======
 Old ASDEX model                                                          (dlimit(1))               4.186E+19  OP 
 Borrass ITER model I                                                     (dlimit(2))               9.516E+19  OP 
 Borrass ITER model II                                                    (dlimit(3))               3.987E+19  OP 
 JET edge radiation model                                                 (dlimit(4))               3.116E+21  OP 
 JET simplified model                                                     (dlimit(5))               4.486E+20  OP 
 Hugill-Murakami Mq model                                                 (dlimit(6))               4.740E+19  OP 
 Greenwald model                                                          (dlimit(7))               5.289E+19  OP 
>>>>>>> 8e3f6a88
 
 Fuel Constituents :
 
 Deuterium fuel fraction                                                  (fdeut)                       0.500     
 Tritium fuel fraction                                                    (ftrit)                       0.500     
 
 Fusion Power :
 
<<<<<<< HEAD
 Total fusion power (MW)                                                  (powfmw)                  2.104E+03  OP 
  =    D-T fusion power (MW)                                              (pdt)                     2.101E+03  OP 
   +   D-D fusion power (MW)                                              (pdd)                     2.791E+00  OP 
   + D-He3 fusion power (MW)                                              (pdhe3)                   0.000E+00  OP 
 Alpha power: total (MW)                                                  (palpmw)                  4.202E+02  OP 
 Alpha power: beam-plasma (MW)                                            (palpnb)                  1.116E+01  OP 
 Neutron power (MW)                                                       (pneutmw)                 1.682E+03  OP 
 Charged particle power (excluding alphas) (MW)                           (pchargemw)               1.804E+00  OP 
 Total power deposited in plasma (MW)                                     (tot_power_plasma)        5.265E+02  OP 
 
 Radiation Power (excluding SOL):
 
 Bremsstrahlung radiation power (MW)                                      (pbrempv*vol)             6.930E+01  OP 
 Line radiation power (MW)                                                (plinepv*vol)             1.819E+02  OP 
 Synchrotron radiation power (MW)                                         (psyncpv*vol)             5.934E+01  OP 
 Synchrotron wall reflectivity factor                                     (ssync)                       0.600     
 Normalised minor radius defining 'core'                                  (coreradius)              7.500E-01     
 Fraction of core radiation subtracted from P_L                           (coreradiationfraction)   6.000E-01     
 Total core radiation power (MW)                                          (pcoreradmw)              1.444E+02  OP 
 Edge radiation power (MW)                                                (pedgeradmw)              1.662E+02  OP 
 Total radiation power (MW)                                               (pradmw)                  3.106E+02  OP 
 Core radiation fraction = total radiation in core / total power deposite (rad_fraction_core)       5.898E-01  OP 
 SoL radiation fraction = total radiation in SoL / total power accross se (rad_fraction_sol)        8.000E-01  IP 
 Radiation fraction = total radiation / total power deposited in plasma   (rad_fraction)            9.180E-01  OP 
 Nominal mean radiation load on inside surface of reactor (MW/m2)         (photon_wall)             1.577E-01  OP 
 Peaking factor for radiation wall load                                   (peakfactrad)             3.330E+00  IP 
 Maximum permitted radiation wall load (MW/m^2)                           (maxradwallload)          1.000E+00  IP 
 Peak radiation wall load (MW/m^2)                                        (peakradwallload)         5.253E-01  OP 
 Nominal mean neutron load on inside surface of reactor (MW/m2)           (wallmw)                  8.543E-01  OP 
 
 Power incident on the divertor targets (MW)                              (ptarmw)                  4.320E+01  OP 
=======
 Total fusion power (MW)                                                  (powfmw)                  2.102E+03  OP 
  =    D-T fusion power (MW)                                              (pdt)                     2.099E+03  OP 
   +   D-D fusion power (MW)                                              (pdd)                     2.787E+00  OP 
   + D-He3 fusion power (MW)                                              (pdhe3)                   0.000E+00  OP 
 Alpha power: total (MW)                                                  (palpmw)                  4.198E+02  OP 
 Alpha power: beam-plasma (MW)                                            (palpnb)                  1.115E+01  OP 
 Neutron power (MW)                                                       (pneutmw)                 1.680E+03  OP 
 Charged particle power (excluding alphas) (MW)                           (pchargemw)               1.802E+00  OP 
 Total power deposited in plasma (MW)                                     (tot_power_plasma)        5.261E+02  OP 
 
 Radiation Power (excluding SOL):
 
 Bremsstrahlung radiation power (MW)                                      (pbrempv*vol)             6.920E+01  OP 
 Line radiation power (MW)                                                (plinepv*vol)             1.818E+02  OP 
 Synchrotron radiation power (MW)                                         (psyncpv*vol)             5.917E+01  OP 
 Synchrotron wall reflectivity factor                                     (ssync)                       0.600     
 Normalised minor radius defining 'core'                                  (coreradius)              7.500E-01     
 Fraction of core radiation subtracted from P_L                           (coreradiationfraction)   6.000E-01     
 Total core radiation power (MW)                                          (pcoreradmw)              1.441E+02  OP 
 Edge radiation power (MW)                                                (pedgeradmw)              1.660E+02  OP 
 Total radiation power (MW)                                               (pradmw)                  3.102E+02  OP 
 Core radiation fraction = total radiation in core / total power deposite (rad_fraction_core)       5.895E-01  OP 
 SoL radiation fraction = total radiation in SoL / total power accross se (rad_fraction_sol)        8.000E-01  IP 
 Radiation fraction = total radiation / total power deposited in plasma   (rad_fraction)            9.179E-01  OP 
 Nominal mean radiation load on inside surface of reactor (MW/m2)         (photon_wall)             1.577E-01  OP 
 Peaking factor for radiation wall load                                   (peakfactrad)             3.330E+00  IP 
 Maximum permitted radiation wall load (MW/m^2)                           (maxradwallload)          1.000E+00  IP 
 Peak radiation wall load (MW/m^2)                                        (peakradwallload)         5.251E-01  OP 
 Nominal mean neutron load on inside surface of reactor (MW/m2)           (wallmw)                  8.542E-01  OP 
 
 Power incident on the divertor targets (MW)                              (ptarmw)                  4.319E+01  OP 
>>>>>>> 8e3f6a88
 Fraction of power to the lower divertor                                  (ftar)                    1.000E+00  IP 
 Outboard side heat flux decay length (m)                                 (lambdaio)                1.570E-03  OP 
 Fraction of power on the inner targets                                   (fio)                     4.100E-01  OP 
 Fraction of power incident on the lower inner target                     (fLI)                     4.100E-01  OP 
 Fraction of power incident on the lower outer target                     (fLO)                     5.900E-01  OP 
 Power incident on the lower inner target (MW)                            (pLImw)                   1.771E+01  OP 
 Power incident on the lower outer target (MW)                            (pLOmw)                   2.548E+01  OP 
 
 Ohmic heating power (MW)                                                 (pohmmw)                  2.667E-01  OP 
 Fraction of alpha power deposited in plasma                              (falpha)                      0.950  OP 
 Fraction of alpha power to electrons                                     (falpe)                       0.693  OP 
 Fraction of alpha power to ions                                          (falpi)                       0.307  OP 
<<<<<<< HEAD
 Ion transport (MW)                                                       (ptrimw)                  1.809E+02  OP 
 Electron transport (MW)                                                  (ptremw)                  2.013E+02  OP 
 Injection power to ions (MW)                                             (pinjimw)                 5.446E+01  OP 
 Injection power to electrons (MW)                                        (pinjemw)                 7.081E+01  OP 
 Ignited plasma switch (0=not ignited, 1=ignited)                         (ignite)                          0     
 
 Power into divertor zone via charged particles (MW)                      (pdivt)                   2.160E+02  OP 
=======
 Ion transport (MW)                                                       (ptrimw)                  1.808E+02  OP 
 Electron transport (MW)                                                  (ptremw)                  2.012E+02  OP 
 Injection power to ions (MW)                                             (pinjimw)                 5.442E+01  OP 
 Injection power to electrons (MW)                                        (pinjemw)                 7.080E+01  OP 
 Ignited plasma switch (0=not ignited, 1=ignited)                         (ignite)                          0     
 
 Power into divertor zone via charged particles (MW)                      (pdivt)                   2.159E+02  OP 
>>>>>>> 8e3f6a88
 Psep / R ratio (MW/m)                                                    (pdivt/rmajor)            2.139E+01  OP 
 Psep Bt / qAR ratio (MWT/m)                                              (pdivtbt/qar)             9.200E+00  OP 
 
 H-mode Power Threshold Scalings :
 
<<<<<<< HEAD
 ITER 1996 scaling: nominal (MW)                                          (pthrmw(1))               1.814E+02  OP 
 ITER 1996 scaling: upper bound (MW)                                      (pthrmw(2))               4.125E+02  OP 
 ITER 1996 scaling: lower bound (MW)                                      (pthrmw(3))               7.874E+01  OP 
 ITER 1997 scaling (1) (MW)                                               (pthrmw(4))               2.869E+02  OP 
 ITER 1997 scaling (2) (MW)                                               (pthrmw(5))               2.328E+02  OP 
 Martin 2008 scaling: nominal (MW)                                        (pthrmw(6))               1.277E+02  OP 
 Martin 2008 scaling: 95% upper bound (MW)                                (pthrmw(7))               1.698E+02  OP 
 Martin 2008 scaling: 95% lower bound (MW)                                (pthrmw(8))               8.567E+01  OP 
 Snipes 2000 scaling: nominal (MW)                                        (pthrmw(9))               9.216E+01  OP 
 Snipes 2000 scaling: upper bound (MW)                                    (pthrmw(10))              1.387E+02  OP 
 Snipes 2000 scaling: lower bound (MW)                                    (pthrmw(11))              6.073E+01  OP 
 Snipes 2000 scaling (closed divertor): nominal (MW)                      (pthrmw(12))              4.001E+01  OP 
 Snipes 2000 scaling (closed divertor): upper bound (MW)                  (pthrmw(13))              5.591E+01  OP 
 Snipes 2000 scaling (closed divertor): lower bound (MW)                  (pthrmw(14))              2.843E+01  OP 
 Hubbard 2012 L-I threshold - nominal (MW)                                (pthrmw(15))              2.331E+01  OP 
 Hubbard 2012 L-I threshold - lower bound (MW)                            (pthrmw(16))              1.270E+01  OP 
 Hubbard 2012 L-I threshold - upper bound (MW)                            (pthrmw(17))              4.276E+01  OP 
 Hubbard 2017 L-I threshold                                               (pthrmw(18))              2.967E+02  OP 
 Martin 2008 aspect ratio corrected scaling: nominal (MW)                 (pthrmw(19))              1.277E+02  OP 
 Martin 2008 aspect ratio corrected scaling: 95% upper bound (MW)         (pthrmw(20))              1.698E+02  OP 
 Martin 2008 aspect ratio corrected scaling: 95% lower bound (MW)         (pthrmw(21))              8.567E+01  OP 
 
 L-H threshold power (enforced) (MW)                                      (boundl(103)*plhthresh)   1.277E+02  OP 
 L-H threshold power (MW)                                                 (plhthresh)               1.277E+02  OP 
=======
 ITER 1996 scaling: nominal (MW)                                          (pthrmw(1))               1.813E+02  OP 
 ITER 1996 scaling: upper bound (MW)                                      (pthrmw(2))               4.121E+02  OP 
 ITER 1996 scaling: lower bound (MW)                                      (pthrmw(3))               7.868E+01  OP 
 ITER 1997 scaling (1) (MW)                                               (pthrmw(4))               2.867E+02  OP 
 ITER 1997 scaling (2) (MW)                                               (pthrmw(5))               2.326E+02  OP 
 Martin 2008 scaling: nominal (MW)                                        (pthrmw(6))               1.276E+02  OP 
 Martin 2008 scaling: 95% upper bound (MW)                                (pthrmw(7))               1.697E+02  OP 
 Martin 2008 scaling: 95% lower bound (MW)                                (pthrmw(8))               8.562E+01  OP 
 Snipes 2000 scaling: nominal (MW)                                        (pthrmw(9))               9.209E+01  OP 
 Snipes 2000 scaling: upper bound (MW)                                    (pthrmw(10))              1.386E+02  OP 
 Snipes 2000 scaling: lower bound (MW)                                    (pthrmw(11))              6.069E+01  OP 
 Snipes 2000 scaling (closed divertor): nominal (MW)                      (pthrmw(12))              3.999E+01  OP 
 Snipes 2000 scaling (closed divertor): upper bound (MW)                  (pthrmw(13))              5.588E+01  OP 
 Snipes 2000 scaling (closed divertor): lower bound (MW)                  (pthrmw(14))              2.841E+01  OP 
 Hubbard 2012 L-I threshold - nominal (MW)                                (pthrmw(15))              2.330E+01  OP 
 Hubbard 2012 L-I threshold - lower bound (MW)                            (pthrmw(16))              1.270E+01  OP 
 Hubbard 2012 L-I threshold - upper bound (MW)                            (pthrmw(17))              4.274E+01  OP 
 Hubbard 2017 L-I threshold                                               (pthrmw(18))              2.965E+02  OP 
 Martin 2008 aspect ratio corrected scaling: nominal (MW)                 (pthrmw(19))              1.276E+02  OP 
 Martin 2008 aspect ratio corrected scaling: 95% upper bound (MW)         (pthrmw(20))              1.697E+02  OP 
 Martin 2008 aspect ratio corrected scaling: 95% lower bound (MW)         (pthrmw(21))              8.562E+01  OP 
 
 L-H threshold power (enforced) (MW)                                      (boundl(103)*plhthresh)   1.276E+02  OP 
 L-H threshold power (MW)                                                 (plhthresh)               1.276E+02  OP 
>>>>>>> 8e3f6a88
 
 Confinement :
 
 Confinement scaling law                    IPB98(y,2)           (H)
 Confinement H factor                                                     (hfact)                       1.200     
<<<<<<< HEAD
 Global thermal energy confinement time (s)                               (taueff)                      3.955  OP 
 Ion energy confinement time (s)                                          (tauei)                       3.955  OP 
 Electron energy confinement time (s)                                     (tauee)                       3.955  OP 
 n.tau = Volume-average electron density x Energy confinement time (s/m3) (dntau)                   2.266E+20  OP 
 Triple product = Vol-average electron density x Vol-average electron temperature x Energy confinement time:
 Triple product  (keV s/m3)                                               (dntau*te)                3.271E+21  OP 
 Transport loss power assumed in scaling law (MW)                         (powerht)                 3.822E+02  OP 
 Switch for radiation loss term usage in power balance                    (iradloss)                        1     
 Radiation power subtracted from plasma power balance (MW)                                          1.444E+02  OP 
   (Radiation correction is core radiation power)
 Alpha particle confinement time (s)                                      (taup)                       19.775  OP 
 Alpha particle/energy confinement time ratio                             (taup/taueff)                 5.000  OP 
 Lower limit on taup/taueff                                               (taulimit)                    5.000     
 Total energy confinement time including radiation loss (s)               (total_energy_conf_t          3.632  OP 
=======
 Global thermal energy confinement time (s)                               (taueff)                      3.951  OP 
 Ion energy confinement time (s)                                          (tauei)                       3.951  OP 
 Electron energy confinement time (s)                                     (tauee)                       3.951  OP 
 n.tau = Volume-average electron density x Energy confinement time (s/m3) (dntau)                   2.264E+20  OP 
 Triple product = Vol-average electron density x Vol-average electron temperature x Energy confinement time:
 Triple product  (keV s/m3)                                               (dntau*te)                3.267E+21  OP 
 Transport loss power assumed in scaling law (MW)                         (powerht)                 3.819E+02  OP 
 Switch for radiation loss term usage in power balance                    (iradloss)                        1     
 Radiation power subtracted from plasma power balance (MW)                                          1.441E+02  OP 
   (Radiation correction is core radiation power)
 Alpha particle confinement time (s)                                      (taup)                       19.755  OP 
 Alpha particle/energy confinement time ratio                             (taup/taueff)                 5.000  OP 
 Lower limit on taup/taueff                                               (taulimit)                    5.000     
 Total energy confinement time including radiation loss (s)               (total_energy_conf_t          3.630  OP 
>>>>>>> 8e3f6a88
   (= stored energy including fast particles / loss power including radiation
 
 Dimensionless plasma parameters
 
 For definitions see
 Recent progress on the development and analysis of the ITPA global H-mode confinement database
 D.C. McDonald et al, 2007 Nuclear Fusion v47, 147. (nu_star missing 1/mu0)
 Normalized plasma pressure beta as defined by McDonald et al             (beta_mcdonald)           2.501E-02  OP 
 Normalized ion Larmor radius                                             (rho_star)                1.614E-03  OP 
<<<<<<< HEAD
 Normalized collisionality                                                (nu_star)                 2.631E-03  OP 
=======
 Normalized collisionality                                                (nu_star)                 2.633E-03  OP 
>>>>>>> 8e3f6a88
 Volume measure of elongation                                             (kappaa_IPB)              1.681E+00  OP 
 
 Plasma Volt-second Requirements :
 
<<<<<<< HEAD
 Total volt-second requirement (Wb)                                       (vsstt)                   5.199E+02  OP 
 Inductive volt-seconds (Wb)                                              (vsind)                   3.437E+02  OP 
 Ejima coefficient                                                        (gamma)                       0.300     
 Start-up resistive (Wb)                                                  (vsres)                   6.714E+01  OP 
 Flat-top resistive (Wb)                                                  (vsbrn)                   1.091E+02  OP 
=======
 Total volt-second requirement (Wb)                                       (vsstt)                   5.196E+02  OP 
 Inductive volt-seconds (Wb)                                              (vsind)                   3.433E+02  OP 
 Ejima coefficient                                                        (gamma)                       0.300     
 Start-up resistive (Wb)                                                  (vsres)                   6.707E+01  OP 
 Flat-top resistive (Wb)                                                  (vsbrn)                   1.092E+02  OP 
>>>>>>> 8e3f6a88
 bootstrap current fraction multiplier                                    (cboot)                       1.000     
 Bootstrap fraction (ITER 1989)                                           (bscf_iter89)                 0.426  OP 
 Bootstrap fraction (Sauter et al)                                        (bscf_sauter)                 0.429  OP 
 Bootstrap fraction (Nevins et al)                                        (bscf_nevins)                 0.407  OP 
 Bootstrap fraction (Wilson)                                              (bscf_wilson)                 0.446  OP 
 Diamagnetic fraction (Hender)                                            (diacf_hender)                0.009  OP 
 Diamagnetic fraction (SCENE)                                             (diacf_scene)                 0.009  OP 
 Pfirsch-Schlueter fraction (SCENE)                                       (pscf_scene)                 -0.002  OP 
   (Sauter et al bootstrap current fraction model used)
   (Diamagnetic current fraction not calculated)
   (Pfirsch-Schlüter current fraction not calculated)
 Bootstrap fraction (enforced)                                            (bootipf.)                    0.429  OP 
 Diamagnetic fraction (enforced)                                          (diaipf.)                     0.000  OP 
 Pfirsch-Schlueter fraction (enforced)                                    (psipf.)                      0.000  OP 
 Loop voltage during burn (V)                                             (vburn)                   1.513E-02  OP 
<<<<<<< HEAD
 Plasma resistance (ohm)                                                  (rplas)                   2.523E-09  OP 
 Resistive diffusion time (s)                                             (res_time)                6.097E+03  OP 
 Plasma inductance (H)                                                    (rlp)                     1.949E-05  OP 
=======
 Plasma resistance (ohm)                                                  (rplas)                   2.526E-09  OP 
 Resistive diffusion time (s)                                             (res_time)                6.088E+03  OP 
 Plasma inductance (H)                                                    (rlp)                     1.948E-05  OP 
>>>>>>> 8e3f6a88
 Coefficient for sawtooth effects on burn V-s requirement                 (csawth)                      1.000     
 
 Fuelling :
 
 Ratio of He and pellet particle confinement times                        (tauratio)                1.000E+00     
 Fuelling rate (nucleus-pairs/s)                                          (qfuel)                   5.006E+21  OP 
<<<<<<< HEAD
 Fuel burn-up rate (reactions/s)                                          (rndfuel)                 7.503E+20  OP 
=======
 Fuel burn-up rate (reactions/s)                                          (rndfuel)                 7.496E+20  OP 
>>>>>>> 8e3f6a88
 Burn-up fraction                                                         (burnup)                      0.150  OP 
 
 ***************************** Energy confinement times, and required H-factors : *****************************
 
    scaling law              confinement time (s)     H-factor for
                                 for H = 1           power balance
 
<<<<<<< HEAD
 IPB98(y)             (H)          4.162                   0.950
 IPB98(y,1)           (H)          4.169                   0.948
 IPB98(y,2)           (H)          3.296                   1.200
 IPB98(y,3)           (H)          3.485                   1.135
 IPB98(y,4)           (H)          3.533                   1.119
 ISS95            (stell)          2.999                   1.319
 ISS04            (stell)          5.238                   0.755
 DS03                 (H)          5.008                   0.790
 Murari et al NPL     (H)          2.285                   1.730
 Petty 2008           (H)          6.612                   0.599
 Lang et al. 2012     (H)          2.055                   1.925
 Hubbard 2017 - nom   (I)          0.069                  57.154
 Hubbard 2017 - lower (I)          0.039                 100.000
 Hubbard 2017 - upper (I)          0.122                  32.319
 NSTX (Spherical)     (H)          8.746                   0.452
 NSTX-Petty08 Hybrid  (H)          6.612                   0.599
=======
 IPB98(y)             (H)          4.158                   0.950
 IPB98(y,1)           (H)          4.165                   0.948
 IPB98(y,2)           (H)          3.292                   1.200
 IPB98(y,3)           (H)          3.481                   1.135
 IPB98(y,4)           (H)          3.530                   1.119
 ISS95            (stell)          2.997                   1.319
 ISS04            (stell)          5.232                   0.755
 DS03                 (H)          5.002                   0.790
 Murari et al NPL     (H)          2.283                   1.730
 Petty 2008           (H)          6.604                   0.599
 Lang et al. 2012     (H)          2.053                   1.926
 Hubbard 2017 - nom   (I)          0.069                  57.118
 Hubbard 2017 - lower (I)          0.039                 100.000
 Hubbard 2017 - upper (I)          0.122                  32.301
 NSTX (Spherical)     (H)          8.738                   0.452
 NSTX-Petty08 Hybrid  (H)          6.604                   0.599
>>>>>>> 8e3f6a88
 
 ******************************************** Current Drive System ********************************************
 
 Neutral Beam Current Drive
 Current drive efficiency model                                           (iefrf)                           8     
 
 Current is driven by both inductive
 and non-inductive means.
 Auxiliary power used for plasma heating only (MW)                        (pheat)                   5.000E+01     
<<<<<<< HEAD
 Power injected for current drive (MW)                                    (pcurrentdrivemw)         7.527E+01     
 Maximum Allowed Bootstrap current fraction                               (bscfmax)                 9.900E-01     
 Fusion gain factor Q                                                     (bigq)                    1.676E+01  OP 
 Auxiliary current drive (A)                                              (auxiliary_cd)            4.079E+06  OP 
 Current drive efficiency (A/W)                                           (effcd)                   5.410E-02  OP 
 Normalised current drive efficiency, gamma (10^20 A/W-m2)                (gamcd)                   3.131E-01  OP 
=======
 Power injected for current drive (MW)                                    (pcurrentdrivemw)         7.521E+01     
 Maximum Allowed Bootstrap current fraction                               (bscfmax)                 9.900E-01     
 Fusion gain factor Q                                                     (bigq)                    1.675E+01  OP 
 Auxiliary current drive (A)                                              (auxiliary_cd)            4.075E+06  OP 
 Current drive efficiency (A/W)                                           (effcd)                   5.409E-02  OP 
 Normalised current drive efficiency, gamma (10^20 A/W-m2)                (gamcd)                   3.130E-01  OP 
>>>>>>> 8e3f6a88
 Wall plug to injector efficiency                                         (etacd)                   3.000E-01     
 
 Fractions of current drive :
 
 Bootstrap fraction                                                       (bootipf)                     0.429  OP 
 Diamagnetic fraction                                                     (diaipf)                      0.000  OP 
 Pfirsch-Schlueter fraction                                               (psipf)                       0.000  OP 
 Auxiliary current drive fraction                                         (faccd)                       0.231  OP 
 Inductive fraction                                                       (facoh)                       0.340  OP 
 Total                                                                    (plasipf+faccd+facoh          1.000     
 Fraction of the plasma current produced by non-inductive means           (fvsbrnni)                    0.660  ITV
 
 Neutral beam energy (keV)                                                (enbeam)                  1.000E+03     
<<<<<<< HEAD
 Neutral beam current (A)                                                 (cnbeam)                  1.254E+02  OP 
 Beam efficiency (A/W)                                                    (effnbss)                 5.410E-02  OP 
 Beam gamma (10^20 A/W-m2)                                                (gamnb)                   3.131E-01  OP 
 Neutral beam wall plug efficiency                                        (etanbi)                  3.000E-01     
 Beam decay lengths to centre                                             (taubeam)                 3.446E+00  OP 
 Beam shine-through fraction                                              (nbshinef)                1.015E-03  OP 
 Neutral beam wall plug power (MW)                                        (pwpnb)                   4.180E+02  OP 
=======
 Neutral beam current (A)                                                 (cnbeam)                  1.253E+02  OP 
 Beam efficiency (A/W)                                                    (effnbss)                 5.409E-02  OP 
 Beam gamma (10^20 A/W-m2)                                                (gamnb)                   3.130E-01  OP 
 Neutral beam wall plug efficiency                                        (etanbi)                  3.000E-01     
 Beam decay lengths to centre                                             (taubeam)                 3.446E+00  OP 
 Beam shine-through fraction                                              (nbshinef)                1.017E-03  OP 
 Neutral beam wall plug power (MW)                                        (pwpnb)                   4.178E+02  OP 
>>>>>>> 8e3f6a88
 
 Neutral beam power balance :
 ----------------------------
 Beam first orbit loss power (MW)                                         (porbitlossmw)                0.000  OP 
 Beam shine-through power [MW]                                            (nbshinemw)                   0.127  OP 
<<<<<<< HEAD
 Beam power deposited in plasma (MW)                                      (pinjmw)                    125.266  OP 
 Maximum allowable beam power (MW)                                        (pinjalw)                   326.000     
 Total (MW)                                                               (porbitlossmw+nbshin        125.393     
 
 Beam power entering vacuum vessel (MW)                                   (pnbitot)                   125.393  OP 
 
 Fraction of beam energy to ions                                          (fpion)                   4.347E-01  OP 
 Beam duct shielding thickness (m)                                        (nbshield)                5.000E-01     
 Beam tangency radius / Plasma major radius                               (frbeam)                  1.050E+00     
 Beam centreline tangency radius (m)                                      (rtanbeam)                1.061E+01  OP 
 Maximum possible tangency radius (m)                                     (rtanmax)                 1.701E+01  OP 
 
 Volt-second considerations:
 
 Total V-s capability of Central Solenoid/PF coils (Wb)                   (abs(vstot))              5.710E+02     
 Required volt-seconds during start-up (Wb)                               (vssoft)                  4.108E+02     
=======
 Beam power deposited in plasma (MW)                                      (pinjmw)                    125.215  OP 
 Maximum allowable beam power (MW)                                        (pinjalw)                   326.000     
 Total (MW)                                                               (porbitlossmw+nbshin        125.342     
 
 Beam power entering vacuum vessel (MW)                                   (pnbitot)                   125.342  OP 
 
 Fraction of beam energy to ions                                          (fpion)                   4.346E-01  OP 
 Beam duct shielding thickness (m)                                        (nbshield)                5.000E-01     
 Beam tangency radius / Plasma major radius                               (frbeam)                  1.050E+00     
 Beam centreline tangency radius (m)                                      (rtanbeam)                1.060E+01  OP 
 Maximum possible tangency radius (m)                                     (rtanmax)                 1.700E+01  OP 
 
 Volt-second considerations:
 
 Total V-s capability of Central Solenoid/PF coils (Wb)                   (abs(vstot))              5.699E+02     
 Required volt-seconds during start-up (Wb)                               (vssoft)                  4.104E+02     
>>>>>>> 8e3f6a88
 Available volt-seconds during burn (Wb)                                  (vsmax)                   1.091E+02     
 
 *************************************************** Times ****************************************************
 
 Initial charge time for CS from zero current (s)                         (tramp)                     500.000     
<<<<<<< HEAD
 Plasma current ramp-up time (s)                                          (tohs)                      176.342     
 Heating time (s)                                                         (theat)                      10.000     
 Burn time (s)                                                            (tburn)                   7.200E+03  OP 
 Reset time to zero current for CS (s)                                    (tqnch)                     176.342     
=======
 Plasma current ramp-up time (s)                                          (tohs)                      176.231     
 Heating time (s)                                                         (theat)                      10.000     
 Burn time (s)                                                            (tburn)                   7.200E+03  OP 
 Reset time to zero current for CS (s)                                    (tqnch)                     176.231     
>>>>>>> 8e3f6a88
 Time between pulses (s)                                                  (tdwell)                      0.000     
 
 Total plant cycle time (s)                                               (tcycle)                  8.063E+03  OP 
 
 ************************************************ Radial Build ************************************************
 
                                          Thickness (m)    Radius (m)
 Device centreline                            0.000           0.000                       
<<<<<<< HEAD
 Machine bore                                 2.274           2.274   (bore)              
 Central solenoid                             1.216           3.490   (ohcth)             
 CS precompression                            0.054           3.543   (precomp)           
 Gap                                          0.050           3.593   (gapoh)             
 TF coil inboard leg                          1.511           5.104   (tfcth)             
 Gap                                          0.050           5.154   (tftsgap)           
 Thermal shield                               0.050           5.204   (thshield)          
 Gap                                          0.020           5.224   (gapds)             
 Vacuum vessel (and shielding)                0.600           5.824   (d_vv_in + shldith) 
 Gap                                          0.020           5.844   (vvblgap)           
 Inboard blanket                              0.755           6.599   (blnkith)           
 Inboard first wall                           0.018           6.617   (fwith)             
 Inboard scrape-off                           0.225           6.842   (scrapli)           
 Plasma geometric centre                      3.258          10.100   (rminor)            
 Plasma outboard edge                         3.258          13.358   (rminor)            
 Outboard scrape-off                          0.225          13.583   (scraplo)           
 Outboard first wall                          0.018          13.601   (fwoth)             
 Outboard blanket                             0.982          14.583   (blnkoth)           
 Gap                                          0.020          14.603   (vvblgap)           
 Vacuum vessel (and shielding)                1.100          15.703   (d_vv_out+shldoth)  
 Gap                                          2.196          17.899   (gapsto)            
 Thermal shield                               0.050          17.949   (thshield)          
 Gap                                          0.050          17.999   (tftsgap)           
 TF coil outboard leg                         1.511          19.510   (tfthko)            
=======
 Machine bore                                 2.265           2.265   (bore)              
 Central solenoid                             1.194           3.459   (ohcth)             
 CS precompression                            0.054           3.513   (precomp)           
 Gap                                          0.050           3.563   (gapoh)             
 TF coil inboard leg                          1.538           5.101   (tfcth)             
 Gap                                          0.050           5.151   (tftsgap)           
 Thermal shield                               0.050           5.201   (thshield)          
 Gap                                          0.020           5.221   (gapds)             
 Vacuum vessel (and shielding)                0.600           5.821   (d_vv_in + shldith) 
 Gap                                          0.020           5.841   (vvblgap)           
 Inboard blanket                              0.755           6.596   (blnkith)           
 Inboard first wall                           0.018           6.614   (fwith)             
 Inboard scrape-off                           0.225           6.839   (scrapli)           
 Plasma geometric centre                      3.257          10.095   (rminor)            
 Plasma outboard edge                         3.257          13.352   (rminor)            
 Outboard scrape-off                          0.225          13.577   (scraplo)           
 Outboard first wall                          0.018          13.595   (fwoth)             
 Outboard blanket                             0.982          14.577   (blnkoth)           
 Gap                                          0.020          14.597   (vvblgap)           
 Vacuum vessel (and shielding)                1.100          15.697   (d_vv_out+shldoth)  
 Gap                                          2.181          17.878   (gapsto)            
 Thermal shield                               0.050          17.928   (thshield)          
 Gap                                          0.050          17.978   (tftsgap)           
 TF coil outboard leg                         1.538          19.516   (tfthko)            
>>>>>>> 8e3f6a88
 
 *********************************************** Vertical Build ***********************************************
 
 Single null case
                                          Thickness (m)    Height (m)
<<<<<<< HEAD
 TF coil                                      1.511           9.788   (tfcth)             
 Gap                                          0.050           8.277   (tftsgap)           
 Thermal shield                               0.050           8.227   (thshield)          
 Gap                                          0.050           8.177   (vgap2)             
 Vacuum vessel (and shielding)                0.600           8.127   (d_vv_top+shldtth)  
 Gap                                          0.020           7.527   (vvblgap)           
 Top blanket                                  0.869           7.507   (blnktth)           
 Top first wall                               0.018           6.639   (fwtth)             
 Top scrape-off                               0.600           6.621   (vgaptop)           
 Plasma top                                   6.021           6.021   (rminor*kappa)      
 Midplane                                     0.000          -0.000                       
 Plasma bottom                                6.021          -6.021   (rminor*kappa)      
 Lower scrape-off                             2.002          -8.023   (vgap)              
 Divertor structure                           0.621          -8.644   (divfix)            
 Vacuum vessel (and shielding)                1.000          -9.644   (d_vv_bot+shldlth)  
 Gap                                          0.050          -9.694   (vgap2)             
 Thermal shield                               0.050          -9.744   (thshield)          
 Gap                                          0.050          -9.794   (tftsgap)           
 TF coil                                      1.511         -11.305   (tfcth)             
=======
 TF coil                                      1.538           9.813   (tfcth)             
 Gap                                          0.050           8.275   (tftsgap)           
 Thermal shield                               0.050           8.225   (thshield)          
 Gap                                          0.050           8.175   (vgap2)             
 Vacuum vessel (and shielding)                0.600           8.125   (d_vv_top+shldtth)  
 Gap                                          0.020           7.525   (vvblgap)           
 Top blanket                                  0.869           7.505   (blnktth)           
 Top first wall                               0.018           6.636   (fwtth)             
 Top scrape-off                               0.600           6.618   (vgaptop)           
 Plasma top                                   6.018           6.018   (rminor*kappa)      
 Midplane                                     0.000          -0.000                       
 Plasma bottom                                6.018          -6.018   (rminor*kappa)      
 Lower scrape-off                             2.002          -8.021   (vgap)              
 Divertor structure                           0.621          -8.642   (divfix)            
 Vacuum vessel (and shielding)                1.000          -9.642   (d_vv_bot+shldlth)  
 Gap                                          0.050          -9.692   (vgap2)             
 Thermal shield                               0.050          -9.742   (thshield)          
 Gap                                          0.050          -9.792   (tftsgap)           
 TF coil                                      1.538         -11.329   (tfcth)             
>>>>>>> 8e3f6a88
 
 ************************************* Divertor build and plasma position *************************************
 
 Divertor Configuration = Single Null Divertor
 
<<<<<<< HEAD
 Plasma top position, radial (m)                                          (ptop_radial)                 8.471  OP 
 Plasma top position, vertical (m)                                        (ptop_vertical)               6.021  OP 
 Plasma geometric centre, radial (m)                                      (rmajor.)                    10.100  OP 
=======
 Plasma top position, radial (m)                                          (ptop_radial)                 8.467  OP 
 Plasma top position, vertical (m)                                        (ptop_vertical)               6.018  OP 
 Plasma geometric centre, radial (m)                                      (rmajor.)                    10.095  OP 
>>>>>>> 8e3f6a88
 Plasma geometric centre, vertical (m)                                    (0.0)                         0.000  OP 
 Plasma lower triangularity                                               (tril)                        0.500  OP 
 Plasma elongation                                                        (kappa.)                      1.848  OP 
 TF coil vertical offset (m)                                              (tfoffset)                   -0.758  OP 
<<<<<<< HEAD
 Plasma outer arc radius of curvature (m)                                 (rco)                         6.153  OP 
 Plasma inner arc radius of curvature (m)                                 (rci)                        11.941  OP 
 Plasma lower X-pt, radial (m)                                            (rxpt)                        8.471  OP 
 Plasma lower X-pt, vertical (m)                                          (zxpt)                       -6.021  OP 
=======
 Plasma outer arc radius of curvature (m)                                 (rco)                         6.150  OP 
 Plasma inner arc radius of curvature (m)                                 (rci)                        11.936  OP 
 Plasma lower X-pt, radial (m)                                            (rxpt)                        8.467  OP 
 Plasma lower X-pt, vertical (m)                                          (zxpt)                       -6.018  OP 
>>>>>>> 8e3f6a88
 Poloidal plane angle between vertical and inner leg (rad)                (thetai)                      0.207  OP 
 Poloidal plane angle between vertical and outer leg (rad)                (thetao)                      1.042  OP 
 Poloidal plane angle between inner leg and plate (rad)                   (betai)                       1.000     
 Poloidal plane angle between outer leg and plate (rad)                   (betao)                       1.000     
 Inner divertor leg poloidal length (m)                                   (plsepi)                      1.000     
 Outer divertor leg poloidal length (m)                                   (plsepo)                      1.500     
 Inner divertor plate length (m)                                          (plleni)                      1.000     
 Outer divertor plate length (m)                                          (plleno)                      1.000     
<<<<<<< HEAD
 Inner strike point, radial (m)                                           (rspi)                        7.492  OP 
 Inner strike point, vertical (m)                                         (zspi)                       -6.227  OP 
 Inner plate top, radial (m)                                              (rplti)                       7.670  OP 
 Inner plate top, vertical (m)                                            (zplti)                      -5.759  OP 
 Inner plate bottom, radial (m)                                           (rplbi)                       7.315  OP 
 Inner plate bottom, vertical (m)                                         (zplbi)                      -6.694  OP 
 Outer strike point, radial (m)                                           (rspo)                        9.227  OP 
 Outer strike point, vertical (m)                                         (zspo)                       -7.316  OP 
 Outer plate top, radial (m)                                              (rplto)                       9.455  OP 
 Outer plate top, vertical (m)                                            (zplto)                      -6.871  OP 
 Outer plate bottom, radial (m)                                           (rplbo)                       9.000  OP 
 Outer plate bottom, vertical (m)                                         (zplbo)                      -7.762  OP 
=======
 Inner strike point, radial (m)                                           (rspi)                        7.489  OP 
 Inner strike point, vertical (m)                                         (zspi)                       -6.224  OP 
 Inner plate top, radial (m)                                              (rplti)                       7.666  OP 
 Inner plate top, vertical (m)                                            (zplti)                      -5.757  OP 
 Inner plate bottom, radial (m)                                           (rplbi)                       7.311  OP 
 Inner plate bottom, vertical (m)                                         (zplbi)                      -6.691  OP 
 Outer strike point, radial (m)                                           (rspo)                        9.224  OP 
 Outer strike point, vertical (m)                                         (zspo)                       -7.314  OP 
 Outer plate top, radial (m)                                              (rplto)                       9.451  OP 
 Outer plate top, vertical (m)                                            (zplto)                      -6.868  OP 
 Outer plate bottom, radial (m)                                           (rplbo)                       8.996  OP 
 Outer plate bottom, vertical (m)                                         (zplbo)                      -7.759  OP 
>>>>>>> 8e3f6a88
 Calculated maximum divertor height (m)                                   (divht)                       2.002  OP 
 
 ************************************************* TF coils  **************************************************
 
 
 TF Coil Stresses (CCFE model) :
 
 Plane stress model with smeared properties
 Allowable maximum shear stress in TF coil case (Tresca criterion) (Pa)   (sig_tf_case_max)         5.800E+08     
 Allowable maximum shear stress in TF coil conduit (Tresca criterion) (Pa (sig_tf_wp_max)           5.800E+08     
 Materal stress of the point of maximum shear stress (Tresca criterion) for each layer
 Please use utilities/plot_stress_tf.py for radial plots plots summary
 Layers                             Steel case            WP    Outer case
<<<<<<< HEAD
 Radial stress               (MPa)       0.000      -193.168         3.261
 toroidal stress             (MPa)    -375.416      -245.134      -272.206
 Vertical stress             (MPa)     204.584       204.584        96.862
 Von-Mises stress            (MPa)     509.505       389.995       331.428
 Shear (Tresca) stress       (MPa)     580.000       449.718       369.068
 
 Toroidal modulus            (GPa)     205.000        37.700       205.000
 Vertical modulus            (GPa)     205.000       120.599       432.985
 
 WP toroidal modulus (GPa)                                                (eyoung_wp_t*1.0D-9)      3.373E+01  OP 
 WP vertical modulus (GPa)                                                (eyoung_wp_z*1.0D-9)      1.084E+02  OP 
 Maximum radial deflection at midplane (m)                                (deflect)                -6.328E-03  OP 
 Vertical strain on casing                                                (casestr)                 9.980E-04  OP 
 Radial strain on insulator                                               (insstrain)              -9.644E-03  OP 
=======
 Radial stress               (MPa)       0.000      -289.044         3.278
 toroidal stress             (MPa)    -376.343      -297.792      -273.413
 Vertical stress             (MPa)     203.657       203.657        96.454
 Von-Mises stress            (MPa)     509.662       436.811       332.310
 Shear (Tresca) stress       (MPa)     580.000       501.449       369.867
 
 Toroidal modulus            (GPa)     205.000        35.464       205.000
 Vertical modulus            (GPa)     205.000        91.957       432.846
 
 WP toroidal modulus (GPa)                                                (eyoung_wp_t*1.0D-9)      3.159E+01  OP 
 WP vertical modulus (GPa)                                                (eyoung_wp_z*1.0D-9)      7.518E+01  OP 
 Maximum radial deflection at midplane (m)                                (deflect)                -6.289E-03  OP 
 Vertical strain on casing                                                (casestr)                 9.934E-04  OP 
 Vertical strain on winding pack                                          (windstrain)              2.570E-03  OP 
 Radial strain on insulator                                               (insstrain)              -1.284E-02  OP 
>>>>>>> 8e3f6a88
 
 TF design
 
 Conductor technology                                                     (i_tf_sup)                        1     
   -> Superconducting coil (SC)
 Superconductor material                                                  (i_tf_sc_mat)                     5     
   -> WST Nb3Sn
 Presence of TF demountable joints                                        (itart)                           0     
   -> Coils without demountable joints
 TF inboard leg support strategy                                          (i_tf_bucking)                    1     
   -> Steel casing
 
 TF coil Geometry :
 
 Number of TF coils                                                       (n_tf)                           16     
<<<<<<< HEAD
 Inboard leg centre radius (m)                                            (r_tf_inboard_mid)        4.349E+00  OP 
 Outboard leg centre radius (m)                                           (r_tf_outboard_mid)       1.875E+01  OP 
 Total inboard leg radial thickness (m)                                   (tfcth)                   1.511E+00  ITV
 Total outboard leg radial thickness (m)                                  (tfthko)                  1.511E+00     
 Outboard leg toroidal thickness (m)                                      (tftort)                  1.991E+00  OP 
 Maximum inboard edge height (m)                                          (hmax)                    9.794E+00  OP 
 Mean coil circumference (including inboard leg length) (m)               (tfleng)                  5.576E+01  OP 
=======
 Inboard leg centre radius (m)                                            (r_tf_inboard_mid)        4.332E+00  OP 
 Outboard leg centre radius (m)                                           (r_tf_outboard_mid)       1.875E+01  OP 
 Total inboard leg radial thickness (m)                                   (tfcth)                   1.538E+00  ITV
 Total outboard leg radial thickness (m)                                  (tfthko)                  1.538E+00     
 Outboard leg toroidal thickness (m)                                      (tftort)                  1.990E+00  OP 
 Maximum inboard edge height (m)                                          (hmax)                    9.792E+00  OP 
 Mean coil circumference (including inboard leg length) (m)               (tfleng)                  5.581E+01  OP 
>>>>>>> 8e3f6a88
 Vertical TF shape                                                        (i_tf_shape)                      1     
 
 D-shape coil, inner surface shape approximated by
 by a straight segment and elliptical arcs between the following points:
 
 point         x(m)           y(m)
<<<<<<< HEAD
   1          5.104          4.966
   2          9.449          8.277
   3         17.999          0.000
   4          9.449         -9.794
   5          5.104         -5.877
 
 Global material area/fractions:
 
 TF cross-section (total) (m2)                                            (tfareain)                4.128E+01     
 Total steel cross-section (m2)                                           (a_tf_steel*n_tf)         3.041E+01     
 Total steel TF fraction                                                  (f_tf_steel)              7.367E-01     
 Total Insulation cross-section (total) (m2)                              (a_tf_ins*n_tf)           2.317E+00     
 Total Insulation fraction                                                (f_tf_ins)                5.614E-02     
 
 External steel Case Information :
 
 Casing cross section area (per leg) (m2)                                 (acasetf)                 1.521E+00     
 Inboard leg case plasma side wall thickness (m)                          (casthi)                  6.000E-02     
 Inboard leg case inboard "nose" thickness (m)                            (thkcas)                  6.927E-01  ITV
 Inboard leg case sidewall thickness at its narrowest point (m)           (casths)                  5.000E-02     
 External case mass per coil (kg)                                         (whtcas)                  1.913E+06  OP 
 
 TF winding pack (WP) geometry:
 
 WP cross section area with insulation and insertion (per coil) (m2)      (awpc)                    1.059E+00     
 WP cross section area (per coil) (m2)                                    (aswp)                    9.791E-01     
 Winding pack radial thickness (m)                                        (dr_tf_wp)                6.600E-01  OP 
 Winding pack toroidal width (m)                                          (wwp1)                    1.605E+00  OP 
=======
   1          5.101          4.965
   2          9.444          8.275
   3         17.978          0.000
   4          9.444         -9.792
   5          5.101         -5.875
 
 Global material area/fractions:
 
 TF cross-section (total) (m2)                                            (tfareain)                4.186E+01     
 Total steel cross-section (m2)                                           (a_tf_steel*n_tf)         3.055E+01     
 Total steel TF fraction                                                  (f_tf_steel)              7.300E-01     
 Total Insulation cross-section (total) (m2)                              (a_tf_ins*n_tf)           2.347E+00     
 Total Insulation fraction                                                (f_tf_ins)                5.606E-02     
 
 External steel Case Information :
 
 Casing cross section area (per leg) (m2)                                 (acasetf)                 1.523E+00     
 Inboard leg case plasma side wall thickness (m)                          (casthi)                  6.000E-02     
 Inboard leg case inboard "nose" thickness (m)                            (thkcas)                  6.939E-01  ITV
 Inboard leg case sidewall thickness at its narrowest point (m)           (casths)                  5.000E-02     
 External case mass per coil (kg)                                         (whtcas)                  1.755E+06  OP 
 
 TF winding pack (WP) geometry:
 
 WP cross section area with insulation and insertion (per coil) (m2)      (awpc)                    1.093E+00     
 WP cross section area (per coil) (m2)                                    (aswp)                    1.012E+00     
 Winding pack radial thickness (m)                                        (dr_tf_wp)                6.859E-01  OP 
 Winding pack toroidal width (m)                                          (wwp1)                    1.594E+00  OP 
>>>>>>> 8e3f6a88
 Ground wall insulation thickness (m)                                     (tinstf)                  8.000E-03     
 Winding pack insertion gap (m)                                           (tfinsgap)                1.000E-02     
 
 TF winding pack (WP) material area/fractions:
 
<<<<<<< HEAD
 Steel WP cross-section (total) (m2)                                      (aswp*n_tf)               6.082E+00     
 Steel WP fraction                                                        (aswp/awpc)               3.588E-01     
 Insulation WP fraction                                                   (aiwp/awpc)               1.034E-01     
 Cable WP fraction                                                        ((awpc-aswp-aiwp)/awpc)   5.378E-01     
=======
 Steel WP cross-section (total) (m2)                                      (aswp*n_tf)               6.185E+00     
 Steel WP fraction                                                        (aswp/awpc)               3.537E-01     
 Insulation WP fraction                                                   (aiwp/awpc)               1.016E-01     
 Cable WP fraction                                                        ((awpc-aswp-aiwp)/awpc)   5.447E-01     
>>>>>>> 8e3f6a88
 
 WP turn information:
 
 Turn parametrisation                                                     (i_tf_turns_integer)              1     
   Integer number of turns
 Number of turns per TF coil                                              (n_tf_turn)               2.000E+02  OP 
 Number of TF pancakes                                                    (n_pancake)                      20     
 Number of TF layers                                                      (n_layer)                        10     
 
<<<<<<< HEAD
 Radial width of turn (m)                                                 (t_turn_radial)           6.240E-02     
 Toroidal width of turn (m)                                               (t_turn_toroidal)         7.845E-02     
 Radial width of conductor (m)                                            (elonductor_radial)       5.840E-02  OP 
 Toroidal width of conductor (m)                                          (t_conductor_toroidal)    7.445E-02  OP 
 Radial width of cable space                                              (t_cable_radial)          4.240E-02     
 Toroidal width of cable space                                            (t_cable_toroidal)        5.845E-02     
=======
 Radial width of turn (m)                                                 (t_turn_radial)           6.499E-02     
 Toroidal width of turn (m)                                               (t_turn_toroidal)         7.788E-02     
 Radial width of conductor (m)                                            (elonductor_radial)       6.099E-02  OP 
 Toroidal width of conductor (m)                                          (t_conductor_toroidal)    7.388E-02  OP 
 Radial width of cable space                                              (t_cable_radial)          4.499E-02     
 Toroidal width of cable space                                            (t_cable_toroidal)        5.788E-02     
>>>>>>> 8e3f6a88
 Steel conduit thickness (m)                                              (thwcndut)                8.000E-03  ITV
 Inter-turn insulation thickness (m)                                      (thicndut)                2.000E-03     
 
 Conductor information:
 
 Diameter of central helium channel in cable                              (dhecoil)                 1.000E-02     
 Fractions by area
<<<<<<< HEAD
 internal area of the cable space                                         (acstf)                   2.447E-03     
 Coolant fraction in conductor excluding central channel                  (vftf)                    3.000E-01     
 Copper fraction of conductor                                             (fcutfsu)                 8.902E-01  ITV
 Superconductor fraction of conductor                                     (1-fcutfsu)               1.098E-01     
=======
 internal area of the cable space                                         (acstf)                   2.573E-03     
 Coolant fraction in conductor excluding central channel                  (vftf)                    3.000E-01     
 Copper fraction of conductor                                             (fcutfsu)                 8.000E-01  ITV
 Superconductor fraction of conductor                                     (1-fcutfsu)               2.000E-01     
>>>>>>> 8e3f6a88
 Check total area fractions in winding pack = 1                                                         1.000     
 minimum TF conductor temperature margin  (K)                             (tmargmin_tf)                 1.500     
 TF conductor temperature margin (K)                                      (tmargtf)                     1.500     
 Elastic properties behavior                                              (i_tf_cond_props)                 0     
   Conductor stiffness neglected
 Conductor axial Young's modulus                                          (eyoung_cond_z)           0.000E+00     
 Conductor transverse Young's modulus                                     (eyoung_cond_t)           0.000E+00     
 
 TF coil mass:
 
<<<<<<< HEAD
 Superconductor mass per coil (kg)                                        (whtconsc)                7.428E+03  OP 
 Copper mass per coil (kg)                                                (whtconcu)                1.436E+05  OP 
 Steel conduit mass per coil (kg)                                         (whtconsh)                1.653E+05  OP 
 Conduit insulation mass per coil (kg)                                    (whtconin)                1.099E+04  OP 
 Total conduit mass per coil (kg)                                         (whtcon)                  3.273E+05  OP 
 Mass of each TF coil (kg)                                                (whttf/n_tf)              2.248E+06  OP 
 Total TF coil mass (kg)                                                  (whttf)                   3.597E+07     
=======
 Superconductor mass per coil (kg)                                        (whtconsc)                1.911E+04  OP 
 Copper mass per coil (kg)                                                (whtconcu)                1.353E+05  OP 
 Steel conduit mass per coil (kg)                                         (whtconsh)                1.683E+05  OP 
 Conduit insulation mass per coil (kg)                                    (whtconin)                1.116E+04  OP 
 Total conduit mass per coil (kg)                                         (whtcon)                  3.339E+05  OP 
 Mass of each TF coil (kg)                                                (whttf/n_tf)              2.097E+06  OP 
 Total TF coil mass (kg)                                                  (whttf)                   3.356E+07  OP 
>>>>>>> 8e3f6a88
 
 Maximum B field and currents:
 
 Nominal peak field assuming toroidal symmetry (T)                        (bmaxtf)                  1.230E+01  OP 
<<<<<<< HEAD
 Total current in all TF coils (MA)                                       (ritfc/1.D6)              3.031E+02  OP 
 TF coil current (summed over all coils) (A)                              (ritfc)                   3.031E+08     
 Actual peak field at discrete conductor (T)                              (bmaxtfrp)                1.304E+01  OP 
 Winding pack current density (A/m2)                                      (jwptf)                   1.935E+07  OP 
 Inboard leg mid-plane conductor current density (A/m2)                   (oacdcp)                  7.342E+06     
 Total stored energy in TF coils (GJ)                                     (estotftgj)               2.667E+02  OP 
=======
 Total current in all TF coils (MA)                                       (ritfc/1.D6)              3.029E+02  OP 
 TF coil current (summed over all coils) (A)                              (ritfc)                   3.029E+08     
 Actual peak field at discrete conductor (T)                              (bmaxtfrp)                1.305E+01  OP 
 Winding pack current density (A/m2)                                      (jwptf)                   1.870E+07  OP 
 Inboard leg mid-plane conductor current density (A/m2)                   (oacdcp)                  7.236E+06     
 Total stored energy in TF coils (GJ)                                     (estotftgj)               2.674E+02  OP 
>>>>>>> 8e3f6a88
 
 TF Forces:
 
 Inboard vertical tension per coil (N)                                    (vforce)                  3.889E+08  OP 
 Outboard vertical tension per coil (N)                                   (vforce_outboard)         3.889E+08  OP 
 inboard vertical tension fraction (-)                                    (f_vforce_inboard)        5.000E-01  OP 
 Centring force per coil (N/m)                                            (cforce)                  1.164E+08  OP 
 
 Ripple information:
 
 Max allowed ripple amplitude at plasma outboard midplane (%)             (ripmax)                  6.000E-01     
 Ripple amplitude at plasma outboard midplane (%)                         (ripple)                  6.000E-01  OP 
 
 Quench information :
 
 Allowable stress in vacuum vessel (VV) due to quench (Pa)                (sigvvall)                9.300E+07     
<<<<<<< HEAD
 Minimum allowed quench time due to stress in VV (s)                      (taucq)                   3.758E+01  OP 
 Actual quench time (or time constant) (s)                                (tdmptf)                  3.758E+01  ITV
 Maximum allowed voltage during quench due to insulation (kV)             (vdalw)                   9.677E+00  ITV
 Actual quench voltage (kV)                                               (vtfskv)                  9.365E+00  OP 
=======
 Minimum allowed quench time due to stress in VV (s)                      (taucq)                   3.754E+01  OP 
 Actual quench time (or time constant) (s)                                (tdmptf)                  3.754E+01  ITV
 Maximum allowed voltage during quench due to insulation (kV)             (vdalw)                   9.699E+00  ITV
 Actual quench voltage (kV)                                               (vtfskv)                  9.408E+00  OP 
>>>>>>> 8e3f6a88
 Maximum allowed temp rise during a quench (K)                            (tmaxpro)                 1.500E+02     
 
 Radial build of TF coil centre-line :
 
                                          Thickness (m)    Outer radius (m)
<<<<<<< HEAD
 Innermost edge of TF coil                    3.593           3.593                       
 Coil case ("nose")                           0.693           4.286   (thkcas)            
 Insertion gap for winding pack               0.010           4.296   (tfinsgap)          
 Winding pack ground insulation               0.008           4.304   (tinstf)            
 Winding - first half                         0.312           4.616   (dr_tf_wp/2-tinstf-t
 Winding - second half                        0.312           4.928   (dr_tf_wp/2-tinstf-t
 Winding pack insulation                      0.008           4.936   (tinstf)            
 Insertion gap for winding pack               0.010           4.946   (tfinsgap)          
 Plasma side case min radius                  0.060           5.006   (casthi)            
 Plasma side case max radius                  5.104           5.104   (r_tf_inboard_out)  
=======
 Innermost edge of TF coil                    3.563           3.563                       
 Coil case ("nose")                           0.694           4.257   (thkcas)            
 Insertion gap for winding pack               0.010           4.267   (tfinsgap)          
 Winding pack ground insulation               0.008           4.275   (tinstf)            
 Winding - first half                         0.325           4.600   (dr_tf_wp/2-tinstf-t
 Winding - second half                        0.325           4.925   (dr_tf_wp/2-tinstf-t
 Winding pack insulation                      0.008           4.933   (tinstf)            
 Insertion gap for winding pack               0.010           4.943   (tfinsgap)          
 Plasma side case min radius                  0.060           5.003   (casthi)            
 Plasma side case max radius                  5.101           5.101   (r_tf_inboard_out)  
>>>>>>> 8e3f6a88
 TF coil dimensions are consistent
 
 ****************************************** Superconducting TF Coils ******************************************
 
 Superconductor switch                                                    (isumat)                          5     
 Superconductor used: Nb3Sn
  (WST Nb3Sn critical surface model)
 Critical field at zero temperature and strain (T)                        (bc20m)                   3.297E+01     
 Critical temperature at zero field and strain (K)                        (tc0m)                    1.606E+01     
 
 Helium temperature at peak field (= superconductor temperature) (K)      (thelium)                 4.750E+00     
<<<<<<< HEAD
 Total helium fraction inside cable space                                 (fhetot)                  3.321E-01  OP 
 Copper fraction of conductor                                             (fcutfsu)                 8.902E-01  ITV
 Residual manufacturing strain on superconductor                          (strncon_tf)             -5.000E-03     
 Self-consistent strain on superconductor                                 (strain_wp)               1.696E-03     
 Critical current density in superconductor (A/m2)                        (jcritsc)                 7.460E+08  OP 
 Critical current density in strand (A/m2)                                (jcritstr)                8.190E+07  OP 
 Critical current density in winding pack (A/m2)                          (jwdgcrt)                 2.735E+07  OP 
 Actual current density in winding pack (A/m2)                            (jwdgop)                  1.935E+07  OP 
 Minimum allowed temperature margin in superconductor (K)                 (tmargmin_tf)             1.500E+00     
 Actual temperature margin in superconductor (K)                          (tmarg)                   1.500E+00  OP 
 Critical current (A)                                                     (icrit)                   1.339E+05  OP 
 Actual current (A)                                                       (cpttf)                   9.471E+04  ITV
 Actual current / critical current                                        (iooic)                   7.074E-01  OP 
=======
 Total helium fraction inside cable space                                 (fhetot)                  3.305E-01  OP 
 Copper fraction of conductor                                             (fcutfsu)                 8.000E-01  ITV
 Strain on superconductor                                                 (strncon_tf)             -5.000E-03     
 Critical current density in superconductor (A/m2)                        (jcritsc)                 4.569E+08  OP 
 Critical current density in strand (A/m2)                                (jcritstr)                9.136E+07  OP 
 Critical current density in winding pack (A/m2)                          (jwdgcrt)                 3.109E+07  OP 
 Actual current density in winding pack (A/m2)                            (jwdgop)                  1.870E+07  OP 
 Minimum allowed temperature margin in superconductor (K)                 (tmargmin_tf)             1.500E+00     
 Actual temperature margin in superconductor (K)                          (tmarg)                   1.500E+00  OP 
 Critical current (A)                                                     (icrit)                   1.574E+05  OP 
 Actual current (A)                                                       (cpttf)                   9.465E+04  ITV
 Actual current / critical current                                        (iooic)                   6.014E-01  OP 
>>>>>>> 8e3f6a88
 
 *************************************** Central Solenoid and PF Coils ****************************************
 
 Superconducting central solenoid
 Central solenoid superconductor material                                 (isumatoh)                        5     
  (WST Nb3Sn critical surface model)
 
 Central Solenoid Current Density Limits :
 
<<<<<<< HEAD
 Maximum field at Beginning Of Pulse (T)                                  (bmaxoh0)                 7.841E+00  OP 
 Critical superconductor current density at BOP (A/m2)                    (jscoh_bop)               1.414E+09  OP 
 Critical strand current density at BOP (A/m2)                            (jstrandoh_bop)           4.243E+08  OP 
 Allowable overall current density at BOP (A/m2)                          (rjohc0)                  2.646E+08  OP 
 Actual overall current density at BOP (A/m2)                             (cohbop)                  5.059E+06  OP 
 
 Maximum field at End Of Flattop (T)                                      (bmaxoh)                  7.041E+00  OP 
 Critical superconductor current density at EOF (A/m2)                    (jscoh_eof)               1.653E+09  OP 
 Critical strand current density at EOF (A/m2)                            (jstrandoh_eof)           4.960E+08  OP 
 Allowable overall current density at EOF (A/m2)                          (rjohc)                   3.093E+08  OP 
 Actual overall current density at EOF (A/m2)                             (coheof)                  5.059E+06  ITV
 
 CS inside radius (m)                                                     (bore.)                   2.274E+00     
 CS thickness (m)                                                         (ohcth.)                  1.216E+00     
 Gap between central solenoid and TF coil (m)                             (gapoh)                   5.000E-02  ITV
 CS overall cross-sectional area (m2)                                     (areaoh)                  2.143E+01  OP 
 CS conductor+void cross-sectional area (m2)                              (awpoh)                   1.909E+01  OP 
    CS conductor cross-sectional area (m2)                                (awpoh*(1-vfohc))         1.336E+01  OP 
    CS void cross-sectional area (m2)                                     (awpoh*vfohc)             5.728E+00  OP 
 CS steel cross-sectional area (m2)                                       (areaoh-awpoh)            2.337E+00  OP 
 CS steel area fraction                                                   (oh_steel_frac)           1.090E-01  ITV
=======
 Maximum field at Beginning Of Pulse (T)                                  (bmaxoh0)                 7.931E+00  OP 
 Critical superconductor current density at BOP (A/m2)                    (jscoh_bop)               1.390E+09  OP 
 Critical strand current density at BOP (A/m2)                            (jstrandoh_bop)           4.169E+08  OP 
 Allowable overall current density at BOP (A/m2)                          (rjohc0)                  2.590E+08  OP 
 Actual overall current density at BOP (A/m2)                             (cohbop)                  5.208E+06  OP 
 
 Maximum field at End Of Flattop (T)                                      (bmaxoh)                  7.132E+00  OP 
 Critical superconductor current density at EOF (A/m2)                    (jscoh_eof)               1.624E+09  OP 
 Critical strand current density at EOF (A/m2)                            (jstrandoh_eof)           4.872E+08  OP 
 Allowable overall current density at EOF (A/m2)                          (rjohc)                   3.027E+08  OP 
 Actual overall current density at EOF (A/m2)                             (coheof)                  5.208E+06  ITV
 
 CS inside radius (m)                                                     (bore.)                   2.265E+00     
 CS thickness (m)                                                         (ohcth.)                  1.194E+00     
 Gap between central solenoid and TF coil (m)                             (gapoh)                   5.000E-02  ITV
 CS overall cross-sectional area (m2)                                     (areaoh)                  2.105E+01  OP 
 CS conductor+void cross-sectional area (m2)                              (awpoh)                   1.868E+01  OP 
    CS conductor cross-sectional area (m2)                                (awpoh*(1-vfohc))         1.308E+01  OP 
    CS void cross-sectional area (m2)                                     (awpoh*vfohc)             5.605E+00  OP 
 CS steel cross-sectional area (m2)                                       (areaoh-awpoh)            2.367E+00  OP 
 CS steel area fraction                                                   (oh_steel_frac)           1.125E-01  ITV
>>>>>>> 8e3f6a88
 Only hoop stress considered
 Switch for CS stress calculation                                         (i_cs_stress)                     0     
 Allowable stress in CS steel (Pa)                                        (alstroh)                 6.600E+08     
 Hoop stress in CS steel (Pa)                                             (sig_hoop)                6.600E+08  OP 
 Axial stress in CS steel (Pa)                                            (sig_axial)              -6.741E+08  OP 
 Maximum shear stress in CS steel for the Tresca criterion (Pa)           (s_tresca_oh)             6.600E+08  OP 
<<<<<<< HEAD
 Axial force in CS (N)                                                    (axial_force)            -8.089E+08  OP 
=======
 Axial force in CS (N)                                                    (axial_force)            -8.145E+08  OP 
>>>>>>> 8e3f6a88
 Strain on CS superconductor                                              (strncon_cs)             -5.000E-03     
 Copper fraction in strand                                                (fcuohsu)                 7.000E-01     
 Void (coolant) fraction in conductor                                     (vfohc)                   3.000E-01     
 Helium coolant temperature (K)                                           (tftmp)                   4.750E+00     
<<<<<<< HEAD
 CS temperature margin (K)                                                (tmargoh)                 6.701E+00  OP 
=======
 CS temperature margin (K)                                                (tmargoh)                 6.648E+00  OP 
>>>>>>> 8e3f6a88
 Minimum permitted temperature margin (K)                                 (tmargmin_cs)             1.500E+00     
 residual hoop stress in CS Steel (Pa)                                    (residual_sig_hoop)       2.400E+08     
 Initial vertical crack size (m)                                          (t_crack_vertical)        2.000E-03     
 Initial radial crack size (m)                                            (t_crack_radial)          6.000E-03     
 CS structural vertical thickness (m)                                     (t_structural_vertical)   2.200E-02     
 CS structural radial thickness (m)                                       (t_structural_radial)     7.000E-02     
 Allowable number of cycles till CS fracture                              (N_cycle)                 1.868E+04  OP 
 
 Superconducting PF coils
 PF coil superconductor material                                          (isumatpf)                        3     
   (NbTi)
 Copper fraction in conductor                                             (fcupfsu)                 6.900E-01     
 
 PF Coil Case Stress :
 
 Maximum permissible tensile stress (MPa)                                 (sigpfcalw)               5.000E+02     
 JxB hoop force fraction supported by case                                (sigpfcf)                 6.660E-01     
 
 Geometry of PF coils, central solenoid and plasma :
 
 coil           R(m)        Z(m)        dR(m)       dZ(m)       turns     steel thickness(m)
 
<<<<<<< HEAD
  PF 1           7.13       10.65        1.00        1.00      261.14        0.05
  PF 2           7.13      -12.17        1.06        1.06      293.62        0.16
  PF 3          20.76        3.26        1.20        1.20      204.91        0.11
  PF 4          20.76       -3.26        1.20        1.20      204.91        0.11
  PF 5          18.93        9.12        0.84        0.84      131.82        0.08
  PF 6          18.93       -9.12        0.84        0.84      131.82        0.08
  CS             2.88        0.00        1.22       17.63     2521.37        0.07
 Plasma         10.10        0.00        6.52       12.04        1.00
=======
  PF 1           7.12       10.67        1.00        1.00      262.04        0.05
  PF 2           7.12      -12.19        1.06        1.06      295.18        0.16
  PF 3          20.76        3.26        1.20        1.20      205.05        0.11
  PF 4          20.76       -3.26        1.20        1.20      205.05        0.11
  PF 5          18.93        9.12        0.84        0.84      131.45        0.08
  PF 6          18.93       -9.12        0.84        0.84      131.45        0.08
  CS             2.86        0.00        1.19       17.62     2549.41        0.07
 Plasma         10.10        0.00        6.51       12.04        1.00
>>>>>>> 8e3f6a88
 
 PF Coil Information at Peak Current:
 
 coil  current  allowed J  actual J   J   cond. mass   steel mass     field
         (MA)    (A/m2)     (A/m2)  ratio    (kg)          (kg)        (T)
 
<<<<<<< HEAD
  PF 1   11.02  8.152E+08  1.100E+07  0.01 1.906E+05   7.687E+04    2.182E+00
  PF 2   12.39  1.927E+08  1.100E+07  0.06 2.143E+05   2.751E+05    8.094E+00
  PF 3   -8.65  7.536E+08  6.000E+06  0.01 7.986E+05   5.679E+05    2.737E+00
  PF 4   -8.65  7.536E+08  6.000E+06  0.01 7.986E+05   5.679E+05    2.737E+00
  PF 5   -5.67  7.645E+08  8.000E+06  0.01 3.580E+05   2.891E+05    2.638E+00
  PF 6   -5.67  7.645E+08  8.000E+06  0.01 3.580E+05   2.891E+05    2.638E+00
  CS  -108.42  2.646E+08  5.059E+06  0.02 1.471E+06   3.300E+05    7.841E+00
       ------                             ---------   ---------
       160.46                             4.190E+06   2.396E+06
 
 PF coil current scaling information :
 
 Sum of squares of residuals                                              (ssq0)                    1.924E-04  OP 
=======
  PF 1   11.06  8.154E+08  1.100E+07  0.01 1.912E+05   7.700E+04    2.180E+00
  PF 2   12.46  1.885E+08  1.100E+07  0.06 2.154E+05   2.777E+05    8.138E+00
  PF 3   -8.65  7.535E+08  6.000E+06  0.01 7.994E+05   5.688E+05    2.738E+00
  PF 4   -8.65  7.535E+08  6.000E+06  0.01 7.994E+05   5.688E+05    2.738E+00
  PF 5   -5.65  7.649E+08  8.000E+06  0.01 3.572E+05   2.882E+05    2.635E+00
  PF 6   -5.65  7.649E+08  8.000E+06  0.01 3.572E+05   2.882E+05    2.635E+00
  CS  -109.62  2.590E+08  5.208E+06  0.02 1.430E+06   3.320E+05    7.931E+00
       ------                             ---------   ---------
       161.75                             4.149E+06   2.401E+06
 
 PF coil current scaling information :
 
 Sum of squares of residuals                                              (ssq0)                    1.918E-04  OP 
>>>>>>> 8e3f6a88
 Smoothing parameter                                                      (alfapf)                  5.000E-10     
 
 ****************************************** Volt Second Consumption *******************************************
 
              volt-sec       volt-sec       volt-sec
              start-up         burn          total

<<<<<<< HEAD
 PF coils :    -264.08         -34.99        -299.07
 CS coil  :    -197.85         -74.09        -271.94
              --------       --------       --------
 Total :       -461.93        -109.08        -571.01
 
 Total volt-second consumption by coils (Wb)                              (vstot)                  -5.710E+02  OP 
=======
 PF coils :    -263.70         -35.01        -298.71
 CS coil  :    -197.03         -74.11        -271.14
              --------       --------       --------
 Total :       -460.74        -109.12        -569.86
 
 Total volt-second consumption by coils (Wb)                              (vstot)                  -5.699E+02  OP 
>>>>>>> 8e3f6a88
 
 Summary of volt-second consumption by circuit (Wb) :
 
 circuit       BOP            BOF            EOF
 
<<<<<<< HEAD
     1       26.094         30.390         16.171
     2       27.377         26.897         11.979
     3        4.621        -85.286        -87.805
     4        4.621        -85.286        -87.805
     5        0.754        -43.286        -43.697
     6        0.754        -43.286        -43.697
 CS coil    135.970        -61.880       -135.970
=======
     1       26.109         30.348         16.076
     2       27.392         26.821         11.847
     3        4.679        -85.193        -87.750
     4        4.679        -85.193        -87.750
     5        0.593        -43.221        -43.545
     6        0.593        -43.221        -43.545
 CS coil    135.572        -61.462       -135.572
>>>>>>> 8e3f6a88
 
 ********************************** Waveforms ***********************************
 
 Currents (Amps/coil) as a function of time :
 
                                       time (sec)

<<<<<<< HEAD
                0.00     500.00     676.34     686.34    7886.70    8063.04
               Start      BOP        EOR        BOF        EOF        EOP        
 circuit
   1         0.000E+00  9.462E+06  1.102E+07  1.102E+07  5.864E+06  0.000E+00
   2         0.000E+00  1.239E+07  1.217E+07  1.217E+07  5.422E+06  0.000E+00
   3        -0.000E+00  4.551E+05 -8.399E+06 -8.399E+06 -8.647E+06 -0.000E+00
   4        -0.000E+00  4.551E+05 -8.399E+06 -8.399E+06 -8.647E+06 -0.000E+00
   5        -0.000E+00  9.787E+04 -5.615E+06 -5.615E+06 -5.668E+06 -0.000E+00
   6        -0.000E+00  9.787E+04 -5.615E+06 -5.615E+06 -5.668E+06 -0.000E+00
   7        -0.000E+00  1.084E+08 -4.934E+07 -4.934E+07 -1.084E+08 -0.000E+00
 Plasma (A)  0.000E+00  0.000E+00  1.763E+07  1.763E+07  1.763E+07  0.000E+00
 
 This consists of: CS coil field balancing:
   1         0.000E+00  9.462E+06 -4.306E+06 -4.306E+06 -9.462E+06  0.000E+00
   2         0.000E+00  1.239E+07 -5.639E+06 -5.639E+06 -1.239E+07  0.000E+00
   3        -0.000E+00  4.551E+05 -2.071E+05 -2.071E+05 -4.551E+05 -0.000E+00
   4        -0.000E+00  4.551E+05 -2.071E+05 -2.071E+05 -4.551E+05 -0.000E+00
   5        -0.000E+00  9.787E+04 -4.454E+04 -4.454E+04 -9.787E+04 -0.000E+00
   6        -0.000E+00  9.787E+04 -4.454E+04 -4.454E+04 -9.787E+04 -0.000E+00
   7        -0.000E+00  1.084E+08 -4.934E+07 -4.934E+07 -1.084E+08 -0.000E+00
 
 And: equilibrium field:
   1         0.000E+00  0.000E+00  1.533E+07  1.533E+07  1.533E+07  0.000E+00
   2         0.000E+00  0.000E+00  1.781E+07  1.781E+07  1.781E+07  0.000E+00
   3         0.000E+00  0.000E+00 -8.192E+06 -8.192E+06 -8.192E+06  0.000E+00
   4         0.000E+00  0.000E+00 -8.192E+06 -8.192E+06 -8.192E+06  0.000E+00
   5         0.000E+00  0.000E+00 -5.570E+06 -5.570E+06 -5.570E+06  0.000E+00
   6         0.000E+00  0.000E+00 -5.570E+06 -5.570E+06 -5.570E+06  0.000E+00
   7         0.000E+00  0.000E+00  0.000E+00  0.000E+00  0.000E+00  0.000E+00
 
 Ratio of central solenoid current at beginning of Pulse / end of flat-to (fcohbop)                 1.000E+00  ITV
 Ratio of central solenoid current at beginning of Flat-top / end of flat (fcohbof)                 4.551E-01  OP 
=======
                0.00     500.00     676.23     686.23    7889.82    8066.05
               Start      BOP        EOR        BOF        EOF        EOP        
 circuit
   1         0.000E+00  9.513E+06  1.106E+07  1.106E+07  5.858E+06  0.000E+00
   2         0.000E+00  1.246E+07  1.220E+07  1.220E+07  5.388E+06  0.000E+00
   3        -0.000E+00  4.614E+05 -8.401E+06 -8.401E+06 -8.653E+06 -0.000E+00
   4        -0.000E+00  4.614E+05 -8.401E+06 -8.401E+06 -8.653E+06 -0.000E+00
   5        -0.000E+00  7.693E+04 -5.610E+06 -5.610E+06 -5.652E+06 -0.000E+00
   6        -0.000E+00  7.693E+04 -5.610E+06 -5.610E+06 -5.652E+06 -0.000E+00
   7        -0.000E+00  1.096E+08 -4.970E+07 -4.970E+07 -1.096E+08 -0.000E+00
 Plasma (A)  0.000E+00  0.000E+00  1.762E+07  1.762E+07  1.762E+07  0.000E+00
 
 This consists of: CS coil field balancing:
   1         0.000E+00  9.513E+06 -4.313E+06 -4.313E+06 -9.513E+06  0.000E+00
   2         0.000E+00  1.246E+07 -5.647E+06 -5.647E+06 -1.246E+07  0.000E+00
   3        -0.000E+00  4.614E+05 -2.092E+05 -2.092E+05 -4.614E+05 -0.000E+00
   4        -0.000E+00  4.614E+05 -2.092E+05 -2.092E+05 -4.614E+05 -0.000E+00
   5        -0.000E+00  7.693E+04 -3.488E+04 -3.488E+04 -7.693E+04 -0.000E+00
   6        -0.000E+00  7.693E+04 -3.488E+04 -3.488E+04 -7.693E+04 -0.000E+00
   7        -0.000E+00  1.096E+08 -4.970E+07 -4.970E+07 -1.096E+08 -0.000E+00
 
 And: equilibrium field:
   1         0.000E+00  0.000E+00  1.537E+07  1.537E+07  1.537E+07  0.000E+00
   2         0.000E+00  0.000E+00  1.784E+07  1.784E+07  1.784E+07  0.000E+00
   3         0.000E+00  0.000E+00 -8.192E+06 -8.192E+06 -8.192E+06  0.000E+00
   4         0.000E+00  0.000E+00 -8.192E+06 -8.192E+06 -8.192E+06  0.000E+00
   5         0.000E+00  0.000E+00 -5.575E+06 -5.575E+06 -5.575E+06  0.000E+00
   6         0.000E+00  0.000E+00 -5.575E+06 -5.575E+06 -5.575E+06  0.000E+00
   7         0.000E+00  0.000E+00 -9.275E-09 -9.275E-09  0.000E+00  0.000E+00
 
 Ratio of central solenoid current at beginning of Pulse / end of flat-to (fcohbop)                 1.000E+00  ITV
 Ratio of central solenoid current at beginning of Flat-top / end of flat (fcohbof)                 4.534E-01  OP 
>>>>>>> 8e3f6a88
 
 *************************** PF Circuit Waveform Data ***************************
 
 Number of PF circuits including CS and plasma                            (ncirt)                           8     
 PF Circuit 01 - Time point 01 (A)                                        (pfc01t01)                0.000E+00     
<<<<<<< HEAD
 PF Circuit 01 - Time point 02 (A)                                        (pfc01t02)                9.462E+06     
 PF Circuit 01 - Time point 03 (A)                                        (pfc01t03)                1.102E+07     
 PF Circuit 01 - Time point 04 (A)                                        (pfc01t04)                1.102E+07     
 PF Circuit 01 - Time point 05 (A)                                        (pfc01t05)                5.864E+06     
 PF Circuit 01 - Time point 06 (A)                                        (pfc01t06)                0.000E+00     
 PF Circuit 02 - Time point 01 (A)                                        (pfc02t01)                0.000E+00     
 PF Circuit 02 - Time point 02 (A)                                        (pfc02t02)                1.239E+07     
 PF Circuit 02 - Time point 03 (A)                                        (pfc02t03)                1.217E+07     
 PF Circuit 02 - Time point 04 (A)                                        (pfc02t04)                1.217E+07     
 PF Circuit 02 - Time point 05 (A)                                        (pfc02t05)                5.422E+06     
 PF Circuit 02 - Time point 06 (A)                                        (pfc02t06)                0.000E+00     
 PF Circuit 03 - Time point 01 (A)                                        (pfc03t01)               -0.000E+00     
 PF Circuit 03 - Time point 02 (A)                                        (pfc03t02)                4.551E+05     
 PF Circuit 03 - Time point 03 (A)                                        (pfc03t03)               -8.399E+06     
 PF Circuit 03 - Time point 04 (A)                                        (pfc03t04)               -8.399E+06     
 PF Circuit 03 - Time point 05 (A)                                        (pfc03t05)               -8.647E+06     
 PF Circuit 03 - Time point 06 (A)                                        (pfc03t06)               -0.000E+00     
 PF Circuit 04 - Time point 01 (A)                                        (pfc04t01)               -0.000E+00     
 PF Circuit 04 - Time point 02 (A)                                        (pfc04t02)                4.551E+05     
 PF Circuit 04 - Time point 03 (A)                                        (pfc04t03)               -8.399E+06     
 PF Circuit 04 - Time point 04 (A)                                        (pfc04t04)               -8.399E+06     
 PF Circuit 04 - Time point 05 (A)                                        (pfc04t05)               -8.647E+06     
 PF Circuit 04 - Time point 06 (A)                                        (pfc04t06)               -0.000E+00     
 PF Circuit 05 - Time point 01 (A)                                        (pfc05t01)               -0.000E+00     
 PF Circuit 05 - Time point 02 (A)                                        (pfc05t02)                9.787E+04     
 PF Circuit 05 - Time point 03 (A)                                        (pfc05t03)               -5.615E+06     
 PF Circuit 05 - Time point 04 (A)                                        (pfc05t04)               -5.615E+06     
 PF Circuit 05 - Time point 05 (A)                                        (pfc05t05)               -5.668E+06     
 PF Circuit 05 - Time point 06 (A)                                        (pfc05t06)               -0.000E+00     
 PF Circuit 06 - Time point 01 (A)                                        (pfc06t01)               -0.000E+00     
 PF Circuit 06 - Time point 02 (A)                                        (pfc06t02)                9.787E+04     
 PF Circuit 06 - Time point 03 (A)                                        (pfc06t03)               -5.615E+06     
 PF Circuit 06 - Time point 04 (A)                                        (pfc06t04)               -5.615E+06     
 PF Circuit 06 - Time point 05 (A)                                        (pfc06t05)               -5.668E+06     
 PF Circuit 06 - Time point 06 (A)                                        (pfc06t06)               -0.000E+00     
 CS Circuit  - Time point 01 (A)                                          (cst01)                  -0.000E+00     
 CS Circuit  - Time point 02 (A)                                          (cst02)                   1.084E+08     
 CS Circuit  - Time point 03 (A)                                          (cst03)                  -4.934E+07     
 CS Circuit  - Time point 04 (A)                                          (cst04)                  -4.934E+07     
 CS Circuit  - Time point 05 (A)                                          (cst05)                  -1.084E+08     
 CS Circuit  - Time point 06 (A)                                          (cst06)                  -0.000E+00     
 Plasma  - Time point 01 (A)                                              (plasmat01)               0.000E+00     
 Plasma  - Time point 02 (A)                                              (plasmat02)               0.000E+00     
 Plasma  - Time point 03 (A)                                              (plasmat03)               1.763E+07     
 Plasma  - Time point 04 (A)                                              (plasmat04)               1.763E+07     
 Plasma  - Time point 05 (A)                                              (plasmat05)               1.763E+07     
=======
 PF Circuit 01 - Time point 02 (A)                                        (pfc01t02)                9.513E+06     
 PF Circuit 01 - Time point 03 (A)                                        (pfc01t03)                1.106E+07     
 PF Circuit 01 - Time point 04 (A)                                        (pfc01t04)                1.106E+07     
 PF Circuit 01 - Time point 05 (A)                                        (pfc01t05)                5.858E+06     
 PF Circuit 01 - Time point 06 (A)                                        (pfc01t06)                0.000E+00     
 PF Circuit 02 - Time point 01 (A)                                        (pfc02t01)                0.000E+00     
 PF Circuit 02 - Time point 02 (A)                                        (pfc02t02)                1.246E+07     
 PF Circuit 02 - Time point 03 (A)                                        (pfc02t03)                1.220E+07     
 PF Circuit 02 - Time point 04 (A)                                        (pfc02t04)                1.220E+07     
 PF Circuit 02 - Time point 05 (A)                                        (pfc02t05)                5.388E+06     
 PF Circuit 02 - Time point 06 (A)                                        (pfc02t06)                0.000E+00     
 PF Circuit 03 - Time point 01 (A)                                        (pfc03t01)               -0.000E+00     
 PF Circuit 03 - Time point 02 (A)                                        (pfc03t02)                4.614E+05     
 PF Circuit 03 - Time point 03 (A)                                        (pfc03t03)               -8.401E+06     
 PF Circuit 03 - Time point 04 (A)                                        (pfc03t04)               -8.401E+06     
 PF Circuit 03 - Time point 05 (A)                                        (pfc03t05)               -8.653E+06     
 PF Circuit 03 - Time point 06 (A)                                        (pfc03t06)               -0.000E+00     
 PF Circuit 04 - Time point 01 (A)                                        (pfc04t01)               -0.000E+00     
 PF Circuit 04 - Time point 02 (A)                                        (pfc04t02)                4.614E+05     
 PF Circuit 04 - Time point 03 (A)                                        (pfc04t03)               -8.401E+06     
 PF Circuit 04 - Time point 04 (A)                                        (pfc04t04)               -8.401E+06     
 PF Circuit 04 - Time point 05 (A)                                        (pfc04t05)               -8.653E+06     
 PF Circuit 04 - Time point 06 (A)                                        (pfc04t06)               -0.000E+00     
 PF Circuit 05 - Time point 01 (A)                                        (pfc05t01)               -0.000E+00     
 PF Circuit 05 - Time point 02 (A)                                        (pfc05t02)                7.693E+04     
 PF Circuit 05 - Time point 03 (A)                                        (pfc05t03)               -5.610E+06     
 PF Circuit 05 - Time point 04 (A)                                        (pfc05t04)               -5.610E+06     
 PF Circuit 05 - Time point 05 (A)                                        (pfc05t05)               -5.652E+06     
 PF Circuit 05 - Time point 06 (A)                                        (pfc05t06)               -0.000E+00     
 PF Circuit 06 - Time point 01 (A)                                        (pfc06t01)               -0.000E+00     
 PF Circuit 06 - Time point 02 (A)                                        (pfc06t02)                7.693E+04     
 PF Circuit 06 - Time point 03 (A)                                        (pfc06t03)               -5.610E+06     
 PF Circuit 06 - Time point 04 (A)                                        (pfc06t04)               -5.610E+06     
 PF Circuit 06 - Time point 05 (A)                                        (pfc06t05)               -5.652E+06     
 PF Circuit 06 - Time point 06 (A)                                        (pfc06t06)               -0.000E+00     
 CS Circuit  - Time point 01 (A)                                          (cst01)                  -0.000E+00     
 CS Circuit  - Time point 02 (A)                                          (cst02)                   1.096E+08     
 CS Circuit  - Time point 03 (A)                                          (cst03)                  -4.970E+07     
 CS Circuit  - Time point 04 (A)                                          (cst04)                  -4.970E+07     
 CS Circuit  - Time point 05 (A)                                          (cst05)                  -1.096E+08     
 CS Circuit  - Time point 06 (A)                                          (cst06)                  -0.000E+00     
 Plasma  - Time point 01 (A)                                              (plasmat01)               0.000E+00     
 Plasma  - Time point 02 (A)                                              (plasmat02)               0.000E+00     
 Plasma  - Time point 03 (A)                                              (plasmat03)               1.762E+07     
 Plasma  - Time point 04 (A)                                              (plasmat04)               1.762E+07     
 Plasma  - Time point 05 (A)                                              (plasmat05)               1.762E+07     
>>>>>>> 8e3f6a88
 Plasma  - Time point 06 (A)                                              (plasmat06)               0.000E+00     
 
 ********************************************* Support Structure **********************************************
 
<<<<<<< HEAD
 Outer PF coil fence mass (kg)                                            (fncmass)                 3.971E+05  OP 
 Intercoil support structure mass (kg)                                    (aintmass)                8.435E+06  OP 
 Mass of cooled components (kg)                                           (coldmass)                7.135E+07  OP 
 Gravity support structure mass (kg)                                      (clgsmass)                3.344E+06  OP 
 Torus leg support mass (kg)                                              (gsm1)                    1.154E+05  OP 
 Ring beam mass (kg)                                                      (gsm2)                    7.489E+05  OP 
 Ring legs mass (kg)                                                      (gsm3)                    1.708E+06  OP 
=======
 Outer PF coil fence mass (kg)                                            (fncmass)                 3.963E+05  OP 
 Intercoil support structure mass (kg)                                    (aintmass)                8.489E+06  OP 
 Mass of cooled components (kg)                                           (coldmass)                6.896E+07  OP 
 Gravity support structure mass (kg)                                      (clgsmass)                3.231E+06  OP 
 Torus leg support mass (kg)                                              (gsm1)                    1.153E+05  OP 
 Ring beam mass (kg)                                                      (gsm2)                    7.332E+05  OP 
 Ring legs mass (kg)                                                      (gsm3)                    1.638E+06  OP 
>>>>>>> 8e3f6a88
 
 ******************************************** PF Coil Inductances *********************************************
 
 Inductance matrix [H] :
 
   1     1.7E+00 2.5E-02 2.2E-01 1.5E-01 1.9E-01 5.8E-02 4.1E-01 7.2E-04
   2     2.5E-02 2.2E+00 1.5E-01 2.3E-01 5.8E-02 2.1E-01 3.5E-01 6.5E-04
   3     2.2E-01 1.5E-01 4.1E+00 1.4E+00 8.8E-01 4.7E-01 3.7E-01 2.1E-03
   4     1.5E-01 2.3E-01 1.4E+00 4.1E+00 4.7E-01 8.8E-01 3.7E-01 2.1E-03
   5     1.9E-01 5.8E-02 8.8E-01 4.7E-01 1.7E+00 1.7E-01 2.1E-01 1.0E-03
   6     5.8E-02 2.1E-01 4.7E-01 8.8E-01 1.7E-01 1.7E+00 2.1E-01 1.0E-03
  CS     4.1E-01 3.5E-01 3.7E-01 3.7E-01 2.1E-01 2.1E-01 8.8E+00 3.2E-03
 Plasma  7.2E-04 6.5E-04 2.1E-03 2.1E-03 1.0E-03 1.0E-03 3.2E-03 1.9E-05
 
 ************************************ Pumping for primary coolant (helium) ************************************
 
 Pressure drop in FW and blanket coolant incl. hx and pipes (Pa)          (dp_he)                   5.500E+05     
 Fraction of FW and blanket thermal power required for pumping            (fpump)                   8.946E-02  OP 
<<<<<<< HEAD
 Total power absorbed by FW & blanket (MW)                                (p_plasma)                2.183E+03  OP 
 Inlet temperature of FW & blanket coolant pump (K)                       (t_in_compressor)         5.570E+02  OP 
 Coolant pump outlet/Inlet temperature of FW & blanket (K)                (t_in_bb)                 5.731E+02     
 Outlet temperature of FW & blanket (K)                                   (t_out_bb)                7.731E+02     
 Mechanical pumping power for FW and blanket cooling loop including heat  (htpmw_fw_blkt)           2.145E+02  OP 
 Mechanical pumping power for divertor (MW)                               (htpmw_div)               2.226E+00  OP 
 Mechanical pumping power for shield and vacuum vessel (MW)               (htpmw_shld)              8.912E-03  OP 
=======
 Total power absorbed by FW & blanket (MW)                                (p_plasma)                2.181E+03  OP 
 Inlet temperature of FW & blanket coolant pump (K)                       (t_in_compressor)         5.570E+02  OP 
 Coolant pump outlet/Inlet temperature of FW & blanket (K)                (t_in_bb)                 5.731E+02     
 Outlet temperature of FW & blanket (K)                                   (t_out_bb)                7.731E+02     
 Mechanical pumping power for FW and blanket cooling loop including heat  (htpmw_fw_blkt)           2.142E+02  OP 
 Mechanical pumping power for divertor (MW)                               (htpmw_div)               2.225E+00  OP 
 Mechanical pumping power for shield and vacuum vessel (MW)               (htpmw_shld)              8.897E-03  OP 
>>>>>>> 8e3f6a88
 
 ********************************** First wall and blanket : CCFE HCPB model **********************************
 
 
 Blanket Composition by volume :
 
 Titanium beryllide fraction                                              (fbltibe12)                   0.375  OP 
 Lithium orthosilicate fraction                                           (fblli2sio4)                  0.375  OP 
 Steel fraction                                                           (fblss_ccfe)                  0.097  OP 
 Coolant fraction                                                         (vfcblkt)                     0.053     
 Purge gas fraction                                                       (vfpblkt)                     0.100     
 
 Component Volumes :
 
<<<<<<< HEAD
 First Wall Armour Volume (m3)                                            (fw_armour_vol)               9.056  OP 
 First Wall Volume (m3)                                                   (volfw)                      29.484  OP 
 Blanket Volume (m3)                                                      (volblkt)                  1760.786  OP 
 Shield Volume (m3)                                                       (volshld)                   912.855  OP 
 Vacuum vessel volume (m3)                                                (vdewin)                   1430.166  OP 
 
 Component Masses :
 
 First Wall Armour Mass (kg)                                              (fw_armour_mass)          1.743E+05  OP 
 First Wall Mass, excluding armour (kg)                                   (fwmass)                  2.300E+05  OP 
 Blanket Mass - Total(kg)                                                 (whtblkt)                 4.410E+06  OP 
     Blanket Mass - TiBe12 (kg)                                           (whtbltibe12)             1.492E+06  OP 
     Blanket Mass - Li2SiO4 (kg)                                          (whtblli4sio4)            1.585E+06  OP 
     Blanket Mass - Steel (kg)                                            (whtblss)                 1.333E+06  OP 
 Total mass of armour, first wall and blanket (kg)                        (armour_fw_bl_mass)       4.814E+06  OP 
 Shield Mass (kg)                                                         (whtshld)                 2.848E+06  OP 
 Vacuum vessel mass (kg)                                                  (vvmass)                  1.116E+07  OP 
 
 Nuclear heating :
 
 Total nuclear heating in TF+PF coils (CS is negligible) (MW)             (ptfnuc)                  8.535E-02  OP 
 Total nuclear heating in FW (MW)                                         (pnucfw)                  2.988E+02  OP 
 Total nuclear heating in the blanket (including emult) (MW)              (pnucblkt)                1.588E+03  OP 
 (Note: emult is fixed for this model inside the code)
 Total nuclear heating in the shield (MW)                                 (pnucshld)                1.782E+00  OP 
 Total nuclear heating in the divertor (MW)                               (pnucdiv)                 1.936E+02  OP 
=======
 First Wall Armour Volume (m3)                                            (fw_armour_vol)               9.048  OP 
 First Wall Volume (m3)                                                   (volfw)                      29.459  OP 
 Blanket Volume (m3)                                                      (volblkt)                  1759.326  OP 
 Shield Volume (m3)                                                       (volshld)                   912.142  OP 
 Vacuum vessel volume (m3)                                                (vdewin)                   1429.082  OP 
 
 Component Masses :
 
 First Wall Armour Mass (kg)                                              (fw_armour_mass)          1.742E+05  OP 
 First Wall Mass, excluding armour (kg)                                   (fwmass)                  2.298E+05  OP 
 Blanket Mass - Total(kg)                                                 (whtblkt)                 4.406E+06  OP 
     Blanket Mass - TiBe12 (kg)                                           (whtbltibe12)             1.491E+06  OP 
     Blanket Mass - Li2SiO4 (kg)                                          (whtblli4sio4)            1.583E+06  OP 
     Blanket Mass - Steel (kg)                                            (whtblss)                 1.332E+06  OP 
 Total mass of armour, first wall and blanket (kg)                        (armour_fw_bl_mass)       4.810E+06  OP 
 Shield Mass (kg)                                                         (whtshld)                 2.846E+06  OP 
 Vacuum vessel mass (kg)                                                  (vvmass)                  1.115E+07  OP 
 
 Nuclear heating :
 
 Total nuclear heating in TF+PF coils (CS is negligible) (MW)             (ptfnuc)                  7.955E-02  OP 
 Total nuclear heating in FW (MW)                                         (pnucfw)                  2.983E+02  OP 
 Total nuclear heating in the blanket (including emult) (MW)              (pnucblkt)                1.587E+03  OP 
 (Note: emult is fixed for this model inside the code)
 Total nuclear heating in the shield (MW)                                 (pnucshld)                1.779E+00  OP 
 Total nuclear heating in the divertor (MW)                               (pnucdiv)                 1.934E+02  OP 
>>>>>>> 8e3f6a88
 
  Diagostic output for nuclear heating :
 
 Blanket exponential factor                                               (exp_blanket)             1.000E+00  OP 
 Shield: first exponential                                                (exp_shield1)             1.721E-03  OP 
 Shield: second exponential                                               (exp_shield2)             2.543E-01  OP 
 Solid angle fraction taken by on divertor                                (fdiv)                    1.150E-01     
 Switch for plant secondary cycle                                         (secondary_cycle)                 2     
 First wall coolant pressure (Pa)                                         (fwpressure)              1.550E+07     
 Blanket coolant pressure (Pa)                                            (blpressure)              1.550E+07     
 Allowable nominal neutron fluence at first wall (MW.year/m2)             (abktflnc)                1.500E+01     
 No of inboard blanket modules poloidally                                 (nblktmodpi)                      7     
 No of inboard blanket modules toroidally                                 (nblktmodti)                     32     
 No of outboard blanket modules poloidally                                (nblktmodpo)                      8     
 No of outboard blanket modules toroidally                                (nblktmodto)                     48     
 Isentropic efficiency of first wall / blanket coolant pumps              (etaiso)                  9.000E-01     
 
 Other volumes, masses and areas :
 
<<<<<<< HEAD
 First wall area (m2)                                                     (fwarea)                  2.388E+03  OP 
 Cryostat internal radius (m)                                             (rdewex)                  2.186E+01  OP 
 Cryostat internal half-height (m)                                        (zdewex)                  1.771E+01  OP 
 Vertical clearance from TF coil to cryostat (m)                          (clh1)                    6.403E+00  OP 
 Divertor area (m2)                                                       (divsur)                  2.295E+02  OP 
 Divertor mass (kg)                                                       (divmas)                  5.623E+04  OP 
 
 ********************************** Superconducting TF Coil Power Conversion **********************************
 
 TF coil current (kA)                                                     (itfka)                   9.471E+01  OP 
 Number of TF coils                                                       (ntfc)                    1.600E+01     
 Voltage across a TF coil during quench (kV)                              (vtfskv)                  9.365E+00  OP 
 TF coil charge time (hours)                                              (tchghr)                  4.000E+00     
 Total inductance of TF coils (H)                                         (ltfth)                   5.946E+01  OP 
 Total resistance of TF coils (ohm)                                       (rcoils)                  0.000E+00  OP 
 TF coil charging voltage (V)                                             (tfcv)                    5.114E+02     
 Number of DC circuit breakers                                            (ntfbkr)                  1.600E+01     
 Number of dump resistors                                                 (ndumpr)                  6.400E+01     
 Resistance per dump resistor (ohm)                                       (r1dump)                  9.888E-02  OP 
 Dump resistor peak power (MW)                                            (r1ppmw)                  2.217E+02  OP 
 Energy supplied per dump resistor (MJ)                                   (r1emj)                   4.167E+03  OP 
 TF coil L/R time constant (s)                                            (ttfsec)                  3.758E+01  OP 
 Power supply voltage (V)                                                 (tfpsv)                   5.370E+02  OP 
 Power supply current (kA)                                                (tfpska)                  9.944E+01  OP 
 DC power supply rating (kW)                                              (tfckw)                   5.340E+04  OP 
 AC power for charging (kW)                                               (tfackw)                  5.933E+04  OP 
 TF coil resistive power (MW)                                             (rpower)                  1.140E+01  OP 
 TF coil inductive power (MVA)                                            (xpower)                  3.704E+01  OP 
 Aluminium bus current density (kA/cm2)                                   (djmka)                   1.250E-01     
 Aluminium bus cross-sectional area (cm2)                                 (albusa)                  7.577E+02  OP 
 Total length of TF coil bussing (m)                                      (tfbusl)                  3.674E+03  OP 
 Aluminium bus weight (tonnes)                                            (albuswt)                 7.517E+02  OP 
 Total TF coil bus resistance (ohm)                                       (rtfbus)                  1.271E-03  OP 
 TF coil bus voltage drop (V)                                             (vtfbus)                  1.203E+02  OP 
 Dump resistor floor area (m2)                                            (drarea)                  8.310E+03  OP 
 TF coil power conversion floor space (m2)                                (tfcfsp)                  2.241E+03  OP 
 TF coil power conv. building volume (m3)                                 (tfcbv)                   1.345E+04  OP 
 TF coil AC inductive power demand (MW)                                   (xpwrmw)                  4.115E+01  OP 
 Total steady state AC power demand (MW)                                  (tfacpd)                  1.266E+01  OP 
=======
 First wall area (m2)                                                     (fwarea)                  2.386E+03  OP 
 Cryostat internal radius (m)                                             (rdewex)                  2.186E+01  OP 
 Cryostat internal half-height (m)                                        (zdewex)                  1.774E+01  OP 
 Vertical clearance from TF coil to cryostat (m)                          (clh1)                    6.406E+00  OP 
 Divertor area (m2)                                                       (divsur)                  2.293E+02  OP 
 Divertor mass (kg)                                                       (divmas)                  5.618E+04  OP 
 
 ********************************** Superconducting TF Coil Power Conversion **********************************
 
 TF coil current (kA)                                                     (itfka)                   9.465E+01  OP 
 Number of TF coils                                                       (ntfc)                    1.600E+01     
 Voltage across a TF coil during quench (kV)                              (vtfskv)                  9.408E+00  OP 
 TF coil charge time (hours)                                              (tchghr)                  4.000E+00     
 Total inductance of TF coils (H)                                         (ltfth)                   5.970E+01  OP 
 Total resistance of TF coils (ohm)                                       (rcoils)                  0.000E+00  OP 
 TF coil charging voltage (V)                                             (tfcv)                    5.127E+02     
 Number of DC circuit breakers                                            (ntfbkr)                  1.600E+01     
 Number of dump resistors                                                 (ndumpr)                  6.400E+01     
 Resistance per dump resistor (ohm)                                       (r1dump)                  9.940E-02  OP 
 Dump resistor peak power (MW)                                            (r1ppmw)                  2.226E+02  OP 
 Energy supplied per dump resistor (MJ)                                   (r1emj)                   4.178E+03  OP 
 TF coil L/R time constant (s)                                            (ttfsec)                  3.754E+01  OP 
 Power supply voltage (V)                                                 (tfpsv)                   5.383E+02  OP 
 Power supply current (kA)                                                (tfpska)                  9.938E+01  OP 
 DC power supply rating (kW)                                              (tfckw)                   5.350E+04  OP 
 AC power for charging (kW)                                               (tfackw)                  5.945E+04  OP 
 TF coil resistive power (MW)                                             (rpower)                  1.139E+01  OP 
 TF coil inductive power (MVA)                                            (xpower)                  3.714E+01  OP 
 Aluminium bus current density (kA/cm2)                                   (djmka)                   1.250E-01     
 Aluminium bus cross-sectional area (cm2)                                 (albusa)                  7.572E+02  OP 
 Total length of TF coil bussing (m)                                      (tfbusl)                  3.673E+03  OP 
 Aluminium bus weight (tonnes)                                            (albuswt)                 7.510E+02  OP 
 Total TF coil bus resistance (ohm)                                       (rtfbus)                  1.271E-03  OP 
 TF coil bus voltage drop (V)                                             (vtfbus)                  1.203E+02  OP 
 Dump resistor floor area (m2)                                            (drarea)                  8.326E+03  OP 
 TF coil power conversion floor space (m2)                                (tfcfsp)                  2.245E+03  OP 
 TF coil power conv. building volume (m3)                                 (tfcbv)                   1.347E+04  OP 
 TF coil AC inductive power demand (MW)                                   (xpwrmw)                  4.127E+01  OP 
 Total steady state AC power demand (MW)                                  (tfacpd)                  1.265E+01  OP 
>>>>>>> 8e3f6a88
 
 ****************************** PF Coils and Central Solenoid: Power and Energy *******************************
 
 Number of PF coil circuits                                               (pfckts)                  1.200E+01     
<<<<<<< HEAD
 Sum of PF power supply ratings (MVA)                                     (spsmva)                  3.482E+02  OP 
 Total PF coil circuit bus length (m)                                     (spfbusl)                 2.650E+03  OP 
 Total PF coil bus resistive power (kW)                                   (pfbuspwr)                1.286E+03  OP 
 Total PF coil resistive power (kW)                                       (srcktpm)                 1.286E+03  OP 
 Maximum PF coil voltage (kV)                                             (vpfskv)                  2.000E+01     
 Efficiency of transfer of PF stored energy into or out of storage        (etapsu)                  9.000E-01     
 (Energy is dissipated in PFC power supplies only when total PF energy increases or decreases.)
 Maximum stored energy in poloidal field (MJ)                             (ensxpfm)                 2.414E+04  OP 
 Peak absolute rate of change of stored energy in poloidal field (MW)     peakpoloidalpower         1.369E+02  OP 
=======
 Sum of PF power supply ratings (MVA)                                     (spsmva)                  3.497E+02  OP 
 Total PF coil circuit bus length (m)                                     (spfbusl)                 2.649E+03  OP 
 Total PF coil bus resistive power (kW)                                   (pfbuspwr)                1.283E+03  OP 
 Total PF coil resistive power (kW)                                       (srcktpm)                 1.283E+03  OP 
 Maximum PF coil voltage (kV)                                             (vpfskv)                  2.000E+01     
 Efficiency of transfer of PF stored energy into or out of storage        (etapsu)                  9.000E-01     
 (Energy is dissipated in PFC power supplies only when total PF energy increases or decreases.)
 Maximum stored energy in poloidal field (MJ)                             (ensxpfm)                 2.424E+04  OP 
 Peak absolute rate of change of stored energy in poloidal field (MW)     peakpoloidalpower         1.375E+02  OP 
>>>>>>> 8e3f6a88
 Energy stored in poloidal magnetic field :
 
                                            time (sec)

<<<<<<< HEAD
                     0.00     500.00     676.34     686.34    7886.70    8063.04
 Time point         Start      BOP        EOR        BOF        EOF        EOP        
 Energy (MJ)      0.000E+00  1.272E+04  1.828E+04  1.828E+04  2.414E+04  0.000E+00
 
 Interval                tramp      tohs       theat      tburn      tqnch      
 dE/dt (MW)            2.544E+01  3.156E+01  0.000E+00  8.134E-01 -1.369E+02
=======
                     0.00     500.00     676.23     686.23    7889.82    8066.05
 Time point         Start      BOP        EOR        BOF        EOF        EOP        
 Energy (MJ)      0.000E+00  1.283E+04  1.832E+04  1.832E+04  2.424E+04  0.000E+00
 
 Interval                tramp      tohs       theat      tburn      tqnch      
 dE/dt (MW)            2.566E+01  3.113E+01  0.000E+00  8.217E-01 -1.375E+02
>>>>>>> 8e3f6a88
 
 
 *********************************************** Vacuum System ************************************************
 
 Pumpdown to Base Pressure :
 
 First wall outgassing rate (Pa m/s)                                      (rat)                     1.300E-08     
<<<<<<< HEAD
 Total outgassing load (Pa m3/s)                                          (ogas)                    2.517E-04  OP 
 Base pressure required (Pa)                                              (pbase)                   5.000E-04     
 Required N2 pump speed (m3/s)                                            (s(1))                    5.035E-01  OP 
=======
 Total outgassing load (Pa m3/s)                                          (ogas)                    2.515E-04  OP 
 Base pressure required (Pa)                                              (pbase)                   5.000E-04     
 Required N2 pump speed (m3/s)                                            (s(1))                    5.030E-01  OP 
>>>>>>> 8e3f6a88
 N2 pump speed provided (m3/s)                                            (snet(1))                 3.596E+01  OP 
 
 Pumpdown between Burns :
 
<<<<<<< HEAD
 Plasma chamber volume (m3)                                               (volume)                  4.066E+03  OP 
=======
 Plasma chamber volume (m3)                                               (volume)                  4.061E+03  OP 
>>>>>>> 8e3f6a88
 Chamber pressure after burn (Pa)                                         (pend)                    1.186E-01  OP 
 Chamber pressure before burn (Pa)                                        (pstart)                  1.186E-03     
 Allowable pumping time switch                                            (dwell_pump)                      0     
 Dwell time between burns (s)                                             (tdwell.)                 0.000E+00     
 CS ramp-up time burns (s)                                                (tramp.)                  5.000E+02     
 Allowable pumping time between burns (s)                                 (tpump)                   5.000E+02     
<<<<<<< HEAD
 Required D-T pump speed (m3/s)                                           (s(2))                    3.745E+01  OP 
 D-T pump speed provided (m3/s)                                           (snet(2))                 8.727E+01  OP 
=======
 Required D-T pump speed (m3/s)                                           (s(2))                    3.740E+01  OP 
 D-T pump speed provided (m3/s)                                           (snet(2))                 8.726E+01  OP 
>>>>>>> 8e3f6a88
 
 Helium Ash Removal :
 
 Divertor chamber gas pressure (Pa)                                       (prdiv)                   3.600E-01     
<<<<<<< HEAD
 Helium gas fraction in divertor chamber                                  (fhe)                     1.493E-01  OP 
 Required helium pump speed (m3/s)                                        (s(3))                    5.756E+01  OP 
 Helium pump speed provided (m3/s)                                        (snet(3))                 5.756E+01  OP 
=======
 Helium gas fraction in divertor chamber                                  (fhe)                     1.491E-01  OP 
 Required helium pump speed (m3/s)                                        (s(3))                    5.755E+01  OP 
 Helium pump speed provided (m3/s)                                        (snet(3))                 5.755E+01  OP 
>>>>>>> 8e3f6a88
 
 D-T Removal at Fuelling Rate :
 
 D-T fuelling rate (kg/s)                                                 (frate)                   4.156E-05  OP 
 Required D-T pump speed (m3/s)                                           (s(4))                    5.755E+01  OP 
 D-T pump speed provided (m3/s)                                           (snet(4))                 8.726E+01  OP 
 
 The vacuum pumping system size is governed by the
 requirements for helium ash removal.
 
 Number of large pump ducts                                               (nduct)                          16     
<<<<<<< HEAD
 Passage diameter, divertor to ducts (m)                                  (d(imax))                 5.781E-01  OP 
 Passage length (m)                                                       (l1)                      2.311E+00  OP 
 Diameter of ducts (m)                                                    (dout)                    6.937E-01  OP 
=======
 Passage diameter, divertor to ducts (m)                                  (d(imax))                 5.787E-01  OP 
 Passage length (m)                                                       (l1)                      2.338E+00  OP 
 Diameter of ducts (m)                                                    (dout)                    6.945E-01  OP 
>>>>>>> 8e3f6a88
 Duct length, divertor to elbow (m)                                       (l2)                      4.800E+00  OP 
 Duct length, elbow to pumps (m)                                          (l3)                      2.000E+00     
 Number of pumps                                                          (pumpn)                   4.604E+01  OP 
 
 The vacuum system uses cryo pumps
 
 ******************************************* Plant Buildings System *******************************************
 
<<<<<<< HEAD
 Internal volume of reactor building (m3)                                 (vrci)                    1.561E+06     
 Dist from centre of torus to bldg wall (m)                               (wrbi)                    4.677E+01     
 Effective floor area (m2)                                                (efloor)                  4.555E+05     
 Reactor building volume (m3)                                             (rbv)                     1.741E+06     
 Reactor maintenance building volume (m3)                                 (rmbv)                    4.803E+05     
 Warmshop volume (m3)                                                     (wsv)                     1.404E+05     
 Tritium building volume (m3)                                             (triv)                    4.000E+04     
 Electrical building volume (m3)                                          (elev)                    5.445E+04     
 Control building volume (m3)                                             (conv)                    6.000E+04     
 Cryogenics building volume (m3)                                          (cryv)                    1.719E+04     
 Administration building volume (m3)                                      (admv)                    1.000E+05     
 Shops volume (m3)                                                        (shov)                    1.000E+05     
 Total volume of nuclear buildings (m3)                                   (volnucb)                 2.239E+06     
=======
 Internal volume of reactor building (m3)                                 (vrci)                    1.565E+06     
 Dist from centre of torus to bldg wall (m)                               (wrbi)                    4.682E+01     
 Effective floor area (m2)                                                (efloor)                  4.562E+05     
 Reactor building volume (m3)                                             (rbv)                     1.745E+06     
 Reactor maintenance building volume (m3)                                 (rmbv)                    4.801E+05     
 Warmshop volume (m3)                                                     (wsv)                     1.403E+05     
 Tritium building volume (m3)                                             (triv)                    4.000E+04     
 Electrical building volume (m3)                                          (elev)                    5.447E+04     
 Control building volume (m3)                                             (conv)                    6.000E+04     
 Cryogenics building volume (m3)                                          (cryv)                    1.706E+04     
 Administration building volume (m3)                                      (admv)                    1.000E+05     
 Shops volume (m3)                                                        (shov)                    1.000E+05     
 Total volume of nuclear buildings (m3)                                   (volnucb)                 2.243E+06     
>>>>>>> 8e3f6a88
 
 **************************************** Electric Power Requirements *****************************************
 
 Facility base load (MW)                                                  (basemw)                  5.000E+00     
 Divertor coil power supplies (MW)                                        (bdvmw)                   0.000E+00     
<<<<<<< HEAD
 Cryoplant electric power (MW)                                            (crymw)                   4.820E+01  OP 
 Primary coolant pumps (MW)                                               (htpmw..)                 2.491E+02  OP 
 PF coil power supplies (MW)                                              (ppfmw)                   2.403E+02  OP 
 TF coil power supplies (MW)                                              (ptfmw)                   1.266E+01  OP 
 Plasma heating supplies (MW)                                             (pheatingmw)              4.180E+02  OP 
 Tritium processing (MW)                                                  (trithtmw..)              1.500E+01     
 Vacuum pumps  (MW)                                                       (vachtmw..)               5.000E-01     
 
 Total pulsed power (MW)                                                  (pacpmw)                  1.057E+03  OP 
 Total base power required at all times (MW)                              (fcsht)                   7.332E+01  OP 
 
 ************************************************* Cryogenics *************************************************
 
 Conduction and radiation heat loads on cryogenic components (MW)         (qss/1.0D6)               3.068E-02  OP 
 Nuclear heating of cryogenic components (MW)                             (qnuc/1.0D6)              1.292E-02  OP 
 Nuclear heating of cryogenic components is a user input.
 AC losses in cryogenic components (MW)                                   (qac/1.0D6)               3.192E-03  OP 
 Resistive losses in current leads (MW)                                   (qcl/1.0D6)               2.061E-02  OP 
 45% allowance for heat loads in transfer lines, storage tanks etc (MW)   (qmisc/1.0D6)             3.033E-02  OP 
 Sum = Total heat removal at cryogenic temperatures (W)                   (helpow/1.0D6)            9.773E-02  OP 
 Temperature of cryogenic components (K)                                  (tmpcry)                  4.500E+00     
 Efficiency (figure of merit) of cryogenic plant is 13% of ideal Carnot v                           2.028E-03  OP 
 Electric power for cryogenic plant (MW)                                  (crypmw)                  4.820E+01  OP 
=======
 Cryoplant electric power (MW)                                            (crymw)                   4.746E+01  OP 
 Primary coolant pumps (MW)                                               (htpmw..)                 2.488E+02  OP 
 PF coil power supplies (MW)                                              (ppfmw)                   2.408E+02  OP 
 TF coil power supplies (MW)                                              (ptfmw)                   1.265E+01  OP 
 Plasma heating supplies (MW)                                             (pheatingmw)              4.178E+02  OP 
 Tritium processing (MW)                                                  (trithtmw..)              1.500E+01     
 Vacuum pumps  (MW)                                                       (vachtmw..)               5.000E-01     
 
 Total pulsed power (MW)                                                  (pacpmw)                  1.056E+03  OP 
 Total base power required at all times (MW)                              (fcsht)                   7.343E+01  OP 
 
 ************************************************* Cryogenics *************************************************
 
 Conduction and radiation heat loads on cryogenic components (MW)         (qss/1.0D6)               2.965E-02  OP 
 Nuclear heating of cryogenic components (MW)                             (qnuc/1.0D6)              1.292E-02  OP 
 Nuclear heating of cryogenic components is a user input.
 AC losses in cryogenic components (MW)                                   (qac/1.0D6)               3.203E-03  OP 
 Resistive losses in current leads (MW)                                   (qcl/1.0D6)               2.060E-02  OP 
 45% allowance for heat loads in transfer lines, storage tanks etc (MW)   (qmisc/1.0D6)             2.987E-02  OP 
 Sum = Total heat removal at cryogenic temperatures (W)                   (helpow/1.0D6)            9.624E-02  OP 
 Temperature of cryogenic components (K)                                  (tmpcry)                  4.500E+00     
 Efficiency (figure of merit) of cryogenic plant is 13% of ideal Carnot v                           2.028E-03  OP 
 Electric power for cryogenic plant (MW)                                  (crypmw)                  4.746E+01  OP 
>>>>>>> 8e3f6a88
 
 ************************************ Plant Power / Heat Transport Balance ************************************
 
 
 Assumptions :
 
 Neutron power multiplication in blanket                                  (emult)                   1.269E+00     
 Divertor area fraction of whole toroid surface                           (fdiv)                    1.150E-01     
 H/CD apparatus + diagnostics area fraction                               (fhcd)                    0.000E+00     
 First wall area fraction                                                 (1-fdiv-fhcd)             8.850E-01     
 Switch for pumping of primary coolant                                    (primary_pumping)                 3     
 Mechanical pumping power for FW and blanket cooling loop
 includes heat exchanger, using specified pressure drop
 Mechanical pumping power for FW cooling loop including heat exchanger (M (htpmw_fw)                0.000E+00  OP 
 Mechanical pumping power for blanket cooling loop including heat exchang (htpmw_blkt)              0.000E+00  OP 
<<<<<<< HEAD
 Mechanical pumping power for FW and blanket cooling loop including heat  (htpmw_fw_blkt)           2.145E+02  OP 
 Mechanical pumping power for divertor (MW)                               (htpmw_div)               2.226E+00  OP 
 Mechanical pumping power for shield and vacuum vessel (MW)               (htpmw_shld)              8.912E-03  OP 
 Electrical pumping power for FW and blanket (MW)                         (htpmwe_fw_blkt)          2.465E+02  OP 
 Electrical pumping power for shield (MW)                                 (htpmwe_shld)             1.024E-02  OP 
 Electrical pumping power for divertor (MW)                               (htpmwe_div)              2.559E+00  OP 
 Total electrical pumping power for primary coolant (MW)                  (htpmw)                   2.491E+02  OP 
=======
 Mechanical pumping power for FW and blanket cooling loop including heat  (htpmw_fw_blkt)           2.142E+02  OP 
 Mechanical pumping power for divertor (MW)                               (htpmw_div)               2.225E+00  OP 
 Mechanical pumping power for shield and vacuum vessel (MW)               (htpmw_shld)              8.897E-03  OP 
 Electrical pumping power for FW and blanket (MW)                         (htpmwe_fw_blkt)          2.463E+02  OP 
 Electrical pumping power for shield (MW)                                 (htpmwe_shld)             1.023E-02  OP 
 Electrical pumping power for divertor (MW)                               (htpmwe_div)              2.557E+00  OP 
 Total electrical pumping power for primary coolant (MW)                  (htpmw)                   2.488E+02  OP 
>>>>>>> 8e3f6a88
 Coolant pump power / non-pumping thermal power in shield                 (fpumpshld)               5.000E-03     
 Coolant pump power / non-pumping thermal power in divertor               (fpumpdiv)                5.000E-03     
 Electrical efficiency of heat transport coolant pumps                    (etahtp)                  8.700E-01     
 
 Plant thermodynamics: options :
 
 Divertor thermal power is collected at only 150 C and is used to preheat the coolant in the power cycle
 Shield thermal power is collected at only 150 C and is used to preheat the coolant in the power cycle
 Power conversion cycle efficiency model: user-defined efficiency
 Thermal to electric conversion efficiency of the power conversion cycle  (etath)                       0.375     
 Fraction of total high-grade thermal power to divertor                   (pdivfraction)                0.157  OP 
 
 Power Balance for Reactor (across vacuum vessel boundary) - Detail
 ------------------------------------------------------------------
 
                                            High-grade             Low-grade              Total
                                             thermal power (MW)     thermal power (MW)      (MW)
         First wall:
<<<<<<< HEAD
                               neutrons            298.80                0.00              298.80
             charged particle transport             21.01                0.00               21.01
                              radiation            274.84                0.00              274.84
                        coolant pumping              0.00                0.00                0.00
 
         Blanket:
                               neutrons           1588.19                0.00             1588.19
=======
                               neutrons            298.28                0.00              298.28
             charged particle transport             20.99                0.00               20.99
                              radiation            274.49                0.00              274.49
                        coolant pumping              0.00                0.00                0.00
 
         Blanket:
                               neutrons           1586.77                0.00             1586.77
>>>>>>> 8e3f6a88
             charged particle transport              0.00                0.00                0.00
                              radiation              0.00                0.00                0.00
                        coolant pumping              0.00                0.00                0.00
 
         Shield:
                               neutrons              1.78                0.00                1.78
             charged particle transport              0.00                0.00                0.00
                              radiation              0.00                0.00                0.00
                        coolant pumping              0.01                0.00                0.01
 
         Divertor:
<<<<<<< HEAD
                               neutrons            193.56                0.00              193.56
             charged particle transport            216.00                0.00              216.00
                              radiation             35.71                0.00               35.71
                        coolant pumping              2.23                0.00                2.23
=======
                               neutrons            193.36                0.00              193.36
             charged particle transport            215.93                0.00              215.93
                              radiation             35.67                0.00               35.67
                        coolant pumping              2.22                0.00                2.22
>>>>>>> 8e3f6a88
 
         TF coil:
                               neutrons              0.00                0.08                0.08
             charged particle transport              0.00                0.00                0.00
                              radiation              0.00                0.00                0.00
                        coolant pumping              0.00                0.00                0.00
 
         Losses to H/CD apparatus + diagnostics:
                               neutrons              0.00                0.00                0.00
             charged particle transport              0.00                0.00                0.00
                              radiation              0.00                0.00                0.00
                        coolant pumping              0.00                0.00                0.00
 
         ----------------------------------------------------------------------------------------
<<<<<<< HEAD
                                 Totals           2632.13                0.09             2632.21
 
 Total power leaving reactor (across vacuum vessel boundary) (MW)                                    2632.300  OP 
 
 Other secondary thermal power constituents :
 
 Heat removal from cryogenic plant (MW)                                   (crypmw)                     48.198  OP 
 Heat removal from facilities (MW)                                        (fachtmw)                    73.321  OP 
 Coolant pumping efficiency losses (MW)                                   (htpsecmw)                   32.381  OP 
 Heat removal from injection power (MW)                                   (pinjht)                    292.712  OP 
=======
                                 Totals           2629.51                0.08             2629.59
 
 Total power leaving reactor (across vacuum vessel boundary) (MW)                                    2629.665  OP 
 
 Other secondary thermal power constituents :
 
 Heat removal from cryogenic plant (MW)                                   (crypmw)                     47.461  OP 
 Heat removal from facilities (MW)                                        (fachtmw)                    73.430  OP 
 Coolant pumping efficiency losses (MW)                                   (htpsecmw)                   32.347  OP 
 Heat removal from injection power (MW)                                   (pinjht)                    292.593  OP 
>>>>>>> 8e3f6a88
 Heat removal from tritium plant (MW)                                     (trithtmw)                   15.000  OP 
 Heat removal from vacuum pumps (MW)                                      (vachtmw)                     0.500  OP 
 TF coil resistive power (MW)                                             (tfcmw)                       0.000  OP 
 
<<<<<<< HEAD
 Total low-grade thermal power (MW)                                       (psechtmw)                  475.635  OP 
 Total High-grade thermal power (MW)                                      (pthermmw)                 2846.728  OP 
=======
 Total low-grade thermal power (MW)                                       (psechtmw)                  474.839  OP 
 Total High-grade thermal power (MW)                                      (pthermmw)                 2843.878  OP 
>>>>>>> 8e3f6a88
 
 Number of primary heat exchangers                                        (nphx)                            3  OP 
 
 
 Power Balance across separatrix :
 -------------------------------
 Only energy deposited in the plasma is included here.
 Total power loss is scaling power plus core radiation only (iradloss = 1)
<<<<<<< HEAD
 Transport power from scaling law (MW)                                    (pscalingmw)                382.162  OP 
 Radiation power from inside "coreradius" (MW)                            (pcoreradmw.)               144.387  OP 
 Total (MW)                                                                                           526.549  OP 
 
 Alpha power deposited in plasma (MW)                                     (falpha*palpmw)             399.212  OP 
 Power from charged products of DD and/or D-He3 fusion (MW)               (pchargemw.)                  1.804  OP 
 Ohmic heating (MW)                                                       (pohmmw.)                     0.267  OP 
 Injected power deposited in plasma (MW)                                  (pinjmw)                    125.266  OP 
 Total (MW)                                                                                           526.549  OP 
 
 Power Balance for Reactor - Summary :
 -------------------------------------
 Fusion power (MW)                                                        (powfmw.)                  2103.907  OP 
 Power from energy multiplication in blanket and shield (MW)              (emultmw)                   400.397  OP 
 Injected power (MW)                                                      (pinjmw.)                   125.266  OP 
 Ohmic power (MW)                                                         (pohmmw.)                     0.267  OP 
 Power deposited in primary coolant by pump (MW)                          (htpmw_mech)                216.707  OP 
 Total (MW)                                                                                          2846.543  OP 
 
 Heat extracted from first wall and blanket (MW)                          (pthermfw_blkt)            2397.442  OP 
 Heat extracted from shield  (MW)                                         (pthermshld)                  1.791  OP 
 Heat extracted from divertor (MW)                                        (pthermdiv)                 447.495  OP 
 Nuclear and photon power lost to H/CD system (MW)                        (psechcd)                     0.000  OP 
 Nuclear power lost to TF (MW)                                            (ptfnuc)                      0.085  OP 
 Total (MW)                                                                                          2846.813  OP 
=======
 Transport power from scaling law (MW)                                    (pscalingmw)                381.947  OP 
 Radiation power from inside "coreradius" (MW)                            (pcoreradmw.)               144.137  OP 
 Total (MW)                                                                                           526.085  OP 
 
 Alpha power deposited in plasma (MW)                                     (falpha*palpmw)             398.801  OP 
 Power from charged products of DD and/or D-He3 fusion (MW)               (pchargemw.)                  1.802  OP 
 Ohmic heating (MW)                                                       (pohmmw.)                     0.267  OP 
 Injected power deposited in plasma (MW)                                  (pinjmw)                    125.215  OP 
 Total (MW)                                                                                           526.085  OP 
 
 Power Balance for Reactor - Summary :
 -------------------------------------
 Fusion power (MW)                                                        (powfmw.)                  2101.742  OP 
 Power from energy multiplication in blanket and shield (MW)              (emultmw)                   399.985  OP 
 Injected power (MW)                                                      (pinjmw.)                   125.215  OP 
 Ohmic power (MW)                                                         (pohmmw.)                     0.267  OP 
 Power deposited in primary coolant by pump (MW)                          (htpmw_mech)                216.478  OP 
 Total (MW)                                                                                          2843.687  OP 
 
 Heat extracted from first wall and blanket (MW)                          (pthermfw_blkt)            2394.905  OP 
 Heat extracted from shield  (MW)                                         (pthermshld)                  1.788  OP 
 Heat extracted from divertor (MW)                                        (pthermdiv)                 447.185  OP 
 Nuclear and photon power lost to H/CD system (MW)                        (psechcd)                     0.000  OP 
 Nuclear power lost to TF (MW)                                            (ptfnuc)                      0.080  OP 
 Total (MW)                                                                                          2843.957  OP 
>>>>>>> 8e3f6a88
 
 Electrical Power Balance :
 --------------------------
 Net electric power output(MW)                                            (pnetelmw.)                 250.000  OP 
 Required Net electric power output(MW)                                   (pnetelin)                  250.000     
<<<<<<< HEAD
 Electric power for heating and current drive (MW)                        (pinjwp)                    417.978  OP 
 Electric power for primary coolant pumps (MW)                            (htpmw)                     249.088  OP 
 Electric power for vacuum pumps (MW)                                     (vachtmw)                     0.500     
 Electric power for tritium plant (MW)                                    (trithtmw)                   15.000     
 Electric power for cryoplant (MW)                                        (crypmw)                     48.198  OP 
 Electric power for TF coils (MW)                                         (tfacpd)                     12.663  OP 
 Electric power for PF coils (MW)                                         (pfwpmw)                      0.775  OP 
 All other internal electric power requirements (MW)                      (fachtmw)                    73.321  OP 
 Total (MW)                                                               (tot_plant_power)          1067.523  OP 
 Total (MW)                                                                                          1067.523  OP 
 
 Gross electrical output* (MW)                                            (pgrossmw)                 1067.523  OP 
=======
 Electric power for heating and current drive (MW)                        (pinjwp)                    417.807  OP 
 Electric power for primary coolant pumps (MW)                            (htpmw)                     248.826  OP 
 Electric power for vacuum pumps (MW)                                     (vachtmw)                     0.500     
 Electric power for tritium plant (MW)                                    (trithtmw)                   15.000     
 Electric power for cryoplant (MW)                                        (crypmw)                     47.461  OP 
 Electric power for TF coils (MW)                                         (tfacpd)                     12.651  OP 
 Electric power for PF coils (MW)                                         (pfwpmw)                      0.777  OP 
 All other internal electric power requirements (MW)                      (fachtmw)                    73.430  OP 
 Total (MW)                                                               (tot_plant_power)          1066.454  OP 
 Total (MW)                                                                                          1066.454  OP 
 
 Gross electrical output* (MW)                                            (pgrossmw)                 1066.454  OP 
>>>>>>> 8e3f6a88
 (*Power for pumps in secondary circuit already subtracted)
 
 Power balance for power plant :
 -------------------------------
<<<<<<< HEAD
 Fusion power (MW)                                                        (powfmw.)                  2103.907  OP 
 Power from energy multiplication in blanket and shield (MW)              (emultmw)                   400.397  OP 
 Total (MW)                                                                                          2504.303  OP 
 
 Net electrical output (MW)	                                              (pnetelmw)                  250.000  OP 
 Heat rejected by main power conversion circuit (MW)                      (rejected_main)            1779.205  OP 
 Heat rejected by other cooling circuits (MW)                             (psechtmw)                  475.635  OP 
 Total (MW)                                                                                          2504.841  OP 
=======
 Fusion power (MW)                                                        (powfmw.)                  2101.742  OP 
 Power from energy multiplication in blanket and shield (MW)              (emultmw)                   399.985  OP 
 Total (MW)                                                                                          2501.727  OP 
 
 Net electrical output (MW)	                                              (pnetelmw)                  250.001  OP 
 Heat rejected by main power conversion circuit (MW)                      (rejected_main)            1777.424  OP 
 Heat rejected by other cooling circuits (MW)                             (psechtmw)                  474.839  OP 
 Total (MW)                                                                                          2502.264  OP 
>>>>>>> 8e3f6a88
 
 
 Plant efficiency measures :
 
<<<<<<< HEAD
 Net electric power / total nuclear power (%)                             (pnetelmw/(powfmw+em          9.983  OP 
 Net electric power / total fusion power (%)                              (pnetelmw/powfmw)            11.883  OP 
=======
 Net electric power / total nuclear power (%)                             (pnetelmw/(powfmw+em          9.993  OP 
 Net electric power / total fusion power (%)                              (pnetelmw/powfmw)            11.895  OP 
>>>>>>> 8e3f6a88
 Gross electric power* / high grade heat (%)                              (etath)                      37.500     
 (*Power for pumps in secondary circuit already subtracted)
 Recirculating power fraction                                             (cirpowfr)                    0.766  OP 
 
 Time-dependent power usage
 
         Pulse timings [s]:
 
                                          tramp      tohs     theat     tburn     tqnch    tdwell
                                          -----      ----     -----     -----     -----    ------
<<<<<<< HEAD
                               Duration  500.00    176.34     10.00   7200.00    176.34      0.00
=======
                               Duration  500.00    176.23     10.00   7200.00    176.23      0.00
>>>>>>> 8e3f6a88
                                 ------   -----      ----     -----     -----     -----    ------
 
         Continous power usage [MWe]:
 
                                 System   tramp      tohs     theat     tburn     tqnch    tdwell
                                 ------   -----      ----     -----     -----     -----    ------
<<<<<<< HEAD
                        Primary cooling  249.09    249.09    249.09    249.09    249.09    249.09
                              Cyroplant   48.20     48.20     48.20     48.20     48.20     48.20
                                 Vacuum    0.50      0.50      0.50      0.50      0.50      0.50
                                Tritium   15.00     15.00     15.00     15.00     15.00     15.00
                                     TF   12.66     12.66     12.66     12.66     12.66     12.66
                             Facilities   73.32     73.32     73.32     73.32     73.32     73.32
                                 ------   -----      ----     -----     -----     -----    ------
                                  Total  398.77    398.77    398.77    398.77    398.77    398.77
=======
                        Primary cooling  248.83    248.83    248.83    248.83    248.83    248.83
                              Cyroplant   47.46     47.46     47.46     47.46     47.46     47.46
                                 Vacuum    0.50      0.50      0.50      0.50      0.50      0.50
                                Tritium   15.00     15.00     15.00     15.00     15.00     15.00
                                     TF   12.65     12.65     12.65     12.65     12.65     12.65
                             Facilities   73.43     73.43     73.43     73.43     73.43     73.43
                                 ------   -----      ----     -----     -----     -----    ------
                                  Total  397.87    397.87    397.87    397.87    397.87    397.87
>>>>>>> 8e3f6a88
                                 ------   -----      ----     -----     -----     -----    ------
 
         Intermittent power usage [MWe]:
 
                                 System   tramp      tohs     theat     tburn     tqnch    tdwell
                                 ------   -----      ----     -----     -----     -----    ------
<<<<<<< HEAD
                                 H & CD    0.00    400.00    400.00    417.98    400.00      0.00
                                     PF   25.44     31.56      0.00      0.81   -136.90      0.00
                                 ------   -----      ----     -----     -----     -----    ------
                                  Total   25.44    431.56    400.00    418.79    263.10      0.00
=======
                                 H & CD    0.00    400.00    400.00    417.81    400.00      0.00
                                     PF   25.66     31.13      0.00      0.82   -137.52      0.00
                                 ------   -----      ----     -----     -----     -----    ------
                                  Total   25.66    431.13    400.00    418.63    262.48      0.00
>>>>>>> 8e3f6a88
                                 ------   -----      ----     -----     -----     -----    ------
 
         Power production [MWe]:
 
                                          tramp      tohs     theat     tburn     tqnch    tdwell       avg
                                          -----      ----     -----     -----     -----    ------       ---
<<<<<<< HEAD
                            Gross power    0.00      0.00      0.00   1067.52      0.00      0.00
                              Net power -424.21   -830.33   -798.77    249.96   -661.87   -398.77    163.28
=======
                            Gross power    0.00      0.00      0.00   1066.45      0.00      0.00
                              Net power -423.53   -829.00   -797.87    249.96   -660.35   -397.87    163.41
>>>>>>> 8e3f6a88
                                 ------   -----      ----     -----     -----     -----    ------
 
 
 *************************** Water usage during plant operation (secondary cooling) ***************************
 
 Estimated amount of water used through different cooling system options:
 1. Cooling towers
 2. Water bodies (pond, lake, river): recirculating or once-through
<<<<<<< HEAD
 Volume used in cooling tower (m3/day)                                    (waterusetower)           7.564E+04  OP 
 Volume used in recirculating water system (m3/day)                       (wateruserecirc)          2.532E+04  OP 
 Volume used in once-through water system (m3/day)                        (wateruseonethru)         2.481E+06  OP 
=======
 Volume used in cooling tower (m3/day)                                    (waterusetower)           7.557E+04  OP 
 Volume used in recirculating water system (m3/day)                       (wateruserecirc)          2.530E+04  OP 
 Volume used in once-through water system (m3/day)                        (wateruseonethru)         2.479E+06  OP 
>>>>>>> 8e3f6a88
 
 ******************************************** Errors and Warnings *********************************************
 
 (See top of file for solver errors and warnings.)
 PROCESS status flag:   Warning messages
 PROCESS error status flag                                                (error_status)                    2     
150     2   CHECK: Lower limit of volume averaged electron temperature (te) has been raised 
155     2   CHECK: dene used as iteration variable without constraint 81 (neped<ne0)        
135     1   OUTPF: CS not using max current density: further optimisation may be possible   
 Final error identifier                                                   (error_id)                      135     
 
 ******************************************* End of PROCESS Output ********************************************
 
 
 *************************************** Copy of PROCESS Input Follows ****************************************
 

*--------------------------------------------------*


*---------------Constraint Equations---------------*

icc = 1 * Beta
icc = 2 * Global power balance
icc = 5 * Density upper limit
icc = 8 * Neutron wall load upper limit
icc = 11 * Radial build
icc = 13 * Burn time lower limit
icc = 15 * LH power threshold limit
icc = 16 * Net electric power lower limit
icc = 24 * Beta upper limit
icc = 25 * Peak toroidal field upper limit
icc = 26 * Central solenoid EOF current density upper limit
icc = 27 * Central solenoid BOP current density upper limit
icc = 30 * Injection power upper limit
icc = 31 * TF coil case stress upper limit
icc = 32 * TF coil conduit stress upper limit
icc = 33 * I_op
icc = 34 * Dump voltage upper limit
icc = 35 * J_winding pack
icc = 36 * TF coil temperature margin lower limit
icc = 60 * Central solenoid temperature margin lower limit
icc = 62 * taup
icc = 65 * Dump time set by VV loads
icc = 68 * Psep
icc = 72 * central solenoid Tresca stress limit

*---------------Iteration Variables----------------*

ixc = 2 * bt
boundu(2) = 20.0
ixc = 3 * rmajor
boundu(3) = 13
ixc = 4 * te
boundu(4) = 150.0
ixc = 5 * beta
ixc = 6 * dene
ixc = 9 * fdene
boundu(9) = 1.2
ixc = 13 * tfcth
boundl(13) = 1.4
ixc = 14 * fwalld
ixc = 16 * ohcth
boundl(16) = 0.5
ixc = 18 * q
boundl(18) = 4.5
ixc = 29 * bore
boundl(29) = 0.1
ixc = 36 * fbetatry
ixc = 37 * coheof
ixc = 38 * fjohc
boundu(38) = 1.0
ixc = 39 * fjohc0
boundu(39) = 1.0
ixc = 41 * fcohbop
ixc = 42 * gapoh
boundl(42) = 0.05
boundu(42) = 0.1
ixc = 44 * fvsbrnni
boundl(44) = 0.66
ixc = 46 * fpinj
ixc = 48 * fstrcase
ixc = 49 * fstrcond
ixc = 50 * fiooic
boundu(50) = 1.0
ixc = 51 * fvdump
ixc = 52 * vdalw
boundu(52) = 10.0
ixc = 53 * fjprot
ixc = 54 * ftmargtf
ixc = 56 * tdmptf
ixc = 57 * thkcas
ixc = 58 * thwcndut
boundl(58) = 8.0d-3
ixc = 59 * fcutfsu
boundl(59) = 0.50
boundu(59) = 0.94
ixc = 60 * cpttf
boundl(60) = 6.0d4
boundu(60) = 9.0d4
ixc = 61 * gapds
boundl(61) = 0.02
ixc = 103 * flhthresh
boundu(103) = 10.0
ixc = 106 * ftmargoh
ixc = 109 * ralpne
ixc = 110 * ftaulimit
ixc = 113 * ftaucq
ixc = 117 * fpsepbqar
ixc = 122 * oh_steel_frac
ixc = 123 * foh_stress
ixc = 135 * fimp(13)

*----------------------Abs Cd----------------------*


*-------------------Autodoc Data-------------------*


*---------------Availability Module----------------*


*----------------------Bsquar----------------------*


*-------------------Build Module-------------------*


*-----------------Build Variables------------------*

blnkith  = 0.755 * inboard blanket thickness (m); (calculated if <code>blktmodel&gt;0</code>) (=0;0 if <code>iblnkith=0</code>)
blnkoth  = 0.982 * outboard blanket thickness (m); calculated if <code>blktmodel&gt;0</code>
bore     = 2.2766 * central solenoid inboard radius (m) (<code>iteration variable 29</code>)
ddwex    = 0.15 * cryostat thickness (m)
d_vv_in  = 0.30 * Inboard vacuum vessel thickness (tf coil / shield) (m)
d_vv_out = 0.30 * Outboard vacuum vessel thickness (tf coil / shield) (m)
d_vv_top = 0.30 * Topside vacuum vessel thickness (tf coil / shield) (m)
d_vv_bot = 0.30 * Underside vacuum vessel thickness (tf coil / shield) (m)
gapds    = 0.02 * gap between inboard vacuum vessel and thermal shield (m) (<code>iteration variable 61</code>)
gapoh    = 0.05 * gap between central solenoid and TF coil (m) (<code>iteration variable 42</code>)
gapomin  = 0.20 * minimum gap between outboard vacuum vessel and TF coil (m) (<code>iteration variable 31</code>)
iohcl    = 1 * Switch for existence of central solenoid;
ohcth    = 1.1449 * Central solenoid thickness (m) (<code>iteration variable 16</code>)
scrapli  = 0.225 * Gap between plasma and first wall; inboard side (m) (if <code>iscrp=1</code>) (<code>iteration variable 73</code>)
scraplo  = 0.225 * gap between plasma and first wall; outboard side (m) (if <code>iscrp=1</code>) (<code>iteration variable 74</code>)
shldith  = 0.30 * inboard shield thickness (m) (<code>iteration variable 93</code>)
shldoth  = 0.80 * outboard shield thickness (m) (<code>iteration variable 94</code>)
shldtth  = 0.30 * upper/lower shield thickness (m); calculated if <code>blktmodel &gt; 0</code>
tfcth    = 1.5885 * inboard TF coil thickness; (centrepost for ST) (m)
tftsgap  = 0.05 * Minimum metal-to-metal gap between TF coil and thermal shield (m)
vgap2    = 0.05 * vertical gap between vacuum vessel and thermal shields (m)
vvblgap  = 0.02 * gap between vacuum vessel and blanket (m)

*-----------------Buildings Module-----------------*


*---------------Buildings Variables----------------*


*------------------Calltree Data-------------------*


*-----------------Ccfe Hcpb Module-----------------*


*---------------Const And Precisions---------------*


*--------------------Constants---------------------*


*---------------Constraint Variables---------------*

bmxlim   = 12.3 * maximum peak toroidal field (T) (<code>constraint equation 25</code>)
fbetatry = 0.38158 * f-value for beta limit (<code>constraint equation 24</code>; <code>iteration variable 36</code>)
fdene    = 1.2 * f-value for density limit (<code>constraint equation 5</code>; <code>iteration variable 9</code>)
ffuspow  = 1 * f-value for maximum fusion power (<code>constraint equation 9</code>; <code>iteration variable 26</code>)
fiooic   = 0.60152 * f-value for TF coil operating current / critical current ratio
fjohc    = 0.018346 * f-value for central solenoid current at end-of-flattop
fjohc0   = 0.02144 * f-value for central solenoid current at beginning of pulse
fjprot   = 1.0 * f-value for TF coil winding pack current density 
flhthresh = 1.6886 * f-value for L-H power threshold (<code>constraint equation 15</code>; <code>iteration variable 103</code>)
foh_stress = 1.0 * f-value for Tresca stress in Central Solenoid
fpeakb   = 1.0 * f-value for maximum toroidal field (<code>constraint equation 25</code>; <code>iteration variable 35</code>)
fpinj    = 0.38477 * f-value for injection power (<code>constraint equation 30</code>; <code>iteration variable 46</code>)
fpnetel  = 1.0 * f-value for net electric power (<code>constraint equation 16</code>; <code>iteration variable 25</code>)
fpsepbqar = 1.0 * f-value for maximum Psep*Bt/qAR limit (<code>constraint equation 68</code>; <code>iteration variable 117</code>)
fstrcase = 1.0 * f-value for maximum TF coil case TRESCA stress 
fstrcond = 0.87874 * f-value for maxiumum TF coil conduit TRESCA stress
ftaucq   = 1.0 * f-value for calculated minimum TF quench time 
ftburn   = 1.00e+00 * f-value for minimum burn time (<code>constraint equation 13</code>; <code>iteration variable 21</code>)
ftmargoh = 0.22709 * f-value for central solenoid temperature margin
ftmargtf = 1.0 * f-value for TF coil temperature margin (<code>constraint equation 36</code>; <code>iteration variable 54</code>)
fvdump   = 0.97132 * f-value for dump voltage (<code>constraint equation 34</code>; <code>iteration variable 51</code>)
fwalld   = 0.10682 * f-value for maximum wall load (<code>constraint equation 8</code>; <code>iteration variable 14</code>)
pnetelin = 250.0 * required net electric power (MW) (<code>constraint equation 16</code>)
psepbqarmax = 9.2 * maximum ratio of Psep*Bt/qAR (MWT/m) (<code>constraint equation 68</code>)
tbrnmn   = 7.2e3 * minimum burn time (s) (KE - no longer itv;; see issue #706)
walalw   = 8.0 * allowable wall-load (MW/m2) (<code>constraint equation 8</code>)
ftaulimit = 1.0 * f-value for lower limit on taup/taueff the ratio of alpha particle to energy 

*-------------------Constraints--------------------*


*------------------Cost Variables------------------*

abktflnc = 15 * allowable first wall/blanket neutron fluence (MW-yr/m2) (<code>blktmodel=0</code>)
adivflnc = 20.0 * allowable divertor heat fluence (MW-yr/m2)
cfactr   = 0.75 * Total plant availability fraction; input if <code>iavail=0</code>
cost_model = 0 * Switch for cost model;
dintrt   = 0.00 * diff between borrowing and saving interest rates
fcap0    = 1.15 * average cost of money for construction of plant assuming design/construction time of six years
fcap0cp  = 1.06 * average cost of money for replaceable components assuming lead time for these of two years
fcontng  = 0.15 * project contingency factor
fcr0     = 0.065 * fixed charge rate during construction
fkind    = 1.0 * multiplier for Nth of a kind costs
iavail   = 0 * Switch for plant availability model;
ifueltyp = 1 * Switch for fuel type;
lsa      = 2 * Level of safety assurance switch (generally; use 3 or 4);
output_costs = 0 * Switch for costs output;
discount_rate = 0.06 * effective cost of money in constant dollars
tlife    = 40 * plant life (years)
ucblvd   = 280.0 * unit cost for blanket vanadium ($/kg)
ucdiv    = 5.0d5 * cost of divertor blade ($)
ucme     = 3.0d8 * cost of maintenance equipment ($)

*----------------Costs 2015 Module-----------------*


*-------------------Costs Module-------------------*


*----------------Costs Step Module-----------------*


*---------------Current Drive Module---------------*


*-------------Current Drive Variables--------------*

bscfmax  = 0.99 * maximum fraction of plasma current from bootstrap; if <code>bscfmax &lt; 0</code>; 
etaech   = 0.4 * ECH wall plug to injector efficiency
gamma_ecrh = 0.30 * User input ECRH gamma (1;0e20 A/(W m^2))
iefrf    = 8 * Switch for current drive efficiency model;
pheat    = 50.0 * heating power not used for current drive (MW) (<code>iteration variable 11</code>)
pinjalw  = 326.0 * maximum allowable value for injected power (MW) (<code>constraint equation 30</code>)

*------------Define Iteration Variables------------*


*----------Divertor Kallenbach Variables-----------*


*-----------------Divertor Module------------------*


*-------------------Divertor Ode-------------------*


*-----------------Divertor Ode Var-----------------*


*----------------Divertor Variables----------------*

divdum   = 1 * switch for divertor Zeff model;
divfix   = 0.621 * divertor structure vertical thickness (m)
hldivlim = 10 * heat load limit (MW/m2)
ksic     = 1.4 * power fraction for outboard double-null scrape-off plasma
prn1     = 0.4 * n-scrape-off / n-average plasma; (input for <code>ipedestal=0</code>; = nesep/dene if <code>ipedestal&gt;=1</code>)
zeffdiv  = 3.5 * Zeff in the divertor region (if <code>divdum /= 0</code>)

*------------------Error Handling------------------*


*-------------------Final Module-------------------*


*----------------Fispact Variables-----------------*


*-----------------------Freq-----------------------*


*-------------------Fson Library-------------------*


*-------------------Fson Path M--------------------*


*------------------Fson String M-------------------*


*-------------------Fson Value M-------------------*


*----------------Function Evaluator----------------*


*--------------------Fw Module---------------------*


*-------------------Fwbs Module--------------------*


*------------------Fwbs Variables------------------*

inuclear = 1 * switch for nuclear heating in the coils;
qnuc     = 1.292e4 * nuclear heating in the coils (W) (<code>inuclear=1</code>)
primary_pumping = 3 * Switch for pumping power for primary coolant (mechanical power only and peak first wall 
secondary_cycle = 2 * Switch for power conversion cycle;
vfshld   = 0.60 * coolant void fraction in shield
etaiso   = 0.9 * isentropic efficiency of FW and blanket coolant pumps
etahtp   = 0.87 * electrical efficiency of primary coolant pumps

*-----------------Global Variables-----------------*


*------------------Green Func Ext------------------*


*-----------------------Hare-----------------------*


*-------------Heat Transport Variables-------------*

etath    = 0.375d0 * thermal to electric conversion efficiency if <code>secondary_cycle=2</code>; otherwise calculated;
ipowerflow = 0 * switch for power flow model;
iprimshld = 1 * Switch for shield thermal power destiny;

*--------------------Ife Module--------------------*


*------------------Ife Variables-------------------*


*------------Impurity Radiation Module-------------*

coreradius = 0.75 * coreradius /0;6/ ; normalised radius defining the 'core' region
coreradiationfraction = 0.6 * coreradiationfraction /1;0/ ; fraction of radiation from 'core' region that is subtracted from the loss power
fimp(1) = 1.0
fimp(2) = 0.1
fimp(3) = 0.0
fimp(4) = 0.0
fimp(5) = 0.0
fimp(6) = 0.0
fimp(7) = 0.0
fimp(8) = 0.0
fimp(9) = 0.0
fimp(10) = 0.0
fimp(11) = 0.0
fimp(12) = 0.0
fimp(13) = 0.00051449
fimp(14) = 5e-05

*-------------------Init Module--------------------*


*----------------Kallenbach Module-----------------*


*----------------Kit Blanket Model-----------------*


*-----------------Kit Hcll Module------------------*


*-----------------Kit Hcpb Module------------------*


*----------------------Linliu----------------------*


*----------------------Machin----------------------*


*-------------------Main Module--------------------*


*------------------Maths Library-------------------*


*-------------------Mod F90 Kind-------------------*


*-----------------------Mode-----------------------*


*---------------------Numerics---------------------*

ioptimz  = 1 * for optimisation VMCON only
minmax   = 1 * 
epsvmc   = 1.0e-8 * epsvmc /1;0e-6/ ; error tolerance for VMCON

*---------------------Ode Mod----------------------*


*------------------Output Module-------------------*


*----------------------Param-----------------------*


*----------------Pf Power Variables----------------*


*------------------Pfcoil Module-------------------*


*-----------------Pfcoil Variables-----------------*

alstroh  = 6.6d8 * allowable hoop stress in Central Solenoid structural material (Pa)
coheof   = 5469000.0 * Central solenoid overall current density at end of flat-top (A/m2) (<code>iteration variable 37</code>)
cptdin   = 4.22d4, 4.22d4, 4.22d4, 4.22d4, 4.3d4, 4.3d4,  4.3d4, 4.3d4, * peak current per turn input for PF coil i (A)
fcohbop  = 1.0 * ratio of central solenoid overall current density at beginning of pulse / end of flat-top
fcuohsu  = 0.70 * copper fraction of strand in central solenoid
ipfloc   = 2,2,3,3 * switch for locating scheme of PF coil group i;
isumatoh = 5 * switch for superconductor material in central solenoid;
isumatpf = 3 * switch for superconductor material in PF coils;
ncls     = 1,1,2,2, * number of PF coils in group j
ngrp     = 4 * number of groups of PF coils; Symmetric coil pairs should all be in the same group
ohhghf   = 0.9 * Central solenoid height / TF coil internal height
oh_steel_frac = 0.11731 * central solenoid steel fraction (<code>iteration variable 122</code>)
rjconpf  = 1.1d7, 1.1d7, 6.d6, 6.d6, 8.d6, 8.0d6, 8.0d6, 8.0d6, * average winding pack current density of PF coil i (A/m2) at time of peak 
rpf2     = -1.825 * offset (m) of radial position of <code>ipfloc=2</code> PF coils from being at 
zref(1) = 3.6
zref(2) = 1.2
zref(3) = 1.0
zref(4) = 2.8
zref(5) = 1.0
zref(6) = 1.0
zref(7) = 1.0
zref(8) = 1.0

*-------------Physics Functions Module-------------*


*------------------Physics Module------------------*


*----------------Physics Variables-----------------*

alphan   = 1.00 * density profile index
alphat   = 1.45 * temperature profile index
aspect   = 3.1 * aspect ratio (<code>iteration variable 1</code>)
beta     = 0.024608 * total plasma beta (<code>iteration variable 5</code>) (calculated if <code>ipedestal=3</code> or stellarator)
bt       = 6.0046 * toroidal field on axis (T) (<code>iteration variable 2</code>)
dene     = 5.7242e+19 * electron density (/m3) (<code>iteration variable 6</code>) (calculated if <code>ipedestal=3</code>)
dnbeta   = 3.0 * Troyon-like coefficient for beta scaling calculated 
fgwped   = 0.85 * fraction of Greenwald density to set as pedestal-top density; If <code>&lt;0</code>; pedestal-top 
fkzohm   = 1.0245 * Zohm elongation scaling adjustment factor (<code>ishape=2; 3</code>)
fvsbrnni = 0.66 * fraction of the plasma current produced by non-inductive means (<code>iteration variable 44</code>)
gamma    = 0.3 * Ejima coefficient for resistive startup V-s formula
hfact    = 1.2 * H factor on energy confinement times; radiation corrected (<code>iteration variable 10</code>); If 
ibss     = 4 * switch for bootstrap current scaling
iculbl   = 1 * switch for beta limit scaling (<code>constraint equation 24</code>)
icurr    = 4 * switch for plasma current scaling to use
idensl   = 7 * switch for density limit to enforce (<code>constraint equation 5</code>)
ifalphap = 1 * switch for fast alpha pressure calculation
ifispact = 0 * switch for neutronics calculations;
iinvqd   = 1 * switch for inverse quadrature in L-mode scaling laws 5 and 9;
ipedestal = 1 * switch for pedestal profiles;
ieped    = 1 * switch for scaling pedestal-top temperature with plasma parameters (issue #730);
neped    = 0.678e20 * electron density of pedestal [m-3] (<code>ipedestal=1;2; calculated if 3</code>)
nesep    = 0.2e20 * electron density at separatrix [m-3] (<code>ipedestal=1;2; calculated if 3</code>)
plasma_res_factor = 0.66 * plasma resistivity pre-factor
rhopedn  = 0.94 * r/a of density pedestal (<code>ipedestal&gt;=1</code>)
rhopedt  = 0.94 * r/a of temperature pedestal (<code>ipedestal&gt;=1</code>)
tbeta    = 2.0 * temperature profile index beta  (<code>ipedestal=1;2</code>)
teped    = 5.5 * electron temperature of pedestal (keV) (<code>ipedestal&gt;=1; ieped=0; calculated for ieped=1</code>)
tesep    = 0.1 * electron temperature at separatrix (keV) (<code>ipedestal&gt;=1</code>) calculated if reinke 
iprofile = 1 * switch for current profile consistency;
isc      = 34 * switch for energy confinement time scaling law (see description in <code>tauscl</code>)
ishape   = 0 * switch for plasma cross-sectional shape calculation;
kappa    = 1.848 * plasma separatrix elongation (calculated if <code>ishape &gt; 0</code>)
q        = 4.5 * safety factor 'near' plasma edge (<code>iteration variable 18</code>) equal to q95 
q0       = 1.0 * safety factor on axis
ralpne   = 0.072543 * thermal alpha density/electron density (<code>iteration variable 109</code>) (calculated if <code>ipedestal=3</code>)
rmajor   = 10.115 * plasma major radius (m) (<code>iteration variable 3</code>)
i_single_null = 1 * switch for single null / double null plasma;
ssync    = 0.6 * synchrotron wall reflectivity factor
te       = 14.459 * volume averaged electron temperature (keV) (<code>iteration variable 4</code>)
triang   = 0.5 * plasma separatrix triangularity (calculated if <code>ishape=1; 3 or 4</code>)

*--------------Plasma Geometry Module--------------*


*------------------Plasmod Module------------------*


*----------------Plasmod Variables-----------------*


*-------------------Power Module-------------------*


*------------------Precision Mod-------------------*


*------------Primary Pumping Variables-------------*


*------------------Process Input-------------------*


*------------------Process Output------------------*


*-----------------Profiles Module------------------*


*-------------------Pulse Module-------------------*


*-----------------Pulse Variables------------------*

lpulse   = 1 * Switch for reactor model;

*-------------Read And Get Atomic Data-------------*


*------------------Read Radiation------------------*


*---------------------Real Mod---------------------*


*-----------------Rebco Variables------------------*


*------------------Reinke Module-------------------*


*-----------------Reinke Variables-----------------*


*---------------Resistive Materials----------------*


*-------------------Scan Module--------------------*

*isweep   = 5 * isweep /0/ ; number of scan points to calculate
*nsweep   = 3 * nsweep /1/ ; switch denoting quantity to scan;<UL>
*sweep    = 210, 220, 230, 240, 250 * sweep(ipnscns) /;;/; actual values to use in scan

*-----------------Sctfcoil Module------------------*


*------------------Startup Module------------------*


*----------------Startup Variables-----------------*


*------------Stellarator Configuration-------------*


*----------------Stellarator Module----------------*


*--------------Stellarator Variables---------------*


*-----------------Structure Module-----------------*


*---------------Structure Variables----------------*


*-----------------Superconductors------------------*


*------------------Tfcoil Module-------------------*


*-----------------Tfcoil Variables-----------------*

sig_tf_case_max  = 5.8E8 * Allowable maximum shear stress in TF coil case (Tresca criterion) (Pa)
sig_tf_wp_max    = 5.8E8 * Allowable maximum shear stress in TF coil conduit (Tresca criterion) (Pa)
casthi   = 0.06 * inboard TF coil case plasma side thickness (m) (calculated for stellarators)
casths   = 0.05 * inboard TF coil sidewall case thickness (m) (calculated for stellarators)
cpttf    = 88743.0 * TF coil current per turn (A); (calculated for stellarators) (calculated for 
dhecoil  = 0.010 * diameter of He coil in TF winding (m)
fcutfsu  = 0.80059 * copper fraction of cable conductor (TF coils)
i_tf_turns_integer = 1 * Switch for TF coil integer/non-integer turns;
i_tf_sc_mat = 5 * Switch for superconductor material in TF coils;
n_pancake = 20 * Number of pancakes in TF coil; Only used if <code>i_tf_turns_integer=1</code>
n_layer  = 10 * Number of layers in TF coil; Only used if <code>i_tf_turns_integer=1</code>
oacdcp   = 7572900.0 * Overall current density in TF coil inboard legs midplane (A/m2)
ripmax   = 0.6 * aximum allowable toroidal field ripple amplitude at plasma edge (%)
tdmptf   = 37.723 * fast discharge time for TF coil in event of quench (s) (<code>iteration variable 56</code>)
n_tf     = 16 * Number of TF coils (default = 50 for stellarators); Number of TF coils outer legs for ST
tftmp    = 4.750 * peak helium coolant temperature in TF coils and PF coils (K)
thicndut = 2.0d-3 * conduit insulation thickness (m)
thkcas   = 0.74425 * inboard TF coil case outer (non-plasma side) thickness (m) (<code>iteration variable 57</code>)
thwcndut = 0.008 * TF coil conduit case thickness (m) (<code>iteration variable 58</code>)
tinstf   = 0.008 * Thickness of the ground insulation layer surrounding (m) 
tmargmin = 1.500 * minimum allowable temperature margin ; TFC AND CS (K)
vdalw    = 9.7132 * max voltage across TF coil during quench (kV) (<code>iteration variable 52</code>)
vftf     = 0.300 * coolant fraction of TFC 'cable' (<code>i_tf_sup=1</code>); or of TFC leg (<code>i_tf_ssup=0</code>)

*-----------------Times Variables------------------*

pulsetimings = 0 * Switch for pulse timings (if lpulse=1);
tburn    = 1.0d4 * burn time (s) (calculated if <code>lpulse=1</code>)
tdwell   = 0 * time between pulses in a pulsed reactor (s) (<code>iteration variable 17</code>)
tramp    = 500.0 * initial PF coil charge time (s); if pulsed; = tohs

*--------------------Utilities---------------------*


*------------------Vacuum Module-------------------*


*-----------------Vacuum Variables-----------------*
<|MERGE_RESOLUTION|>--- conflicted
+++ resolved
@@ -5,26 +5,15 @@
  **************************************************************************************************************
  
    Program :
-   Version : 2.2.0   Release Date :: 2021-10-26
-<<<<<<< HEAD
-   Tag No. : v2.1-1146-gb851821f code contains untracked changes
+   Version : 2.3.0   Release Date :: 2022-01-20
+   Tag No. : v2.1-1176-g8889788a code contains untracked changes
     Branch : 1205-tf-cond-stiffness
-   Git log : Changed\ the\ name\ of\ the\ eyngseries\ functions\ to\ be
- Date/time : 18 Jan 2022 13:14:04 -05:00(hh:mm) UTC
+   Git log : Changed\ the\ name\ of\ the\ TF\ coil\ conductor\ behavior
+ Date/time :  7 Feb 2022 11:25:22 -05:00(hh:mm) UTC
       User : cswan
   Computer : cswan-2017-desktop
- Directory : /tmp/pytest-of-cswan/pytest-4/test_solver0
-     Input : /tmp/pytest-of-cswan/pytest-4/test_scenario_Hybrid_mode_0/IN.DAT
-=======
-   Tag No. : v2.1-1116-g4cf3024e
-    Branch : 1358-sc-tf-coil-external-case-mass-redux
-   Git log : Merge\ branch\ |develop|\ into\ 1358-sc-tf-coil-extern
- Date/time : 14 Jan 2022 13:44:09 +00:00(hh:mm) UTC
-      User : rhicha
-  Computer : l0500
- Directory : /tmp/pytest-of-rhicha/pytest-273/test_solver0
-     Input : /tmp/pytest-of-rhicha/pytest-273/test_scenario_Hybrid_mode_0/IN.DAT
->>>>>>> 8e3f6a88
+ Directory : /tmp/pytest-of-cswan/pytest-18/test_solver0
+     Input : /tmp/pytest-of-cswan/pytest-18/test_scenario_Hybrid_mode_0/IN.DAT
  Run title : Run Title (change this line using input variable 'runtitle')
   Run type : Reactor concept design: Pulsed tokamak model, (c) CCFE
  
@@ -61,15 +50,9 @@
  Number of constraints (total)                                            (neqns+nineqns)                  24     
  Optimisation switch                                                      (ioptimz)                         1     
  Figure of merit switch                                                   (minmax)                          1     
-<<<<<<< HEAD
- Square root of the sum of squares of the constraint residuals            (sqsumsq)                 5.162E-09  OP 
- VMCON convergence parameter                                              (convergence_parameter)   1.198E-09  OP 
+ Square root of the sum of squares of the constraint residuals            (sqsumsq)                 8.546E-09  OP 
+ VMCON convergence parameter                                              (convergence_parameter)   6.634E-10  OP 
  Number of VMCON iterations                                               (nviter)                         22  OP 
-=======
- Square root of the sum of squares of the constraint residuals            (sqsumsq)                 3.872E-09  OP 
- VMCON convergence parameter                                              (convergence_parameter)   1.512E-09  OP 
- Number of VMCON iterations                                               (nviter)                         19  OP 
->>>>>>> 8e3f6a88
  
 PROCESS has successfully optimised the iteration variables to minimise the figure of merit          MAJOR RADIUS.
  
@@ -97,148 +80,77 @@
                                           final       final /
     i                                     value       initial
  
-<<<<<<< HEAD
-    1                  bt               6.0013E+00     0.9994
-    2                  rmajor           1.0100E+01     0.9985
-    3                  te               1.4435E+01     0.9983
-    4                  beta             2.4621E-02     1.0005
-    5                  dene             5.7297E+19     1.0010
+    1                  bt               5.9998E+00     0.9992
+    2                  rmajor           1.0093E+01     0.9978
+    3                  te               1.4423E+01     0.9975
+    4                  beta             2.4627E-02     1.0008
+    5                  dene             5.7323E+19     1.0014
     6                  fdene            1.2000E+00     1.0000
-    7                  tfcth            1.5108E+00     0.9511
-    8                  fwalld           1.0678E-01     0.9997
-    9                  ohcth            1.2155E+00     1.0617
+    7                  tfcth            1.5098E+00     0.9505
+    8                  fwalld           1.0677E-01     0.9995
+    9                  ohcth            1.2240E+00     1.0691
    10                  q                4.5000E+00     1.0000
-   11                  bore             2.2741E+00     0.9989
-   12                  fbetatry         3.8176E-01     1.0005
-   13                  coheof           5.0593E+06     0.9251
-   14                  fjohc            1.6356E-02     0.8915
-   15                  fjohc0           1.9118E-02     0.8917
+   11                  bore             2.2615E+00     0.9934
+   12                  fbetatry         3.8185E-01     1.0007
+   13                  coheof           5.0538E+06     0.9241
+   14                  fjohc            1.6501E-02     0.8994
+   15                  fjohc0           1.9287E-02     0.8996
    16                  fcohbop          1.0000E+00     1.0000
    17                  gapoh            5.0000E-02     1.0000
    18                  fvsbrnni         6.6000E-01     1.0000
-   19                  fpinj            3.8425E-01     0.9987
+   19                  fpinj            3.8401E-01     0.9980
    20                  fstrcase         1.0000E+00     1.0000
-   21                  fstrcond         7.7538E-01     0.8824
-   22                  fiooic           7.0742E-01     1.1761
-   23                  fvdump           9.6772E-01     0.9963
-   24                  vdalw            9.6772E+00     0.9963
+   21                  fstrcond         7.7535E-01     0.8823
+   22                  fiooic           7.0741E-01     1.1760
+   23                  fvdump           9.6795E-01     0.9965
+   24                  vdalw            9.6795E+00     0.9965
    25                  fjprot           1.0000E+00     1.0000
    26                  ftmargtf         1.0000E+00     1.0000
-   27                  tdmptf           3.7582E+01     0.9963
-   28                  thkcas           6.9272E-01     0.9308
+   27                  tdmptf           3.7516E+01     0.9945
+   28                  thkcas           6.9191E-01     0.9297
    29                  thwcndut         8.0000E-03     1.0000
-   30                  fcutfsu          8.9021E-01     1.1119
+   30                  fcutfsu          8.9011E-01     1.1118
    31                  cpttf            8.8743E+04     1.0000
    32                  gapds            2.0000E-02     1.0000
-   33                  flhthresh        1.6910E+00     1.0014
-   34                  ftmargoh         2.2383E-01     0.9857
-   35                  ralpne           7.2318E-02     0.9969
+   33                  flhthresh        1.6921E+00     1.0021
+   34                  ftmargoh         2.2457E-01     0.9889
+   35                  ralpne           7.2212E-02     0.9954
    36                  ftaulimit        1.0000E+00     1.0000
    37                  ftaucq           1.0000E+00     1.0000
    38                  fpsepbqar        1.0000E+00     1.0000
-   39                  oh_steel_frac    1.0904E-01     0.9295
+   39                  oh_steel_frac    1.0952E-01     0.9336
    40                  foh_stress       1.0000E+00     1.0000
-   41                  fimp(13)         5.4069E-04     1.0509
-=======
-    1                  bt               6.0003E+00     0.9993
-    2                  rmajor           1.0095E+01     0.9981
-    3                  te               1.4427E+01     0.9978
-    4                  beta             2.4625E-02     1.0007
-    5                  dene             5.7314E+19     1.0013
-    6                  fdene            1.2000E+00     1.0000
-    7                  tfcth            1.5378E+00     0.9681
-    8                  fwalld           1.0677E-01     0.9996
-    9                  ohcth            1.1944E+00     1.0432
-   10                  q                4.5000E+00     1.0000
-   11                  bore             2.2646E+00     0.9947
-   12                  fbetatry         3.8182E-01     1.0006
-   13                  coheof           5.2076E+06     0.9522
-   14                  fjohc            1.7203E-02     0.9377
-   15                  fjohc0           2.0105E-02     0.9377
-   16                  fcohbop          1.0000E+00     1.0000
-   17                  gapoh            5.0000E-02     1.0000
-   18                  fvsbrnni         6.6000E-01     1.0000
-   19                  fpinj            3.8409E-01     0.9982
-   20                  fstrcase         1.0000E+00     1.0000
-   21                  fstrcond         8.6457E-01     0.9839
-   22                  fiooic           6.0144E-01     0.9999
-   23                  fvdump           9.6994E-01     0.9986
-   24                  vdalw            9.6994E+00     0.9986
-   25                  fjprot           1.0000E+00     1.0000
-   26                  ftmargtf         1.0000E+00     1.0000
-   27                  tdmptf           3.7539E+01     0.9951
-   28                  thkcas           6.9390E-01     0.9323
-   29                  thwcndut         8.0000E-03     1.0000
-   30                  fcutfsu          8.0003E-01     0.9993
-   31                  cpttf            8.8743E+04     1.0000
-   32                  gapds            2.0000E-02     1.0000
-   33                  flhthresh        1.6917E+00     1.0018
-   34                  ftmargoh         2.2563E-01     0.9936
-   35                  ralpne           7.2249E-02     0.9960
-   36                  ftaulimit        1.0000E+00     1.0000
-   37                  ftaucq           1.0000E+00     1.0000
-   38                  fpsepbqar        1.0000E+00     1.0000
-   39                  oh_steel_frac    1.1246E-01     0.9587
-   40                  foh_stress       1.0000E+00     1.0000
-   41                  fimp(13)         5.4048E-04     1.0505
->>>>>>> 8e3f6a88
+   41                  fimp(13)         5.4037E-04     1.0503
  
  The following equality constraint residues should be close to zero :
  
                                                physical                 constraint                 normalised
                                               constraint                 residue                    residue
  
-<<<<<<< HEAD
-    1  Beta consistency                      =  2.4621E-02              6.3622E-13                -2.5841E-11
-    2  Global power balance consistency      =  1.4799E-01 MW/m3       -5.8968E-12 MW/m3           3.9845E-11
-    3  Density upper limit                   <  6.3453E+19 /m3         -3.2768E+04 /m3            -5.5511E-16
-    4  Neutron wall load upper limit         <  8.5428E-01 MW/m2        1.4419E-10 MW/m2           1.6878E-10
-    5  Radial build consistency              =  1.0100E+01 m           -2.2427E-15 m               2.2204E-16
-    6  Burn time lower limit                 >  7.2000E+03 sec         -3.5720E-05 sec             4.9612E-09
-    7  L-H power threshold limit             >  1.2773E+02 MW           4.5510E-08 MW             -3.5628E-10
-    8  Net electric power lower limit        >  2.5000E+02 MW           1.4537E-04 MW              5.8147E-07
-    9  Beta upper limit                      <  5.0969E-02             -1.6664E-12                -3.2694E-11
-   10  Peak toroidal field upper limit       <  1.2300E+01 T           -2.7311E-15 T               2.2204E-16
-   11  CS coil EOF current density limit     <  3.0933E+08 A/m2        -1.2517E-06 A/m2           -3.9968E-15
-   12  CS coil BOP current density limit     <  2.6464E+08 A/m2        -1.3411E-06 A/m2           -4.9960E-15
-   13  Injection power upper limit           <  3.2600E+02 MW           2.7787E+02 MW              3.9968E-15
-   14  TF coil case stress upper limit       <  5.8000E+08 Pa           3.9339E-06 Pa              6.8834E-15
-   15  TF coil conduit stress upper lim      <  5.8000E+08 Pa           7.9870E-06 Pa              1.3767E-14
-   16  I_op / I_critical (TF coil)           <  2.7348E+07 A/m2        -8.5917E-08 A/m2            4.4409E-15
-   17  Dump voltage upper limit              <  9.6772E+00 V            3.1235E-01 V               3.3307E-15
-   18  J_winding pack/J_protection limit     <  1.9347E+07 A/m2         0.0000E+00 A/m2           -2.6645E-15
-   19  TF coil temp. margin lower limit      >  1.5000E+00 K           -1.7764E-14 K               1.1768E-14
-   20  CS temperature margin lower limit     >  1.5000E+00 K           -5.2014E+00 K              -8.8818E-16
-   21  taup/taueff                           >  5.0000E+00             -2.3287E-10                 4.6574E-11
-   22  Dump time set by VV stress            >  3.7582E+01 s           -3.5527E-14 s               1.1102E-15
-   23  Upper Lim. on Psep * Bt / q A R       <  9.2000E+00 MWT/m       -2.8829E-09 MWT/m           3.1336E-10
-   24  CS Tresca yield criterion             <  6.6000E+08 Pa          -2.0266E-06 Pa             -3.1086E-15
-=======
-    1  Beta consistency                      =  2.4625E-02              6.2926E-12                -2.5554E-10
-    2  Global power balance consistency      =  1.4807E-01 MW/m3       -5.8350E-11 MW/m3           3.9408E-10
-    3  Density upper limit                   <  6.3472E+19 /m3          1.0650E+05 /m3             1.7764E-15
-    4  Neutron wall load upper limit         <  8.5418E-01 MW/m2        1.4260E-09 MW/m2           1.6694E-09
-    5  Radial build consistency              =  1.0095E+01 m            6.7250E-15 m              -6.6613E-16
-    6  Burn time lower limit                 >  7.2000E+03 sec          2.4655E-05 sec            -3.4244E-09
-    7  L-H power threshold limit             >  1.2764E+02 MW           4.4952E-07 MW             -3.5217E-09
-    8  Net electric power lower limit        >  2.5000E+02 MW           1.4632E-03 MW              5.8527E-06
-    9  Beta upper limit                      <  5.0969E-02             -1.6480E-11                -3.2334E-10
-   10  Peak toroidal field upper limit       <  1.2300E+01 T           -1.3656E-14 T               1.1102E-15
-   11  CS coil EOF current density limit     <  3.0272E+08 A/m2         2.1815E-05 A/m2            7.2164E-14
-   12  CS coil BOP current density limit     <  2.5902E+08 A/m2         1.7941E-05 A/m2            6.9278E-14
-   13  Injection power upper limit           <  3.2600E+02 MW           2.7791E+02 MW             -3.8858E-15
-   14  TF coil case stress upper limit       <  5.8000E+08 Pa           1.9073E-06 Pa              3.3307E-15
-   15  TF coil conduit stress upper lim      <  5.8000E+08 Pa           2.7418E-06 Pa              4.6629E-15
-   16  I_op / I_critical (TF coil)           <  3.1094E+07 A/m2         1.5572E-07 A/m2           -8.3267E-15
-   17  Dump voltage upper limit              <  9.6994E+00 V            2.9158E-01 V              -1.5876E-14
-   18  J_winding pack/J_protection limit     <  1.8701E+07 A/m2         0.0000E+00 A/m2           -3.7748E-15
-   19  TF coil temp. margin lower limit      >  1.5000E+00 K           -6.2172E-14 K               4.1966E-14
-   20  CS temperature margin lower limit     >  1.5000E+00 K           -5.1482E+00 K              -7.7716E-16
-   21  taup/taueff                           >  5.0000E+00             -2.3061E-09                 4.6122E-10
-   22  Dump time set by VV stress            >  3.7539E+01 s            3.9790E-13 s              -1.1324E-14
-   23  Upper Lim. on Psep * Bt / q A R       <  9.2000E+00 MWT/m       -2.8494E-08 MWT/m           3.0971E-09
-   24  CS Tresca yield criterion             <  6.6000E+08 Pa           4.8041E-05 Pa              7.2831E-14
->>>>>>> 8e3f6a88
+    1  Beta consistency                      =  2.4627E-02              6.2911E-11                -2.5545E-09
+    2  Global power balance consistency      =  1.4811E-01 MW/m3       -5.8333E-10 MW/m3           3.9386E-09
+    3  Density upper limit                   <  6.3482E+19 /m3         -1.2419E+07 /m3            -1.9562E-13
+    4  Neutron wall load upper limit         <  8.5413E-01 MW/m2        1.4253E-08 MW/m2           1.6687E-08
+    5  Radial build consistency              =  1.0093E+01 m            7.7990E-13 m              -7.7272E-14
+    6  Burn time lower limit                 >  7.2000E+03 sec          6.1244E-05 sec            -8.5061E-09
+    7  L-H power threshold limit             >  1.2759E+02 MW           4.4896E-06 MW             -3.5187E-08
+    8  Net electric power lower limit        >  2.5000E+02 MW           1.4573E-02 MW              5.8290E-05
+    9  Beta upper limit                      <  5.0969E-02             -1.6473E-10                -3.2320E-09
+   10  Peak toroidal field upper limit       <  1.2300E+01 T            1.9036E-12 T              -1.5477E-13
+   11  CS coil EOF current density limit     <  3.0627E+08 A/m2         1.9257E-02 A/m2            6.2875E-11
+   12  CS coil BOP current density limit     <  2.6203E+08 A/m2         1.8006E-02 A/m2            6.8717E-11
+   13  Injection power upper limit           <  3.2600E+02 MW           2.7793E+02 MW             -6.4471E-13
+   14  TF coil case stress upper limit       <  5.8000E+08 Pa          -8.5652E-04 Pa             -1.4767E-12
+   15  TF coil conduit stress upper lim      <  5.8000E+08 Pa          -1.1113E-03 Pa             -1.9160E-12
+   16  I_op / I_critical (TF coil)           <  2.7357E+07 A/m2        -8.9415E-05 A/m2            4.6203E-12
+   17  Dump voltage upper limit              <  9.6795E+00 V            3.1024E-01 V              -1.9099E-10
+   18  J_winding pack/J_protection limit     <  1.9353E+07 A/m2         0.0000E+00 A/m2           -1.5510E-13
+   19  TF coil temp. margin lower limit      >  1.5000E+00 K            2.8726E-10 K              -1.9151E-10
+   20  CS temperature margin lower limit     >  1.5000E+00 K           -5.1794E+00 K              -2.3075E-12
+   21  taup/taueff                           >  5.0000E+00             -2.3058E-08                 4.6117E-09
+   22  Dump time set by VV stress            >  3.7516E+01 s            1.0895E-10 s              -2.9046E-12
+   23  Upper Lim. on Psep * Bt / q A R       <  9.2000E+00 MWT/m       -2.8467E-07 MWT/m           3.0942E-08
+   24  CS Tresca yield criterion             <  6.6000E+08 Pa           2.6143E-04 Pa              3.9613E-13
  
  ******************************************** Final Feasible Point ********************************************
  
@@ -247,13 +159,9 @@
  
  Allowable blanket neutron fluence (MW-yr/m2)                             (abktflnc)                1.500E+01     
  Allowable divertor heat fluence (MW-yr/m2)                               (adivflnc)                2.000E+01     
- First wall / blanket lifetime (years)                                    (bktlife)                 2.341E+01  OP 
-<<<<<<< HEAD
- Divertor lifetime (years)                                                (divlife)                 3.130E+00  OP 
-=======
+ First wall / blanket lifetime (years)                                    (bktlife)                 2.342E+01  OP 
  Divertor lifetime (years)                                                (divlife)                 3.129E+00  OP 
->>>>>>> 8e3f6a88
- Heating/CD system lifetime (years)                                       (cdrlife)                 2.341E+01  OP 
+ Heating/CD system lifetime (years)                                       (cdrlife)                 2.342E+01  OP 
  Total plant lifetime (years)                                             (tlife)                   4.000E+01     
  Total plant availability fraction                                        (cfactr)                  7.500E-01     
  
@@ -264,74 +172,43 @@
  
  Plasma Geometry :
  
-<<<<<<< HEAD
- Major radius (m)                                                         (rmajor)                     10.100  ITV
- Minor radius (m)                                                         (rminor)                      3.258  OP 
-=======
- Major radius (m)                                                         (rmajor)                     10.095  ITV
- Minor radius (m)                                                         (rminor)                      3.257  OP 
->>>>>>> 8e3f6a88
+ Major radius (m)                                                         (rmajor)                     10.093  ITV
+ Minor radius (m)                                                         (rminor)                      3.256  OP 
  Aspect ratio                                                             (aspect)                      3.100     
  Elongation, X-point (input value used)                                   (kappa)                       1.848  IP 
  Elongation, 95% surface (calculated from kappa)                          (kappa95)                     1.650  OP 
  Elongation, area ratio calc.                                             (kappaa)                      1.717  OP 
  Triangularity, X-point (input value used)                                (triang)                      0.500  IP 
  Triangularity, 95% surface (calculated from triang)                      (triang95)                    0.333  OP 
-<<<<<<< HEAD
- Plasma poloidal perimeter (m)                                            (pperim)                     29.401  OP 
- Plasma cross-sectional area (m2)                                         (xarea)                      57.268  OP 
- Plasma surface area (m2)                                                 (sarea)                   1.811E+03  OP 
- Plasma volume (m3)                                                       (vol)                     3.558E+03  OP 
-=======
- Plasma poloidal perimeter (m)                                            (pperim)                     29.388  OP 
- Plasma cross-sectional area (m2)                                         (xarea)                      57.215  OP 
- Plasma surface area (m2)                                                 (sarea)                   1.810E+03  OP 
- Plasma volume (m3)                                                       (vol)                     3.553E+03  OP 
->>>>>>> 8e3f6a88
+ Plasma poloidal perimeter (m)                                            (pperim)                     29.380  OP 
+ Plasma cross-sectional area (m2)                                         (xarea)                      57.187  OP 
+ Plasma surface area (m2)                                                 (sarea)                   1.809E+03  OP 
+ Plasma volume (m3)                                                       (vol)                     3.550E+03  OP 
  
  Current and Field :
  
  Consistency between q0,q,alphaj,rli,dnbeta is enforced
  
  Plasma current scaling law used                                          (icurr)                           4     
-<<<<<<< HEAD
- Plasma current (MA)                                                      (plascur/1D6)                17.634  OP 
- Current density profile factor                                           (alphaj)                      2.761  OP 
- Plasma internal inductance, li                                           (rli)                         1.413  OP 
- Vertical field at plasma (T)                                             (bvert)                      -0.699  OP 
- Vacuum toroidal field at R (T)                                           (bt)                          6.001  ITV
- Average poloidal field (T)                                               (bp)                          0.754  OP 
- Total field (sqrt(bp^2 + bt^2)) (T)                                      (btot)                        6.048  OP 
-=======
- Plasma current (MA)                                                      (plascur/1D6)                17.623  OP 
+ Plasma current (MA)                                                      (plascur/1D6)                17.617  OP 
  Current density profile factor                                           (alphaj)                      2.761  OP 
  Plasma internal inductance, li                                           (rli)                         1.413  OP 
  Vertical field at plasma (T)                                             (bvert)                      -0.699  OP 
  Vacuum toroidal field at R (T)                                           (bt)                          6.000  ITV
  Average poloidal field (T)                                               (bp)                          0.754  OP 
  Total field (sqrt(bp^2 + bt^2)) (T)                                      (btot)                        6.047  OP 
->>>>>>> 8e3f6a88
  Safety factor on axis                                                    (q0)                          1.000     
  Safety factor at 95% flux surface                                        (q95)                         4.500  ITV
  Cylindrical safety factor (qcyl)                                         (qstar)                       3.761  OP 
  
  Beta Information :
  
-<<<<<<< HEAD
- Total plasma beta                                                        (beta)                    2.462E-02  ITV
- Total poloidal beta                                                      (betap)                   1.586E+00  OP 
- Total toroidal beta                                                                                2.501E-02  OP 
- Fast alpha beta                                                          (betaft)                  3.454E-03  OP 
- Beam ion beta                                                            (betanb)                  1.709E-03  OP 
- (Fast alpha + beam beta)/(thermal beta)                                  (gammaft)                 2.653E-01  OP 
-=======
  Total plasma beta                                                        (beta)                    2.463E-02  ITV
  Total poloidal beta                                                      (betap)                   1.586E+00  OP 
- Total toroidal beta                                                                                2.501E-02  OP 
- Fast alpha beta                                                          (betaft)                  3.454E-03  OP 
+ Total toroidal beta                                                                                2.502E-02  OP 
+ Fast alpha beta                                                          (betaft)                  3.455E-03  OP 
  Beam ion beta                                                            (betanb)                  1.710E-03  OP 
  (Fast alpha + beam beta)/(thermal beta)                                  (gammaft)                 2.654E-01  OP 
->>>>>>> 8e3f6a88
  Thermal beta                                                                                       1.946E-02  OP 
  Thermal poloidal beta                                                                              1.253E+00  OP 
  Thermal toroidal beta (= beta-exp)                                                                 1.977E-02  OP 
@@ -339,69 +216,38 @@
  2nd stability beta upper limit                                           (epbetmax)                    1.380     
  Beta g coefficient                                                       (dnbeta)                      5.651  OP 
  Normalised thermal beta                                                                                2.158  OP 
- Normalised total beta                                                                                  2.730  OP 
+ Normalised total beta                                                                                  2.731  OP 
  Normalised toroidal beta                                                 (normalised_toroidal          2.774  OP 
  Limit on thermal beta                                                    (betalim)                     0.051  OP 
-<<<<<<< HEAD
- Plasma thermal energy (J)                                                                          1.512E+09  OP 
- Total plasma internal energy (J)                                         (total_plasma_internal_en 1.913E+09  OP 
+ Plasma thermal energy (J)                                                                          1.508E+09  OP 
+ Total plasma internal energy (J)                                         (total_plasma_internal_en 1.908E+09  OP 
  
  Temperature and Density (volume averaged) :
  
- Electron temperature (keV)                                               (te)                         14.435  ITV
- Electron temperature on axis (keV)                                       (te0)                        33.521  OP 
- Ion temperature (keV)                                                    (ti)                         14.435     
- Ion temperature on axis (keV)                                            (ti0)                        33.521  OP 
- Electron temp., density weighted (keV)                                   (ten)                        16.251  OP 
- Electron density (/m3)                                                   (dene)                    5.730E+19  ITV
- Electron density on axis (/m3)                                           (ne0)                     7.536E+19  OP 
- Line-averaged electron density (/m3)                                     (dnla)                    6.345E+19  OP 
+ Electron temperature (keV)                                               (te)                         14.423  ITV
+ Electron temperature on axis (keV)                                       (te0)                        33.492  OP 
+ Ion temperature (keV)                                                    (ti)                         14.423     
+ Ion temperature on axis (keV)                                            (ti0)                        33.492  OP 
+ Electron temp., density weighted (keV)                                   (ten)                        16.238  OP 
+ Electron density (/m3)                                                   (dene)                    5.732E+19  ITV
+ Electron density on axis (/m3)                                           (ne0)                     7.540E+19  OP 
+ Line-averaged electron density (/m3)                                     (dnla)                    6.348E+19  OP 
  Line-averaged electron density / Greenwald density                       (dnla_gw)                 1.200E+00  OP 
- Ion density (/m3)                                                        (dnitot)                  5.148E+19  OP 
- Fuel density (/m3)                                                       (deni)                    4.701E+19  OP 
+ Ion density (/m3)                                                        (dnitot)                  5.151E+19  OP 
+ Fuel density (/m3)                                                       (deni)                    4.704E+19  OP 
  Total impurity density with Z > 2 (no He) (/m3)                          (dnz)                     3.384E+16  OP 
- Helium ion density (thermalised ions only) (/m3)                         (dnalp)                   4.144E+18  OP 
- Proton density (/m3)                                                     (dnprot)                  1.270E+16  OP 
- Hot beam density (/m3)                                                   (dnbeam)                  2.865E+17  OP 
- Density limit from scaling (/m3)                                         (dnelimt)                 5.288E+19  OP 
- Density limit (enforced) (/m3)                                           (boundu(9)*dnelimt)       6.345E+19  OP 
- Helium ion density (thermalised ions only) / electron density            (ralpne)                  7.232E-02  ITV
-=======
- Plasma thermal energy (J)                                                                          1.509E+09  OP 
- Total plasma internal energy (J)                                         (total_plasma_internal_en 1.910E+09  OP 
- 
- Temperature and Density (volume averaged) :
- 
- Electron temperature (keV)                                               (te)                         14.427  ITV
- Electron temperature on axis (keV)                                       (te0)                        33.502  OP 
- Ion temperature (keV)                                                    (ti)                         14.427     
- Ion temperature on axis (keV)                                            (ti0)                        33.502  OP 
- Electron temp., density weighted (keV)                                   (ten)                        16.243  OP 
- Electron density (/m3)                                                   (dene)                    5.731E+19  ITV
- Electron density on axis (/m3)                                           (ne0)                     7.539E+19  OP 
- Line-averaged electron density (/m3)                                     (dnla)                    6.347E+19  OP 
- Line-averaged electron density / Greenwald density                       (dnla_gw)                 1.200E+00  OP 
- Ion density (/m3)                                                        (dnitot)                  5.150E+19  OP 
- Fuel density (/m3)                                                       (deni)                    4.703E+19  OP 
- Total impurity density with Z > 2 (no He) (/m3)                          (dnz)                     3.384E+16  OP 
- Helium ion density (thermalised ions only) (/m3)                         (dnalp)                   4.141E+18  OP 
- Proton density (/m3)                                                     (dnprot)                  1.269E+16  OP 
+ Helium ion density (thermalised ions only) (/m3)                         (dnalp)                   4.139E+18  OP 
+ Proton density (/m3)                                                     (dnprot)                  1.268E+16  OP 
  Hot beam density (/m3)                                                   (dnbeam)                  2.866E+17  OP 
- Density limit from scaling (/m3)                                         (dnelimt)                 5.289E+19  OP 
- Density limit (enforced) (/m3)                                           (boundu(9)*dnelimt)       6.347E+19  OP 
- Helium ion density (thermalised ions only) / electron density            (ralpne)                  7.225E-02  ITV
->>>>>>> 8e3f6a88
+ Density limit from scaling (/m3)                                         (dnelimt)                 5.290E+19  OP 
+ Density limit (enforced) (/m3)                                           (boundu(9)*dnelimt)       6.348E+19  OP 
+ Helium ion density (thermalised ions only) / electron density            (ralpne)                  7.221E-02  ITV
  
  Impurities
  
  Plasma ion densities / electron density:
-<<<<<<< HEAD
- H_ concentration                                                         (fimp(01)                 8.256E-01  OP 
- He concentration                                                         (fimp(02)                 7.232E-02     
-=======
  H_ concentration                                                         (fimp(01)                 8.258E-01  OP 
- He concentration                                                         (fimp(02)                 7.225E-02     
->>>>>>> 8e3f6a88
+ He concentration                                                         (fimp(02)                 7.221E-02     
  Be concentration                                                         (fimp(03)                 0.000E+00     
  C_ concentration                                                         (fimp(04)                 0.000E+00     
  N_ concentration                                                         (fimp(05)                 0.000E+00     
@@ -412,60 +258,36 @@
  Fe concentration                                                         (fimp(10)                 0.000E+00     
  Ni concentration                                                         (fimp(11)                 0.000E+00     
  Kr concentration                                                         (fimp(12)                 0.000E+00     
-<<<<<<< HEAD
- Xe concentration                                                         (fimp(13)                 5.407E-04  ITV
-=======
- Xe concentration                                                         (fimp(13)                 5.405E-04  ITV
->>>>>>> 8e3f6a88
+ Xe concentration                                                         (fimp(13)                 5.404E-04  ITV
  W_ concentration                                                         (fimp(14)                 5.000E-05     
  Average mass of all ions (amu)                                           (aion)                    2.705E+00  OP 
  
- Effective charge                                                         (zeff)                        2.618  OP 
+ Effective charge                                                         (zeff)                        2.617  OP 
  Density profile factor                                                   (alphan)                      1.000     
  Plasma profile model                                                     (ipedestal)                       1     
  Pedestal profiles are used.
  Density pedestal r/a location                                            (rhopedn)                     0.940     
-<<<<<<< HEAD
- Electron density pedestal height (/m3)                                   (neped)                   4.495E+19  OP 
-=======
- Electron density pedestal height (/m3)                                   (neped)                   4.496E+19  OP 
->>>>>>> 8e3f6a88
+ Electron density pedestal height (/m3)                                   (neped)                   4.497E+19  OP 
  Electron density at pedestal / nGW                                       (fgwped_out)              8.500E-01     
  Temperature pedestal r/a location                                        (rhopedt)                     0.940     
  Pedestal scaling switch                                                  (ieped)                           1     
  Saarelma 6-parameter pedestal temperature scaling is ON
-<<<<<<< HEAD
- Electron temp. pedestal height (keV)                                     (teped)                       4.029     
- Electron temp. at separatrix (keV)                                       (tesep)                       0.100     
- Electron density at separatrix (/m3)                                     (nesep)                   2.644E+19     
-=======
- Electron temp. pedestal height (keV)                                     (teped)                       4.028     
+ Electron temp. pedestal height (keV)                                     (teped)                       4.027     
  Electron temp. at separatrix (keV)                                       (tesep)                       0.100     
  Electron density at separatrix (/m3)                                     (nesep)                   2.645E+19     
->>>>>>> 8e3f6a88
  Electron density at separatrix / nGW                                     (fgwsep_out)              5.000E-01     
  Temperature profile index                                                (alphat)                      1.450     
  Temperature profile index beta                                           (tbeta)                       2.000     
  
  Density Limit using different models :
  
-<<<<<<< HEAD
- Old ASDEX model                                                          (dlimit(1))               4.185E+19  OP 
- Borrass ITER model I                                                     (dlimit(2))               9.512E+19  OP 
- Borrass ITER model II                                                    (dlimit(3))               3.986E+19  OP 
- JET edge radiation model                                                 (dlimit(4))               3.116E+21  OP 
- JET simplified model                                                     (dlimit(5))               4.485E+20  OP 
- Hugill-Murakami Mq model                                                 (dlimit(6))               4.739E+19  OP 
- Greenwald model                                                          (dlimit(7))               5.288E+19  OP 
-=======
- Old ASDEX model                                                          (dlimit(1))               4.186E+19  OP 
- Borrass ITER model I                                                     (dlimit(2))               9.516E+19  OP 
- Borrass ITER model II                                                    (dlimit(3))               3.987E+19  OP 
+ Old ASDEX model                                                          (dlimit(1))               4.187E+19  OP 
+ Borrass ITER model I                                                     (dlimit(2))               9.518E+19  OP 
+ Borrass ITER model II                                                    (dlimit(3))               3.988E+19  OP 
  JET edge radiation model                                                 (dlimit(4))               3.116E+21  OP 
  JET simplified model                                                     (dlimit(5))               4.486E+20  OP 
- Hugill-Murakami Mq model                                                 (dlimit(6))               4.740E+19  OP 
- Greenwald model                                                          (dlimit(7))               5.289E+19  OP 
->>>>>>> 8e3f6a88
+ Hugill-Murakami Mq model                                                 (dlimit(6))               4.741E+19  OP 
+ Greenwald model                                                          (dlimit(7))               5.290E+19  OP 
  
  Fuel Constituents :
  
@@ -474,192 +296,104 @@
  
  Fusion Power :
  
-<<<<<<< HEAD
- Total fusion power (MW)                                                  (powfmw)                  2.104E+03  OP 
-  =    D-T fusion power (MW)                                              (pdt)                     2.101E+03  OP 
-   +   D-D fusion power (MW)                                              (pdd)                     2.791E+00  OP 
+ Total fusion power (MW)                                                  (powfmw)                  2.101E+03  OP 
+  =    D-T fusion power (MW)                                              (pdt)                     2.098E+03  OP 
+   +   D-D fusion power (MW)                                              (pdd)                     2.785E+00  OP 
    + D-He3 fusion power (MW)                                              (pdhe3)                   0.000E+00  OP 
- Alpha power: total (MW)                                                  (palpmw)                  4.202E+02  OP 
- Alpha power: beam-plasma (MW)                                            (palpnb)                  1.116E+01  OP 
- Neutron power (MW)                                                       (pneutmw)                 1.682E+03  OP 
- Charged particle power (excluding alphas) (MW)                           (pchargemw)               1.804E+00  OP 
- Total power deposited in plasma (MW)                                     (tot_power_plasma)        5.265E+02  OP 
+ Alpha power: total (MW)                                                  (palpmw)                  4.196E+02  OP 
+ Alpha power: beam-plasma (MW)                                            (palpnb)                  1.115E+01  OP 
+ Neutron power (MW)                                                       (pneutmw)                 1.679E+03  OP 
+ Charged particle power (excluding alphas) (MW)                           (pchargemw)               1.800E+00  OP 
+ Total power deposited in plasma (MW)                                     (tot_power_plasma)        5.258E+02  OP 
  
  Radiation Power (excluding SOL):
  
- Bremsstrahlung radiation power (MW)                                      (pbrempv*vol)             6.930E+01  OP 
- Line radiation power (MW)                                                (plinepv*vol)             1.819E+02  OP 
- Synchrotron radiation power (MW)                                         (psyncpv*vol)             5.934E+01  OP 
+ Bremsstrahlung radiation power (MW)                                      (pbrempv*vol)             6.915E+01  OP 
+ Line radiation power (MW)                                                (plinepv*vol)             1.817E+02  OP 
+ Synchrotron radiation power (MW)                                         (psyncpv*vol)             5.908E+01  OP 
  Synchrotron wall reflectivity factor                                     (ssync)                       0.600     
  Normalised minor radius defining 'core'                                  (coreradius)              7.500E-01     
  Fraction of core radiation subtracted from P_L                           (coreradiationfraction)   6.000E-01     
- Total core radiation power (MW)                                          (pcoreradmw)              1.444E+02  OP 
- Edge radiation power (MW)                                                (pedgeradmw)              1.662E+02  OP 
- Total radiation power (MW)                                               (pradmw)                  3.106E+02  OP 
- Core radiation fraction = total radiation in core / total power deposite (rad_fraction_core)       5.898E-01  OP 
+ Total core radiation power (MW)                                          (pcoreradmw)              1.440E+02  OP 
+ Edge radiation power (MW)                                                (pedgeradmw)              1.659E+02  OP 
+ Total radiation power (MW)                                               (pradmw)                  3.099E+02  OP 
+ Core radiation fraction = total radiation in core / total power deposite (rad_fraction_core)       5.894E-01  OP 
  SoL radiation fraction = total radiation in SoL / total power accross se (rad_fraction_sol)        8.000E-01  IP 
- Radiation fraction = total radiation / total power deposited in plasma   (rad_fraction)            9.180E-01  OP 
- Nominal mean radiation load on inside surface of reactor (MW/m2)         (photon_wall)             1.577E-01  OP 
+ Radiation fraction = total radiation / total power deposited in plasma   (rad_fraction)            9.179E-01  OP 
+ Nominal mean radiation load on inside surface of reactor (MW/m2)         (photon_wall)             1.576E-01  OP 
  Peaking factor for radiation wall load                                   (peakfactrad)             3.330E+00  IP 
  Maximum permitted radiation wall load (MW/m^2)                           (maxradwallload)          1.000E+00  IP 
- Peak radiation wall load (MW/m^2)                                        (peakradwallload)         5.253E-01  OP 
- Nominal mean neutron load on inside surface of reactor (MW/m2)           (wallmw)                  8.543E-01  OP 
- 
- Power incident on the divertor targets (MW)                              (ptarmw)                  4.320E+01  OP 
-=======
- Total fusion power (MW)                                                  (powfmw)                  2.102E+03  OP 
-  =    D-T fusion power (MW)                                              (pdt)                     2.099E+03  OP 
-   +   D-D fusion power (MW)                                              (pdd)                     2.787E+00  OP 
-   + D-He3 fusion power (MW)                                              (pdhe3)                   0.000E+00  OP 
- Alpha power: total (MW)                                                  (palpmw)                  4.198E+02  OP 
- Alpha power: beam-plasma (MW)                                            (palpnb)                  1.115E+01  OP 
- Neutron power (MW)                                                       (pneutmw)                 1.680E+03  OP 
- Charged particle power (excluding alphas) (MW)                           (pchargemw)               1.802E+00  OP 
- Total power deposited in plasma (MW)                                     (tot_power_plasma)        5.261E+02  OP 
- 
- Radiation Power (excluding SOL):
- 
- Bremsstrahlung radiation power (MW)                                      (pbrempv*vol)             6.920E+01  OP 
- Line radiation power (MW)                                                (plinepv*vol)             1.818E+02  OP 
- Synchrotron radiation power (MW)                                         (psyncpv*vol)             5.917E+01  OP 
- Synchrotron wall reflectivity factor                                     (ssync)                       0.600     
- Normalised minor radius defining 'core'                                  (coreradius)              7.500E-01     
- Fraction of core radiation subtracted from P_L                           (coreradiationfraction)   6.000E-01     
- Total core radiation power (MW)                                          (pcoreradmw)              1.441E+02  OP 
- Edge radiation power (MW)                                                (pedgeradmw)              1.660E+02  OP 
- Total radiation power (MW)                                               (pradmw)                  3.102E+02  OP 
- Core radiation fraction = total radiation in core / total power deposite (rad_fraction_core)       5.895E-01  OP 
- SoL radiation fraction = total radiation in SoL / total power accross se (rad_fraction_sol)        8.000E-01  IP 
- Radiation fraction = total radiation / total power deposited in plasma   (rad_fraction)            9.179E-01  OP 
- Nominal mean radiation load on inside surface of reactor (MW/m2)         (photon_wall)             1.577E-01  OP 
- Peaking factor for radiation wall load                                   (peakfactrad)             3.330E+00  IP 
- Maximum permitted radiation wall load (MW/m^2)                           (maxradwallload)          1.000E+00  IP 
- Peak radiation wall load (MW/m^2)                                        (peakradwallload)         5.251E-01  OP 
- Nominal mean neutron load on inside surface of reactor (MW/m2)           (wallmw)                  8.542E-01  OP 
- 
- Power incident on the divertor targets (MW)                              (ptarmw)                  4.319E+01  OP 
->>>>>>> 8e3f6a88
+ Peak radiation wall load (MW/m^2)                                        (peakradwallload)         5.250E-01  OP 
+ Nominal mean neutron load on inside surface of reactor (MW/m2)           (wallmw)                  8.541E-01  OP 
+ 
+ Power incident on the divertor targets (MW)                              (ptarmw)                  4.318E+01  OP 
  Fraction of power to the lower divertor                                  (ftar)                    1.000E+00  IP 
  Outboard side heat flux decay length (m)                                 (lambdaio)                1.570E-03  OP 
  Fraction of power on the inner targets                                   (fio)                     4.100E-01  OP 
  Fraction of power incident on the lower inner target                     (fLI)                     4.100E-01  OP 
  Fraction of power incident on the lower outer target                     (fLO)                     5.900E-01  OP 
- Power incident on the lower inner target (MW)                            (pLImw)                   1.771E+01  OP 
+ Power incident on the lower inner target (MW)                            (pLImw)                   1.770E+01  OP 
  Power incident on the lower outer target (MW)                            (pLOmw)                   2.548E+01  OP 
  
  Ohmic heating power (MW)                                                 (pohmmw)                  2.667E-01  OP 
  Fraction of alpha power deposited in plasma                              (falpha)                      0.950  OP 
  Fraction of alpha power to electrons                                     (falpe)                       0.693  OP 
  Fraction of alpha power to ions                                          (falpi)                       0.307  OP 
-<<<<<<< HEAD
- Ion transport (MW)                                                       (ptrimw)                  1.809E+02  OP 
- Electron transport (MW)                                                  (ptremw)                  2.013E+02  OP 
- Injection power to ions (MW)                                             (pinjimw)                 5.446E+01  OP 
- Injection power to electrons (MW)                                        (pinjemw)                 7.081E+01  OP 
+ Ion transport (MW)                                                       (ptrimw)                  1.807E+02  OP 
+ Electron transport (MW)                                                  (ptremw)                  2.011E+02  OP 
+ Injection power to ions (MW)                                             (pinjimw)                 5.440E+01  OP 
+ Injection power to electrons (MW)                                        (pinjemw)                 7.079E+01  OP 
  Ignited plasma switch (0=not ignited, 1=ignited)                         (ignite)                          0     
  
- Power into divertor zone via charged particles (MW)                      (pdivt)                   2.160E+02  OP 
-=======
- Ion transport (MW)                                                       (ptrimw)                  1.808E+02  OP 
- Electron transport (MW)                                                  (ptremw)                  2.012E+02  OP 
- Injection power to ions (MW)                                             (pinjimw)                 5.442E+01  OP 
- Injection power to electrons (MW)                                        (pinjemw)                 7.080E+01  OP 
- Ignited plasma switch (0=not ignited, 1=ignited)                         (ignite)                          0     
- 
  Power into divertor zone via charged particles (MW)                      (pdivt)                   2.159E+02  OP 
->>>>>>> 8e3f6a88
  Psep / R ratio (MW/m)                                                    (pdivt/rmajor)            2.139E+01  OP 
  Psep Bt / qAR ratio (MWT/m)                                              (pdivtbt/qar)             9.200E+00  OP 
  
  H-mode Power Threshold Scalings :
  
-<<<<<<< HEAD
- ITER 1996 scaling: nominal (MW)                                          (pthrmw(1))               1.814E+02  OP 
- ITER 1996 scaling: upper bound (MW)                                      (pthrmw(2))               4.125E+02  OP 
- ITER 1996 scaling: lower bound (MW)                                      (pthrmw(3))               7.874E+01  OP 
- ITER 1997 scaling (1) (MW)                                               (pthrmw(4))               2.869E+02  OP 
- ITER 1997 scaling (2) (MW)                                               (pthrmw(5))               2.328E+02  OP 
- Martin 2008 scaling: nominal (MW)                                        (pthrmw(6))               1.277E+02  OP 
- Martin 2008 scaling: 95% upper bound (MW)                                (pthrmw(7))               1.698E+02  OP 
- Martin 2008 scaling: 95% lower bound (MW)                                (pthrmw(8))               8.567E+01  OP 
- Snipes 2000 scaling: nominal (MW)                                        (pthrmw(9))               9.216E+01  OP 
- Snipes 2000 scaling: upper bound (MW)                                    (pthrmw(10))              1.387E+02  OP 
- Snipes 2000 scaling: lower bound (MW)                                    (pthrmw(11))              6.073E+01  OP 
- Snipes 2000 scaling (closed divertor): nominal (MW)                      (pthrmw(12))              4.001E+01  OP 
- Snipes 2000 scaling (closed divertor): upper bound (MW)                  (pthrmw(13))              5.591E+01  OP 
- Snipes 2000 scaling (closed divertor): lower bound (MW)                  (pthrmw(14))              2.843E+01  OP 
- Hubbard 2012 L-I threshold - nominal (MW)                                (pthrmw(15))              2.331E+01  OP 
+ ITER 1996 scaling: nominal (MW)                                          (pthrmw(1))               1.812E+02  OP 
+ ITER 1996 scaling: upper bound (MW)                                      (pthrmw(2))               4.118E+02  OP 
+ ITER 1996 scaling: lower bound (MW)                                      (pthrmw(3))               7.865E+01  OP 
+ ITER 1997 scaling (1) (MW)                                               (pthrmw(4))               2.866E+02  OP 
+ ITER 1997 scaling (2) (MW)                                               (pthrmw(5))               2.325E+02  OP 
+ Martin 2008 scaling: nominal (MW)                                        (pthrmw(6))               1.276E+02  OP 
+ Martin 2008 scaling: 95% upper bound (MW)                                (pthrmw(7))               1.696E+02  OP 
+ Martin 2008 scaling: 95% lower bound (MW)                                (pthrmw(8))               8.558E+01  OP 
+ Snipes 2000 scaling: nominal (MW)                                        (pthrmw(9))               9.205E+01  OP 
+ Snipes 2000 scaling: upper bound (MW)                                    (pthrmw(10))              1.386E+02  OP 
+ Snipes 2000 scaling: lower bound (MW)                                    (pthrmw(11))              6.067E+01  OP 
+ Snipes 2000 scaling (closed divertor): nominal (MW)                      (pthrmw(12))              3.997E+01  OP 
+ Snipes 2000 scaling (closed divertor): upper bound (MW)                  (pthrmw(13))              5.586E+01  OP 
+ Snipes 2000 scaling (closed divertor): lower bound (MW)                  (pthrmw(14))              2.840E+01  OP 
+ Hubbard 2012 L-I threshold - nominal (MW)                                (pthrmw(15))              2.329E+01  OP 
  Hubbard 2012 L-I threshold - lower bound (MW)                            (pthrmw(16))              1.270E+01  OP 
- Hubbard 2012 L-I threshold - upper bound (MW)                            (pthrmw(17))              4.276E+01  OP 
- Hubbard 2017 L-I threshold                                               (pthrmw(18))              2.967E+02  OP 
- Martin 2008 aspect ratio corrected scaling: nominal (MW)                 (pthrmw(19))              1.277E+02  OP 
- Martin 2008 aspect ratio corrected scaling: 95% upper bound (MW)         (pthrmw(20))              1.698E+02  OP 
- Martin 2008 aspect ratio corrected scaling: 95% lower bound (MW)         (pthrmw(21))              8.567E+01  OP 
- 
- L-H threshold power (enforced) (MW)                                      (boundl(103)*plhthresh)   1.277E+02  OP 
- L-H threshold power (MW)                                                 (plhthresh)               1.277E+02  OP 
-=======
- ITER 1996 scaling: nominal (MW)                                          (pthrmw(1))               1.813E+02  OP 
- ITER 1996 scaling: upper bound (MW)                                      (pthrmw(2))               4.121E+02  OP 
- ITER 1996 scaling: lower bound (MW)                                      (pthrmw(3))               7.868E+01  OP 
- ITER 1997 scaling (1) (MW)                                               (pthrmw(4))               2.867E+02  OP 
- ITER 1997 scaling (2) (MW)                                               (pthrmw(5))               2.326E+02  OP 
- Martin 2008 scaling: nominal (MW)                                        (pthrmw(6))               1.276E+02  OP 
- Martin 2008 scaling: 95% upper bound (MW)                                (pthrmw(7))               1.697E+02  OP 
- Martin 2008 scaling: 95% lower bound (MW)                                (pthrmw(8))               8.562E+01  OP 
- Snipes 2000 scaling: nominal (MW)                                        (pthrmw(9))               9.209E+01  OP 
- Snipes 2000 scaling: upper bound (MW)                                    (pthrmw(10))              1.386E+02  OP 
- Snipes 2000 scaling: lower bound (MW)                                    (pthrmw(11))              6.069E+01  OP 
- Snipes 2000 scaling (closed divertor): nominal (MW)                      (pthrmw(12))              3.999E+01  OP 
- Snipes 2000 scaling (closed divertor): upper bound (MW)                  (pthrmw(13))              5.588E+01  OP 
- Snipes 2000 scaling (closed divertor): lower bound (MW)                  (pthrmw(14))              2.841E+01  OP 
- Hubbard 2012 L-I threshold - nominal (MW)                                (pthrmw(15))              2.330E+01  OP 
- Hubbard 2012 L-I threshold - lower bound (MW)                            (pthrmw(16))              1.270E+01  OP 
- Hubbard 2012 L-I threshold - upper bound (MW)                            (pthrmw(17))              4.274E+01  OP 
- Hubbard 2017 L-I threshold                                               (pthrmw(18))              2.965E+02  OP 
+ Hubbard 2012 L-I threshold - upper bound (MW)                            (pthrmw(17))              4.273E+01  OP 
+ Hubbard 2017 L-I threshold                                               (pthrmw(18))              2.964E+02  OP 
  Martin 2008 aspect ratio corrected scaling: nominal (MW)                 (pthrmw(19))              1.276E+02  OP 
- Martin 2008 aspect ratio corrected scaling: 95% upper bound (MW)         (pthrmw(20))              1.697E+02  OP 
- Martin 2008 aspect ratio corrected scaling: 95% lower bound (MW)         (pthrmw(21))              8.562E+01  OP 
+ Martin 2008 aspect ratio corrected scaling: 95% upper bound (MW)         (pthrmw(20))              1.696E+02  OP 
+ Martin 2008 aspect ratio corrected scaling: 95% lower bound (MW)         (pthrmw(21))              8.558E+01  OP 
  
  L-H threshold power (enforced) (MW)                                      (boundl(103)*plhthresh)   1.276E+02  OP 
  L-H threshold power (MW)                                                 (plhthresh)               1.276E+02  OP 
->>>>>>> 8e3f6a88
  
  Confinement :
  
  Confinement scaling law                    IPB98(y,2)           (H)
  Confinement H factor                                                     (hfact)                       1.200     
-<<<<<<< HEAD
- Global thermal energy confinement time (s)                               (taueff)                      3.955  OP 
- Ion energy confinement time (s)                                          (tauei)                       3.955  OP 
- Electron energy confinement time (s)                                     (tauee)                       3.955  OP 
- n.tau = Volume-average electron density x Energy confinement time (s/m3) (dntau)                   2.266E+20  OP 
+ Global thermal energy confinement time (s)                               (taueff)                      3.949  OP 
+ Ion energy confinement time (s)                                          (tauei)                       3.949  OP 
+ Electron energy confinement time (s)                                     (tauee)                       3.949  OP 
+ n.tau = Volume-average electron density x Energy confinement time (s/m3) (dntau)                   2.264E+20  OP 
  Triple product = Vol-average electron density x Vol-average electron temperature x Energy confinement time:
- Triple product  (keV s/m3)                                               (dntau*te)                3.271E+21  OP 
- Transport loss power assumed in scaling law (MW)                         (powerht)                 3.822E+02  OP 
+ Triple product  (keV s/m3)                                               (dntau*te)                3.265E+21  OP 
+ Transport loss power assumed in scaling law (MW)                         (powerht)                 3.818E+02  OP 
  Switch for radiation loss term usage in power balance                    (iradloss)                        1     
- Radiation power subtracted from plasma power balance (MW)                                          1.444E+02  OP 
+ Radiation power subtracted from plasma power balance (MW)                                          1.440E+02  OP 
    (Radiation correction is core radiation power)
- Alpha particle confinement time (s)                                      (taup)                       19.775  OP 
+ Alpha particle confinement time (s)                                      (taup)                       19.744  OP 
  Alpha particle/energy confinement time ratio                             (taup/taueff)                 5.000  OP 
  Lower limit on taup/taueff                                               (taulimit)                    5.000     
- Total energy confinement time including radiation loss (s)               (total_energy_conf_t          3.632  OP 
-=======
- Global thermal energy confinement time (s)                               (taueff)                      3.951  OP 
- Ion energy confinement time (s)                                          (tauei)                       3.951  OP 
- Electron energy confinement time (s)                                     (tauee)                       3.951  OP 
- n.tau = Volume-average electron density x Energy confinement time (s/m3) (dntau)                   2.264E+20  OP 
- Triple product = Vol-average electron density x Vol-average electron temperature x Energy confinement time:
- Triple product  (keV s/m3)                                               (dntau*te)                3.267E+21  OP 
- Transport loss power assumed in scaling law (MW)                         (powerht)                 3.819E+02  OP 
- Switch for radiation loss term usage in power balance                    (iradloss)                        1     
- Radiation power subtracted from plasma power balance (MW)                                          1.441E+02  OP 
-   (Radiation correction is core radiation power)
- Alpha particle confinement time (s)                                      (taup)                       19.755  OP 
- Alpha particle/energy confinement time ratio                             (taup/taueff)                 5.000  OP 
- Lower limit on taup/taueff                                               (taulimit)                    5.000     
- Total energy confinement time including radiation loss (s)               (total_energy_conf_t          3.630  OP 
->>>>>>> 8e3f6a88
+ Total energy confinement time including radiation loss (s)               (total_energy_conf_t          3.629  OP 
    (= stored energy including fast particles / loss power including radiation
  
  Dimensionless plasma parameters
@@ -667,30 +401,18 @@
  For definitions see
  Recent progress on the development and analysis of the ITPA global H-mode confinement database
  D.C. McDonald et al, 2007 Nuclear Fusion v47, 147. (nu_star missing 1/mu0)
- Normalized plasma pressure beta as defined by McDonald et al             (beta_mcdonald)           2.501E-02  OP 
- Normalized ion Larmor radius                                             (rho_star)                1.614E-03  OP 
-<<<<<<< HEAD
- Normalized collisionality                                                (nu_star)                 2.631E-03  OP 
-=======
- Normalized collisionality                                                (nu_star)                 2.633E-03  OP 
->>>>>>> 8e3f6a88
+ Normalized plasma pressure beta as defined by McDonald et al             (beta_mcdonald)           2.502E-02  OP 
+ Normalized ion Larmor radius                                             (rho_star)                1.615E-03  OP 
+ Normalized collisionality                                                (nu_star)                 2.634E-03  OP 
  Volume measure of elongation                                             (kappaa_IPB)              1.681E+00  OP 
  
  Plasma Volt-second Requirements :
  
-<<<<<<< HEAD
- Total volt-second requirement (Wb)                                       (vsstt)                   5.199E+02  OP 
- Inductive volt-seconds (Wb)                                              (vsind)                   3.437E+02  OP 
+ Total volt-second requirement (Wb)                                       (vsstt)                   5.198E+02  OP 
+ Inductive volt-seconds (Wb)                                              (vsind)                   3.431E+02  OP 
  Ejima coefficient                                                        (gamma)                       0.300     
- Start-up resistive (Wb)                                                  (vsres)                   6.714E+01  OP 
- Flat-top resistive (Wb)                                                  (vsbrn)                   1.091E+02  OP 
-=======
- Total volt-second requirement (Wb)                                       (vsstt)                   5.196E+02  OP 
- Inductive volt-seconds (Wb)                                              (vsind)                   3.433E+02  OP 
- Ejima coefficient                                                        (gamma)                       0.300     
- Start-up resistive (Wb)                                                  (vsres)                   6.707E+01  OP 
- Flat-top resistive (Wb)                                                  (vsbrn)                   1.092E+02  OP 
->>>>>>> 8e3f6a88
+ Start-up resistive (Wb)                                                  (vsres)                   6.703E+01  OP 
+ Flat-top resistive (Wb)                                                  (vsbrn)                   1.097E+02  OP 
  bootstrap current fraction multiplier                                    (cboot)                       1.000     
  Bootstrap fraction (ITER 1989)                                           (bscf_iter89)                 0.426  OP 
  Bootstrap fraction (Sauter et al)                                        (bscf_sauter)                 0.429  OP 
@@ -705,27 +427,17 @@
  Bootstrap fraction (enforced)                                            (bootipf.)                    0.429  OP 
  Diamagnetic fraction (enforced)                                          (diaipf.)                     0.000  OP 
  Pfirsch-Schlueter fraction (enforced)                                    (psipf.)                      0.000  OP 
- Loop voltage during burn (V)                                             (vburn)                   1.513E-02  OP 
-<<<<<<< HEAD
- Plasma resistance (ohm)                                                  (rplas)                   2.523E-09  OP 
- Resistive diffusion time (s)                                             (res_time)                6.097E+03  OP 
- Plasma inductance (H)                                                    (rlp)                     1.949E-05  OP 
-=======
- Plasma resistance (ohm)                                                  (rplas)                   2.526E-09  OP 
- Resistive diffusion time (s)                                             (res_time)                6.088E+03  OP 
+ Loop voltage during burn (V)                                             (vburn)                   1.514E-02  OP 
+ Plasma resistance (ohm)                                                  (rplas)                   2.527E-09  OP 
+ Resistive diffusion time (s)                                             (res_time)                6.083E+03  OP 
  Plasma inductance (H)                                                    (rlp)                     1.948E-05  OP 
->>>>>>> 8e3f6a88
  Coefficient for sawtooth effects on burn V-s requirement                 (csawth)                      1.000     
  
  Fuelling :
  
  Ratio of He and pellet particle confinement times                        (tauratio)                1.000E+00     
  Fuelling rate (nucleus-pairs/s)                                          (qfuel)                   5.006E+21  OP 
-<<<<<<< HEAD
- Fuel burn-up rate (reactions/s)                                          (rndfuel)                 7.503E+20  OP 
-=======
- Fuel burn-up rate (reactions/s)                                          (rndfuel)                 7.496E+20  OP 
->>>>>>> 8e3f6a88
+ Fuel burn-up rate (reactions/s)                                          (rndfuel)                 7.491E+20  OP 
  Burn-up fraction                                                         (burnup)                      0.150  OP 
  
  ***************************** Energy confinement times, and required H-factors : *****************************
@@ -733,41 +445,22 @@
     scaling law              confinement time (s)     H-factor for
                                  for H = 1           power balance
  
-<<<<<<< HEAD
- IPB98(y)             (H)          4.162                   0.950
- IPB98(y,1)           (H)          4.169                   0.948
- IPB98(y,2)           (H)          3.296                   1.200
- IPB98(y,3)           (H)          3.485                   1.135
- IPB98(y,4)           (H)          3.533                   1.119
- ISS95            (stell)          2.999                   1.319
- ISS04            (stell)          5.238                   0.755
- DS03                 (H)          5.008                   0.790
- Murari et al NPL     (H)          2.285                   1.730
- Petty 2008           (H)          6.612                   0.599
- Lang et al. 2012     (H)          2.055                   1.925
- Hubbard 2017 - nom   (I)          0.069                  57.154
+ IPB98(y)             (H)          4.156                   0.950
+ IPB98(y,1)           (H)          4.163                   0.948
+ IPB98(y,2)           (H)          3.291                   1.200
+ IPB98(y,3)           (H)          3.479                   1.135
+ IPB98(y,4)           (H)          3.528                   1.119
+ ISS95            (stell)          2.995                   1.319
+ ISS04            (stell)          5.230                   0.754
+ DS03                 (H)          4.999                   0.790
+ Murari et al NPL     (H)          2.282                   1.730
+ Petty 2008           (H)          6.600                   0.599
+ Lang et al. 2012     (H)          2.051                   1.926
+ Hubbard 2017 - nom   (I)          0.069                  57.099
  Hubbard 2017 - lower (I)          0.039                 100.000
- Hubbard 2017 - upper (I)          0.122                  32.319
- NSTX (Spherical)     (H)          8.746                   0.452
- NSTX-Petty08 Hybrid  (H)          6.612                   0.599
-=======
- IPB98(y)             (H)          4.158                   0.950
- IPB98(y,1)           (H)          4.165                   0.948
- IPB98(y,2)           (H)          3.292                   1.200
- IPB98(y,3)           (H)          3.481                   1.135
- IPB98(y,4)           (H)          3.530                   1.119
- ISS95            (stell)          2.997                   1.319
- ISS04            (stell)          5.232                   0.755
- DS03                 (H)          5.002                   0.790
- Murari et al NPL     (H)          2.283                   1.730
- Petty 2008           (H)          6.604                   0.599
- Lang et al. 2012     (H)          2.053                   1.926
- Hubbard 2017 - nom   (I)          0.069                  57.118
- Hubbard 2017 - lower (I)          0.039                 100.000
- Hubbard 2017 - upper (I)          0.122                  32.301
- NSTX (Spherical)     (H)          8.738                   0.452
- NSTX-Petty08 Hybrid  (H)          6.604                   0.599
->>>>>>> 8e3f6a88
+ Hubbard 2017 - upper (I)          0.122                  32.291
+ NSTX (Spherical)     (H)          8.734                   0.452
+ NSTX-Petty08 Hybrid  (H)          6.600                   0.599
  
  ******************************************** Current Drive System ********************************************
  
@@ -777,21 +470,12 @@
  Current is driven by both inductive
  and non-inductive means.
  Auxiliary power used for plasma heating only (MW)                        (pheat)                   5.000E+01     
-<<<<<<< HEAD
- Power injected for current drive (MW)                                    (pcurrentdrivemw)         7.527E+01     
+ Power injected for current drive (MW)                                    (pcurrentdrivemw)         7.519E+01     
  Maximum Allowed Bootstrap current fraction                               (bscfmax)                 9.900E-01     
- Fusion gain factor Q                                                     (bigq)                    1.676E+01  OP 
- Auxiliary current drive (A)                                              (auxiliary_cd)            4.079E+06  OP 
- Current drive efficiency (A/W)                                           (effcd)                   5.410E-02  OP 
- Normalised current drive efficiency, gamma (10^20 A/W-m2)                (gamcd)                   3.131E-01  OP 
-=======
- Power injected for current drive (MW)                                    (pcurrentdrivemw)         7.521E+01     
- Maximum Allowed Bootstrap current fraction                               (bscfmax)                 9.900E-01     
- Fusion gain factor Q                                                     (bigq)                    1.675E+01  OP 
- Auxiliary current drive (A)                                              (auxiliary_cd)            4.075E+06  OP 
- Current drive efficiency (A/W)                                           (effcd)                   5.409E-02  OP 
- Normalised current drive efficiency, gamma (10^20 A/W-m2)                (gamcd)                   3.130E-01  OP 
->>>>>>> 8e3f6a88
+ Fusion gain factor Q                                                     (bigq)                    1.674E+01  OP 
+ Auxiliary current drive (A)                                              (auxiliary_cd)            4.073E+06  OP 
+ Current drive efficiency (A/W)                                           (effcd)                   5.408E-02  OP 
+ Normalised current drive efficiency, gamma (10^20 A/W-m2)                (gamcd)                   3.129E-01  OP 
  Wall plug to injector efficiency                                         (etacd)                   3.000E-01     
  
  Fractions of current drive :
@@ -805,53 +489,25 @@
  Fraction of the plasma current produced by non-inductive means           (fvsbrnni)                    0.660  ITV
  
  Neutral beam energy (keV)                                                (enbeam)                  1.000E+03     
-<<<<<<< HEAD
- Neutral beam current (A)                                                 (cnbeam)                  1.254E+02  OP 
- Beam efficiency (A/W)                                                    (effnbss)                 5.410E-02  OP 
- Beam gamma (10^20 A/W-m2)                                                (gamnb)                   3.131E-01  OP 
+ Neutral beam current (A)                                                 (cnbeam)                  1.253E+02  OP 
+ Beam efficiency (A/W)                                                    (effnbss)                 5.408E-02  OP 
+ Beam gamma (10^20 A/W-m2)                                                (gamnb)                   3.129E-01  OP 
  Neutral beam wall plug efficiency                                        (etanbi)                  3.000E-01     
- Beam decay lengths to centre                                             (taubeam)                 3.446E+00  OP 
- Beam shine-through fraction                                              (nbshinef)                1.015E-03  OP 
- Neutral beam wall plug power (MW)                                        (pwpnb)                   4.180E+02  OP 
-=======
- Neutral beam current (A)                                                 (cnbeam)                  1.253E+02  OP 
- Beam efficiency (A/W)                                                    (effnbss)                 5.409E-02  OP 
- Beam gamma (10^20 A/W-m2)                                                (gamnb)                   3.130E-01  OP 
- Neutral beam wall plug efficiency                                        (etanbi)                  3.000E-01     
- Beam decay lengths to centre                                             (taubeam)                 3.446E+00  OP 
+ Beam decay lengths to centre                                             (taubeam)                 3.445E+00  OP 
  Beam shine-through fraction                                              (nbshinef)                1.017E-03  OP 
- Neutral beam wall plug power (MW)                                        (pwpnb)                   4.178E+02  OP 
->>>>>>> 8e3f6a88
+ Neutral beam wall plug power (MW)                                        (pwpnb)                   4.177E+02  OP 
  
  Neutral beam power balance :
  ----------------------------
  Beam first orbit loss power (MW)                                         (porbitlossmw)                0.000  OP 
  Beam shine-through power [MW]                                            (nbshinemw)                   0.127  OP 
-<<<<<<< HEAD
- Beam power deposited in plasma (MW)                                      (pinjmw)                    125.266  OP 
+ Beam power deposited in plasma (MW)                                      (pinjmw)                    125.187  OP 
  Maximum allowable beam power (MW)                                        (pinjalw)                   326.000     
- Total (MW)                                                               (porbitlossmw+nbshin        125.393     
- 
- Beam power entering vacuum vessel (MW)                                   (pnbitot)                   125.393  OP 
- 
- Fraction of beam energy to ions                                          (fpion)                   4.347E-01  OP 
- Beam duct shielding thickness (m)                                        (nbshield)                5.000E-01     
- Beam tangency radius / Plasma major radius                               (frbeam)                  1.050E+00     
- Beam centreline tangency radius (m)                                      (rtanbeam)                1.061E+01  OP 
- Maximum possible tangency radius (m)                                     (rtanmax)                 1.701E+01  OP 
- 
- Volt-second considerations:
- 
- Total V-s capability of Central Solenoid/PF coils (Wb)                   (abs(vstot))              5.710E+02     
- Required volt-seconds during start-up (Wb)                               (vssoft)                  4.108E+02     
-=======
- Beam power deposited in plasma (MW)                                      (pinjmw)                    125.215  OP 
- Maximum allowable beam power (MW)                                        (pinjalw)                   326.000     
- Total (MW)                                                               (porbitlossmw+nbshin        125.342     
- 
- Beam power entering vacuum vessel (MW)                                   (pnbitot)                   125.342  OP 
- 
- Fraction of beam energy to ions                                          (fpion)                   4.346E-01  OP 
+ Total (MW)                                                               (porbitlossmw+nbshin        125.315     
+ 
+ Beam power entering vacuum vessel (MW)                                   (pnbitot)                   125.315  OP 
+ 
+ Fraction of beam energy to ions                                          (fpion)                   4.345E-01  OP 
  Beam duct shielding thickness (m)                                        (nbshield)                5.000E-01     
  Beam tangency radius / Plasma major radius                               (frbeam)                  1.050E+00     
  Beam centreline tangency radius (m)                                      (rtanbeam)                1.060E+01  OP 
@@ -859,159 +515,89 @@
  
  Volt-second considerations:
  
- Total V-s capability of Central Solenoid/PF coils (Wb)                   (abs(vstot))              5.699E+02     
- Required volt-seconds during start-up (Wb)                               (vssoft)                  4.104E+02     
->>>>>>> 8e3f6a88
+ Total V-s capability of Central Solenoid/PF coils (Wb)                   (abs(vstot))              5.709E+02     
+ Required volt-seconds during start-up (Wb)                               (vssoft)                  4.102E+02     
  Available volt-seconds during burn (Wb)                                  (vsmax)                   1.091E+02     
  
  *************************************************** Times ****************************************************
  
  Initial charge time for CS from zero current (s)                         (tramp)                     500.000     
-<<<<<<< HEAD
- Plasma current ramp-up time (s)                                          (tohs)                      176.342     
+ Plasma current ramp-up time (s)                                          (tohs)                      176.171     
  Heating time (s)                                                         (theat)                      10.000     
  Burn time (s)                                                            (tburn)                   7.200E+03  OP 
- Reset time to zero current for CS (s)                                    (tqnch)                     176.342     
-=======
- Plasma current ramp-up time (s)                                          (tohs)                      176.231     
- Heating time (s)                                                         (theat)                      10.000     
- Burn time (s)                                                            (tburn)                   7.200E+03  OP 
- Reset time to zero current for CS (s)                                    (tqnch)                     176.231     
->>>>>>> 8e3f6a88
+ Reset time to zero current for CS (s)                                    (tqnch)                     176.171     
  Time between pulses (s)                                                  (tdwell)                      0.000     
  
- Total plant cycle time (s)                                               (tcycle)                  8.063E+03  OP 
+ Total plant cycle time (s)                                               (tcycle)                  8.098E+03  OP 
  
  ************************************************ Radial Build ************************************************
  
                                           Thickness (m)    Radius (m)
  Device centreline                            0.000           0.000                       
-<<<<<<< HEAD
- Machine bore                                 2.274           2.274   (bore)              
- Central solenoid                             1.216           3.490   (ohcth)             
- CS precompression                            0.054           3.543   (precomp)           
- Gap                                          0.050           3.593   (gapoh)             
- TF coil inboard leg                          1.511           5.104   (tfcth)             
- Gap                                          0.050           5.154   (tftsgap)           
- Thermal shield                               0.050           5.204   (thshield)          
- Gap                                          0.020           5.224   (gapds)             
- Vacuum vessel (and shielding)                0.600           5.824   (d_vv_in + shldith) 
- Gap                                          0.020           5.844   (vvblgap)           
- Inboard blanket                              0.755           6.599   (blnkith)           
- Inboard first wall                           0.018           6.617   (fwith)             
- Inboard scrape-off                           0.225           6.842   (scrapli)           
- Plasma geometric centre                      3.258          10.100   (rminor)            
- Plasma outboard edge                         3.258          13.358   (rminor)            
- Outboard scrape-off                          0.225          13.583   (scraplo)           
- Outboard first wall                          0.018          13.601   (fwoth)             
- Outboard blanket                             0.982          14.583   (blnkoth)           
- Gap                                          0.020          14.603   (vvblgap)           
- Vacuum vessel (and shielding)                1.100          15.703   (d_vv_out+shldoth)  
- Gap                                          2.196          17.899   (gapsto)            
- Thermal shield                               0.050          17.949   (thshield)          
- Gap                                          0.050          17.999   (tftsgap)           
- TF coil outboard leg                         1.511          19.510   (tfthko)            
-=======
- Machine bore                                 2.265           2.265   (bore)              
- Central solenoid                             1.194           3.459   (ohcth)             
- CS precompression                            0.054           3.513   (precomp)           
- Gap                                          0.050           3.563   (gapoh)             
- TF coil inboard leg                          1.538           5.101   (tfcth)             
- Gap                                          0.050           5.151   (tftsgap)           
- Thermal shield                               0.050           5.201   (thshield)          
- Gap                                          0.020           5.221   (gapds)             
- Vacuum vessel (and shielding)                0.600           5.821   (d_vv_in + shldith) 
- Gap                                          0.020           5.841   (vvblgap)           
- Inboard blanket                              0.755           6.596   (blnkith)           
- Inboard first wall                           0.018           6.614   (fwith)             
- Inboard scrape-off                           0.225           6.839   (scrapli)           
- Plasma geometric centre                      3.257          10.095   (rminor)            
- Plasma outboard edge                         3.257          13.352   (rminor)            
- Outboard scrape-off                          0.225          13.577   (scraplo)           
- Outboard first wall                          0.018          13.595   (fwoth)             
- Outboard blanket                             0.982          14.577   (blnkoth)           
- Gap                                          0.020          14.597   (vvblgap)           
- Vacuum vessel (and shielding)                1.100          15.697   (d_vv_out+shldoth)  
- Gap                                          2.181          17.878   (gapsto)            
- Thermal shield                               0.050          17.928   (thshield)          
- Gap                                          0.050          17.978   (tftsgap)           
- TF coil outboard leg                         1.538          19.516   (tfthko)            
->>>>>>> 8e3f6a88
+ Machine bore                                 2.262           2.262   (bore)              
+ Central solenoid                             1.224           3.486   (ohcth)             
+ CS precompression                            0.054           3.539   (precomp)           
+ Gap                                          0.050           3.589   (gapoh)             
+ TF coil inboard leg                          1.510           5.099   (tfcth)             
+ Gap                                          0.050           5.149   (tftsgap)           
+ Thermal shield                               0.050           5.199   (thshield)          
+ Gap                                          0.020           5.219   (gapds)             
+ Vacuum vessel (and shielding)                0.600           5.819   (d_vv_in + shldith) 
+ Gap                                          0.020           5.839   (vvblgap)           
+ Inboard blanket                              0.755           6.594   (blnkith)           
+ Inboard first wall                           0.018           6.612   (fwith)             
+ Inboard scrape-off                           0.225           6.837   (scrapli)           
+ Plasma geometric centre                      3.256          10.093   (rminor)            
+ Plasma outboard edge                         3.256          13.349   (rminor)            
+ Outboard scrape-off                          0.225          13.574   (scraplo)           
+ Outboard first wall                          0.018          13.592   (fwoth)             
+ Outboard blanket                             0.982          14.574   (blnkoth)           
+ Gap                                          0.020          14.594   (vvblgap)           
+ Vacuum vessel (and shielding)                1.100          15.694   (d_vv_out+shldoth)  
+ Gap                                          2.193          17.887   (gapsto)            
+ Thermal shield                               0.050          17.937   (thshield)          
+ Gap                                          0.050          17.987   (tftsgap)           
+ TF coil outboard leg                         1.510          19.497   (tfthko)            
  
  *********************************************** Vertical Build ***********************************************
  
  Single null case
                                           Thickness (m)    Height (m)
-<<<<<<< HEAD
- TF coil                                      1.511           9.788   (tfcth)             
- Gap                                          0.050           8.277   (tftsgap)           
- Thermal shield                               0.050           8.227   (thshield)          
- Gap                                          0.050           8.177   (vgap2)             
- Vacuum vessel (and shielding)                0.600           8.127   (d_vv_top+shldtth)  
- Gap                                          0.020           7.527   (vvblgap)           
- Top blanket                                  0.869           7.507   (blnktth)           
- Top first wall                               0.018           6.639   (fwtth)             
- Top scrape-off                               0.600           6.621   (vgaptop)           
- Plasma top                                   6.021           6.021   (rminor*kappa)      
+ TF coil                                      1.510           9.783   (tfcth)             
+ Gap                                          0.050           8.273   (tftsgap)           
+ Thermal shield                               0.050           8.223   (thshield)          
+ Gap                                          0.050           8.173   (vgap2)             
+ Vacuum vessel (and shielding)                0.600           8.123   (d_vv_top+shldtth)  
+ Gap                                          0.020           7.523   (vvblgap)           
+ Top blanket                                  0.869           7.503   (blnktth)           
+ Top first wall                               0.018           6.635   (fwtth)             
+ Top scrape-off                               0.600           6.617   (vgaptop)           
+ Plasma top                                   6.017           6.017   (rminor*kappa)      
  Midplane                                     0.000          -0.000                       
- Plasma bottom                                6.021          -6.021   (rminor*kappa)      
- Lower scrape-off                             2.002          -8.023   (vgap)              
- Divertor structure                           0.621          -8.644   (divfix)            
- Vacuum vessel (and shielding)                1.000          -9.644   (d_vv_bot+shldlth)  
- Gap                                          0.050          -9.694   (vgap2)             
- Thermal shield                               0.050          -9.744   (thshield)          
- Gap                                          0.050          -9.794   (tftsgap)           
- TF coil                                      1.511         -11.305   (tfcth)             
-=======
- TF coil                                      1.538           9.813   (tfcth)             
- Gap                                          0.050           8.275   (tftsgap)           
- Thermal shield                               0.050           8.225   (thshield)          
- Gap                                          0.050           8.175   (vgap2)             
- Vacuum vessel (and shielding)                0.600           8.125   (d_vv_top+shldtth)  
- Gap                                          0.020           7.525   (vvblgap)           
- Top blanket                                  0.869           7.505   (blnktth)           
- Top first wall                               0.018           6.636   (fwtth)             
- Top scrape-off                               0.600           6.618   (vgaptop)           
- Plasma top                                   6.018           6.018   (rminor*kappa)      
- Midplane                                     0.000          -0.000                       
- Plasma bottom                                6.018          -6.018   (rminor*kappa)      
- Lower scrape-off                             2.002          -8.021   (vgap)              
- Divertor structure                           0.621          -8.642   (divfix)            
- Vacuum vessel (and shielding)                1.000          -9.642   (d_vv_bot+shldlth)  
- Gap                                          0.050          -9.692   (vgap2)             
- Thermal shield                               0.050          -9.742   (thshield)          
- Gap                                          0.050          -9.792   (tftsgap)           
- TF coil                                      1.538         -11.329   (tfcth)             
->>>>>>> 8e3f6a88
+ Plasma bottom                                6.017          -6.017   (rminor*kappa)      
+ Lower scrape-off                             2.002          -8.019   (vgap)              
+ Divertor structure                           0.621          -8.640   (divfix)            
+ Vacuum vessel (and shielding)                1.000          -9.640   (d_vv_bot+shldlth)  
+ Gap                                          0.050          -9.690   (vgap2)             
+ Thermal shield                               0.050          -9.740   (thshield)          
+ Gap                                          0.050          -9.790   (tftsgap)           
+ TF coil                                      1.510         -11.300   (tfcth)             
  
  ************************************* Divertor build and plasma position *************************************
  
  Divertor Configuration = Single Null Divertor
  
-<<<<<<< HEAD
- Plasma top position, radial (m)                                          (ptop_radial)                 8.471  OP 
- Plasma top position, vertical (m)                                        (ptop_vertical)               6.021  OP 
- Plasma geometric centre, radial (m)                                      (rmajor.)                    10.100  OP 
-=======
- Plasma top position, radial (m)                                          (ptop_radial)                 8.467  OP 
- Plasma top position, vertical (m)                                        (ptop_vertical)               6.018  OP 
- Plasma geometric centre, radial (m)                                      (rmajor.)                    10.095  OP 
->>>>>>> 8e3f6a88
+ Plasma top position, radial (m)                                          (ptop_radial)                 8.465  OP 
+ Plasma top position, vertical (m)                                        (ptop_vertical)               6.017  OP 
+ Plasma geometric centre, radial (m)                                      (rmajor.)                    10.093  OP 
  Plasma geometric centre, vertical (m)                                    (0.0)                         0.000  OP 
  Plasma lower triangularity                                               (tril)                        0.500  OP 
  Plasma elongation                                                        (kappa.)                      1.848  OP 
  TF coil vertical offset (m)                                              (tfoffset)                   -0.758  OP 
-<<<<<<< HEAD
- Plasma outer arc radius of curvature (m)                                 (rco)                         6.153  OP 
- Plasma inner arc radius of curvature (m)                                 (rci)                        11.941  OP 
- Plasma lower X-pt, radial (m)                                            (rxpt)                        8.471  OP 
- Plasma lower X-pt, vertical (m)                                          (zxpt)                       -6.021  OP 
-=======
- Plasma outer arc radius of curvature (m)                                 (rco)                         6.150  OP 
- Plasma inner arc radius of curvature (m)                                 (rci)                        11.936  OP 
- Plasma lower X-pt, radial (m)                                            (rxpt)                        8.467  OP 
- Plasma lower X-pt, vertical (m)                                          (zxpt)                       -6.018  OP 
->>>>>>> 8e3f6a88
+ Plasma outer arc radius of curvature (m)                                 (rco)                         6.148  OP 
+ Plasma inner arc radius of curvature (m)                                 (rci)                        11.933  OP 
+ Plasma lower X-pt, radial (m)                                            (rxpt)                        8.465  OP 
+ Plasma lower X-pt, vertical (m)                                          (zxpt)                       -6.017  OP 
  Poloidal plane angle between vertical and inner leg (rad)                (thetai)                      0.207  OP 
  Poloidal plane angle between vertical and outer leg (rad)                (thetao)                      1.042  OP 
  Poloidal plane angle between inner leg and plate (rad)                   (betai)                       1.000     
@@ -1020,33 +606,18 @@
  Outer divertor leg poloidal length (m)                                   (plsepo)                      1.500     
  Inner divertor plate length (m)                                          (plleni)                      1.000     
  Outer divertor plate length (m)                                          (plleno)                      1.000     
-<<<<<<< HEAD
- Inner strike point, radial (m)                                           (rspi)                        7.492  OP 
- Inner strike point, vertical (m)                                         (zspi)                       -6.227  OP 
- Inner plate top, radial (m)                                              (rplti)                       7.670  OP 
- Inner plate top, vertical (m)                                            (zplti)                      -5.759  OP 
- Inner plate bottom, radial (m)                                           (rplbi)                       7.315  OP 
- Inner plate bottom, vertical (m)                                         (zplbi)                      -6.694  OP 
- Outer strike point, radial (m)                                           (rspo)                        9.227  OP 
- Outer strike point, vertical (m)                                         (zspo)                       -7.316  OP 
- Outer plate top, radial (m)                                              (rplto)                       9.455  OP 
- Outer plate top, vertical (m)                                            (zplto)                      -6.871  OP 
- Outer plate bottom, radial (m)                                           (rplbo)                       9.000  OP 
- Outer plate bottom, vertical (m)                                         (zplbo)                      -7.762  OP 
-=======
- Inner strike point, radial (m)                                           (rspi)                        7.489  OP 
- Inner strike point, vertical (m)                                         (zspi)                       -6.224  OP 
- Inner plate top, radial (m)                                              (rplti)                       7.666  OP 
- Inner plate top, vertical (m)                                            (zplti)                      -5.757  OP 
- Inner plate bottom, radial (m)                                           (rplbi)                       7.311  OP 
- Inner plate bottom, vertical (m)                                         (zplbi)                      -6.691  OP 
- Outer strike point, radial (m)                                           (rspo)                        9.224  OP 
- Outer strike point, vertical (m)                                         (zspo)                       -7.314  OP 
- Outer plate top, radial (m)                                              (rplto)                       9.451  OP 
- Outer plate top, vertical (m)                                            (zplto)                      -6.868  OP 
- Outer plate bottom, radial (m)                                           (rplbo)                       8.996  OP 
- Outer plate bottom, vertical (m)                                         (zplbo)                      -7.759  OP 
->>>>>>> 8e3f6a88
+ Inner strike point, radial (m)                                           (rspi)                        7.486  OP 
+ Inner strike point, vertical (m)                                         (zspi)                       -6.222  OP 
+ Inner plate top, radial (m)                                              (rplti)                       7.664  OP 
+ Inner plate top, vertical (m)                                            (zplti)                      -5.755  OP 
+ Inner plate bottom, radial (m)                                           (rplbi)                       7.309  OP 
+ Inner plate bottom, vertical (m)                                         (zplbi)                      -6.690  OP 
+ Outer strike point, radial (m)                                           (rspo)                        9.221  OP 
+ Outer strike point, vertical (m)                                         (zspo)                       -7.312  OP 
+ Outer plate top, radial (m)                                              (rplto)                       9.449  OP 
+ Outer plate top, vertical (m)                                            (zplto)                      -6.867  OP 
+ Outer plate bottom, radial (m)                                           (rplbo)                       8.994  OP 
+ Outer plate bottom, vertical (m)                                         (zplbo)                      -7.758  OP 
  Calculated maximum divertor height (m)                                   (divht)                       2.002  OP 
  
  ************************************************* TF coils  **************************************************
@@ -1060,38 +631,20 @@
  Materal stress of the point of maximum shear stress (Tresca criterion) for each layer
  Please use utilities/plot_stress_tf.py for radial plots plots summary
  Layers                             Steel case            WP    Outer case
-<<<<<<< HEAD
- Radial stress               (MPa)       0.000      -193.168         3.261
- toroidal stress             (MPa)    -375.416      -245.134      -272.206
- Vertical stress             (MPa)     204.584       204.584        96.862
- Von-Mises stress            (MPa)     509.505       389.995       331.428
- Shear (Tresca) stress       (MPa)     580.000       449.718       369.068
- 
- Toroidal modulus            (GPa)     205.000        37.700       205.000
- Vertical modulus            (GPa)     205.000       120.599       432.985
+ Radial stress               (MPa)       0.000      -193.122         3.264
+ toroidal stress             (MPa)    -375.418      -245.119      -272.180
+ Vertical stress             (MPa)     204.582       204.582        96.909
+ Von-Mises stress            (MPa)     509.506       389.979       331.436
+ Shear (Tresca) stress       (MPa)     580.000       449.701       369.089
+ 
+ Toroidal modulus            (GPa)     205.000        37.706       205.000
+ Vertical modulus            (GPa)     205.000       120.619       432.771
  
  WP toroidal modulus (GPa)                                                (eyoung_wp_t*1.0D-9)      3.373E+01  OP 
  WP vertical modulus (GPa)                                                (eyoung_wp_z*1.0D-9)      1.084E+02  OP 
- Maximum radial deflection at midplane (m)                                (deflect)                -6.328E-03  OP 
+ Maximum radial deflection at midplane (m)                                (deflect)                -6.321E-03  OP 
  Vertical strain on casing                                                (casestr)                 9.980E-04  OP 
- Radial strain on insulator                                               (insstrain)              -9.644E-03  OP 
-=======
- Radial stress               (MPa)       0.000      -289.044         3.278
- toroidal stress             (MPa)    -376.343      -297.792      -273.413
- Vertical stress             (MPa)     203.657       203.657        96.454
- Von-Mises stress            (MPa)     509.662       436.811       332.310
- Shear (Tresca) stress       (MPa)     580.000       501.449       369.867
- 
- Toroidal modulus            (GPa)     205.000        35.464       205.000
- Vertical modulus            (GPa)     205.000        91.957       432.846
- 
- WP toroidal modulus (GPa)                                                (eyoung_wp_t*1.0D-9)      3.159E+01  OP 
- WP vertical modulus (GPa)                                                (eyoung_wp_z*1.0D-9)      7.518E+01  OP 
- Maximum radial deflection at midplane (m)                                (deflect)                -6.289E-03  OP 
- Vertical strain on casing                                                (casestr)                 9.934E-04  OP 
- Vertical strain on winding pack                                          (windstrain)              2.570E-03  OP 
- Radial strain on insulator                                               (insstrain)              -1.284E-02  OP 
->>>>>>> 8e3f6a88
+ Radial strain on insulator                                               (insstrain)              -9.641E-03  OP 
  
  TF design
  
@@ -1107,104 +660,56 @@
  TF coil Geometry :
  
  Number of TF coils                                                       (n_tf)                           16     
-<<<<<<< HEAD
- Inboard leg centre radius (m)                                            (r_tf_inboard_mid)        4.349E+00  OP 
- Outboard leg centre radius (m)                                           (r_tf_outboard_mid)       1.875E+01  OP 
- Total inboard leg radial thickness (m)                                   (tfcth)                   1.511E+00  ITV
- Total outboard leg radial thickness (m)                                  (tfthko)                  1.511E+00     
- Outboard leg toroidal thickness (m)                                      (tftort)                  1.991E+00  OP 
- Maximum inboard edge height (m)                                          (hmax)                    9.794E+00  OP 
- Mean coil circumference (including inboard leg length) (m)               (tfleng)                  5.576E+01  OP 
-=======
- Inboard leg centre radius (m)                                            (r_tf_inboard_mid)        4.332E+00  OP 
- Outboard leg centre radius (m)                                           (r_tf_outboard_mid)       1.875E+01  OP 
- Total inboard leg radial thickness (m)                                   (tfcth)                   1.538E+00  ITV
- Total outboard leg radial thickness (m)                                  (tfthko)                  1.538E+00     
+ Inboard leg centre radius (m)                                            (r_tf_inboard_mid)        4.344E+00  OP 
+ Outboard leg centre radius (m)                                           (r_tf_outboard_mid)       1.874E+01  OP 
+ Total inboard leg radial thickness (m)                                   (tfcth)                   1.510E+00  ITV
+ Total outboard leg radial thickness (m)                                  (tfthko)                  1.510E+00     
  Outboard leg toroidal thickness (m)                                      (tftort)                  1.990E+00  OP 
- Maximum inboard edge height (m)                                          (hmax)                    9.792E+00  OP 
- Mean coil circumference (including inboard leg length) (m)               (tfleng)                  5.581E+01  OP 
->>>>>>> 8e3f6a88
+ Maximum inboard edge height (m)                                          (hmax)                    9.790E+00  OP 
+ Mean coil circumference (including inboard leg length) (m)               (tfleng)                  5.573E+01  OP 
  Vertical TF shape                                                        (i_tf_shape)                      1     
  
  D-shape coil, inner surface shape approximated by
  by a straight segment and elliptical arcs between the following points:
  
  point         x(m)           y(m)
-<<<<<<< HEAD
-   1          5.104          4.966
-   2          9.449          8.277
-   3         17.999          0.000
-   4          9.449         -9.794
-   5          5.104         -5.877
+   1          5.099          4.964
+   2          9.442          8.273
+   3         17.987          0.000
+   4          9.442         -9.790
+   5          5.099         -5.874
  
  Global material area/fractions:
  
- TF cross-section (total) (m2)                                            (tfareain)                4.128E+01     
- Total steel cross-section (m2)                                           (a_tf_steel*n_tf)         3.041E+01     
+ TF cross-section (total) (m2)                                            (tfareain)                4.121E+01     
+ Total steel cross-section (m2)                                           (a_tf_steel*n_tf)         3.036E+01     
  Total steel TF fraction                                                  (f_tf_steel)              7.367E-01     
- Total Insulation cross-section (total) (m2)                              (a_tf_ins*n_tf)           2.317E+00     
- Total Insulation fraction                                                (f_tf_ins)                5.614E-02     
+ Total Insulation cross-section (total) (m2)                              (a_tf_ins*n_tf)           2.315E+00     
+ Total Insulation fraction                                                (f_tf_ins)                5.618E-02     
  
  External steel Case Information :
  
- Casing cross section area (per leg) (m2)                                 (acasetf)                 1.521E+00     
+ Casing cross section area (per leg) (m2)                                 (acasetf)                 1.518E+00     
  Inboard leg case plasma side wall thickness (m)                          (casthi)                  6.000E-02     
- Inboard leg case inboard "nose" thickness (m)                            (thkcas)                  6.927E-01  ITV
+ Inboard leg case inboard "nose" thickness (m)                            (thkcas)                  6.919E-01  ITV
  Inboard leg case sidewall thickness at its narrowest point (m)           (casths)                  5.000E-02     
- External case mass per coil (kg)                                         (whtcas)                  1.913E+06  OP 
+ External case mass per coil (kg)                                         (whtcas)                  1.738E+06  OP 
  
  TF winding pack (WP) geometry:
  
- WP cross section area with insulation and insertion (per coil) (m2)      (awpc)                    1.059E+00     
- WP cross section area (per coil) (m2)                                    (aswp)                    9.791E-01     
- Winding pack radial thickness (m)                                        (dr_tf_wp)                6.600E-01  OP 
- Winding pack toroidal width (m)                                          (wwp1)                    1.605E+00  OP 
-=======
-   1          5.101          4.965
-   2          9.444          8.275
-   3         17.978          0.000
-   4          9.444         -9.792
-   5          5.101         -5.875
- 
- Global material area/fractions:
- 
- TF cross-section (total) (m2)                                            (tfareain)                4.186E+01     
- Total steel cross-section (m2)                                           (a_tf_steel*n_tf)         3.055E+01     
- Total steel TF fraction                                                  (f_tf_steel)              7.300E-01     
- Total Insulation cross-section (total) (m2)                              (a_tf_ins*n_tf)           2.347E+00     
- Total Insulation fraction                                                (f_tf_ins)                5.606E-02     
- 
- External steel Case Information :
- 
- Casing cross section area (per leg) (m2)                                 (acasetf)                 1.523E+00     
- Inboard leg case plasma side wall thickness (m)                          (casthi)                  6.000E-02     
- Inboard leg case inboard "nose" thickness (m)                            (thkcas)                  6.939E-01  ITV
- Inboard leg case sidewall thickness at its narrowest point (m)           (casths)                  5.000E-02     
- External case mass per coil (kg)                                         (whtcas)                  1.755E+06  OP 
- 
- TF winding pack (WP) geometry:
- 
- WP cross section area with insulation and insertion (per coil) (m2)      (awpc)                    1.093E+00     
- WP cross section area (per coil) (m2)                                    (aswp)                    1.012E+00     
- Winding pack radial thickness (m)                                        (dr_tf_wp)                6.859E-01  OP 
- Winding pack toroidal width (m)                                          (wwp1)                    1.594E+00  OP 
->>>>>>> 8e3f6a88
+ WP cross section area with insulation and insertion (per coil) (m2)      (awpc)                    1.058E+00     
+ WP cross section area (per coil) (m2)                                    (aswp)                    9.778E-01     
+ Winding pack radial thickness (m)                                        (dr_tf_wp)                6.599E-01  OP 
+ Winding pack toroidal width (m)                                          (wwp1)                    1.603E+00  OP 
  Ground wall insulation thickness (m)                                     (tinstf)                  8.000E-03     
  Winding pack insertion gap (m)                                           (tfinsgap)                1.000E-02     
  
  TF winding pack (WP) material area/fractions:
  
-<<<<<<< HEAD
- Steel WP cross-section (total) (m2)                                      (aswp*n_tf)               6.082E+00     
- Steel WP fraction                                                        (aswp/awpc)               3.588E-01     
+ Steel WP cross-section (total) (m2)                                      (aswp*n_tf)               6.077E+00     
+ Steel WP fraction                                                        (aswp/awpc)               3.590E-01     
  Insulation WP fraction                                                   (aiwp/awpc)               1.034E-01     
- Cable WP fraction                                                        ((awpc-aswp-aiwp)/awpc)   5.378E-01     
-=======
- Steel WP cross-section (total) (m2)                                      (aswp*n_tf)               6.185E+00     
- Steel WP fraction                                                        (aswp/awpc)               3.537E-01     
- Insulation WP fraction                                                   (aiwp/awpc)               1.016E-01     
- Cable WP fraction                                                        ((awpc-aswp-aiwp)/awpc)   5.447E-01     
->>>>>>> 8e3f6a88
+ Cable WP fraction                                                        ((awpc-aswp-aiwp)/awpc)   5.376E-01     
  
  WP turn information:
  
@@ -1214,21 +719,12 @@
  Number of TF pancakes                                                    (n_pancake)                      20     
  Number of TF layers                                                      (n_layer)                        10     
  
-<<<<<<< HEAD
- Radial width of turn (m)                                                 (t_turn_radial)           6.240E-02     
- Toroidal width of turn (m)                                               (t_turn_toroidal)         7.845E-02     
- Radial width of conductor (m)                                            (elonductor_radial)       5.840E-02  OP 
- Toroidal width of conductor (m)                                          (t_conductor_toroidal)    7.445E-02  OP 
- Radial width of cable space                                              (t_cable_radial)          4.240E-02     
- Toroidal width of cable space                                            (t_cable_toroidal)        5.845E-02     
-=======
- Radial width of turn (m)                                                 (t_turn_radial)           6.499E-02     
- Toroidal width of turn (m)                                               (t_turn_toroidal)         7.788E-02     
- Radial width of conductor (m)                                            (elonductor_radial)       6.099E-02  OP 
- Toroidal width of conductor (m)                                          (t_conductor_toroidal)    7.388E-02  OP 
- Radial width of cable space                                              (t_cable_radial)          4.499E-02     
- Toroidal width of cable space                                            (t_cable_toroidal)        5.788E-02     
->>>>>>> 8e3f6a88
+ Radial width of turn (m)                                                 (t_turn_radial)           6.239E-02     
+ Toroidal width of turn (m)                                               (t_turn_toroidal)         7.836E-02     
+ Radial width of conductor (m)                                            (elonductor_radial)       5.839E-02  OP 
+ Toroidal width of conductor (m)                                          (t_conductor_toroidal)    7.436E-02  OP 
+ Radial width of cable space                                              (t_cable_radial)          4.239E-02     
+ Toroidal width of cable space                                            (t_cable_toroidal)        5.836E-02     
  Steel conduit thickness (m)                                              (thwcndut)                8.000E-03  ITV
  Inter-turn insulation thickness (m)                                      (thicndut)                2.000E-03     
  
@@ -1236,68 +732,42 @@
  
  Diameter of central helium channel in cable                              (dhecoil)                 1.000E-02     
  Fractions by area
-<<<<<<< HEAD
- internal area of the cable space                                         (acstf)                   2.447E-03     
+ internal area of the cable space                                         (acstf)                   2.443E-03     
  Coolant fraction in conductor excluding central channel                  (vftf)                    3.000E-01     
- Copper fraction of conductor                                             (fcutfsu)                 8.902E-01  ITV
- Superconductor fraction of conductor                                     (1-fcutfsu)               1.098E-01     
-=======
- internal area of the cable space                                         (acstf)                   2.573E-03     
- Coolant fraction in conductor excluding central channel                  (vftf)                    3.000E-01     
- Copper fraction of conductor                                             (fcutfsu)                 8.000E-01  ITV
- Superconductor fraction of conductor                                     (1-fcutfsu)               2.000E-01     
->>>>>>> 8e3f6a88
+ Copper fraction of conductor                                             (fcutfsu)                 8.901E-01  ITV
+ Superconductor fraction of conductor                                     (1-fcutfsu)               1.099E-01     
  Check total area fractions in winding pack = 1                                                         1.000     
  minimum TF conductor temperature margin  (K)                             (tmargmin_tf)                 1.500     
  TF conductor temperature margin (K)                                      (tmargtf)                     1.500     
- Elastic properties behavior                                              (i_tf_cond_props)                 0     
+ Elastic properties behavior                                              (i_tf_cond_eyoung_axial)          0     
    Conductor stiffness neglected
  Conductor axial Young's modulus                                          (eyoung_cond_z)           0.000E+00     
  Conductor transverse Young's modulus                                     (eyoung_cond_t)           0.000E+00     
  
  TF coil mass:
  
-<<<<<<< HEAD
- Superconductor mass per coil (kg)                                        (whtconsc)                7.428E+03  OP 
- Copper mass per coil (kg)                                                (whtconcu)                1.436E+05  OP 
- Steel conduit mass per coil (kg)                                         (whtconsh)                1.653E+05  OP 
- Conduit insulation mass per coil (kg)                                    (whtconin)                1.099E+04  OP 
- Total conduit mass per coil (kg)                                         (whtcon)                  3.273E+05  OP 
- Mass of each TF coil (kg)                                                (whttf/n_tf)              2.248E+06  OP 
- Total TF coil mass (kg)                                                  (whttf)                   3.597E+07     
-=======
- Superconductor mass per coil (kg)                                        (whtconsc)                1.911E+04  OP 
- Copper mass per coil (kg)                                                (whtconcu)                1.353E+05  OP 
- Steel conduit mass per coil (kg)                                         (whtconsh)                1.683E+05  OP 
- Conduit insulation mass per coil (kg)                                    (whtconin)                1.116E+04  OP 
- Total conduit mass per coil (kg)                                         (whtcon)                  3.339E+05  OP 
- Mass of each TF coil (kg)                                                (whttf/n_tf)              2.097E+06  OP 
- Total TF coil mass (kg)                                                  (whttf)                   3.356E+07  OP 
->>>>>>> 8e3f6a88
+ Superconductor mass per coil (kg)                                        (whtconsc)                7.414E+03  OP 
+ Copper mass per coil (kg)                                                (whtconcu)                1.432E+05  OP 
+ Steel conduit mass per coil (kg)                                         (whtconsh)                1.651E+05  OP 
+ Conduit insulation mass per coil (kg)                                    (whtconin)                1.097E+04  OP 
+ Total conduit mass per coil (kg)                                         (whtcon)                  3.267E+05  OP 
+ Mass of each TF coil (kg)                                                (whttf/n_tf)              2.073E+06  OP 
+ Total TF coil mass (kg)                                                  (whttf)                   3.317E+07  OP 
  
  Maximum B field and currents:
  
  Nominal peak field assuming toroidal symmetry (T)                        (bmaxtf)                  1.230E+01  OP 
-<<<<<<< HEAD
- Total current in all TF coils (MA)                                       (ritfc/1.D6)              3.031E+02  OP 
- TF coil current (summed over all coils) (A)                              (ritfc)                   3.031E+08     
+ Total current in all TF coils (MA)                                       (ritfc/1.D6)              3.028E+02  OP 
+ TF coil current (summed over all coils) (A)                              (ritfc)                   3.028E+08     
  Actual peak field at discrete conductor (T)                              (bmaxtfrp)                1.304E+01  OP 
  Winding pack current density (A/m2)                                      (jwptf)                   1.935E+07  OP 
- Inboard leg mid-plane conductor current density (A/m2)                   (oacdcp)                  7.342E+06     
- Total stored energy in TF coils (GJ)                                     (estotftgj)               2.667E+02  OP 
-=======
- Total current in all TF coils (MA)                                       (ritfc/1.D6)              3.029E+02  OP 
- TF coil current (summed over all coils) (A)                              (ritfc)                   3.029E+08     
- Actual peak field at discrete conductor (T)                              (bmaxtfrp)                1.305E+01  OP 
- Winding pack current density (A/m2)                                      (jwptf)                   1.870E+07  OP 
- Inboard leg mid-plane conductor current density (A/m2)                   (oacdcp)                  7.236E+06     
- Total stored energy in TF coils (GJ)                                     (estotftgj)               2.674E+02  OP 
->>>>>>> 8e3f6a88
+ Inboard leg mid-plane conductor current density (A/m2)                   (oacdcp)                  7.347E+06     
+ Total stored energy in TF coils (GJ)                                     (estotftgj)               2.661E+02  OP 
  
  TF Forces:
  
- Inboard vertical tension per coil (N)                                    (vforce)                  3.889E+08  OP 
- Outboard vertical tension per coil (N)                                   (vforce_outboard)         3.889E+08  OP 
+ Inboard vertical tension per coil (N)                                    (vforce)                  3.882E+08  OP 
+ Outboard vertical tension per coil (N)                                   (vforce_outboard)         3.882E+08  OP 
  inboard vertical tension fraction (-)                                    (f_vforce_inboard)        5.000E-01  OP 
  Centring force per coil (N/m)                                            (cforce)                  1.164E+08  OP 
  
@@ -1309,45 +779,25 @@
  Quench information :
  
  Allowable stress in vacuum vessel (VV) due to quench (Pa)                (sigvvall)                9.300E+07     
-<<<<<<< HEAD
- Minimum allowed quench time due to stress in VV (s)                      (taucq)                   3.758E+01  OP 
- Actual quench time (or time constant) (s)                                (tdmptf)                  3.758E+01  ITV
- Maximum allowed voltage during quench due to insulation (kV)             (vdalw)                   9.677E+00  ITV
- Actual quench voltage (kV)                                               (vtfskv)                  9.365E+00  OP 
-=======
- Minimum allowed quench time due to stress in VV (s)                      (taucq)                   3.754E+01  OP 
- Actual quench time (or time constant) (s)                                (tdmptf)                  3.754E+01  ITV
- Maximum allowed voltage during quench due to insulation (kV)             (vdalw)                   9.699E+00  ITV
- Actual quench voltage (kV)                                               (vtfskv)                  9.408E+00  OP 
->>>>>>> 8e3f6a88
+ Minimum allowed quench time due to stress in VV (s)                      (taucq)                   3.752E+01  OP 
+ Actual quench time (or time constant) (s)                                (tdmptf)                  3.752E+01  ITV
+ Maximum allowed voltage during quench due to insulation (kV)             (vdalw)                   9.679E+00  ITV
+ Actual quench voltage (kV)                                               (vtfskv)                  9.369E+00  OP 
  Maximum allowed temp rise during a quench (K)                            (tmaxpro)                 1.500E+02     
  
  Radial build of TF coil centre-line :
  
                                           Thickness (m)    Outer radius (m)
-<<<<<<< HEAD
- Innermost edge of TF coil                    3.593           3.593                       
- Coil case ("nose")                           0.693           4.286   (thkcas)            
- Insertion gap for winding pack               0.010           4.296   (tfinsgap)          
- Winding pack ground insulation               0.008           4.304   (tinstf)            
- Winding - first half                         0.312           4.616   (dr_tf_wp/2-tinstf-t
- Winding - second half                        0.312           4.928   (dr_tf_wp/2-tinstf-t
- Winding pack insulation                      0.008           4.936   (tinstf)            
- Insertion gap for winding pack               0.010           4.946   (tfinsgap)          
- Plasma side case min radius                  0.060           5.006   (casthi)            
- Plasma side case max radius                  5.104           5.104   (r_tf_inboard_out)  
-=======
- Innermost edge of TF coil                    3.563           3.563                       
- Coil case ("nose")                           0.694           4.257   (thkcas)            
- Insertion gap for winding pack               0.010           4.267   (tfinsgap)          
- Winding pack ground insulation               0.008           4.275   (tinstf)            
- Winding - first half                         0.325           4.600   (dr_tf_wp/2-tinstf-t
- Winding - second half                        0.325           4.925   (dr_tf_wp/2-tinstf-t
- Winding pack insulation                      0.008           4.933   (tinstf)            
- Insertion gap for winding pack               0.010           4.943   (tfinsgap)          
- Plasma side case min radius                  0.060           5.003   (casthi)            
- Plasma side case max radius                  5.101           5.101   (r_tf_inboard_out)  
->>>>>>> 8e3f6a88
+ Innermost edge of TF coil                    3.589           3.589                       
+ Coil case ("nose")                           0.692           4.281   (thkcas)            
+ Insertion gap for winding pack               0.010           4.291   (tfinsgap)          
+ Winding pack ground insulation               0.008           4.299   (tinstf)            
+ Winding - first half                         0.312           4.611   (dr_tf_wp/2-tinstf-t
+ Winding - second half                        0.312           4.923   (dr_tf_wp/2-tinstf-t
+ Winding pack insulation                      0.008           4.931   (tinstf)            
+ Insertion gap for winding pack               0.010           4.941   (tfinsgap)          
+ Plasma side case min radius                  0.060           5.001   (casthi)            
+ Plasma side case max radius                  5.099           5.099   (r_tf_inboard_out)  
  TF coil dimensions are consistent
  
  ****************************************** Superconducting TF Coils ******************************************
@@ -1359,34 +809,19 @@
  Critical temperature at zero field and strain (K)                        (tc0m)                    1.606E+01     
  
  Helium temperature at peak field (= superconductor temperature) (K)      (thelium)                 4.750E+00     
-<<<<<<< HEAD
  Total helium fraction inside cable space                                 (fhetot)                  3.321E-01  OP 
- Copper fraction of conductor                                             (fcutfsu)                 8.902E-01  ITV
+ Copper fraction of conductor                                             (fcutfsu)                 8.901E-01  ITV
  Residual manufacturing strain on superconductor                          (strncon_tf)             -5.000E-03     
  Self-consistent strain on superconductor                                 (strain_wp)               1.696E-03     
- Critical current density in superconductor (A/m2)                        (jcritsc)                 7.460E+08  OP 
- Critical current density in strand (A/m2)                                (jcritstr)                8.190E+07  OP 
- Critical current density in winding pack (A/m2)                          (jwdgcrt)                 2.735E+07  OP 
+ Critical current density in superconductor (A/m2)                        (jcritsc)                 7.459E+08  OP 
+ Critical current density in strand (A/m2)                                (jcritstr)                8.197E+07  OP 
+ Critical current density in winding pack (A/m2)                          (jwdgcrt)                 2.736E+07  OP 
  Actual current density in winding pack (A/m2)                            (jwdgop)                  1.935E+07  OP 
  Minimum allowed temperature margin in superconductor (K)                 (tmargmin_tf)             1.500E+00     
  Actual temperature margin in superconductor (K)                          (tmarg)                   1.500E+00  OP 
- Critical current (A)                                                     (icrit)                   1.339E+05  OP 
- Actual current (A)                                                       (cpttf)                   9.471E+04  ITV
+ Critical current (A)                                                     (icrit)                   1.338E+05  OP 
+ Actual current (A)                                                       (cpttf)                   9.462E+04  ITV
  Actual current / critical current                                        (iooic)                   7.074E-01  OP 
-=======
- Total helium fraction inside cable space                                 (fhetot)                  3.305E-01  OP 
- Copper fraction of conductor                                             (fcutfsu)                 8.000E-01  ITV
- Strain on superconductor                                                 (strncon_tf)             -5.000E-03     
- Critical current density in superconductor (A/m2)                        (jcritsc)                 4.569E+08  OP 
- Critical current density in strand (A/m2)                                (jcritstr)                9.136E+07  OP 
- Critical current density in winding pack (A/m2)                          (jwdgcrt)                 3.109E+07  OP 
- Actual current density in winding pack (A/m2)                            (jwdgop)                  1.870E+07  OP 
- Minimum allowed temperature margin in superconductor (K)                 (tmargmin_tf)             1.500E+00     
- Actual temperature margin in superconductor (K)                          (tmarg)                   1.500E+00  OP 
- Critical current (A)                                                     (icrit)                   1.574E+05  OP 
- Actual current (A)                                                       (cpttf)                   9.465E+04  ITV
- Actual current / critical current                                        (iooic)                   6.014E-01  OP 
->>>>>>> 8e3f6a88
  
  *************************************** Central Solenoid and PF Coils ****************************************
  
@@ -1396,71 +831,39 @@
  
  Central Solenoid Current Density Limits :
  
-<<<<<<< HEAD
- Maximum field at Beginning Of Pulse (T)                                  (bmaxoh0)                 7.841E+00  OP 
- Critical superconductor current density at BOP (A/m2)                    (jscoh_bop)               1.414E+09  OP 
- Critical strand current density at BOP (A/m2)                            (jstrandoh_bop)           4.243E+08  OP 
- Allowable overall current density at BOP (A/m2)                          (rjohc0)                  2.646E+08  OP 
- Actual overall current density at BOP (A/m2)                             (cohbop)                  5.059E+06  OP 
- 
- Maximum field at End Of Flattop (T)                                      (bmaxoh)                  7.041E+00  OP 
- Critical superconductor current density at EOF (A/m2)                    (jscoh_eof)               1.653E+09  OP 
- Critical strand current density at EOF (A/m2)                            (jstrandoh_eof)           4.960E+08  OP 
- Allowable overall current density at EOF (A/m2)                          (rjohc)                   3.093E+08  OP 
- Actual overall current density at EOF (A/m2)                             (coheof)                  5.059E+06  ITV
- 
- CS inside radius (m)                                                     (bore.)                   2.274E+00     
- CS thickness (m)                                                         (ohcth.)                  1.216E+00     
+ Maximum field at Beginning Of Pulse (T)                                  (bmaxoh0)                 7.889E+00  OP 
+ Critical superconductor current density at BOP (A/m2)                    (jscoh_bop)               1.401E+09  OP 
+ Critical strand current density at BOP (A/m2)                            (jstrandoh_bop)           4.204E+08  OP 
+ Allowable overall current density at BOP (A/m2)                          (rjohc0)                  2.620E+08  OP 
+ Actual overall current density at BOP (A/m2)                             (cohbop)                  5.054E+06  OP 
+ 
+ Maximum field at End Of Flattop (T)                                      (bmaxoh)                  7.089E+00  OP 
+ Critical superconductor current density at EOF (A/m2)                    (jscoh_eof)               1.638E+09  OP 
+ Critical strand current density at EOF (A/m2)                            (jstrandoh_eof)           4.913E+08  OP 
+ Allowable overall current density at EOF (A/m2)                          (rjohc)                   3.063E+08  OP 
+ Actual overall current density at EOF (A/m2)                             (coheof)                  5.054E+06  ITV
+ 
+ CS inside radius (m)                                                     (bore.)                   2.262E+00     
+ CS thickness (m)                                                         (ohcth.)                  1.224E+00     
  Gap between central solenoid and TF coil (m)                             (gapoh)                   5.000E-02  ITV
- CS overall cross-sectional area (m2)                                     (areaoh)                  2.143E+01  OP 
- CS conductor+void cross-sectional area (m2)                              (awpoh)                   1.909E+01  OP 
-    CS conductor cross-sectional area (m2)                                (awpoh*(1-vfohc))         1.336E+01  OP 
-    CS void cross-sectional area (m2)                                     (awpoh*vfohc)             5.728E+00  OP 
- CS steel cross-sectional area (m2)                                       (areaoh-awpoh)            2.337E+00  OP 
- CS steel area fraction                                                   (oh_steel_frac)           1.090E-01  ITV
-=======
- Maximum field at Beginning Of Pulse (T)                                  (bmaxoh0)                 7.931E+00  OP 
- Critical superconductor current density at BOP (A/m2)                    (jscoh_bop)               1.390E+09  OP 
- Critical strand current density at BOP (A/m2)                            (jstrandoh_bop)           4.169E+08  OP 
- Allowable overall current density at BOP (A/m2)                          (rjohc0)                  2.590E+08  OP 
- Actual overall current density at BOP (A/m2)                             (cohbop)                  5.208E+06  OP 
- 
- Maximum field at End Of Flattop (T)                                      (bmaxoh)                  7.132E+00  OP 
- Critical superconductor current density at EOF (A/m2)                    (jscoh_eof)               1.624E+09  OP 
- Critical strand current density at EOF (A/m2)                            (jstrandoh_eof)           4.872E+08  OP 
- Allowable overall current density at EOF (A/m2)                          (rjohc)                   3.027E+08  OP 
- Actual overall current density at EOF (A/m2)                             (coheof)                  5.208E+06  ITV
- 
- CS inside radius (m)                                                     (bore.)                   2.265E+00     
- CS thickness (m)                                                         (ohcth.)                  1.194E+00     
- Gap between central solenoid and TF coil (m)                             (gapoh)                   5.000E-02  ITV
- CS overall cross-sectional area (m2)                                     (areaoh)                  2.105E+01  OP 
- CS conductor+void cross-sectional area (m2)                              (awpoh)                   1.868E+01  OP 
-    CS conductor cross-sectional area (m2)                                (awpoh*(1-vfohc))         1.308E+01  OP 
-    CS void cross-sectional area (m2)                                     (awpoh*vfohc)             5.605E+00  OP 
- CS steel cross-sectional area (m2)                                       (areaoh-awpoh)            2.367E+00  OP 
- CS steel area fraction                                                   (oh_steel_frac)           1.125E-01  ITV
->>>>>>> 8e3f6a88
+ CS overall cross-sectional area (m2)                                     (areaoh)                  2.157E+01  OP 
+ CS conductor+void cross-sectional area (m2)                              (awpoh)                   1.921E+01  OP 
+    CS conductor cross-sectional area (m2)                                (awpoh*(1-vfohc))         1.344E+01  OP 
+    CS void cross-sectional area (m2)                                     (awpoh*vfohc)             5.762E+00  OP 
+ CS steel cross-sectional area (m2)                                       (areaoh-awpoh)            2.362E+00  OP 
+ CS steel area fraction                                                   (oh_steel_frac)           1.095E-01  ITV
  Only hoop stress considered
  Switch for CS stress calculation                                         (i_cs_stress)                     0     
  Allowable stress in CS steel (Pa)                                        (alstroh)                 6.600E+08     
  Hoop stress in CS steel (Pa)                                             (sig_hoop)                6.600E+08  OP 
- Axial stress in CS steel (Pa)                                            (sig_axial)              -6.741E+08  OP 
+ Axial stress in CS steel (Pa)                                            (sig_axial)              -6.748E+08  OP 
  Maximum shear stress in CS steel for the Tresca criterion (Pa)           (s_tresca_oh)             6.600E+08  OP 
-<<<<<<< HEAD
- Axial force in CS (N)                                                    (axial_force)            -8.089E+08  OP 
-=======
- Axial force in CS (N)                                                    (axial_force)            -8.145E+08  OP 
->>>>>>> 8e3f6a88
+ Axial force in CS (N)                                                    (axial_force)            -8.167E+08  OP 
  Strain on CS superconductor                                              (strncon_cs)             -5.000E-03     
  Copper fraction in strand                                                (fcuohsu)                 7.000E-01     
  Void (coolant) fraction in conductor                                     (vfohc)                   3.000E-01     
  Helium coolant temperature (K)                                           (tftmp)                   4.750E+00     
-<<<<<<< HEAD
- CS temperature margin (K)                                                (tmargoh)                 6.701E+00  OP 
-=======
- CS temperature margin (K)                                                (tmargoh)                 6.648E+00  OP 
->>>>>>> 8e3f6a88
+ CS temperature margin (K)                                                (tmargoh)                 6.679E+00  OP 
  Minimum permitted temperature margin (K)                                 (tmargmin_cs)             1.500E+00     
  residual hoop stress in CS Steel (Pa)                                    (residual_sig_hoop)       2.400E+08     
  Initial vertical crack size (m)                                          (t_crack_vertical)        2.000E-03     
@@ -1483,60 +886,33 @@
  
  coil           R(m)        Z(m)        dR(m)       dZ(m)       turns     steel thickness(m)
  
-<<<<<<< HEAD
-  PF 1           7.13       10.65        1.00        1.00      261.14        0.05
-  PF 2           7.13      -12.17        1.06        1.06      293.62        0.16
-  PF 3          20.76        3.26        1.20        1.20      204.91        0.11
-  PF 4          20.76       -3.26        1.20        1.20      204.91        0.11
-  PF 5          18.93        9.12        0.84        0.84      131.82        0.08
-  PF 6          18.93       -9.12        0.84        0.84      131.82        0.08
-  CS             2.88        0.00        1.22       17.63     2521.37        0.07
- Plasma         10.10        0.00        6.52       12.04        1.00
-=======
-  PF 1           7.12       10.67        1.00        1.00      262.04        0.05
-  PF 2           7.12      -12.19        1.06        1.06      295.18        0.16
-  PF 3          20.76        3.26        1.20        1.20      205.05        0.11
-  PF 4          20.76       -3.26        1.20        1.20      205.05        0.11
-  PF 5          18.93        9.12        0.84        0.84      131.45        0.08
-  PF 6          18.93       -9.12        0.84        0.84      131.45        0.08
-  CS             2.86        0.00        1.19       17.62     2549.41        0.07
- Plasma         10.10        0.00        6.51       12.04        1.00
->>>>>>> 8e3f6a88
+  PF 1           7.12       10.64        1.00        1.00      260.81        0.05
+  PF 2           7.12      -12.16        1.06        1.06      293.98        0.16
+  PF 3          20.74        3.26        1.20        1.20      204.76        0.11
+  PF 4          20.74       -3.26        1.20        1.20      204.76        0.11
+  PF 5          18.91        9.12        0.84        0.84      131.70        0.08
+  PF 6          18.91       -9.12        0.84        0.84      131.70        0.08
+  CS             2.87        0.00        1.22       17.62     2535.03        0.07
+ Plasma         10.09        0.00        6.51       12.03        1.00
  
  PF Coil Information at Peak Current:
  
  coil  current  allowed J  actual J   J   cond. mass   steel mass     field
          (MA)    (A/m2)     (A/m2)  ratio    (kg)          (kg)        (T)
  
-<<<<<<< HEAD
-  PF 1   11.02  8.152E+08  1.100E+07  0.01 1.906E+05   7.687E+04    2.182E+00
-  PF 2   12.39  1.927E+08  1.100E+07  0.06 2.143E+05   2.751E+05    8.094E+00
-  PF 3   -8.65  7.536E+08  6.000E+06  0.01 7.986E+05   5.679E+05    2.737E+00
-  PF 4   -8.65  7.536E+08  6.000E+06  0.01 7.986E+05   5.679E+05    2.737E+00
-  PF 5   -5.67  7.645E+08  8.000E+06  0.01 3.580E+05   2.891E+05    2.638E+00
-  PF 6   -5.67  7.645E+08  8.000E+06  0.01 3.580E+05   2.891E+05    2.638E+00
-  CS  -108.42  2.646E+08  5.059E+06  0.02 1.471E+06   3.300E+05    7.841E+00
+  PF 1   11.01  8.166E+08  1.100E+07  0.01 1.902E+05   7.629E+04    2.169E+00
+  PF 2   12.41  1.907E+08  1.100E+07  0.06 2.144E+05   2.757E+05    8.115E+00
+  PF 3   -8.64  7.537E+08  6.000E+06  0.01 7.975E+05   5.665E+05    2.736E+00
+  PF 4   -8.64  7.537E+08  6.000E+06  0.01 7.975E+05   5.665E+05    2.736E+00
+  PF 5   -5.66  7.647E+08  8.000E+06  0.01 3.575E+05   2.884E+05    2.637E+00
+  PF 6   -5.66  7.647E+08  8.000E+06  0.01 3.575E+05   2.884E+05    2.637E+00
+  CS  -109.01  2.620E+08  5.054E+06  0.02 1.476E+06   3.327E+05    7.889E+00
        ------                             ---------   ---------
-       160.46                             4.190E+06   2.396E+06
+       161.03                             4.191E+06   2.394E+06
  
  PF coil current scaling information :
  
- Sum of squares of residuals                                              (ssq0)                    1.924E-04  OP 
-=======
-  PF 1   11.06  8.154E+08  1.100E+07  0.01 1.912E+05   7.700E+04    2.180E+00
-  PF 2   12.46  1.885E+08  1.100E+07  0.06 2.154E+05   2.777E+05    8.138E+00
-  PF 3   -8.65  7.535E+08  6.000E+06  0.01 7.994E+05   5.688E+05    2.738E+00
-  PF 4   -8.65  7.535E+08  6.000E+06  0.01 7.994E+05   5.688E+05    2.738E+00
-  PF 5   -5.65  7.649E+08  8.000E+06  0.01 3.572E+05   2.882E+05    2.635E+00
-  PF 6   -5.65  7.649E+08  8.000E+06  0.01 3.572E+05   2.882E+05    2.635E+00
-  CS  -109.62  2.590E+08  5.208E+06  0.02 1.430E+06   3.320E+05    7.931E+00
-       ------                             ---------   ---------
-       161.75                             4.149E+06   2.401E+06
- 
- PF coil current scaling information :
- 
- Sum of squares of residuals                                              (ssq0)                    1.918E-04  OP 
->>>>>>> 8e3f6a88
+ Sum of squares of residuals                                              (ssq0)                    1.931E-04  OP 
  Smoothing parameter                                                      (alfapf)                  5.000E-10     
  
  ****************************************** Volt Second Consumption *******************************************
@@ -1544,43 +920,24 @@
               volt-sec       volt-sec       volt-sec
               start-up         burn          total
 
-<<<<<<< HEAD
- PF coils :    -264.08         -34.99        -299.07
- CS coil  :    -197.85         -74.09        -271.94
+ PF coils :    -263.81         -35.00        -298.81
+ CS coil  :    -197.93         -74.14        -272.07
               --------       --------       --------
- Total :       -461.93        -109.08        -571.01
- 
- Total volt-second consumption by coils (Wb)                              (vstot)                  -5.710E+02  OP 
-=======
- PF coils :    -263.70         -35.01        -298.71
- CS coil  :    -197.03         -74.11        -271.14
-              --------       --------       --------
- Total :       -460.74        -109.12        -569.86
- 
- Total volt-second consumption by coils (Wb)                              (vstot)                  -5.699E+02  OP 
->>>>>>> 8e3f6a88
+ Total :       -461.74        -109.14        -570.88
+ 
+ Total volt-second consumption by coils (Wb)                              (vstot)                  -5.709E+02  OP 
  
  Summary of volt-second consumption by circuit (Wb) :
  
  circuit       BOP            BOF            EOF
  
-<<<<<<< HEAD
-     1       26.094         30.390         16.171
-     2       27.377         26.897         11.979
-     3        4.621        -85.286        -87.805
-     4        4.621        -85.286        -87.805
-     5        0.754        -43.286        -43.697
-     6        0.754        -43.286        -43.697
- CS coil    135.970        -61.880       -135.970
-=======
-     1       26.109         30.348         16.076
-     2       27.392         26.821         11.847
-     3        4.679        -85.193        -87.750
-     4        4.679        -85.193        -87.750
-     5        0.593        -43.221        -43.545
-     6        0.593        -43.221        -43.545
- CS coil    135.572        -61.462       -135.572
->>>>>>> 8e3f6a88
+     1       26.093         30.320         16.098
+     2       27.377         26.826         11.905
+     3        4.624        -85.153        -87.673
+     4        4.624        -85.153        -87.673
+     5        0.747        -43.218        -43.625
+     6        0.747        -43.218        -43.625
+ CS coil    136.036        -61.894       -136.036
  
  ********************************** Waveforms ***********************************
  
@@ -1588,194 +945,100 @@
  
                                        time (sec)
 
-<<<<<<< HEAD
-                0.00     500.00     676.34     686.34    7886.70    8063.04
+                0.00     500.00     676.17     686.17    7922.21    8098.38
                Start      BOP        EOR        BOF        EOF        EOP        
  circuit
-   1         0.000E+00  9.462E+06  1.102E+07  1.102E+07  5.864E+06  0.000E+00
-   2         0.000E+00  1.239E+07  1.217E+07  1.217E+07  5.422E+06  0.000E+00
-   3        -0.000E+00  4.551E+05 -8.399E+06 -8.399E+06 -8.647E+06 -0.000E+00
-   4        -0.000E+00  4.551E+05 -8.399E+06 -8.399E+06 -8.647E+06 -0.000E+00
-   5        -0.000E+00  9.787E+04 -5.615E+06 -5.615E+06 -5.668E+06 -0.000E+00
-   6        -0.000E+00  9.787E+04 -5.615E+06 -5.615E+06 -5.668E+06 -0.000E+00
-   7        -0.000E+00  1.084E+08 -4.934E+07 -4.934E+07 -1.084E+08 -0.000E+00
- Plasma (A)  0.000E+00  0.000E+00  1.763E+07  1.763E+07  1.763E+07  0.000E+00
+   1         0.000E+00  9.472E+06  1.101E+07  1.101E+07  5.844E+06  0.000E+00
+   2         0.000E+00  1.241E+07  1.216E+07  1.216E+07  5.395E+06  0.000E+00
+   3        -0.000E+00  4.557E+05 -8.393E+06 -8.393E+06 -8.641E+06 -0.000E+00
+   4        -0.000E+00  4.557E+05 -8.393E+06 -8.393E+06 -8.641E+06 -0.000E+00
+   5        -0.000E+00  9.692E+04 -5.610E+06 -5.610E+06 -5.663E+06 -0.000E+00
+   6        -0.000E+00  9.692E+04 -5.610E+06 -5.610E+06 -5.663E+06 -0.000E+00
+   7        -0.000E+00  1.090E+08 -4.960E+07 -4.960E+07 -1.090E+08 -0.000E+00
+ Plasma (A)  0.000E+00  0.000E+00  1.762E+07  1.762E+07  1.762E+07  0.000E+00
  
  This consists of: CS coil field balancing:
-   1         0.000E+00  9.462E+06 -4.306E+06 -4.306E+06 -9.462E+06  0.000E+00
-   2         0.000E+00  1.239E+07 -5.639E+06 -5.639E+06 -1.239E+07  0.000E+00
-   3        -0.000E+00  4.551E+05 -2.071E+05 -2.071E+05 -4.551E+05 -0.000E+00
-   4        -0.000E+00  4.551E+05 -2.071E+05 -2.071E+05 -4.551E+05 -0.000E+00
-   5        -0.000E+00  9.787E+04 -4.454E+04 -4.454E+04 -9.787E+04 -0.000E+00
-   6        -0.000E+00  9.787E+04 -4.454E+04 -4.454E+04 -9.787E+04 -0.000E+00
-   7        -0.000E+00  1.084E+08 -4.934E+07 -4.934E+07 -1.084E+08 -0.000E+00
+   1         0.000E+00  9.472E+06 -4.310E+06 -4.310E+06 -9.472E+06  0.000E+00
+   2         0.000E+00  1.241E+07 -5.644E+06 -5.644E+06 -1.241E+07  0.000E+00
+   3        -0.000E+00  4.557E+05 -2.074E+05 -2.074E+05 -4.557E+05 -0.000E+00
+   4        -0.000E+00  4.557E+05 -2.074E+05 -2.074E+05 -4.557E+05 -0.000E+00
+   5        -0.000E+00  9.692E+04 -4.410E+04 -4.410E+04 -9.692E+04 -0.000E+00
+   6        -0.000E+00  9.692E+04 -4.410E+04 -4.410E+04 -9.692E+04 -0.000E+00
+   7        -0.000E+00  1.090E+08 -4.960E+07 -4.960E+07 -1.090E+08 -0.000E+00
  
  And: equilibrium field:
-   1         0.000E+00  0.000E+00  1.533E+07  1.533E+07  1.533E+07  0.000E+00
-   2         0.000E+00  0.000E+00  1.781E+07  1.781E+07  1.781E+07  0.000E+00
-   3         0.000E+00  0.000E+00 -8.192E+06 -8.192E+06 -8.192E+06  0.000E+00
-   4         0.000E+00  0.000E+00 -8.192E+06 -8.192E+06 -8.192E+06  0.000E+00
-   5         0.000E+00  0.000E+00 -5.570E+06 -5.570E+06 -5.570E+06  0.000E+00
-   6         0.000E+00  0.000E+00 -5.570E+06 -5.570E+06 -5.570E+06  0.000E+00
-   7         0.000E+00  0.000E+00  0.000E+00  0.000E+00  0.000E+00  0.000E+00
+   1         0.000E+00  0.000E+00  1.532E+07  1.532E+07  1.532E+07  0.000E+00
+   2         0.000E+00  0.000E+00  1.780E+07  1.780E+07  1.780E+07  0.000E+00
+   3         0.000E+00  0.000E+00 -8.185E+06 -8.185E+06 -8.185E+06  0.000E+00
+   4         0.000E+00  0.000E+00 -8.185E+06 -8.185E+06 -8.185E+06  0.000E+00
+   5         0.000E+00  0.000E+00 -5.566E+06 -5.566E+06 -5.566E+06  0.000E+00
+   6         0.000E+00  0.000E+00 -5.566E+06 -5.566E+06 -5.566E+06  0.000E+00
+   7         0.000E+00  0.000E+00 -9.222E-09 -9.222E-09  0.000E+00  0.000E+00
  
  Ratio of central solenoid current at beginning of Pulse / end of flat-to (fcohbop)                 1.000E+00  ITV
- Ratio of central solenoid current at beginning of Flat-top / end of flat (fcohbof)                 4.551E-01  OP 
-=======
-                0.00     500.00     676.23     686.23    7889.82    8066.05
-               Start      BOP        EOR        BOF        EOF        EOP        
- circuit
-   1         0.000E+00  9.513E+06  1.106E+07  1.106E+07  5.858E+06  0.000E+00
-   2         0.000E+00  1.246E+07  1.220E+07  1.220E+07  5.388E+06  0.000E+00
-   3        -0.000E+00  4.614E+05 -8.401E+06 -8.401E+06 -8.653E+06 -0.000E+00
-   4        -0.000E+00  4.614E+05 -8.401E+06 -8.401E+06 -8.653E+06 -0.000E+00
-   5        -0.000E+00  7.693E+04 -5.610E+06 -5.610E+06 -5.652E+06 -0.000E+00
-   6        -0.000E+00  7.693E+04 -5.610E+06 -5.610E+06 -5.652E+06 -0.000E+00
-   7        -0.000E+00  1.096E+08 -4.970E+07 -4.970E+07 -1.096E+08 -0.000E+00
- Plasma (A)  0.000E+00  0.000E+00  1.762E+07  1.762E+07  1.762E+07  0.000E+00
- 
- This consists of: CS coil field balancing:
-   1         0.000E+00  9.513E+06 -4.313E+06 -4.313E+06 -9.513E+06  0.000E+00
-   2         0.000E+00  1.246E+07 -5.647E+06 -5.647E+06 -1.246E+07  0.000E+00
-   3        -0.000E+00  4.614E+05 -2.092E+05 -2.092E+05 -4.614E+05 -0.000E+00
-   4        -0.000E+00  4.614E+05 -2.092E+05 -2.092E+05 -4.614E+05 -0.000E+00
-   5        -0.000E+00  7.693E+04 -3.488E+04 -3.488E+04 -7.693E+04 -0.000E+00
-   6        -0.000E+00  7.693E+04 -3.488E+04 -3.488E+04 -7.693E+04 -0.000E+00
-   7        -0.000E+00  1.096E+08 -4.970E+07 -4.970E+07 -1.096E+08 -0.000E+00
- 
- And: equilibrium field:
-   1         0.000E+00  0.000E+00  1.537E+07  1.537E+07  1.537E+07  0.000E+00
-   2         0.000E+00  0.000E+00  1.784E+07  1.784E+07  1.784E+07  0.000E+00
-   3         0.000E+00  0.000E+00 -8.192E+06 -8.192E+06 -8.192E+06  0.000E+00
-   4         0.000E+00  0.000E+00 -8.192E+06 -8.192E+06 -8.192E+06  0.000E+00
-   5         0.000E+00  0.000E+00 -5.575E+06 -5.575E+06 -5.575E+06  0.000E+00
-   6         0.000E+00  0.000E+00 -5.575E+06 -5.575E+06 -5.575E+06  0.000E+00
-   7         0.000E+00  0.000E+00 -9.275E-09 -9.275E-09  0.000E+00  0.000E+00
- 
- Ratio of central solenoid current at beginning of Pulse / end of flat-to (fcohbop)                 1.000E+00  ITV
- Ratio of central solenoid current at beginning of Flat-top / end of flat (fcohbof)                 4.534E-01  OP 
->>>>>>> 8e3f6a88
+ Ratio of central solenoid current at beginning of Flat-top / end of flat (fcohbof)                 4.550E-01  OP 
  
  *************************** PF Circuit Waveform Data ***************************
  
  Number of PF circuits including CS and plasma                            (ncirt)                           8     
  PF Circuit 01 - Time point 01 (A)                                        (pfc01t01)                0.000E+00     
-<<<<<<< HEAD
- PF Circuit 01 - Time point 02 (A)                                        (pfc01t02)                9.462E+06     
- PF Circuit 01 - Time point 03 (A)                                        (pfc01t03)                1.102E+07     
- PF Circuit 01 - Time point 04 (A)                                        (pfc01t04)                1.102E+07     
- PF Circuit 01 - Time point 05 (A)                                        (pfc01t05)                5.864E+06     
+ PF Circuit 01 - Time point 02 (A)                                        (pfc01t02)                9.472E+06     
+ PF Circuit 01 - Time point 03 (A)                                        (pfc01t03)                1.101E+07     
+ PF Circuit 01 - Time point 04 (A)                                        (pfc01t04)                1.101E+07     
+ PF Circuit 01 - Time point 05 (A)                                        (pfc01t05)                5.844E+06     
  PF Circuit 01 - Time point 06 (A)                                        (pfc01t06)                0.000E+00     
  PF Circuit 02 - Time point 01 (A)                                        (pfc02t01)                0.000E+00     
- PF Circuit 02 - Time point 02 (A)                                        (pfc02t02)                1.239E+07     
- PF Circuit 02 - Time point 03 (A)                                        (pfc02t03)                1.217E+07     
- PF Circuit 02 - Time point 04 (A)                                        (pfc02t04)                1.217E+07     
- PF Circuit 02 - Time point 05 (A)                                        (pfc02t05)                5.422E+06     
+ PF Circuit 02 - Time point 02 (A)                                        (pfc02t02)                1.241E+07     
+ PF Circuit 02 - Time point 03 (A)                                        (pfc02t03)                1.216E+07     
+ PF Circuit 02 - Time point 04 (A)                                        (pfc02t04)                1.216E+07     
+ PF Circuit 02 - Time point 05 (A)                                        (pfc02t05)                5.395E+06     
  PF Circuit 02 - Time point 06 (A)                                        (pfc02t06)                0.000E+00     
  PF Circuit 03 - Time point 01 (A)                                        (pfc03t01)               -0.000E+00     
- PF Circuit 03 - Time point 02 (A)                                        (pfc03t02)                4.551E+05     
- PF Circuit 03 - Time point 03 (A)                                        (pfc03t03)               -8.399E+06     
- PF Circuit 03 - Time point 04 (A)                                        (pfc03t04)               -8.399E+06     
- PF Circuit 03 - Time point 05 (A)                                        (pfc03t05)               -8.647E+06     
+ PF Circuit 03 - Time point 02 (A)                                        (pfc03t02)                4.557E+05     
+ PF Circuit 03 - Time point 03 (A)                                        (pfc03t03)               -8.393E+06     
+ PF Circuit 03 - Time point 04 (A)                                        (pfc03t04)               -8.393E+06     
+ PF Circuit 03 - Time point 05 (A)                                        (pfc03t05)               -8.641E+06     
  PF Circuit 03 - Time point 06 (A)                                        (pfc03t06)               -0.000E+00     
  PF Circuit 04 - Time point 01 (A)                                        (pfc04t01)               -0.000E+00     
- PF Circuit 04 - Time point 02 (A)                                        (pfc04t02)                4.551E+05     
- PF Circuit 04 - Time point 03 (A)                                        (pfc04t03)               -8.399E+06     
- PF Circuit 04 - Time point 04 (A)                                        (pfc04t04)               -8.399E+06     
- PF Circuit 04 - Time point 05 (A)                                        (pfc04t05)               -8.647E+06     
+ PF Circuit 04 - Time point 02 (A)                                        (pfc04t02)                4.557E+05     
+ PF Circuit 04 - Time point 03 (A)                                        (pfc04t03)               -8.393E+06     
+ PF Circuit 04 - Time point 04 (A)                                        (pfc04t04)               -8.393E+06     
+ PF Circuit 04 - Time point 05 (A)                                        (pfc04t05)               -8.641E+06     
  PF Circuit 04 - Time point 06 (A)                                        (pfc04t06)               -0.000E+00     
  PF Circuit 05 - Time point 01 (A)                                        (pfc05t01)               -0.000E+00     
- PF Circuit 05 - Time point 02 (A)                                        (pfc05t02)                9.787E+04     
- PF Circuit 05 - Time point 03 (A)                                        (pfc05t03)               -5.615E+06     
- PF Circuit 05 - Time point 04 (A)                                        (pfc05t04)               -5.615E+06     
- PF Circuit 05 - Time point 05 (A)                                        (pfc05t05)               -5.668E+06     
+ PF Circuit 05 - Time point 02 (A)                                        (pfc05t02)                9.692E+04     
+ PF Circuit 05 - Time point 03 (A)                                        (pfc05t03)               -5.610E+06     
+ PF Circuit 05 - Time point 04 (A)                                        (pfc05t04)               -5.610E+06     
+ PF Circuit 05 - Time point 05 (A)                                        (pfc05t05)               -5.663E+06     
  PF Circuit 05 - Time point 06 (A)                                        (pfc05t06)               -0.000E+00     
  PF Circuit 06 - Time point 01 (A)                                        (pfc06t01)               -0.000E+00     
- PF Circuit 06 - Time point 02 (A)                                        (pfc06t02)                9.787E+04     
- PF Circuit 06 - Time point 03 (A)                                        (pfc06t03)               -5.615E+06     
- PF Circuit 06 - Time point 04 (A)                                        (pfc06t04)               -5.615E+06     
- PF Circuit 06 - Time point 05 (A)                                        (pfc06t05)               -5.668E+06     
+ PF Circuit 06 - Time point 02 (A)                                        (pfc06t02)                9.692E+04     
+ PF Circuit 06 - Time point 03 (A)                                        (pfc06t03)               -5.610E+06     
+ PF Circuit 06 - Time point 04 (A)                                        (pfc06t04)               -5.610E+06     
+ PF Circuit 06 - Time point 05 (A)                                        (pfc06t05)               -5.663E+06     
  PF Circuit 06 - Time point 06 (A)                                        (pfc06t06)               -0.000E+00     
  CS Circuit  - Time point 01 (A)                                          (cst01)                  -0.000E+00     
- CS Circuit  - Time point 02 (A)                                          (cst02)                   1.084E+08     
- CS Circuit  - Time point 03 (A)                                          (cst03)                  -4.934E+07     
- CS Circuit  - Time point 04 (A)                                          (cst04)                  -4.934E+07     
- CS Circuit  - Time point 05 (A)                                          (cst05)                  -1.084E+08     
- CS Circuit  - Time point 06 (A)                                          (cst06)                  -0.000E+00     
- Plasma  - Time point 01 (A)                                              (plasmat01)               0.000E+00     
- Plasma  - Time point 02 (A)                                              (plasmat02)               0.000E+00     
- Plasma  - Time point 03 (A)                                              (plasmat03)               1.763E+07     
- Plasma  - Time point 04 (A)                                              (plasmat04)               1.763E+07     
- Plasma  - Time point 05 (A)                                              (plasmat05)               1.763E+07     
-=======
- PF Circuit 01 - Time point 02 (A)                                        (pfc01t02)                9.513E+06     
- PF Circuit 01 - Time point 03 (A)                                        (pfc01t03)                1.106E+07     
- PF Circuit 01 - Time point 04 (A)                                        (pfc01t04)                1.106E+07     
- PF Circuit 01 - Time point 05 (A)                                        (pfc01t05)                5.858E+06     
- PF Circuit 01 - Time point 06 (A)                                        (pfc01t06)                0.000E+00     
- PF Circuit 02 - Time point 01 (A)                                        (pfc02t01)                0.000E+00     
- PF Circuit 02 - Time point 02 (A)                                        (pfc02t02)                1.246E+07     
- PF Circuit 02 - Time point 03 (A)                                        (pfc02t03)                1.220E+07     
- PF Circuit 02 - Time point 04 (A)                                        (pfc02t04)                1.220E+07     
- PF Circuit 02 - Time point 05 (A)                                        (pfc02t05)                5.388E+06     
- PF Circuit 02 - Time point 06 (A)                                        (pfc02t06)                0.000E+00     
- PF Circuit 03 - Time point 01 (A)                                        (pfc03t01)               -0.000E+00     
- PF Circuit 03 - Time point 02 (A)                                        (pfc03t02)                4.614E+05     
- PF Circuit 03 - Time point 03 (A)                                        (pfc03t03)               -8.401E+06     
- PF Circuit 03 - Time point 04 (A)                                        (pfc03t04)               -8.401E+06     
- PF Circuit 03 - Time point 05 (A)                                        (pfc03t05)               -8.653E+06     
- PF Circuit 03 - Time point 06 (A)                                        (pfc03t06)               -0.000E+00     
- PF Circuit 04 - Time point 01 (A)                                        (pfc04t01)               -0.000E+00     
- PF Circuit 04 - Time point 02 (A)                                        (pfc04t02)                4.614E+05     
- PF Circuit 04 - Time point 03 (A)                                        (pfc04t03)               -8.401E+06     
- PF Circuit 04 - Time point 04 (A)                                        (pfc04t04)               -8.401E+06     
- PF Circuit 04 - Time point 05 (A)                                        (pfc04t05)               -8.653E+06     
- PF Circuit 04 - Time point 06 (A)                                        (pfc04t06)               -0.000E+00     
- PF Circuit 05 - Time point 01 (A)                                        (pfc05t01)               -0.000E+00     
- PF Circuit 05 - Time point 02 (A)                                        (pfc05t02)                7.693E+04     
- PF Circuit 05 - Time point 03 (A)                                        (pfc05t03)               -5.610E+06     
- PF Circuit 05 - Time point 04 (A)                                        (pfc05t04)               -5.610E+06     
- PF Circuit 05 - Time point 05 (A)                                        (pfc05t05)               -5.652E+06     
- PF Circuit 05 - Time point 06 (A)                                        (pfc05t06)               -0.000E+00     
- PF Circuit 06 - Time point 01 (A)                                        (pfc06t01)               -0.000E+00     
- PF Circuit 06 - Time point 02 (A)                                        (pfc06t02)                7.693E+04     
- PF Circuit 06 - Time point 03 (A)                                        (pfc06t03)               -5.610E+06     
- PF Circuit 06 - Time point 04 (A)                                        (pfc06t04)               -5.610E+06     
- PF Circuit 06 - Time point 05 (A)                                        (pfc06t05)               -5.652E+06     
- PF Circuit 06 - Time point 06 (A)                                        (pfc06t06)               -0.000E+00     
- CS Circuit  - Time point 01 (A)                                          (cst01)                  -0.000E+00     
- CS Circuit  - Time point 02 (A)                                          (cst02)                   1.096E+08     
- CS Circuit  - Time point 03 (A)                                          (cst03)                  -4.970E+07     
- CS Circuit  - Time point 04 (A)                                          (cst04)                  -4.970E+07     
- CS Circuit  - Time point 05 (A)                                          (cst05)                  -1.096E+08     
+ CS Circuit  - Time point 02 (A)                                          (cst02)                   1.090E+08     
+ CS Circuit  - Time point 03 (A)                                          (cst03)                  -4.960E+07     
+ CS Circuit  - Time point 04 (A)                                          (cst04)                  -4.960E+07     
+ CS Circuit  - Time point 05 (A)                                          (cst05)                  -1.090E+08     
  CS Circuit  - Time point 06 (A)                                          (cst06)                  -0.000E+00     
  Plasma  - Time point 01 (A)                                              (plasmat01)               0.000E+00     
  Plasma  - Time point 02 (A)                                              (plasmat02)               0.000E+00     
  Plasma  - Time point 03 (A)                                              (plasmat03)               1.762E+07     
  Plasma  - Time point 04 (A)                                              (plasmat04)               1.762E+07     
  Plasma  - Time point 05 (A)                                              (plasmat05)               1.762E+07     
->>>>>>> 8e3f6a88
  Plasma  - Time point 06 (A)                                              (plasmat06)               0.000E+00     
  
  ********************************************* Support Structure **********************************************
  
-<<<<<<< HEAD
- Outer PF coil fence mass (kg)                                            (fncmass)                 3.971E+05  OP 
- Intercoil support structure mass (kg)                                    (aintmass)                8.435E+06  OP 
- Mass of cooled components (kg)                                           (coldmass)                7.135E+07  OP 
- Gravity support structure mass (kg)                                      (clgsmass)                3.344E+06  OP 
- Torus leg support mass (kg)                                              (gsm1)                    1.154E+05  OP 
- Ring beam mass (kg)                                                      (gsm2)                    7.489E+05  OP 
- Ring legs mass (kg)                                                      (gsm3)                    1.708E+06  OP 
-=======
- Outer PF coil fence mass (kg)                                            (fncmass)                 3.963E+05  OP 
- Intercoil support structure mass (kg)                                    (aintmass)                8.489E+06  OP 
- Mass of cooled components (kg)                                           (coldmass)                6.896E+07  OP 
- Gravity support structure mass (kg)                                      (clgsmass)                3.231E+06  OP 
+ Outer PF coil fence mass (kg)                                            (fncmass)                 3.958E+05  OP 
+ Intercoil support structure mass (kg)                                    (aintmass)                8.414E+06  OP 
+ Mass of cooled components (kg)                                           (coldmass)                6.850E+07  OP 
+ Gravity support structure mass (kg)                                      (clgsmass)                3.209E+06  OP 
  Torus leg support mass (kg)                                              (gsm1)                    1.153E+05  OP 
- Ring beam mass (kg)                                                      (gsm2)                    7.332E+05  OP 
- Ring legs mass (kg)                                                      (gsm3)                    1.638E+06  OP 
->>>>>>> 8e3f6a88
+ Ring beam mass (kg)                                                      (gsm2)                    7.302E+05  OP 
+ Ring legs mass (kg)                                                      (gsm3)                    1.625E+06  OP 
  
  ******************************************** PF Coil Inductances *********************************************
  
@@ -1783,10 +1046,10 @@
  
    1     1.7E+00 2.5E-02 2.2E-01 1.5E-01 1.9E-01 5.8E-02 4.1E-01 7.2E-04
    2     2.5E-02 2.2E+00 1.5E-01 2.3E-01 5.8E-02 2.1E-01 3.5E-01 6.5E-04
-   3     2.2E-01 1.5E-01 4.1E+00 1.4E+00 8.8E-01 4.7E-01 3.7E-01 2.1E-03
-   4     1.5E-01 2.3E-01 1.4E+00 4.1E+00 4.7E-01 8.8E-01 3.7E-01 2.1E-03
-   5     1.9E-01 5.8E-02 8.8E-01 4.7E-01 1.7E+00 1.7E-01 2.1E-01 1.0E-03
-   6     5.8E-02 2.1E-01 4.7E-01 8.8E-01 1.7E-01 1.7E+00 2.1E-01 1.0E-03
+   3     2.2E-01 1.5E-01 4.1E+00 1.4E+00 8.7E-01 4.7E-01 3.7E-01 2.1E-03
+   4     1.5E-01 2.3E-01 1.4E+00 4.1E+00 4.7E-01 8.7E-01 3.7E-01 2.1E-03
+   5     1.9E-01 5.8E-02 8.7E-01 4.7E-01 1.7E+00 1.7E-01 2.1E-01 1.0E-03
+   6     5.8E-02 2.1E-01 4.7E-01 8.7E-01 1.7E-01 1.7E+00 2.1E-01 1.0E-03
   CS     4.1E-01 3.5E-01 3.7E-01 3.7E-01 2.1E-01 2.1E-01 8.8E+00 3.2E-03
  Plasma  7.2E-04 6.5E-04 2.1E-03 2.1E-03 1.0E-03 1.0E-03 3.2E-03 1.9E-05
  
@@ -1794,23 +1057,13 @@
  
  Pressure drop in FW and blanket coolant incl. hx and pipes (Pa)          (dp_he)                   5.500E+05     
  Fraction of FW and blanket thermal power required for pumping            (fpump)                   8.946E-02  OP 
-<<<<<<< HEAD
- Total power absorbed by FW & blanket (MW)                                (p_plasma)                2.183E+03  OP 
+ Total power absorbed by FW & blanket (MW)                                (p_plasma)                2.179E+03  OP 
  Inlet temperature of FW & blanket coolant pump (K)                       (t_in_compressor)         5.570E+02  OP 
  Coolant pump outlet/Inlet temperature of FW & blanket (K)                (t_in_bb)                 5.731E+02     
  Outlet temperature of FW & blanket (K)                                   (t_out_bb)                7.731E+02     
- Mechanical pumping power for FW and blanket cooling loop including heat  (htpmw_fw_blkt)           2.145E+02  OP 
- Mechanical pumping power for divertor (MW)                               (htpmw_div)               2.226E+00  OP 
- Mechanical pumping power for shield and vacuum vessel (MW)               (htpmw_shld)              8.912E-03  OP 
-=======
- Total power absorbed by FW & blanket (MW)                                (p_plasma)                2.181E+03  OP 
- Inlet temperature of FW & blanket coolant pump (K)                       (t_in_compressor)         5.570E+02  OP 
- Coolant pump outlet/Inlet temperature of FW & blanket (K)                (t_in_bb)                 5.731E+02     
- Outlet temperature of FW & blanket (K)                                   (t_out_bb)                7.731E+02     
- Mechanical pumping power for FW and blanket cooling loop including heat  (htpmw_fw_blkt)           2.142E+02  OP 
- Mechanical pumping power for divertor (MW)                               (htpmw_div)               2.225E+00  OP 
- Mechanical pumping power for shield and vacuum vessel (MW)               (htpmw_shld)              8.897E-03  OP 
->>>>>>> 8e3f6a88
+ Mechanical pumping power for FW and blanket cooling loop including heat  (htpmw_fw_blkt)           2.141E+02  OP 
+ Mechanical pumping power for divertor (MW)                               (htpmw_div)               2.224E+00  OP 
+ Mechanical pumping power for shield and vacuum vessel (MW)               (htpmw_shld)              8.889E-03  OP 
  
  ********************************** First wall and blanket : CCFE HCPB model **********************************
  
@@ -1825,61 +1078,32 @@
  
  Component Volumes :
  
-<<<<<<< HEAD
- First Wall Armour Volume (m3)                                            (fw_armour_vol)               9.056  OP 
- First Wall Volume (m3)                                                   (volfw)                      29.484  OP 
- Blanket Volume (m3)                                                      (volblkt)                  1760.786  OP 
- Shield Volume (m3)                                                       (volshld)                   912.855  OP 
- Vacuum vessel volume (m3)                                                (vdewin)                   1430.166  OP 
+ First Wall Armour Volume (m3)                                            (fw_armour_vol)               9.044  OP 
+ First Wall Volume (m3)                                                   (volfw)                      29.446  OP 
+ Blanket Volume (m3)                                                      (volblkt)                  1758.535  OP 
+ Shield Volume (m3)                                                       (volshld)                   911.757  OP 
+ Vacuum vessel volume (m3)                                                (vdewin)                   1428.495  OP 
  
  Component Masses :
  
- First Wall Armour Mass (kg)                                              (fw_armour_mass)          1.743E+05  OP 
- First Wall Mass, excluding armour (kg)                                   (fwmass)                  2.300E+05  OP 
- Blanket Mass - Total(kg)                                                 (whtblkt)                 4.410E+06  OP 
-     Blanket Mass - TiBe12 (kg)                                           (whtbltibe12)             1.492E+06  OP 
-     Blanket Mass - Li2SiO4 (kg)                                          (whtblli4sio4)            1.585E+06  OP 
-     Blanket Mass - Steel (kg)                                            (whtblss)                 1.333E+06  OP 
- Total mass of armour, first wall and blanket (kg)                        (armour_fw_bl_mass)       4.814E+06  OP 
- Shield Mass (kg)                                                         (whtshld)                 2.848E+06  OP 
- Vacuum vessel mass (kg)                                                  (vvmass)                  1.116E+07  OP 
+ First Wall Armour Mass (kg)                                              (fw_armour_mass)          1.741E+05  OP 
+ First Wall Mass, excluding armour (kg)                                   (fwmass)                  2.297E+05  OP 
+ Blanket Mass - Total(kg)                                                 (whtblkt)                 4.404E+06  OP 
+     Blanket Mass - TiBe12 (kg)                                           (whtbltibe12)             1.490E+06  OP 
+     Blanket Mass - Li2SiO4 (kg)                                          (whtblli4sio4)            1.583E+06  OP 
+     Blanket Mass - Steel (kg)                                            (whtblss)                 1.331E+06  OP 
+ Total mass of armour, first wall and blanket (kg)                        (armour_fw_bl_mass)       4.808E+06  OP 
+ Shield Mass (kg)                                                         (whtshld)                 2.845E+06  OP 
+ Vacuum vessel mass (kg)                                                  (vvmass)                  1.114E+07  OP 
  
  Nuclear heating :
  
- Total nuclear heating in TF+PF coils (CS is negligible) (MW)             (ptfnuc)                  8.535E-02  OP 
- Total nuclear heating in FW (MW)                                         (pnucfw)                  2.988E+02  OP 
- Total nuclear heating in the blanket (including emult) (MW)              (pnucblkt)                1.588E+03  OP 
+ Total nuclear heating in TF+PF coils (CS is negligible) (MW)             (ptfnuc)                  7.859E-02  OP 
+ Total nuclear heating in FW (MW)                                         (pnucfw)                  2.980E+02  OP 
+ Total nuclear heating in the blanket (including emult) (MW)              (pnucblkt)                1.586E+03  OP 
  (Note: emult is fixed for this model inside the code)
- Total nuclear heating in the shield (MW)                                 (pnucshld)                1.782E+00  OP 
- Total nuclear heating in the divertor (MW)                               (pnucdiv)                 1.936E+02  OP 
-=======
- First Wall Armour Volume (m3)                                            (fw_armour_vol)               9.048  OP 
- First Wall Volume (m3)                                                   (volfw)                      29.459  OP 
- Blanket Volume (m3)                                                      (volblkt)                  1759.326  OP 
- Shield Volume (m3)                                                       (volshld)                   912.142  OP 
- Vacuum vessel volume (m3)                                                (vdewin)                   1429.082  OP 
- 
- Component Masses :
- 
- First Wall Armour Mass (kg)                                              (fw_armour_mass)          1.742E+05  OP 
- First Wall Mass, excluding armour (kg)                                   (fwmass)                  2.298E+05  OP 
- Blanket Mass - Total(kg)                                                 (whtblkt)                 4.406E+06  OP 
-     Blanket Mass - TiBe12 (kg)                                           (whtbltibe12)             1.491E+06  OP 
-     Blanket Mass - Li2SiO4 (kg)                                          (whtblli4sio4)            1.583E+06  OP 
-     Blanket Mass - Steel (kg)                                            (whtblss)                 1.332E+06  OP 
- Total mass of armour, first wall and blanket (kg)                        (armour_fw_bl_mass)       4.810E+06  OP 
- Shield Mass (kg)                                                         (whtshld)                 2.846E+06  OP 
- Vacuum vessel mass (kg)                                                  (vvmass)                  1.115E+07  OP 
- 
- Nuclear heating :
- 
- Total nuclear heating in TF+PF coils (CS is negligible) (MW)             (ptfnuc)                  7.955E-02  OP 
- Total nuclear heating in FW (MW)                                         (pnucfw)                  2.983E+02  OP 
- Total nuclear heating in the blanket (including emult) (MW)              (pnucblkt)                1.587E+03  OP 
- (Note: emult is fixed for this model inside the code)
- Total nuclear heating in the shield (MW)                                 (pnucshld)                1.779E+00  OP 
- Total nuclear heating in the divertor (MW)                               (pnucdiv)                 1.934E+02  OP 
->>>>>>> 8e3f6a88
+ Total nuclear heating in the shield (MW)                                 (pnucshld)                1.778E+00  OP 
+ Total nuclear heating in the divertor (MW)                               (pnucdiv)                 1.933E+02  OP 
  
   Diagostic output for nuclear heating :
  
@@ -1899,131 +1123,68 @@
  
  Other volumes, masses and areas :
  
-<<<<<<< HEAD
- First wall area (m2)                                                     (fwarea)                  2.388E+03  OP 
- Cryostat internal radius (m)                                             (rdewex)                  2.186E+01  OP 
- Cryostat internal half-height (m)                                        (zdewex)                  1.771E+01  OP 
- Vertical clearance from TF coil to cryostat (m)                          (clh1)                    6.403E+00  OP 
- Divertor area (m2)                                                       (divsur)                  2.295E+02  OP 
- Divertor mass (kg)                                                       (divmas)                  5.623E+04  OP 
+ First wall area (m2)                                                     (fwarea)                  2.385E+03  OP 
+ Cryostat internal radius (m)                                             (rdewex)                  2.184E+01  OP 
+ Cryostat internal half-height (m)                                        (zdewex)                  1.770E+01  OP 
+ Vertical clearance from TF coil to cryostat (m)                          (clh1)                    6.399E+00  OP 
+ Divertor area (m2)                                                       (divsur)                  2.292E+02  OP 
+ Divertor mass (kg)                                                       (divmas)                  5.615E+04  OP 
  
  ********************************** Superconducting TF Coil Power Conversion **********************************
  
- TF coil current (kA)                                                     (itfka)                   9.471E+01  OP 
+ TF coil current (kA)                                                     (itfka)                   9.462E+01  OP 
  Number of TF coils                                                       (ntfc)                    1.600E+01     
- Voltage across a TF coil during quench (kV)                              (vtfskv)                  9.365E+00  OP 
+ Voltage across a TF coil during quench (kV)                              (vtfskv)                  9.369E+00  OP 
  TF coil charge time (hours)                                              (tchghr)                  4.000E+00     
- Total inductance of TF coils (H)                                         (ltfth)                   5.946E+01  OP 
+ Total inductance of TF coils (H)                                         (ltfth)                   5.944E+01  OP 
  Total resistance of TF coils (ohm)                                       (rcoils)                  0.000E+00  OP 
- TF coil charging voltage (V)                                             (tfcv)                    5.114E+02     
+ TF coil charging voltage (V)                                             (tfcv)                    5.108E+02     
  Number of DC circuit breakers                                            (ntfbkr)                  1.600E+01     
  Number of dump resistors                                                 (ndumpr)                  6.400E+01     
- Resistance per dump resistor (ohm)                                       (r1dump)                  9.888E-02  OP 
- Dump resistor peak power (MW)                                            (r1ppmw)                  2.217E+02  OP 
- Energy supplied per dump resistor (MJ)                                   (r1emj)                   4.167E+03  OP 
- TF coil L/R time constant (s)                                            (ttfsec)                  3.758E+01  OP 
- Power supply voltage (V)                                                 (tfpsv)                   5.370E+02  OP 
- Power supply current (kA)                                                (tfpska)                  9.944E+01  OP 
- DC power supply rating (kW)                                              (tfckw)                   5.340E+04  OP 
- AC power for charging (kW)                                               (tfackw)                  5.933E+04  OP 
- TF coil resistive power (MW)                                             (rpower)                  1.140E+01  OP 
- TF coil inductive power (MVA)                                            (xpower)                  3.704E+01  OP 
+ Resistance per dump resistor (ohm)                                       (r1dump)                  9.902E-02  OP 
+ Dump resistor peak power (MW)                                            (r1ppmw)                  2.216E+02  OP 
+ Energy supplied per dump resistor (MJ)                                   (r1emj)                   4.157E+03  OP 
+ TF coil L/R time constant (s)                                            (ttfsec)                  3.752E+01  OP 
+ Power supply voltage (V)                                                 (tfpsv)                   5.364E+02  OP 
+ Power supply current (kA)                                                (tfpska)                  9.935E+01  OP 
+ DC power supply rating (kW)                                              (tfckw)                   5.329E+04  OP 
+ AC power for charging (kW)                                               (tfackw)                  5.921E+04  OP 
+ TF coil resistive power (MW)                                             (rpower)                  1.138E+01  OP 
+ TF coil inductive power (MVA)                                            (xpower)                  3.695E+01  OP 
  Aluminium bus current density (kA/cm2)                                   (djmka)                   1.250E-01     
- Aluminium bus cross-sectional area (cm2)                                 (albusa)                  7.577E+02  OP 
- Total length of TF coil bussing (m)                                      (tfbusl)                  3.674E+03  OP 
- Aluminium bus weight (tonnes)                                            (albuswt)                 7.517E+02  OP 
+ Aluminium bus cross-sectional area (cm2)                                 (albusa)                  7.569E+02  OP 
+ Total length of TF coil bussing (m)                                      (tfbusl)                  3.673E+03  OP 
+ Aluminium bus weight (tonnes)                                            (albuswt)                 7.506E+02  OP 
  Total TF coil bus resistance (ohm)                                       (rtfbus)                  1.271E-03  OP 
  TF coil bus voltage drop (V)                                             (vtfbus)                  1.203E+02  OP 
- Dump resistor floor area (m2)                                            (drarea)                  8.310E+03  OP 
- TF coil power conversion floor space (m2)                                (tfcfsp)                  2.241E+03  OP 
- TF coil power conv. building volume (m3)                                 (tfcbv)                   1.345E+04  OP 
- TF coil AC inductive power demand (MW)                                   (xpwrmw)                  4.115E+01  OP 
- Total steady state AC power demand (MW)                                  (tfacpd)                  1.266E+01  OP 
-=======
- First wall area (m2)                                                     (fwarea)                  2.386E+03  OP 
- Cryostat internal radius (m)                                             (rdewex)                  2.186E+01  OP 
- Cryostat internal half-height (m)                                        (zdewex)                  1.774E+01  OP 
- Vertical clearance from TF coil to cryostat (m)                          (clh1)                    6.406E+00  OP 
- Divertor area (m2)                                                       (divsur)                  2.293E+02  OP 
- Divertor mass (kg)                                                       (divmas)                  5.618E+04  OP 
- 
- ********************************** Superconducting TF Coil Power Conversion **********************************
- 
- TF coil current (kA)                                                     (itfka)                   9.465E+01  OP 
- Number of TF coils                                                       (ntfc)                    1.600E+01     
- Voltage across a TF coil during quench (kV)                              (vtfskv)                  9.408E+00  OP 
- TF coil charge time (hours)                                              (tchghr)                  4.000E+00     
- Total inductance of TF coils (H)                                         (ltfth)                   5.970E+01  OP 
- Total resistance of TF coils (ohm)                                       (rcoils)                  0.000E+00  OP 
- TF coil charging voltage (V)                                             (tfcv)                    5.127E+02     
- Number of DC circuit breakers                                            (ntfbkr)                  1.600E+01     
- Number of dump resistors                                                 (ndumpr)                  6.400E+01     
- Resistance per dump resistor (ohm)                                       (r1dump)                  9.940E-02  OP 
- Dump resistor peak power (MW)                                            (r1ppmw)                  2.226E+02  OP 
- Energy supplied per dump resistor (MJ)                                   (r1emj)                   4.178E+03  OP 
- TF coil L/R time constant (s)                                            (ttfsec)                  3.754E+01  OP 
- Power supply voltage (V)                                                 (tfpsv)                   5.383E+02  OP 
- Power supply current (kA)                                                (tfpska)                  9.938E+01  OP 
- DC power supply rating (kW)                                              (tfckw)                   5.350E+04  OP 
- AC power for charging (kW)                                               (tfackw)                  5.945E+04  OP 
- TF coil resistive power (MW)                                             (rpower)                  1.139E+01  OP 
- TF coil inductive power (MVA)                                            (xpower)                  3.714E+01  OP 
- Aluminium bus current density (kA/cm2)                                   (djmka)                   1.250E-01     
- Aluminium bus cross-sectional area (cm2)                                 (albusa)                  7.572E+02  OP 
- Total length of TF coil bussing (m)                                      (tfbusl)                  3.673E+03  OP 
- Aluminium bus weight (tonnes)                                            (albuswt)                 7.510E+02  OP 
- Total TF coil bus resistance (ohm)                                       (rtfbus)                  1.271E-03  OP 
- TF coil bus voltage drop (V)                                             (vtfbus)                  1.203E+02  OP 
- Dump resistor floor area (m2)                                            (drarea)                  8.326E+03  OP 
- TF coil power conversion floor space (m2)                                (tfcfsp)                  2.245E+03  OP 
- TF coil power conv. building volume (m3)                                 (tfcbv)                   1.347E+04  OP 
- TF coil AC inductive power demand (MW)                                   (xpwrmw)                  4.127E+01  OP 
+ Dump resistor floor area (m2)                                            (drarea)                  8.298E+03  OP 
+ TF coil power conversion floor space (m2)                                (tfcfsp)                  2.239E+03  OP 
+ TF coil power conv. building volume (m3)                                 (tfcbv)                   1.343E+04  OP 
+ TF coil AC inductive power demand (MW)                                   (xpwrmw)                  4.106E+01  OP 
  Total steady state AC power demand (MW)                                  (tfacpd)                  1.265E+01  OP 
->>>>>>> 8e3f6a88
  
  ****************************** PF Coils and Central Solenoid: Power and Energy *******************************
  
  Number of PF coil circuits                                               (pfckts)                  1.200E+01     
-<<<<<<< HEAD
- Sum of PF power supply ratings (MVA)                                     (spsmva)                  3.482E+02  OP 
- Total PF coil circuit bus length (m)                                     (spfbusl)                 2.650E+03  OP 
- Total PF coil bus resistive power (kW)                                   (pfbuspwr)                1.286E+03  OP 
- Total PF coil resistive power (kW)                                       (srcktpm)                 1.286E+03  OP 
+ Sum of PF power supply ratings (MVA)                                     (spsmva)                  3.489E+02  OP 
+ Total PF coil circuit bus length (m)                                     (spfbusl)                 2.649E+03  OP 
+ Total PF coil bus resistive power (kW)                                   (pfbuspwr)                1.285E+03  OP 
+ Total PF coil resistive power (kW)                                       (srcktpm)                 1.285E+03  OP 
  Maximum PF coil voltage (kV)                                             (vpfskv)                  2.000E+01     
  Efficiency of transfer of PF stored energy into or out of storage        (etapsu)                  9.000E-01     
  (Energy is dissipated in PFC power supplies only when total PF energy increases or decreases.)
  Maximum stored energy in poloidal field (MJ)                             (ensxpfm)                 2.414E+04  OP 
- Peak absolute rate of change of stored energy in poloidal field (MW)     peakpoloidalpower         1.369E+02  OP 
-=======
- Sum of PF power supply ratings (MVA)                                     (spsmva)                  3.497E+02  OP 
- Total PF coil circuit bus length (m)                                     (spfbusl)                 2.649E+03  OP 
- Total PF coil bus resistive power (kW)                                   (pfbuspwr)                1.283E+03  OP 
- Total PF coil resistive power (kW)                                       (srcktpm)                 1.283E+03  OP 
- Maximum PF coil voltage (kV)                                             (vpfskv)                  2.000E+01     
- Efficiency of transfer of PF stored energy into or out of storage        (etapsu)                  9.000E-01     
- (Energy is dissipated in PFC power supplies only when total PF energy increases or decreases.)
- Maximum stored energy in poloidal field (MJ)                             (ensxpfm)                 2.424E+04  OP 
- Peak absolute rate of change of stored energy in poloidal field (MW)     peakpoloidalpower         1.375E+02  OP 
->>>>>>> 8e3f6a88
+ Peak absolute rate of change of stored energy in poloidal field (MW)     peakpoloidalpower         1.370E+02  OP 
  Energy stored in poloidal magnetic field :
  
                                             time (sec)
 
-<<<<<<< HEAD
-                     0.00     500.00     676.34     686.34    7886.70    8063.04
+                     0.00     500.00     676.17     686.17    7922.21    8098.38
  Time point         Start      BOP        EOR        BOF        EOF        EOP        
- Energy (MJ)      0.000E+00  1.272E+04  1.828E+04  1.828E+04  2.414E+04  0.000E+00
+ Energy (MJ)      0.000E+00  1.276E+04  1.825E+04  1.825E+04  2.414E+04  0.000E+00
  
  Interval                tramp      tohs       theat      tburn      tqnch      
- dE/dt (MW)            2.544E+01  3.156E+01  0.000E+00  8.134E-01 -1.369E+02
-=======
-                     0.00     500.00     676.23     686.23    7889.82    8066.05
- Time point         Start      BOP        EOR        BOF        EOF        EOP        
- Energy (MJ)      0.000E+00  1.283E+04  1.832E+04  1.832E+04  2.424E+04  0.000E+00
- 
- Interval                tramp      tohs       theat      tburn      tqnch      
- dE/dt (MW)            2.566E+01  3.113E+01  0.000E+00  8.217E-01 -1.375E+02
->>>>>>> 8e3f6a88
+ dE/dt (MW)            2.552E+01  3.116E+01  0.000E+00  8.143E-01 -1.370E+02
  
  
  *********************************************** Vacuum System ************************************************
@@ -2031,50 +1192,29 @@
  Pumpdown to Base Pressure :
  
  First wall outgassing rate (Pa m/s)                                      (rat)                     1.300E-08     
-<<<<<<< HEAD
- Total outgassing load (Pa m3/s)                                          (ogas)                    2.517E-04  OP 
+ Total outgassing load (Pa m3/s)                                          (ogas)                    2.514E-04  OP 
  Base pressure required (Pa)                                              (pbase)                   5.000E-04     
- Required N2 pump speed (m3/s)                                            (s(1))                    5.035E-01  OP 
-=======
- Total outgassing load (Pa m3/s)                                          (ogas)                    2.515E-04  OP 
- Base pressure required (Pa)                                              (pbase)                   5.000E-04     
- Required N2 pump speed (m3/s)                                            (s(1))                    5.030E-01  OP 
->>>>>>> 8e3f6a88
+ Required N2 pump speed (m3/s)                                            (s(1))                    5.028E-01  OP 
  N2 pump speed provided (m3/s)                                            (snet(1))                 3.596E+01  OP 
  
  Pumpdown between Burns :
  
-<<<<<<< HEAD
- Plasma chamber volume (m3)                                               (volume)                  4.066E+03  OP 
-=======
- Plasma chamber volume (m3)                                               (volume)                  4.061E+03  OP 
->>>>>>> 8e3f6a88
- Chamber pressure after burn (Pa)                                         (pend)                    1.186E-01  OP 
- Chamber pressure before burn (Pa)                                        (pstart)                  1.186E-03     
+ Plasma chamber volume (m3)                                               (volume)                  4.058E+03  OP 
+ Chamber pressure after burn (Pa)                                         (pend)                    1.187E-01  OP 
+ Chamber pressure before burn (Pa)                                        (pstart)                  1.187E-03     
  Allowable pumping time switch                                            (dwell_pump)                      0     
  Dwell time between burns (s)                                             (tdwell.)                 0.000E+00     
  CS ramp-up time burns (s)                                                (tramp.)                  5.000E+02     
  Allowable pumping time between burns (s)                                 (tpump)                   5.000E+02     
-<<<<<<< HEAD
- Required D-T pump speed (m3/s)                                           (s(2))                    3.745E+01  OP 
- D-T pump speed provided (m3/s)                                           (snet(2))                 8.727E+01  OP 
-=======
- Required D-T pump speed (m3/s)                                           (s(2))                    3.740E+01  OP 
+ Required D-T pump speed (m3/s)                                           (s(2))                    3.738E+01  OP 
  D-T pump speed provided (m3/s)                                           (snet(2))                 8.726E+01  OP 
->>>>>>> 8e3f6a88
  
  Helium Ash Removal :
  
  Divertor chamber gas pressure (Pa)                                       (prdiv)                   3.600E-01     
-<<<<<<< HEAD
- Helium gas fraction in divertor chamber                                  (fhe)                     1.493E-01  OP 
- Required helium pump speed (m3/s)                                        (s(3))                    5.756E+01  OP 
- Helium pump speed provided (m3/s)                                        (snet(3))                 5.756E+01  OP 
-=======
- Helium gas fraction in divertor chamber                                  (fhe)                     1.491E-01  OP 
+ Helium gas fraction in divertor chamber                                  (fhe)                     1.490E-01  OP 
  Required helium pump speed (m3/s)                                        (s(3))                    5.755E+01  OP 
  Helium pump speed provided (m3/s)                                        (snet(3))                 5.755E+01  OP 
->>>>>>> 8e3f6a88
  
  D-T Removal at Fuelling Rate :
  
@@ -2086,15 +1226,9 @@
  requirements for helium ash removal.
  
  Number of large pump ducts                                               (nduct)                          16     
-<<<<<<< HEAD
- Passage diameter, divertor to ducts (m)                                  (d(imax))                 5.781E-01  OP 
- Passage length (m)                                                       (l1)                      2.311E+00  OP 
- Diameter of ducts (m)                                                    (dout)                    6.937E-01  OP 
-=======
- Passage diameter, divertor to ducts (m)                                  (d(imax))                 5.787E-01  OP 
- Passage length (m)                                                       (l1)                      2.338E+00  OP 
- Diameter of ducts (m)                                                    (dout)                    6.945E-01  OP 
->>>>>>> 8e3f6a88
+ Passage diameter, divertor to ducts (m)                                  (d(imax))                 5.780E-01  OP 
+ Passage length (m)                                                       (l1)                      2.310E+00  OP 
+ Diameter of ducts (m)                                                    (dout)                    6.936E-01  OP 
  Duct length, divertor to elbow (m)                                       (l2)                      4.800E+00  OP 
  Duct length, elbow to pumps (m)                                          (l3)                      2.000E+00     
  Number of pumps                                                          (pumpn)                   4.604E+01  OP 
@@ -2103,89 +1237,47 @@
  
  ******************************************* Plant Buildings System *******************************************
  
-<<<<<<< HEAD
- Internal volume of reactor building (m3)                                 (vrci)                    1.561E+06     
- Dist from centre of torus to bldg wall (m)                               (wrbi)                    4.677E+01     
- Effective floor area (m2)                                                (efloor)                  4.555E+05     
- Reactor building volume (m3)                                             (rbv)                     1.741E+06     
- Reactor maintenance building volume (m3)                                 (rmbv)                    4.803E+05     
- Warmshop volume (m3)                                                     (wsv)                     1.404E+05     
+ Internal volume of reactor building (m3)                                 (vrci)                    1.559E+06     
+ Dist from centre of torus to bldg wall (m)                               (wrbi)                    4.675E+01     
+ Effective floor area (m2)                                                (efloor)                  4.550E+05     
+ Reactor building volume (m3)                                             (rbv)                     1.738E+06     
+ Reactor maintenance building volume (m3)                                 (rmbv)                    4.799E+05     
+ Warmshop volume (m3)                                                     (wsv)                     1.403E+05     
  Tritium building volume (m3)                                             (triv)                    4.000E+04     
- Electrical building volume (m3)                                          (elev)                    5.445E+04     
+ Electrical building volume (m3)                                          (elev)                    5.443E+04     
  Control building volume (m3)                                             (conv)                    6.000E+04     
- Cryogenics building volume (m3)                                          (cryv)                    1.719E+04     
+ Cryogenics building volume (m3)                                          (cryv)                    1.703E+04     
  Administration building volume (m3)                                      (admv)                    1.000E+05     
  Shops volume (m3)                                                        (shov)                    1.000E+05     
- Total volume of nuclear buildings (m3)                                   (volnucb)                 2.239E+06     
-=======
- Internal volume of reactor building (m3)                                 (vrci)                    1.565E+06     
- Dist from centre of torus to bldg wall (m)                               (wrbi)                    4.682E+01     
- Effective floor area (m2)                                                (efloor)                  4.562E+05     
- Reactor building volume (m3)                                             (rbv)                     1.745E+06     
- Reactor maintenance building volume (m3)                                 (rmbv)                    4.801E+05     
- Warmshop volume (m3)                                                     (wsv)                     1.403E+05     
- Tritium building volume (m3)                                             (triv)                    4.000E+04     
- Electrical building volume (m3)                                          (elev)                    5.447E+04     
- Control building volume (m3)                                             (conv)                    6.000E+04     
- Cryogenics building volume (m3)                                          (cryv)                    1.706E+04     
- Administration building volume (m3)                                      (admv)                    1.000E+05     
- Shops volume (m3)                                                        (shov)                    1.000E+05     
- Total volume of nuclear buildings (m3)                                   (volnucb)                 2.243E+06     
->>>>>>> 8e3f6a88
+ Total volume of nuclear buildings (m3)                                   (volnucb)                 2.236E+06     
  
  **************************************** Electric Power Requirements *****************************************
  
  Facility base load (MW)                                                  (basemw)                  5.000E+00     
  Divertor coil power supplies (MW)                                        (bdvmw)                   0.000E+00     
-<<<<<<< HEAD
- Cryoplant electric power (MW)                                            (crymw)                   4.820E+01  OP 
- Primary coolant pumps (MW)                                               (htpmw..)                 2.491E+02  OP 
- PF coil power supplies (MW)                                              (ppfmw)                   2.403E+02  OP 
- TF coil power supplies (MW)                                              (ptfmw)                   1.266E+01  OP 
- Plasma heating supplies (MW)                                             (pheatingmw)              4.180E+02  OP 
+ Cryoplant electric power (MW)                                            (crymw)                   4.730E+01  OP 
+ Primary coolant pumps (MW)                                               (htpmw..)                 2.487E+02  OP 
+ PF coil power supplies (MW)                                              (ppfmw)                   2.404E+02  OP 
+ TF coil power supplies (MW)                                              (ptfmw)                   1.265E+01  OP 
+ Plasma heating supplies (MW)                                             (pheatingmw)              4.177E+02  OP 
  Tritium processing (MW)                                                  (trithtmw..)              1.500E+01     
  Vacuum pumps  (MW)                                                       (vachtmw..)               5.000E-01     
  
- Total pulsed power (MW)                                                  (pacpmw)                  1.057E+03  OP 
- Total base power required at all times (MW)                              (fcsht)                   7.332E+01  OP 
+ Total pulsed power (MW)                                                  (pacpmw)                  1.055E+03  OP 
+ Total base power required at all times (MW)                              (fcsht)                   7.325E+01  OP 
  
  ************************************************* Cryogenics *************************************************
  
- Conduction and radiation heat loads on cryogenic components (MW)         (qss/1.0D6)               3.068E-02  OP 
+ Conduction and radiation heat loads on cryogenic components (MW)         (qss/1.0D6)               2.946E-02  OP 
  Nuclear heating of cryogenic components (MW)                             (qnuc/1.0D6)              1.292E-02  OP 
  Nuclear heating of cryogenic components is a user input.
- AC losses in cryogenic components (MW)                                   (qac/1.0D6)               3.192E-03  OP 
- Resistive losses in current leads (MW)                                   (qcl/1.0D6)               2.061E-02  OP 
- 45% allowance for heat loads in transfer lines, storage tanks etc (MW)   (qmisc/1.0D6)             3.033E-02  OP 
- Sum = Total heat removal at cryogenic temperatures (W)                   (helpow/1.0D6)            9.773E-02  OP 
+ AC losses in cryogenic components (MW)                                   (qac/1.0D6)               3.177E-03  OP 
+ Resistive losses in current leads (MW)                                   (qcl/1.0D6)               2.059E-02  OP 
+ 45% allowance for heat loads in transfer lines, storage tanks etc (MW)   (qmisc/1.0D6)             2.976E-02  OP 
+ Sum = Total heat removal at cryogenic temperatures (W)                   (helpow/1.0D6)            9.591E-02  OP 
  Temperature of cryogenic components (K)                                  (tmpcry)                  4.500E+00     
  Efficiency (figure of merit) of cryogenic plant is 13% of ideal Carnot v                           2.028E-03  OP 
- Electric power for cryogenic plant (MW)                                  (crypmw)                  4.820E+01  OP 
-=======
- Cryoplant electric power (MW)                                            (crymw)                   4.746E+01  OP 
- Primary coolant pumps (MW)                                               (htpmw..)                 2.488E+02  OP 
- PF coil power supplies (MW)                                              (ppfmw)                   2.408E+02  OP 
- TF coil power supplies (MW)                                              (ptfmw)                   1.265E+01  OP 
- Plasma heating supplies (MW)                                             (pheatingmw)              4.178E+02  OP 
- Tritium processing (MW)                                                  (trithtmw..)              1.500E+01     
- Vacuum pumps  (MW)                                                       (vachtmw..)               5.000E-01     
- 
- Total pulsed power (MW)                                                  (pacpmw)                  1.056E+03  OP 
- Total base power required at all times (MW)                              (fcsht)                   7.343E+01  OP 
- 
- ************************************************* Cryogenics *************************************************
- 
- Conduction and radiation heat loads on cryogenic components (MW)         (qss/1.0D6)               2.965E-02  OP 
- Nuclear heating of cryogenic components (MW)                             (qnuc/1.0D6)              1.292E-02  OP 
- Nuclear heating of cryogenic components is a user input.
- AC losses in cryogenic components (MW)                                   (qac/1.0D6)               3.203E-03  OP 
- Resistive losses in current leads (MW)                                   (qcl/1.0D6)               2.060E-02  OP 
- 45% allowance for heat loads in transfer lines, storage tanks etc (MW)   (qmisc/1.0D6)             2.987E-02  OP 
- Sum = Total heat removal at cryogenic temperatures (W)                   (helpow/1.0D6)            9.624E-02  OP 
- Temperature of cryogenic components (K)                                  (tmpcry)                  4.500E+00     
- Efficiency (figure of merit) of cryogenic plant is 13% of ideal Carnot v                           2.028E-03  OP 
- Electric power for cryogenic plant (MW)                                  (crypmw)                  4.746E+01  OP 
->>>>>>> 8e3f6a88
+ Electric power for cryogenic plant (MW)                                  (crypmw)                  4.730E+01  OP 
  
  ************************************ Plant Power / Heat Transport Balance ************************************
  
@@ -2201,23 +1293,13 @@
  includes heat exchanger, using specified pressure drop
  Mechanical pumping power for FW cooling loop including heat exchanger (M (htpmw_fw)                0.000E+00  OP 
  Mechanical pumping power for blanket cooling loop including heat exchang (htpmw_blkt)              0.000E+00  OP 
-<<<<<<< HEAD
- Mechanical pumping power for FW and blanket cooling loop including heat  (htpmw_fw_blkt)           2.145E+02  OP 
- Mechanical pumping power for divertor (MW)                               (htpmw_div)               2.226E+00  OP 
- Mechanical pumping power for shield and vacuum vessel (MW)               (htpmw_shld)              8.912E-03  OP 
- Electrical pumping power for FW and blanket (MW)                         (htpmwe_fw_blkt)          2.465E+02  OP 
- Electrical pumping power for shield (MW)                                 (htpmwe_shld)             1.024E-02  OP 
- Electrical pumping power for divertor (MW)                               (htpmwe_div)              2.559E+00  OP 
- Total electrical pumping power for primary coolant (MW)                  (htpmw)                   2.491E+02  OP 
-=======
- Mechanical pumping power for FW and blanket cooling loop including heat  (htpmw_fw_blkt)           2.142E+02  OP 
- Mechanical pumping power for divertor (MW)                               (htpmw_div)               2.225E+00  OP 
- Mechanical pumping power for shield and vacuum vessel (MW)               (htpmw_shld)              8.897E-03  OP 
- Electrical pumping power for FW and blanket (MW)                         (htpmwe_fw_blkt)          2.463E+02  OP 
- Electrical pumping power for shield (MW)                                 (htpmwe_shld)             1.023E-02  OP 
- Electrical pumping power for divertor (MW)                               (htpmwe_div)              2.557E+00  OP 
- Total electrical pumping power for primary coolant (MW)                  (htpmw)                   2.488E+02  OP 
->>>>>>> 8e3f6a88
+ Mechanical pumping power for FW and blanket cooling loop including heat  (htpmw_fw_blkt)           2.141E+02  OP 
+ Mechanical pumping power for divertor (MW)                               (htpmw_div)               2.224E+00  OP 
+ Mechanical pumping power for shield and vacuum vessel (MW)               (htpmw_shld)              8.889E-03  OP 
+ Electrical pumping power for FW and blanket (MW)                         (htpmwe_fw_blkt)          2.461E+02  OP 
+ Electrical pumping power for shield (MW)                                 (htpmwe_shld)             1.022E-02  OP 
+ Electrical pumping power for divertor (MW)                               (htpmwe_div)              2.556E+00  OP 
+ Total electrical pumping power for primary coolant (MW)                  (htpmw)                   2.487E+02  OP 
  Coolant pump power / non-pumping thermal power in shield                 (fpumpshld)               5.000E-03     
  Coolant pump power / non-pumping thermal power in divertor               (fpumpdiv)                5.000E-03     
  Electrical efficiency of heat transport coolant pumps                    (etahtp)                  8.700E-01     
@@ -2236,23 +1318,13 @@
                                             High-grade             Low-grade              Total
                                              thermal power (MW)     thermal power (MW)      (MW)
          First wall:
-<<<<<<< HEAD
-                               neutrons            298.80                0.00              298.80
-             charged particle transport             21.01                0.00               21.01
-                              radiation            274.84                0.00              274.84
+                               neutrons            298.00                0.00              298.00
+             charged particle transport             20.98                0.00               20.98
+                              radiation            274.29                0.00              274.29
                         coolant pumping              0.00                0.00                0.00
  
          Blanket:
-                               neutrons           1588.19                0.00             1588.19
-=======
-                               neutrons            298.28                0.00              298.28
-             charged particle transport             20.99                0.00               20.99
-                              radiation            274.49                0.00              274.49
-                        coolant pumping              0.00                0.00                0.00
- 
-         Blanket:
-                               neutrons           1586.77                0.00             1586.77
->>>>>>> 8e3f6a88
+                               neutrons           1586.01                0.00             1586.01
              charged particle transport              0.00                0.00                0.00
                               radiation              0.00                0.00                0.00
                         coolant pumping              0.00                0.00                0.00
@@ -2264,17 +1336,10 @@
                         coolant pumping              0.01                0.00                0.01
  
          Divertor:
-<<<<<<< HEAD
-                               neutrons            193.56                0.00              193.56
-             charged particle transport            216.00                0.00              216.00
-                              radiation             35.71                0.00               35.71
-                        coolant pumping              2.23                0.00                2.23
-=======
-                               neutrons            193.36                0.00              193.36
-             charged particle transport            215.93                0.00              215.93
-                              radiation             35.67                0.00               35.67
+                               neutrons            193.25                0.00              193.25
+             charged particle transport            215.90                0.00              215.90
+                              radiation             35.64                0.00               35.64
                         coolant pumping              2.22                0.00                2.22
->>>>>>> 8e3f6a88
  
          TF coil:
                                neutrons              0.00                0.08                0.08
@@ -2289,40 +1354,22 @@
                         coolant pumping              0.00                0.00                0.00
  
          ----------------------------------------------------------------------------------------
-<<<<<<< HEAD
-                                 Totals           2632.13                0.09             2632.21
- 
- Total power leaving reactor (across vacuum vessel boundary) (MW)                                    2632.300  OP 
+                                 Totals           2628.08                0.08             2628.16
+ 
+ Total power leaving reactor (across vacuum vessel boundary) (MW)                                    2628.240  OP 
  
  Other secondary thermal power constituents :
  
- Heat removal from cryogenic plant (MW)                                   (crypmw)                     48.198  OP 
- Heat removal from facilities (MW)                                        (fachtmw)                    73.321  OP 
- Coolant pumping efficiency losses (MW)                                   (htpsecmw)                   32.381  OP 
- Heat removal from injection power (MW)                                   (pinjht)                    292.712  OP 
-=======
-                                 Totals           2629.51                0.08             2629.59
- 
- Total power leaving reactor (across vacuum vessel boundary) (MW)                                    2629.665  OP 
- 
- Other secondary thermal power constituents :
- 
- Heat removal from cryogenic plant (MW)                                   (crypmw)                     47.461  OP 
- Heat removal from facilities (MW)                                        (fachtmw)                    73.430  OP 
- Coolant pumping efficiency losses (MW)                                   (htpsecmw)                   32.347  OP 
- Heat removal from injection power (MW)                                   (pinjht)                    292.593  OP 
->>>>>>> 8e3f6a88
+ Heat removal from cryogenic plant (MW)                                   (crypmw)                     47.297  OP 
+ Heat removal from facilities (MW)                                        (fachtmw)                    73.248  OP 
+ Coolant pumping efficiency losses (MW)                                   (htpsecmw)                   32.329  OP 
+ Heat removal from injection power (MW)                                   (pinjht)                    292.528  OP 
  Heat removal from tritium plant (MW)                                     (trithtmw)                   15.000  OP 
  Heat removal from vacuum pumps (MW)                                      (vachtmw)                     0.500  OP 
  TF coil resistive power (MW)                                             (tfcmw)                       0.000  OP 
  
-<<<<<<< HEAD
- Total low-grade thermal power (MW)                                       (psechtmw)                  475.635  OP 
- Total High-grade thermal power (MW)                                      (pthermmw)                 2846.728  OP 
-=======
- Total low-grade thermal power (MW)                                       (psechtmw)                  474.839  OP 
- Total High-grade thermal power (MW)                                      (pthermmw)                 2843.878  OP 
->>>>>>> 8e3f6a88
+ Total low-grade thermal power (MW)                                       (psechtmw)                  474.397  OP 
+ Total High-grade thermal power (MW)                                      (pthermmw)                 2842.331  OP 
  
  Number of primary heat exchangers                                        (nphx)                            3  OP 
  
@@ -2331,128 +1378,69 @@
  -------------------------------
  Only energy deposited in the plasma is included here.
  Total power loss is scaling power plus core radiation only (iradloss = 1)
-<<<<<<< HEAD
- Transport power from scaling law (MW)                                    (pscalingmw)                382.162  OP 
- Radiation power from inside "coreradius" (MW)                            (pcoreradmw.)               144.387  OP 
- Total (MW)                                                                                           526.549  OP 
- 
- Alpha power deposited in plasma (MW)                                     (falpha*palpmw)             399.212  OP 
- Power from charged products of DD and/or D-He3 fusion (MW)               (pchargemw.)                  1.804  OP 
+ Transport power from scaling law (MW)                                    (pscalingmw)                381.831  OP 
+ Radiation power from inside "coreradius" (MW)                            (pcoreradmw.)               144.002  OP 
+ Total (MW)                                                                                           525.833  OP 
+ 
+ Alpha power deposited in plasma (MW)                                     (falpha*palpmw)             398.579  OP 
+ Power from charged products of DD and/or D-He3 fusion (MW)               (pchargemw.)                  1.800  OP 
  Ohmic heating (MW)                                                       (pohmmw.)                     0.267  OP 
- Injected power deposited in plasma (MW)                                  (pinjmw)                    125.266  OP 
- Total (MW)                                                                                           526.549  OP 
+ Injected power deposited in plasma (MW)                                  (pinjmw)                    125.187  OP 
+ Total (MW)                                                                                           525.833  OP 
  
  Power Balance for Reactor - Summary :
  -------------------------------------
- Fusion power (MW)                                                        (powfmw.)                  2103.907  OP 
- Power from energy multiplication in blanket and shield (MW)              (emultmw)                   400.397  OP 
- Injected power (MW)                                                      (pinjmw.)                   125.266  OP 
+ Fusion power (MW)                                                        (powfmw.)                  2100.570  OP 
+ Power from energy multiplication in blanket and shield (MW)              (emultmw)                   399.762  OP 
+ Injected power (MW)                                                      (pinjmw.)                   125.187  OP 
  Ohmic power (MW)                                                         (pohmmw.)                     0.267  OP 
- Power deposited in primary coolant by pump (MW)                          (htpmw_mech)                216.707  OP 
- Total (MW)                                                                                          2846.543  OP 
- 
- Heat extracted from first wall and blanket (MW)                          (pthermfw_blkt)            2397.442  OP 
- Heat extracted from shield  (MW)                                         (pthermshld)                  1.791  OP 
- Heat extracted from divertor (MW)                                        (pthermdiv)                 447.495  OP 
+ Power deposited in primary coolant by pump (MW)                          (htpmw_mech)                216.354  OP 
+ Total (MW)                                                                                          2842.139  OP 
+ 
+ Heat extracted from first wall and blanket (MW)                          (pthermfw_blkt)            2393.528  OP 
+ Heat extracted from shield  (MW)                                         (pthermshld)                  1.787  OP 
+ Heat extracted from divertor (MW)                                        (pthermdiv)                 447.017  OP 
  Nuclear and photon power lost to H/CD system (MW)                        (psechcd)                     0.000  OP 
- Nuclear power lost to TF (MW)                                            (ptfnuc)                      0.085  OP 
- Total (MW)                                                                                          2846.813  OP 
-=======
- Transport power from scaling law (MW)                                    (pscalingmw)                381.947  OP 
- Radiation power from inside "coreradius" (MW)                            (pcoreradmw.)               144.137  OP 
- Total (MW)                                                                                           526.085  OP 
- 
- Alpha power deposited in plasma (MW)                                     (falpha*palpmw)             398.801  OP 
- Power from charged products of DD and/or D-He3 fusion (MW)               (pchargemw.)                  1.802  OP 
- Ohmic heating (MW)                                                       (pohmmw.)                     0.267  OP 
- Injected power deposited in plasma (MW)                                  (pinjmw)                    125.215  OP 
- Total (MW)                                                                                           526.085  OP 
- 
- Power Balance for Reactor - Summary :
- -------------------------------------
- Fusion power (MW)                                                        (powfmw.)                  2101.742  OP 
- Power from energy multiplication in blanket and shield (MW)              (emultmw)                   399.985  OP 
- Injected power (MW)                                                      (pinjmw.)                   125.215  OP 
- Ohmic power (MW)                                                         (pohmmw.)                     0.267  OP 
- Power deposited in primary coolant by pump (MW)                          (htpmw_mech)                216.478  OP 
- Total (MW)                                                                                          2843.687  OP 
- 
- Heat extracted from first wall and blanket (MW)                          (pthermfw_blkt)            2394.905  OP 
- Heat extracted from shield  (MW)                                         (pthermshld)                  1.788  OP 
- Heat extracted from divertor (MW)                                        (pthermdiv)                 447.185  OP 
- Nuclear and photon power lost to H/CD system (MW)                        (psechcd)                     0.000  OP 
- Nuclear power lost to TF (MW)                                            (ptfnuc)                      0.080  OP 
- Total (MW)                                                                                          2843.957  OP 
->>>>>>> 8e3f6a88
+ Nuclear power lost to TF (MW)                                            (ptfnuc)                      0.079  OP 
+ Total (MW)                                                                                          2842.410  OP 
  
  Electrical Power Balance :
  --------------------------
- Net electric power output(MW)                                            (pnetelmw.)                 250.000  OP 
+ Net electric power output(MW)                                            (pnetelmw.)                 250.015  OP 
  Required Net electric power output(MW)                                   (pnetelin)                  250.000     
-<<<<<<< HEAD
- Electric power for heating and current drive (MW)                        (pinjwp)                    417.978  OP 
- Electric power for primary coolant pumps (MW)                            (htpmw)                     249.088  OP 
+ Electric power for heating and current drive (MW)                        (pinjwp)                    417.715  OP 
+ Electric power for primary coolant pumps (MW)                            (htpmw)                     248.683  OP 
  Electric power for vacuum pumps (MW)                                     (vachtmw)                     0.500     
  Electric power for tritium plant (MW)                                    (trithtmw)                   15.000     
- Electric power for cryoplant (MW)                                        (crypmw)                     48.198  OP 
- Electric power for TF coils (MW)                                         (tfacpd)                     12.663  OP 
- Electric power for PF coils (MW)                                         (pfwpmw)                      0.775  OP 
- All other internal electric power requirements (MW)                      (fachtmw)                    73.321  OP 
- Total (MW)                                                               (tot_plant_power)          1067.523  OP 
- Total (MW)                                                                                          1067.523  OP 
- 
- Gross electrical output* (MW)                                            (pgrossmw)                 1067.523  OP 
-=======
- Electric power for heating and current drive (MW)                        (pinjwp)                    417.807  OP 
- Electric power for primary coolant pumps (MW)                            (htpmw)                     248.826  OP 
- Electric power for vacuum pumps (MW)                                     (vachtmw)                     0.500     
- Electric power for tritium plant (MW)                                    (trithtmw)                   15.000     
- Electric power for cryoplant (MW)                                        (crypmw)                     47.461  OP 
- Electric power for TF coils (MW)                                         (tfacpd)                     12.651  OP 
- Electric power for PF coils (MW)                                         (pfwpmw)                      0.777  OP 
- All other internal electric power requirements (MW)                      (fachtmw)                    73.430  OP 
- Total (MW)                                                               (tot_plant_power)          1066.454  OP 
- Total (MW)                                                                                          1066.454  OP 
- 
- Gross electrical output* (MW)                                            (pgrossmw)                 1066.454  OP 
->>>>>>> 8e3f6a88
+ Electric power for cryoplant (MW)                                        (crypmw)                     47.297  OP 
+ Electric power for TF coils (MW)                                         (tfacpd)                     12.645  OP 
+ Electric power for PF coils (MW)                                         (pfwpmw)                      0.771  OP 
+ All other internal electric power requirements (MW)                      (fachtmw)                    73.248  OP 
+ Total (MW)                                                               (tot_plant_power)          1065.874  OP 
+ Total (MW)                                                                                          1065.874  OP 
+ 
+ Gross electrical output* (MW)                                            (pgrossmw)                 1065.874  OP 
  (*Power for pumps in secondary circuit already subtracted)
  
  Power balance for power plant :
  -------------------------------
-<<<<<<< HEAD
- Fusion power (MW)                                                        (powfmw.)                  2103.907  OP 
- Power from energy multiplication in blanket and shield (MW)              (emultmw)                   400.397  OP 
- Total (MW)                                                                                          2504.303  OP 
- 
- Net electrical output (MW)	                                              (pnetelmw)                  250.000  OP 
- Heat rejected by main power conversion circuit (MW)                      (rejected_main)            1779.205  OP 
- Heat rejected by other cooling circuits (MW)                             (psechtmw)                  475.635  OP 
- Total (MW)                                                                                          2504.841  OP 
-=======
- Fusion power (MW)                                                        (powfmw.)                  2101.742  OP 
- Power from energy multiplication in blanket and shield (MW)              (emultmw)                   399.985  OP 
- Total (MW)                                                                                          2501.727  OP 
- 
- Net electrical output (MW)	                                              (pnetelmw)                  250.001  OP 
- Heat rejected by main power conversion circuit (MW)                      (rejected_main)            1777.424  OP 
- Heat rejected by other cooling circuits (MW)                             (psechtmw)                  474.839  OP 
- Total (MW)                                                                                          2502.264  OP 
->>>>>>> 8e3f6a88
+ Fusion power (MW)                                                        (powfmw.)                  2100.570  OP 
+ Power from energy multiplication in blanket and shield (MW)              (emultmw)                   399.762  OP 
+ Total (MW)                                                                                          2500.331  OP 
+ 
+ Net electrical output (MW)	                                              (pnetelmw)                  250.015  OP 
+ Heat rejected by main power conversion circuit (MW)                      (rejected_main)            1776.457  OP 
+ Heat rejected by other cooling circuits (MW)                             (psechtmw)                  474.397  OP 
+ Total (MW)                                                                                          2500.869  OP 
  
  
  Plant efficiency measures :
  
-<<<<<<< HEAD
- Net electric power / total nuclear power (%)                             (pnetelmw/(powfmw+em          9.983  OP 
- Net electric power / total fusion power (%)                              (pnetelmw/powfmw)            11.883  OP 
-=======
- Net electric power / total nuclear power (%)                             (pnetelmw/(powfmw+em          9.993  OP 
- Net electric power / total fusion power (%)                              (pnetelmw/powfmw)            11.895  OP 
->>>>>>> 8e3f6a88
+ Net electric power / total nuclear power (%)                             (pnetelmw/(powfmw+em          9.999  OP 
+ Net electric power / total fusion power (%)                              (pnetelmw/powfmw)            11.902  OP 
  Gross electric power* / high grade heat (%)                              (etath)                      37.500     
  (*Power for pumps in secondary circuit already subtracted)
- Recirculating power fraction                                             (cirpowfr)                    0.766  OP 
+ Recirculating power fraction                                             (cirpowfr)                    0.765  OP 
  
  Time-dependent power usage
  
@@ -2460,66 +1448,39 @@
  
                                           tramp      tohs     theat     tburn     tqnch    tdwell
                                           -----      ----     -----     -----     -----    ------
-<<<<<<< HEAD
-                               Duration  500.00    176.34     10.00   7200.00    176.34      0.00
-=======
-                               Duration  500.00    176.23     10.00   7200.00    176.23      0.00
->>>>>>> 8e3f6a88
+                               Duration  500.00    176.17     10.00   7200.00    176.17      0.00
                                  ------   -----      ----     -----     -----     -----    ------
  
          Continous power usage [MWe]:
  
                                  System   tramp      tohs     theat     tburn     tqnch    tdwell
                                  ------   -----      ----     -----     -----     -----    ------
-<<<<<<< HEAD
-                        Primary cooling  249.09    249.09    249.09    249.09    249.09    249.09
-                              Cyroplant   48.20     48.20     48.20     48.20     48.20     48.20
-                                 Vacuum    0.50      0.50      0.50      0.50      0.50      0.50
-                                Tritium   15.00     15.00     15.00     15.00     15.00     15.00
-                                     TF   12.66     12.66     12.66     12.66     12.66     12.66
-                             Facilities   73.32     73.32     73.32     73.32     73.32     73.32
-                                 ------   -----      ----     -----     -----     -----    ------
-                                  Total  398.77    398.77    398.77    398.77    398.77    398.77
-=======
-                        Primary cooling  248.83    248.83    248.83    248.83    248.83    248.83
-                              Cyroplant   47.46     47.46     47.46     47.46     47.46     47.46
+                        Primary cooling  248.68    248.68    248.68    248.68    248.68    248.68
+                              Cyroplant   47.30     47.30     47.30     47.30     47.30     47.30
                                  Vacuum    0.50      0.50      0.50      0.50      0.50      0.50
                                 Tritium   15.00     15.00     15.00     15.00     15.00     15.00
                                      TF   12.65     12.65     12.65     12.65     12.65     12.65
-                             Facilities   73.43     73.43     73.43     73.43     73.43     73.43
+                             Facilities   73.25     73.25     73.25     73.25     73.25     73.25
                                  ------   -----      ----     -----     -----     -----    ------
-                                  Total  397.87    397.87    397.87    397.87    397.87    397.87
->>>>>>> 8e3f6a88
+                                  Total  397.37    397.37    397.37    397.37    397.37    397.37
                                  ------   -----      ----     -----     -----     -----    ------
  
          Intermittent power usage [MWe]:
  
                                  System   tramp      tohs     theat     tburn     tqnch    tdwell
                                  ------   -----      ----     -----     -----     -----    ------
-<<<<<<< HEAD
-                                 H & CD    0.00    400.00    400.00    417.98    400.00      0.00
-                                     PF   25.44     31.56      0.00      0.81   -136.90      0.00
+                                 H & CD    0.00    400.00    400.00    417.72    400.00      0.00
+                                     PF   25.52     31.16      0.00      0.81   -137.04      0.00
                                  ------   -----      ----     -----     -----     -----    ------
-                                  Total   25.44    431.56    400.00    418.79    263.10      0.00
-=======
-                                 H & CD    0.00    400.00    400.00    417.81    400.00      0.00
-                                     PF   25.66     31.13      0.00      0.82   -137.52      0.00
-                                 ------   -----      ----     -----     -----     -----    ------
-                                  Total   25.66    431.13    400.00    418.63    262.48      0.00
->>>>>>> 8e3f6a88
+                                  Total   25.52    431.16    400.00    418.53    262.96      0.00
                                  ------   -----      ----     -----     -----     -----    ------
  
          Power production [MWe]:
  
                                           tramp      tohs     theat     tburn     tqnch    tdwell       avg
                                           -----      ----     -----     -----     -----    ------       ---
-<<<<<<< HEAD
-                            Gross power    0.00      0.00      0.00   1067.52      0.00      0.00
-                              Net power -424.21   -830.33   -798.77    249.96   -661.87   -398.77    163.28
-=======
-                            Gross power    0.00      0.00      0.00   1066.45      0.00      0.00
-                              Net power -423.53   -829.00   -797.87    249.96   -660.35   -397.87    163.41
->>>>>>> 8e3f6a88
+                            Gross power    0.00      0.00      0.00   1065.87      0.00      0.00
+                              Net power -422.89   -828.54   -797.37    249.97   -660.33   -397.37    163.49
                                  ------   -----      ----     -----     -----     -----    ------
  
  
@@ -2528,15 +1489,9 @@
  Estimated amount of water used through different cooling system options:
  1. Cooling towers
  2. Water bodies (pond, lake, river): recirculating or once-through
-<<<<<<< HEAD
- Volume used in cooling tower (m3/day)                                    (waterusetower)           7.564E+04  OP 
- Volume used in recirculating water system (m3/day)                       (wateruserecirc)          2.532E+04  OP 
- Volume used in once-through water system (m3/day)                        (wateruseonethru)         2.481E+06  OP 
-=======
- Volume used in cooling tower (m3/day)                                    (waterusetower)           7.557E+04  OP 
- Volume used in recirculating water system (m3/day)                       (wateruserecirc)          2.530E+04  OP 
- Volume used in once-through water system (m3/day)                        (wateruseonethru)         2.479E+06  OP 
->>>>>>> 8e3f6a88
+ Volume used in cooling tower (m3/day)                                    (waterusetower)           7.553E+04  OP 
+ Volume used in recirculating water system (m3/day)                       (wateruserecirc)          2.528E+04  OP 
+ Volume used in once-through water system (m3/day)                        (wateruseonethru)         2.478E+06  OP 
  
  ******************************************** Errors and Warnings *********************************************
  
