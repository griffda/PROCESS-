 
 **************************************************************************************************************
 ************************************************** PROCESS ***************************************************
 ************************************** Power Reactor Optimisation Code ***************************************
 **************************************************************************************************************
 
   Program :
   Version : 2.3.0   Release Date :: 2022-01-20
<<<<<<< HEAD
   Tag No. : v2.1-1259-g2bf9b76f code contains untracked changes
    Branch : 1205-tf-cond-stiffness
   Git log : Added\ Poisson|s\ ratio\ to\ output
 Date/time : 23 Feb 2022 11:13:36 -05:00(hh:mm) UTC
      User : cswan
  Computer : cswan-2017-desktop
 Directory : /tmp/pytest-of-cswan/pytest-25/test_solver0
     Input : /tmp/pytest-of-cswan/pytest-25/test_scenario_kallenbach_0/IN.DAT
=======
   Tag No. : v2.1-1240-g7124046d
    Branch : 1511-update-heating-and-current-drive-costs
   Git log : Merge\ branch\ |develop|\ into\ 1511-update-heating-an
 Date/time : 15 Feb 2022 11:43:18 +00:00(hh:mm) UTC
      User : jg6173
  Computer : L1088
 Directory : /tmp/pytest-of-jg6173/pytest-24/test_solver0
     Input : /tmp/pytest-of-jg6173/pytest-24/test_scenario_kallenbach_0/IN.DAT
>>>>>>> b3e5e449
 Run title : kallenbach divertor model
  Run type : Reactor concept design: Pulsed tokamak model, (c) CCFE
 
 **************************************************************************************************************
 
   Equality constraints : 23
 Inequality constraints : 00
      Total constraints : 23
    Iteration variables : 41
         Max iterations : 050
       Figure of merit  : +01  -- minimise major radius.
  Convergence parameter : 5.00E-06
 
 **************************************************************************************************************
 
 (Please include this header in any models, presentations and papers based on these results)
 
 **************************************************************************************************************
 
 Quantities listed in standard row format are labelled as follows in columns 112-114:
 ITV : Active iteration variable (in any output blocks)
 OP  : Calculated output quantity
 Unlabelled quantities in standard row format are generally inputs
 Note that calculated quantities may be trivially rescaled from inputs, or equal to bounds which are input.
 
 
 **************************************************************************************************************
 ***** Scan point  1 of  1: lambda_q increase (m), target_spread =  7.000E-03 *****
 **************************************************************************************************************
 
 ************************************************** Numerics **************************************************
 
 PROCESS has performed a VMCON (optimisation) run.
 and found a feasible set of parameters.
 
 VMCON error flag                                                         (ifail)                           1     
 Number of iteration variables                                            (nvar)                           41     
 Number of constraints (total)                                            (neqns+nineqns)                  23     
 Optimisation switch                                                      (ioptimz)                         1     
 Figure of merit switch                                                   (minmax)                          1     
 Square root of the sum of squares of the constraint residuals            (sqsumsq)                 8.331E-07  OP 
 VMCON convergence parameter                                              (convergence_parameter)   7.246E-08  OP 
 Number of VMCON iterations                                               (nviter)                         28  OP 
 
PROCESS has successfully optimised the iteration variables to minimise the figure of merit          MAJOR RADIUS.
 
 Certain operating limits have been reached,
 as shown by the following iteration variables that are
 at or near to the edge of their prescribed range :
 
                   fdene         =  1.2000E+00 is at or above its upper bound:  1.2000E+00
                   hfact         =  1.1000E+00 is at or above its upper bound:  1.1000E+00
                   ohcth         =  8.0000E-01 is at or below its lower bound:  8.0000E-01
                   q             =  3.0000E+00 is at or below its lower bound:  3.0000E+00
                   ftburn        =  1.0020E+00 is at or above its upper bound:  1.0020E+00
                   gapoh         =  5.0000E-02 is at or below its lower bound:  5.0000E-02
                   fpinj         =  1.0000E+00 is at or above its upper bound:  1.0000E+00
                   fstrcase      =  1.0000E+00 is at or above its upper bound:  1.0000E+00
                   fjprot        =  1.0000E+00 is at or above its upper bound:  1.0000E+00
                   ftmargtf      =  1.0000E+00 is at or above its upper bound:  1.0000E+00
                   thwcndut      =  8.0000E-03 is at or below its lower bound:  8.0000E-03
                   cpttf         =  9.0000E+04 is at or above its upper bound:  9.0000E+04
                   gapds         =  2.0000E-02 is at or below its lower bound:  2.0000E-02
                   ftmargoh      =  1.0000E+00 is at or above its upper bound:  1.0000E+00
                   ftaucq        =  1.0000E+00 is at or above its upper bound:  1.0000E+00
                   foh_stress    =  1.0000E+00 is at or above its upper bound:  1.0000E+00
 
 The solution vector is comprised as follows :
 
                                          final       final /
    i                                     value       initial
 
    1                  bt               5.1022E+00     1.0280
    2                  rmajor           8.7104E+00     0.9902
    3                  te               1.2299E+01     0.9715
    4                  beta             3.5777E-02     0.9425
    5                  dene             8.0107E+19     1.0382
    6                  fdene            1.2000E+00     1.0000
    7                  hfact            1.1000E+00     1.0000
    8                  tfcth            1.0167E+00     1.0409
    9                  fwalld           1.3766E-01     0.9932
   10                  ohcth            8.0000E-01     1.0000
   11                  q                3.0000E+00     1.0000
   12                  ftburn           1.0020E+00     1.0000
   13                  bore             2.1861E+00     0.9914
   14                  fbetatry         5.5354E-01     0.9490
   15                  coheof           1.5544E+07     1.1793
   16                  fcohbop          9.2857E-01     1.0103
   17                  gapoh            5.0000E-02     1.0000
   18                  fvsbrnni         4.8061E-01     0.9424
   19                  fpinj            1.0000E+00     1.0000
   20                  fstrcase         1.0000E+00     1.0000
   21                  fstrcond         8.0066E-01     0.9780
   22                  fvdump           8.6098E-01     0.9939
   23                  vdalw            9.5659E+00     0.9939
   24                  fjprot           1.0000E+00     1.0000
   25                  ftmargtf         1.0000E+00     1.0000
   26                  tdmptf           2.1141E+01     1.0389
   27                  thkcas           3.9471E-01     0.8809
   28                  thwcndut         8.0000E-03     1.0000
   29                  fcutfsu          8.9114E-01     1.0675
   30                  cpttf            9.0000E+04     1.0000
   31                  gapds            2.0000E-02     1.0000
   32                  flhthresh        1.2722E+00     0.6619
   33                  ftmargoh         1.0000E+00     1.0000
   34                  ralpne           6.9441E-02     1.0275
   35                  ftaucq           1.0000E+00     1.0000
   36                  fpoloidalpower   4.0918E-01     1.2586
   37                  tesep            2.4586E-01     0.9878
   38                  oh_steel_frac    5.3589E-01     1.0581
   39                  foh_stress       1.0000E+00     1.0000
   40                  qtargettotal     4.4196E+06     2.6449
   41                  fimp(13)         4.5794E-04     1.3654
 
 The following equality constraint residues should be close to zero :
 
                                               physical                 constraint                 normalised
                                              constraint                 residue                    residue
 
    1  Beta consistency                      =  3.5777E-02              5.6263E-13                -1.5726E-11
    2  Global power balance consistency      =  1.9262E-01 MW/m3        2.9906E-13 MW/m3          -1.5526E-12
    3  Density upper limit                   <  8.8715E+19 /m3         -1.1354E+07 /m3            -1.2801E-13
    4  Neutron wall load upper limit         <  1.1012E+00 MW/m2        5.1112E-11 MW/m2           4.6413E-11
    5  Radial build consistency              =  8.7104E+00 m           -7.6590E-13 m               8.7930E-14
    6  Burn time lower limit                 >  7.1856E+03 sec         -2.7587E-04 sec             3.8392E-08
    7  L-H power threshold limit             >  1.0619E+02 MW           5.3050E-09 MW             -4.9958E-11
    8  Net electric power lower limit        >  5.0000E+02 MW           2.1263E-03 MW              4.2526E-06
    9  Beta upper limit                      <  5.6067E-02             -4.9525E-13                -8.8332E-12
   10  Injection power upper limit           <  5.0000E+01 MW          -9.9494E-09 MW              1.9899E-10
   11  TF coil case stress upper limit       <  6.0000E+08 Pa           1.8334E-04 Pa              3.0553E-13
   12  TF coil conduit stress upper lim      <  6.0000E+08 Pa           1.5342E-04 Pa              2.5580E-13
   13  Dump voltage upper limit              <  9.5659E+00 V            1.3298E+00 V               2.2073E-12
   14  J_winding pack/J_protection limit     <  2.3889E+07 A/m2         0.0000E+00 A/m2           -6.2950E-14
   15  TF coil temp. margin lower limit      >  1.5000E+00 K           -1.2027E-10 K               8.0179E-11
   16  CS temperature margin lower limit     >  1.5000E+00 K           -1.2455E-06 K               8.3030E-07
   17  taup/taueff                           >  5.0000E+00             -1.6441E-10                 3.2882E-11
   18  Dump time set by VV stress            >  2.1141E+01 s           -2.0275E-11 s               9.5901E-13
   19  Rate of change of energy in field     <  3.0000E+02 MW          -3.7248E-08 MW              1.2416E-10
   20  pdivt < psep_kallenbach divertor      =  1.3509E+02 MW           7.3175E-06 MW             -5.4168E-08
   21  Separatrix temp consistency           =  2.4586E+02 eV           2.4567E-06 eV             -9.9921E-09
   22  Separatrix density consistency        =  3.3268E+19 m-3         -3.3264E+11 m-3             9.9989E-09
   23  CS Tresca yield criterion             <  6.0000E+08 Pa          -3.8528E-04 Pa             -6.4215E-13
 
 ******************************************** Final Feasible Point ********************************************
 
 
 ********************************************* Plant Availability *********************************************
 
 Allowable blanket neutron fluence (MW-yr/m2)                             (abktflnc)                5.000E+00     
 Allowable divertor heat fluence (MW-yr/m2)                               (adivflnc)                7.000E+00     
 First wall / blanket lifetime (years)                                    (bktlife)                 6.054E+00  OP 
 Divertor lifetime (years)                                                (divlife)                 1.627E+00  OP 
 Heating/CD system lifetime (years)                                       (cdrlife)                 6.054E+00  OP 
 Total plant lifetime (years)                                             (tlife)                   3.000E+01     
 Total plant availability fraction                                        (cfactr)                  7.500E-01     
 
 *************************************************** Plasma ***************************************************
 
 Plasma configuration = single null divertor
 Tokamak aspect ratio = Conventional, itart = 0                           (itart)                       0.000     
 
 Plasma Geometry :
 
 Major radius (m)                                                         (rmajor)                      8.710  ITV
 Minor radius (m)                                                         (rminor)                      2.810  OP 
 Aspect ratio                                                             (aspect)                      3.100     
 Elongation, X-point (Zohm scaling)                                       (kappa)                       1.781  OP 
 Zohm scaling adjustment factor                                           (fkzohm)                      1.024     
 Elongation, 95% surface (calculated from kappa)                          (kappa95)                     1.590  OP 
 Elongation, area ratio calc.                                             (kappaa)                      1.665  OP 
 Triangularity, X-point (input value used)                                (triang)                      0.500  IP 
 Triangularity, 95% surface (calculated from triang)                      (triang95)                    0.333  OP 
 Plasma poloidal perimeter (m)                                            (pperim)                     24.742  OP 
 Plasma cross-sectional area (m2)                                         (xarea)                      41.295  OP 
 Plasma surface area (m2)                                                 (sarea)                   1.316E+03  OP 
 Plasma volume (m3)                                                       (vol)                     2.214E+03  OP 
 
 Current and Field :
 
 Consistency between q0,q,alphaj,rli,dnbeta is enforced
 
 Plasma current scaling law used                                          (icurr)                           4     
 Plasma current (MA)                                                      (plascur/1D6)                18.337  OP 
 Current density profile factor                                           (alphaj)                      1.508  OP 
 Plasma internal inductance, li                                           (rli)                         1.096  OP 
 Vertical field at plasma (T)                                             (bvert)                      -0.709  OP 
 Vacuum toroidal field at R (T)                                           (bt)                          5.102  ITV
 Average poloidal field (T)                                               (bp)                          0.931  OP 
 Total field (sqrt(bp^2 + bt^2)) (T)                                      (btot)                        5.186  OP 
 Safety factor on axis                                                    (q0)                          1.000     
 Safety factor at 95% flux surface                                        (q95)                         3.000  ITV
 Cylindrical safety factor (qcyl)                                         (qstar)                       2.508  OP 
 
 Beta Information :
 
 Total plasma beta                                                        (beta)                    3.578E-02  ITV
 Total poloidal beta                                                      (betap)                   1.110E+00  OP 
 Total toroidal beta                                                                                3.697E-02  OP 
 Fast alpha beta                                                          (betaft)                  4.742E-03  OP 
 Beam ion beta                                                            (betanb)                  0.000E+00  OP 
 (Fast alpha + beam beta)/(thermal beta)                                  (gammaft)                 1.528E-01  OP 
 Thermal beta                                                                                       3.104E-02  OP 
 Thermal poloidal beta                                                                              9.625E-01  OP 
 Thermal toroidal beta (= beta-exp)                                                                 3.207E-02  OP 
 2nd stability beta : beta_p / (R/a)                                      (eps*betap)                   0.358  OP 
 2nd stability beta upper limit                                           (epbetmax)                    1.380     
 Beta g coefficient                                                       (dnbeta)                      4.383  OP 
 Normalised thermal beta                                                                                2.426  OP 
 Normalised total beta                                                                                  2.797  OP 
 Normalised toroidal beta                                                 (normalised_toroidal          2.890  OP 
 Limit on thermal beta                                                    (betalim)                     0.056  OP 
 Plasma thermal energy (J)                                                                          1.103E+09  OP 
 Total plasma internal energy (J)                                         (total_plasma_internal_en 1.272E+09  OP 
 
 Temperature and Density (volume averaged) :
 
 Electron temperature (keV)                                               (te)                         12.299  ITV
 Electron temperature on axis (keV)                                       (te0)                        25.207  OP 
 Ion temperature (keV)                                                    (ti)                         12.299     
 Ion temperature on axis (keV)                                            (ti0)                        25.207  OP 
 Electron temp., density weighted (keV)                                   (ten)                        13.579  OP 
 Electron density (/m3)                                                   (dene)                    8.011E+19  ITV
 Electron density on axis (/m3)                                           (ne0)                     1.054E+20  OP 
 Line-averaged electron density (/m3)                                     (dnla)                    8.871E+19  OP 
 Line-averaged electron density / Greenwald density                       (dnla_gw)                 1.200E+00  OP 
 Ion density (/m3)                                                        (dnitot)                  7.257E+19  OP 
 Fuel density (/m3)                                                       (deni)                    6.695E+19  OP 
 Total impurity density with Z > 2 (no He) (/m3)                          (dnz)                     4.069E+16  OP 
 Helium ion density (thermalised ions only) (/m3)                         (dnalp)                   5.563E+18  OP 
 Proton density (/m3)                                                     (dnprot)                  1.546E+16  OP 
 Hot beam density (/m3)                                                   (dnbeam)                  0.000E+00  OP 
 Density limit from scaling (/m3)                                         (dnelimt)                 7.393E+19  OP 
 Density limit (enforced) (/m3)                                           (boundu(9)*dnelimt)       8.871E+19  OP 
 Helium ion density (thermalised ions only) / electron density            (ralpne)                  6.944E-02  ITV
 
 Impurities
 
 Plasma ion densities / electron density:
 H_ concentration                                                         (fimp(01)                 8.360E-01  OP 
 He concentration                                                         (fimp(02)                 6.944E-02     
 Be concentration                                                         (fimp(03)                 0.000E+00     
 C_ concentration                                                         (fimp(04)                 0.000E+00     
 N_ concentration                                                         (fimp(05)                 0.000E+00     
 O_ concentration                                                         (fimp(06)                 0.000E+00     
 Ne concentration                                                         (fimp(07)                 0.000E+00     
 Si concentration                                                         (fimp(08)                 0.000E+00     
 Ar concentration                                                         (fimp(09)                 0.000E+00     
 Fe concentration                                                         (fimp(10)                 0.000E+00     
 Ni concentration                                                         (fimp(11)                 0.000E+00     
 Kr concentration                                                         (fimp(12)                 0.000E+00     
 Xe concentration                                                         (fimp(13)                 4.579E-04  ITV
 W_ concentration                                                         (fimp(14)                 5.000E-05     
 Average mass of all ions (amu)                                           (aion)                    2.690E+00  OP 
 
 Effective charge                                                         (zeff)                        2.363  OP 
 Density profile factor                                                   (alphan)                      1.000     
 Plasma profile model                                                     (ipedestal)                       1     
 Pedestal profiles are used.
 Density pedestal r/a location                                            (rhopedn)                     0.940     
 Electron density pedestal height (/m3)                                   (neped)                   6.284E+19  OP 
 Electron density at pedestal / nGW                                       (fgwped_out)              8.500E-01     
 Temperature pedestal r/a location                                        (rhopedt)                     0.940     
 Pedestal scaling switch                                                  (ieped)                           0     
 Electron temp. pedestal height (keV)                                     (teped)                       5.500     
 Electron temp. at separatrix (keV)                                       (tesep)                       0.246  ITV
 Electron density at separatrix (/m3)                                     (nesep)                   3.696E+19     
 Electron density at separatrix / nGW                                     (fgwsep_out)              5.000E-01     
 Temperature profile index                                                (alphat)                      1.450     
 Temperature profile index beta                                           (tbeta)                       2.000     
 
 Density Limit using different models :
 
 Old ASDEX model                                                          (dlimit(1))               4.786E+19  OP 
 Borrass ITER model I                                                     (dlimit(2))               9.436E+19  OP 
 Borrass ITER model II                                                    (dlimit(3))               3.657E+19  OP 
 JET edge radiation model                                                 (dlimit(4))               3.152E+21  OP 
 JET simplified model                                                     (dlimit(5))               3.497E+20  OP 
 Hugill-Murakami Mq model                                                 (dlimit(6))               7.008E+19  OP 
 Greenwald model                                                          (dlimit(7))               7.393E+19  OP 
 
 Fuel Constituents :
 
 Deuterium fuel fraction                                                  (fdeut)                       0.500     
 Tritium fuel fraction                                                    (ftrit)                       0.500     
 
 Fusion Power :
 
 Total fusion power (MW)                                                  (powfmw)                  1.971E+03  OP 
  =    D-T fusion power (MW)                                              (pdt)                     1.968E+03  OP 
   +   D-D fusion power (MW)                                              (pdd)                     2.352E+00  OP 
   + D-He3 fusion power (MW)                                              (pdhe3)                   0.000E+00  OP 
 Alpha power: total (MW)                                                  (palpmw)                  3.937E+02  OP 
 Alpha power: beam-plasma (MW)                                            (palpnb)                  0.000E+00  OP 
 Neutron power (MW)                                                       (pneutmw)                 1.576E+03  OP 
 Charged particle power (excluding alphas) (MW)                           (pchargemw)               1.528E+00  OP 
 Total power deposited in plasma (MW)                                     (tot_power_plasma)        4.265E+02  OP 
 
 Radiation Power (excluding SOL):
 
 Bremsstrahlung radiation power (MW)                                      (pbrempv*vol)             7.049E+01  OP 
 Line radiation power (MW)                                                (plinepv*vol)             2.060E+02  OP 
 Synchrotron radiation power (MW)                                         (psyncpv*vol)             1.486E+01  OP 
 Synchrotron wall reflectivity factor                                     (ssync)                       0.600     
 Normalised minor radius defining 'core'                                  (coreradius)              7.500E-01     
 Fraction of core radiation subtracted from P_L                           (coreradiationfraction)   6.000E-01     
 Total core radiation power (MW)                                          (pcoreradmw)              1.137E+02  OP 
 Edge radiation power (MW)                                                (pedgeradmw)              1.777E+02  OP 
 Total radiation power (MW)                                               (pradmw)                  2.914E+02  OP 
 Core radiation fraction = total radiation in core / total power deposite (rad_fraction_core)       6.832E-01  OP 
 SoL radiation fraction = total radiation in SoL / total power accross se (rad_fraction_sol)        8.000E-01  IP 
 Radiation fraction = total radiation / total power deposited in plasma   (rad_fraction)            9.366E-01  OP 
 Nominal mean radiation load on inside surface of reactor (MW/m2)         (photon_wall)             2.037E-01  OP 
 Peaking factor for radiation wall load                                   (peakfactrad)             3.330E+00  IP 
 Maximum permitted radiation wall load (MW/m^2)                           (maxradwallload)          1.000E+00  IP 
 Peak radiation wall load (MW/m^2)                                        (peakradwallload)         6.782E-01  OP 
 Nominal mean neutron load on inside surface of reactor (MW/m2)           (wallmw)                  1.101E+00  OP 
 
 Power incident on the divertor targets (MW)                              (ptarmw)                  2.702E+01  OP 
 Fraction of power to the lower divertor                                  (ftar)                    1.000E+00  IP 
 Outboard side heat flux decay length (m)                                 (lambdaio)                1.570E-03  OP 
 Fraction of power on the inner targets                                   (fio)                     4.100E-01  OP 
 Fraction of power incident on the lower inner target                     (fLI)                     4.100E-01  OP 
 Fraction of power incident on the lower outer target                     (fLO)                     5.900E-01  OP 
 Power incident on the lower inner target (MW)                            (pLImw)                   1.108E+01  OP 
 Power incident on the lower outer target (MW)                            (pLOmw)                   1.594E+01  OP 
 
 Ohmic heating power (MW)                                                 (pohmmw)                  9.495E-01  OP 
 Fraction of alpha power deposited in plasma                              (falpha)                      0.950  OP 
 Fraction of alpha power to electrons                                     (falpe)                       0.721  OP 
 Fraction of alpha power to ions                                          (falpi)                       0.279  OP 
 Ion transport (MW)                                                       (ptrimw)                  1.487E+02  OP 
 Electron transport (MW)                                                  (ptremw)                  1.641E+02  OP 
 Injection power to ions (MW)                                             (pinjimw)                 0.000E+00  OP 
 Injection power to electrons (MW)                                        (pinjemw)                 5.000E+01  OP 
 Ignited plasma switch (0=not ignited, 1=ignited)                         (ignite)                          0     
 
 Power into divertor zone via charged particles (MW)                      (pdivt)                   1.351E+02  OP 
 Psep / R ratio (MW/m)                                                    (pdivt/rmajor)            1.551E+01  OP 
 Psep Bt / qAR ratio (MWT/m)                                              (pdivtbt/qar)             8.509E+00  OP 
 
 H-mode Power Threshold Scalings :
 
 ITER 1996 scaling: nominal (MW)                                          (pthrmw(1))               1.475E+02  OP 
 ITER 1996 scaling: upper bound (MW)                                      (pthrmw(2))               3.386E+02  OP 
 ITER 1996 scaling: lower bound (MW)                                      (pthrmw(3))               6.339E+01  OP 
 ITER 1997 scaling (1) (MW)                                               (pthrmw(4))               2.479E+02  OP 
 ITER 1997 scaling (2) (MW)                                               (pthrmw(5))               1.904E+02  OP 
 Martin 2008 scaling: nominal (MW)                                        (pthrmw(6))               1.062E+02  OP 
 Martin 2008 scaling: 95% upper bound (MW)                                (pthrmw(7))               1.395E+02  OP 
 Martin 2008 scaling: 95% lower bound (MW)                                (pthrmw(8))               7.287E+01  OP 
 Snipes 2000 scaling: nominal (MW)                                        (pthrmw(9))               7.538E+01  OP 
 Snipes 2000 scaling: upper bound (MW)                                    (pthrmw(10))              1.117E+02  OP 
 Snipes 2000 scaling: lower bound (MW)                                    (pthrmw(11))              5.049E+01  OP 
 Snipes 2000 scaling (closed divertor): nominal (MW)                      (pthrmw(12))              3.491E+01  OP 
 Snipes 2000 scaling (closed divertor): upper bound (MW)                  (pthrmw(13))              4.877E+01  OP 
 Snipes 2000 scaling (closed divertor): lower bound (MW)                  (pthrmw(14))              2.482E+01  OP 
 Hubbard 2012 L-I threshold - nominal (MW)                                (pthrmw(15))              3.006E+01  OP 
 Hubbard 2012 L-I threshold - lower bound (MW)                            (pthrmw(16))              1.528E+01  OP 
 Hubbard 2012 L-I threshold - upper bound (MW)                            (pthrmw(17))              5.913E+01  OP 
 Hubbard 2017 L-I threshold                                               (pthrmw(18))              2.890E+02  OP 
 Martin 2008 aspect ratio corrected scaling: nominal (MW)                 (pthrmw(19))              1.062E+02  OP 
 Martin 2008 aspect ratio corrected scaling: 95% upper bound (MW)         (pthrmw(20))              1.395E+02  OP 
 Martin 2008 aspect ratio corrected scaling: 95% lower bound (MW)         (pthrmw(21))              7.287E+01  OP 
 
 L-H threshold power (enforced) (MW)                                      (boundl(103)*plhthresh)   1.062E+02  OP 
 L-H threshold power (MW)                                                 (plhthresh)               1.062E+02  OP 
 
 Confinement :
 
 Confinement scaling law                    IPB98(y,2)           (H)
 Confinement H factor                                                     (hfact)                       1.100  ITV
 Global thermal energy confinement time (s)                               (taueff)                      3.527  OP 
 Ion energy confinement time (s)                                          (tauei)                       3.527  OP 
 Electron energy confinement time (s)                                     (tauee)                       3.527  OP 
 n.tau = Volume-average electron density x Energy confinement time (s/m3) (dntau)                   2.825E+20  OP 
 Triple product = Vol-average electron density x Vol-average electron temperature x Energy confinement time:
 Triple product  (keV s/m3)                                               (dntau*te)                3.475E+21  OP 
 Transport loss power assumed in scaling law (MW)                         (powerht)                 3.128E+02  OP 
 Switch for radiation loss term usage in power balance                    (iradloss)                        1     
 Radiation power subtracted from plasma power balance (MW)                                          1.137E+02  OP 
   (Radiation correction is core radiation power)
 Alpha particle confinement time (s)                                      (taup)                       17.634  OP 
 Alpha particle/energy confinement time ratio                             (taup/taueff)                 5.000  OP 
 Lower limit on taup/taueff                                               (taulimit)                    5.000     
 Total energy confinement time including radiation loss (s)               (total_energy_conf_t          2.982  OP 
   (= stored energy including fast particles / loss power including radiation
 
 Dimensionless plasma parameters
 
 For definitions see
 Recent progress on the development and analysis of the ITPA global H-mode confinement database
 D.C. McDonald et al, 2007 Nuclear Fusion v47, 147. (nu_star missing 1/mu0)
 Normalized plasma pressure beta as defined by McDonald et al             (beta_mcdonald)           3.697E-02  OP 
 Normalized ion Larmor radius                                             (rho_star)                1.919E-03  OP 
 Normalized collisionality                                                (nu_star)                 3.623E-03  OP 
 Volume measure of elongation                                             (kappaa_IPB)              1.631E+00  OP 
 
 Plasma Volt-second Requirements :
 
 Total volt-second requirement (Wb)                                       (vsstt)                   7.127E+02  OP 
 Inductive volt-seconds (Wb)                                              (vsind)                   2.797E+02  OP 
 Ejima coefficient                                                        (gamma)                       0.300     
 Start-up resistive (Wb)                                                  (vsres)                   6.021E+01  OP 
 Flat-top resistive (Wb)                                                  (vsbrn)                   3.728E+02  OP 
 bootstrap current fraction multiplier                                    (cboot)                       1.000     
 Bootstrap fraction (ITER 1989)                                           (bscf_iter89)                 0.337  OP 
 Bootstrap fraction (Sauter et al)                                        (bscf_sauter)                 0.363  OP 
 Bootstrap fraction (Nevins et al)                                        (bscf_nevins)                 0.319  OP 
 Bootstrap fraction (Wilson)                                              (bscf_wilson)                 0.392  OP 
 Diamagnetic fraction (Hender)                                            (diacf_hender)                0.013  OP 
 Diamagnetic fraction (SCENE)                                             (diacf_scene)                 0.011  OP 
 Pfirsch-Schlueter fraction (SCENE)                                       (pscf_scene)                 -0.003  OP 
   (Sauter et al bootstrap current fraction model used)
   (Diamagnetic current fraction not calculated)
   (Pfirsch-Schlüter current fraction not calculated)
 Bootstrap fraction (enforced)                                            (bootipf.)                    0.363  OP 
 Diamagnetic fraction (enforced)                                          (diaipf.)                     0.000  OP 
 Pfirsch-Schlueter fraction (enforced)                                    (psipf.)                      0.000  OP 
 Loop voltage during burn (V)                                             (vburn)                   5.178E-02  OP 
 Plasma resistance (ohm)                                                  (rplas)                   5.437E-09  OP 
 Resistive diffusion time (s)                                             (res_time)                2.533E+03  OP 
 Plasma inductance (H)                                                    (rlp)                     1.525E-05  OP 
 Coefficient for sawtooth effects on burn V-s requirement                 (csawth)                      1.000     
 
 Fuelling :
 
 Ratio of He and pellet particle confinement times                        (tauratio)                1.000E+00     
 Fuelling rate (nucleus-pairs/s)                                          (qfuel)                   4.930E+21  OP 
 Fuel burn-up rate (reactions/s)                                          (rndfuel)                 7.025E+20  OP 
 Burn-up fraction                                                         (burnup)                      0.142  OP 
 
 ***************************** Energy confinement times, and required H-factors : *****************************
 
    scaling law              confinement time (s)     H-factor for
                                 for H = 1           power balance
 
 IPB98(y)             (H)          4.072                   0.866
 IPB98(y,1)           (H)          4.021                   0.877
 IPB98(y,2)           (H)          3.206                   1.100
 IPB98(y,3)           (H)          3.326                   1.060
 IPB98(y,4)           (H)          3.282                   1.075
 ISS95            (stell)          1.949                   1.809
 ISS04            (stell)          3.402                   1.037
 DS03                 (H)          4.789                   0.736
 Murari et al NPL     (H)          2.340                   1.507
 Petty 2008           (H)          5.665                   0.623
 Lang et al. 2012     (H)          2.053                   1.718
 Hubbard 2017 - nom   (I)          0.067                  52.708
 Hubbard 2017 - lower (I)          0.038                  93.261
 Hubbard 2017 - upper (I)          0.118                  29.790
 NSTX (Spherical)     (H)          7.346                   0.480
 NSTX-Petty08 Hybrid  (H)          5.665                   0.623
 
 ******************************************** Current Drive System ********************************************
 
 Electron Cyclotron Current Drive (user input gamma_CD)
 Current drive efficiency model                                           (iefrf)                          10     
 
 Current is driven by both inductive
 and non-inductive means.
 Auxiliary power used for plasma heating only (MW)                        (pheat)                   0.000E+00     
 Power injected for current drive (MW)                                    (pcurrentdrivemw)         5.000E+01     
 Maximum Allowed Bootstrap current fraction                               (bscfmax)                 9.900E-01     
 Fusion gain factor Q                                                     (bigq)                    3.868E+01  OP 
 Auxiliary current drive (A)                                              (auxiliary_cd)            2.150E+06  OP 
 Current drive efficiency (A/W)                                           (effcd)                   4.299E-02  OP 
 Normalised current drive efficiency, gamma (10^20 A/W-m2)                (gamcd)                   3.000E-01  OP 
 Wall plug to injector efficiency                                         (etacd)                   4.000E-01     
 ECRH plasma heating efficiency                                           (gamma_ecrh)              3.000E-01     
 
 Fractions of current drive :
 
 Bootstrap fraction                                                       (bootipf)                     0.363  OP 
 Diamagnetic fraction                                                     (diaipf)                      0.000  OP 
 Pfirsch-Schlueter fraction                                               (psipf)                       0.000  OP 
 Auxiliary current drive fraction                                         (faccd)                       0.117  OP 
 Inductive fraction                                                       (facoh)                       0.519  OP 
 Total                                                                    (plasipf+faccd+facoh          1.000     
 Fraction of the plasma current produced by non-inductive means           (fvsbrnni)                    0.481  ITV
 
 Electron cyclotron injected power (MW)                                   (echpwr)                  5.000E+01  OP 
 Maximum allowable ECRH power (MW)                                        (pinjalw)                    50.000     
 ECH wall plug efficiency                                                 (etaech)                  4.000E-01     
 ECH wall plug power (MW)                                                 (echwpow)                 1.250E+02  OP 
 
 Volt-second considerations:
 
 Total V-s capability of Central Solenoid/PF coils (Wb)                   (abs(vstot))              7.443E+02     
 Required volt-seconds during start-up (Wb)                               (vssoft)                  3.399E+02     
 Available volt-seconds during burn (Wb)                                  (vsmax)                   3.726E+02     
 
 *************************************************** Times ****************************************************
 
 Initial charge time for CS from zero current (s)                         (tramp)                     300.000     
 Plasma current ramp-up time (s)                                          (tohs)                      300.000     
 Heating time (s)                                                         (theat)                      10.000     
 Burn time (s)                                                            (tburn)                   7.186E+03  OP 
 Reset time to zero current for CS (s)                                    (tqnch)                     300.000     
 Time between pulses (s)                                                  (tdwell)                      0.000     
 
 Total plant cycle time (s)                                               (tcycle)                  8.099E+03  OP 
 
 *************************************** Divertor: Kallenbach 1D Model ****************************************
 
 For graphical output use kallenbach_plotting.py
 
 Global SOL properties and geometry:
 
 Connection length:  [m]                                                  (lcon)                    1.087E+02  OP 
 Parameter for approach to local equilibrium  [ms.1e20/m3]                (netau_sol)               5.000E-01     
 Typical SOL temperature, used only for estimating zeff_div [eV]          (ttypical)                1.229E+02  OP 
 The zeff_div is used only for estimating thermal conductivity of the SOL plasma.
 Z effective [W]                                                          (zeff_div)                1.512E+00  OP 
 Plasma major radius [m]                                                  (rmajor)                  8.710E+00  ITV
 Outboard midplane radius [m]                                             (romp)                    1.152E+01  OP 
 Outboard strike point radius [m]                                         (rspo)                    8.086E+00  OP 
 Toroidal field at outboard midplane [T]                                  (Bt_omp)                 -3.858E+00  OP 
 Poloidal field at outboard midplane [T]                                  (Bp_omp)                  1.365E+00  OP 
 Total field at outboard midplane [T]                                     (Btotal_omp)              4.092E+00  OP 
 Toroidal field at strike point [T]                                       (Bt_target)              -5.496E+00  OP 
 Poloidal field at strike point [T]                                       (Bp_target)               5.056E-01  OP 
 Poloidal flux expansion: Bp_omp/Bp_target                                (poloidal_flux_expansion) 2.700E+00  OP 
 
 Properties of SOL plasma :
 
 SOL power fall-off length at the outer midplane [m]                      (lambda_q_omp)            2.000E-03     
 SOL radial thickness at the target, mapped to OMP [m]                    (lambda_q_target)         9.000E-03     
 SOL area (normal to B) at outer midplane [m2]                            (area_omp)                4.829E-02  OP 
 SOL area (normal to B) at target [m2]                                    (area_target)             1.611E-01  OP 
 Plasma temperature at outer midplane [eV]                                (teomp)                   2.459E+02  OP 
 Plasma density at outer midplane [m-3]                                   (neomp)                   3.327E+19  OP 
 Constraint 71 is applied as follows.
 . Ratio: SOL density at OMP / separatrix density                         (neratio)                 9.000E-01     
 . COMPARISON: Plasma density at separatrix [m-3]                         (nesep.)                  3.696E+19  OP 
 Poloidal field at outer midplane [T]                                     (Bp_omp)                  1.365E+00  OP 
 Power at outer midplane [W]                                              (Powerup)                 5.873E+07  OP 
 Power conducted through the separatrix, calculated by divertor model [W] (psep_kallenbach)         1.351E+08  OP 
 Separatrix power consistency constraint 69 is applied
 . COMPARISON: Separatrix power from main plasma model [MW]               (pdivt.)                  1.351E+02  OP 
 Ratio: psep_kallenbach / Powerup                                         (seppowerratio)           2.300E+00     
 
 Properties of SOL plasma adjacent to divertor sheath :
 
 Ion sound speed near target [m/s]                                        (cs0)                     1.965E+04  OP 
 Plasma density near target [m-3]                                         (nel0)                    6.180E+20  OP 
 Ion flux density perp to B at target m-2s-1                              (partfluxtar)             1.213E+25  OP 
 Ion flux density on target [partfluxtar/sinfact]  m-2s-1                 (ionfluxtarget)           5.556E+23  OP 
 Neutral density at target [m-3]                                          (neutral_target)          1.204E+21  OP 
 Nominal neutral pressure at target [Pa]                                  (p0partflux)              3.584E+00  OP 
 Plasma temperature near target [eV]                                      (ttarget)                 5.000E+00     
 Total plasma pressure near target (thermal+dynamic) [Pa]                 (pressure0)               1.978E+03  OP 
 momentum factor [-]                                                      (fmom)                    7.556E-01  OP 
 Nominal Chodura sheath width [m]                                         (lchodura)                1.130E-04  OP 
 
 Divertor target parameters :
 
 Angle between flux surface and normal to divertor target [deg]           (targetangle)             3.000E+01     
 Pitch angle of field line at target [deg]                                (pitch_angle)             5.256E+00  OP 
 Angle between B and the normal to divertor target [deg]                  (psi)                     8.737E+01  OP 
 Ratio: area of flux tube perpendicular to B / target wetted area         (sinfact)                 2.183E+01  OP 
 Total power on target [W]                                                (ptarget_total)           2.018E+07  OP 
 Total power on target [W]                                                (ptarget_complete)        2.018E+07  OP 
 These should be equal.
 Power on target due to convection [W]                                    (ptarget_conv)            9.391E+06  OP 
 Power on target due to conduction [W]                                    (ptarget_cond)            1.177E+06  OP 
 Power on target due to surface recombination [W]                         (ptarget_recomb)          4.979E+06  OP 
 Power on target due to isotropic losses [W]                              (ptarget_isotropic)       4.632E+06  OP 
 "Wetted area" of target [m2]                                             (WettedArea)              3.518E+00  OP 
 "Wetted length" of target measured in poloidal plane [m]                 (WettedLength)            6.924E-02  OP 
 Alternative calculation:
 "Wetted area" of target [m2]                                             (WettedAreaComparison)    3.518E+00  OP 
 "Wetted length" of target measured in poloidal plane [m]                 (WettedLengthComparison)  6.924E-02  OP 
 Total power density on target [W/m2]                                     (qtargetcomplete)         5.736E+06     
 Power density on target due to conduction and convection [W/m2]          (qtarget)                 3.004E+06  OP 
 Power density on target due to surface recombination [W/m2]              (qtargetrecomb)           1.415E+06  OP 
 Power density on target due to isotropic losses from SOL [W/m2]          (qtarget_isotropic)       1.317E+06  OP 
 (Based on 1/2 x (radiation + CX) in first "sab" of flux line.)
 Connection length used for "near zone" (m)                               (sab)                     1.745E+00  OP 
 Length of broadened downstream part of SOL [m]                           (lengthofwidesol)         1.087E+01  OP 
 
 Integrated powers :
 
 Power lost due to impurity radiation [W]                                 (impuritypowerlost)       3.882E+07  OP 
 Power lost due to hydrogenic radiation [W]                               (hydrogenicpowerlost)     9.200E+05  OP 
 Power lost due to charge exchange  [W]                                   (exchangepowerlost)       3.732E+06  OP 
 Power lost due to electron impact ionisation [W]                         (ionisationpowerlost)     4.698E+06  OP 
 Total power lost due to radiation, ionisation and recombination [W]      (totalpowerlost)          4.817E+07  OP 
 Power balance error [W]                                                  (balance)                 1.863E-08  OP 
 The following impurities are used in the divertor model:
                        He       Be       C_       N_       O_       Ne       Si       Ar       Fe       Ni       Kr       Xe       W_
  Fraction in SOL  6.9E-02  0.0E+00  0.0E+00  0.0E+00  0.0E+00  0.0E+00  0.0E+00  0.0E+00  0.0E+00  0.0E+00  0.0E+00  2.3E-03  2.5E-04
       Enrichment  1.0E+00  5.0E+00  5.0E+00  5.0E+00  5.0E+00  5.0E+00  5.0E+00  5.0E+00  5.0E+00  5.0E+00  5.0E+00  5.0E+00  5.0E+00
 
 ************************************************ Radial Build ************************************************
 
                                          Thickness (m)    Radius (m)
 Device centreline                            0.000           0.000                       
 Machine bore                                 2.186           2.186   (bore)              
 Central solenoid                             0.800           2.986   (ohcth)             
 CS precompression                            0.060           3.046   (precomp)           
 Gap                                          0.050           3.096   (gapoh)             
 TF coil inboard leg                          1.017           4.113   (tfcth)             
 Gap                                          0.050           4.163   (tftsgap)           
 Thermal shield                               0.050           4.213   (thshield)          
 Gap                                          0.020           4.233   (gapds)             
 Vacuum vessel (and shielding)                0.620           4.853   (d_vv_in + shldith) 
 Gap                                          0.050           4.903   (vvblgap)           
 Inboard blanket                              0.755           5.658   (blnkith)           
 Inboard first wall                           0.018           5.676   (fwith)             
 Inboard scrape-off                           0.225           5.901   (scrapli)           
 Plasma geometric centre                      2.810           8.710   (rminor)            
 Plasma outboard edge                         2.810          11.520   (rminor)            
 Outboard scrape-off                          0.225          11.745   (scraplo)           
 Outboard first wall                          0.018          11.763   (fwoth)             
 Outboard blanket                             1.275          13.038   (blnkoth)           
 Gap                                          0.050          13.088   (vvblgap)           
 Vacuum vessel (and shielding)                1.120          14.208   (d_vv_out+shldoth)  
 Gap                                          1.358          15.566   (gapsto)            
 Thermal shield                               0.050          15.616   (thshield)          
 Gap                                          0.050          15.666   (tftsgap)           
 TF coil outboard leg                         1.017          16.683   (tfthko)            
 
 *********************************************** Vertical Build ***********************************************
 
 Single null case
                                          Thickness (m)    Height (m)
 TF coil                                      1.017           8.543   (tfcth)             
 Gap                                          0.050           7.526   (tftsgap)           
 Thermal shield                               0.050           7.476   (thshield)          
 Gap                                          0.120           7.426   (vgap2)             
 Vacuum vessel (and shielding)                0.620           7.306   (d_vv_top+shldtth)  
 Gap                                          0.050           6.686   (vvblgap)           
 Top blanket                                  1.015           6.636   (blnktth)           
 Top first wall                               0.018           5.621   (fwtth)             
 Top scrape-off                               0.600           5.603   (vgaptop)           
 Plasma top                                   5.003           5.003   (rminor*kappa)      
 Midplane                                     0.000           0.000                       
 Plasma bottom                                5.003          -5.003   (rminor*kappa)      
 Lower scrape-off                             1.600          -6.603   (vgap)              
 Divertor structure                           0.200          -6.803   (divfix)            
 Vacuum vessel (and shielding)                1.020          -7.823   (d_vv_bot+shldlth)  
 Gap                                          0.120          -7.943   (vgap2)             
 Thermal shield                               0.050          -7.993   (thshield)          
 Gap                                          0.050          -8.043   (tftsgap)           
 TF coil                                      1.017          -9.060   (tfcth)             
 
 ************************************* Divertor build and plasma position *************************************
 
 Divertor Configuration = Single Null Divertor
 
 Plasma top position, radial (m)                                          (ptop_radial)                 7.306  OP 
 Plasma top position, vertical (m)                                        (ptop_vertical)               5.003  OP 
 Plasma geometric centre, radial (m)                                      (rmajor.)                     8.710  OP 
 Plasma geometric centre, vertical (m)                                    (0.0)                         0.000  OP 
 Plasma lower triangularity                                               (tril)                        0.500  OP 
 Plasma elongation                                                        (kappa.)                      1.781  OP 
 TF coil vertical offset (m)                                              (tfoffset)                   -0.258  OP 
 Plasma outer arc radius of curvature (m)                                 (rco)                         5.077  OP 
 Plasma inner arc radius of curvature (m)                                 (rci)                         9.612  OP 
 Plasma lower X-pt, radial (m)                                            (rxpt)                        7.306  OP 
 Plasma lower X-pt, vertical (m)                                          (zxpt)                       -5.003  OP 
 Poloidal plane angle between vertical and inner leg (rad)                (thetai)                      0.171  OP 
 Poloidal plane angle between vertical and outer leg (rad)                (thetao)                      1.023  OP 
 Poloidal plane angle between inner leg and plate (rad)                   (betai)                       1.000     
 Poloidal plane angle between outer leg and plate (rad)                   (betao)                       1.000     
 Inner divertor leg poloidal length (m)                                   (plsepi)                      1.000     
 Outer divertor leg poloidal length (m)                                   (plsepo)                      1.500     
 Inner divertor plate length (m)                                          (plleni)                      1.000     
 Outer divertor plate length (m)                                          (plleno)                      1.000     
 Inner strike point, radial (m)                                           (rspi)                        6.320  OP 
 Inner strike point, vertical (m)                                         (zspi)                       -5.173  OP 
 Inner plate top, radial (m)                                              (rplti)                       6.515  OP 
 Inner plate top, vertical (m)                                            (zplti)                      -4.713  OP 
 Inner plate bottom, radial (m)                                           (rplbi)                       6.125  OP 
 Inner plate bottom, vertical (m)                                         (zplbi)                      -5.634  OP 
 Outer strike point, radial (m)                                           (rspo)                        8.086  OP 
 Outer strike point, vertical (m)                                         (zspo)                       -6.284  OP 
 Outer plate top, radial (m)                                              (rplto)                       8.305  OP 
 Outer plate top, vertical (m)                                            (zplto)                      -5.834  OP 
 Outer plate bottom, radial (m)                                           (rplbo)                       7.868  OP 
 Outer plate bottom, vertical (m)                                         (zplbo)                      -6.734  OP 
 Calculated maximum divertor height (m)                                   (divht)                       2.021  OP 
 
 ************************************************* TF coils  **************************************************
 
 
 TF Coil Stresses (CCFE model) :
 
 Plane stress model with smeared properties
 Allowable maximum shear stress in TF coil case (Tresca criterion) (Pa)   (sig_tf_case_max)         6.000E+08     
 Allowable maximum shear stress in TF coil conduit (Tresca criterion) (Pa (sig_tf_wp_max)           6.000E+08     
 Materal stress of the point of maximum shear stress (Tresca criterion) for each layer
 Please use utilities/plot_stress_tf.py for radial plots plots summary
 Layers                             Steel case            WP    Outer case
 Radial stress               (MPa)      -0.000      -149.462         4.393
 toroidal stress             (MPa)    -389.317      -269.713      -295.018
 Vertical stress             (MPa)     210.683       210.683       110.963
 Von-Mises stress            (MPa)     527.236       417.081       363.434
 Shear (Tresca) stress       (MPa)     600.000       480.397       405.981
 
 Toroidal modulus            (GPa)     205.000        40.173       205.000
 Vertical modulus            (GPa)     205.000       121.218       389.230
 
 WP transverse modulus (GPa)                                              (eyoung_wp_t*1.0D-9)      3.689E+01  OP 
 WP vertical modulus (GPa)                                                (eyoung_wp_z*1.0D-9)      1.119E+02  OP 
 WP transverse Poisson's ratio                                            (poisson_wp_t)            3.059E-01  OP 
 WP vertical-transverse Pois. rat.                                        (poisson_wp_z)            3.175E-01  OP 
 Maximum radial deflection at midplane (m)                                (deflect)                -5.703E-03  OP 
 Vertical strain on casing                                                (casestr)                 1.028E-03  OP 
 Radial strain on insulator                                               (insstrain)              -7.461E-03  OP 
 
 TF design
 
 Conductor technology                                                     (i_tf_sup)                        1     
   -> Superconducting coil (SC)
 Superconductor material                                                  (i_tf_sc_mat)                     5     
   -> WST Nb3Sn
 Presence of TF demountable joints                                        (itart)                           0     
   -> Coils without demountable joints
 TF inboard leg support strategy                                          (i_tf_bucking)                    1     
   -> Steel casing
 
 TF coil Geometry :
 
 Number of TF coils                                                       (n_tf)                           16     
 Inboard leg centre radius (m)                                            (r_tf_inboard_mid)        3.604E+00  OP 
 Outboard leg centre radius (m)                                           (r_tf_outboard_mid)       1.617E+01  OP 
 Total inboard leg radial thickness (m)                                   (tfcth)                   1.017E+00  ITV
 Total outboard leg radial thickness (m)                                  (tfthko)                  1.017E+00     
 Outboard leg toroidal thickness (m)                                      (tftort)                  1.605E+00  OP 
 Maximum inboard edge height (m)                                          (hmax)                    8.043E+00  OP 
 Mean coil circumference (including inboard leg length) (m)               (tfleng)                  4.785E+01  OP 
 Vertical TF shape                                                        (i_tf_shape)                      1     
 
 D-shape coil, inner surface shape approximated by
 by a straight segment and elliptical arcs between the following points:
 
 point         x(m)           y(m)
   1          4.113          4.516
   2          8.148          7.526
   3         15.666          0.000
   4          8.148         -8.043
   5          4.113         -4.826
 
 Global material area/fractions:
 
 TF cross-section (total) (m2)                                            (tfareain)                2.302E+01     
 Total steel cross-section (m2)                                           (a_tf_steel*n_tf)         1.675E+01     
 Total steel TF fraction                                                  (f_tf_steel)              7.276E-01     
 Total Insulation cross-section (total) (m2)                              (a_tf_ins*n_tf)           1.339E+00     
 Total Insulation fraction                                                (f_tf_ins)                5.814E-02     
 
 External steel Case Information :
 
 Casing cross section area (per leg) (m2)                                 (acasetf)                 7.935E-01     
 Inboard leg case plasma side wall thickness (m)                          (casthi)                  6.000E-02     
 Inboard leg case inboard "nose" thickness (m)                            (thkcas)                  3.947E-01  ITV
 Inboard leg case sidewall thickness at its narrowest point (m)           (casths)                  5.000E-02     
 External case mass per coil (kg)                                         (whtcas)                  7.689E+05  OP 
 
 TF winding pack (WP) geometry:
 
 WP cross section area with insulation and insertion (per coil) (m2)      (awpc)                    6.456E-01     
 WP cross section area (per coil) (m2)                                    (aswp)                    5.814E-01     
 Winding pack radial thickness (m)                                        (dr_tf_wp)                4.830E-01  OP 
 Winding pack toroidal width 1 (m)                                        (wwp1)                    1.385E+00  OP 
 Winding pack toroidal width 2 (m)                                        (wwp2)                    1.289E+00  OP 
 Ground wall insulation thickness (m)                                     (tinstf)                  8.000E-03     
 Winding pack insertion gap (m)                                           (tfinsgap)                1.000E-02     
 
 TF winding pack (WP) material area/fractions:
 
 Steel WP cross-section (total) (m2)                                      (aswp*n_tf)               4.057E+00     
 Steel WP fraction                                                        (aswp/awpc)               3.927E-01     
 Insulation WP fraction                                                   (aiwp/awpc)               8.588E-02     
 Cable WP fraction                                                        ((awpc-aswp-aiwp)/awpc)   5.214E-01     
 
 WP turn information:
 
 Turn parametrisation                                                     (i_tf_turns_integer)              0     
   Non-integer number of turns
 Number of turns per TF coil                                              (n_tf_turn)               1.543E+02  OP 
 
 Width of turn including inter-turn insulation (m)                        (t_turn_tf)               6.138E-02  OP 
 Width of conductor (square) (m)                                          (t_conductor)             5.838E-02  OP 
 Width of space inside conductor (m)                                      (t_cable)                 4.238E-02  OP 
 Steel conduit thickness (m)                                              (thwcndut)                8.000E-03  ITV
 Inter-turn insulation thickness (m)                                      (thicndut)                1.500E-03     
 
 Conductor information:
 
 Diameter of central helium channel in cable                              (dhecoil)                 1.000E-02     
 Fractions by area
 internal area of the cable space                                         (acstf)                   1.765E-03     
 Coolant fraction in conductor excluding central channel                  (vftf)                    3.000E-01     
 Copper fraction of conductor                                             (fcutfsu)                 8.911E-01  ITV
 Superconductor fraction of conductor                                     (1-fcutfsu)               1.089E-01     
 Check total area fractions in winding pack = 1                                                         1.000     
 minimum TF conductor temperature margin  (K)                             (tmargmin_tf)                 1.500     
 TF conductor temperature margin (K)                                      (tmargtf)                     1.500     
 Elastic properties behavior                                              (i_tf_cond_eyoung_axial)          0     
   Conductor stiffness neglected
 Conductor axial Young's modulus                                          (eyoung_cond_z)           0.000E+00     
 Conductor transverse Young's modulus                                     (eyoung_cond_t)           0.000E+00     
 
 TF coil mass:
 
 Superconductor mass per coil (kg)                                        (whtconsc)                2.512E+03  OP 
 Copper mass per coil (kg)                                                (whtconcu)                6.720E+04  OP 
 Steel conduit mass per coil (kg)                                         (whtconsh)                9.463E+04  OP 
 Conduit insulation mass per coil (kg)                                    (whtconin)                4.775E+03  OP 
 Total conduit mass per coil (kg)                                         (whtcon)                  1.691E+05  OP 
 Mass of each TF coil (kg)                                                (whttf/n_tf)              9.435E+05  OP 
 Total TF coil mass (kg)                                                  (whttf)                   1.510E+07  OP 
 
 Maximum B field and currents:
 
 Nominal peak field assuming toroidal symmetry (T)                        (bmaxtf)                  1.124E+01  OP 
 Total current in all TF coils (MA)                                       (ritfc/1.D6)              2.222E+02  OP 
 TF coil current (summed over all coils) (A)                              (ritfc)                   2.222E+08     
 Actual peak field at discrete conductor (T)                              (bmaxtfrp)                1.159E+01  OP 
 Winding pack current density (A/m2)                                      (jwptf)                   2.389E+07  OP 
 Inboard leg mid-plane conductor current density (A/m2)                   (oacdcp)                  9.651E+06     
 Total stored energy in TF coils (GJ)                                     (estotftgj)               1.254E+02  OP 
 
 TF Forces:
 
 Inboard vertical tension per coil (N)                                    (vforce)                  2.206E+08  OP 
 Outboard vertical tension per coil (N)                                   (vforce_outboard)         2.206E+08  OP 
 inboard vertical tension fraction (-)                                    (f_vforce_inboard)        5.000E-01  OP 
 Centring force per coil (N/m)                                            (cforce)                  7.802E+07  OP 
 
 Ripple information:
 
 Max allowed ripple amplitude at plasma outboard midplane (%)             (ripmax)                  6.000E-01     
 Ripple amplitude at plasma outboard midplane (%)                         (ripple)                  6.000E-01  OP 
 
 Quench information :
 
 Allowable stress in vacuum vessel (VV) due to quench (Pa)                (sigvvall)                9.300E+07     
 Minimum allowed quench time due to stress in VV (s)                      (taucq)                   2.114E+01  OP 
 Actual quench time (or time constant) (s)                                (tdmptf)                  2.114E+01  ITV
 Maximum allowed voltage during quench due to insulation (kV)             (vdalw)                   9.566E+00  ITV
 Actual quench voltage (kV)                                               (vtfskv)                  8.236E+00  OP 
 Maximum allowed temp rise during a quench (K)                            (tmaxpro)                 1.500E+02     
 
 Radial build of TF coil centre-line :
 
                                          Thickness (m)    Outer radius (m)
 Innermost edge of TF coil                    3.096           3.096                       
 Coil case ("nose")                           0.395           3.491   (thkcas)            
 Insertion gap for winding pack               0.010           3.501   (tfinsgap)          
 Winding pack ground insulation               0.008           3.509   (tinstf)            
 Winding - first half                         0.223           3.732   (dr_tf_wp/2-tinstf-t
 Winding - second half                        0.223           3.956   (dr_tf_wp/2-tinstf-t
 Winding pack insulation                      0.008           3.964   (tinstf)            
 Insertion gap for winding pack               0.010           3.974   (tfinsgap)          
 Plasma side case min radius                  0.060           4.034   (casthi)            
 Plasma side case max radius                  4.113           4.113   (r_tf_inboard_out)  
 TF coil dimensions are consistent
 
 ****************************************** Superconducting TF Coils ******************************************
 
 Superconductor switch                                                    (isumat)                          5     
 Superconductor used: Nb3Sn
  (WST Nb3Sn critical surface model)
 Critical field at zero temperature and strain (T)                        (bc20m)                   3.297E+01     
 Critical temperature at zero field and strain (K)                        (tc0m)                    1.606E+01     
 
 Helium temperature at peak field (= superconductor temperature) (K)      (thelium)                 4.750E+00     
 Total helium fraction inside cable space                                 (fhetot)                  3.445E-01  OP 
 Copper fraction of conductor                                             (fcutfsu)                 8.911E-01  ITV
 Residual manufacturing strain on superconductor                          (strncon_tf)             -5.000E-03     
 Self-consistent strain on superconductor                                 (strain_wp)               1.738E-03     
 Critical current density in superconductor (A/m2)                        (jcritsc)                 9.648E+08  OP 
 Critical current density in strand (A/m2)                                (jcritstr)                1.050E+08  OP 
 Critical current density in winding pack (A/m2)                          (jwdgcrt)                 3.225E+07  OP 
 Actual current density in winding pack (A/m2)                            (jwdgop)                  2.389E+07  OP 
 Minimum allowed temperature margin in superconductor (K)                 (tmargmin_tf)             1.500E+00     
 Actual temperature margin in superconductor (K)                          (tmarg)                   1.500E+00  OP 
 Critical current (A)                                                     (icrit)                   1.215E+05  OP 
 Actual current (A)                                                       (cpttf)                   9.000E+04  ITV
 Actual current / critical current                                        (iooic)                   7.407E-01  OP 
 
 *************************************** Central Solenoid and PF Coils ****************************************
 
 Superconducting central solenoid
 Central solenoid superconductor material                                 (isumatoh)                        5     
  (WST Nb3Sn critical surface model)
 
 Central Solenoid Current Density Limits :
 
 Maximum field at Beginning Of Pulse (T)                                  (bmaxoh0)                 1.456E+01  OP 
 Critical superconductor current density at BOP (A/m2)                    (jscoh_bop)               3.043E+08  OP 
 Critical strand current density at BOP (A/m2)                            (jstrandoh_bop)           9.129E+07  OP 
 Allowable overall current density at BOP (A/m2)                          (rjohc0)                  2.966E+07  OP 
 Actual overall current density at BOP (A/m2)                             (cohbop)                  1.443E+07  OP 
 
 Maximum field at End Of Flattop (T)                                      (bmaxoh)                  1.456E+01  OP 
 Critical superconductor current density at EOF (A/m2)                    (jscoh_eof)               3.040E+08  OP 
 Critical strand current density at EOF (A/m2)                            (jstrandoh_eof)           9.121E+07  OP 
 Allowable overall current density at EOF (A/m2)                          (rjohc)                   2.963E+07  OP 
 Actual overall current density at EOF (A/m2)                             (coheof)                  1.554E+07  ITV
 
 CS inside radius (m)                                                     (bore.)                   2.186E+00     
 CS thickness (m)                                                         (ohcth.)                  8.000E-01     
 Gap between central solenoid and TF coil (m)                             (gapoh)                   5.000E-02  ITV
 CS overall cross-sectional area (m2)                                     (areaoh)                  1.158E+01  OP 
 CS conductor+void cross-sectional area (m2)                              (awpoh)                   5.376E+00  OP 
    CS conductor cross-sectional area (m2)                                (awpoh*(1-vfohc))         3.763E+00  OP 
    CS void cross-sectional area (m2)                                     (awpoh*vfohc)             1.613E+00  OP 
 CS steel cross-sectional area (m2)                                       (areaoh-awpoh)            6.207E+00  OP 
 CS steel area fraction                                                   (oh_steel_frac)           5.359E-01  ITV
 Only hoop stress considered
 Switch for CS stress calculation                                         (i_cs_stress)                     0     
 Allowable stress in CS steel (Pa)                                        (alstroh)                 6.000E+08     
 Hoop stress in CS steel (Pa)                                             (sig_hoop)                6.000E+08  OP 
 Axial stress in CS steel (Pa)                                            (sig_axial)              -6.894E+08  OP 
 Maximum shear stress in CS steel for the Tresca criterion (Pa)           (s_tresca_oh)             6.000E+08  OP 
 Axial force in CS (N)                                                    (axial_force)            -2.401E+09  OP 
 Strain on CS superconductor                                              (strncon_cs)             -5.000E-03     
 Copper fraction in strand                                                (fcuohsu)                 7.000E-01     
 Void (coolant) fraction in conductor                                     (vfohc)                   3.000E-01     
 Helium coolant temperature (K)                                           (tftmp)                   4.750E+00     
 CS temperature margin (K)                                                (tmargoh)                 1.500E+00  OP 
 Minimum permitted temperature margin (K)                                 (tmargmin_cs)             1.500E+00     
 residual hoop stress in CS Steel (Pa)                                    (residual_sig_hoop)       2.400E+08     
 Initial vertical crack size (m)                                          (t_crack_vertical)        2.000E-03     
 Initial radial crack size (m)                                            (t_crack_radial)          6.000E-03     
 CS structural vertical thickness (m)                                     (t_structural_vertical)   2.200E-02     
 CS structural radial thickness (m)                                       (t_structural_radial)     7.000E-02     
 Allowable number of cycles till CS fracture                              (N_cycle)                 3.304E+04  OP 
 
 Superconducting PF coils
 PF coil superconductor material                                          (isumatpf)                        3     
   (NbTi)
 Copper fraction in conductor                                             (fcupfsu)                 6.900E-01     
 
 PF Coil Case Stress :
 
 Maximum permissible tensile stress (MPa)                                 (sigpfcalw)               5.000E+02     
 JxB hoop force fraction supported by case                                (sigpfcf)                 6.660E-01     
 
 Geometry of PF coils, central solenoid and plasma :
 
 coil           R(m)        Z(m)        dR(m)       dZ(m)       turns     steel thickness(m)
 
  PF 1           6.15        9.40        1.36        1.36      480.83        0.15
  PF 2           6.15       -9.92        1.40        1.40      513.32        0.16
  PF 3          17.96        2.81        1.21        1.21      207.65        0.10
  PF 4          17.96       -2.81        1.21        1.21      207.65        0.10
  PF 5          16.39        7.87        0.81        0.81      120.70        0.07
  PF 6          16.39       -7.87        0.81        0.81      120.70        0.07
  CS             2.59        0.00        0.80       14.48     4186.83        0.21
 Plasma          8.71        0.00        5.62       10.01        1.00
 
 PF Coil Information at Peak Current:
 
 coil  current  allowed J  actual J   J   cond. mass   steel mass     field
         (MA)    (A/m2)     (A/m2)  ratio    (kg)          (kg)        (T)
 
  PF 1   20.29  3.400E+08  1.100E+07  0.03 3.027E+05   2.720E+05    6.613E+00
  PF 2   21.66  3.176E+08  1.100E+07  0.03 3.231E+05   2.981E+05    6.833E+00
  PF 3   -8.76  7.479E+08  6.000E+06  0.01 7.005E+05   4.368E+05    2.788E+00
  PF 4   -8.76  7.479E+08  6.000E+06  0.01 7.005E+05   4.368E+05    2.788E+00
  PF 5   -5.19  7.661E+08  8.000E+06  0.01 2.839E+05   1.902E+05    2.624E+00
  PF 6   -5.19  7.661E+08  8.000E+06  0.01 2.839E+05   1.902E+05    2.624E+00
  CS  -180.03  2.966E+07  1.554E+07  0.52 3.717E+05   7.867E+05    1.456E+01
       ------                             ---------   ---------
       249.89                             2.966E+06   2.611E+06
 
 PF coil current scaling information :
 
 Sum of squares of residuals                                              (ssq0)                    2.498E-04  OP 
 Smoothing parameter                                                      (alfapf)                  5.000E-10     
 
 ****************************************** Volt Second Consumption *******************************************
 
              volt-sec       volt-sec       volt-sec
              start-up         burn          total

 PF coils :    -205.29        -126.21        -331.51
 CS coil  :    -166.46        -246.38        -412.84
              --------       --------       --------
 Total :       -371.75        -372.59        -744.35
 
 Total volt-second consumption by coils (Wb)                              (vstot)                  -7.443E+02  OP 
 
 Summary of volt-second consumption by circuit (Wb) :
 
 circuit       BOP            BOF            EOF
 
     1       44.103         46.460         -8.205
     2       44.953         45.417        -10.303
     3       10.680        -63.202        -76.440
     4       10.680        -63.202        -76.440
     5       -4.295        -34.470        -29.147
     6       -4.295        -34.470        -29.147
 CS coil    198.774         32.316       -214.065
 
 ********************************** Waveforms ***********************************
 
 Currents (Amps/coil) as a function of time :
 
                                       time (sec)

                0.00     300.00     600.00     610.00    7798.87    8098.87
               Start      BOP        EOR        BOF        EOF        EOP        
 circuit
   1         0.000E+00  1.926E+07  2.029E+07  2.029E+07 -3.584E+06  0.000E+00
   2         0.000E+00  2.144E+07  2.166E+07  2.166E+07 -4.914E+06  0.000E+00
   3        -0.000E+00  1.224E+06 -7.245E+06 -7.245E+06 -8.763E+06 -0.000E+00
   4        -0.000E+00  1.224E+06 -7.245E+06 -7.245E+06 -8.763E+06 -0.000E+00
   5        -0.000E+00 -6.467E+05 -5.190E+06 -5.190E+06 -4.389E+06 -0.000E+00
   6        -0.000E+00 -6.467E+05 -5.190E+06 -5.190E+06 -4.389E+06 -0.000E+00
   7        -0.000E+00  1.672E+08  2.718E+07  2.718E+07 -1.800E+08 -0.000E+00
 Plasma (A)  0.000E+00  0.000E+00  1.834E+07  1.834E+07  1.834E+07  0.000E+00
 
 This consists of: CS coil field balancing:
   1         0.000E+00  1.926E+07  3.131E+06  3.131E+06 -2.074E+07  0.000E+00
   2         0.000E+00  2.144E+07  3.486E+06  3.486E+06 -2.309E+07  0.000E+00
   3        -0.000E+00  1.224E+06  1.990E+05  1.990E+05 -1.318E+06 -0.000E+00
   4        -0.000E+00  1.224E+06  1.990E+05  1.990E+05 -1.318E+06 -0.000E+00
   5        -0.000E+00 -6.467E+05 -1.051E+05 -1.051E+05  6.964E+05 -0.000E+00
   6        -0.000E+00 -6.467E+05 -1.051E+05 -1.051E+05  6.964E+05 -0.000E+00
   7        -0.000E+00  1.672E+08  2.718E+07  2.718E+07 -1.800E+08 -0.000E+00
 
 And: equilibrium field:
   1         0.000E+00  0.000E+00  1.716E+07  1.716E+07  1.716E+07  0.000E+00
   2         0.000E+00  0.000E+00  1.818E+07  1.818E+07  1.818E+07  0.000E+00
   3         0.000E+00  0.000E+00 -7.444E+06 -7.444E+06 -7.444E+06  0.000E+00
   4         0.000E+00  0.000E+00 -7.444E+06 -7.444E+06 -7.444E+06  0.000E+00
   5         0.000E+00  0.000E+00 -5.085E+06 -5.085E+06 -5.085E+06  0.000E+00
   6         0.000E+00  0.000E+00 -5.085E+06 -5.085E+06 -5.085E+06  0.000E+00
   7         0.000E+00  0.000E+00 -3.808E-09 -3.808E-09  3.046E-08  0.000E+00
 
 Ratio of central solenoid current at beginning of Pulse / end of flat-to (fcohbop)                 9.286E-01  ITV
 Ratio of central solenoid current at beginning of Flat-top / end of flat (fcohbof)                -1.510E-01  OP 
 
 *************************** PF Circuit Waveform Data ***************************
 
 Number of PF circuits including CS and plasma                            (ncirt)                           8     
 PF Circuit 01 - Time point 01 (A)                                        (pfc01t01)                0.000E+00     
 PF Circuit 01 - Time point 02 (A)                                        (pfc01t02)                1.926E+07     
 PF Circuit 01 - Time point 03 (A)                                        (pfc01t03)                2.029E+07     
 PF Circuit 01 - Time point 04 (A)                                        (pfc01t04)                2.029E+07     
 PF Circuit 01 - Time point 05 (A)                                        (pfc01t05)               -3.584E+06     
 PF Circuit 01 - Time point 06 (A)                                        (pfc01t06)                0.000E+00     
 PF Circuit 02 - Time point 01 (A)                                        (pfc02t01)                0.000E+00     
 PF Circuit 02 - Time point 02 (A)                                        (pfc02t02)                2.144E+07     
 PF Circuit 02 - Time point 03 (A)                                        (pfc02t03)                2.166E+07     
 PF Circuit 02 - Time point 04 (A)                                        (pfc02t04)                2.166E+07     
 PF Circuit 02 - Time point 05 (A)                                        (pfc02t05)               -4.914E+06     
 PF Circuit 02 - Time point 06 (A)                                        (pfc02t06)                0.000E+00     
 PF Circuit 03 - Time point 01 (A)                                        (pfc03t01)               -0.000E+00     
 PF Circuit 03 - Time point 02 (A)                                        (pfc03t02)                1.224E+06     
 PF Circuit 03 - Time point 03 (A)                                        (pfc03t03)               -7.245E+06     
 PF Circuit 03 - Time point 04 (A)                                        (pfc03t04)               -7.245E+06     
 PF Circuit 03 - Time point 05 (A)                                        (pfc03t05)               -8.763E+06     
 PF Circuit 03 - Time point 06 (A)                                        (pfc03t06)               -0.000E+00     
 PF Circuit 04 - Time point 01 (A)                                        (pfc04t01)               -0.000E+00     
 PF Circuit 04 - Time point 02 (A)                                        (pfc04t02)                1.224E+06     
 PF Circuit 04 - Time point 03 (A)                                        (pfc04t03)               -7.245E+06     
 PF Circuit 04 - Time point 04 (A)                                        (pfc04t04)               -7.245E+06     
 PF Circuit 04 - Time point 05 (A)                                        (pfc04t05)               -8.763E+06     
 PF Circuit 04 - Time point 06 (A)                                        (pfc04t06)               -0.000E+00     
 PF Circuit 05 - Time point 01 (A)                                        (pfc05t01)               -0.000E+00     
 PF Circuit 05 - Time point 02 (A)                                        (pfc05t02)               -6.467E+05     
 PF Circuit 05 - Time point 03 (A)                                        (pfc05t03)               -5.190E+06     
 PF Circuit 05 - Time point 04 (A)                                        (pfc05t04)               -5.190E+06     
 PF Circuit 05 - Time point 05 (A)                                        (pfc05t05)               -4.389E+06     
 PF Circuit 05 - Time point 06 (A)                                        (pfc05t06)               -0.000E+00     
 PF Circuit 06 - Time point 01 (A)                                        (pfc06t01)               -0.000E+00     
 PF Circuit 06 - Time point 02 (A)                                        (pfc06t02)               -6.467E+05     
 PF Circuit 06 - Time point 03 (A)                                        (pfc06t03)               -5.190E+06     
 PF Circuit 06 - Time point 04 (A)                                        (pfc06t04)               -5.190E+06     
 PF Circuit 06 - Time point 05 (A)                                        (pfc06t05)               -4.389E+06     
 PF Circuit 06 - Time point 06 (A)                                        (pfc06t06)               -0.000E+00     
 CS Circuit  - Time point 01 (A)                                          (cst01)                  -0.000E+00     
 CS Circuit  - Time point 02 (A)                                          (cst02)                   1.672E+08     
 CS Circuit  - Time point 03 (A)                                          (cst03)                   2.718E+07     
 CS Circuit  - Time point 04 (A)                                          (cst04)                   2.718E+07     
 CS Circuit  - Time point 05 (A)                                          (cst05)                  -1.800E+08     
 CS Circuit  - Time point 06 (A)                                          (cst06)                  -0.000E+00     
 Plasma  - Time point 01 (A)                                              (plasmat01)               0.000E+00     
 Plasma  - Time point 02 (A)                                              (plasmat02)               0.000E+00     
 Plasma  - Time point 03 (A)                                              (plasmat03)               1.834E+07     
 Plasma  - Time point 04 (A)                                              (plasmat04)               1.834E+07     
 Plasma  - Time point 05 (A)                                              (plasmat05)               1.834E+07     
 Plasma  - Time point 06 (A)                                              (plasmat06)               0.000E+00     
 
 ********************************************* Support Structure **********************************************
 
 Outer PF coil fence mass (kg)                                            (fncmass)                 3.077E+05  OP 
 Intercoil support structure mass (kg)                                    (aintmass)                5.236E+06  OP 
 Mass of cooled components (kg)                                           (coldmass)                4.222E+07  OP 
 Gravity support structure mass (kg)                                      (clgsmass)                1.707E+06  OP 
 Torus leg support mass (kg)                                              (gsm1)                    9.509E+04  OP 
 Ring beam mass (kg)                                                      (gsm2)                    4.844E+05  OP 
 Ring legs mass (kg)                                                      (gsm3)                    7.951E+05  OP 
 
 ******************************************** PF Coil Inductances *********************************************
 
 Inductance matrix [H] :
 
   1     4.3E+00 7.4E-02 3.5E-01 2.3E-01 2.7E-01 8.3E-02 1.1E+00 1.1E-03
   2     7.4E-02 4.8E+00 2.4E-01 3.6E-01 8.4E-02 2.9E-01 1.0E+00 1.1E-03
   3     3.5E-01 2.4E-01 3.5E+00 1.3E+00 7.1E-01 3.8E-01 5.8E-01 1.8E-03
   4     2.3E-01 3.6E-01 1.3E+00 3.5E+00 3.8E-01 7.1E-01 5.8E-01 1.8E-03
   5     2.7E-01 8.4E-02 7.1E-01 3.8E-01 1.2E+00 1.3E-01 3.0E-01 8.0E-04
   6     8.3E-02 2.9E-01 3.8E-01 7.1E-01 1.3E-01 1.2E+00 3.0E-01 8.0E-04
  CS     1.1E+00 1.0E+00 5.8E-01 5.8E-01 3.0E-01 3.0E-01 2.4E+01 5.0E-03
 Plasma  1.1E-03 1.1E-03 1.8E-03 1.8E-03 8.0E-04 8.0E-04 5.0E-03 1.5E-05
 
 ********************************** First wall and blanket : CCFE HCPB model **********************************
 
 
 Blanket Composition by volume :
 
 Titanium beryllide fraction                                              (fbltibe12)                   0.375  OP 
 Lithium orthosilicate fraction                                           (fblli2sio4)                  0.375  OP 
 Steel fraction                                                           (fblss_ccfe)                  0.097  OP 
 Coolant fraction                                                         (vfcblkt)                     0.053     
 Purge gas fraction                                                       (vfpblkt)                     0.100     
 
 Component Volumes :
 
 First Wall Armour Volume (m3)                                            (fw_armour_vol)               6.581  OP 
 First Wall Volume (m3)                                                   (volfw)                      20.113  OP 
 Blanket Volume (m3)                                                      (volblkt)                  1546.748  OP 
 Shield Volume (m3)                                                       (volshld)                   686.420  OP 
 Vacuum vessel volume (m3)                                                (vdewin)                   1179.878  OP 
 
 Component Masses :
 
 First Wall Armour Mass (kg)                                              (fw_armour_mass)          1.267E+05  OP 
 First Wall Mass, excluding armour (kg)                                   (fwmass)                  1.569E+05  OP 
 Blanket Mass - Total(kg)                                                 (whtblkt)                 3.874E+06  OP 
     Blanket Mass - TiBe12 (kg)                                           (whtbltibe12)             1.311E+06  OP 
     Blanket Mass - Li4SiO4 (kg)                                          (whtblli4sio4)            1.392E+06  OP 
     Blanket Mass - Steel (kg)                                            (whtblss)                 1.171E+06  OP 
 Total mass of armour, first wall and blanket (kg)                        (armour_fw_bl_mass)       4.157E+06  OP 
 Shield Mass (kg)                                                         (whtshld)                 2.142E+06  OP 
 Vacuum vessel mass (kg)                                                  (vvmass)                  9.203E+06  OP 
 
 Nuclear heating :
 
 Total nuclear heating in TF+PF coils (CS is negligible) (MW)             (ptfnuc)                  1.143E-02  OP 
 Total nuclear heating in FW (MW)                                         (pnucfw)                  2.012E+02  OP 
 Total nuclear heating in the blanket (including emult) (MW)              (pnucblkt)                1.568E+03  OP 
 (Note: emult is fixed for this model inside the code)
 Total nuclear heating in the shield (MW)                                 (pnucshld)                4.872E-01  OP 
 Total nuclear heating in the divertor (MW)                               (pnucdiv)                 1.813E+02  OP 
 
  Diagostic output for nuclear heating :
 
 Blanket exponential factor                                               (exp_blanket)             9.999E-01  OP 
 Shield: first exponential                                                (exp_shield1)             6.337E-04  OP 
 Shield: second exponential                                               (exp_shield2)             2.543E-01  OP 
 Solid angle fraction taken by on divertor                                (fdiv)                    1.150E-01     
 Switch for plant secondary cycle                                         (secondary_cycle)                 0     
 First wall coolant pressure (Pa)                                         (fwpressure)              1.550E+07     
 Blanket coolant pressure (Pa)                                            (blpressure)              1.550E+07     
 Mechanical pumping power for first wall (MW)                             (htpmw_fw)                1.550E+02  OP 
 Mechanical pumping power for blanket (MW)                                (htpmw_blkt)              0.000E+00  OP 
 Mechanical pumping power for divertor (MW)                               (htpmw_div)               0.000E+00  OP 
 Mechanical pumping power for shield and vacuum vessel (MW)               (htpmw_shld)              0.000E+00  OP 
 Total electrical coolant pumping power: first wall, blanket, shield and  (htpmw)                   1.550E+02  OP 
 Allowable nominal neutron fluence at first wall (MW.year/m2)             (abktflnc)                5.000E+00     
 No of inboard blanket modules poloidally                                 (nblktmodpi)                      7     
 No of inboard blanket modules toroidally                                 (nblktmodti)                     32     
 No of outboard blanket modules poloidally                                (nblktmodpo)                      8     
 No of outboard blanket modules toroidally                                (nblktmodto)                     48     
 Isentropic efficiency of first wall / blanket coolant pumps              (etaiso)                  8.500E-01     
 
 Other volumes, masses and areas :
 
 First wall area (m2)                                                     (fwarea)                  1.629E+03  OP 
 Cryostat internal radius (m)                                             (rdewex)                  1.907E+01  OP 
 Cryostat internal half-height (m)                                        (zdewex)                  1.581E+01  OP 
 Vertical clearance from TF coil to cryostat (m)                          (clh1)                    6.745E+00  OP 
 Divertor area (m2)                                                       (divsur)                  1.707E+02  OP 
 Divertor mass (kg)                                                       (divmas)                  4.182E+04  OP 
 
 ********************************** Superconducting TF Coil Power Conversion **********************************
 
 TF coil current (kA)                                                     (itfka)                   9.000E+01  OP 
 Number of TF coils                                                       (ntfc)                    1.600E+01     
 Voltage across a TF coil during quench (kV)                              (vtfskv)                  8.236E+00  OP 
 TF coil charge time (hours)                                              (tchghr)                  4.000E+00     
 Total inductance of TF coils (H)                                         (ltfth)                   3.096E+01  OP 
 Total resistance of TF coils (ohm)                                       (rcoils)                  0.000E+00  OP 
 TF coil charging voltage (V)                                             (tfcv)                    3.034E+02     
 Number of DC circuit breakers                                            (ntfbkr)                  1.600E+01     
 Number of dump resistors                                                 (ndumpr)                  6.400E+01     
 Resistance per dump resistor (ohm)                                       (r1dump)                  9.151E-02  OP 
 Dump resistor peak power (MW)                                            (r1ppmw)                  1.853E+02  OP 
 Energy supplied per dump resistor (MJ)                                   (r1emj)                   1.959E+03  OP 
 TF coil L/R time constant (s)                                            (ttfsec)                  2.114E+01  OP 
 Power supply voltage (V)                                                 (tfpsv)                   3.185E+02  OP 
 Power supply current (kA)                                                (tfpska)                  9.450E+01  OP 
 DC power supply rating (kW)                                              (tfckw)                   3.010E+04  OP 
 AC power for charging (kW)                                               (tfackw)                  3.345E+04  OP 
 TF coil resistive power (MW)                                             (rpower)                  9.891E+00  OP 
 TF coil inductive power (MVA)                                            (xpower)                  1.741E+01  OP 
 Aluminium bus current density (kA/cm2)                                   (djmka)                   1.250E-01     
 Aluminium bus cross-sectional area (cm2)                                 (albusa)                  7.200E+02  OP 
 Total length of TF coil bussing (m)                                      (tfbusl)                  3.356E+03  OP 
 Aluminium bus weight (tonnes)                                            (albuswt)                 6.524E+02  OP 
 Total TF coil bus resistance (ohm)                                       (rtfbus)                  1.221E-03  OP 
 TF coil bus voltage drop (V)                                             (vtfbus)                  1.099E+02  OP 
 Dump resistor floor area (m2)                                            (drarea)                  5.024E+03  OP 
 TF coil power conversion floor space (m2)                                (tfcfsp)                  1.763E+03  OP 
 TF coil power conv. building volume (m3)                                 (tfcbv)                   1.058E+04  OP 
 TF coil AC inductive power demand (MW)                                   (xpwrmw)                  1.935E+01  OP 
 Total steady state AC power demand (MW)                                  (tfacpd)                  1.099E+01  OP 
 
 ****************************** PF Coils and Central Solenoid: Power and Energy *******************************
 
 Number of PF coil circuits                                               (pfckts)                  1.200E+01     
 Sum of PF power supply ratings (MVA)                                     (spsmva)                  2.140E+02  OP 
 Total PF coil circuit bus length (m)                                     (spfbusl)                 2.516E+03  OP 
 Total PF coil bus resistive power (kW)                                   (pfbuspwr)                9.842E+02  OP 
 Total PF coil resistive power (kW)                                       (srcktpm)                 9.842E+02  OP 
 Maximum PF coil voltage (kV)                                             (vpfskv)                  2.000E+01     
 Efficiency of transfer of PF stored energy into or out of storage        (etapsu)                  9.000E-01     
 (Energy is dissipated in PFC power supplies only when total PF energy increases or decreases.)
 Maximum stored energy in poloidal field (MJ)                             (ensxpfm)                 3.683E+04  OP 
 Peak absolute rate of change of stored energy in poloidal field (MW)     peakpoloidalpower         1.228E+02  OP 
 Max permitted abs rate of change of stored energy in poloidal field (MW) maxpoloidalpower          3.000E+02     
 Energy stored in poloidal magnetic field :
 
                                            time (sec)

                     0.00     300.00     600.00     610.00    7798.87    8098.87
 Time point         Start      BOP        EOR        BOF        EOF        EOP        
 Energy (MJ)      0.000E+00  3.109E+04  1.670E+04  1.670E+04  3.683E+04  0.000E+00
 
 Interval                tramp      tohs       theat      tburn      tqnch      
 dE/dt (MW)            1.036E+02 -4.797E+01  0.000E+00  2.799E+00 -1.228E+02
 
 
 *********************************************** Vacuum System ************************************************
 
 Pumpdown to Base Pressure :
 
 First wall outgassing rate (Pa m/s)                                      (rat)                     1.300E-08     
 Total outgassing load (Pa m3/s)                                          (ogas)                    1.848E-04  OP 
 Base pressure required (Pa)                                              (pbase)                   5.000E-04     
 Required N2 pump speed (m3/s)                                            (s(1))                    3.696E-01  OP 
 N2 pump speed provided (m3/s)                                            (snet(1))                 3.541E+01  OP 
 
 Pumpdown between Burns :
 
 Plasma chamber volume (m3)                                               (volume)                  2.583E+03  OP 
 Chamber pressure after burn (Pa)                                         (pend)                    1.658E-01  OP 
 Chamber pressure before burn (Pa)                                        (pstart)                  1.658E-03     
 Allowable pumping time switch                                            (dwell_pump)                      0     
 Dwell time between burns (s)                                             (tdwell.)                 0.000E+00     
 CS ramp-up time burns (s)                                                (tramp.)                  3.000E+02     
 Allowable pumping time between burns (s)                                 (tpump)                   3.000E+02     
 Required D-T pump speed (m3/s)                                           (s(2))                    3.965E+01  OP 
 D-T pump speed provided (m3/s)                                           (snet(2))                 8.594E+01  OP 
 
 Helium Ash Removal :
 
 Divertor chamber gas pressure (Pa)                                       (prdiv)                   3.600E-01     
 Helium gas fraction in divertor chamber                                  (fhe)                     1.420E-01  OP 
 Required helium pump speed (m3/s)                                        (s(3))                    5.668E+01  OP 
 Helium pump speed provided (m3/s)                                        (snet(3))                 5.668E+01  OP 
 
 D-T Removal at Fuelling Rate :
 
 D-T fuelling rate (kg/s)                                                 (frate)                   4.093E-05  OP 
 Required D-T pump speed (m3/s)                                           (s(4))                    5.668E+01  OP 
 D-T pump speed provided (m3/s)                                           (snet(4))                 8.594E+01  OP 
 
 The vacuum pumping system size is governed by the
 requirements for pumpdown between burns.
 
 Number of large pump ducts                                               (nduct)                          16     
 Passage diameter, divertor to ducts (m)                                  (d(imax))                 5.626E-01  OP 
 Passage length (m)                                                       (l1)                      1.817E+00  OP 
 Diameter of ducts (m)                                                    (dout)                    6.752E-01  OP 
 Duct length, divertor to elbow (m)                                       (l2)                      4.800E+00  OP 
 Duct length, elbow to pumps (m)                                          (l3)                      2.000E+00     
 Number of pumps                                                          (pumpn)                   4.534E+01  OP 
 
 The vacuum system uses cryo  pumps.
 
 ******************************************* Plant Buildings System *******************************************
 
 Internal volume of reactor building (m3)                                 (vrci)                    1.093E+06     
 Dist from centre of torus to bldg wall (m)                               (wrbi)                    4.166E+01     
 Effective floor area (m2)                                                (efloor)                  3.554E+05     
 Reactor building volume (m3)                                             (rbv)                     1.235E+06     
 Reactor maintenance building volume (m3)                                 (rmbv)                    4.067E+05     
 Warmshop volume (m3)                                                     (wsv)                     1.240E+05     
 Tritium building volume (m3)                                             (triv)                    4.000E+04     
 Electrical building volume (m3)                                          (elev)                    5.158E+04     
 Control building volume (m3)                                             (conv)                    6.000E+04     
 Cryogenics building volume (m3)                                          (cryv)                    1.537E+04     
 Administration building volume (m3)                                      (admv)                    1.000E+05     
 Shops volume (m3)                                                        (shov)                    1.000E+05     
 Total volume of nuclear buildings (m3)                                   (volnucb)                 1.679E+06     
 
 **************************************** Electric Power Requirements *****************************************
 
 Facility base load (MW)                                                  (basemw)                  5.000E+00     
 Divertor coil power supplies (MW)                                        (bdvmw)                   0.000E+00     
 Cryoplant electric power (MW)                                            (crymw)                   3.854E+01  OP 
 Primary coolant pumps (MW)                                               (htpmw..)                 1.550E+02  OP 
 PF coil power supplies (MW)                                              (ppfmw)                   4.718E+01  OP 
 TF coil power supplies (MW)                                              (ptfmw)                   1.099E+01  OP 
 Plasma heating supplies (MW)                                             (pheatingmw)              1.250E+02  OP 
 Tritium processing (MW)                                                  (trithtmw..)              1.500E+01     
 Vacuum pumps  (MW)                                                       (vachtmw..)               5.000E-01     
 
 Total pulsed power (MW)                                                  (pacpmw)                  4.505E+02  OP 
 Total base power required at all times (MW)                              (fcsht)                   5.831E+01  OP 
 
 ************************************************* Cryogenics *************************************************
 
 Conduction and radiation heat loads on cryogenic components (MW)         (qss/1.0D6)               1.815E-02  OP 
 Nuclear heating of cryogenic components (MW)                             (qnuc/1.0D6)              1.143E-02  OP 
 AC losses in cryogenic components (MW)                                   (qac/1.0D6)               4.722E-03  OP 
 Resistive losses in current leads (MW)                                   (qcl/1.0D6)               1.958E-02  OP 
 45% allowance for heat loads in transfer lines, storage tanks etc (MW)   (qmisc/1.0D6)             2.425E-02  OP 
 Sum = Total heat removal at cryogenic temperatures (W)                   (helpow/1.0D6)            7.814E-02  OP 
 Temperature of cryogenic components (K)                                  (tmpcry)                  4.500E+00     
 Efficiency (figure of merit) of cryogenic plant is 13% of ideal Carnot v                           2.028E-03  OP 
 Electric power for cryogenic plant (MW)                                  (crypmw)                  3.854E+01  OP 
 
 ************************************ Plant Power / Heat Transport Balance ************************************
 
 
 Assumptions :
 
 Neutron power multiplication in blanket                                  (emult)                   1.269E+00     
 Divertor area fraction of whole toroid surface                           (fdiv)                    1.150E-01     
 H/CD apparatus + diagnostics area fraction                               (fhcd)                    0.000E+00     
 First wall area fraction                                                 (1-fdiv-fhcd)             8.850E-01     
 Switch for pumping of primary coolant                                    (primary_pumping)                 0     
 User sets mechanical pumping power directly
 Mechanical pumping power for FW cooling loop including heat exchanger (M (htpmw_fw)                1.550E+02  OP 
 Mechanical pumping power for blanket cooling loop including heat exchang (htpmw_blkt)              0.000E+00  OP 
 Mechanical pumping power for FW and blanket cooling loop including heat  (htpmw_fw_blkt)           1.550E+02  OP 
 Mechanical pumping power for FW (MW)                                     (htpmw_fw)                1.550E+02  OP 
 Mechanical pumping power for blanket (MW)                                (htpmw_blkt)              0.000E+00  OP 
 Mechanical pumping power for divertor (MW)                               (htpmw_div)               0.000E+00  OP 
 Mechanical pumping power for shield and vacuum vessel (MW)               (htpmw_shld)              0.000E+00  OP 
 Electrical pumping power for FW and blanket (MW)                         (htpmwe_fw_blkt)          1.550E+02  OP 
 Electrical pumping power for shield (MW)                                 (htpmwe_shld)             0.000E+00  OP 
 Electrical pumping power for divertor (MW)                               (htpmwe_div)              0.000E+00  OP 
 Total electrical pumping power for primary coolant (MW)                  (htpmw)                   1.550E+02  OP 
 Electrical efficiency of heat transport coolant pumps                    (etahtp)                  1.000E+00     
 
 Plant thermodynamics: options :
 
 Divertor thermal power is not used, but rejected directly to the environment.
 Shield thermal power is collected at only 150 C and is used to preheat the coolant in the power cycle
 Power conversion cycle efficiency model: efficiency set according to blanket type (div power to secondary)
 Fraction of total high-grade thermal power to divertor                   (pdivfraction)                0.159  OP 
 
 Power Balance for Reactor (across vacuum vessel boundary) - Detail
 ------------------------------------------------------------------
 
                                            High-grade             Low-grade              Total
                                             thermal power (MW)     thermal power (MW)      (MW)
         First wall:
                               neutrons            201.22                0.00              201.22
             charged particle transport             19.68                0.00               19.68
                              radiation            257.88                0.00              257.88
                        coolant pumping            155.00                0.00              155.00
 
         Blanket:
                               neutrons           1567.74                0.00             1567.74
             charged particle transport              0.00                0.00                0.00
                              radiation              0.00                0.00                0.00
                        coolant pumping              0.00                0.00                0.00
 
         Shield:
                               neutrons              0.49                0.00                0.49
             charged particle transport              0.00                0.00                0.00
                              radiation              0.00                0.00                0.00
                        coolant pumping              0.00                0.00                0.00
 
         Divertor:
                               neutrons              0.00              181.31              181.31
             charged particle transport              0.00              135.09              135.09
                              radiation              0.00               33.51               33.51
                        coolant pumping              0.00                0.00                0.00
 
         TF coil:
                               neutrons              0.00                0.01                0.01
             charged particle transport              0.00                0.00                0.00
                              radiation              0.00                0.00                0.00
                        coolant pumping              0.00                0.00                0.00
 
         Losses to H/CD apparatus + diagnostics:
                               neutrons              0.00                0.00                0.00
             charged particle transport              0.00                0.00                0.00
                              radiation              0.00                0.00                0.00
                        coolant pumping              0.00                0.00                0.00
 
         ----------------------------------------------------------------------------------------
                                 Totals           2202.01              349.92             2551.93
 
 Total power leaving reactor (across vacuum vessel boundary) (MW)                                    2551.945  OP 
 
 Other secondary thermal power constituents :
 
 Heat removal from cryogenic plant (MW)                                   (crypmw)                     38.536  OP 
 Heat removal from facilities (MW)                                        (fachtmw)                    58.310  OP 
 Coolant pumping efficiency losses (MW)                                   (htpsecmw)                    0.000  OP 
 Heat removal from injection power (MW)                                   (pinjht)                     75.000  OP 
 Heat removal from tritium plant (MW)                                     (trithtmw)                   15.000  OP 
 Heat removal from vacuum pumps (MW)                                      (vachtmw)                     0.500  OP 
 TF coil resistive power (MW)                                             (tfcmw)                       0.000  OP 
 
 Total low-grade thermal power (MW)                                       (psechtmw)                  549.947  OP 
 Total High-grade thermal power (MW)                                      (pthermmw)                 2202.011  OP 
 
 Number of primary heat exchangers                                        (nphx)                            3  OP 
 
 
 Power Balance across separatrix :
 -------------------------------
 Only energy deposited in the plasma is included here.
 Total power loss is scaling power plus core radiation only (iradloss = 1)
 Transport power from scaling law (MW)                                    (pscalingmw)                312.773  OP 
 Radiation power from inside "coreradius" (MW)                            (pcoreradmw.)               113.705  OP 
 Total (MW)                                                                                           426.478  OP 
 
 Alpha power deposited in plasma (MW)                                     (falpha*palpmw)             374.001  OP 
 Power from charged products of DD and/or D-He3 fusion (MW)               (pchargemw.)                  1.528  OP 
 Ohmic heating (MW)                                                       (pohmmw.)                     0.949  OP 
 Injected power deposited in plasma (MW)                                  (pinjmw)                     50.000  OP 
 Total (MW)                                                                                           426.478  OP 
 
 Power Balance for Reactor - Summary :
 -------------------------------------
 Fusion power (MW)                                                        (powfmw.)                  1970.776  OP 
 Power from energy multiplication in blanket and shield (MW)              (emultmw)                   375.087  OP 
 Injected power (MW)                                                      (pinjmw.)                    50.000  OP 
 Ohmic power (MW)                                                         (pohmmw.)                     0.949  OP 
 Power deposited in primary coolant by pump (MW)                          (htpmw_mech)                155.000  OP 
 Total (MW)                                                                                          2551.812  OP 
 
 Heat extracted from first wall and blanket (MW)                          (pthermfw_blkt)            2201.524  OP 
 Heat extracted from shield  (MW)                                         (pthermshld)                  0.487  OP 
 Heat extracted from divertor (MW)                                        (pthermdiv)                 349.911  OP 
 Nuclear and photon power lost to H/CD system (MW)                        (psechcd)                     0.000  OP 
 Nuclear power lost to TF (MW)                                            (ptfnuc)                      0.011  OP 
 Total (MW)                                                                                          2551.933  OP 
 
 Electrical Power Balance :
 --------------------------
 Net electric power output(MW)                                            (pnetelmw.)                 500.002  OP 
 Required Net electric power output(MW)                                   (pnetelin)                  500.000     
 Electric power for heating and current drive (MW)                        (pinjwp)                    125.000  OP 
 Electric power for primary coolant pumps (MW)                            (htpmw)                     155.000  OP 
 Electric power for vacuum pumps (MW)                                     (vachtmw)                     0.500     
 Electric power for tritium plant (MW)                                    (trithtmw)                   15.000     
 Electric power for cryoplant (MW)                                        (crypmw)                     38.536  OP 
 Electric power for TF coils (MW)                                         (tfacpd)                     10.990  OP 
 Electric power for PF coils (MW)                                         (pfwpmw)                      1.689  OP 
 All other internal electric power requirements (MW)                      (fachtmw)                    58.310  OP 
 Total (MW)                                                               (tot_plant_power)           905.027  OP 
 Total (MW)                                                                                           905.027  OP 
 
 Gross electrical output* (MW)                                            (pgrossmw)                  905.027  OP 
 (*Power for pumps in secondary circuit already subtracted)
 
 Power balance for power plant :
 -------------------------------
 Fusion power (MW)                                                        (powfmw.)                  1970.776  OP 
 Power from energy multiplication in blanket and shield (MW)              (emultmw)                   375.087  OP 
 Total (MW)                                                                                          2345.862  OP 
 
 Net electrical output (MW)	                                              (pnetelmw)                  500.002  OP 
 Heat rejected by main power conversion circuit (MW)                      (rejected_main)            1296.985  OP 
 Heat rejected by other cooling circuits (MW)                             (psechtmw)                  549.947  OP 
 Total (MW)                                                                                          2346.933  OP 
 
 
 Plant efficiency measures :
 
 Net electric power / total nuclear power (%)                             (pnetelmw/(powfmw+em         21.314  OP 
 Net electric power / total fusion power (%)                              (pnetelmw/powfmw)            25.371  OP 
 Gross electric power* / high grade heat (%)                              (etath)                      41.100     
 (*Power for pumps in secondary circuit already subtracted)
 Recirculating power fraction                                             (cirpowfr)                    0.448  OP 
 
 Time-dependent power usage
 
         Pulse timings [s]:
 
                                          tramp      tohs     theat     tburn     tqnch    tdwell
                                          -----      ----     -----     -----     -----    ------
                               Duration  300.00    300.00     10.00   7185.63    300.00      0.00
                                 ------   -----      ----     -----     -----     -----    ------
 
         Continous power usage [MWe]:
 
                                 System   tramp      tohs     theat     tburn     tqnch    tdwell
                                 ------   -----      ----     -----     -----     -----    ------
                        Primary cooling  155.00    155.00    155.00    155.00    155.00    155.00
                              Cyroplant   38.54     38.54     38.54     38.54     38.54     38.54
                                 Vacuum    0.50      0.50      0.50      0.50      0.50      0.50
                                Tritium   15.00     15.00     15.00     15.00     15.00     15.00
                                     TF   10.99     10.99     10.99     10.99     10.99     10.99
                             Facilities   58.31     58.31     58.31     58.31     58.31     58.31
                                 ------   -----      ----     -----     -----     -----    ------
                                  Total  278.34    278.34    278.34    278.34    278.34    278.34
                                 ------   -----      ----     -----     -----     -----    ------
 
         Intermittent power usage [MWe]:
 
                                 System   tramp      tohs     theat     tburn     tqnch    tdwell
                                 ------   -----      ----     -----     -----     -----    ------
                                 H & CD    0.00    300.00    300.00    125.00    300.00      0.00
                                     PF  103.64    -47.97      0.00      2.80   -122.75      0.00
                                 ------   -----      ----     -----     -----     -----    ------
                                  Total  103.64    252.03    300.00    127.80    177.25      0.00
                                 ------   -----      ----     -----     -----     -----    ------
 
         Power production [MWe]:
 
                                          tramp      tohs     theat     tburn     tqnch    tdwell       avg
                                          -----      ----     -----     -----     -----    ------       ---
                            Gross power    0.00      0.00      0.00    905.03      0.00      0.00
                              Net power -381.98   -530.36   -578.34    498.89   -455.58   -278.34    391.41
                                 ------   -----      ----     -----     -----     -----    ------
 
 
 *************************** Water usage during plant operation (secondary cooling) ***************************
 
 Estimated amount of water used through different cooling system options:
 1. Cooling towers
 2. Water bodies (pond, lake, river): recirculating or once-through
 Volume used in cooling tower (m3/day)                                    (waterusetower)           5.514E+04  OP 
 Volume used in recirculating water system (m3/day)                       (wateruserecirc)          1.846E+04  OP 
 Volume used in once-through water system (m3/day)                        (wateruseonethru)         1.809E+06  OP 
 
 ******************************************** Errors and Warnings *********************************************
 
 (See top of file for solver errors and warnings.)
 PROCESS status flag:   Warning messages
 PROCESS error status flag                                                (error_status)                    2     
155     2   CHECK: dene used as iteration variable without constraint 81 (neped<ne0)        
244     2   PHYSICS: Diamagnetic fraction is more than 1%, but not calculated. Consider usin
 Final error identifier                                                   (error_id)                      244     
 
 ******************************************* End of PROCESS Output ********************************************
 
 
 *************************************** Copy of PROCESS Input Follows ****************************************
 

*--------------------------------------------------*


*---------------Constraint Equations---------------*

icc = 1 * Beta
icc = 2 * Global power balance
icc = 5 * Density upper limit
icc = 8 * Neutron wall load upper limit
*icc = 10 * Toroidal field 1
icc = 11 * Radial build
icc = 13 * Burn time lower limit
icc = 15 * LH power threshold limit
icc = 16 * Net electric power lower limit
icc = 24 * Beta upper limit
icc = 30 * Injection power upper limit
icc = 31 * TF coil case stress upper limit
icc = 32 * TF coil conduit stress upper limit
icc = 34 * Dump voltage upper limit
icc = 35 * J_winding pack
icc = 36 * TF coil temperature margin lower limit
icc = 60 * Central solenoid temperature margin lower limit
icc = 62 * taup
icc = 65 * Dump time set by VV loads
icc = 66 * Limit on rate of change of energy in poloidal field
icc = 69 * ensure separatrix power
icc = 70 * ensure that teomp
icc = 71 * ensure that neomp
icc = 72 * central solenoid Tresca stress limit

*---------------Iteration Variables----------------*

ixc = 2 * bt
boundu(2) = 10.0
ixc = 3 * rmajor
boundl(3) = 8.0
boundu(3) = 12
ixc = 4 * te
boundl(4) = 10.0
boundu(4) = 30.0
ixc = 5 * beta
ixc = 6 * dene
boundl(6) = 6.0d+19
ixc = 9 * fdene
boundu(9) = 1.2
ixc = 10 * hfact
boundu(10) = 1.1
*ixc = 12 * oacdcp
ixc = 13 * tfcth
boundl(13) = 0.1
ixc = 14 * fwalld
ixc = 16 * ohcth
boundl(16) = 0.8
boundu(16) = 2.0
ixc = 18 * q
boundl(18) = 3.0
ixc = 21 * ftburn
boundl(21) = 0.001
boundu(21) = 1.002
ixc = 29 * bore
boundl(29) = 1.5
ixc = 36 * fbetatry
ixc = 37 * coheof
boundu(37) = 2.0d7
ixc = 41 * fcohbop
boundl(41) = 0.5
ixc = 42 * gapoh
boundl(42) = 0.05
boundu(42) = 0.1
ixc = 44 * fvsbrnni
ixc = 46 * fpinj
ixc = 48 * fstrcase
ixc = 49 * fstrcond
ixc = 51 * fvdump
ixc = 52 * vdalw
boundu(52) = 10.0
ixc = 53 * fjprot
ixc = 54 * ftmargtf
ixc = 56 * tdmptf
ixc = 57 * thkcas
ixc = 58 * thwcndut
boundl(58) = 0.008
ixc = 59 * fcutfsu
boundu(59) = 0.94
ixc = 60 * cpttf
boundl(60) = 6.0d4
boundu(60) = 9.0d4
ixc = 61 * gapds
boundl(61) = 0.02
boundu(61) = 0.12
ixc = 103 * flhthresh
boundu(103) = 10.0
ixc = 106 * ftmargoh
ixc = 109 * ralpne
boundl(109) = 0.01
boundu(109) = 0.25
ixc = 113 * ftaucq
ixc = 115 * fpoloidalpower
ixc = 119 * tesep
boundl(119) = 0.1
boundu(119) = 10.0
ixc = 122 * oh_steel_frac
ixc = 123 * foh_stress
ixc = 124 * qtargettotal
boundl(124) = 1.0d6
boundu(124) = 10.0d6
ixc = 135 * fimp(13)
boundl(135) = 1.0d-8
boundu(135) = 0.01

*-----------------Build Variables------------------*

blnkith  = 0.755 * Inboard blanket thickness (m);
blnkoth  = 1.275 * Outboard blanket thickness (m);
bore     = 2.205 * Central solenoid inboard radius (m)
ddwex    = 0.15 * Cryostat thickness (m)
d_vv_in  = 0.32 * Inboard vacuum vessel thickness (tf coil / shield) (m)
d_vv_out = 0.32 * Outboard vacuum vessel thickness (tf coil / shield) (m)
d_vv_top = 0.32 * Topside vacuum vessel thickness (tf coil / shield) (m)
d_vv_bot = 0.32 * Underside vacuum vessel thickness (tf coil / shield) (m)
gapds    = 0.02 * Gap between inboard vacuum vessel and thermal shield (m)
gapoh    = 0.05 * Gap between central solenoid and tf coil (m)
gapomin  = 0.20 * Minimum gap between outboard vacuum vessel and tf coil (m)
iohcl    = 1 * Switch for existence of central solenoid;
ohcth    = 0.8 * Central solenoid thickness (m)
scrapli  = 0.225 * Gap between plasma and first wall; inboard side (m)
scraplo  = 0.225 * Gap between plasma and first wall; outboard side (m)
shldith  = 0.30 * Inboard shield thickness (m)
shldoth  = 0.80 * Outboard shield thickness (m)
shldtth  = 0.30 * Upper/lower shield thickness (m);
tfcth    = 0.9768 * Inboard tf coil thickness; (centrepost for st) (m)
vgap2    = 0.12 * Vertical gap between vacuum vessel and tf coil (m)
vgap     = 1.60 * Vertical gap between x-point and divertor (m)

*---------------Buildings Variables----------------*


*---------------Constraint Variables---------------*

fbetatry = 0.5833 * F-value for beta limit
fdene    = 1.2 * F-value for density limit
fjprot   = 1.0 * F-value for tf coil winding pack current density
flhthresh = 1.922 * F-value for l-h power threshold
foh_stress = 1.0 * F-value for tresca stress in oh coil
fpinj    = 1.0 * F-value for injection power
fpnetel  = 1.0 * F-value for net electric power
fstrcase = 1.0 * F-value for tf coil case stress
fstrcond = 0.8187 * F-value for tf coil conduit stress
ftaucq   = 1.0 * F-value for calculated minimum tf quench time
ftburn   = 1.002 * F-value for minimum burn time
ftmargoh = 1.0 * F-value for central solenoid temperature margin
ftmargtf = 1.0 * F-value for tf coil temperature margin
fvdump   = 0.8663 * F-value for dump voltage
fwalld   = 0.1386 * F-value for maximum wall load
pnetelin = 500.0 * Required net electric power (mw)
tbrnmn   = 7.2e3 * Minimum burn time (s)
walalw   = 8.0 * Allowable wall-load (mw/m2)
fpoloidalpower = 0.3251 * F-value for constraint on rate of change of energy in poloidal field

*------------------Cost Variables------------------*

cost_model = 0 * Switch for cost model;
iavail   = 0 * Switch for plant availability model;
ifueltyp = 1 * Switch;
output_costs = 0 * Switch for costs output;

*-------------Current Drive Variables--------------*

bscfmax  = 0.99 * Maximum fraction of plasma current from bootstrap;
etaech   = 0.4 * Ech wall plug to injector efficiency
gamma_ecrh = 0.30 * User input ecrh gamma (1;0e20 a/w-m2)
iefrf    = 10 * Switch for current drive efficiency model;
pinjalw  = 50.0 * Maximum allowable value for injected power (mw)

*----------Divertor Kallenbach Variables-----------*

kallenbach_switch = 1 * Switch to turn on the 1d kallenbach divertor model (1=on; 0=off)
kallenbach_tests = 0 * Switch to run tests of 1d kallenbach divertor model (1=on; 0=off)
target_spread = 3.0e-3 * Increase in sol power fall-off length due to spreading; mapped to omp [m]
lambda_q_omp = 0.002 * Sol power fall-off length at the outer midplane; perpendicular to field [m]
netau_sol    = 0.5 * Parameter describing the departure from local ionisation equilibrium in the sol; [ms;1e20/m3]
targetangle = 30.0 * Angle between field-line and divertor target (degrees)
qtargettotal = 1671000.0 * Power density on target including surface recombination [w/m2]
impurity_enrichment(1) = 0.0
impurity_enrichment(2) = 1.0
impurity_enrichment(3) = 5.0
impurity_enrichment(4) = 5.0
impurity_enrichment(5) = 5.0
impurity_enrichment(6) = 5.0
impurity_enrichment(7) = 5.0
impurity_enrichment(8) = 5.0
impurity_enrichment(9) = 5.0
impurity_enrichment(10) = 5.0
impurity_enrichment(11) = 5.0
impurity_enrichment(12) = 5.0
impurity_enrichment(13) = 5.0
impurity_enrichment(14) = 5.0
neratio  = 0.9 * Ratio of mean sol density at omp to separatrix density at omp
fractionwidesol = 0.1 * Distance from target at which sol gets broader as a fraction of connection length

*-------------------Divertor Ode-------------------*

qtargettotal = 1671000.0 * Power density on target including surface recombination [w/m2]

*----------------Divertor Variables----------------*


*------------------Fwbs Variables------------------*

primary_pumping = 0 * Switch for pumping power for primary coolant (06/01/2016);
vfshld   = 0.60 * Coolant void fraction in shield
etahtp   = 1.0 * Electrical efficiency of primary coolant pumps

*-----------------Global Variables-----------------*

runtitle = kallenbach divertor model * Short descriptive title for the run
maxcal   = 50 * Maximum number of vmcon iterations

*-------------Heat Transport Variables-------------*

etath    = 0.375 * Thermal to electric conversion efficiency
htpmw_blkt = 0 * Blanket coolant mechanical pumping power (mw)
htpmw_div = 0 * Divertor coolant mechanical pumping power (mw)
htpmw_fw = 155 * First wall coolant mechanical pumping power (mw)
htpmw_shld = 0 * Shield and vacuum vessel coolant mechanical pumping power (mw)
ipowerflow = 0 * Switch for power flow model;

*------------Impurity Radiation Module-------------*

*imprad_model = 1 * Switch for impurity radiation model;
coreradius = 0.75 * Normalised radius defining the 'core' region
coreradiationfraction = 0.6 * Fraction of radiation from 'core' region that is subtracted from the loss power
fimp(1) = 1.0
fimp(2) = 0.1
fimp(3) = 0.0
fimp(4) = 0.0
fimp(5) = 0.0
fimp(6) = 0.0
fimp(7) = 0.0
fimp(8) = 0.0
fimp(9) = 0.0
fimp(10) = 0.0
fimp(11) = 0.0
fimp(12) = 0.0
fimp(13) = 3.354E-04
fimp(14) = 5e-05

*---------------------Numerics---------------------*

ioptimz  = 1 * for optimisation VMCON only
minmax   = 1 * Switch for figure-of-merit (see lablmm for descriptions)
epsvmc   = 5.0e-6 * Error tolerance for vmcon

*----------------Pf Power Variables----------------*

maxpoloidalpower = 300 * Maximum permitted absolute rate of change of stored energy in poloidal field (mw)

*-----------------Pfcoil Variables-----------------*

alstroh  = 6.0d8 * Allowable hoop stress in central solenoid structural material (pa)
coheof   = 13180000.0 * Central solenoid overall current density at end of flat-top (a/m2)
cptdin   = 4.22d4, 4.22d4, 4.22d4, 4.22d4, 4.3d4, 4.3d4,  4.3d4, 4.3d4, * Peak current per turn input for pf coil i (a)
fcohbop  = 0.9191 * Ratio of central solenoid overall current density at
ipfloc   = 2,2,3,3 * Switch for locating scheme of pf coil group i;
isumatoh = 5 * Switch for superconductor material in central solenoid;
isumatpf = 3 * Switch for superconductor material in pf coils;
ncls     = 1,1,2,2, * Number of pf coils in group j
ngrp     = 4 * Number of groups of pf coils;
ohhghf   = 0.9 * Central solenoid height / tf coil internal height
oh_steel_frac = 5.0649E-01  * Central solenoid steel fraction (iteration variable 122)
rjconpf  = 1.1d7, 1.1d7, 6.d6, 6.d6, 8.d6, 8.0d6, 8.0d6, 8.0d6, * Average winding pack current density of pf coil i (a/m2)
rpf2     = -1.825 * Offset (m) of radial position of ipfloc=2 pf coils
zref(1) = 3.6
zref(2) = 1.2
zref(3) = 1.0
zref(4) = 2.8
zref(5) = 1.0
zref(6) = 1.0
zref(7) = 1.0
zref(8) = 1.0

*----------------Physics Variables-----------------*

alphan   = 1.00 * Density profile index
alphat   = 1.45 * Temperature profile index
aspect   = 3.1 * Aspect ratio (iteration variable 1)
beta     = 0.03796 * Total plasma beta (iteration variable 5)
bt       = 4.963 * Toroidal field on axis (t) (iteration variable 2)
dene     = 7.716e+19 * Electron density (/m3) (iteration variable 6)
dnbeta   = 3.0 * (troyon-like) coefficient for beta scaling;
fgwped   = 0.85 * Fraction of greenwald density to set as pedestal-top density
fgwsep   = 0.5 * Fraction of greenwald density to set as separatrix density
fkzohm   = 1.0245 * Zohm elongation scaling adjustment factor (ishape=2; 3)
fvsbrnni = 0.51 * Fraction of the plasma current produced by
gamma    = 0.3 * Ejima coefficient for resistive startup v-s formula
hfact    = 1.1 * H factor on energy confinement times (iteration variable 10)
ibss     = 4 * Switch for bootstrap current scaling;
iculbl   = 1 * Switch for beta limit scaling (constraint equation 24);
icurr    = 4 * Switch for plasma current scaling to use;
idensl   = 7 * Switch for density limit to enforce (constraint equation 5);
ifalphap = 1 * Switch for fast alpha pressure calculation;
ifispact = 0 * Switch for neutronics calculations;
ipedestal = 1 * Switch for pedestal profiles;
neped    = 0.678e20 * Electron density of pedestal [m-3] (ipedestal=1)
rhopedn  = 0.94 * R/a of density pedestal (ipedestal=1)
rhopedt  = 0.94 * R/a of temperature pedestal (ipedestal=1)
tbeta    = 2.0 * Temperature profile index beta  (ipedestal=1)
teped    = 5.5 * Electron temperature of pedestal (kev) (ipedestal=1; ieped=0)
tesep    = 0.2489 * Electron temperature at separatrix (kev) (ipedestal=1)
iprofile = 1 * Switch for current profile consistency;
isc      = 34 * Switch for energy confinement time scaling law
ishape   = 2 * Switch for plasma cross-sectional shape calculation;
q        = 3.0 * Safety factor 'near' plasma edge (iteration variable 18);
q0       = 1.0 * Safety factor on axis
ralpne   = 0.06758 * Thermal alpha density / electron density (iteration variable 109)
rmajor   = 8.797 * Plasma major radius (m) (iteration variable 3)
i_single_null    = 1 * Switch for single null / double null plasma;
ssync    = 0.6 * Synchrotron wall reflectivity factor
te       = 12.66 * Volume averaged electron temperature (kev)
triang   = 0.5 * Plasma separatrix triangularity (calculated if ishape=1; 3 or 4)

*-----------------Pulse Variables------------------*

lpulse   = 1 * Switch for reactor model;

*-----------------Rebco Variables------------------*


*-------------------Scan Module--------------------*

isweep   = 1 * Number of scan points to calculate
nsweep   = 36 * Switch denoting quantity to scan;
sweep    = 0.007 * Actual values to use in scan

*--------------Stellarator Variables---------------*


*-----------------Tfcoil Variables-----------------*

sig_tf_case_max  = 6.0E8 * Allowable maximum shear stress in TF coil case (Tresca criterion) (Pa)
sig_tf_wp_max    = 6.0E8 * Allowable maximum shear stress in TF coil conduit (Tresca criterion) (Pa)
casthi   = 0.06 * Either; inboard tf coil case plasma side thickness (m)
casths   = 0.05 * Either; inboard tf coil sidewall case thickness (m)
cpttf    = 90000.0 * Tf coil current per turn (a);
dhecoil  = 0.010 * Diameter of he coil in tf winding (m)
fcutfsu  = 0.8348 * Copper fraction of cable conductor (tf coils)
i_tf_sc_mat = 5 * Switch for superconductor material in tf coils;
i_tf_sup   = 1 * Switch for tf coil conductor model;
oacdcp   = 9873000.0 * Overall current density in tf coil inboard legs (a/m2)
ripmax   = 0.6 * Maximum allowable toroidal field ripple amplitude
sigvvall = 9.3e7 * Allowable stress from tf quench in vacuum vessel (pa)
tdmptf   = 20.35 * Fast discharge time for tf coil in event of quench (s)
n_tf     = 16 * Number of tf coils (default = 50 for stellarators)
tftmp    = 4.750 * Peak helium coolant temperature in tf coils and pf coils (k)
thicndut = 0.0015 * Conduit insulation thickness (m)
thkcas   = 0.4481 * Inboard tf coil case outer (non-plasma side) thickness (m)
thwcndut = 0.008 * Tf coil conduit case thickness (m) (iteration variable 58)
tinstf   = 0.008 * Ground insulation thickness surrounding winding pack (m)
tmargmin = 1.500 * Minimum allowable temperature margin ; tfc and cs (k)
vdalw    = 9.625 * Max voltage across tf coil during quench (kv)
vftf     = 0.300 * Coolant fraction of tfc 'cable' (i_tf_sup=1); or of tfc leg (i_tf_sup=0)

*-----------------Times Variables------------------*

tdwell   = 0 * Time between pulses in a pulsed reactor (s)
tohs     = 300 * Plasma current ramp-up time for current initiation (s)

*-----------------Vacuum Variables-----------------*<|MERGE_RESOLUTION|>--- conflicted
+++ resolved
@@ -6,25 +6,14 @@
  
    Program :
    Version : 2.3.0   Release Date :: 2022-01-20
-<<<<<<< HEAD
-   Tag No. : v2.1-1259-g2bf9b76f code contains untracked changes
+   Tag No. : v2.1-1332-g22754d6e code contains untracked changes
     Branch : 1205-tf-cond-stiffness
-   Git log : Added\ Poisson|s\ ratio\ to\ output
- Date/time : 23 Feb 2022 11:13:36 -05:00(hh:mm) UTC
+   Git log : NOW\ added\ correct\ ref\ dicts
+ Date/time : 17 Mar 2022 11:49:46 -04:00(hh:mm) UTC
       User : cswan
   Computer : cswan-2017-desktop
- Directory : /tmp/pytest-of-cswan/pytest-25/test_solver0
-     Input : /tmp/pytest-of-cswan/pytest-25/test_scenario_kallenbach_0/IN.DAT
-=======
-   Tag No. : v2.1-1240-g7124046d
-    Branch : 1511-update-heating-and-current-drive-costs
-   Git log : Merge\ branch\ |develop|\ into\ 1511-update-heating-an
- Date/time : 15 Feb 2022 11:43:18 +00:00(hh:mm) UTC
-      User : jg6173
-  Computer : L1088
- Directory : /tmp/pytest-of-jg6173/pytest-24/test_solver0
-     Input : /tmp/pytest-of-jg6173/pytest-24/test_scenario_kallenbach_0/IN.DAT
->>>>>>> b3e5e449
+ Directory : /tmp/pytest-of-cswan/pytest-2/test_solver0
+     Input : /tmp/pytest-of-cswan/pytest-2/test_scenario_kallenbach_0/IN.DAT
  Run title : kallenbach divertor model
   Run type : Reactor concept design: Pulsed tokamak model, (c) CCFE
  
@@ -180,6 +169,7 @@
  Heating/CD system lifetime (years)                                       (cdrlife)                 6.054E+00  OP 
  Total plant lifetime (years)                                             (tlife)                   3.000E+01     
  Total plant availability fraction                                        (cfactr)                  7.500E-01     
+ Number of fusion cycles to reach allowable fw/blanket DPA                (bktcycles)               1.769E+04     
  
  *************************************************** Plasma ***************************************************
  
@@ -620,9 +610,8 @@
  
  ************************************************ Radial Build ************************************************
  
-                                          Thickness (m)    Radius (m)
  Device centreline                            0.000           0.000                       
- Machine bore                                 2.186           2.186   (bore)              
+ Machine build_variables.bore                 2.186           2.186   (bore)              
  Central solenoid                             0.800           2.986   (ohcth)             
  CS precompression                            0.060           3.046   (precomp)           
  Gap                                          0.050           3.096   (gapoh)             
@@ -649,8 +638,6 @@
  
  *********************************************** Vertical Build ***********************************************
  
- Single null case
-                                          Thickness (m)    Height (m)
  TF coil                                      1.017           8.543   (tfcth)             
  Gap                                          0.050           7.526   (tftsgap)           
  Thermal shield                               0.050           7.476   (thshield)          
@@ -677,10 +664,10 @@
  
  Plasma top position, radial (m)                                          (ptop_radial)                 7.306  OP 
  Plasma top position, vertical (m)                                        (ptop_vertical)               5.003  OP 
- Plasma geometric centre, radial (m)                                      (rmajor.)                     8.710  OP 
+ Plasma geometric centre, radial (m)                                      (physics_variables.r          8.710  OP 
  Plasma geometric centre, vertical (m)                                    (0.0)                         0.000  OP 
- Plasma lower triangularity                                               (tril)                        0.500  OP 
- Plasma elongation                                                        (kappa.)                      1.781  OP 
+ Plasma lower physics_variables.triangularity                             (tril)                        0.500  OP 
+ Plasma elongation                                                        (physics_variables.k          1.781  OP 
  TF coil vertical offset (m)                                              (tfoffset)                   -0.258  OP 
  Plasma outer arc radius of curvature (m)                                 (rco)                         5.077  OP 
  Plasma inner arc radius of curvature (m)                                 (rci)                         9.612  OP 
@@ -728,10 +715,10 @@
  Toroidal modulus            (GPa)     205.000        40.173       205.000
  Vertical modulus            (GPa)     205.000       121.218       389.230
  
- WP transverse modulus (GPa)                                              (eyoung_wp_t*1.0D-9)      3.689E+01  OP 
- WP vertical modulus (GPa)                                                (eyoung_wp_z*1.0D-9)      1.119E+02  OP 
- WP transverse Poisson's ratio                                            (poisson_wp_t)            3.059E-01  OP 
- WP vertical-transverse Pois. rat.                                        (poisson_wp_z)            3.175E-01  OP 
+ WP transverse modulus (GPa)                                              (eyoung_wp_trans*1.0D-9)  3.689E+01  OP 
+ WP vertical modulus (GPa)                                                (eyoung_wp_axial*1.0D-9)  1.119E+02  OP 
+ WP transverse Poisson's ratio                                            (poisson_wp_trans)        3.059E-01  OP 
+ WP vertical-transverse Pois. rat.                                        (poisson_wp_axial)        3.175E-01  OP 
  Maximum radial deflection at midplane (m)                                (deflect)                -5.703E-03  OP 
  Vertical strain on casing                                                (casestr)                 1.028E-03  OP 
  Radial strain on insulator                                               (insstrain)              -7.461E-03  OP 
@@ -827,8 +814,8 @@
  TF conductor temperature margin (K)                                      (tmargtf)                     1.500     
  Elastic properties behavior                                              (i_tf_cond_eyoung_axial)          0     
    Conductor stiffness neglected
- Conductor axial Young's modulus                                          (eyoung_cond_z)           0.000E+00     
- Conductor transverse Young's modulus                                     (eyoung_cond_t)           0.000E+00     
+ Conductor axial Young's modulus                                          (eyoung_cond_axial)       0.000E+00     
+ Conductor transverse Young's modulus                                     (eyoung_cond_trans)       0.000E+00     
  
  TF coil mass:
  
@@ -897,8 +884,8 @@
  Helium temperature at peak field (= superconductor temperature) (K)      (thelium)                 4.750E+00     
  Total helium fraction inside cable space                                 (fhetot)                  3.445E-01  OP 
  Copper fraction of conductor                                             (fcutfsu)                 8.911E-01  ITV
- Residual manufacturing strain on superconductor                          (strncon_tf)             -5.000E-03     
- Self-consistent strain on superconductor                                 (strain_wp)               1.738E-03     
+ Residual manufacturing strain on superconductor                          (str_tf_con_res)         -5.000E-03     
+ Self-consistent strain on superconductor                                 (str_wp)                  1.738E-03     
  Critical current density in superconductor (A/m2)                        (jcritsc)                 9.648E+08  OP 
  Critical current density in strand (A/m2)                                (jcritstr)                1.050E+08  OP 
  Critical current density in winding pack (A/m2)                          (jwdgcrt)                 3.225E+07  OP 
@@ -945,7 +932,7 @@
  Axial stress in CS steel (Pa)                                            (sig_axial)              -6.894E+08  OP 
  Maximum shear stress in CS steel for the Tresca criterion (Pa)           (s_tresca_oh)             6.000E+08  OP 
  Axial force in CS (N)                                                    (axial_force)            -2.401E+09  OP 
- Strain on CS superconductor                                              (strncon_cs)             -5.000E-03     
+ Residual manufacturing strain in CS superconductor material              (str_cs_con_res)         -5.000E-03     
  Copper fraction in strand                                                (fcuohsu)                 7.000E-01     
  Void (coolant) fraction in conductor                                     (vfohc)                   3.000E-01     
  Helium coolant temperature (K)                                           (tftmp)                   4.750E+00     
@@ -1467,7 +1454,7 @@
  
  Power Balance for Reactor - Summary :
  -------------------------------------
- Fusion power (MW)                                                        (powfmw.)                  1970.776  OP 
+ Fusion power (MW)                                                        (powfmw)                   1970.776  OP 
  Power from energy multiplication in blanket and shield (MW)              (emultmw)                   375.087  OP 
  Injected power (MW)                                                      (pinjmw.)                    50.000  OP 
  Ohmic power (MW)                                                         (pohmmw.)                     0.949  OP 
@@ -1501,7 +1488,7 @@
  
  Power balance for power plant :
  -------------------------------
- Fusion power (MW)                                                        (powfmw.)                  1970.776  OP 
+ Fusion power (MW)                                                        (powfmw)                   1970.776  OP 
  Power from energy multiplication in blanket and shield (MW)              (emultmw)                   375.087  OP 
  Total (MW)                                                                                          2345.862  OP 
  
