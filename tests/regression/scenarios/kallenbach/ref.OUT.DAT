--- conflicted
+++ resolved
@@ -6,16 +6,6 @@
  
    Program :
    Version : 2.2.0   Release Date :: 2021-10-26
-<<<<<<< HEAD
-   Tag No. : v2.1-1028-g82ed4ff2
-    Branch : 1367-add-site-preparation-costs-into-model-2
-   Git log : Merge\ branch\ |develop|\ into\ 1367-add-site-preparation-costs-into-model-2
- Date/time : 20 Dec 2021 15:13:06 +00:00(hh:mm) UTC
-      User : rhicha
-  Computer : l0500
- Directory : /tmp/pytest-of-rhicha/pytest-259/test_solver0
-     Input : /tmp/pytest-of-rhicha/pytest-259/test_scenario_kallenbach_0/IN.DAT
-=======
    Tag No. : v2.1-1061-gb1f8fce0 code contains untracked changes
     Branch : 1509-outer-tf-case
    Git log : Added\ new\ regression\ test\ files
@@ -24,7 +14,6 @@
   Computer : cswan-2017-desktop
  Directory : /tmp/pytest-of-cswan/pytest-35/test_solver0
      Input : /tmp/pytest-of-cswan/pytest-35/test_scenario_kallenbach_0/IN.DAT
->>>>>>> 2393fac5
  Run title : kallenbach divertor model
   Run type : Reactor concept design: Pulsed tokamak model, (c) CCFE
  
