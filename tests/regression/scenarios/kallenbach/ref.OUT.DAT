--- conflicted
+++ resolved
@@ -6,25 +6,14 @@
  
    Program :
    Version : 2.4.0   Release Date :: 2022-05-18
-<<<<<<< HEAD
-   Tag No. : v2.1-1801-g405f668e
+   Tag No. : v2.1-1807-g2ab55164
     Branch : 1499-update-cs-coil-geometry-model-python
-   Git log : Merged\ develop\ into\ CS\ coil\ fatigue\ model
- Date/time : 31 May 2022 15:56:34 +01:00(hh:mm) UTC
-      User : ym1906
-  Computer : gtpc
- Directory : /tmp/pytest-of-ym1906/pytest-1/test_solver0
-     Input : /tmp/pytest-of-ym1906/pytest-1/test_scenario_kallenbach_0/IN.DAT
-=======
-   Tag No. : v2.1-1765-g7c7338fde
-    Branch : 1665-libprocess-is-statically-linked-to-the-fortran-extension
-   Git log : Disable fcheck in production, enable fcheck in debug but not bounds checking
- Date/time :  1 Jun 2022 10:24:00 +00:00(hh:mm) UTC
-      User : root
-  Computer : f876e13a661b
- Directory : /root/process
-     Input : /tmp/pytest-of-root/pytest-1/test_scenario_kallenbach_0/IN.DAT
->>>>>>> 5db3075c
+   Git log : Updated\ ref_dicts\ to\ reflect\ changes\ in\ definition
+ Date/time :  7 Jun 2022 10:39:35 +01:00(hh:mm) UTC
+      User : graeme
+  Computer : ym1906
+ Directory : /home/graeme/process
+     Input : /tmp/pytest-of-graeme/pytest-1/popen-gw2/test_scenario_kallenbach_0/IN.DAT
  Run title : kallenbach divertor model
   Run type : Reactor concept design: Pulsed tokamak model, (c) CCFE
  
@@ -65,9 +54,9 @@
  Number of constraints (total)                                            (neqns+nineqns)                  23     
  Optimisation switch                                                      (ioptimz)                         1     
  Figure of merit switch                                                   (minmax)                          1     
- Square root of the sum of squares of the constraint residuals            (sqsumsq)                 4.230E-06  OP 
- VMCON convergence parameter                                              (convergence_parameter)   2.905E-07  OP 
- Number of VMCON iterations                                               (nviter)                         23  OP 
+ Square root of the sum of squares of the constraint residuals            (sqsumsq)                 6.626E-07  OP 
+ VMCON convergence parameter                                              (convergence_parameter)   1.015E-07  OP 
+ Number of VMCON iterations                                               (nviter)                         28  OP 
  
 PROCESS has successfully optimised the iteration variables to minimise the figure of merit          MAJOR RADIUS.
  
@@ -134,7 +123,7 @@
    35                  ftaucq           1.0000E+00     1.0000
    36                  fpoloidalpower   4.0918E-01     1.2586
    37                  tesep            2.4586E-01     0.9878
-   38                  oh_steel_frac    5.3589E-01     1.0580
+   38                  oh_steel_frac    5.3589E-01     1.0581
    39                  foh_stress       1.0000E+00     1.0000
    40                  qtargettotal     4.4196E+06     2.6449
    41                  fimp(13)         4.5794E-04     1.3654
@@ -144,29 +133,29 @@
                                                physical                 constraint                 normalised
                                               constraint                 residue                    residue
  
-    1  Beta consistency                      =  3.5777E-02              1.5050E-12                -4.2067E-11
-    2  Global power balance consistency      =  1.9262E-01 MW/m3       -2.0209E-12 MW/m3           1.0492E-11
-    3  Density upper limit                   <  8.8715E+19 /m3          2.1758E+07 /m3             2.4536E-13
-    4  Neutron wall load upper limit         <  1.1012E+00 MW/m2        1.8412E-10 MW/m2           1.6719E-10
-    5  Radial build consistency              =  8.7104E+00 m            1.8277E-12 m              -2.0983E-13
-    6  Burn time lower limit                 >  7.1856E+03 sec          6.4723E-04 sec            -9.0073E-08
-    7  L-H power threshold limit             >  1.0619E+02 MW           2.9645E-08 MW             -2.7917E-10
-    8  Net electric power lower limit        >  5.0000E+02 MW           2.1473E-03 MW              4.2947E-06
-    9  Beta upper limit                      <  5.6067E-02             -1.5489E-12                -2.7625E-11
-   10  Injection power upper limit           <  5.0000E+01 MW          -2.3361E-08 MW              4.6722E-10
-   11  TF coil case stress upper limit       <  6.0000E+08 Pa          -8.8584E-04 Pa             -1.4764E-12
-   12  TF coil conduit stress upper lim      <  6.0000E+08 Pa          -8.3375E-04 Pa             -1.3897E-12
-   13  Dump voltage upper limit              <  9.5659E+00 V            1.3298E+00 V              -5.5264E-12
-   14  J_winding pack/J_protection limit     <  2.3889E+07 A/m2         0.0000E+00 A/m2           -7.2264E-13
-   15  TF coil temp. margin lower limit      >  1.5000E+00 K            2.0338E-10 K              -1.3559E-10
-   16  CS temperature margin lower limit     >  1.5000E+00 K           -6.3392E-06 K               4.2261E-06
-   17  taup/taueff                           >  5.0000E+00             -4.2713E-10                 8.5427E-11
-   18  Dump time set by VV stress            >  2.1141E+01 s            6.1693E-11 s              -2.9176E-12
-   19  Rate of change of energy in field     <  3.0000E+02 MW           8.3594E-08 MW             -2.7865E-10
-   20  pdivt < psep_kallenbach divertor      =  1.3509E+02 MW           2.0194E-05 MW             -1.4949E-07
-   21  Separatrix temp consistency           =  2.4586E+02 eV           6.6328E-06 eV             -2.6978E-08
-   22  Separatrix density consistency        =  3.3268E+19 m-3         -8.9593E+11 m-3             2.6931E-08
-   23  CS Tresca yield criterion             <  6.0000E+08 Pa           1.2823E-03 Pa              2.1372E-12
+    1  Beta consistency                      =  3.5777E-02              3.3601E-12                -9.3918E-11
+    2  Global power balance consistency      =  1.9262E-01 MW/m3        2.0804E-12 MW/m3          -1.0801E-11
+    3  Density upper limit                   <  8.8715E+19 /m3          1.9382E+07 /m3             2.1849E-13
+    4  Neutron wall load upper limit         <  1.1012E+00 MW/m2        3.0297E-10 MW/m2           2.7511E-10
+    5  Radial build consistency              =  8.7104E+00 m           -4.5355E-12 m               5.2069E-13
+    6  Burn time lower limit                 >  7.1856E+03 sec         -1.6081E-03 sec             2.2379E-07
+    7  L-H power threshold limit             >  1.0619E+02 MW           2.9914E-08 MW             -2.8171E-10
+    8  Net electric power lower limit        >  5.0000E+02 MW           2.1203E-03 MW              4.2406E-06
+    9  Beta upper limit                      <  5.6067E-02             -2.9301E-12                -5.2261E-11
+   10  Injection power upper limit           <  5.0000E+01 MW          -5.9841E-08 MW              1.1968E-09
+   11  TF coil case stress upper limit       <  6.0000E+08 Pa           1.1357E-03 Pa              1.8929E-12
+   12  TF coil conduit stress upper lim      <  6.0000E+08 Pa           1.0959E-03 Pa              1.8265E-12
+   13  Dump voltage upper limit              <  9.5659E+00 V            1.3298E+00 V               1.2934E-11
+   14  J_winding pack/J_protection limit     <  2.3889E+07 A/m2         0.0000E+00 A/m2           -1.3832E-12
+   15  TF coil temp. margin lower limit      >  1.5000E+00 K           -6.2859E-10 K               4.1906E-10
+   16  CS temperature margin lower limit     >  1.5000E+00 K            8.7759E-07 K              -5.8506E-07
+   17  taup/taueff                           >  5.0000E+00             -9.8761E-10                 1.9752E-10
+   18  Dump time set by VV stress            >  2.1141E+01 s           -1.2752E-10 s               6.0314E-12
+   19  Rate of change of energy in field     <  3.0000E+02 MW          -2.1991E-07 MW              7.3303E-10
+   20  pdivt < psep_kallenbach divertor      =  1.3509E+02 MW           2.8190E-05 MW             -2.0867E-07
+   21  Separatrix temp consistency           =  2.4586E+02 eV           9.5001E-06 eV             -3.8640E-08
+   22  Separatrix density consistency        =  3.3268E+19 m-3         -1.2869E+12 m-3             3.8683E-08
+   23  CS Tresca yield criterion             <  6.0000E+08 Pa          -9.1528E-03 Pa             -1.5255E-11
  
  ******************************************** Final Feasible Point ********************************************
  
@@ -611,7 +600,7 @@
  Power lost due to charge exchange  [W]                                   (exchangepowerlost)       3.732E+06  OP 
  Power lost due to electron impact ionisation [W]                         (ionisationpowerlost)     4.698E+06  OP 
  Total power lost due to radiation, ionisation and recombination [W]      (totalpowerlost)          4.817E+07  OP 
- Power balance error [W]                                                  (balance)                -9.313E-09  OP 
+ Power balance error [W]                                                  (balance)                -1.863E-09  OP 
  The following impurities are used in the divertor model:
                         He       Be       C_       N_       O_       Ne       Si       Ar       Fe       Ni       Kr       Xe       W_
   Fraction in SOL  6.9E-02  0.0E+00  0.0E+00  0.0E+00  0.0E+00  0.0E+00  0.0E+00  0.0E+00  0.0E+00  0.0E+00  0.0E+00  2.3E-03  2.5E-04
@@ -715,7 +704,7 @@
  Materal stress of the point of maximum shear stress (Tresca criterion) for each layer
  Please use utilities/plot_stress_tf.py for radial plots plots summary
  Layers                             Steel case            WP    Outer case
- Radial stress               (MPa)      -0.000      -149.462         4.393
+ Radial stress               (MPa)       0.000      -149.462         4.393
  toroidal stress             (MPa)    -389.317      -269.713      -295.018
  Vertical stress             (MPa)     210.683       210.683       110.963
  Von-Mises stress            (MPa)     527.236       417.081       363.434
@@ -915,7 +904,7 @@
  
  Maximum field at Beginning Of Pulse (T)                                  (bmaxoh0)                 1.456E+01  OP 
  Critical superconductor current density at BOP (A/m2)                    (jscoh_bop)               3.043E+08  OP 
- Critical strand current density at BOP (A/m2)                            (jstrandoh_bop)           9.130E+07  OP 
+ Critical strand current density at BOP (A/m2)                            (jstrandoh_bop)           9.129E+07  OP 
  Allowable overall current density at BOP (A/m2)                          (rjohc0)                  2.966E+07  OP 
  Actual overall current density at BOP (A/m2)                             (cohbop)                  1.443E+07  OP 
  
@@ -948,7 +937,7 @@
  CS temperature margin (K)                                                (tmargoh)                 1.500E+00  OP 
  Minimum permitted temperature margin (K)                                 (tfv.tmargmin_cs)         1.500E+00     
  Residual hoop stress in CS Steel (Pa)                                    (csfv.residual_sig_hoop)  2.400E+08     
- Minimum burn time (s)                                                    (ctv.tbrnmn               7.200E+03     
+ Minimum burn time (s)                                                    (ctv.tbrnmn)              7.200E+03     
  Initial vertical crack size (m)                                          (csfv.t_crack_vertical)   8.900E-04     
  Initial radial crack size (m)                                            (csfv.t_crack_radial)     2.670E-03     
  CS turn area (m)                                                         (pfv.a_oh_turn)           2.766E-03     
@@ -1024,7 +1013,7 @@
  	3			10.680			-63.202		-76.440
  	4			-4.295			-34.470		-29.147
  	5			-4.295			-34.470		-29.147
- CS coil		198.774			32.315		-214.065
+ CS coil		198.774			32.316		-214.064
  
  ********************************** Waveforms ***********************************
  
@@ -1154,7 +1143,7 @@
  
  First Wall Armour Volume (m3)                                            (fw_armour_vol)               6.581  OP 
  First Wall Volume (m3)                                                   (volfw)                      20.113  OP 
- Blanket Volume (m3)                                                      (volblkt)                  1546.749  OP 
+ Blanket Volume (m3)                                                      (volblkt)                  1546.748  OP 
  Shield Volume (m3)                                                       (volshld)                   686.420  OP 
  Vacuum vessel volume (m3)                                                (vdewin)                   1179.878  OP 
  
@@ -1481,7 +1470,7 @@
  Heat extracted from divertor (MW)                                        (pthermdiv)                 349.911  OP 
  Nuclear and photon power lost to H/CD system (MW)                        (psechcd)                     0.000  OP 
  Nuclear power lost to TF (MW)                                            (ptfnuc)                      0.011  OP 
- Total (MW)                                                                                          2551.934  OP 
+ Total (MW)                                                                                          2551.933  OP 
  
  Electrical Power Balance :
  --------------------------
@@ -1510,7 +1499,7 @@
  Net electrical output (MW)	                                              (pnetelmw)                  500.002  OP 
  Heat rejected by main power conversion circuit (MW)                      (rejected_main)            1296.985  OP 
  Heat rejected by other cooling circuits (MW)                             (psechtmw)                  549.947  OP 
- Total (MW)                                                                                          2346.934  OP 
+ Total (MW)                                                                                          2346.933  OP 
  
  
  Plant efficiency measures :
