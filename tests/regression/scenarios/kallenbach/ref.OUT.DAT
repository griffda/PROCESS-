 
 **************************************************************************************************************
 ************************************************** PROCESS ***************************************************
 ************************************** Power Reactor Optimisation Code ***************************************
 **************************************************************************************************************
 
   Program :
   Version : 2.3.0   Release Date :: 2022-01-20
<<<<<<< HEAD
   Tag No. : v2.1-1348-g7a3a4dda
    Branch : 1367-add-site-preparation-costs-into-model-2
   Git log : Merge\ branch\ |develop|\ into\ 1367-add-site-preparat
 Date/time : 17 Mar 2022 12:02:44 +00:00(hh:mm) UTC
      User : rhicha
  Computer : l0500
 Directory : /tmp/pytest-of-rhicha/pytest-292/test_solver0
     Input : /tmp/pytest-of-rhicha/pytest-292/test_scenario_kallenbach_0/IN.DAT
=======
   Tag No. : v2.1-1332-g22754d6e code contains untracked changes
    Branch : 1205-tf-cond-stiffness
   Git log : NOW\ added\ correct\ ref\ dicts
 Date/time : 17 Mar 2022 11:49:46 -04:00(hh:mm) UTC
      User : cswan
  Computer : cswan-2017-desktop
 Directory : /tmp/pytest-of-cswan/pytest-2/test_solver0
     Input : /tmp/pytest-of-cswan/pytest-2/test_scenario_kallenbach_0/IN.DAT
>>>>>>> 934af448
 Run title : kallenbach divertor model
  Run type : Reactor concept design: Pulsed tokamak model, (c) CCFE
 
 **************************************************************************************************************
 
   Equality constraints : 23
 Inequality constraints : 00
      Total constraints : 23
    Iteration variables : 41
         Max iterations : 050
       Figure of merit  : +01  -- minimise major radius.
  Convergence parameter : 5.00E-06
 
 **************************************************************************************************************
 
 (Please include this header in any models, presentations and papers based on these results)
 
 **************************************************************************************************************
 
 Quantities listed in standard row format are labelled as follows in columns 112-114:
 ITV : Active iteration variable (in any output blocks)
 OP  : Calculated output quantity
 Unlabelled quantities in standard row format are generally inputs
 Note that calculated quantities may be trivially rescaled from inputs, or equal to bounds which are input.
 
 
 **************************************************************************************************************
 ***** Scan point  1 of  1: lambda_q increase (m), target_spread =  7.000E-03 *****
 **************************************************************************************************************
 
 ************************************************** Numerics **************************************************
 
 PROCESS has performed a VMCON (optimisation) run.
 and found a feasible set of parameters.
 
 VMCON error flag                                                         (ifail)                           1     
 Number of iteration variables                                            (nvar)                           41     
 Number of constraints (total)                                            (neqns+nineqns)                  23     
 Optimisation switch                                                      (ioptimz)                         1     
 Figure of merit switch                                                   (minmax)                          1     
 Square root of the sum of squares of the constraint residuals            (sqsumsq)                 8.331E-07  OP 
 VMCON convergence parameter                                              (convergence_parameter)   7.246E-08  OP 
 Number of VMCON iterations                                               (nviter)                         28  OP 
 
PROCESS has successfully optimised the iteration variables to minimise the figure of merit          MAJOR RADIUS.
 
 Certain operating limits have been reached,
 as shown by the following iteration variables that are
 at or near to the edge of their prescribed range :
 
                   fdene         =  1.2000E+00 is at or above its upper bound:  1.2000E+00
                   hfact         =  1.1000E+00 is at or above its upper bound:  1.1000E+00
                   ohcth         =  8.0000E-01 is at or below its lower bound:  8.0000E-01
                   q             =  3.0000E+00 is at or below its lower bound:  3.0000E+00
                   ftburn        =  1.0020E+00 is at or above its upper bound:  1.0020E+00
                   gapoh         =  5.0000E-02 is at or below its lower bound:  5.0000E-02
                   fpinj         =  1.0000E+00 is at or above its upper bound:  1.0000E+00
                   fstrcase      =  1.0000E+00 is at or above its upper bound:  1.0000E+00
                   fjprot        =  1.0000E+00 is at or above its upper bound:  1.0000E+00
                   ftmargtf      =  1.0000E+00 is at or above its upper bound:  1.0000E+00
                   thwcndut      =  8.0000E-03 is at or below its lower bound:  8.0000E-03
                   cpttf         =  9.0000E+04 is at or above its upper bound:  9.0000E+04
                   gapds         =  2.0000E-02 is at or below its lower bound:  2.0000E-02
                   ftmargoh      =  1.0000E+00 is at or above its upper bound:  1.0000E+00
                   ftaucq        =  1.0000E+00 is at or above its upper bound:  1.0000E+00
                   foh_stress    =  1.0000E+00 is at or above its upper bound:  1.0000E+00
 
 The solution vector is comprised as follows :
 
                                          final       final /
    i                                     value       initial
 
    1                  bt               5.1022E+00     1.0280
    2                  rmajor           8.7104E+00     0.9902
    3                  te               1.2299E+01     0.9715
    4                  beta             3.5777E-02     0.9425
    5                  dene             8.0107E+19     1.0382
    6                  fdene            1.2000E+00     1.0000
    7                  hfact            1.1000E+00     1.0000
    8                  tfcth            1.0167E+00     1.0409
    9                  fwalld           1.3766E-01     0.9932
   10                  ohcth            8.0000E-01     1.0000
   11                  q                3.0000E+00     1.0000
   12                  ftburn           1.0020E+00     1.0000
   13                  bore             2.1861E+00     0.9914
   14                  fbetatry         5.5354E-01     0.9490
   15                  coheof           1.5544E+07     1.1793
   16                  fcohbop          9.2857E-01     1.0103
   17                  gapoh            5.0000E-02     1.0000
   18                  fvsbrnni         4.8061E-01     0.9424
   19                  fpinj            1.0000E+00     1.0000
   20                  fstrcase         1.0000E+00     1.0000
   21                  fstrcond         8.0066E-01     0.9780
   22                  fvdump           8.6098E-01     0.9939
   23                  vdalw            9.5659E+00     0.9939
   24                  fjprot           1.0000E+00     1.0000
   25                  ftmargtf         1.0000E+00     1.0000
   26                  tdmptf           2.1141E+01     1.0389
   27                  thkcas           3.9471E-01     0.8809
   28                  thwcndut         8.0000E-03     1.0000
   29                  fcutfsu          8.9114E-01     1.0675
   30                  cpttf            9.0000E+04     1.0000
   31                  gapds            2.0000E-02     1.0000
   32                  flhthresh        1.2722E+00     0.6619
   33                  ftmargoh         1.0000E+00     1.0000
   34                  ralpne           6.9441E-02     1.0275
   35                  ftaucq           1.0000E+00     1.0000
   36                  fpoloidalpower   4.0918E-01     1.2586
   37                  tesep            2.4586E-01     0.9878
   38                  oh_steel_frac    5.3589E-01     1.0581
   39                  foh_stress       1.0000E+00     1.0000
   40                  qtargettotal     4.4196E+06     2.6449
   41                  fimp(13)         4.5794E-04     1.3654
 
 The following equality constraint residues should be close to zero :
 
                                               physical                 constraint                 normalised
                                              constraint                 residue                    residue
 
    1  Beta consistency                      =  3.5777E-02              5.6263E-13                -1.5726E-11
    2  Global power balance consistency      =  1.9262E-01 MW/m3        2.9906E-13 MW/m3          -1.5526E-12
    3  Density upper limit                   <  8.8715E+19 /m3         -1.1354E+07 /m3            -1.2801E-13
    4  Neutron wall load upper limit         <  1.1012E+00 MW/m2        5.1112E-11 MW/m2           4.6413E-11
    5  Radial build consistency              =  8.7104E+00 m           -7.6590E-13 m               8.7930E-14
    6  Burn time lower limit                 >  7.1856E+03 sec         -2.7587E-04 sec             3.8392E-08
    7  L-H power threshold limit             >  1.0619E+02 MW           5.3050E-09 MW             -4.9958E-11
    8  Net electric power lower limit        >  5.0000E+02 MW           2.1263E-03 MW              4.2526E-06
    9  Beta upper limit                      <  5.6067E-02             -4.9525E-13                -8.8332E-12
   10  Injection power upper limit           <  5.0000E+01 MW          -9.9494E-09 MW              1.9899E-10
   11  TF coil case stress upper limit       <  6.0000E+08 Pa           1.8334E-04 Pa              3.0553E-13
   12  TF coil conduit stress upper lim      <  6.0000E+08 Pa           1.5342E-04 Pa              2.5580E-13
   13  Dump voltage upper limit              <  9.5659E+00 V            1.3298E+00 V               2.2073E-12
   14  J_winding pack/J_protection limit     <  2.3889E+07 A/m2         0.0000E+00 A/m2           -6.2950E-14
   15  TF coil temp. margin lower limit      >  1.5000E+00 K           -1.2027E-10 K               8.0179E-11
   16  CS temperature margin lower limit     >  1.5000E+00 K           -1.2455E-06 K               8.3030E-07
   17  taup/taueff                           >  5.0000E+00             -1.6441E-10                 3.2882E-11
   18  Dump time set by VV stress            >  2.1141E+01 s           -2.0275E-11 s               9.5901E-13
   19  Rate of change of energy in field     <  3.0000E+02 MW          -3.7248E-08 MW              1.2416E-10
   20  pdivt < psep_kallenbach divertor      =  1.3509E+02 MW           7.3175E-06 MW             -5.4168E-08
   21  Separatrix temp consistency           =  2.4586E+02 eV           2.4567E-06 eV             -9.9921E-09
   22  Separatrix density consistency        =  3.3268E+19 m-3         -3.3264E+11 m-3             9.9989E-09
   23  CS Tresca yield criterion             <  6.0000E+08 Pa          -3.8528E-04 Pa             -6.4215E-13
 
 ******************************************** Final Feasible Point ********************************************
 
 
 ********************************************* Plant Availability *********************************************
 
 Allowable blanket neutron fluence (MW-yr/m2)                             (abktflnc)                5.000E+00     
 Allowable divertor heat fluence (MW-yr/m2)                               (adivflnc)                7.000E+00     
 First wall / blanket lifetime (years)                                    (bktlife)                 6.054E+00  OP 
 Divertor lifetime (years)                                                (divlife)                 1.627E+00  OP 
 Heating/CD system lifetime (years)                                       (cdrlife)                 6.054E+00  OP 
 Total plant lifetime (years)                                             (tlife)                   3.000E+01     
 Total plant availability fraction                                        (cfactr)                  7.500E-01     
<<<<<<< HEAD
 Number of fusion cycles to reach allowable fw/blanket DPA                (bktcycles)               1.770E+04     
=======
 Number of fusion cycles to reach allowable fw/blanket DPA                (bktcycles)               1.769E+04     
>>>>>>> 934af448
 
 *************************************************** Plasma ***************************************************
 
 Plasma configuration = single null divertor
 Tokamak aspect ratio = Conventional, itart = 0                           (itart)                       0.000     
 
 Plasma Geometry :
 
 Major radius (m)                                                         (rmajor)                      8.710  ITV
 Minor radius (m)                                                         (rminor)                      2.810  OP 
 Aspect ratio                                                             (aspect)                      3.100     
 Elongation, X-point (Zohm scaling)                                       (kappa)                       1.781  OP 
 Zohm scaling adjustment factor                                           (fkzohm)                      1.024     
 Elongation, 95% surface (calculated from kappa)                          (kappa95)                     1.590  OP 
 Elongation, area ratio calc.                                             (kappaa)                      1.665  OP 
 Triangularity, X-point (input value used)                                (triang)                      0.500  IP 
 Triangularity, 95% surface (calculated from triang)                      (triang95)                    0.333  OP 
 Plasma poloidal perimeter (m)                                            (pperim)                     24.742  OP 
 Plasma cross-sectional area (m2)                                         (xarea)                      41.295  OP 
 Plasma surface area (m2)                                                 (sarea)                   1.316E+03  OP 
 Plasma volume (m3)                                                       (vol)                     2.214E+03  OP 
 
 Current and Field :
 
 Consistency between q0,q,alphaj,rli,dnbeta is enforced
 
 Plasma current scaling law used                                          (icurr)                           4     
 Plasma current (MA)                                                      (plascur/1D6)                18.337  OP 
 Current density profile factor                                           (alphaj)                      1.508  OP 
 Plasma internal inductance, li                                           (rli)                         1.096  OP 
 Vertical field at plasma (T)                                             (bvert)                      -0.709  OP 
 Vacuum toroidal field at R (T)                                           (bt)                          5.102  ITV
 Average poloidal field (T)                                               (bp)                          0.931  OP 
 Total field (sqrt(bp^2 + bt^2)) (T)                                      (btot)                        5.186  OP 
 Safety factor on axis                                                    (q0)                          1.000     
 Safety factor at 95% flux surface                                        (q95)                         3.000  ITV
 Cylindrical safety factor (qcyl)                                         (qstar)                       2.508  OP 
 
 Beta Information :
 
 Total plasma beta                                                        (beta)                    3.578E-02  ITV
 Total poloidal beta                                                      (betap)                   1.110E+00  OP 
 Total toroidal beta                                                                                3.697E-02  OP 
 Fast alpha beta                                                          (betaft)                  4.742E-03  OP 
 Beam ion beta                                                            (betanb)                  0.000E+00  OP 
 (Fast alpha + beam beta)/(thermal beta)                                  (gammaft)                 1.528E-01  OP 
 Thermal beta                                                                                       3.104E-02  OP 
 Thermal poloidal beta                                                                              9.625E-01  OP 
 Thermal toroidal beta (= beta-exp)                                                                 3.207E-02  OP 
 2nd stability beta : beta_p / (R/a)                                      (eps*betap)                   0.358  OP 
 2nd stability beta upper limit                                           (epbetmax)                    1.380     
 Beta g coefficient                                                       (dnbeta)                      4.383  OP 
 Normalised thermal beta                                                                                2.426  OP 
 Normalised total beta                                                                                  2.797  OP 
 Normalised toroidal beta                                                 (normalised_toroidal          2.890  OP 
 Limit on thermal beta                                                    (betalim)                     0.056  OP 
 Plasma thermal energy (J)                                                                          1.103E+09  OP 
 Total plasma internal energy (J)                                         (total_plasma_internal_en 1.272E+09  OP 
 
 Temperature and Density (volume averaged) :
 
 Electron temperature (keV)                                               (te)                         12.299  ITV
 Electron temperature on axis (keV)                                       (te0)                        25.207  OP 
 Ion temperature (keV)                                                    (ti)                         12.299     
 Ion temperature on axis (keV)                                            (ti0)                        25.207  OP 
 Electron temp., density weighted (keV)                                   (ten)                        13.579  OP 
 Electron density (/m3)                                                   (dene)                    8.011E+19  ITV
 Electron density on axis (/m3)                                           (ne0)                     1.054E+20  OP 
 Line-averaged electron density (/m3)                                     (dnla)                    8.871E+19  OP 
 Line-averaged electron density / Greenwald density                       (dnla_gw)                 1.200E+00  OP 
 Ion density (/m3)                                                        (dnitot)                  7.257E+19  OP 
 Fuel density (/m3)                                                       (deni)                    6.695E+19  OP 
 Total impurity density with Z > 2 (no He) (/m3)                          (dnz)                     4.069E+16  OP 
 Helium ion density (thermalised ions only) (/m3)                         (dnalp)                   5.563E+18  OP 
 Proton density (/m3)                                                     (dnprot)                  1.546E+16  OP 
 Hot beam density (/m3)                                                   (dnbeam)                  0.000E+00  OP 
 Density limit from scaling (/m3)                                         (dnelimt)                 7.393E+19  OP 
 Density limit (enforced) (/m3)                                           (boundu(9)*dnelimt)       8.871E+19  OP 
 Helium ion density (thermalised ions only) / electron density            (ralpne)                  6.944E-02  ITV
 
 Impurities
 
 Plasma ion densities / electron density:
 H_ concentration                                                         (fimp(01)                 8.360E-01  OP 
 He concentration                                                         (fimp(02)                 6.944E-02     
 Be concentration                                                         (fimp(03)                 0.000E+00     
 C_ concentration                                                         (fimp(04)                 0.000E+00     
 N_ concentration                                                         (fimp(05)                 0.000E+00     
 O_ concentration                                                         (fimp(06)                 0.000E+00     
 Ne concentration                                                         (fimp(07)                 0.000E+00     
 Si concentration                                                         (fimp(08)                 0.000E+00     
 Ar concentration                                                         (fimp(09)                 0.000E+00     
 Fe concentration                                                         (fimp(10)                 0.000E+00     
 Ni concentration                                                         (fimp(11)                 0.000E+00     
 Kr concentration                                                         (fimp(12)                 0.000E+00     
 Xe concentration                                                         (fimp(13)                 4.579E-04  ITV
 W_ concentration                                                         (fimp(14)                 5.000E-05     
 Average mass of all ions (amu)                                           (aion)                    2.690E+00  OP 
 
 Effective charge                                                         (zeff)                        2.363  OP 
 Density profile factor                                                   (alphan)                      1.000     
 Plasma profile model                                                     (ipedestal)                       1     
 Pedestal profiles are used.
 Density pedestal r/a location                                            (rhopedn)                     0.940     
 Electron density pedestal height (/m3)                                   (neped)                   6.284E+19  OP 
 Electron density at pedestal / nGW                                       (fgwped_out)              8.500E-01     
 Temperature pedestal r/a location                                        (rhopedt)                     0.940     
 Pedestal scaling switch                                                  (ieped)                           0     
 Electron temp. pedestal height (keV)                                     (teped)                       5.500     
 Electron temp. at separatrix (keV)                                       (tesep)                       0.246  ITV
 Electron density at separatrix (/m3)                                     (nesep)                   3.696E+19     
 Electron density at separatrix / nGW                                     (fgwsep_out)              5.000E-01     
 Temperature profile index                                                (alphat)                      1.450     
 Temperature profile index beta                                           (tbeta)                       2.000     
 
 Density Limit using different models :
 
 Old ASDEX model                                                          (dlimit(1))               4.786E+19  OP 
 Borrass ITER model I                                                     (dlimit(2))               9.436E+19  OP 
 Borrass ITER model II                                                    (dlimit(3))               3.657E+19  OP 
 JET edge radiation model                                                 (dlimit(4))               3.152E+21  OP 
 JET simplified model                                                     (dlimit(5))               3.497E+20  OP 
 Hugill-Murakami Mq model                                                 (dlimit(6))               7.008E+19  OP 
 Greenwald model                                                          (dlimit(7))               7.393E+19  OP 
 
 Fuel Constituents :
 
 Deuterium fuel fraction                                                  (fdeut)                       0.500     
 Tritium fuel fraction                                                    (ftrit)                       0.500     
 
 Fusion Power :
 
 Total fusion power (MW)                                                  (powfmw)                  1.971E+03  OP 
  =    D-T fusion power (MW)                                              (pdt)                     1.968E+03  OP 
   +   D-D fusion power (MW)                                              (pdd)                     2.352E+00  OP 
   + D-He3 fusion power (MW)                                              (pdhe3)                   0.000E+00  OP 
 Alpha power: total (MW)                                                  (palpmw)                  3.937E+02  OP 
 Alpha power: beam-plasma (MW)                                            (palpnb)                  0.000E+00  OP 
 Neutron power (MW)                                                       (pneutmw)                 1.576E+03  OP 
 Charged particle power (excluding alphas) (MW)                           (pchargemw)               1.528E+00  OP 
 Total power deposited in plasma (MW)                                     (tot_power_plasma)        4.265E+02  OP 
 
 Radiation Power (excluding SOL):
 
 Bremsstrahlung radiation power (MW)                                      (pbrempv*vol)             7.049E+01  OP 
 Line radiation power (MW)                                                (plinepv*vol)             2.060E+02  OP 
 Synchrotron radiation power (MW)                                         (psyncpv*vol)             1.486E+01  OP 
 Synchrotron wall reflectivity factor                                     (ssync)                       0.600     
 Normalised minor radius defining 'core'                                  (coreradius)              7.500E-01     
 Fraction of core radiation subtracted from P_L                           (coreradiationfraction)   6.000E-01     
 Total core radiation power (MW)                                          (pcoreradmw)              1.137E+02  OP 
 Edge radiation power (MW)                                                (pedgeradmw)              1.777E+02  OP 
 Total radiation power (MW)                                               (pradmw)                  2.914E+02  OP 
 Core radiation fraction = total radiation in core / total power deposite (rad_fraction_core)       6.832E-01  OP 
 SoL radiation fraction = total radiation in SoL / total power accross se (rad_fraction_sol)        8.000E-01  IP 
 Radiation fraction = total radiation / total power deposited in plasma   (rad_fraction)            9.366E-01  OP 
 Nominal mean radiation load on inside surface of reactor (MW/m2)         (photon_wall)             2.037E-01  OP 
 Peaking factor for radiation wall load                                   (peakfactrad)             3.330E+00  IP 
 Maximum permitted radiation wall load (MW/m^2)                           (maxradwallload)          1.000E+00  IP 
 Peak radiation wall load (MW/m^2)                                        (peakradwallload)         6.782E-01  OP 
 Nominal mean neutron load on inside surface of reactor (MW/m2)           (wallmw)                  1.101E+00  OP 
 
 Power incident on the divertor targets (MW)                              (ptarmw)                  2.702E+01  OP 
 Fraction of power to the lower divertor                                  (ftar)                    1.000E+00  IP 
 Outboard side heat flux decay length (m)                                 (lambdaio)                1.570E-03  OP 
 Fraction of power on the inner targets                                   (fio)                     4.100E-01  OP 
 Fraction of power incident on the lower inner target                     (fLI)                     4.100E-01  OP 
 Fraction of power incident on the lower outer target                     (fLO)                     5.900E-01  OP 
 Power incident on the lower inner target (MW)                            (pLImw)                   1.108E+01  OP 
 Power incident on the lower outer target (MW)                            (pLOmw)                   1.594E+01  OP 
 
 Ohmic heating power (MW)                                                 (pohmmw)                  9.495E-01  OP 
 Fraction of alpha power deposited in plasma                              (falpha)                      0.950  OP 
 Fraction of alpha power to electrons                                     (falpe)                       0.721  OP 
 Fraction of alpha power to ions                                          (falpi)                       0.279  OP 
 Ion transport (MW)                                                       (ptrimw)                  1.487E+02  OP 
 Electron transport (MW)                                                  (ptremw)                  1.641E+02  OP 
 Injection power to ions (MW)                                             (pinjimw)                 0.000E+00  OP 
 Injection power to electrons (MW)                                        (pinjemw)                 5.000E+01  OP 
 Ignited plasma switch (0=not ignited, 1=ignited)                         (ignite)                          0     
 
 Power into divertor zone via charged particles (MW)                      (pdivt)                   1.351E+02  OP 
 Psep / R ratio (MW/m)                                                    (pdivt/rmajor)            1.551E+01  OP 
 Psep Bt / qAR ratio (MWT/m)                                              (pdivtbt/qar)             8.509E+00  OP 
 
 H-mode Power Threshold Scalings :
 
 ITER 1996 scaling: nominal (MW)                                          (pthrmw(1))               1.475E+02  OP 
 ITER 1996 scaling: upper bound (MW)                                      (pthrmw(2))               3.386E+02  OP 
 ITER 1996 scaling: lower bound (MW)                                      (pthrmw(3))               6.339E+01  OP 
 ITER 1997 scaling (1) (MW)                                               (pthrmw(4))               2.479E+02  OP 
 ITER 1997 scaling (2) (MW)                                               (pthrmw(5))               1.904E+02  OP 
 Martin 2008 scaling: nominal (MW)                                        (pthrmw(6))               1.062E+02  OP 
 Martin 2008 scaling: 95% upper bound (MW)                                (pthrmw(7))               1.395E+02  OP 
 Martin 2008 scaling: 95% lower bound (MW)                                (pthrmw(8))               7.287E+01  OP 
 Snipes 2000 scaling: nominal (MW)                                        (pthrmw(9))               7.538E+01  OP 
 Snipes 2000 scaling: upper bound (MW)                                    (pthrmw(10))              1.117E+02  OP 
 Snipes 2000 scaling: lower bound (MW)                                    (pthrmw(11))              5.049E+01  OP 
 Snipes 2000 scaling (closed divertor): nominal (MW)                      (pthrmw(12))              3.491E+01  OP 
 Snipes 2000 scaling (closed divertor): upper bound (MW)                  (pthrmw(13))              4.877E+01  OP 
 Snipes 2000 scaling (closed divertor): lower bound (MW)                  (pthrmw(14))              2.482E+01  OP 
 Hubbard 2012 L-I threshold - nominal (MW)                                (pthrmw(15))              3.006E+01  OP 
 Hubbard 2012 L-I threshold - lower bound (MW)                            (pthrmw(16))              1.528E+01  OP 
 Hubbard 2012 L-I threshold - upper bound (MW)                            (pthrmw(17))              5.913E+01  OP 
 Hubbard 2017 L-I threshold                                               (pthrmw(18))              2.890E+02  OP 
 Martin 2008 aspect ratio corrected scaling: nominal (MW)                 (pthrmw(19))              1.062E+02  OP 
 Martin 2008 aspect ratio corrected scaling: 95% upper bound (MW)         (pthrmw(20))              1.395E+02  OP 
 Martin 2008 aspect ratio corrected scaling: 95% lower bound (MW)         (pthrmw(21))              7.287E+01  OP 
 
 L-H threshold power (enforced) (MW)                                      (boundl(103)*plhthresh)   1.062E+02  OP 
 L-H threshold power (MW)                                                 (plhthresh)               1.062E+02  OP 
 
 Confinement :
 
 Confinement scaling law                    IPB98(y,2)           (H)
 Confinement H factor                                                     (hfact)                       1.100  ITV
 Global thermal energy confinement time (s)                               (taueff)                      3.527  OP 
 Ion energy confinement time (s)                                          (tauei)                       3.527  OP 
 Electron energy confinement time (s)                                     (tauee)                       3.527  OP 
 n.tau = Volume-average electron density x Energy confinement time (s/m3) (dntau)                   2.825E+20  OP 
 Triple product = Vol-average electron density x Vol-average electron temperature x Energy confinement time:
 Triple product  (keV s/m3)                                               (dntau*te)                3.475E+21  OP 
 Transport loss power assumed in scaling law (MW)                         (powerht)                 3.128E+02  OP 
 Switch for radiation loss term usage in power balance                    (iradloss)                        1     
 Radiation power subtracted from plasma power balance (MW)                                          1.137E+02  OP 
   (Radiation correction is core radiation power)
 Alpha particle confinement time (s)                                      (taup)                       17.634  OP 
 Alpha particle/energy confinement time ratio                             (taup/taueff)                 5.000  OP 
 Lower limit on taup/taueff                                               (taulimit)                    5.000     
 Total energy confinement time including radiation loss (s)               (total_energy_conf_t          2.982  OP 
   (= stored energy including fast particles / loss power including radiation
 
 Dimensionless plasma parameters
 
 For definitions see
 Recent progress on the development and analysis of the ITPA global H-mode confinement database
 D.C. McDonald et al, 2007 Nuclear Fusion v47, 147. (nu_star missing 1/mu0)
 Normalized plasma pressure beta as defined by McDonald et al             (beta_mcdonald)           3.697E-02  OP 
 Normalized ion Larmor radius                                             (rho_star)                1.919E-03  OP 
 Normalized collisionality                                                (nu_star)                 3.623E-03  OP 
 Volume measure of elongation                                             (kappaa_IPB)              1.631E+00  OP 
 
 Plasma Volt-second Requirements :
 
 Total volt-second requirement (Wb)                                       (vsstt)                   7.127E+02  OP 
 Inductive volt-seconds (Wb)                                              (vsind)                   2.797E+02  OP 
 Ejima coefficient                                                        (gamma)                       0.300     
 Start-up resistive (Wb)                                                  (vsres)                   6.021E+01  OP 
 Flat-top resistive (Wb)                                                  (vsbrn)                   3.728E+02  OP 
 bootstrap current fraction multiplier                                    (cboot)                       1.000     
 Bootstrap fraction (ITER 1989)                                           (bscf_iter89)                 0.337  OP 
 Bootstrap fraction (Sauter et al)                                        (bscf_sauter)                 0.363  OP 
 Bootstrap fraction (Nevins et al)                                        (bscf_nevins)                 0.319  OP 
 Bootstrap fraction (Wilson)                                              (bscf_wilson)                 0.392  OP 
 Diamagnetic fraction (Hender)                                            (diacf_hender)                0.013  OP 
 Diamagnetic fraction (SCENE)                                             (diacf_scene)                 0.011  OP 
 Pfirsch-Schlueter fraction (SCENE)                                       (pscf_scene)                 -0.003  OP 
   (Sauter et al bootstrap current fraction model used)
   (Diamagnetic current fraction not calculated)
   (Pfirsch-Schlüter current fraction not calculated)
 Bootstrap fraction (enforced)                                            (bootipf.)                    0.363  OP 
 Diamagnetic fraction (enforced)                                          (diaipf.)                     0.000  OP 
 Pfirsch-Schlueter fraction (enforced)                                    (psipf.)                      0.000  OP 
 Loop voltage during burn (V)                                             (vburn)                   5.178E-02  OP 
 Plasma resistance (ohm)                                                  (rplas)                   5.437E-09  OP 
 Resistive diffusion time (s)                                             (res_time)                2.533E+03  OP 
 Plasma inductance (H)                                                    (rlp)                     1.525E-05  OP 
 Coefficient for sawtooth effects on burn V-s requirement                 (csawth)                      1.000     
 
 Fuelling :
 
 Ratio of He and pellet particle confinement times                        (tauratio)                1.000E+00     
 Fuelling rate (nucleus-pairs/s)                                          (qfuel)                   4.930E+21  OP 
 Fuel burn-up rate (reactions/s)                                          (rndfuel)                 7.025E+20  OP 
 Burn-up fraction                                                         (burnup)                      0.142  OP 
 
 ***************************** Energy confinement times, and required H-factors : *****************************
 
    scaling law              confinement time (s)     H-factor for
                                 for H = 1           power balance
 
 IPB98(y)             (H)          4.072                   0.866
 IPB98(y,1)           (H)          4.021                   0.877
 IPB98(y,2)           (H)          3.206                   1.100
 IPB98(y,3)           (H)          3.326                   1.060
 IPB98(y,4)           (H)          3.282                   1.075
 ISS95            (stell)          1.949                   1.809
 ISS04            (stell)          3.402                   1.037
 DS03                 (H)          4.789                   0.736
 Murari et al NPL     (H)          2.340                   1.507
 Petty 2008           (H)          5.665                   0.623
 Lang et al. 2012     (H)          2.053                   1.718
 Hubbard 2017 - nom   (I)          0.067                  52.708
 Hubbard 2017 - lower (I)          0.038                  93.261
 Hubbard 2017 - upper (I)          0.118                  29.790
 NSTX (Spherical)     (H)          7.346                   0.480
 NSTX-Petty08 Hybrid  (H)          5.665                   0.623
 
 ******************************************** Current Drive System ********************************************
 
 Electron Cyclotron Current Drive (user input gamma_CD)
 Current drive efficiency model                                           (iefrf)                          10     
 
 Current is driven by both inductive
 and non-inductive means.
 Auxiliary power used for plasma heating only (MW)                        (pheat)                   0.000E+00     
 Power injected for current drive (MW)                                    (pcurrentdrivemw)         5.000E+01     
 Maximum Allowed Bootstrap current fraction                               (bscfmax)                 9.900E-01     
 Fusion gain factor Q                                                     (bigq)                    3.868E+01  OP 
 Auxiliary current drive (A)                                              (auxiliary_cd)            2.150E+06  OP 
 Current drive efficiency (A/W)                                           (effcd)                   4.299E-02  OP 
 Normalised current drive efficiency, gamma (10^20 A/W-m2)                (gamcd)                   3.000E-01  OP 
 Wall plug to injector efficiency                                         (etacd)                   4.000E-01     
 ECRH plasma heating efficiency                                           (gamma_ecrh)              3.000E-01     
 
 Fractions of current drive :
 
 Bootstrap fraction                                                       (bootipf)                     0.363  OP 
 Diamagnetic fraction                                                     (diaipf)                      0.000  OP 
 Pfirsch-Schlueter fraction                                               (psipf)                       0.000  OP 
 Auxiliary current drive fraction                                         (faccd)                       0.117  OP 
 Inductive fraction                                                       (facoh)                       0.519  OP 
 Total                                                                    (plasipf+faccd+facoh          1.000     
 Fraction of the plasma current produced by non-inductive means           (fvsbrnni)                    0.481  ITV
 
 Electron cyclotron injected power (MW)                                   (echpwr)                  5.000E+01  OP 
 Maximum allowable ECRH power (MW)                                        (pinjalw)                    50.000     
 ECH wall plug efficiency                                                 (etaech)                  4.000E-01     
 ECH wall plug power (MW)                                                 (echwpow)                 1.250E+02  OP 
 
 Volt-second considerations:
 
 Total V-s capability of Central Solenoid/PF coils (Wb)                   (abs(vstot))              7.443E+02     
 Required volt-seconds during start-up (Wb)                               (vssoft)                  3.399E+02     
 Available volt-seconds during burn (Wb)                                  (vsmax)                   3.726E+02     
 
 *************************************************** Times ****************************************************
 
 Initial charge time for CS from zero current (s)                         (tramp)                     300.000     
 Plasma current ramp-up time (s)                                          (tohs)                      300.000     
 Heating time (s)                                                         (theat)                      10.000     
 Burn time (s)                                                            (tburn)                   7.186E+03  OP 
 Reset time to zero current for CS (s)                                    (tqnch)                     300.000     
 Time between pulses (s)                                                  (tdwell)                      0.000     
 
 Total plant cycle time (s)                                               (tcycle)                  8.099E+03  OP 
 
 *************************************** Divertor: Kallenbach 1D Model ****************************************
 
 For graphical output use kallenbach_plotting.py
 
 Global SOL properties and geometry:
 
 Connection length:  [m]                                                  (lcon)                    1.087E+02  OP 
 Parameter for approach to local equilibrium  [ms.1e20/m3]                (netau_sol)               5.000E-01     
 Typical SOL temperature, used only for estimating zeff_div [eV]          (ttypical)                1.229E+02  OP 
 The zeff_div is used only for estimating thermal conductivity of the SOL plasma.
 Z effective [W]                                                          (zeff_div)                1.512E+00  OP 
 Plasma major radius [m]                                                  (rmajor)                  8.710E+00  ITV
 Outboard midplane radius [m]                                             (romp)                    1.152E+01  OP 
 Outboard strike point radius [m]                                         (rspo)                    8.086E+00  OP 
 Toroidal field at outboard midplane [T]                                  (Bt_omp)                 -3.858E+00  OP 
 Poloidal field at outboard midplane [T]                                  (Bp_omp)                  1.365E+00  OP 
 Total field at outboard midplane [T]                                     (Btotal_omp)              4.092E+00  OP 
 Toroidal field at strike point [T]                                       (Bt_target)              -5.496E+00  OP 
 Poloidal field at strike point [T]                                       (Bp_target)               5.056E-01  OP 
 Poloidal flux expansion: Bp_omp/Bp_target                                (poloidal_flux_expansion) 2.700E+00  OP 
 
 Properties of SOL plasma :
 
 SOL power fall-off length at the outer midplane [m]                      (lambda_q_omp)            2.000E-03     
 SOL radial thickness at the target, mapped to OMP [m]                    (lambda_q_target)         9.000E-03     
 SOL area (normal to B) at outer midplane [m2]                            (area_omp)                4.829E-02  OP 
 SOL area (normal to B) at target [m2]                                    (area_target)             1.611E-01  OP 
 Plasma temperature at outer midplane [eV]                                (teomp)                   2.459E+02  OP 
 Plasma density at outer midplane [m-3]                                   (neomp)                   3.327E+19  OP 
 Constraint 71 is applied as follows.
 . Ratio: SOL density at OMP / separatrix density                         (neratio)                 9.000E-01     
 . COMPARISON: Plasma density at separatrix [m-3]                         (nesep.)                  3.696E+19  OP 
 Poloidal field at outer midplane [T]                                     (Bp_omp)                  1.365E+00  OP 
 Power at outer midplane [W]                                              (Powerup)                 5.873E+07  OP 
 Power conducted through the separatrix, calculated by divertor model [W] (psep_kallenbach)         1.351E+08  OP 
 Separatrix power consistency constraint 69 is applied
 . COMPARISON: Separatrix power from main plasma model [MW]               (pdivt.)                  1.351E+02  OP 
 Ratio: psep_kallenbach / Powerup                                         (seppowerratio)           2.300E+00     
 
 Properties of SOL plasma adjacent to divertor sheath :
 
 Ion sound speed near target [m/s]                                        (cs0)                     1.965E+04  OP 
 Plasma density near target [m-3]                                         (nel0)                    6.180E+20  OP 
 Ion flux density perp to B at target m-2s-1                              (partfluxtar)             1.213E+25  OP 
 Ion flux density on target [partfluxtar/sinfact]  m-2s-1                 (ionfluxtarget)           5.556E+23  OP 
 Neutral density at target [m-3]                                          (neutral_target)          1.204E+21  OP 
 Nominal neutral pressure at target [Pa]                                  (p0partflux)              3.584E+00  OP 
 Plasma temperature near target [eV]                                      (ttarget)                 5.000E+00     
 Total plasma pressure near target (thermal+dynamic) [Pa]                 (pressure0)               1.978E+03  OP 
 momentum factor [-]                                                      (fmom)                    7.556E-01  OP 
 Nominal Chodura sheath width [m]                                         (lchodura)                1.130E-04  OP 
 
 Divertor target parameters :
 
 Angle between flux surface and normal to divertor target [deg]           (targetangle)             3.000E+01     
 Pitch angle of field line at target [deg]                                (pitch_angle)             5.256E+00  OP 
 Angle between B and the normal to divertor target [deg]                  (psi)                     8.737E+01  OP 
 Ratio: area of flux tube perpendicular to B / target wetted area         (sinfact)                 2.183E+01  OP 
 Total power on target [W]                                                (ptarget_total)           2.018E+07  OP 
 Total power on target [W]                                                (ptarget_complete)        2.018E+07  OP 
 These should be equal.
 Power on target due to convection [W]                                    (ptarget_conv)            9.391E+06  OP 
 Power on target due to conduction [W]                                    (ptarget_cond)            1.177E+06  OP 
 Power on target due to surface recombination [W]                         (ptarget_recomb)          4.979E+06  OP 
 Power on target due to isotropic losses [W]                              (ptarget_isotropic)       4.632E+06  OP 
 "Wetted area" of target [m2]                                             (WettedArea)              3.518E+00  OP 
 "Wetted length" of target measured in poloidal plane [m]                 (WettedLength)            6.924E-02  OP 
 Alternative calculation:
 "Wetted area" of target [m2]                                             (WettedAreaComparison)    3.518E+00  OP 
 "Wetted length" of target measured in poloidal plane [m]                 (WettedLengthComparison)  6.924E-02  OP 
 Total power density on target [W/m2]                                     (qtargetcomplete)         5.736E+06     
 Power density on target due to conduction and convection [W/m2]          (qtarget)                 3.004E+06  OP 
 Power density on target due to surface recombination [W/m2]              (qtargetrecomb)           1.415E+06  OP 
 Power density on target due to isotropic losses from SOL [W/m2]          (qtarget_isotropic)       1.317E+06  OP 
 (Based on 1/2 x (radiation + CX) in first "sab" of flux line.)
 Connection length used for "near zone" (m)                               (sab)                     1.745E+00  OP 
 Length of broadened downstream part of SOL [m]                           (lengthofwidesol)         1.087E+01  OP 
 
 Integrated powers :
 
 Power lost due to impurity radiation [W]                                 (impuritypowerlost)       3.882E+07  OP 
 Power lost due to hydrogenic radiation [W]                               (hydrogenicpowerlost)     9.200E+05  OP 
 Power lost due to charge exchange  [W]                                   (exchangepowerlost)       3.732E+06  OP 
 Power lost due to electron impact ionisation [W]                         (ionisationpowerlost)     4.698E+06  OP 
 Total power lost due to radiation, ionisation and recombination [W]      (totalpowerlost)          4.817E+07  OP 
 Power balance error [W]                                                  (balance)                 1.863E-08  OP 
 The following impurities are used in the divertor model:
                        He       Be       C_       N_       O_       Ne       Si       Ar       Fe       Ni       Kr       Xe       W_
  Fraction in SOL  6.9E-02  0.0E+00  0.0E+00  0.0E+00  0.0E+00  0.0E+00  0.0E+00  0.0E+00  0.0E+00  0.0E+00  0.0E+00  2.3E-03  2.5E-04
       Enrichment  1.0E+00  5.0E+00  5.0E+00  5.0E+00  5.0E+00  5.0E+00  5.0E+00  5.0E+00  5.0E+00  5.0E+00  5.0E+00  5.0E+00  5.0E+00
 
 ************************************************ Radial Build ************************************************
 
 Device centreline                            0.000           0.000                       
 Machine build_variables.bore                 2.186           2.186   (bore)              
 Central solenoid                             0.800           2.986   (ohcth)             
 CS precompression                            0.060           3.046   (precomp)           
 Gap                                          0.050           3.096   (gapoh)             
 TF coil inboard leg                          1.017           4.113   (tfcth)             
 Gap                                          0.050           4.163   (tftsgap)           
 Thermal shield                               0.050           4.213   (thshield)          
 Gap                                          0.020           4.233   (gapds)             
 Vacuum vessel (and shielding)                0.620           4.853   (d_vv_in + shldith) 
 Gap                                          0.050           4.903   (vvblgap)           
 Inboard blanket                              0.755           5.658   (blnkith)           
 Inboard first wall                           0.018           5.676   (fwith)             
 Inboard scrape-off                           0.225           5.901   (scrapli)           
 Plasma geometric centre                      2.810           8.710   (rminor)            
 Plasma outboard edge                         2.810          11.520   (rminor)            
 Outboard scrape-off                          0.225          11.745   (scraplo)           
 Outboard first wall                          0.018          11.763   (fwoth)             
 Outboard blanket                             1.275          13.038   (blnkoth)           
 Gap                                          0.050          13.088   (vvblgap)           
 Vacuum vessel (and shielding)                1.120          14.208   (d_vv_out+shldoth)  
 Gap                                          1.358          15.566   (gapsto)            
 Thermal shield                               0.050          15.616   (thshield)          
 Gap                                          0.050          15.666   (tftsgap)           
 TF coil outboard leg                         1.017          16.683   (tfthko)            
 
 *********************************************** Vertical Build ***********************************************
 
 TF coil                                      1.017           8.543   (tfcth)             
 Gap                                          0.050           7.526   (tftsgap)           
 Thermal shield                               0.050           7.476   (thshield)          
 Gap                                          0.120           7.426   (vgap2)             
 Vacuum vessel (and shielding)                0.620           7.306   (d_vv_top+shldtth)  
 Gap                                          0.050           6.686   (vvblgap)           
 Top blanket                                  1.015           6.636   (blnktth)           
 Top first wall                               0.018           5.621   (fwtth)             
 Top scrape-off                               0.600           5.603   (vgaptop)           
 Plasma top                                   5.003           5.003   (rminor*kappa)      
 Midplane                                     0.000           0.000                       
 Plasma bottom                                5.003          -5.003   (rminor*kappa)      
 Lower scrape-off                             1.600          -6.603   (vgap)              
 Divertor structure                           0.200          -6.803   (divfix)            
 Vacuum vessel (and shielding)                1.020          -7.823   (d_vv_bot+shldlth)  
 Gap                                          0.120          -7.943   (vgap2)             
 Thermal shield                               0.050          -7.993   (thshield)          
 Gap                                          0.050          -8.043   (tftsgap)           
 TF coil                                      1.017          -9.060   (tfcth)             
 
 ************************************* Divertor build and plasma position *************************************
 
 Divertor Configuration = Single Null Divertor
 
 Plasma top position, radial (m)                                          (ptop_radial)                 7.306  OP 
 Plasma top position, vertical (m)                                        (ptop_vertical)               5.003  OP 
 Plasma geometric centre, radial (m)                                      (physics_variables.r          8.710  OP 
 Plasma geometric centre, vertical (m)                                    (0.0)                         0.000  OP 
 Plasma lower physics_variables.triangularity                             (tril)                        0.500  OP 
 Plasma elongation                                                        (physics_variables.k          1.781  OP 
 TF coil vertical offset (m)                                              (tfoffset)                   -0.258  OP 
 Plasma outer arc radius of curvature (m)                                 (rco)                         5.077  OP 
 Plasma inner arc radius of curvature (m)                                 (rci)                         9.612  OP 
 Plasma lower X-pt, radial (m)                                            (rxpt)                        7.306  OP 
 Plasma lower X-pt, vertical (m)                                          (zxpt)                       -5.003  OP 
 Poloidal plane angle between vertical and inner leg (rad)                (thetai)                      0.171  OP 
 Poloidal plane angle between vertical and outer leg (rad)                (thetao)                      1.023  OP 
 Poloidal plane angle between inner leg and plate (rad)                   (betai)                       1.000     
 Poloidal plane angle between outer leg and plate (rad)                   (betao)                       1.000     
 Inner divertor leg poloidal length (m)                                   (plsepi)                      1.000     
 Outer divertor leg poloidal length (m)                                   (plsepo)                      1.500     
 Inner divertor plate length (m)                                          (plleni)                      1.000     
 Outer divertor plate length (m)                                          (plleno)                      1.000     
 Inner strike point, radial (m)                                           (rspi)                        6.320  OP 
 Inner strike point, vertical (m)                                         (zspi)                       -5.173  OP 
 Inner plate top, radial (m)                                              (rplti)                       6.515  OP 
 Inner plate top, vertical (m)                                            (zplti)                      -4.713  OP 
 Inner plate bottom, radial (m)                                           (rplbi)                       6.125  OP 
 Inner plate bottom, vertical (m)                                         (zplbi)                      -5.634  OP 
 Outer strike point, radial (m)                                           (rspo)                        8.086  OP 
 Outer strike point, vertical (m)                                         (zspo)                       -6.284  OP 
 Outer plate top, radial (m)                                              (rplto)                       8.305  OP 
 Outer plate top, vertical (m)                                            (zplto)                      -5.834  OP 
 Outer plate bottom, radial (m)                                           (rplbo)                       7.868  OP 
 Outer plate bottom, vertical (m)                                         (zplbo)                      -6.734  OP 
 Calculated maximum divertor height (m)                                   (divht)                       2.021  OP 
 
 ************************************************* TF coils  **************************************************
 
 
 TF Coil Stresses (CCFE model) :
 
 Plane stress model with smeared properties
 Allowable maximum shear stress in TF coil case (Tresca criterion) (Pa)   (sig_tf_case_max)         6.000E+08     
 Allowable maximum shear stress in TF coil conduit (Tresca criterion) (Pa (sig_tf_wp_max)           6.000E+08     
 Materal stress of the point of maximum shear stress (Tresca criterion) for each layer
 Please use utilities/plot_stress_tf.py for radial plots plots summary
 Layers                             Steel case            WP    Outer case
 Radial stress               (MPa)      -0.000      -149.462         4.393
 toroidal stress             (MPa)    -389.317      -269.713      -295.018
 Vertical stress             (MPa)     210.683       210.683       110.963
 Von-Mises stress            (MPa)     527.236       417.081       363.434
 Shear (Tresca) stress       (MPa)     600.000       480.397       405.981
 
 Toroidal modulus            (GPa)     205.000        40.173       205.000
 Vertical modulus            (GPa)     205.000       121.218       389.230
 
 WP transverse modulus (GPa)                                              (eyoung_wp_trans*1.0D-9)  3.689E+01  OP 
 WP vertical modulus (GPa)                                                (eyoung_wp_axial*1.0D-9)  1.119E+02  OP 
 WP transverse Poisson's ratio                                            (poisson_wp_trans)        3.059E-01  OP 
 WP vertical-transverse Pois. rat.                                        (poisson_wp_axial)        3.175E-01  OP 
 Maximum radial deflection at midplane (m)                                (deflect)                -5.703E-03  OP 
 Vertical strain on casing                                                (casestr)                 1.028E-03  OP 
 Radial strain on insulator                                               (insstrain)              -7.461E-03  OP 
 
 TF design
 
 Conductor technology                                                     (i_tf_sup)                        1     
   -> Superconducting coil (SC)
 Superconductor material                                                  (i_tf_sc_mat)                     5     
   -> WST Nb3Sn
 Presence of TF demountable joints                                        (itart)                           0     
   -> Coils without demountable joints
 TF inboard leg support strategy                                          (i_tf_bucking)                    1     
   -> Steel casing
 
 TF coil Geometry :
 
 Number of TF coils                                                       (n_tf)                           16     
 Inboard leg centre radius (m)                                            (r_tf_inboard_mid)        3.604E+00  OP 
 Outboard leg centre radius (m)                                           (r_tf_outboard_mid)       1.617E+01  OP 
 Total inboard leg radial thickness (m)                                   (tfcth)                   1.017E+00  ITV
 Total outboard leg radial thickness (m)                                  (tfthko)                  1.017E+00     
 Outboard leg toroidal thickness (m)                                      (tftort)                  1.605E+00  OP 
 Maximum inboard edge height (m)                                          (hmax)                    8.043E+00  OP 
 Mean coil circumference (including inboard leg length) (m)               (tfleng)                  4.785E+01  OP 
 Vertical TF shape                                                        (i_tf_shape)                      1     
 
 D-shape coil, inner surface shape approximated by
 by a straight segment and elliptical arcs between the following points:
 
 point         x(m)           y(m)
   1          4.113          4.516
   2          8.148          7.526
   3         15.666          0.000
   4          8.148         -8.043
   5          4.113         -4.826
 
 Global material area/fractions:
 
 TF cross-section (total) (m2)                                            (tfareain)                2.302E+01     
 Total steel cross-section (m2)                                           (a_tf_steel*n_tf)         1.675E+01     
 Total steel TF fraction                                                  (f_tf_steel)              7.276E-01     
 Total Insulation cross-section (total) (m2)                              (a_tf_ins*n_tf)           1.339E+00     
 Total Insulation fraction                                                (f_tf_ins)                5.814E-02     
 
 External steel Case Information :
 
 Casing cross section area (per leg) (m2)                                 (acasetf)                 7.935E-01     
 Inboard leg case plasma side wall thickness (m)                          (casthi)                  6.000E-02     
 Inboard leg case inboard "nose" thickness (m)                            (thkcas)                  3.947E-01  ITV
 Inboard leg case sidewall thickness at its narrowest point (m)           (casths)                  5.000E-02     
 External case mass per coil (kg)                                         (whtcas)                  7.689E+05  OP 
 
 TF winding pack (WP) geometry:
 
 WP cross section area with insulation and insertion (per coil) (m2)      (awpc)                    6.456E-01     
 WP cross section area (per coil) (m2)                                    (aswp)                    5.814E-01     
 Winding pack radial thickness (m)                                        (dr_tf_wp)                4.830E-01  OP 
 Winding pack toroidal width 1 (m)                                        (wwp1)                    1.385E+00  OP 
 Winding pack toroidal width 2 (m)                                        (wwp2)                    1.289E+00  OP 
 Ground wall insulation thickness (m)                                     (tinstf)                  8.000E-03     
 Winding pack insertion gap (m)                                           (tfinsgap)                1.000E-02     
 
 TF winding pack (WP) material area/fractions:
 
 Steel WP cross-section (total) (m2)                                      (aswp*n_tf)               4.057E+00     
 Steel WP fraction                                                        (aswp/awpc)               3.927E-01     
 Insulation WP fraction                                                   (aiwp/awpc)               8.588E-02     
 Cable WP fraction                                                        ((awpc-aswp-aiwp)/awpc)   5.214E-01     
 
 WP turn information:
 
 Turn parametrisation                                                     (i_tf_turns_integer)              0     
   Non-integer number of turns
 Number of turns per TF coil                                              (n_tf_turn)               1.543E+02  OP 
 
 Width of turn including inter-turn insulation (m)                        (t_turn_tf)               6.138E-02  OP 
 Width of conductor (square) (m)                                          (t_conductor)             5.838E-02  OP 
 Width of space inside conductor (m)                                      (t_cable)                 4.238E-02  OP 
 Steel conduit thickness (m)                                              (thwcndut)                8.000E-03  ITV
 Inter-turn insulation thickness (m)                                      (thicndut)                1.500E-03     
 
 Conductor information:
 
 Diameter of central helium channel in cable                              (dhecoil)                 1.000E-02     
 Fractions by area
 internal area of the cable space                                         (acstf)                   1.765E-03     
 Coolant fraction in conductor excluding central channel                  (vftf)                    3.000E-01     
 Copper fraction of conductor                                             (fcutfsu)                 8.911E-01  ITV
 Superconductor fraction of conductor                                     (1-fcutfsu)               1.089E-01     
 Check total area fractions in winding pack = 1                                                         1.000     
 minimum TF conductor temperature margin  (K)                             (tmargmin_tf)                 1.500     
 TF conductor temperature margin (K)                                      (tmargtf)                     1.500     
 Elastic properties behavior                                              (i_tf_cond_eyoung_axial)          0     
   Conductor stiffness neglected
 Conductor axial Young's modulus                                          (eyoung_cond_axial)       0.000E+00     
 Conductor transverse Young's modulus                                     (eyoung_cond_trans)       0.000E+00     
 
 TF coil mass:
 
 Superconductor mass per coil (kg)                                        (whtconsc)                2.512E+03  OP 
 Copper mass per coil (kg)                                                (whtconcu)                6.720E+04  OP 
 Steel conduit mass per coil (kg)                                         (whtconsh)                9.463E+04  OP 
 Conduit insulation mass per coil (kg)                                    (whtconin)                4.775E+03  OP 
 Total conduit mass per coil (kg)                                         (whtcon)                  1.691E+05  OP 
 Mass of each TF coil (kg)                                                (whttf/n_tf)              9.435E+05  OP 
 Total TF coil mass (kg)                                                  (whttf)                   1.510E+07  OP 
 
 Maximum B field and currents:
 
 Nominal peak field assuming toroidal symmetry (T)                        (bmaxtf)                  1.124E+01  OP 
 Total current in all TF coils (MA)                                       (ritfc/1.D6)              2.222E+02  OP 
 TF coil current (summed over all coils) (A)                              (ritfc)                   2.222E+08     
 Actual peak field at discrete conductor (T)                              (bmaxtfrp)                1.159E+01  OP 
 Winding pack current density (A/m2)                                      (jwptf)                   2.389E+07  OP 
 Inboard leg mid-plane conductor current density (A/m2)                   (oacdcp)                  9.651E+06     
 Total stored energy in TF coils (GJ)                                     (estotftgj)               1.254E+02  OP 
 
 TF Forces:
 
 Inboard vertical tension per coil (N)                                    (vforce)                  2.206E+08  OP 
 Outboard vertical tension per coil (N)                                   (vforce_outboard)         2.206E+08  OP 
 inboard vertical tension fraction (-)                                    (f_vforce_inboard)        5.000E-01  OP 
 Centring force per coil (N/m)                                            (cforce)                  7.802E+07  OP 
 
 Ripple information:
 
 Max allowed ripple amplitude at plasma outboard midplane (%)             (ripmax)                  6.000E-01     
 Ripple amplitude at plasma outboard midplane (%)                         (ripple)                  6.000E-01  OP 
 
 Quench information :
 
 Allowable stress in vacuum vessel (VV) due to quench (Pa)                (sigvvall)                9.300E+07     
 Minimum allowed quench time due to stress in VV (s)                      (taucq)                   2.114E+01  OP 
 Actual quench time (or time constant) (s)                                (tdmptf)                  2.114E+01  ITV
 Maximum allowed voltage during quench due to insulation (kV)             (vdalw)                   9.566E+00  ITV
 Actual quench voltage (kV)                                               (vtfskv)                  8.236E+00  OP 
 Maximum allowed temp rise during a quench (K)                            (tmaxpro)                 1.500E+02     
 
 Radial build of TF coil centre-line :
 
                                          Thickness (m)    Outer radius (m)
 Innermost edge of TF coil                    3.096           3.096                       
 Coil case ("nose")                           0.395           3.491   (thkcas)            
 Insertion gap for winding pack               0.010           3.501   (tfinsgap)          
 Winding pack ground insulation               0.008           3.509   (tinstf)            
 Winding - first half                         0.223           3.732   (dr_tf_wp/2-tinstf-t
 Winding - second half                        0.223           3.956   (dr_tf_wp/2-tinstf-t
 Winding pack insulation                      0.008           3.964   (tinstf)            
 Insertion gap for winding pack               0.010           3.974   (tfinsgap)          
 Plasma side case min radius                  0.060           4.034   (casthi)            
 Plasma side case max radius                  4.113           4.113   (r_tf_inboard_out)  
 TF coil dimensions are consistent
 
 ****************************************** Superconducting TF Coils ******************************************
 
 Superconductor switch                                                    (isumat)                          5     
 Superconductor used: Nb3Sn
  (WST Nb3Sn critical surface model)
 Critical field at zero temperature and strain (T)                        (bc20m)                   3.297E+01     
 Critical temperature at zero field and strain (K)                        (tc0m)                    1.606E+01     
 
 Helium temperature at peak field (= superconductor temperature) (K)      (thelium)                 4.750E+00     
 Total helium fraction inside cable space                                 (fhetot)                  3.445E-01  OP 
 Copper fraction of conductor                                             (fcutfsu)                 8.911E-01  ITV
 Residual manufacturing strain on superconductor                          (str_tf_con_res)         -5.000E-03     
 Self-consistent strain on superconductor                                 (str_wp)                  1.738E-03     
 Critical current density in superconductor (A/m2)                        (jcritsc)                 9.648E+08  OP 
 Critical current density in strand (A/m2)                                (jcritstr)                1.050E+08  OP 
 Critical current density in winding pack (A/m2)                          (jwdgcrt)                 3.225E+07  OP 
 Actual current density in winding pack (A/m2)                            (jwdgop)                  2.389E+07  OP 
 Minimum allowed temperature margin in superconductor (K)                 (tmargmin_tf)             1.500E+00     
 Actual temperature margin in superconductor (K)                          (tmarg)                   1.500E+00  OP 
 Critical current (A)                                                     (icrit)                   1.215E+05  OP 
 Actual current (A)                                                       (cpttf)                   9.000E+04  ITV
 Actual current / critical current                                        (iooic)                   7.407E-01  OP 
 
 *************************************** Central Solenoid and PF Coils ****************************************
 
 Superconducting central solenoid
 Central solenoid superconductor material                                 (isumatoh)                        5     
  (WST Nb3Sn critical surface model)
 
 Central Solenoid Current Density Limits :
 
 Maximum field at Beginning Of Pulse (T)                                  (bmaxoh0)                 1.456E+01  OP 
 Critical superconductor current density at BOP (A/m2)                    (jscoh_bop)               3.043E+08  OP 
 Critical strand current density at BOP (A/m2)                            (jstrandoh_bop)           9.129E+07  OP 
 Allowable overall current density at BOP (A/m2)                          (rjohc0)                  2.966E+07  OP 
 Actual overall current density at BOP (A/m2)                             (cohbop)                  1.443E+07  OP 
 
 Maximum field at End Of Flattop (T)                                      (bmaxoh)                  1.456E+01  OP 
 Critical superconductor current density at EOF (A/m2)                    (jscoh_eof)               3.040E+08  OP 
 Critical strand current density at EOF (A/m2)                            (jstrandoh_eof)           9.121E+07  OP 
 Allowable overall current density at EOF (A/m2)                          (rjohc)                   2.963E+07  OP 
 Actual overall current density at EOF (A/m2)                             (coheof)                  1.554E+07  ITV
 
 CS inside radius (m)                                                     (bore.)                   2.186E+00     
 CS thickness (m)                                                         (ohcth.)                  8.000E-01     
 Gap between central solenoid and TF coil (m)                             (gapoh)                   5.000E-02  ITV
 CS overall cross-sectional area (m2)                                     (areaoh)                  1.158E+01  OP 
 CS conductor+void cross-sectional area (m2)                              (awpoh)                   5.376E+00  OP 
    CS conductor cross-sectional area (m2)                                (awpoh*(1-vfohc))         3.763E+00  OP 
    CS void cross-sectional area (m2)                                     (awpoh*vfohc)             1.613E+00  OP 
 CS steel cross-sectional area (m2)                                       (areaoh-awpoh)            6.207E+00  OP 
 CS steel area fraction                                                   (oh_steel_frac)           5.359E-01  ITV
 Only hoop stress considered
 Switch for CS stress calculation                                         (i_cs_stress)                     0     
 Allowable stress in CS steel (Pa)                                        (alstroh)                 6.000E+08     
 Hoop stress in CS steel (Pa)                                             (sig_hoop)                6.000E+08  OP 
 Axial stress in CS steel (Pa)                                            (sig_axial)              -6.894E+08  OP 
 Maximum shear stress in CS steel for the Tresca criterion (Pa)           (s_tresca_oh)             6.000E+08  OP 
 Axial force in CS (N)                                                    (axial_force)            -2.401E+09  OP 
 Residual manufacturing strain in CS superconductor material              (str_cs_con_res)         -5.000E-03     
 Copper fraction in strand                                                (fcuohsu)                 7.000E-01     
 Void (coolant) fraction in conductor                                     (vfohc)                   3.000E-01     
 Helium coolant temperature (K)                                           (tftmp)                   4.750E+00     
 CS temperature margin (K)                                                (tmargoh)                 1.500E+00  OP 
 Minimum permitted temperature margin (K)                                 (tmargmin_cs)             1.500E+00     
 residual hoop stress in CS Steel (Pa)                                    (residual_sig_hoop)       2.400E+08     
 Initial vertical crack size (m)                                          (t_crack_vertical)        2.000E-03     
 Initial radial crack size (m)                                            (t_crack_radial)          6.000E-03     
 CS structural vertical thickness (m)                                     (t_structural_vertical)   2.200E-02     
 CS structural radial thickness (m)                                       (t_structural_radial)     7.000E-02     
 Allowable number of cycles till CS fracture                              (N_cycle)                 3.304E+04  OP 
 
 Superconducting PF coils
 PF coil superconductor material                                          (isumatpf)                        3     
   (NbTi)
 Copper fraction in conductor                                             (fcupfsu)                 6.900E-01     
 
 PF Coil Case Stress :
 
 Maximum permissible tensile stress (MPa)                                 (sigpfcalw)               5.000E+02     
 JxB hoop force fraction supported by case                                (sigpfcf)                 6.660E-01     
 
 Geometry of PF coils, central solenoid and plasma :
 
 coil           R(m)        Z(m)        dR(m)       dZ(m)       turns     steel thickness(m)
 
  PF 1           6.15        9.40        1.36        1.36      480.83        0.15
  PF 2           6.15       -9.92        1.40        1.40      513.32        0.16
  PF 3          17.96        2.81        1.21        1.21      207.65        0.10
  PF 4          17.96       -2.81        1.21        1.21      207.65        0.10
  PF 5          16.39        7.87        0.81        0.81      120.70        0.07
  PF 6          16.39       -7.87        0.81        0.81      120.70        0.07
  CS             2.59        0.00        0.80       14.48     4186.83        0.21
 Plasma          8.71        0.00        5.62       10.01        1.00
 
 PF Coil Information at Peak Current:
 
 coil  current  allowed J  actual J   J   cond. mass   steel mass     field
         (MA)    (A/m2)     (A/m2)  ratio    (kg)          (kg)        (T)
 
  PF 1   20.29  3.400E+08  1.100E+07  0.03 3.027E+05   2.720E+05    6.613E+00
  PF 2   21.66  3.176E+08  1.100E+07  0.03 3.231E+05   2.981E+05    6.833E+00
  PF 3   -8.76  7.479E+08  6.000E+06  0.01 7.005E+05   4.368E+05    2.788E+00
  PF 4   -8.76  7.479E+08  6.000E+06  0.01 7.005E+05   4.368E+05    2.788E+00
  PF 5   -5.19  7.661E+08  8.000E+06  0.01 2.839E+05   1.902E+05    2.624E+00
  PF 6   -5.19  7.661E+08  8.000E+06  0.01 2.839E+05   1.902E+05    2.624E+00
  CS  -180.03  2.966E+07  1.554E+07  0.52 3.717E+05   7.867E+05    1.456E+01
       ------                             ---------   ---------
       249.89                             2.966E+06   2.611E+06
 
 PF coil current scaling information :
 
 Sum of squares of residuals                                              (ssq0)                    2.498E-04  OP 
 Smoothing parameter                                                      (alfapf)                  5.000E-10     
 
 ****************************************** Volt Second Consumption *******************************************
 
              volt-sec       volt-sec       volt-sec
              start-up         burn          total

 PF coils :    -205.29        -126.21        -331.51
 CS coil  :    -166.46        -246.38        -412.84
              --------       --------       --------
 Total :       -371.75        -372.59        -744.35
 
 Total volt-second consumption by coils (Wb)                              (vstot)                  -7.443E+02  OP 
 
 Summary of volt-second consumption by circuit (Wb) :
 
 circuit       BOP            BOF            EOF
 
     1       44.103         46.460         -8.205
     2       44.953         45.417        -10.303
     3       10.680        -63.202        -76.440
     4       10.680        -63.202        -76.440
     5       -4.295        -34.470        -29.147
     6       -4.295        -34.470        -29.147
 CS coil    198.774         32.316       -214.065
 
 ********************************** Waveforms ***********************************
 
 Currents (Amps/coil) as a function of time :
 
                                       time (sec)

                0.00     300.00     600.00     610.00    7798.87    8098.87
               Start      BOP        EOR        BOF        EOF        EOP        
 circuit
   1         0.000E+00  1.926E+07  2.029E+07  2.029E+07 -3.584E+06  0.000E+00
   2         0.000E+00  2.144E+07  2.166E+07  2.166E+07 -4.914E+06  0.000E+00
   3        -0.000E+00  1.224E+06 -7.245E+06 -7.245E+06 -8.763E+06 -0.000E+00
   4        -0.000E+00  1.224E+06 -7.245E+06 -7.245E+06 -8.763E+06 -0.000E+00
   5        -0.000E+00 -6.467E+05 -5.190E+06 -5.190E+06 -4.389E+06 -0.000E+00
   6        -0.000E+00 -6.467E+05 -5.190E+06 -5.190E+06 -4.389E+06 -0.000E+00
   7        -0.000E+00  1.672E+08  2.718E+07  2.718E+07 -1.800E+08 -0.000E+00
 Plasma (A)  0.000E+00  0.000E+00  1.834E+07  1.834E+07  1.834E+07  0.000E+00
 
 This consists of: CS coil field balancing:
   1         0.000E+00  1.926E+07  3.131E+06  3.131E+06 -2.074E+07  0.000E+00
   2         0.000E+00  2.144E+07  3.486E+06  3.486E+06 -2.309E+07  0.000E+00
   3        -0.000E+00  1.224E+06  1.990E+05  1.990E+05 -1.318E+06 -0.000E+00
   4        -0.000E+00  1.224E+06  1.990E+05  1.990E+05 -1.318E+06 -0.000E+00
   5        -0.000E+00 -6.467E+05 -1.051E+05 -1.051E+05  6.964E+05 -0.000E+00
   6        -0.000E+00 -6.467E+05 -1.051E+05 -1.051E+05  6.964E+05 -0.000E+00
   7        -0.000E+00  1.672E+08  2.718E+07  2.718E+07 -1.800E+08 -0.000E+00
 
 And: equilibrium field:
   1         0.000E+00  0.000E+00  1.716E+07  1.716E+07  1.716E+07  0.000E+00
   2         0.000E+00  0.000E+00  1.818E+07  1.818E+07  1.818E+07  0.000E+00
   3         0.000E+00  0.000E+00 -7.444E+06 -7.444E+06 -7.444E+06  0.000E+00
   4         0.000E+00  0.000E+00 -7.444E+06 -7.444E+06 -7.444E+06  0.000E+00
   5         0.000E+00  0.000E+00 -5.085E+06 -5.085E+06 -5.085E+06  0.000E+00
   6         0.000E+00  0.000E+00 -5.085E+06 -5.085E+06 -5.085E+06  0.000E+00
   7         0.000E+00  0.000E+00 -3.808E-09 -3.808E-09  3.046E-08  0.000E+00
 
 Ratio of central solenoid current at beginning of Pulse / end of flat-to (fcohbop)                 9.286E-01  ITV
 Ratio of central solenoid current at beginning of Flat-top / end of flat (fcohbof)                -1.510E-01  OP 
 
 *************************** PF Circuit Waveform Data ***************************
 
 Number of PF circuits including CS and plasma                            (ncirt)                           8     
 PF Circuit 01 - Time point 01 (A)                                        (pfc01t01)                0.000E+00     
 PF Circuit 01 - Time point 02 (A)                                        (pfc01t02)                1.926E+07     
 PF Circuit 01 - Time point 03 (A)                                        (pfc01t03)                2.029E+07     
 PF Circuit 01 - Time point 04 (A)                                        (pfc01t04)                2.029E+07     
 PF Circuit 01 - Time point 05 (A)                                        (pfc01t05)               -3.584E+06     
 PF Circuit 01 - Time point 06 (A)                                        (pfc01t06)                0.000E+00     
 PF Circuit 02 - Time point 01 (A)                                        (pfc02t01)                0.000E+00     
 PF Circuit 02 - Time point 02 (A)                                        (pfc02t02)                2.144E+07     
 PF Circuit 02 - Time point 03 (A)                                        (pfc02t03)                2.166E+07     
 PF Circuit 02 - Time point 04 (A)                                        (pfc02t04)                2.166E+07     
 PF Circuit 02 - Time point 05 (A)                                        (pfc02t05)               -4.914E+06     
 PF Circuit 02 - Time point 06 (A)                                        (pfc02t06)                0.000E+00     
 PF Circuit 03 - Time point 01 (A)                                        (pfc03t01)               -0.000E+00     
 PF Circuit 03 - Time point 02 (A)                                        (pfc03t02)                1.224E+06     
 PF Circuit 03 - Time point 03 (A)                                        (pfc03t03)               -7.245E+06     
 PF Circuit 03 - Time point 04 (A)                                        (pfc03t04)               -7.245E+06     
 PF Circuit 03 - Time point 05 (A)                                        (pfc03t05)               -8.763E+06     
 PF Circuit 03 - Time point 06 (A)                                        (pfc03t06)               -0.000E+00     
 PF Circuit 04 - Time point 01 (A)                                        (pfc04t01)               -0.000E+00     
 PF Circuit 04 - Time point 02 (A)                                        (pfc04t02)                1.224E+06     
 PF Circuit 04 - Time point 03 (A)                                        (pfc04t03)               -7.245E+06     
 PF Circuit 04 - Time point 04 (A)                                        (pfc04t04)               -7.245E+06     
 PF Circuit 04 - Time point 05 (A)                                        (pfc04t05)               -8.763E+06     
 PF Circuit 04 - Time point 06 (A)                                        (pfc04t06)               -0.000E+00     
 PF Circuit 05 - Time point 01 (A)                                        (pfc05t01)               -0.000E+00     
 PF Circuit 05 - Time point 02 (A)                                        (pfc05t02)               -6.467E+05     
 PF Circuit 05 - Time point 03 (A)                                        (pfc05t03)               -5.190E+06     
 PF Circuit 05 - Time point 04 (A)                                        (pfc05t04)               -5.190E+06     
 PF Circuit 05 - Time point 05 (A)                                        (pfc05t05)               -4.389E+06     
 PF Circuit 05 - Time point 06 (A)                                        (pfc05t06)               -0.000E+00     
 PF Circuit 06 - Time point 01 (A)                                        (pfc06t01)               -0.000E+00     
 PF Circuit 06 - Time point 02 (A)                                        (pfc06t02)               -6.467E+05     
 PF Circuit 06 - Time point 03 (A)                                        (pfc06t03)               -5.190E+06     
 PF Circuit 06 - Time point 04 (A)                                        (pfc06t04)               -5.190E+06     
 PF Circuit 06 - Time point 05 (A)                                        (pfc06t05)               -4.389E+06     
 PF Circuit 06 - Time point 06 (A)                                        (pfc06t06)               -0.000E+00     
 CS Circuit  - Time point 01 (A)                                          (cst01)                  -0.000E+00     
 CS Circuit  - Time point 02 (A)                                          (cst02)                   1.672E+08     
 CS Circuit  - Time point 03 (A)                                          (cst03)                   2.718E+07     
 CS Circuit  - Time point 04 (A)                                          (cst04)                   2.718E+07     
 CS Circuit  - Time point 05 (A)                                          (cst05)                  -1.800E+08     
 CS Circuit  - Time point 06 (A)                                          (cst06)                  -0.000E+00     
 Plasma  - Time point 01 (A)                                              (plasmat01)               0.000E+00     
 Plasma  - Time point 02 (A)                                              (plasmat02)               0.000E+00     
 Plasma  - Time point 03 (A)                                              (plasmat03)               1.834E+07     
 Plasma  - Time point 04 (A)                                              (plasmat04)               1.834E+07     
 Plasma  - Time point 05 (A)                                              (plasmat05)               1.834E+07     
 Plasma  - Time point 06 (A)                                              (plasmat06)               0.000E+00     
 
 ********************************************* Support Structure **********************************************
 
 Outer PF coil fence mass (kg)                                            (fncmass)                 3.077E+05  OP 
 Intercoil support structure mass (kg)                                    (aintmass)                5.236E+06  OP 
 Mass of cooled components (kg)                                           (coldmass)                4.222E+07  OP 
 Gravity support structure mass (kg)                                      (clgsmass)                1.707E+06  OP 
 Torus leg support mass (kg)                                              (gsm1)                    9.509E+04  OP 
 Ring beam mass (kg)                                                      (gsm2)                    4.844E+05  OP 
 Ring legs mass (kg)                                                      (gsm3)                    7.951E+05  OP 
 
 ******************************************** PF Coil Inductances *********************************************
 
 Inductance matrix [H] :
 
   1     4.3E+00 7.4E-02 3.5E-01 2.3E-01 2.7E-01 8.3E-02 1.1E+00 1.1E-03
   2     7.4E-02 4.8E+00 2.4E-01 3.6E-01 8.4E-02 2.9E-01 1.0E+00 1.1E-03
   3     3.5E-01 2.4E-01 3.5E+00 1.3E+00 7.1E-01 3.8E-01 5.8E-01 1.8E-03
   4     2.3E-01 3.6E-01 1.3E+00 3.5E+00 3.8E-01 7.1E-01 5.8E-01 1.8E-03
   5     2.7E-01 8.4E-02 7.1E-01 3.8E-01 1.2E+00 1.3E-01 3.0E-01 8.0E-04
   6     8.3E-02 2.9E-01 3.8E-01 7.1E-01 1.3E-01 1.2E+00 3.0E-01 8.0E-04
  CS     1.1E+00 1.0E+00 5.8E-01 5.8E-01 3.0E-01 3.0E-01 2.4E+01 5.0E-03
 Plasma  1.1E-03 1.1E-03 1.8E-03 1.8E-03 8.0E-04 8.0E-04 5.0E-03 1.5E-05
 
 ********************************** First wall and blanket : CCFE HCPB model **********************************
 
 
 Blanket Composition by volume :
 
 Titanium beryllide fraction                                              (fbltibe12)                   0.375  OP 
 Lithium orthosilicate fraction                                           (fblli2sio4)                  0.375  OP 
 Steel fraction                                                           (fblss_ccfe)                  0.097  OP 
 Coolant fraction                                                         (vfcblkt)                     0.053     
 Purge gas fraction                                                       (vfpblkt)                     0.100     
 
 Component Volumes :
 
 First Wall Armour Volume (m3)                                            (fw_armour_vol)               6.581  OP 
 First Wall Volume (m3)                                                   (volfw)                      20.113  OP 
 Blanket Volume (m3)                                                      (volblkt)                  1546.748  OP 
 Shield Volume (m3)                                                       (volshld)                   686.420  OP 
 Vacuum vessel volume (m3)                                                (vdewin)                   1179.878  OP 
 
 Component Masses :
 
 First Wall Armour Mass (kg)                                              (fw_armour_mass)          1.267E+05  OP 
 First Wall Mass, excluding armour (kg)                                   (fwmass)                  1.569E+05  OP 
 Blanket Mass - Total(kg)                                                 (whtblkt)                 3.874E+06  OP 
     Blanket Mass - TiBe12 (kg)                                           (whtbltibe12)             1.311E+06  OP 
     Blanket Mass - Li4SiO4 (kg)                                          (whtblli4sio4)            1.392E+06  OP 
     Blanket Mass - Steel (kg)                                            (whtblss)                 1.171E+06  OP 
 Total mass of armour, first wall and blanket (kg)                        (armour_fw_bl_mass)       4.157E+06  OP 
 Shield Mass (kg)                                                         (whtshld)                 2.142E+06  OP 
 Vacuum vessel mass (kg)                                                  (vvmass)                  9.203E+06  OP 
 
 Nuclear heating :
 
 Total nuclear heating in TF+PF coils (CS is negligible) (MW)             (ptfnuc)                  1.143E-02  OP 
 Total nuclear heating in FW (MW)                                         (pnucfw)                  2.012E+02  OP 
 Total nuclear heating in the blanket (including emult) (MW)              (pnucblkt)                1.568E+03  OP 
 (Note: emult is fixed for this model inside the code)
 Total nuclear heating in the shield (MW)                                 (pnucshld)                4.872E-01  OP 
 Total nuclear heating in the divertor (MW)                               (pnucdiv)                 1.813E+02  OP 
 
  Diagostic output for nuclear heating :
 
 Blanket exponential factor                                               (exp_blanket)             9.999E-01  OP 
 Shield: first exponential                                                (exp_shield1)             6.337E-04  OP 
 Shield: second exponential                                               (exp_shield2)             2.543E-01  OP 
 Solid angle fraction taken by on divertor                                (fdiv)                    1.150E-01     
 Switch for plant secondary cycle                                         (secondary_cycle)                 0     
 First wall coolant pressure (Pa)                                         (fwpressure)              1.550E+07     
 Blanket coolant pressure (Pa)                                            (blpressure)              1.550E+07     
 Mechanical pumping power for first wall (MW)                             (htpmw_fw)                1.550E+02  OP 
 Mechanical pumping power for blanket (MW)                                (htpmw_blkt)              0.000E+00  OP 
 Mechanical pumping power for divertor (MW)                               (htpmw_div)               0.000E+00  OP 
 Mechanical pumping power for shield and vacuum vessel (MW)               (htpmw_shld)              0.000E+00  OP 
 Total electrical coolant pumping power: first wall, blanket, shield and  (htpmw)                   1.550E+02  OP 
 Allowable nominal neutron fluence at first wall (MW.year/m2)             (abktflnc)                5.000E+00     
 No of inboard blanket modules poloidally                                 (nblktmodpi)                      7     
 No of inboard blanket modules toroidally                                 (nblktmodti)                     32     
 No of outboard blanket modules poloidally                                (nblktmodpo)                      8     
 No of outboard blanket modules toroidally                                (nblktmodto)                     48     
 Isentropic efficiency of first wall / blanket coolant pumps              (etaiso)                  8.500E-01     
 
 Other volumes, masses and areas :
 
 First wall area (m2)                                                     (fwarea)                  1.629E+03  OP 
 Cryostat internal radius (m)                                             (rdewex)                  1.907E+01  OP 
 Cryostat internal half-height (m)                                        (zdewex)                  1.581E+01  OP 
 Vertical clearance from TF coil to cryostat (m)                          (clh1)                    6.745E+00  OP 
 Divertor area (m2)                                                       (divsur)                  1.707E+02  OP 
 Divertor mass (kg)                                                       (divmas)                  4.182E+04  OP 
 
 ********************************** Superconducting TF Coil Power Conversion **********************************
 
 TF coil current (kA)                                                     (itfka)                   9.000E+01  OP 
 Number of TF coils                                                       (ntfc)                    1.600E+01     
 Voltage across a TF coil during quench (kV)                              (vtfskv)                  8.236E+00  OP 
 TF coil charge time (hours)                                              (tchghr)                  4.000E+00     
 Total inductance of TF coils (H)                                         (ltfth)                   3.096E+01  OP 
 Total resistance of TF coils (ohm)                                       (rcoils)                  0.000E+00  OP 
 TF coil charging voltage (V)                                             (tfcv)                    3.034E+02     
 Number of DC circuit breakers                                            (ntfbkr)                  1.600E+01     
 Number of dump resistors                                                 (ndumpr)                  6.400E+01     
 Resistance per dump resistor (ohm)                                       (r1dump)                  9.151E-02  OP 
 Dump resistor peak power (MW)                                            (r1ppmw)                  1.853E+02  OP 
 Energy supplied per dump resistor (MJ)                                   (r1emj)                   1.959E+03  OP 
 TF coil L/R time constant (s)                                            (ttfsec)                  2.114E+01  OP 
 Power supply voltage (V)                                                 (tfpsv)                   3.185E+02  OP 
 Power supply current (kA)                                                (tfpska)                  9.450E+01  OP 
 DC power supply rating (kW)                                              (tfckw)                   3.010E+04  OP 
 AC power for charging (kW)                                               (tfackw)                  3.345E+04  OP 
 TF coil resistive power (MW)                                             (rpower)                  9.891E+00  OP 
 TF coil inductive power (MVA)                                            (xpower)                  1.741E+01  OP 
 Aluminium bus current density (kA/cm2)                                   (djmka)                   1.250E-01     
 Aluminium bus cross-sectional area (cm2)                                 (albusa)                  7.200E+02  OP 
 Total length of TF coil bussing (m)                                      (tfbusl)                  3.356E+03  OP 
 Aluminium bus weight (tonnes)                                            (albuswt)                 6.524E+02  OP 
 Total TF coil bus resistance (ohm)                                       (rtfbus)                  1.221E-03  OP 
 TF coil bus voltage drop (V)                                             (vtfbus)                  1.099E+02  OP 
 Dump resistor floor area (m2)                                            (drarea)                  5.024E+03  OP 
 TF coil power conversion floor space (m2)                                (tfcfsp)                  1.763E+03  OP 
 TF coil power conv. building volume (m3)                                 (tfcbv)                   1.058E+04  OP 
 TF coil AC inductive power demand (MW)                                   (xpwrmw)                  1.935E+01  OP 
 Total steady state AC power demand (MW)                                  (tfacpd)                  1.099E+01  OP 
 
 ****************************** PF Coils and Central Solenoid: Power and Energy *******************************
 
 Number of PF coil circuits                                               (pfckts)                  1.200E+01     
 Sum of PF power supply ratings (MVA)                                     (spsmva)                  2.140E+02  OP 
 Total PF coil circuit bus length (m)                                     (spfbusl)                 2.516E+03  OP 
 Total PF coil bus resistive power (kW)                                   (pfbuspwr)                9.842E+02  OP 
 Total PF coil resistive power (kW)                                       (srcktpm)                 9.842E+02  OP 
 Maximum PF coil voltage (kV)                                             (vpfskv)                  2.000E+01     
 Efficiency of transfer of PF stored energy into or out of storage        (etapsu)                  9.000E-01     
 (Energy is dissipated in PFC power supplies only when total PF energy increases or decreases.)
 Maximum stored energy in poloidal field (MJ)                             (ensxpfm)                 3.683E+04  OP 
 Peak absolute rate of change of stored energy in poloidal field (MW)     peakpoloidalpower         1.228E+02  OP 
 Max permitted abs rate of change of stored energy in poloidal field (MW) maxpoloidalpower          3.000E+02     
 Energy stored in poloidal magnetic field :
 
                                            time (sec)

                     0.00     300.00     600.00     610.00    7798.87    8098.87
 Time point         Start      BOP        EOR        BOF        EOF        EOP        
 Energy (MJ)      0.000E+00  3.109E+04  1.670E+04  1.670E+04  3.683E+04  0.000E+00
 
 Interval                tramp      tohs       theat      tburn      tqnch      
 dE/dt (MW)            1.036E+02 -4.797E+01  0.000E+00  2.799E+00 -1.228E+02
 
 
 *********************************************** Vacuum System ************************************************
 
 Pumpdown to Base Pressure :
 
 First wall outgassing rate (Pa m/s)                                      (rat)                     1.300E-08     
 Total outgassing load (Pa m3/s)                                          (ogas)                    1.848E-04  OP 
 Base pressure required (Pa)                                              (pbase)                   5.000E-04     
 Required N2 pump speed (m3/s)                                            (s(1))                    3.696E-01  OP 
 N2 pump speed provided (m3/s)                                            (snet(1))                 3.541E+01  OP 
 
 Pumpdown between Burns :
 
 Plasma chamber volume (m3)                                               (volume)                  2.583E+03  OP 
 Chamber pressure after burn (Pa)                                         (pend)                    1.658E-01  OP 
 Chamber pressure before burn (Pa)                                        (pstart)                  1.658E-03     
 Allowable pumping time switch                                            (dwell_pump)                      0     
 Dwell time between burns (s)                                             (tdwell.)                 0.000E+00     
 CS ramp-up time burns (s)                                                (tramp.)                  3.000E+02     
 Allowable pumping time between burns (s)                                 (tpump)                   3.000E+02     
 Required D-T pump speed (m3/s)                                           (s(2))                    3.965E+01  OP 
 D-T pump speed provided (m3/s)                                           (snet(2))                 8.594E+01  OP 
 
 Helium Ash Removal :
 
 Divertor chamber gas pressure (Pa)                                       (prdiv)                   3.600E-01     
 Helium gas fraction in divertor chamber                                  (fhe)                     1.420E-01  OP 
 Required helium pump speed (m3/s)                                        (s(3))                    5.668E+01  OP 
 Helium pump speed provided (m3/s)                                        (snet(3))                 5.668E+01  OP 
 
 D-T Removal at Fuelling Rate :
 
 D-T fuelling rate (kg/s)                                                 (frate)                   4.093E-05  OP 
 Required D-T pump speed (m3/s)                                           (s(4))                    5.668E+01  OP 
 D-T pump speed provided (m3/s)                                           (snet(4))                 8.594E+01  OP 
 
 The vacuum pumping system size is governed by the
 requirements for pumpdown between burns.
 
 Number of large pump ducts                                               (nduct)                          16     
 Passage diameter, divertor to ducts (m)                                  (d(imax))                 5.626E-01  OP 
 Passage length (m)                                                       (l1)                      1.817E+00  OP 
 Diameter of ducts (m)                                                    (dout)                    6.752E-01  OP 
 Duct length, divertor to elbow (m)                                       (l2)                      4.800E+00  OP 
 Duct length, elbow to pumps (m)                                          (l3)                      2.000E+00     
 Number of pumps                                                          (pumpn)                   4.534E+01  OP 
 
 The vacuum system uses cryo  pumps.
 
 ******************************************* Plant Buildings System *******************************************
 
 Internal volume of reactor building (m3)                                 (vrci)                    1.093E+06     
 Dist from centre of torus to bldg wall (m)                               (wrbi)                    4.166E+01     
 Effective floor area (m2)                                                (efloor)                  3.554E+05     
 Reactor building volume (m3)                                             (rbv)                     1.235E+06     
 Reactor maintenance building volume (m3)                                 (rmbv)                    4.067E+05     
 Warmshop volume (m3)                                                     (wsv)                     1.240E+05     
 Tritium building volume (m3)                                             (triv)                    4.000E+04     
 Electrical building volume (m3)                                          (elev)                    5.158E+04     
 Control building volume (m3)                                             (conv)                    6.000E+04     
 Cryogenics building volume (m3)                                          (cryv)                    1.537E+04     
 Administration building volume (m3)                                      (admv)                    1.000E+05     
 Shops volume (m3)                                                        (shov)                    1.000E+05     
 Total volume of nuclear buildings (m3)                                   (volnucb)                 1.679E+06     
 
 **************************************** Electric Power Requirements *****************************************
 
 Facility base load (MW)                                                  (basemw)                  5.000E+00     
 Divertor coil power supplies (MW)                                        (bdvmw)                   0.000E+00     
 Cryoplant electric power (MW)                                            (crymw)                   3.854E+01  OP 
 Primary coolant pumps (MW)                                               (htpmw..)                 1.550E+02  OP 
 PF coil power supplies (MW)                                              (ppfmw)                   4.718E+01  OP 
 TF coil power supplies (MW)                                              (ptfmw)                   1.099E+01  OP 
 Plasma heating supplies (MW)                                             (pheatingmw)              1.250E+02  OP 
 Tritium processing (MW)                                                  (trithtmw..)              1.500E+01     
 Vacuum pumps  (MW)                                                       (vachtmw..)               5.000E-01     
 
 Total pulsed power (MW)                                                  (pacpmw)                  4.505E+02  OP 
 Total base power required at all times (MW)                              (fcsht)                   5.831E+01  OP 
 
 ************************************************* Cryogenics *************************************************
 
 Conduction and radiation heat loads on cryogenic components (MW)         (qss/1.0D6)               1.815E-02  OP 
 Nuclear heating of cryogenic components (MW)                             (qnuc/1.0D6)              1.143E-02  OP 
 AC losses in cryogenic components (MW)                                   (qac/1.0D6)               4.722E-03  OP 
 Resistive losses in current leads (MW)                                   (qcl/1.0D6)               1.958E-02  OP 
 45% allowance for heat loads in transfer lines, storage tanks etc (MW)   (qmisc/1.0D6)             2.425E-02  OP 
 Sum = Total heat removal at cryogenic temperatures (W)                   (helpow/1.0D6)            7.814E-02  OP 
 Temperature of cryogenic components (K)                                  (tmpcry)                  4.500E+00     
 Efficiency (figure of merit) of cryogenic plant is 13% of ideal Carnot v                           2.028E-03  OP 
 Electric power for cryogenic plant (MW)                                  (crypmw)                  3.854E+01  OP 
 
 ************************************ Plant Power / Heat Transport Balance ************************************
 
 
 Assumptions :
 
 Neutron power multiplication in blanket                                  (emult)                   1.269E+00     
 Divertor area fraction of whole toroid surface                           (fdiv)                    1.150E-01     
 H/CD apparatus + diagnostics area fraction                               (fhcd)                    0.000E+00     
 First wall area fraction                                                 (1-fdiv-fhcd)             8.850E-01     
 Switch for pumping of primary coolant                                    (primary_pumping)                 0     
 User sets mechanical pumping power directly
 Mechanical pumping power for FW cooling loop including heat exchanger (M (htpmw_fw)                1.550E+02  OP 
 Mechanical pumping power for blanket cooling loop including heat exchang (htpmw_blkt)              0.000E+00  OP 
 Mechanical pumping power for FW and blanket cooling loop including heat  (htpmw_fw_blkt)           1.550E+02  OP 
 Mechanical pumping power for FW (MW)                                     (htpmw_fw)                1.550E+02  OP 
 Mechanical pumping power for blanket (MW)                                (htpmw_blkt)              0.000E+00  OP 
 Mechanical pumping power for divertor (MW)                               (htpmw_div)               0.000E+00  OP 
 Mechanical pumping power for shield and vacuum vessel (MW)               (htpmw_shld)              0.000E+00  OP 
 Electrical pumping power for FW and blanket (MW)                         (htpmwe_fw_blkt)          1.550E+02  OP 
 Electrical pumping power for shield (MW)                                 (htpmwe_shld)             0.000E+00  OP 
 Electrical pumping power for divertor (MW)                               (htpmwe_div)              0.000E+00  OP 
 Total electrical pumping power for primary coolant (MW)                  (htpmw)                   1.550E+02  OP 
 Electrical efficiency of heat transport coolant pumps                    (etahtp)                  1.000E+00     
 
 Plant thermodynamics: options :
 
 Divertor thermal power is not used, but rejected directly to the environment.
 Shield thermal power is collected at only 150 C and is used to preheat the coolant in the power cycle
 Power conversion cycle efficiency model: efficiency set according to blanket type (div power to secondary)
 Fraction of total high-grade thermal power to divertor                   (pdivfraction)                0.159  OP 
 
 Power Balance for Reactor (across vacuum vessel boundary) - Detail
 ------------------------------------------------------------------
 
                                            High-grade             Low-grade              Total
                                             thermal power (MW)     thermal power (MW)      (MW)
         First wall:
                               neutrons            201.22                0.00              201.22
             charged particle transport             19.68                0.00               19.68
                              radiation            257.88                0.00              257.88
                        coolant pumping            155.00                0.00              155.00
 
         Blanket:
                               neutrons           1567.74                0.00             1567.74
             charged particle transport              0.00                0.00                0.00
                              radiation              0.00                0.00                0.00
                        coolant pumping              0.00                0.00                0.00
 
         Shield:
                               neutrons              0.49                0.00                0.49
             charged particle transport              0.00                0.00                0.00
                              radiation              0.00                0.00                0.00
                        coolant pumping              0.00                0.00                0.00
 
         Divertor:
                               neutrons              0.00              181.31              181.31
             charged particle transport              0.00              135.09              135.09
                              radiation              0.00               33.51               33.51
                        coolant pumping              0.00                0.00                0.00
 
         TF coil:
                               neutrons              0.00                0.01                0.01
             charged particle transport              0.00                0.00                0.00
                              radiation              0.00                0.00                0.00
                        coolant pumping              0.00                0.00                0.00
 
         Losses to H/CD apparatus + diagnostics:
                               neutrons              0.00                0.00                0.00
             charged particle transport              0.00                0.00                0.00
                              radiation              0.00                0.00                0.00
                        coolant pumping              0.00                0.00                0.00
 
         ----------------------------------------------------------------------------------------
                                 Totals           2202.01              349.92             2551.93
 
 Total power leaving reactor (across vacuum vessel boundary) (MW)                                    2551.945  OP 
 
 Other secondary thermal power constituents :
 
 Heat removal from cryogenic plant (MW)                                   (crypmw)                     38.536  OP 
 Heat removal from facilities (MW)                                        (fachtmw)                    58.310  OP 
 Coolant pumping efficiency losses (MW)                                   (htpsecmw)                    0.000  OP 
 Heat removal from injection power (MW)                                   (pinjht)                     75.000  OP 
 Heat removal from tritium plant (MW)                                     (trithtmw)                   15.000  OP 
 Heat removal from vacuum pumps (MW)                                      (vachtmw)                     0.500  OP 
 TF coil resistive power (MW)                                             (tfcmw)                       0.000  OP 
 
 Total low-grade thermal power (MW)                                       (psechtmw)                  549.947  OP 
 Total High-grade thermal power (MW)                                      (pthermmw)                 2202.011  OP 
 
 Number of primary heat exchangers                                        (nphx)                            3  OP 
 
 
 Power Balance across separatrix :
 -------------------------------
 Only energy deposited in the plasma is included here.
 Total power loss is scaling power plus core radiation only (iradloss = 1)
 Transport power from scaling law (MW)                                    (pscalingmw)                312.773  OP 
 Radiation power from inside "coreradius" (MW)                            (pcoreradmw.)               113.705  OP 
 Total (MW)                                                                                           426.478  OP 
 
 Alpha power deposited in plasma (MW)                                     (falpha*palpmw)             374.001  OP 
 Power from charged products of DD and/or D-He3 fusion (MW)               (pchargemw.)                  1.528  OP 
 Ohmic heating (MW)                                                       (pohmmw.)                     0.949  OP 
 Injected power deposited in plasma (MW)                                  (pinjmw)                     50.000  OP 
 Total (MW)                                                                                           426.478  OP 
 
 Power Balance for Reactor - Summary :
 -------------------------------------
<<<<<<< HEAD
 Fusion power (MW)                                                        (powfmw)                   1971.462  OP 
 Power from energy multiplication in blanket and shield (MW)              (emultmw)                   375.217  OP 
=======
 Fusion power (MW)                                                        (powfmw)                   1970.776  OP 
 Power from energy multiplication in blanket and shield (MW)              (emultmw)                   375.087  OP 
>>>>>>> 934af448
 Injected power (MW)                                                      (pinjmw.)                    50.000  OP 
 Ohmic power (MW)                                                         (pohmmw.)                     0.949  OP 
 Power deposited in primary coolant by pump (MW)                          (htpmw_mech)                155.000  OP 
 Total (MW)                                                                                          2551.812  OP 
 
 Heat extracted from first wall and blanket (MW)                          (pthermfw_blkt)            2201.524  OP 
 Heat extracted from shield  (MW)                                         (pthermshld)                  0.487  OP 
 Heat extracted from divertor (MW)                                        (pthermdiv)                 349.911  OP 
 Nuclear and photon power lost to H/CD system (MW)                        (psechcd)                     0.000  OP 
 Nuclear power lost to TF (MW)                                            (ptfnuc)                      0.011  OP 
 Total (MW)                                                                                          2551.933  OP 
 
 Electrical Power Balance :
 --------------------------
 Net electric power output(MW)                                            (pnetelmw.)                 500.002  OP 
 Required Net electric power output(MW)                                   (pnetelin)                  500.000     
 Electric power for heating and current drive (MW)                        (pinjwp)                    125.000  OP 
 Electric power for primary coolant pumps (MW)                            (htpmw)                     155.000  OP 
 Electric power for vacuum pumps (MW)                                     (vachtmw)                     0.500     
 Electric power for tritium plant (MW)                                    (trithtmw)                   15.000     
 Electric power for cryoplant (MW)                                        (crypmw)                     38.536  OP 
 Electric power for TF coils (MW)                                         (tfacpd)                     10.990  OP 
 Electric power for PF coils (MW)                                         (pfwpmw)                      1.689  OP 
 All other internal electric power requirements (MW)                      (fachtmw)                    58.310  OP 
 Total (MW)                                                               (tot_plant_power)           905.027  OP 
 Total (MW)                                                                                           905.027  OP 
 
 Gross electrical output* (MW)                                            (pgrossmw)                  905.027  OP 
 (*Power for pumps in secondary circuit already subtracted)
 
 Power balance for power plant :
 -------------------------------
<<<<<<< HEAD
 Fusion power (MW)                                                        (powfmw)                   1971.462  OP 
 Power from energy multiplication in blanket and shield (MW)              (emultmw)                   375.217  OP 
 Total (MW)                                                                                          2346.679  OP 
=======
 Fusion power (MW)                                                        (powfmw)                   1970.776  OP 
 Power from energy multiplication in blanket and shield (MW)              (emultmw)                   375.087  OP 
 Total (MW)                                                                                          2345.862  OP 
>>>>>>> 934af448
 
 Net electrical output (MW)	                                              (pnetelmw)                  500.002  OP 
 Heat rejected by main power conversion circuit (MW)                      (rejected_main)            1296.985  OP 
 Heat rejected by other cooling circuits (MW)                             (psechtmw)                  549.947  OP 
 Total (MW)                                                                                          2346.933  OP 
 
 
 Plant efficiency measures :
 
 Net electric power / total nuclear power (%)                             (pnetelmw/(powfmw+em         21.314  OP 
 Net electric power / total fusion power (%)                              (pnetelmw/powfmw)            25.371  OP 
 Gross electric power* / high grade heat (%)                              (etath)                      41.100     
 (*Power for pumps in secondary circuit already subtracted)
 Recirculating power fraction                                             (cirpowfr)                    0.448  OP 
 
 Time-dependent power usage
 
         Pulse timings [s]:
 
                                          tramp      tohs     theat     tburn     tqnch    tdwell
                                          -----      ----     -----     -----     -----    ------
                               Duration  300.00    300.00     10.00   7185.63    300.00      0.00
                                 ------   -----      ----     -----     -----     -----    ------
 
         Continous power usage [MWe]:
 
                                 System   tramp      tohs     theat     tburn     tqnch    tdwell
                                 ------   -----      ----     -----     -----     -----    ------
                        Primary cooling  155.00    155.00    155.00    155.00    155.00    155.00
                              Cyroplant   38.54     38.54     38.54     38.54     38.54     38.54
                                 Vacuum    0.50      0.50      0.50      0.50      0.50      0.50
                                Tritium   15.00     15.00     15.00     15.00     15.00     15.00
                                     TF   10.99     10.99     10.99     10.99     10.99     10.99
                             Facilities   58.31     58.31     58.31     58.31     58.31     58.31
                                 ------   -----      ----     -----     -----     -----    ------
                                  Total  278.34    278.34    278.34    278.34    278.34    278.34
                                 ------   -----      ----     -----     -----     -----    ------
 
         Intermittent power usage [MWe]:
 
                                 System   tramp      tohs     theat     tburn     tqnch    tdwell
                                 ------   -----      ----     -----     -----     -----    ------
                                 H & CD    0.00    300.00    300.00    125.00    300.00      0.00
                                     PF  103.64    -47.97      0.00      2.80   -122.75      0.00
                                 ------   -----      ----     -----     -----     -----    ------
                                  Total  103.64    252.03    300.00    127.80    177.25      0.00
                                 ------   -----      ----     -----     -----     -----    ------
 
         Power production [MWe]:
 
                                          tramp      tohs     theat     tburn     tqnch    tdwell       avg
                                          -----      ----     -----     -----     -----    ------       ---
                            Gross power    0.00      0.00      0.00    905.03      0.00      0.00
                              Net power -381.98   -530.36   -578.34    498.89   -455.58   -278.34    391.41
                                 ------   -----      ----     -----     -----     -----    ------
 
 
 *************************** Water usage during plant operation (secondary cooling) ***************************
 
 Estimated amount of water used through different cooling system options:
 1. Cooling towers
 2. Water bodies (pond, lake, river): recirculating or once-through
 Volume used in cooling tower (m3/day)                                    (waterusetower)           5.514E+04  OP 
 Volume used in recirculating water system (m3/day)                       (wateruserecirc)          1.846E+04  OP 
 Volume used in once-through water system (m3/day)                        (wateruseonethru)         1.809E+06  OP 
 
 ******************************************** Errors and Warnings *********************************************
 
 (See top of file for solver errors and warnings.)
 PROCESS status flag:   Warning messages
 PROCESS error status flag                                                (error_status)                    2     
155     2   CHECK: dene used as iteration variable without constraint 81 (neped<ne0)        
244     2   PHYSICS: Diamagnetic fraction is more than 1%, but not calculated. Consider usin
 Final error identifier                                                   (error_id)                      244     
 
 ******************************************* End of PROCESS Output ********************************************
 
 
 *************************************** Copy of PROCESS Input Follows ****************************************
 

*--------------------------------------------------*


*---------------Constraint Equations---------------*

icc = 1 * Beta
icc = 2 * Global power balance
icc = 5 * Density upper limit
icc = 8 * Neutron wall load upper limit
*icc = 10 * Toroidal field 1
icc = 11 * Radial build
icc = 13 * Burn time lower limit
icc = 15 * LH power threshold limit
icc = 16 * Net electric power lower limit
icc = 24 * Beta upper limit
icc = 30 * Injection power upper limit
icc = 31 * TF coil case stress upper limit
icc = 32 * TF coil conduit stress upper limit
icc = 34 * Dump voltage upper limit
icc = 35 * J_winding pack
icc = 36 * TF coil temperature margin lower limit
icc = 60 * Central solenoid temperature margin lower limit
icc = 62 * taup
icc = 65 * Dump time set by VV loads
icc = 66 * Limit on rate of change of energy in poloidal field
icc = 69 * ensure separatrix power
icc = 70 * ensure that teomp
icc = 71 * ensure that neomp
icc = 72 * central solenoid Tresca stress limit

*---------------Iteration Variables----------------*

ixc = 2 * bt
boundu(2) = 10.0
ixc = 3 * rmajor
boundl(3) = 8.0
boundu(3) = 12
ixc = 4 * te
boundl(4) = 10.0
boundu(4) = 30.0
ixc = 5 * beta
ixc = 6 * dene
boundl(6) = 6.0d+19
ixc = 9 * fdene
boundu(9) = 1.2
ixc = 10 * hfact
boundu(10) = 1.1
*ixc = 12 * oacdcp
ixc = 13 * tfcth
boundl(13) = 0.1
ixc = 14 * fwalld
ixc = 16 * ohcth
boundl(16) = 0.8
boundu(16) = 2.0
ixc = 18 * q
boundl(18) = 3.0
ixc = 21 * ftburn
boundl(21) = 0.001
boundu(21) = 1.002
ixc = 29 * bore
boundl(29) = 1.5
ixc = 36 * fbetatry
ixc = 37 * coheof
boundu(37) = 2.0d7
ixc = 41 * fcohbop
boundl(41) = 0.5
ixc = 42 * gapoh
boundl(42) = 0.05
boundu(42) = 0.1
ixc = 44 * fvsbrnni
ixc = 46 * fpinj
ixc = 48 * fstrcase
ixc = 49 * fstrcond
ixc = 51 * fvdump
ixc = 52 * vdalw
boundu(52) = 10.0
ixc = 53 * fjprot
ixc = 54 * ftmargtf
ixc = 56 * tdmptf
ixc = 57 * thkcas
ixc = 58 * thwcndut
boundl(58) = 0.008
ixc = 59 * fcutfsu
boundu(59) = 0.94
ixc = 60 * cpttf
boundl(60) = 6.0d4
boundu(60) = 9.0d4
ixc = 61 * gapds
boundl(61) = 0.02
boundu(61) = 0.12
ixc = 103 * flhthresh
boundu(103) = 10.0
ixc = 106 * ftmargoh
ixc = 109 * ralpne
boundl(109) = 0.01
boundu(109) = 0.25
ixc = 113 * ftaucq
ixc = 115 * fpoloidalpower
ixc = 119 * tesep
boundl(119) = 0.1
boundu(119) = 10.0
ixc = 122 * oh_steel_frac
ixc = 123 * foh_stress
ixc = 124 * qtargettotal
boundl(124) = 1.0d6
boundu(124) = 10.0d6
ixc = 135 * fimp(13)
boundl(135) = 1.0d-8
boundu(135) = 0.01

*-----------------Build Variables------------------*

blnkith  = 0.755 * Inboard blanket thickness (m);
blnkoth  = 1.275 * Outboard blanket thickness (m);
bore     = 2.205 * Central solenoid inboard radius (m)
ddwex    = 0.15 * Cryostat thickness (m)
d_vv_in  = 0.32 * Inboard vacuum vessel thickness (tf coil / shield) (m)
d_vv_out = 0.32 * Outboard vacuum vessel thickness (tf coil / shield) (m)
d_vv_top = 0.32 * Topside vacuum vessel thickness (tf coil / shield) (m)
d_vv_bot = 0.32 * Underside vacuum vessel thickness (tf coil / shield) (m)
gapds    = 0.02 * Gap between inboard vacuum vessel and thermal shield (m)
gapoh    = 0.05 * Gap between central solenoid and tf coil (m)
gapomin  = 0.20 * Minimum gap between outboard vacuum vessel and tf coil (m)
iohcl    = 1 * Switch for existence of central solenoid;
ohcth    = 0.8 * Central solenoid thickness (m)
scrapli  = 0.225 * Gap between plasma and first wall; inboard side (m)
scraplo  = 0.225 * Gap between plasma and first wall; outboard side (m)
shldith  = 0.30 * Inboard shield thickness (m)
shldoth  = 0.80 * Outboard shield thickness (m)
shldtth  = 0.30 * Upper/lower shield thickness (m);
tfcth    = 0.9768 * Inboard tf coil thickness; (centrepost for st) (m)
vgap2    = 0.12 * Vertical gap between vacuum vessel and tf coil (m)
vgap     = 1.60 * Vertical gap between x-point and divertor (m)

*---------------Buildings Variables----------------*


*---------------Constraint Variables---------------*

fbetatry = 0.5833 * F-value for beta limit
fdene    = 1.2 * F-value for density limit
fjprot   = 1.0 * F-value for tf coil winding pack current density
flhthresh = 1.922 * F-value for l-h power threshold
foh_stress = 1.0 * F-value for tresca stress in oh coil
fpinj    = 1.0 * F-value for injection power
fpnetel  = 1.0 * F-value for net electric power
fstrcase = 1.0 * F-value for tf coil case stress
fstrcond = 0.8187 * F-value for tf coil conduit stress
ftaucq   = 1.0 * F-value for calculated minimum tf quench time
ftburn   = 1.002 * F-value for minimum burn time
ftmargoh = 1.0 * F-value for central solenoid temperature margin
ftmargtf = 1.0 * F-value for tf coil temperature margin
fvdump   = 0.8663 * F-value for dump voltage
fwalld   = 0.1386 * F-value for maximum wall load
pnetelin = 500.0 * Required net electric power (mw)
tbrnmn   = 7.2e3 * Minimum burn time (s)
walalw   = 8.0 * Allowable wall-load (mw/m2)
fpoloidalpower = 0.3251 * F-value for constraint on rate of change of energy in poloidal field

*------------------Cost Variables------------------*

cost_model = 0 * Switch for cost model;
iavail   = 0 * Switch for plant availability model;
ifueltyp = 1 * Switch;
output_costs = 0 * Switch for costs output;

*-------------Current Drive Variables--------------*

bscfmax  = 0.99 * Maximum fraction of plasma current from bootstrap;
etaech   = 0.4 * Ech wall plug to injector efficiency
gamma_ecrh = 0.30 * User input ecrh gamma (1;0e20 a/w-m2)
iefrf    = 10 * Switch for current drive efficiency model;
pinjalw  = 50.0 * Maximum allowable value for injected power (mw)

*----------Divertor Kallenbach Variables-----------*

kallenbach_switch = 1 * Switch to turn on the 1d kallenbach divertor model (1=on; 0=off)
kallenbach_tests = 0 * Switch to run tests of 1d kallenbach divertor model (1=on; 0=off)
target_spread = 3.0e-3 * Increase in sol power fall-off length due to spreading; mapped to omp [m]
lambda_q_omp = 0.002 * Sol power fall-off length at the outer midplane; perpendicular to field [m]
netau_sol    = 0.5 * Parameter describing the departure from local ionisation equilibrium in the sol; [ms;1e20/m3]
targetangle = 30.0 * Angle between field-line and divertor target (degrees)
qtargettotal = 1671000.0 * Power density on target including surface recombination [w/m2]
impurity_enrichment(1) = 0.0
impurity_enrichment(2) = 1.0
impurity_enrichment(3) = 5.0
impurity_enrichment(4) = 5.0
impurity_enrichment(5) = 5.0
impurity_enrichment(6) = 5.0
impurity_enrichment(7) = 5.0
impurity_enrichment(8) = 5.0
impurity_enrichment(9) = 5.0
impurity_enrichment(10) = 5.0
impurity_enrichment(11) = 5.0
impurity_enrichment(12) = 5.0
impurity_enrichment(13) = 5.0
impurity_enrichment(14) = 5.0
neratio  = 0.9 * Ratio of mean sol density at omp to separatrix density at omp
fractionwidesol = 0.1 * Distance from target at which sol gets broader as a fraction of connection length

*-------------------Divertor Ode-------------------*

qtargettotal = 1671000.0 * Power density on target including surface recombination [w/m2]

*----------------Divertor Variables----------------*


*------------------Fwbs Variables------------------*

primary_pumping = 0 * Switch for pumping power for primary coolant (06/01/2016);
vfshld   = 0.60 * Coolant void fraction in shield
etahtp   = 1.0 * Electrical efficiency of primary coolant pumps

*-----------------Global Variables-----------------*

runtitle = kallenbach divertor model * Short descriptive title for the run
maxcal   = 50 * Maximum number of vmcon iterations

*-------------Heat Transport Variables-------------*

etath    = 0.375 * Thermal to electric conversion efficiency
htpmw_blkt = 0 * Blanket coolant mechanical pumping power (mw)
htpmw_div = 0 * Divertor coolant mechanical pumping power (mw)
htpmw_fw = 155 * First wall coolant mechanical pumping power (mw)
htpmw_shld = 0 * Shield and vacuum vessel coolant mechanical pumping power (mw)
ipowerflow = 0 * Switch for power flow model;

*------------Impurity Radiation Module-------------*

*imprad_model = 1 * Switch for impurity radiation model;
coreradius = 0.75 * Normalised radius defining the 'core' region
coreradiationfraction = 0.6 * Fraction of radiation from 'core' region that is subtracted from the loss power
fimp(1) = 1.0
fimp(2) = 0.1
fimp(3) = 0.0
fimp(4) = 0.0
fimp(5) = 0.0
fimp(6) = 0.0
fimp(7) = 0.0
fimp(8) = 0.0
fimp(9) = 0.0
fimp(10) = 0.0
fimp(11) = 0.0
fimp(12) = 0.0
fimp(13) = 3.354E-04
fimp(14) = 5e-05

*---------------------Numerics---------------------*

ioptimz  = 1 * for optimisation VMCON only
minmax   = 1 * Switch for figure-of-merit (see lablmm for descriptions)
epsvmc   = 5.0e-6 * Error tolerance for vmcon

*----------------Pf Power Variables----------------*

maxpoloidalpower = 300 * Maximum permitted absolute rate of change of stored energy in poloidal field (mw)

*-----------------Pfcoil Variables-----------------*

alstroh  = 6.0d8 * Allowable hoop stress in central solenoid structural material (pa)
coheof   = 13180000.0 * Central solenoid overall current density at end of flat-top (a/m2)
cptdin   = 4.22d4, 4.22d4, 4.22d4, 4.22d4, 4.3d4, 4.3d4,  4.3d4, 4.3d4, * Peak current per turn input for pf coil i (a)
fcohbop  = 0.9191 * Ratio of central solenoid overall current density at
ipfloc   = 2,2,3,3 * Switch for locating scheme of pf coil group i;
isumatoh = 5 * Switch for superconductor material in central solenoid;
isumatpf = 3 * Switch for superconductor material in pf coils;
ncls     = 1,1,2,2, * Number of pf coils in group j
ngrp     = 4 * Number of groups of pf coils;
ohhghf   = 0.9 * Central solenoid height / tf coil internal height
oh_steel_frac = 5.0649E-01  * Central solenoid steel fraction (iteration variable 122)
rjconpf  = 1.1d7, 1.1d7, 6.d6, 6.d6, 8.d6, 8.0d6, 8.0d6, 8.0d6, * Average winding pack current density of pf coil i (a/m2)
rpf2     = -1.825 * Offset (m) of radial position of ipfloc=2 pf coils
zref(1) = 3.6
zref(2) = 1.2
zref(3) = 1.0
zref(4) = 2.8
zref(5) = 1.0
zref(6) = 1.0
zref(7) = 1.0
zref(8) = 1.0

*----------------Physics Variables-----------------*

alphan   = 1.00 * Density profile index
alphat   = 1.45 * Temperature profile index
aspect   = 3.1 * Aspect ratio (iteration variable 1)
beta     = 0.03796 * Total plasma beta (iteration variable 5)
bt       = 4.963 * Toroidal field on axis (t) (iteration variable 2)
dene     = 7.716e+19 * Electron density (/m3) (iteration variable 6)
dnbeta   = 3.0 * (troyon-like) coefficient for beta scaling;
fgwped   = 0.85 * Fraction of greenwald density to set as pedestal-top density
fgwsep   = 0.5 * Fraction of greenwald density to set as separatrix density
fkzohm   = 1.0245 * Zohm elongation scaling adjustment factor (ishape=2; 3)
fvsbrnni = 0.51 * Fraction of the plasma current produced by
gamma    = 0.3 * Ejima coefficient for resistive startup v-s formula
hfact    = 1.1 * H factor on energy confinement times (iteration variable 10)
ibss     = 4 * Switch for bootstrap current scaling;
iculbl   = 1 * Switch for beta limit scaling (constraint equation 24);
icurr    = 4 * Switch for plasma current scaling to use;
idensl   = 7 * Switch for density limit to enforce (constraint equation 5);
ifalphap = 1 * Switch for fast alpha pressure calculation;
ifispact = 0 * Switch for neutronics calculations;
ipedestal = 1 * Switch for pedestal profiles;
neped    = 0.678e20 * Electron density of pedestal [m-3] (ipedestal=1)
rhopedn  = 0.94 * R/a of density pedestal (ipedestal=1)
rhopedt  = 0.94 * R/a of temperature pedestal (ipedestal=1)
tbeta    = 2.0 * Temperature profile index beta  (ipedestal=1)
teped    = 5.5 * Electron temperature of pedestal (kev) (ipedestal=1; ieped=0)
tesep    = 0.2489 * Electron temperature at separatrix (kev) (ipedestal=1)
iprofile = 1 * Switch for current profile consistency;
isc      = 34 * Switch for energy confinement time scaling law
ishape   = 2 * Switch for plasma cross-sectional shape calculation;
q        = 3.0 * Safety factor 'near' plasma edge (iteration variable 18);
q0       = 1.0 * Safety factor on axis
ralpne   = 0.06758 * Thermal alpha density / electron density (iteration variable 109)
rmajor   = 8.797 * Plasma major radius (m) (iteration variable 3)
i_single_null    = 1 * Switch for single null / double null plasma;
ssync    = 0.6 * Synchrotron wall reflectivity factor
te       = 12.66 * Volume averaged electron temperature (kev)
triang   = 0.5 * Plasma separatrix triangularity (calculated if ishape=1; 3 or 4)

*-----------------Pulse Variables------------------*

lpulse   = 1 * Switch for reactor model;

*-----------------Rebco Variables------------------*


*-------------------Scan Module--------------------*

isweep   = 1 * Number of scan points to calculate
nsweep   = 36 * Switch denoting quantity to scan;
sweep    = 0.007 * Actual values to use in scan

*--------------Stellarator Variables---------------*


*-----------------Tfcoil Variables-----------------*

sig_tf_case_max  = 6.0E8 * Allowable maximum shear stress in TF coil case (Tresca criterion) (Pa)
sig_tf_wp_max    = 6.0E8 * Allowable maximum shear stress in TF coil conduit (Tresca criterion) (Pa)
casthi   = 0.06 * Either; inboard tf coil case plasma side thickness (m)
casths   = 0.05 * Either; inboard tf coil sidewall case thickness (m)
cpttf    = 90000.0 * Tf coil current per turn (a);
dhecoil  = 0.010 * Diameter of he coil in tf winding (m)
fcutfsu  = 0.8348 * Copper fraction of cable conductor (tf coils)
i_tf_sc_mat = 5 * Switch for superconductor material in tf coils;
i_tf_sup   = 1 * Switch for tf coil conductor model;
oacdcp   = 9873000.0 * Overall current density in tf coil inboard legs (a/m2)
ripmax   = 0.6 * Maximum allowable toroidal field ripple amplitude
sigvvall = 9.3e7 * Allowable stress from tf quench in vacuum vessel (pa)
tdmptf   = 20.35 * Fast discharge time for tf coil in event of quench (s)
n_tf     = 16 * Number of tf coils (default = 50 for stellarators)
tftmp    = 4.750 * Peak helium coolant temperature in tf coils and pf coils (k)
thicndut = 0.0015 * Conduit insulation thickness (m)
thkcas   = 0.4481 * Inboard tf coil case outer (non-plasma side) thickness (m)
thwcndut = 0.008 * Tf coil conduit case thickness (m) (iteration variable 58)
tinstf   = 0.008 * Ground insulation thickness surrounding winding pack (m)
tmargmin = 1.500 * Minimum allowable temperature margin ; tfc and cs (k)
vdalw    = 9.625 * Max voltage across tf coil during quench (kv)
vftf     = 0.300 * Coolant fraction of tfc 'cable' (i_tf_sup=1); or of tfc leg (i_tf_sup=0)

*-----------------Times Variables------------------*

tdwell   = 0 * Time between pulses in a pulsed reactor (s)
tohs     = 300 * Plasma current ramp-up time for current initiation (s)

*-----------------Vacuum Variables-----------------*<|MERGE_RESOLUTION|>--- conflicted
+++ resolved
@@ -6,16 +6,6 @@
  
    Program :
    Version : 2.3.0   Release Date :: 2022-01-20
-<<<<<<< HEAD
-   Tag No. : v2.1-1348-g7a3a4dda
-    Branch : 1367-add-site-preparation-costs-into-model-2
-   Git log : Merge\ branch\ |develop|\ into\ 1367-add-site-preparat
- Date/time : 17 Mar 2022 12:02:44 +00:00(hh:mm) UTC
-      User : rhicha
-  Computer : l0500
- Directory : /tmp/pytest-of-rhicha/pytest-292/test_solver0
-     Input : /tmp/pytest-of-rhicha/pytest-292/test_scenario_kallenbach_0/IN.DAT
-=======
    Tag No. : v2.1-1332-g22754d6e code contains untracked changes
     Branch : 1205-tf-cond-stiffness
    Git log : NOW\ added\ correct\ ref\ dicts
@@ -24,7 +14,6 @@
   Computer : cswan-2017-desktop
  Directory : /tmp/pytest-of-cswan/pytest-2/test_solver0
      Input : /tmp/pytest-of-cswan/pytest-2/test_scenario_kallenbach_0/IN.DAT
->>>>>>> 934af448
  Run title : kallenbach divertor model
   Run type : Reactor concept design: Pulsed tokamak model, (c) CCFE
  
@@ -180,11 +169,7 @@
  Heating/CD system lifetime (years)                                       (cdrlife)                 6.054E+00  OP 
  Total plant lifetime (years)                                             (tlife)                   3.000E+01     
  Total plant availability fraction                                        (cfactr)                  7.500E-01     
-<<<<<<< HEAD
- Number of fusion cycles to reach allowable fw/blanket DPA                (bktcycles)               1.770E+04     
-=======
  Number of fusion cycles to reach allowable fw/blanket DPA                (bktcycles)               1.769E+04     
->>>>>>> 934af448
  
  *************************************************** Plasma ***************************************************
  
@@ -1469,13 +1454,8 @@
  
  Power Balance for Reactor - Summary :
  -------------------------------------
-<<<<<<< HEAD
- Fusion power (MW)                                                        (powfmw)                   1971.462  OP 
- Power from energy multiplication in blanket and shield (MW)              (emultmw)                   375.217  OP 
-=======
  Fusion power (MW)                                                        (powfmw)                   1970.776  OP 
  Power from energy multiplication in blanket and shield (MW)              (emultmw)                   375.087  OP 
->>>>>>> 934af448
  Injected power (MW)                                                      (pinjmw.)                    50.000  OP 
  Ohmic power (MW)                                                         (pohmmw.)                     0.949  OP 
  Power deposited in primary coolant by pump (MW)                          (htpmw_mech)                155.000  OP 
@@ -1508,15 +1488,9 @@
  
  Power balance for power plant :
  -------------------------------
-<<<<<<< HEAD
- Fusion power (MW)                                                        (powfmw)                   1971.462  OP 
- Power from energy multiplication in blanket and shield (MW)              (emultmw)                   375.217  OP 
- Total (MW)                                                                                          2346.679  OP 
-=======
  Fusion power (MW)                                                        (powfmw)                   1970.776  OP 
  Power from energy multiplication in blanket and shield (MW)              (emultmw)                   375.087  OP 
  Total (MW)                                                                                          2345.862  OP 
->>>>>>> 934af448
  
  Net electrical output (MW)	                                              (pnetelmw)                  500.002  OP 
  Heat rejected by main power conversion circuit (MW)                      (rejected_main)            1296.985  OP 
