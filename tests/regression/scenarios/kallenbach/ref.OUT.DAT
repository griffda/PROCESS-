--- conflicted
+++ resolved
@@ -5,7 +5,6 @@
  **************************************************************************************************************
  
    Program :
-<<<<<<< HEAD
    Version : 2.3.0   Release Date :: 2022-01-20
    Tag No. : v2.1-1614-ge10d543cf
     Branch : HEAD
@@ -15,17 +14,6 @@
   Computer : runner-8r7le1vq-project-20-concurrent-0
  Directory : /builds/process/process
      Input : /tmp/pytest-of-root/pytest-0/test_scenario_kallenbach_0/IN.DAT
-=======
-   Version : 2.4.0   Release Date :: 2022-05-18
-   Tag No. : v2.1-1732-g6406e21f code contains untracked changes
-    Branch : 1663-pfcoil-variables-in-mfile-start-pfv
-   Git log : Merge\ branch\ |1651-convert-costs_2015-f90-to-pytho
- Date/time : 19 May 2022 14:53:01 +00:00(hh:mm) UTC
-      User : root
-  Computer : 3ad262c2e59e
- Directory : /root/process
-     Input : /tmp/pytest-of-root/pytest-0/popen-gw0/test_scenario_kallenbach_0/IN.DAT
->>>>>>> 4c2c9eb0
  Run title : kallenbach divertor model
   Run type : Reactor concept design: Pulsed tokamak model, (c) CCFE
  
