--- conflicted
+++ resolved
@@ -5,17 +5,6 @@
  **************************************************************************************************************
  
    Program :
-<<<<<<< HEAD
-   Version : 2.2.0   Release Date :: 2021-10-26
-   Tag No. : v2.1-1092-gf6136998
-    Branch : 1367-add-site-preparation-costs-into-model-2
-   Git log : Merge\ branch\ |develop|\ into\ 1367-add-site-preparat
- Date/time : 10 Jan 2022 15:03:02 +00:00(hh:mm) UTC
-      User : rhicha
-  Computer : l0500
- Directory : /tmp/pytest-of-rhicha/pytest-267/test_solver0
-     Input : /tmp/pytest-of-rhicha/pytest-267/test_scenario_kallenbach_0/IN.DAT
-=======
    Version : 2.3.0   Release Date :: 2022-01-20
    Tag No. : v2.1-1238-g0543b5a2
     Branch : 1561-incorrect-adjustment-of-vgaptop-in-double-null-case
@@ -25,7 +14,6 @@
   Computer : l0500
  Directory : /tmp/pytest-of-rhicha/pytest-283/test_solver0
      Input : /tmp/pytest-of-rhicha/pytest-283/test_scenario_kallenbach_0/IN.DAT
->>>>>>> 5312eb99
  Run title : kallenbach divertor model
   Run type : Reactor concept design: Pulsed tokamak model, (c) CCFE
  
