--- conflicted
+++ resolved
@@ -5,7 +5,6 @@
  **************************************************************************************************************
  
    Program :
-<<<<<<< HEAD
    Version : 2.3.0   Release Date :: 2022-01-20
    Tag No. : v2.1-1747-gc999c585
     Branch : 1499-update-cs-coil-geometry-model-python
@@ -15,17 +14,6 @@
   Computer : M0542
  Directory : /tmp/pytest-of-ym1906/pytest-11/test_solver0
      Input : /tmp/pytest-of-ym1906/pytest-11/test_scenario_kallenbach_0/IN.DAT
-=======
-   Version : 2.4.0   Release Date :: 2022-05-18
-   Tag No. : v2.1-1732-g6406e21f code contains untracked changes
-    Branch : 1663-pfcoil-variables-in-mfile-start-pfv
-   Git log : Merge\ branch\ |1651-convert-costs_2015-f90-to-pytho
- Date/time : 19 May 2022 14:53:01 +00:00(hh:mm) UTC
-      User : root
-  Computer : 3ad262c2e59e
- Directory : /root/process
-     Input : /tmp/pytest-of-root/pytest-0/popen-gw0/test_scenario_kallenbach_0/IN.DAT
->>>>>>> 4c2c9eb0
  Run title : kallenbach divertor model
   Run type : Reactor concept design: Pulsed tokamak model, (c) CCFE
  
@@ -948,7 +936,6 @@
  Helium coolant temperature (K)                                           (tfv.tftmp)               4.750E+00     
  CS temperature margin (K)                                                (tmargoh)                 1.500E+00  OP 
  Minimum permitted temperature margin (K)                                 (tfv.tmargmin_cs)         1.500E+00     
-<<<<<<< HEAD
  Residual hoop stress in CS Steel (Pa)                                    (csfv.residual_sig_hoop)  2.400E+08     
  Minimum burn time (s)                                                    (ctv.tbrnmn               7.200E+03     
  Initial vertical crack size (m)                                          (csfv.t_crack_vertical)   8.900E-04     
@@ -961,14 +948,6 @@
  CS structural radial thickness (m)                                       (csfv.t_structural_radial 6.588E-03     
  Allowable number of cycles till CS fracture                              (csfv.n_cycle)            2.474E+03  OP 
  Minimum number of cycles required till CS fracture                       (csfv.n_cycle_min)        2.000E+04  OP 
-=======
- residual hoop stress in CS Steel (Pa)                                    (csfv.residual_sig_hoop)  2.400E+08     
- Initial vertical crack size (m)                                          (csfv.t_crack_vertical)   2.000E-03     
- Initial radial crack size (m)                                            (csfv.t_crack_radial)     6.000E-03     
- CS structural vertical thickness (m)                                     (csfv.t_structural_vertic 2.200E-02     
- CS structural radial thickness (m)                                       (csfv.t_structural_radial 7.000E-02     
- Allowable number of cycles till CS fracture                              (csfv.n_cycle)            3.304E+04  OP 
->>>>>>> 4c2c9eb0
  
  Superconducting PF coils
  PF coil superconductor material                                          (isumatpf)                        3     
