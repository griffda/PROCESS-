--- conflicted
+++ resolved
@@ -12,26 +12,15 @@
  **************************************************************************************************************
  
    Program :
-   Version : 2.2.0   Release Date :: 2021-10-26
-<<<<<<< HEAD
-   Tag No. : v2.1-1149-gb3ea8001 code contains untracked changes
+   Version : 2.3.0   Release Date :: 2022-01-20
+   Tag No. : v2.1-1176-g8889788a code contains untracked changes
     Branch : 1205-tf-cond-stiffness
-   Git log : Added\ new\ function,\ eyoung_t_nested_squares,\ to\ co
- Date/time : 19 Jan 2022 12:06:39 -05:00(hh:mm) UTC
+   Git log : Changed\ the\ name\ of\ the\ TF\ coil\ conductor\ behavior
+ Date/time :  7 Feb 2022 11:25:13 -05:00(hh:mm) UTC
       User : cswan
   Computer : cswan-2017-desktop
- Directory : /tmp/pytest-of-cswan/pytest-8/test_solver0
-     Input : /tmp/pytest-of-cswan/pytest-8/test_scenario_hts_REBCO_0/IN.DAT
-=======
-   Tag No. : v2.1-1116-g4cf3024e
-    Branch : 1358-sc-tf-coil-external-case-mass-redux
-   Git log : Merge\ branch\ |develop|\ into\ 1358-sc-tf-coil-extern
- Date/time : 14 Jan 2022 13:44:00 +00:00(hh:mm) UTC
-      User : rhicha
-  Computer : l0500
- Directory : /tmp/pytest-of-rhicha/pytest-273/test_solver0
-     Input : /tmp/pytest-of-rhicha/pytest-273/test_scenario_hts_REBCO_0/IN.DAT
->>>>>>> 8e3f6a88
+ Directory : /tmp/pytest-of-cswan/pytest-18/test_solver0
+     Input : /tmp/pytest-of-cswan/pytest-18/test_scenario_hts_REBCO_0/IN.DAT
  Run title : hts model using "croco" conductor based on kit design
   Run type : Reactor concept design: Pulsed tokamak model, (c) CCFE
  
@@ -68,15 +57,9 @@
  Number of constraints (total)                                            (neqns+nineqns)                  20     
  Optimisation switch                                                      (ioptimz)                         1     
  Figure of merit switch                                                   (minmax)                          1     
-<<<<<<< HEAD
- Square root of the sum of squares of the constraint residuals            (sqsumsq)                 5.330E-06  OP 
- VMCON convergence parameter                                              (convergence_parameter)   1.372E-06  OP 
- Number of VMCON iterations                                               (nviter)                         77  OP 
-=======
- Square root of the sum of squares of the constraint residuals            (sqsumsq)                 4.989E-06  OP 
- VMCON convergence parameter                                              (convergence_parameter)   1.857E-06  OP 
- Number of VMCON iterations                                               (nviter)                         85  OP 
->>>>>>> 8e3f6a88
+ Square root of the sum of squares of the constraint residuals            (sqsumsq)                 3.961E-06  OP 
+ VMCON convergence parameter                                              (convergence_parameter)   9.459E-07  OP 
+ Number of VMCON iterations                                               (nviter)                         91  OP 
  
 PROCESS has successfully optimised the iteration variables to minimise the figure of merit          MAJOR RADIUS.
  
@@ -103,81 +86,42 @@
                                           final       final /
     i                                     value       initial
  
-<<<<<<< HEAD
-    1                  bt               5.4691E+00     0.7926
-    2                  rmajor           8.8775E+00     1.2358
-    3                  te               1.3405E+01     0.8229
-    4                  beta             3.4960E-02     0.6752
-    5                  dene             8.4252E+19     0.9559
+    1                  bt               5.4679E+00     0.7924
+    2                  rmajor           8.8758E+00     1.2355
+    3                  te               1.3399E+01     0.8225
+    4                  beta             3.4956E-02     0.6751
+    5                  dene             8.4250E+19     0.9559
     6                  fdene            1.2000E+00     1.1241
     7                  hfact            1.1000E+00     1.2812
-    8                  fwalld           6.1218E-01     1.0786
-    9                  ohcth            5.6015E-01     1.0406
+    8                  fwalld           6.1164E-01     1.0776
+    9                  ohcth            5.5981E-01     1.0399
    10                  q                3.0000E+00     0.8208
-   11                  bore             2.5537E+00     0.7859
-   12                  fbetatry         5.4577E-01     1.0181
-   13                  coheof           1.9141E+07     0.6521
-   14                  fjohc0           1.0000E-03     0.0018
-   15                  fcohbop          9.1193E-01     1.4292
-=======
-    1                  bt               5.4673E+00     0.7924
-    2                  rmajor           8.8777E+00     1.2358
-    3                  te               1.3400E+01     0.8226
-    4                  beta             3.4956E-02     0.6751
-    5                  dene             8.4223E+19     0.9556
-    6                  fdene            1.2000E+00     1.1241
-    7                  hfact            1.1000E+00     1.2812
-    8                  fwalld           6.1146E-01     1.0773
-    9                  ohcth            5.5955E-01     1.0395
-   10                  q                3.0000E+00     0.8208
-   11                  bore             2.5536E+00     0.7859
-   12                  fbetatry         5.4572E-01     1.0180
-   13                  coheof           1.9157E+07     0.6526
+   11                  bore             2.5533E+00     0.7858
+   12                  fbetatry         5.4573E-01     1.0180
+   13                  coheof           1.9150E+07     0.6524
    14                  fjohc0           1.0000E-03     0.0018
    15                  fcohbop          9.1194E-01     1.4292
->>>>>>> 8e3f6a88
    16                  gapoh            5.0000E-02     0.8452
    17                  fvsbrnni         4.6126E-01     0.7028
    18                  fstrcase         1.0000E+00     2.4578
-<<<<<<< HEAD
-   19                  fstrcond         8.3537E-01    29.6492
-   20                  fiooic           7.3689E-01     2.9722
-   21                  fvdump           3.7553E-01     5.5163
+   19                  fstrcond         8.3534E-01    29.6479
+   20                  fiooic           7.3690E-01     2.9722
+   21                  fvdump           3.0767E-01     4.5195
    22                  ftmargtf         1.0000E+00     1.0062
-   23                  tdmptf           6.0244E+01     1.7476
-   24                  thkcas           5.0798E-01     0.7784
+   23                  tdmptf           7.3460E+01     2.1310
+   24                  thkcas           5.0760E-01     0.7778
    25                  thwcndut         5.0000E-03     0.5350
    26                  cpttf            9.0000E+04     1.4377
-   27                  gapds            2.8234E-02     1.3016
-   28                  flhthresh        1.1639E+00     0.3200
+   27                  gapds            2.8169E-02     1.2986
+   28                  flhthresh        1.1645E+00     0.3202
    29                  ftmargoh         1.0000E+00     1.9064
-   30                  ftaucq           4.1385E-01     1.1584
+   30                  ftaucq           3.3913E-01     0.9492
    31                  fpsepbqar        1.0000E+00    21.4439
-   32                  oh_steel_frac    5.5999E-01     0.6703
+   32                  oh_steel_frac    5.6006E-01     0.6704
    33                  foh_stress       1.0000E+00     2.2629
-   34                  fimp(13)         4.6294E-04     1.2324
-   35                  copper_thick     7.3070E-05     1.9511
-   36                  dr_tf_wp         4.2761E-01     1.1462
-=======
-   19                  fstrcond         9.2857E-01    32.9569
-   20                  fiooic           7.3691E-01     2.9722
-   21                  fvdump           5.3324E-01     7.8329
-   22                  ftmargtf         1.0000E+00     1.0062
-   23                  tdmptf           4.2405E+01     1.2302
-   24                  thkcas           5.0908E-01     0.7801
-   25                  thwcndut         5.0000E-03     0.5350
-   26                  cpttf            9.0000E+04     1.4377
-   27                  gapds            2.8046E-02     1.2929
-   28                  flhthresh        1.1648E+00     0.3202
-   29                  ftmargoh         1.0000E+00     1.9064
-   30                  ftaucq           5.8757E-01     1.6446
-   31                  fpsepbqar        1.0000E+00    21.4439
-   32                  oh_steel_frac    5.6018E-01     0.6705
-   33                  foh_stress       1.0000E+00     2.2629
-   34                  fimp(13)         4.6216E-04     1.2303
-   35                  copper_thick     7.3095E-05     1.9517
-   36                  dr_tf_wp         4.2743E-01     1.1457
->>>>>>> 8e3f6a88
+   34                  fimp(13)         4.6213E-04     1.2302
+   35                  copper_thick     7.3079E-05     1.9513
+   36                  dr_tf_wp         4.2756E-01     1.1460
    37                  f_coppera_m2     1.0000E+00     1.0000
  
  The following equality constraint residues should be close to zero :
@@ -185,49 +129,26 @@
                                                physical                 constraint                 normalised
                                               constraint                 residue                    residue
  
-<<<<<<< HEAD
-    1  Beta consistency                      =  3.4960E-02              1.2892E-12                -3.6877E-11
-    2  Global power balance consistency      =  2.0683E-01 MW/m3       -1.1821E-11 MW/m3           5.7152E-11
-    3  Density upper limit                   <  9.3304E+19 /m3          2.8297E+08 /m3             3.0327E-12
-    4  Neutron wall load upper limit         <  1.2244E+00 MW/m2        2.6664E-10 MW/m2           2.1778E-10
-    5  Radial build consistency              =  8.8775E+00 m           -9.2509E-12 m               1.0421E-12
-    6  Burn time lower limit                 >  7.2000E+03 sec         -5.7025E-03 sec             7.9201E-07
-    7  L-H power threshold limit             >  1.1803E+02 MW           8.1513E-08 MW             -6.9061E-10
-    8  Net electric power lower limit        >  5.0000E+02 MW           8.2868E-06 MW              1.6574E-08
-    9  Beta upper limit                      <  5.6067E-02             -1.9274E-12                -3.4377E-11
-   10  Injection power upper limit           <  5.0000E+01 MW          -8.1895E-10 MW              1.6379E-11
-   11  TF coil case stress upper limit       <  6.0000E+08 Pa          -1.9527E+03 Pa             -3.2544E-06
-   12  TF coil conduit stress upper lim      <  6.0000E+08 Pa          -2.3375E+03 Pa             -3.8958E-06
-   13  I_op / I_critical (TF coil)           <  3.7853E+07 A/m2         3.3532E-05 A/m2           -1.2021E-12
-   14  Dump voltage upper limit              <  1.0000E+01 V            6.2447E+00 V              -1.5982E-10
-   15  TF coil temp. margin lower limit      >  1.0000E+01 K           -1.0556E-10 K               1.0556E-11
-   16  CS temperature margin lower limit     >  1.5000E+00 K           -2.1184E-06 K               1.4122E-06
-   17  Dump time set by VV stress            >  2.4932E+01 s           -3.5312E+01 s              -1.5954E-10
-   18  Upper Lim. on Psep * Bt / q A R       <  9.1000E+00 MWT/m       -5.8457E-09 MWT/m           6.4238E-10
-   19  CS Tresca yield criterion             <  6.0000E+08 Pa           7.4028E+01 Pa              1.2338E-07
-   20  TFC current/copper area < Max         <  1.0000E+08 A/m2         1.7798E-04 A/m2           -1.7798E-12
-=======
-    1  Beta consistency                      =  3.4956E-02              1.3419E-12                -3.8387E-11
-    2  Global power balance consistency      =  2.0660E-01 MW/m3       -1.5466E-11 MW/m3           7.4857E-11
-    3  Density upper limit                   <  9.3272E+19 /m3          1.8204E+08 /m3             1.9518E-12
-    4  Neutron wall load upper limit         <  1.2229E+00 MW/m2        3.0991E-10 MW/m2           2.5342E-10
-    5  Radial build consistency              =  8.8777E+00 m           -8.0111E-12 m               9.0239E-13
-    6  Burn time lower limit                 >  7.2000E+03 sec         -7.5801E-03 sec             1.0528E-06
-    7  L-H power threshold limit             >  1.1798E+02 MW           1.1414E-07 MW             -9.6749E-10
-    8  Net electric power lower limit        >  5.0000E+02 MW          -5.4393E-05 MW             -1.0879E-07
-    9  Beta upper limit                      <  5.6067E-02             -2.1488E-12                -3.8326E-11
-   10  Injection power upper limit           <  5.0000E+01 MW          -5.8368E-10 MW              1.1674E-11
-   11  TF coil case stress upper limit       <  6.0000E+08 Pa           1.7160E+03 Pa              2.8600E-06
-   12  TF coil conduit stress upper lim      <  6.0000E+08 Pa           1.8481E+03 Pa              3.0801E-06
-   13  I_op / I_critical (TF coil)           <  3.7853E+07 A/m2         2.5073E-04 A/m2           -8.9885E-12
-   14  Dump voltage upper limit              <  1.0000E+01 V            4.6676E+00 V               3.3071E-11
-   15  TF coil temp. margin lower limit      >  1.0000E+01 K           -5.9840E-11 K               5.9841E-12
-   16  CS temperature margin lower limit     >  1.5000E+00 K           -3.6708E-06 K               2.4472E-06
-   17  Dump time set by VV stress            >  2.4916E+01 s           -1.7489E+01 s               9.4300E-12
-   18  Upper Lim. on Psep * Bt / q A R       <  9.1000E+00 MWT/m       -8.2808E-09 MWT/m           9.0998E-10
-   19  CS Tresca yield criterion             <  6.0000E+08 Pa           2.0146E+02 Pa              3.3577E-07
-   20  TFC current/copper area < Max         <  1.0000E+08 A/m2         5.6115E-04 A/m2           -5.6115E-12
->>>>>>> 8e3f6a88
+    1  Beta consistency                      =  3.4956E-02              1.8203E-12                -5.2074E-11
+    2  Global power balance consistency      =  2.0671E-01 MW/m3       -2.0193E-11 MW/m3           9.7690E-11
+    3  Density upper limit                   <  9.3302E+19 /m3          4.3321E+08 /m3             4.6432E-12
+    4  Neutron wall load upper limit         <  1.2233E+00 MW/m2        4.0089E-10 MW/m2           3.2772E-10
+    5  Radial build consistency              =  8.8758E+00 m           -1.1141E-11 m               1.2552E-12
+    6  Burn time lower limit                 >  7.2000E+03 sec         -9.3710E-03 sec             1.3015E-06
+    7  L-H power threshold limit             >  1.1797E+02 MW           1.4944E-07 MW             -1.2668E-09
+    8  Net electric power lower limit        >  5.0000E+02 MW          -4.2142E-05 MW             -8.4284E-08
+    9  Beta upper limit                      <  5.6067E-02             -2.8049E-12                -5.0028E-11
+   10  Injection power upper limit           <  5.0000E+01 MW          -1.0624E-09 MW              2.1248E-11
+   11  TF coil case stress upper limit       <  6.0000E+08 Pa          -1.3056E+03 Pa             -2.1760E-06
+   12  TF coil conduit stress upper lim      <  6.0000E+08 Pa          -1.5629E+03 Pa             -2.6049E-06
+   13  I_op / I_critical (TF coil)           <  3.7853E+07 A/m2         1.3432E-04 A/m2           -4.8154E-12
+   14  Dump voltage upper limit              <  1.0000E+01 V            6.9233E+00 V              -5.9326E-10
+   15  TF coil temp. margin lower limit      >  1.0000E+01 K           -9.1406E-11 K               9.1407E-12
+   16  CS temperature margin lower limit     >  1.5000E+00 K           -2.3240E-06 K               1.5494E-06
+   17  Dump time set by VV stress            >  2.4913E+01 s           -4.8548E+01 s              -5.4175E-10
+   18  Upper Lim. on Psep * Bt / q A R       <  9.1000E+00 MWT/m       -1.0878E-08 MWT/m           1.1954E-09
+   19  CS Tresca yield criterion             <  6.0000E+08 Pa           1.5354E+02 Pa              2.5591E-07
+   20  TFC current/copper area < Max         <  1.0000E+08 A/m2         3.9728E-04 A/m2           -3.9728E-12
  
  ******************************************** Final Feasible Point ********************************************
  
@@ -236,15 +157,9 @@
  
  Allowable blanket neutron fluence (MW-yr/m2)                             (abktflnc)                5.000E+00     
  Allowable divertor heat fluence (MW-yr/m2)                               (adivflnc)                7.000E+00     
-<<<<<<< HEAD
- First wall / blanket lifetime (years)                                    (bktlife)                 5.445E+00  OP 
- Divertor lifetime (years)                                                (divlife)                 2.102E+01  OP 
- Heating/CD system lifetime (years)                                       (cdrlife)                 5.445E+00  OP 
-=======
- First wall / blanket lifetime (years)                                    (bktlife)                 5.451E+00  OP 
+ First wall / blanket lifetime (years)                                    (bktlife)                 5.450E+00  OP 
  Divertor lifetime (years)                                                (divlife)                 2.101E+01  OP 
- Heating/CD system lifetime (years)                                       (cdrlife)                 5.451E+00  OP 
->>>>>>> 8e3f6a88
+ Heating/CD system lifetime (years)                                       (cdrlife)                 5.450E+00  OP 
  Total plant lifetime (years)                                             (tlife)                   4.000E+01     
  Total plant availability fraction                                        (cfactr)                  7.500E-01     
  
@@ -255,8 +170,8 @@
  
  Plasma Geometry :
  
- Major radius (m)                                                         (rmajor)                      8.878  ITV
- Minor radius (m)                                                         (rminor)                      2.864  OP 
+ Major radius (m)                                                         (rmajor)                      8.876  ITV
+ Minor radius (m)                                                         (rminor)                      2.863  OP 
  Aspect ratio                                                             (aspect)                      3.100     
  Elongation, X-point (Zohm scaling)                                       (kappa)                       1.781  OP 
  Zohm scaling adjustment factor                                           (fkzohm)                      1.024     
@@ -264,34 +179,21 @@
  Elongation, area ratio calc.                                             (kappaa)                      1.665  OP 
  Triangularity, X-point (input value used)                                (triang)                      0.500  IP 
  Triangularity, 95% surface (calculated from triang)                      (triang95)                    0.333  OP 
-<<<<<<< HEAD
- Plasma poloidal perimeter (m)                                            (pperim)                     25.216  OP 
- Plasma cross-sectional area (m2)                                         (xarea)                      42.894  OP 
-=======
- Plasma poloidal perimeter (m)                                            (pperim)                     25.217  OP 
- Plasma cross-sectional area (m2)                                         (xarea)                      42.896  OP 
->>>>>>> 8e3f6a88
+ Plasma poloidal perimeter (m)                                            (pperim)                     25.211  OP 
+ Plasma cross-sectional area (m2)                                         (xarea)                      42.877  OP 
  Plasma surface area (m2)                                                 (sarea)                   1.367E+03  OP 
- Plasma volume (m3)                                                       (vol)                     2.344E+03  OP 
+ Plasma volume (m3)                                                       (vol)                     2.343E+03  OP 
  
  Current and Field :
  
  Consistency between q0,q,alphaj,rli,dnbeta is enforced
  
  Plasma current scaling law used                                          (icurr)                           4     
-<<<<<<< HEAD
- Plasma current (MA)                                                      (plascur/1D6)                20.032  OP 
+ Plasma current (MA)                                                      (plascur/1D6)                20.024  OP 
  Current density profile factor                                           (alphaj)                      1.508  OP 
  Plasma internal inductance, li                                           (rli)                         1.096  OP 
  Vertical field at plasma (T)                                             (bvert)                      -0.754  OP 
- Vacuum toroidal field at R (T)                                           (bt)                          5.469  ITV
-=======
- Plasma current (MA)                                                      (plascur/1D6)                20.026  OP 
- Current density profile factor                                           (alphaj)                      1.508  OP 
- Plasma internal inductance, li                                           (rli)                         1.096  OP 
- Vertical field at plasma (T)                                             (bvert)                      -0.754  OP 
- Vacuum toroidal field at R (T)                                           (bt)                          5.467  ITV
->>>>>>> 8e3f6a88
+ Vacuum toroidal field at R (T)                                           (bt)                          5.468  ITV
  Average poloidal field (T)                                               (bp)                          0.998  OP 
  Total field (sqrt(bp^2 + bt^2)) (T)                                      (btot)                        5.558  OP 
  Safety factor on axis                                                    (q0)                          1.000     
@@ -303,13 +205,9 @@
  Total plasma beta                                                        (beta)                    3.496E-02  ITV
  Total poloidal beta                                                      (betap)                   1.084E+00  OP 
  Total toroidal beta                                                                                3.612E-02  OP 
-<<<<<<< HEAD
- Fast alpha beta                                                          (betaft)                  4.360E-03  OP 
-=======
  Fast alpha beta                                                          (betaft)                  4.359E-03  OP 
->>>>>>> 8e3f6a88
  Beam ion beta                                                            (betanb)                  0.000E+00  OP 
- (Fast alpha + beam beta)/(thermal beta)                                  (gammaft)                 1.425E-01  OP 
+ (Fast alpha + beam beta)/(thermal beta)                                  (gammaft)                 1.424E-01  OP 
  Thermal beta                                                                                       3.060E-02  OP 
  Thermal poloidal beta                                                                              9.489E-01  OP 
  Thermal toroidal beta (= beta-exp)                                                                 3.162E-02  OP 
@@ -320,53 +218,28 @@
  Normalised total beta                                                                                  2.733  OP 
  Normalised toroidal beta                                                 (normalised_toroidal          2.824  OP 
  Limit on thermal beta                                                    (betalim)                     0.056  OP 
-<<<<<<< HEAD
- Plasma thermal energy (J)                                                                          1.323E+09  OP 
- Total plasma internal energy (J)                                         (total_plasma_internal_en 1.512E+09  OP 
+ Plasma thermal energy (J)                                                                          1.322E+09  OP 
+ Total plasma internal energy (J)                                         (total_plasma_internal_en 1.510E+09  OP 
  
  Temperature and Density (volume averaged) :
  
- Electron temperature (keV)                                               (te)                         13.405  ITV
- Electron temperature on axis (keV)                                       (te0)                        28.298  OP 
- Ion temperature (keV)                                                    (ti)                         13.405     
- Ion temperature on axis (keV)                                            (ti0)                        28.298  OP 
- Electron temp., density weighted (keV)                                   (ten)                        14.869  OP 
+ Electron temperature (keV)                                               (te)                         13.399  ITV
+ Electron temperature on axis (keV)                                       (te0)                        28.280  OP 
+ Ion temperature (keV)                                                    (ti)                         13.399     
+ Ion temperature on axis (keV)                                            (ti0)                        28.280  OP 
+ Electron temp., density weighted (keV)                                   (ten)                        14.862  OP 
  Electron density (/m3)                                                   (dene)                    8.425E+19  ITV
  Electron density on axis (/m3)                                           (ne0)                     1.108E+20  OP 
  Line-averaged electron density (/m3)                                     (dnla)                    9.330E+19  OP 
  Line-averaged electron density / Greenwald density                       (dnla_gw)                 1.200E+00  OP 
- Ion density (/m3)                                                        (dnitot)                  7.370E+19  OP 
+ Ion density (/m3)                                                        (dnitot)                  7.371E+19  OP 
  Fuel density (/m3)                                                       (deni)                    6.521E+19  OP 
- Total impurity density with Z > 2 (no He) (/m3)                          (dnz)                     4.322E+16  OP 
+ Total impurity density with Z > 2 (no He) (/m3)                          (dnz)                     4.315E+16  OP 
  Helium ion density (thermalised ions only) (/m3)                         (dnalp)                   8.425E+18  OP 
- Proton density (/m3)                                                     (dnprot)                  2.447E+16  OP 
+ Proton density (/m3)                                                     (dnprot)                  2.446E+16  OP 
  Hot beam density (/m3)                                                   (dnbeam)                  0.000E+00  OP 
  Density limit from scaling (/m3)                                         (dnelimt)                 7.775E+19  OP 
  Density limit (enforced) (/m3)                                           (boundu(9)*dnelimt)       9.330E+19  OP 
-=======
- Plasma thermal energy (J)                                                                          1.322E+09  OP 
- Total plasma internal energy (J)                                         (total_plasma_internal_en 1.511E+09  OP 
- 
- Temperature and Density (volume averaged) :
- 
- Electron temperature (keV)                                               (te)                         13.400  ITV
- Electron temperature on axis (keV)                                       (te0)                        28.283  OP 
- Ion temperature (keV)                                                    (ti)                         13.400     
- Ion temperature on axis (keV)                                            (ti0)                        28.283  OP 
- Electron temp., density weighted (keV)                                   (ten)                        14.863  OP 
- Electron density (/m3)                                                   (dene)                    8.422E+19  ITV
- Electron density on axis (/m3)                                           (ne0)                     1.108E+20  OP 
- Line-averaged electron density (/m3)                                     (dnla)                    9.327E+19  OP 
- Line-averaged electron density / Greenwald density                       (dnla_gw)                 1.200E+00  OP 
- Ion density (/m3)                                                        (dnitot)                  7.368E+19  OP 
- Fuel density (/m3)                                                       (deni)                    6.519E+19  OP 
- Total impurity density with Z > 2 (no He) (/m3)                          (dnz)                     4.314E+16  OP 
- Helium ion density (thermalised ions only) (/m3)                         (dnalp)                   8.422E+18  OP 
- Proton density (/m3)                                                     (dnprot)                  2.446E+16  OP 
- Hot beam density (/m3)                                                   (dnbeam)                  0.000E+00  OP 
- Density limit from scaling (/m3)                                         (dnelimt)                 7.773E+19  OP 
- Density limit (enforced) (/m3)                                           (boundu(9)*dnelimt)       9.327E+19  OP 
->>>>>>> 8e3f6a88
  Helium ion density (thermalised ions only) / electron density            (ralpne)                  1.000E-01     
  
  Impurities
@@ -384,7 +257,7 @@
  Fe concentration                                                         (fimp(10)                 0.000E+00     
  Ni concentration                                                         (fimp(11)                 0.000E+00     
  Kr concentration                                                         (fimp(12)                 0.000E+00     
- Xe concentration                                                         (fimp(13)                 4.622E-04  ITV
+ Xe concentration                                                         (fimp(13)                 4.621E-04  ITV
  W_ concentration                                                         (fimp(14)                 5.000E-05     
  Average mass of all ions (amu)                                           (aion)                    2.749E+00  OP 
  
@@ -393,11 +266,7 @@
  Plasma profile model                                                     (ipedestal)                       1     
  Pedestal profiles are used.
  Density pedestal r/a location                                            (rhopedn)                     0.940     
-<<<<<<< HEAD
  Electron density pedestal height (/m3)                                   (neped)                   6.609E+19  OP 
-=======
- Electron density pedestal height (/m3)                                   (neped)                   6.607E+19  OP 
->>>>>>> 8e3f6a88
  Electron density at pedestal / nGW                                       (fgwped_out)              8.500E-01     
  Temperature pedestal r/a location                                        (rhopedt)                     0.940     
  Pedestal scaling switch                                                  (ieped)                           0     
@@ -410,22 +279,13 @@
  
  Density Limit using different models :
  
- Old ASDEX model                                                          (dlimit(1))               4.804E+19  OP 
-<<<<<<< HEAD
- Borrass ITER model I                                                     (dlimit(2))               9.493E+19  OP 
- Borrass ITER model II                                                    (dlimit(3))               3.685E+19  OP 
- JET edge radiation model                                                 (dlimit(4))               3.066E+21  OP 
+ Old ASDEX model                                                          (dlimit(1))               4.805E+19  OP 
+ Borrass ITER model I                                                     (dlimit(2))               9.495E+19  OP 
+ Borrass ITER model II                                                    (dlimit(3))               3.686E+19  OP 
+ JET edge radiation model                                                 (dlimit(4))               3.068E+21  OP 
  JET simplified model                                                     (dlimit(5))               3.709E+20  OP 
  Hugill-Murakami Mq model                                                 (dlimit(6))               7.370E+19  OP 
  Greenwald model                                                          (dlimit(7))               7.775E+19  OP 
-=======
- Borrass ITER model I                                                     (dlimit(2))               9.494E+19  OP 
- Borrass ITER model II                                                    (dlimit(3))               3.686E+19  OP 
- JET edge radiation model                                                 (dlimit(4))               3.069E+21  OP 
- JET simplified model                                                     (dlimit(5))               3.708E+20  OP 
- Hugill-Murakami Mq model                                                 (dlimit(6))               7.368E+19  OP 
- Greenwald model                                                          (dlimit(7))               7.773E+19  OP 
->>>>>>> 8e3f6a88
  
  Fuel Constituents :
  
@@ -434,54 +294,21 @@
  
  Fusion Power :
  
-<<<<<<< HEAD
- Total fusion power (MW)                                                  (powfmw)                  2.276E+03  OP 
-  =    D-T fusion power (MW)                                              (pdt)                     2.273E+03  OP 
-   +   D-D fusion power (MW)                                              (pdd)                     2.848E+00  OP 
-   + D-He3 fusion power (MW)                                              (pdhe3)                   0.000E+00  OP 
- Alpha power: total (MW)                                                  (palpmw)                  4.546E+02  OP 
- Alpha power: beam-plasma (MW)                                            (palpnb)                  0.000E+00  OP 
- Neutron power (MW)                                                       (pneutmw)                 1.820E+03  OP 
- Charged particle power (excluding alphas) (MW)                           (pchargemw)               1.847E+00  OP 
- Total power deposited in plasma (MW)                                     (tot_power_plasma)        4.848E+02  OP 
- 
- Radiation Power (excluding SOL):
- 
- Bremsstrahlung radiation power (MW)                                      (pbrempv*vol)             8.963E+01  OP 
- Line radiation power (MW)                                                (plinepv*vol)             2.324E+02  OP 
- Synchrotron radiation power (MW)                                         (psyncpv*vol)             2.545E+01  OP 
- Synchrotron wall reflectivity factor                                     (ssync)                       0.600     
- Normalised minor radius defining 'core'                                  (coreradius)              7.500E-01     
- Fraction of core radiation subtracted from P_L                           (coreradiationfraction)   6.000E-01     
- Total core radiation power (MW)                                          (pcoreradmw)              1.392E+02  OP 
- Edge radiation power (MW)                                                (pedgeradmw)              2.083E+02  OP 
- Total radiation power (MW)                                               (pradmw)                  3.474E+02  OP 
- Core radiation fraction = total radiation in core / total power deposite (rad_fraction_core)       7.166E-01  OP 
- SoL radiation fraction = total radiation in SoL / total power accross se (rad_fraction_sol)        8.000E-01  IP 
- Radiation fraction = total radiation / total power deposited in plasma   (rad_fraction)            9.433E-01  OP 
- Nominal mean radiation load on inside surface of reactor (MW/m2)         (photon_wall)             2.338E-01  OP 
- Peaking factor for radiation wall load                                   (peakfactrad)             3.330E+00  IP 
- Maximum permitted radiation wall load (MW/m^2)                           (maxradwallload)          1.000E+00  IP 
- Peak radiation wall load (MW/m^2)                                        (peakradwallload)         7.785E-01  OP 
- Nominal mean neutron load on inside surface of reactor (MW/m2)           (wallmw)                  1.224E+00  OP 
- 
- Power incident on the divertor targets (MW)                              (ptarmw)                  2.747E+01  OP 
-=======
  Total fusion power (MW)                                                  (powfmw)                  2.273E+03  OP 
-  =    D-T fusion power (MW)                                              (pdt)                     2.271E+03  OP 
-   +   D-D fusion power (MW)                                              (pdd)                     2.844E+00  OP 
+  =    D-T fusion power (MW)                                              (pdt)                     2.270E+03  OP 
+   +   D-D fusion power (MW)                                              (pdd)                     2.843E+00  OP 
    + D-He3 fusion power (MW)                                              (pdhe3)                   0.000E+00  OP 
  Alpha power: total (MW)                                                  (palpmw)                  4.541E+02  OP 
  Alpha power: beam-plasma (MW)                                            (palpnb)                  0.000E+00  OP 
  Neutron power (MW)                                                       (pneutmw)                 1.817E+03  OP 
  Charged particle power (excluding alphas) (MW)                           (pchargemw)               1.844E+00  OP 
- Total power deposited in plasma (MW)                                     (tot_power_plasma)        4.843E+02  OP 
+ Total power deposited in plasma (MW)                                     (tot_power_plasma)        4.842E+02  OP 
  
  Radiation Power (excluding SOL):
  
- Bremsstrahlung radiation power (MW)                                      (pbrempv*vol)             8.948E+01  OP 
+ Bremsstrahlung radiation power (MW)                                      (pbrempv*vol)             8.947E+01  OP 
  Line radiation power (MW)                                                (plinepv*vol)             2.320E+02  OP 
- Synchrotron radiation power (MW)                                         (psyncpv*vol)             2.539E+01  OP 
+ Synchrotron radiation power (MW)                                         (psyncpv*vol)             2.538E+01  OP 
  Synchrotron wall reflectivity factor                                     (ssync)                       0.600     
  Normalised minor radius defining 'core'                                  (coreradius)              7.500E-01     
  Fraction of core radiation subtracted from P_L                           (coreradiationfraction)   6.000E-01     
@@ -491,14 +318,13 @@
  Core radiation fraction = total radiation in core / total power deposite (rad_fraction_core)       7.163E-01  OP 
  SoL radiation fraction = total radiation in SoL / total power accross se (rad_fraction_sol)        8.000E-01  IP 
  Radiation fraction = total radiation / total power deposited in plasma   (rad_fraction)            9.433E-01  OP 
- Nominal mean radiation load on inside surface of reactor (MW/m2)         (photon_wall)             2.334E-01  OP 
+ Nominal mean radiation load on inside surface of reactor (MW/m2)         (photon_wall)             2.335E-01  OP 
  Peaking factor for radiation wall load                                   (peakfactrad)             3.330E+00  IP 
  Maximum permitted radiation wall load (MW/m^2)                           (maxradwallload)          1.000E+00  IP 
- Peak radiation wall load (MW/m^2)                                        (peakradwallload)         7.772E-01  OP 
+ Peak radiation wall load (MW/m^2)                                        (peakradwallload)         7.775E-01  OP 
  Nominal mean neutron load on inside surface of reactor (MW/m2)           (wallmw)                  1.223E+00  OP 
  
  Power incident on the divertor targets (MW)                              (ptarmw)                  2.748E+01  OP 
->>>>>>> 8e3f6a88
  Fraction of power to the lower divertor                                  (ftar)                    1.000E+00  IP 
  Outboard side heat flux decay length (m)                                 (lambdaio)                1.570E-03  OP 
  Midplane seperation of the two magnetic closed flux surfaces (m)         (drsep)                   -Infinity  OP 
@@ -516,63 +342,39 @@
  Fraction of alpha power deposited in plasma                              (falpha)                      0.950  OP 
  Fraction of alpha power to electrons                                     (falpe)                       0.707  OP 
  Fraction of alpha power to ions                                          (falpi)                       0.293  OP 
- Ion transport (MW)                                                       (ptrimw)                  1.612E+02  OP 
+ Ion transport (MW)                                                       (ptrimw)                  1.611E+02  OP 
  Electron transport (MW)                                                  (ptremw)                  1.842E+02  OP 
  Injection power to ions (MW)                                             (pinjimw)                 0.000E+00  OP 
  Injection power to electrons (MW)                                        (pinjemw)                 5.000E+01  OP 
  Ignited plasma switch (0=not ignited, 1=ignited)                         (ignite)                          0     
  
  Power into divertor zone via charged particles (MW)                      (pdivt)                   1.374E+02  OP 
- Psep / R ratio (MW/m)                                                    (pdivmax/rmajor)          1.547E+01  OP 
+ Psep / R ratio (MW/m)                                                    (pdivmax/rmajor)          1.548E+01  OP 
  Psep Bt / qAR ratio (MWT/m)                                              (pdivmaxbt/qar)           9.100E+00  OP 
  
  H-mode Power Threshold Scalings :
  
-<<<<<<< HEAD
- ITER 1996 scaling: nominal (MW)                                          (pthrmw(1))               1.706E+02  OP 
- ITER 1996 scaling: upper bound (MW)                                      (pthrmw(2))               4.003E+02  OP 
- ITER 1996 scaling: lower bound (MW)                                      (pthrmw(3))               7.170E+01  OP 
- ITER 1997 scaling (1) (MW)                                               (pthrmw(4))               2.873E+02  OP 
- ITER 1997 scaling (2) (MW)                                               (pthrmw(5))               2.192E+02  OP 
- Martin 2008 scaling: nominal (MW)                                        (pthrmw(6))               1.180E+02  OP 
- Martin 2008 scaling: 95% upper bound (MW)                                (pthrmw(7))               1.554E+02  OP 
- Martin 2008 scaling: 95% lower bound (MW)                                (pthrmw(8))               8.068E+01  OP 
- Snipes 2000 scaling: nominal (MW)                                        (pthrmw(9))               8.320E+01  OP 
- Snipes 2000 scaling: upper bound (MW)                                    (pthrmw(10))              1.241E+02  OP 
- Snipes 2000 scaling: lower bound (MW)                                    (pthrmw(11))              5.534E+01  OP 
- Snipes 2000 scaling (closed divertor): nominal (MW)                      (pthrmw(12))              3.740E+01  OP 
- Snipes 2000 scaling (closed divertor): upper bound (MW)                  (pthrmw(13))              5.269E+01  OP 
- Snipes 2000 scaling (closed divertor): lower bound (MW)                  (pthrmw(14))              2.636E+01  OP 
- Hubbard 2012 L-I threshold - nominal (MW)                                (pthrmw(15))              3.376E+01  OP 
- Hubbard 2012 L-I threshold - lower bound (MW)                            (pthrmw(16))              1.665E+01  OP 
- Hubbard 2012 L-I threshold - upper bound (MW)                            (pthrmw(17))              6.845E+01  OP 
- Hubbard 2017 L-I threshold                                               (pthrmw(18))              3.215E+02  OP 
- Martin 2008 aspect ratio corrected scaling: nominal (MW)                 (pthrmw(19))              1.180E+02  OP 
- Martin 2008 aspect ratio corrected scaling: 95% upper bound (MW)         (pthrmw(20))              1.554E+02  OP 
- Martin 2008 aspect ratio corrected scaling: 95% lower bound (MW)         (pthrmw(21))              8.068E+01  OP 
-=======
  ITER 1996 scaling: nominal (MW)                                          (pthrmw(1))               1.705E+02  OP 
- ITER 1996 scaling: upper bound (MW)                                      (pthrmw(2))               4.001E+02  OP 
- ITER 1996 scaling: lower bound (MW)                                      (pthrmw(3))               7.167E+01  OP 
+ ITER 1996 scaling: upper bound (MW)                                      (pthrmw(2))               4.000E+02  OP 
+ ITER 1996 scaling: lower bound (MW)                                      (pthrmw(3))               7.166E+01  OP 
  ITER 1997 scaling (1) (MW)                                               (pthrmw(4))               2.871E+02  OP 
  ITER 1997 scaling (2) (MW)                                               (pthrmw(5))               2.191E+02  OP 
  Martin 2008 scaling: nominal (MW)                                        (pthrmw(6))               1.180E+02  OP 
  Martin 2008 scaling: 95% upper bound (MW)                                (pthrmw(7))               1.553E+02  OP 
- Martin 2008 scaling: 95% lower bound (MW)                                (pthrmw(8))               8.065E+01  OP 
- Snipes 2000 scaling: nominal (MW)                                        (pthrmw(9))               8.316E+01  OP 
+ Martin 2008 scaling: 95% lower bound (MW)                                (pthrmw(8))               8.064E+01  OP 
+ Snipes 2000 scaling: nominal (MW)                                        (pthrmw(9))               8.315E+01  OP 
  Snipes 2000 scaling: upper bound (MW)                                    (pthrmw(10))              1.240E+02  OP 
- Snipes 2000 scaling: lower bound (MW)                                    (pthrmw(11))              5.532E+01  OP 
- Snipes 2000 scaling (closed divertor): nominal (MW)                      (pthrmw(12))              3.739E+01  OP 
- Snipes 2000 scaling (closed divertor): upper bound (MW)                  (pthrmw(13))              5.268E+01  OP 
+ Snipes 2000 scaling: lower bound (MW)                                    (pthrmw(11))              5.531E+01  OP 
+ Snipes 2000 scaling (closed divertor): nominal (MW)                      (pthrmw(12))              3.738E+01  OP 
+ Snipes 2000 scaling (closed divertor): upper bound (MW)                  (pthrmw(13))              5.267E+01  OP 
  Snipes 2000 scaling (closed divertor): lower bound (MW)                  (pthrmw(14))              2.635E+01  OP 
  Hubbard 2012 L-I threshold - nominal (MW)                                (pthrmw(15))              3.374E+01  OP 
  Hubbard 2012 L-I threshold - lower bound (MW)                            (pthrmw(16))              1.664E+01  OP 
- Hubbard 2012 L-I threshold - upper bound (MW)                            (pthrmw(17))              6.840E+01  OP 
+ Hubbard 2012 L-I threshold - upper bound (MW)                            (pthrmw(17))              6.841E+01  OP 
  Hubbard 2017 L-I threshold                                               (pthrmw(18))              3.213E+02  OP 
  Martin 2008 aspect ratio corrected scaling: nominal (MW)                 (pthrmw(19))              1.180E+02  OP 
  Martin 2008 aspect ratio corrected scaling: 95% upper bound (MW)         (pthrmw(20))              1.553E+02  OP 
- Martin 2008 aspect ratio corrected scaling: 95% lower bound (MW)         (pthrmw(21))              8.065E+01  OP 
->>>>>>> 8e3f6a88
+ Martin 2008 aspect ratio corrected scaling: 95% lower bound (MW)         (pthrmw(21))              8.064E+01  OP 
  
  L-H threshold power (enforced) (MW)                                      (boundl(103)*plhthresh)   1.180E+02  OP 
  L-H threshold power (MW)                                                 (plhthresh)               1.180E+02  OP 
@@ -581,30 +383,18 @@
  
  Confinement scaling law                    IPB98(y,2)           (H)
  Confinement H factor                                                     (hfact)                       1.100  ITV
- Global thermal energy confinement time (s)                               (taueff)                      3.828  OP 
- Ion energy confinement time (s)                                          (tauei)                       3.828  OP 
- Electron energy confinement time (s)                                     (tauee)                       3.828  OP 
-<<<<<<< HEAD
- n.tau = Volume-average electron density x Energy confinement time (s/m3) (dntau)                   3.225E+20  OP 
- Triple product = Vol-average electron density x Vol-average electron temperature x Energy confinement time:
- Triple product  (keV s/m3)                                               (dntau*te)                4.323E+21  OP 
- Transport loss power assumed in scaling law (MW)                         (powerht)                 3.456E+02  OP 
-=======
+ Global thermal energy confinement time (s)                               (taueff)                      3.827  OP 
+ Ion energy confinement time (s)                                          (tauei)                       3.827  OP 
+ Electron energy confinement time (s)                                     (tauee)                       3.827  OP 
  n.tau = Volume-average electron density x Energy confinement time (s/m3) (dntau)                   3.224E+20  OP 
  Triple product = Vol-average electron density x Vol-average electron temperature x Energy confinement time:
  Triple product  (keV s/m3)                                               (dntau*te)                4.320E+21  OP 
- Transport loss power assumed in scaling law (MW)                         (powerht)                 3.454E+02  OP 
->>>>>>> 8e3f6a88
+ Transport loss power assumed in scaling law (MW)                         (powerht)                 3.453E+02  OP 
  Switch for radiation loss term usage in power balance                    (iradloss)                        1     
  Radiation power subtracted from plasma power balance (MW)                                          1.389E+02  OP 
    (Radiation correction is core radiation power)
-<<<<<<< HEAD
- Alpha particle confinement time (s)                                      (taup)                       24.484  OP 
- Alpha particle/energy confinement time ratio                             (taup/taueff)                 6.397  OP 
-=======
- Alpha particle confinement time (s)                                      (taup)                       24.505  OP 
+ Alpha particle confinement time (s)                                      (taup)                       24.500  OP 
  Alpha particle/energy confinement time ratio                             (taup/taueff)                 6.402  OP 
->>>>>>> 8e3f6a88
  Lower limit on taup/taueff                                               (taulimit)                    5.000     
  Total energy confinement time including radiation loss (s)               (total_energy_conf_t          3.118  OP 
    (= stored energy including fast particles / loss power including radiation
@@ -615,30 +405,17 @@
  Recent progress on the development and analysis of the ITPA global H-mode confinement database
  D.C. McDonald et al, 2007 Nuclear Fusion v47, 147. (nu_star missing 1/mu0)
  Normalized plasma pressure beta as defined by McDonald et al             (beta_mcdonald)           3.612E-02  OP 
-<<<<<<< HEAD
- Normalized ion Larmor radius                                             (rho_star)                1.834E-03  OP 
- Normalized collisionality                                                (nu_star)                 3.420E-03  OP 
-=======
  Normalized ion Larmor radius                                             (rho_star)                1.835E-03  OP 
- Normalized collisionality                                                (nu_star)                 3.422E-03  OP 
->>>>>>> 8e3f6a88
+ Normalized collisionality                                                (nu_star)                 3.423E-03  OP 
  Volume measure of elongation                                             (kappaa_IPB)              1.631E+00  OP 
  
  Plasma Volt-second Requirements :
  
-<<<<<<< HEAD
- Total volt-second requirement (Wb)                                       (vsstt)                   7.564E+02  OP 
- Inductive volt-seconds (Wb)                                              (vsind)                   3.114E+02  OP 
+ Total volt-second requirement (Wb)                                       (vsstt)                   7.561E+02  OP 
+ Inductive volt-seconds (Wb)                                              (vsind)                   3.112E+02  OP 
  Ejima coefficient                                                        (gamma)                       0.300     
- Start-up resistive (Wb)                                                  (vsres)                   6.704E+01  OP 
- Flat-top resistive (Wb)                                                  (vsbrn)                   3.780E+02  OP 
-=======
- Total volt-second requirement (Wb)                                       (vsstt)                   7.561E+02  OP 
- Inductive volt-seconds (Wb)                                              (vsind)                   3.113E+02  OP 
- Ejima coefficient                                                        (gamma)                       0.300     
- Start-up resistive (Wb)                                                  (vsres)                   6.702E+01  OP 
- Flat-top resistive (Wb)                                                  (vsbrn)                   3.777E+02  OP 
->>>>>>> 8e3f6a88
+ Start-up resistive (Wb)                                                  (vsres)                   6.700E+01  OP 
+ Flat-top resistive (Wb)                                                  (vsbrn)                   3.778E+02  OP 
  bootstrap current fraction multiplier                                    (cboot)                       1.000     
  Bootstrap fraction (ITER 1989)                                           (bscf_iter89)                 0.327  OP 
  Bootstrap fraction (Sauter et al)                                        (bscf_sauter)                 0.361  OP 
@@ -653,28 +430,17 @@
  Bootstrap fraction (enforced)                                            (bootipf.)                    0.361  OP 
  Diamagnetic fraction (enforced)                                          (diaipf.)                     0.000  OP 
  Pfirsch-Schlueter fraction (enforced)                                    (psipf.)                      0.000  OP 
-<<<<<<< HEAD
- Loop voltage during burn (V)                                             (vburn)                   5.242E-02  OP 
- Plasma resistance (ohm)                                                  (rplas)                   4.857E-09  OP 
- Resistive diffusion time (s)                                             (res_time)                2.889E+03  OP 
-=======
- Loop voltage during burn (V)                                             (vburn)                   5.239E-02  OP 
- Plasma resistance (ohm)                                                  (rplas)                   4.856E-09  OP 
- Resistive diffusion time (s)                                             (res_time)                2.890E+03  OP 
->>>>>>> 8e3f6a88
- Plasma inductance (H)                                                    (rlp)                     1.555E-05  OP 
+ Loop voltage during burn (V)                                             (vburn)                   5.240E-02  OP 
+ Plasma resistance (ohm)                                                  (rplas)                   4.858E-09  OP 
+ Resistive diffusion time (s)                                             (res_time)                2.888E+03  OP 
+ Plasma inductance (H)                                                    (rlp)                     1.554E-05  OP 
  Coefficient for sawtooth effects on burn V-s requirement                 (csawth)                      1.000     
  
  Fuelling :
  
  Ratio of He and pellet particle confinement times                        (tauratio)                1.000E+00     
-<<<<<<< HEAD
- Fuelling rate (nucleus-pairs/s)                                          (qfuel)                   3.952E+21  OP 
- Fuel burn-up rate (reactions/s)                                          (rndfuel)                 8.115E+20  OP 
-=======
- Fuelling rate (nucleus-pairs/s)                                          (qfuel)                   3.948E+21  OP 
- Fuel burn-up rate (reactions/s)                                          (rndfuel)                 8.106E+20  OP 
->>>>>>> 8e3f6a88
+ Fuelling rate (nucleus-pairs/s)                                          (qfuel)                   3.947E+21  OP 
+ Fuel burn-up rate (reactions/s)                                          (rndfuel)                 8.105E+20  OP 
  Burn-up fraction                                                         (burnup)                      0.205  OP 
  
  ***************************** Energy confinement times, and required H-factors : *****************************
@@ -682,33 +448,22 @@
     scaling law              confinement time (s)     H-factor for
                                  for H = 1           power balance
  
- IPB98(y)             (H)          4.436                   0.863
- IPB98(y,1)           (H)          4.387                   0.873
- IPB98(y,2)           (H)          3.480                   1.100
- IPB98(y,3)           (H)          3.585                   1.068
- IPB98(y,4)           (H)          3.572                   1.072
- ISS95            (stell)          2.109                   1.815
-<<<<<<< HEAD
- ISS04            (stell)          3.685                   1.039
-=======
- ISS04            (stell)          3.686                   1.039
->>>>>>> 8e3f6a88
- DS03                 (H)          5.230                   0.732
+ IPB98(y)             (H)          4.435                   0.863
+ IPB98(y,1)           (H)          4.386                   0.873
+ IPB98(y,2)           (H)          3.479                   1.100
+ IPB98(y,3)           (H)          3.584                   1.068
+ IPB98(y,4)           (H)          3.571                   1.072
+ ISS95            (stell)          2.108                   1.815
+ ISS04            (stell)          3.684                   1.039
+ DS03                 (H)          5.228                   0.732
  Murari et al NPL     (H)          2.516                   1.521
- Petty 2008           (H)          6.236                   0.614
- Lang et al. 2012     (H)          2.225                   1.720
-<<<<<<< HEAD
+ Petty 2008           (H)          6.234                   0.614
+ Lang et al. 2012     (H)          2.224                   1.720
  Hubbard 2017 - nom   (I)          0.073                  52.508
- Hubbard 2017 - lower (I)          0.040                  94.637
- Hubbard 2017 - upper (I)          0.131                  29.134
- NSTX (Spherical)     (H)          8.217                   0.466
-=======
- Hubbard 2017 - nom   (I)          0.073                  52.526
- Hubbard 2017 - lower (I)          0.040                  94.660
- Hubbard 2017 - upper (I)          0.131                  29.146
- NSTX (Spherical)     (H)          8.216                   0.466
->>>>>>> 8e3f6a88
- NSTX-Petty08 Hybrid  (H)          6.236                   0.614
+ Hubbard 2017 - lower (I)          0.040                  94.629
+ Hubbard 2017 - upper (I)          0.131                  29.136
+ NSTX (Spherical)     (H)          8.215                   0.466
+ NSTX-Petty08 Hybrid  (H)          6.234                   0.614
  
  ******************************************** Current Drive System ********************************************
  
@@ -720,15 +475,9 @@
  Auxiliary power used for plasma heating only (MW)                        (pheat)                   0.000E+00     
  Power injected for current drive (MW)                                    (pcurrentdrivemw)         5.000E+01     
  Maximum Allowed Bootstrap current fraction                               (bscfmax)                 9.900E-01     
-<<<<<<< HEAD
- Fusion gain factor Q                                                     (bigq)                    4.458E+01  OP 
- Auxiliary current drive (A)                                              (auxiliary_cd)            2.005E+06  OP 
- Current drive efficiency (A/W)                                           (effcd)                   4.011E-02  OP 
-=======
  Fusion gain factor Q                                                     (bigq)                    4.453E+01  OP 
  Auxiliary current drive (A)                                              (auxiliary_cd)            2.006E+06  OP 
  Current drive efficiency (A/W)                                           (effcd)                   4.012E-02  OP 
->>>>>>> 8e3f6a88
  Normalised current drive efficiency, gamma (10^20 A/W-m2)                (gamcd)                   3.000E-01  OP 
  Wall plug to injector efficiency                                         (etacd)                   4.000E-01     
  ECRH plasma heating efficiency                                           (gamma_ecrh)              3.000E-01     
@@ -750,121 +499,89 @@
  
  Volt-second considerations:
  
-<<<<<<< HEAD
- Total V-s capability of Central Solenoid/PF coils (Wb)                   (abs(vstot))              7.774E+02     
- Required volt-seconds during start-up (Wb)                               (vssoft)                  3.785E+02     
- Available volt-seconds during burn (Wb)                                  (vsmax)                   3.780E+02     
-=======
- Total V-s capability of Central Solenoid/PF coils (Wb)                   (abs(vstot))              7.771E+02     
- Required volt-seconds during start-up (Wb)                               (vssoft)                  3.783E+02     
- Available volt-seconds during burn (Wb)                                  (vsmax)                   3.777E+02     
->>>>>>> 8e3f6a88
+ Total V-s capability of Central Solenoid/PF coils (Wb)                   (abs(vstot))              7.770E+02     
+ Required volt-seconds during start-up (Wb)                               (vssoft)                  3.782E+02     
+ Available volt-seconds during burn (Wb)                                  (vsmax)                   3.778E+02     
  
  *************************************************** Times ****************************************************
  
  Initial charge time for CS from zero current (s)                         (tramp)                     500.000     
-<<<<<<< HEAD
- Plasma current ramp-up time (s)                                          (tohs)                      200.323     
+ Plasma current ramp-up time (s)                                          (tohs)                      200.239     
  Heating time (s)                                                         (theat)                      10.000     
  Burn time (s)                                                            (tburn)                   7.200E+03  OP 
- Reset time to zero current for CS (s)                                    (tqnch)                     200.323     
-=======
- Plasma current ramp-up time (s)                                          (tohs)                      200.260     
- Heating time (s)                                                         (theat)                      10.000     
- Burn time (s)                                                            (tburn)                   7.200E+03  OP 
- Reset time to zero current for CS (s)                                    (tqnch)                     200.260     
->>>>>>> 8e3f6a88
+ Reset time to zero current for CS (s)                                    (tqnch)                     200.239     
  Time between pulses (s)                                                  (tdwell)                      0.000     
  
- Total plant cycle time (s)                                               (tcycle)                  8.111E+03  OP 
+ Total plant cycle time (s)                                               (tcycle)                  8.110E+03  OP 
  
  ************************************************ Radial Build ************************************************
  
                                           Thickness (m)    Radius (m)
  Device centreline                            0.000           0.000                       
- Machine bore                                 2.554           2.554   (bore)              
-<<<<<<< HEAD
- Central solenoid                             0.560           3.114   (ohcth)             
- CS precompression                            0.055           3.168   (precomp)           
- Gap                                          0.050           3.218   (gapoh)             
- TF coil inboard leg                          1.078           4.297   (tfcth)             
-=======
+ Machine bore                                 2.553           2.553   (bore)              
  Central solenoid                             0.560           3.113   (ohcth)             
  CS precompression                            0.055           3.168   (precomp)           
  Gap                                          0.050           3.218   (gapoh)             
- TF coil inboard leg                          1.079           4.297   (tfcth)             
->>>>>>> 8e3f6a88
- Gap                                          0.021           4.318   (tftsgap)           
- Thermal shield                               0.050           4.368   (thshield)          
- Gap                                          0.028           4.396   (gapds)             
- Vacuum vessel (and shielding)                0.600           4.996   (d_vv_in + shldith) 
- Gap                                          0.020           5.016   (vvblgap)           
- Inboard blanket                              0.755           5.771   (blnkith)           
- Inboard first wall                           0.018           5.789   (fwith)             
- Inboard scrape-off                           0.225           6.014   (scrapli)           
- Plasma geometric centre                      2.864           8.878   (rminor)            
- Plasma outboard edge                         2.864          11.741   (rminor)            
- Outboard scrape-off                          0.225          11.966   (scraplo)           
- Outboard first wall                          0.018          11.984   (fwoth)             
- Outboard blanket                             1.275          13.259   (blnkoth)           
- Gap                                          0.020          13.279   (vvblgap)           
- Vacuum vessel (and shielding)                1.100          14.379   (d_vv_out+shldoth)  
- Gap                                          1.490          15.869   (gapsto)            
- Thermal shield                               0.050          15.919   (thshield)          
- Gap                                          0.021          15.940   (tftsgap)           
-<<<<<<< HEAD
- TF coil outboard leg                         1.078          17.018   (tfthko)            
-=======
- TF coil outboard leg                         1.079          17.019   (tfthko)            
->>>>>>> 8e3f6a88
+ TF coil inboard leg                          1.078           4.295   (tfcth)             
+ Gap                                          0.021           4.316   (tftsgap)           
+ Thermal shield                               0.050           4.366   (thshield)          
+ Gap                                          0.028           4.395   (gapds)             
+ Vacuum vessel (and shielding)                0.600           4.995   (d_vv_in + shldith) 
+ Gap                                          0.020           5.015   (vvblgap)           
+ Inboard blanket                              0.755           5.770   (blnkith)           
+ Inboard first wall                           0.018           5.788   (fwith)             
+ Inboard scrape-off                           0.225           6.013   (scrapli)           
+ Plasma geometric centre                      2.863           8.876   (rminor)            
+ Plasma outboard edge                         2.863          11.739   (rminor)            
+ Outboard scrape-off                          0.225          11.964   (scraplo)           
+ Outboard first wall                          0.018          11.982   (fwoth)             
+ Outboard blanket                             1.275          13.257   (blnkoth)           
+ Gap                                          0.020          13.277   (vvblgap)           
+ Vacuum vessel (and shielding)                1.100          14.377   (d_vv_out+shldoth)  
+ Gap                                          1.489          15.866   (gapsto)            
+ Thermal shield                               0.050          15.916   (thshield)          
+ Gap                                          0.021          15.937   (tftsgap)           
+ TF coil outboard leg                         1.078          17.015   (tfthko)            
  
  *********************************************** Vertical Build ***********************************************
  
  Double null case
                                           Thickness (m)    Height (m)
-<<<<<<< HEAD
- TF coil                                      1.078           9.590   (tfcth)             
-=======
- TF coil                                      1.079           9.591   (tfcth)             
->>>>>>> 8e3f6a88
- Gap                                          0.021           8.511   (tftsgap)           
- Thermal shield                               0.050           8.490   (thshield)          
- Gap                                          0.120           8.440   (vgap2)             
- Vacuum vessel (and shielding)                1.000           8.320   (d_vv_top+shldtth)  
- Divertor structure                           0.621           7.320   (divfix)            
- Top scrape-off                               1.600           6.699   (vgaptop)           
- Plasma top                                   5.099           5.099   (rminor*kappa)      
+ TF coil                                      1.078           9.588   (tfcth)             
+ Gap                                          0.021           8.510   (tftsgap)           
+ Thermal shield                               0.050           8.489   (thshield)          
+ Gap                                          0.120           8.439   (vgap2)             
+ Vacuum vessel (and shielding)                1.000           8.319   (d_vv_top+shldtth)  
+ Divertor structure                           0.621           7.319   (divfix)            
+ Top scrape-off                               1.600           6.698   (vgaptop)           
+ Plasma top                                   5.098           5.098   (rminor*kappa)      
  Midplane                                     0.000          -0.000                       
- Plasma bottom                                5.099          -5.099   (rminor*kappa)      
- Lower scrape-off                             1.600          -6.699   (vgap)              
- Divertor structure                           0.621          -7.320   (divfix)            
- Vacuum vessel (and shielding)                1.000          -8.320   (d_vv_bot+shldlth)  
- Gap                                          0.120          -8.440   (vgap2)             
- Thermal shield                               0.050          -8.490   (thshield)          
- Gap                                          0.021          -8.511   (tftsgap)           
-<<<<<<< HEAD
- TF coil                                      1.078          -9.590   (tfcth)             
-=======
- TF coil                                      1.079          -9.591   (tfcth)             
->>>>>>> 8e3f6a88
+ Plasma bottom                                5.098          -5.098   (rminor*kappa)      
+ Lower scrape-off                             1.600          -6.698   (vgap)              
+ Divertor structure                           0.621          -7.319   (divfix)            
+ Vacuum vessel (and shielding)                1.000          -8.319   (d_vv_bot+shldlth)  
+ Gap                                          0.120          -8.439   (vgap2)             
+ Thermal shield                               0.050          -8.489   (thshield)          
+ Gap                                          0.021          -8.510   (tftsgap)           
+ TF coil                                      1.078          -9.588   (tfcth)             
  
  ************************************* Divertor build and plasma position *************************************
  
  Divertor Configuration = Double Null Divertor
  
- Plasma top position, radial (m)                                          (ptop_radial)                 7.446  OP 
- Plasma top position, vertical (m)                                        (ptop_vertical)               5.099  OP 
- Plasma geometric centre, radial (m)                                      (rmajor.)                     8.878  OP 
+ Plasma top position, radial (m)                                          (ptop_radial)                 7.444  OP 
+ Plasma top position, vertical (m)                                        (ptop_vertical)               5.098  OP 
+ Plasma geometric centre, radial (m)                                      (rmajor.)                     8.876  OP 
  Plasma geometric centre, vertical (m)                                    (0.0)                         0.000  OP 
  Plasma triangularity                                                     (tril)                        0.500  OP 
  Plasma elongation                                                        (kappa.)                      1.781  OP 
- TF coil vertical offset (m)                                              (tfoffset)                   -0.000  OP 
- Plasma upper X-pt, radial (m)                                            (rxpt)                        7.446  OP 
- Plasma upper X-pt, vertical (m)                                          (-zxpt)                       5.099  OP 
- Plasma outer arc radius of curvature (m)                                 (rco)                         5.175  OP 
- Plasma inner arc radius of curvature (m)                                 (rci)                         9.796  OP 
- Plasma lower X-pt, radial (m)                                            (rxpt)                        7.446  OP 
- Plasma lower X-pt, vertical (m)                                          (zxpt)                       -5.099  OP 
+ TF coil vertical offset (m)                                              (tfoffset)                    0.000  OP 
+ Plasma upper X-pt, radial (m)                                            (rxpt)                        7.444  OP 
+ Plasma upper X-pt, vertical (m)                                          (-zxpt)                       5.098  OP 
+ Plasma outer arc radius of curvature (m)                                 (rco)                         5.174  OP 
+ Plasma inner arc radius of curvature (m)                                 (rci)                         9.794  OP 
+ Plasma lower X-pt, radial (m)                                            (rxpt)                        7.444  OP 
+ Plasma lower X-pt, vertical (m)                                          (zxpt)                       -5.098  OP 
  Poloidal plane angle between vertical and inner leg (rad)                (thetai)                      0.171  OP 
  Poloidal plane angle between vertical and outer leg (rad)                (thetao)                      1.023  OP 
  Poloidal plane angle between inner leg and plate (rad)                   (betai)                       1.000     
@@ -873,48 +590,30 @@
  Outer divertor leg poloidal length (m)                                   (plsepo)                      1.500     
  Inner divertor plate length (m)                                          (plleni)                      1.000     
  Outer divertor plate length (m)                                          (plleno)                      1.000     
- Upper inner strike point, radial (m)                                     (rspi)                        6.460  OP 
- Upper inner strike point, vertical (m)                                   (-zspi)                       5.269  OP 
- Upper inner plate top, radial (m)                                        (rplti)                       6.655  OP 
- Upper inner plate top, vertical (m)                                      (-zplti)                      4.809  OP 
-<<<<<<< HEAD
- Upper inner plate bottom, radial (m)                                     (rplbi)                       6.265  OP 
- Upper inner plate bottom, vertical (m)                                   (-zplbi)                      5.730  OP 
- Upper outer strike point, radial (m)                                     (rspo)                        8.226  OP 
- Upper outer strike point, vertical (m)                                   (-zspo)                       6.380  OP 
- Upper outer plate top, radial (m)                                        (rplto)                       8.445  OP 
- Upper outer plate top, vertical (m)                                      (-zplto)                      5.930  OP 
-=======
- Upper inner plate bottom, radial (m)                                     (rplbi)                       6.266  OP 
- Upper inner plate bottom, vertical (m)                                   (-zplbi)                      5.730  OP 
- Upper outer strike point, radial (m)                                     (rspo)                        8.227  OP 
- Upper outer strike point, vertical (m)                                   (-zspo)                       6.380  OP 
- Upper outer plate top, radial (m)                                        (rplto)                       8.445  OP 
- Upper outer plate top, vertical (m)                                      (-zplto)                      5.931  OP 
->>>>>>> 8e3f6a88
- Upper outer plate bottom, radial (m)                                     (rplbo)                       8.008  OP 
- Upper outer plate bottom, vertical (m)                                   (-zplbo)                      6.830  OP 
- Lower inner strike point, radial (m)                                     (rspi)                        6.460  OP 
- Lower inner strike point, vertical (m)                                   (zspi)                       -5.269  OP 
- Lower inner plate top, radial (m)                                        (rplti)                       6.655  OP 
- Lower inner plate top, vertical (m)                                      (zplti)                      -4.809  OP 
-<<<<<<< HEAD
- Lower inner plate bottom, radial (m)                                     (rplbi)                       6.265  OP 
- Lower inner plate bottom, vertical (m)                                   (zplbi)                      -5.730  OP 
- Lower outer strike point, radial (m)                                     (rspo)                        8.226  OP 
- Lower outer strike point, vertical (m)                                   (zspo)                       -6.380  OP 
- Lower outer plate top, radial (m)                                        (rplto)                       8.445  OP 
- Lower outer plate top, vertical (m)                                      (zplto)                      -5.930  OP 
-=======
- Lower inner plate bottom, radial (m)                                     (rplbi)                       6.266  OP 
- Lower inner plate bottom, vertical (m)                                   (zplbi)                      -5.730  OP 
- Lower outer strike point, radial (m)                                     (rspo)                        8.227  OP 
- Lower outer strike point, vertical (m)                                   (zspo)                       -6.380  OP 
- Lower outer plate top, radial (m)                                        (rplto)                       8.445  OP 
- Lower outer plate top, vertical (m)                                      (zplto)                      -5.931  OP 
->>>>>>> 8e3f6a88
- Lower outer plate bottom, radial (m)                                     (rplbo)                       8.008  OP 
- Lower outer plate bottom, vertical (m)                                   (zplbo)                      -6.830  OP 
+ Upper inner strike point, radial (m)                                     (rspi)                        6.459  OP 
+ Upper inner strike point, vertical (m)                                   (-zspi)                       5.268  OP 
+ Upper inner plate top, radial (m)                                        (rplti)                       6.653  OP 
+ Upper inner plate top, vertical (m)                                      (-zplti)                      4.808  OP 
+ Upper inner plate bottom, radial (m)                                     (rplbi)                       6.264  OP 
+ Upper inner plate bottom, vertical (m)                                   (-zplbi)                      5.729  OP 
+ Upper outer strike point, radial (m)                                     (rspo)                        8.225  OP 
+ Upper outer strike point, vertical (m)                                   (-zspo)                       6.379  OP 
+ Upper outer plate top, radial (m)                                        (rplto)                       8.444  OP 
+ Upper outer plate top, vertical (m)                                      (-zplto)                      5.929  OP 
+ Upper outer plate bottom, radial (m)                                     (rplbo)                       8.006  OP 
+ Upper outer plate bottom, vertical (m)                                   (-zplbo)                      6.829  OP 
+ Lower inner strike point, radial (m)                                     (rspi)                        6.459  OP 
+ Lower inner strike point, vertical (m)                                   (zspi)                       -5.268  OP 
+ Lower inner plate top, radial (m)                                        (rplti)                       6.653  OP 
+ Lower inner plate top, vertical (m)                                      (zplti)                      -4.808  OP 
+ Lower inner plate bottom, radial (m)                                     (rplbi)                       6.264  OP 
+ Lower inner plate bottom, vertical (m)                                   (zplbi)                      -5.729  OP 
+ Lower outer strike point, radial (m)                                     (rspo)                        8.225  OP 
+ Lower outer strike point, vertical (m)                                   (zspo)                       -6.379  OP 
+ Lower outer plate top, radial (m)                                        (rplto)                       8.444  OP 
+ Lower outer plate top, vertical (m)                                      (zplto)                      -5.929  OP 
+ Lower outer plate bottom, radial (m)                                     (rplbo)                       8.006  OP 
+ Lower outer plate bottom, vertical (m)                                   (zplbo)                      -6.829  OP 
  Calculated maximum divertor height (m)                                   (divht)                       2.021  OP 
  
  ************************************************* TF coils  **************************************************
@@ -928,38 +627,20 @@
  Materal stress of the point of maximum shear stress (Tresca criterion) for each layer
  Please use utilities/plot_stress_tf.py for radial plots plots summary
  Layers                             Steel case            WP    Outer case
-<<<<<<< HEAD
- Radial stress               (MPa)       0.000      -256.596         4.288
- toroidal stress             (MPa)    -388.728      -289.950      -300.952
- Vertical stress             (MPa)     211.274       211.274       109.000
- Von-Mises stress            (MPa)     527.138       435.851       367.773
- Shear (Tresca) stress       (MPa)     600.002       501.224       409.952
- 
- Toroidal modulus            (GPa)     205.000        26.912       205.000
- Vertical modulus            (GPa)     205.000       112.545       397.349
+ Radial stress               (MPa)       0.000      -256.487         4.289
+ toroidal stress             (MPa)    -388.736      -289.937      -300.968
+ Vertical stress             (MPa)     211.265       211.265       109.009
+ Von-Mises stress            (MPa)     527.139       435.833       367.795
+ Shear (Tresca) stress       (MPa)     600.001       501.203       409.978
+ 
+ Toroidal modulus            (GPa)     205.000        26.913       205.000
+ Vertical modulus            (GPa)     205.000       112.545       397.299
  
  WP toroidal modulus (GPa)                                                (eyoung_wp_t*1.0D-9)      2.476E+01  OP 
  WP vertical modulus (GPa)                                                (eyoung_wp_z*1.0D-9)      1.033E+02  OP 
- Maximum radial deflection at midplane (m)                                (deflect)                -5.893E-03  OP 
+ Maximum radial deflection at midplane (m)                                (deflect)                -5.892E-03  OP 
  Vertical strain on casing                                                (casestr)                 1.031E-03  OP 
- Radial strain on insulator                                               (insstrain)              -1.281E-02  OP 
-=======
- Radial stress               (MPa)      -0.000      -299.473         4.309
- toroidal stress             (MPa)    -389.114      -346.254      -302.464
- Vertical stress             (MPa)     210.884       210.884       108.796
- Von-Mises stress            (MPa)     527.200       487.221       369.091
- Shear (Tresca) stress       (MPa)     599.998       557.139       411.260
- 
- Toroidal modulus            (GPa)     205.000        25.700       205.000
- Vertical modulus            (GPa)     205.000        92.717       397.361
- 
- WP toroidal modulus (GPa)                                                (eyoung_wp_t*1.0D-9)      2.363E+01  OP 
- WP vertical modulus (GPa)                                                (eyoung_wp_z*1.0D-9)      8.149E+01  OP 
- Maximum radial deflection at midplane (m)                                (deflect)                -5.898E-03  OP 
- Vertical strain on casing                                                (casestr)                 1.029E-03  OP 
- Vertical strain on winding pack                                          (windstrain)              3.051E-03  OP 
- Radial strain on insulator                                               (insstrain)              -1.335E-02  OP 
->>>>>>> 8e3f6a88
+ Radial strain on insulator                                               (insstrain)              -1.280E-02  OP 
  
  TF design
  
@@ -977,88 +658,55 @@
  Number of TF coils                                                       (n_tf)                           16     
  Inboard leg centre radius (m)                                            (r_tf_inboard_mid)        3.757E+00  OP 
  Outboard leg centre radius (m)                                           (r_tf_outboard_mid)       1.648E+01  OP 
-<<<<<<< HEAD
  Total inboard leg radial thickness (m)                                   (tfcth)                   1.078E+00     
  Total outboard leg radial thickness (m)                                  (tfthko)                  1.078E+00     
  Outboard leg toroidal thickness (m)                                      (tftort)                  1.676E+00  OP 
-=======
- Total inboard leg radial thickness (m)                                   (tfcth)                   1.079E+00     
- Total outboard leg radial thickness (m)                                  (tfthko)                  1.079E+00     
- Outboard leg toroidal thickness (m)                                      (tftort)                  1.677E+00  OP 
->>>>>>> 8e3f6a88
- Maximum inboard edge height (m)                                          (hmax)                    8.511E+00  OP 
- Mean coil circumference (including inboard leg length) (m)               (tfleng)                  5.064E+01  OP 
+ Maximum inboard edge height (m)                                          (hmax)                    8.510E+00  OP 
+ Mean coil circumference (including inboard leg length) (m)               (tfleng)                  5.063E+01  OP 
  Vertical TF shape                                                        (i_tf_shape)                      1     
  
  D-shape coil, inner surface shape approximated by
  by a straight segment and elliptical arcs between the following points:
  
  point         x(m)           y(m)
-   1          4.297          5.107
-   2          8.305          8.511
-   3         15.940          0.000
-   4          8.305         -8.511
-   5          4.297         -5.107
+   1          4.295          5.106
+   2          8.303          8.510
+   3         15.937          0.000
+   4          8.303         -8.510
+   5          4.295         -5.106
  
  Global material area/fractions:
  
-<<<<<<< HEAD
- TF cross-section (total) (m2)                                            (tfareain)                2.545E+01     
- Total steel cross-section (m2)                                           (a_tf_steel*n_tf)         1.945E+01     
+ TF cross-section (total) (m2)                                            (tfareain)                2.544E+01     
+ Total steel cross-section (m2)                                           (a_tf_steel*n_tf)         1.943E+01     
  Total steel TF fraction                                                  (f_tf_steel)              7.640E-01     
- Total Insulation cross-section (total) (m2)                              (a_tf_ins*n_tf)           1.355E+00     
- Total Insulation fraction                                                (f_tf_ins)                5.323E-02     
+ Total Insulation cross-section (total) (m2)                              (a_tf_ins*n_tf)           1.354E+00     
+ Total Insulation fraction                                                (f_tf_ins)                5.325E-02     
  
  External steel Case Information :
  
- Casing cross section area (per leg) (m2)                                 (acasetf)                 9.815E-01     
+ Casing cross section area (per leg) (m2)                                 (acasetf)                 9.807E-01     
  Inboard leg case plasma side wall thickness (m)                          (casthi)                  6.000E-02     
- Inboard leg case inboard "nose" thickness (m)                            (thkcas)                  5.080E-01  ITV
+ Inboard leg case inboard "nose" thickness (m)                            (thkcas)                  5.076E-01  ITV
  Inboard leg case sidewall thickness at its narrowest point (m)           (casths)                  5.000E-02     
- External case mass per coil (kg)                                         (whtcas)                  1.068E+06  OP 
+ External case mass per coil (kg)                                         (whtcas)                  9.938E+05  OP 
  
  TF winding pack (WP) geometry:
  
- WP cross section area with insulation and insertion (per coil) (m2)      (awpc)                    6.093E-01     
- WP cross section area (per coil) (m2)                                    (aswp)                    5.439E-01     
+ WP cross section area with insulation and insertion (per coil) (m2)      (awpc)                    6.091E-01     
+ WP cross section area (per coil) (m2)                                    (aswp)                    5.437E-01     
  Winding pack radial thickness (m)                                        (dr_tf_wp)                4.276E-01  ITV
-=======
- TF cross-section (total) (m2)                                            (tfareain)                2.547E+01     
- Total steel cross-section (m2)                                           (a_tf_steel*n_tf)         1.947E+01     
- Total steel TF fraction                                                  (f_tf_steel)              7.643E-01     
- Total Insulation cross-section (total) (m2)                              (a_tf_ins*n_tf)           1.355E+00     
- Total Insulation fraction                                                (f_tf_ins)                5.318E-02     
- 
- External steel Case Information :
- 
- Casing cross section area (per leg) (m2)                                 (acasetf)                 9.830E-01     
- Inboard leg case plasma side wall thickness (m)                          (casthi)                  6.000E-02     
- Inboard leg case inboard "nose" thickness (m)                            (thkcas)                  5.091E-01  ITV
- Inboard leg case sidewall thickness at its narrowest point (m)           (casths)                  5.000E-02     
- External case mass per coil (kg)                                         (whtcas)                  9.963E+05  OP 
- 
- TF winding pack (WP) geometry:
- 
- WP cross section area with insulation and insertion (per coil) (m2)      (awpc)                    6.092E-01     
- WP cross section area (per coil) (m2)                                    (aswp)                    5.438E-01     
- Winding pack radial thickness (m)                                        (dr_tf_wp)                4.274E-01  ITV
->>>>>>> 8e3f6a88
- Winding pack toroidal width 1 (m)                                        (wwp1)                    1.468E+00  OP 
+ Winding pack toroidal width 1 (m)                                        (wwp1)                    1.467E+00  OP 
  Winding pack toroidal width 2 (m)                                        (wwp2)                    1.382E+00  OP 
  Ground wall insulation thickness (m)                                     (tinstf)                  8.000E-03     
  Winding pack insertion gap (m)                                           (tfinsgap)                1.000E-02     
  
  TF winding pack (WP) material area/fractions:
  
-<<<<<<< HEAD
- Steel WP cross-section (total) (m2)                                      (aswp*n_tf)               3.743E+00     
+ Steel WP cross-section (total) (m2)                                      (aswp*n_tf)               3.742E+00     
  Steel WP fraction                                                        (aswp/awpc)               3.840E-01     
-=======
- Steel WP cross-section (total) (m2)                                      (aswp*n_tf)               3.742E+00     
- Steel WP fraction                                                        (aswp/awpc)               3.839E-01     
->>>>>>> 8e3f6a88
  Insulation WP fraction                                                   (aiwp/awpc)               9.180E-02     
- Cable WP fraction                                                        ((awpc-aswp-aiwp)/awpc)   5.243E-01     
+ Cable WP fraction                                                        ((awpc-aswp-aiwp)/awpc)   5.242E-01     
  
  WP turn information:
  
@@ -1074,54 +722,30 @@
  
  TF coil mass:
  
-<<<<<<< HEAD
- Superconductor mass per coil (kg)                                        (whtconsc)                1.803E+04  OP 
- Copper mass per coil (kg)                                                (whtconcu)                4.934E+04  OP 
- Steel conduit mass per coil (kg)                                         (whtconsh)                9.242E+04  OP 
- Conduit insulation mass per coil (kg)                                    (whtconin)                5.099E+03  OP 
- Total conduit mass per coil (kg)                                         (whtcon)                  1.649E+05  OP 
- Mass of each TF coil (kg)                                                (whttf/n_tf)              1.239E+06  OP 
- Total TF coil mass (kg)                                                  (whttf)                   1.982E+07     
+ Superconductor mass per coil (kg)                                        (whtconsc)                1.802E+04  OP 
+ Copper mass per coil (kg)                                                (whtconcu)                4.931E+04  OP 
+ Steel conduit mass per coil (kg)                                         (whtconsh)                9.236E+04  OP 
+ Conduit insulation mass per coil (kg)                                    (whtconin)                5.096E+03  OP 
+ Total conduit mass per coil (kg)                                         (whtcon)                  1.648E+05  OP 
+ Mass of each TF coil (kg)                                                (whttf/n_tf)              1.165E+06  OP 
+ Total TF coil mass (kg)                                                  (whttf)                   1.863E+07  OP 
  
  Maximum B field and currents:
  
  Nominal peak field assuming toroidal symmetry (T)                        (bmaxtf)                  1.174E+01  OP 
- Total current in all TF coils (MA)                                       (ritfc/1.D6)              2.428E+02  OP 
- TF coil current (summed over all coils) (A)                              (ritfc)                   2.428E+08     
- Actual peak field at discrete conductor (T)                              (bmaxtfrp)                1.207E+01  OP 
- Winding pack current density (A/m2)                                      (jwptf)                   2.789E+07  OP 
- Inboard leg mid-plane conductor current density (A/m2)                   (oacdcp)                  9.537E+06     
- Total stored energy in TF coils (GJ)                                     (estotftgj)               1.629E+02  OP 
-=======
- Superconductor mass per coil (kg)                                        (whtconsc)                1.802E+04  OP 
- Copper mass per coil (kg)                                                (whtconcu)                4.932E+04  OP 
- Steel conduit mass per coil (kg)                                         (whtconsh)                9.239E+04  OP 
- Conduit insulation mass per coil (kg)                                    (whtconin)                5.098E+03  OP 
- Total conduit mass per coil (kg)                                         (whtcon)                  1.648E+05  OP 
- Mass of each TF coil (kg)                                                (whttf/n_tf)              1.167E+06  OP 
- Total TF coil mass (kg)                                                  (whttf)                   1.867E+07  OP 
- 
- Maximum B field and currents:
- 
- Nominal peak field assuming toroidal symmetry (T)                        (bmaxtf)                  1.173E+01  OP 
  Total current in all TF coils (MA)                                       (ritfc/1.D6)              2.427E+02  OP 
  TF coil current (summed over all coils) (A)                              (ritfc)                   2.427E+08     
  Actual peak field at discrete conductor (T)                              (bmaxtfrp)                1.206E+01  OP 
  Winding pack current density (A/m2)                                      (jwptf)                   2.789E+07  OP 
- Inboard leg mid-plane conductor current density (A/m2)                   (oacdcp)                  9.526E+06     
- Total stored energy in TF coils (GJ)                                     (estotftgj)               1.628E+02  OP 
->>>>>>> 8e3f6a88
+ Inboard leg mid-plane conductor current density (A/m2)                   (oacdcp)                  9.539E+06     
+ Total stored energy in TF coils (GJ)                                     (estotftgj)               1.627E+02  OP 
  
  TF Forces:
  
  Inboard vertical tension per coil (N)                                    (vforce)                  2.566E+08  OP 
  Outboard vertical tension per coil (N)                                   (vforce_outboard)         2.566E+08  OP 
  inboard vertical tension fraction (-)                                    (f_vforce_inboard)        5.000E-01  OP 
-<<<<<<< HEAD
- Centring force per coil (N/m)                                            (cforce)                  8.905E+07  OP 
-=======
- Centring force per coil (N/m)                                            (cforce)                  8.899E+07  OP 
->>>>>>> 8e3f6a88
+ Centring force per coil (N/m)                                            (cforce)                  8.900E+07  OP 
  
  Ripple information:
  
@@ -1131,17 +755,10 @@
  Quench information :
  
  Allowable stress in vacuum vessel (VV) due to quench (Pa)                (sigvvall)                9.300E+07     
-<<<<<<< HEAD
- Minimum allowed quench time due to stress in VV (s)                      (taucq)                   2.493E+01  OP 
- Actual quench time (or time constant) (s)                                (tdmptf)                  6.024E+01  ITV
+ Minimum allowed quench time due to stress in VV (s)                      (taucq)                   2.491E+01  OP 
+ Actual quench time (or time constant) (s)                                (tdmptf)                  7.346E+01  ITV
  Maximum allowed voltage during quench due to insulation (kV)             (vdalw)                   1.000E+01     
- Actual quench voltage (kV)                                               (vtfskv)                  3.755E+00  OP 
-=======
- Minimum allowed quench time due to stress in VV (s)                      (taucq)                   2.492E+01  OP 
- Actual quench time (or time constant) (s)                                (tdmptf)                  4.241E+01  ITV
- Maximum allowed voltage during quench due to insulation (kV)             (vdalw)                   1.000E+01     
- Actual quench voltage (kV)                                               (vtfskv)                  5.332E+00  OP 
->>>>>>> 8e3f6a88
+ Actual quench voltage (kV)                                               (vtfskv)                  3.077E+00  OP 
  CroCo cable with jacket:
  Maximum permitted TF coil current / copper area (A/m2)                   (copperA_m2_max)          1.000E+08     
  Actual TF coil current / copper area (A/m2)                              (copperA_m2)              1.000E+08     
@@ -1150,22 +767,15 @@
  
                                           Thickness (m)    Outer radius (m)
  Innermost edge of TF coil                    3.218           3.218                       
-<<<<<<< HEAD
- Coil case ("nose")                           0.508           3.726   (thkcas)            
- Insertion gap for winding pack               0.010           3.736   (tfinsgap)          
- Winding pack ground insulation               0.008           3.744   (tinstf)            
- Winding - first half                         0.196           3.940   (dr_tf_wp/2-tinstf-t
-=======
- Coil case ("nose")                           0.509           3.727   (thkcas)            
- Insertion gap for winding pack               0.010           3.737   (tfinsgap)          
- Winding pack ground insulation               0.008           3.745   (tinstf)            
- Winding - first half                         0.196           3.941   (dr_tf_wp/2-tinstf-t
->>>>>>> 8e3f6a88
- Winding - second half                        0.196           4.136   (dr_tf_wp/2-tinstf-t
- Winding pack insulation                      0.008           4.144   (tinstf)            
- Insertion gap for winding pack               0.010           4.154   (tfinsgap)          
- Plasma side case min radius                  0.060           4.214   (casthi)            
- Plasma side case max radius                  4.297           4.297   (r_tf_inboard_out)  
+ Coil case ("nose")                           0.508           3.725   (thkcas)            
+ Insertion gap for winding pack               0.010           3.735   (tfinsgap)          
+ Winding pack ground insulation               0.008           3.743   (tinstf)            
+ Winding - first half                         0.196           3.939   (dr_tf_wp/2-tinstf-t
+ Winding - second half                        0.196           4.135   (dr_tf_wp/2-tinstf-t
+ Winding pack insulation                      0.008           4.143   (tinstf)            
+ Insertion gap for winding pack               0.010           4.153   (tfinsgap)          
+ Plasma side case min radius                  0.060           4.213   (casthi)            
+ Plasma side case max radius                  4.295           4.295   (r_tf_inboard_out)  
  TF coil dimensions are consistent
  
  ****************************************** Superconducting TF Coils ******************************************
@@ -1173,11 +783,7 @@
  Superconductor switch                                                    (isumat)                          6     
  Superconductor used: REBCO HTS tape in CroCo strand
  Thickness of REBCO layer in tape (m)                                     (rebco_thickness)         1.330E-06     
-<<<<<<< HEAD
- Thickness of copper layer in tape (m)                                    (copper_thick  )          7.307E-05  ITV
-=======
- Thickness of copper layer in tape (m)                                    (copper_thick  )          7.310E-05  ITV
->>>>>>> 8e3f6a88
+ Thickness of copper layer in tape (m)                                    (copper_thick  )          7.308E-05  ITV
  Thickness of Hastelloy layer in tape (m)                                 (hastelloy_thickness)     5.000E-05     
  Mean width of tape (m)                                                   (tape_width)              6.667E-03  OP 
  Outer diameter of CroCo copper tube (m)                                  (croco_od)                1.460E-02  OP 
@@ -1200,7 +806,7 @@
  Conductor information (includes jacket, not including insulation)
  Width of square conductor (cable + steel jacket) (m)                     (t_conductor)             5.380E-02  OP 
  Area of conductor (m2)                                                   (area)                    2.895E-03  OP 
- REBCO area of conductor (mm2)                                            (rebco_area)              2.955E-06  OP 
+ REBCO area of conductor (mm2)                                            (rebco_area)              2.954E-06  OP 
  Area of central copper bar (mm2)                                         (copper_bar_area)         1.674E-04  OP 
  Total copper area of conductor, total (mm2)                              (copper_area)             9.000E-04  OP 
  Hastelloy area of conductor (mm2)                                        (hastelloy_area)          1.111E-04  OP 
@@ -1230,62 +836,34 @@
  
  Central Solenoid Current Density Limits :
  
-<<<<<<< HEAD
  Maximum field at Beginning Of Pulse (T)                                  (bmaxoh0)                 1.221E+01  OP 
- Critical superconductor current density at BOP (A/m2)                    (jscoh_bop)               3.814E+08  OP 
- Critical strand current density at BOP (A/m2)                            (jstrandoh_bop)           1.144E+08  OP 
- Allowable overall current density at BOP (A/m2)                          (rjohc0)                  3.524E+07  OP 
+ Critical superconductor current density at BOP (A/m2)                    (jscoh_bop)               3.816E+08  OP 
+ Critical strand current density at BOP (A/m2)                            (jstrandoh_bop)           1.145E+08  OP 
+ Allowable overall current density at BOP (A/m2)                          (rjohc0)                  3.525E+07  OP 
  Actual overall current density at BOP (A/m2)                             (cohbop)                  1.746E+07  OP 
  
  Maximum field at End Of Flattop (T)                                      (bmaxoh)                  1.221E+01  OP 
- Critical superconductor current density at EOF (A/m2)                    (jscoh_eof)               3.810E+08  OP 
+ Critical superconductor current density at EOF (A/m2)                    (jscoh_eof)               3.812E+08  OP 
  Critical strand current density at EOF (A/m2)                            (jstrandoh_eof)           1.143E+08  OP 
- Allowable overall current density at EOF (A/m2)                          (rjohc)                   3.520E+07  OP 
- Actual overall current density at EOF (A/m2)                             (coheof)                  1.914E+07  ITV
- 
- CS inside radius (m)                                                     (bore.)                   2.554E+00     
- CS thickness (m)                                                         (ohcth.)                  5.601E-01     
+ Allowable overall current density at EOF (A/m2)                          (rjohc)                   3.522E+07  OP 
+ Actual overall current density at EOF (A/m2)                             (coheof)                  1.915E+07  ITV
+ 
+ CS inside radius (m)                                                     (bore.)                   2.553E+00     
+ CS thickness (m)                                                         (ohcth.)                  5.598E-01     
  Gap between central solenoid and TF coil (m)                             (gapoh)                   5.000E-02  ITV
- CS overall cross-sectional area (m2)                                     (areaoh)                  8.582E+00  OP 
- CS conductor+void cross-sectional area (m2)                              (awpoh)                   3.776E+00  OP 
-    CS conductor cross-sectional area (m2)                                (awpoh*(1-vfohc))         2.643E+00  OP 
-    CS void cross-sectional area (m2)                                     (awpoh*vfohc)             1.133E+00  OP 
- CS steel cross-sectional area (m2)                                       (areaoh-awpoh)            4.806E+00  OP 
- CS steel area fraction                                                   (oh_steel_frac)           5.600E-01  ITV
-=======
- Maximum field at Beginning Of Pulse (T)                                  (bmaxoh0)                 1.220E+01  OP 
- Critical superconductor current density at BOP (A/m2)                    (jscoh_bop)               3.817E+08  OP 
- Critical strand current density at BOP (A/m2)                            (jstrandoh_bop)           1.145E+08  OP 
- Allowable overall current density at BOP (A/m2)                          (rjohc0)                  3.526E+07  OP 
- Actual overall current density at BOP (A/m2)                             (cohbop)                  1.747E+07  OP 
- 
- Maximum field at End Of Flattop (T)                                      (bmaxoh)                  1.221E+01  OP 
- Critical superconductor current density at EOF (A/m2)                    (jscoh_eof)               3.813E+08  OP 
- Critical strand current density at EOF (A/m2)                            (jstrandoh_eof)           1.144E+08  OP 
- Allowable overall current density at EOF (A/m2)                          (rjohc)                   3.522E+07  OP 
- Actual overall current density at EOF (A/m2)                             (coheof)                  1.916E+07  ITV
- 
- CS inside radius (m)                                                     (bore.)                   2.554E+00     
- CS thickness (m)                                                         (ohcth.)                  5.596E-01     
- Gap between central solenoid and TF coil (m)                             (gapoh)                   5.000E-02  ITV
- CS overall cross-sectional area (m2)                                     (areaoh)                  8.573E+00  OP 
- CS conductor+void cross-sectional area (m2)                              (awpoh)                   3.770E+00  OP 
-    CS conductor cross-sectional area (m2)                                (awpoh*(1-vfohc))         2.639E+00  OP 
-    CS void cross-sectional area (m2)                                     (awpoh*vfohc)             1.131E+00  OP 
- CS steel cross-sectional area (m2)                                       (areaoh-awpoh)            4.802E+00  OP 
- CS steel area fraction                                                   (oh_steel_frac)           5.602E-01  ITV
->>>>>>> 8e3f6a88
+ CS overall cross-sectional area (m2)                                     (areaoh)                  8.575E+00  OP 
+ CS conductor+void cross-sectional area (m2)                              (awpoh)                   3.773E+00  OP 
+    CS conductor cross-sectional area (m2)                                (awpoh*(1-vfohc))         2.641E+00  OP 
+    CS void cross-sectional area (m2)                                     (awpoh*vfohc)             1.132E+00  OP 
+ CS steel cross-sectional area (m2)                                       (areaoh-awpoh)            4.803E+00  OP 
+ CS steel area fraction                                                   (oh_steel_frac)           5.601E-01  ITV
  Only hoop stress considered
  Switch for CS stress calculation                                         (i_cs_stress)                     0     
  Allowable stress in CS steel (Pa)                                        (alstroh)                 6.000E+08     
  Hoop stress in CS steel (Pa)                                             (sig_hoop)                6.000E+08  OP 
  Axial stress in CS steel (Pa)                                            (sig_axial)              -6.973E+08  OP 
  Maximum shear stress in CS steel for the Tresca criterion (Pa)           (s_tresca_oh)             6.000E+08  OP 
-<<<<<<< HEAD
- Axial force in CS (N)                                                    (axial_force)            -1.947E+09  OP 
-=======
  Axial force in CS (N)                                                    (axial_force)            -1.946E+09  OP 
->>>>>>> 8e3f6a88
  Strain on CS superconductor                                              (strncon_cs)             -6.600E-03     
  Copper fraction in strand                                                (fcuohsu)                 7.000E-01     
  Void (coolant) fraction in conductor                                     (vfohc)                   3.000E-01     
@@ -1313,23 +891,13 @@
  
  coil           R(m)        Z(m)        dR(m)       dZ(m)       turns     steel thickness(m)
  
-<<<<<<< HEAD
-  PF 1           6.26       10.45        1.47        1.47      559.97        0.17
-  PF 2           6.26      -10.45        1.47        1.47      559.97        0.17
-  PF 3          18.30        2.86        1.26        1.26      224.65        0.10
-  PF 4          18.30       -2.86        1.26        1.26      224.65        0.10
-  PF 5          16.69        8.02        0.84        0.84      131.71        0.08
-  PF 6          16.69       -8.02        0.84        0.84      131.71        0.08
-  CS             2.83        0.00        0.56       15.32     3820.12        0.16
-=======
-  PF 1           6.26       10.45        1.47        1.47      559.78        0.17
-  PF 2           6.26      -10.45        1.47        1.47      559.78        0.17
-  PF 3          18.30        2.86        1.26        1.26      224.58        0.10
-  PF 4          18.30       -2.86        1.26        1.26      224.58        0.10
-  PF 5          16.69        8.02        0.84        0.84      131.67        0.08
-  PF 6          16.69       -8.02        0.84        0.84      131.67        0.08
-  CS             2.83        0.00        0.56       15.32     3819.17        0.16
->>>>>>> 8e3f6a88
+  PF 1           6.26       10.45        1.47        1.47      559.84        0.17
+  PF 2           6.26      -10.45        1.47        1.47      559.84        0.17
+  PF 3          18.29        2.86        1.26        1.26      224.55        0.10
+  PF 4          18.29       -2.86        1.26        1.26      224.55        0.10
+  PF 5          16.69        8.02        0.84        0.84      131.66        0.08
+  PF 6          16.69       -8.02        0.84        0.84      131.66        0.08
+  CS             2.83        0.00        0.56       15.32     3819.14        0.16
  Plasma          8.88        0.00        5.73       10.20        1.00
  
  PF Coil Information at Peak Current:
@@ -1337,35 +905,19 @@
  coil  current  allowed J  actual J   J   cond. mass   steel mass     field
          (MA)    (A/m2)     (A/m2)  ratio    (kg)          (kg)        (T)
  
-<<<<<<< HEAD
-  PF 1   23.63  3.078E+08  1.100E+07  0.04 3.593E+05   3.423E+05    6.931E+00
-  PF 2   23.63  3.076E+08  1.100E+07  0.04 3.593E+05   3.424E+05    6.933E+00
-  PF 3   -9.48  7.336E+08  6.000E+06  0.01 7.718E+05   5.103E+05    2.918E+00
-  PF 4   -9.48  7.336E+08  6.000E+06  0.01 7.718E+05   5.103E+05    2.918E+00
-  PF 5   -5.66  7.515E+08  8.000E+06  0.01 3.155E+05   2.253E+05    2.756E+00
-  PF 6   -5.66  7.515E+08  8.000E+06  0.01 3.155E+05   2.253E+05    2.756E+00
-  CS  -164.27  3.524E+07  1.914E+07  0.54 2.861E+05   6.674E+05    1.221E+01
+  PF 1   23.63  3.078E+08  1.100E+07  0.04 3.591E+05   3.421E+05    6.931E+00
+  PF 2   23.63  3.076E+08  1.100E+07  0.04 3.591E+05   3.422E+05    6.933E+00
+  PF 3   -9.48  7.337E+08  6.000E+06  0.01 7.713E+05   5.098E+05    2.917E+00
+  PF 4   -9.48  7.337E+08  6.000E+06  0.01 7.713E+05   5.098E+05    2.917E+00
+  PF 5   -5.66  7.516E+08  8.000E+06  0.01 3.153E+05   2.250E+05    2.755E+00
+  PF 6   -5.66  7.516E+08  8.000E+06  0.01 3.153E+05   2.250E+05    2.755E+00
+  CS  -164.22  3.525E+07  1.915E+07  0.54 2.858E+05   6.669E+05    1.221E+01
        ------                             ---------   ---------
-       241.81                             3.179E+06   2.823E+06
+       241.75                             3.177E+06   2.821E+06
  
  PF coil current scaling information :
  
- Sum of squares of residuals                                              (ssq0)                    8.391E-05  OP 
-=======
-  PF 1   23.62  3.080E+08  1.100E+07  0.04 3.592E+05   3.422E+05    6.929E+00
-  PF 2   23.62  3.078E+08  1.100E+07  0.04 3.592E+05   3.422E+05    6.931E+00
-  PF 3   -9.48  7.337E+08  6.000E+06  0.01 7.715E+05   5.101E+05    2.917E+00
-  PF 4   -9.48  7.337E+08  6.000E+06  0.01 7.715E+05   5.101E+05    2.917E+00
-  PF 5   -5.66  7.516E+08  8.000E+06  0.01 3.154E+05   2.252E+05    2.755E+00
-  PF 6   -5.66  7.516E+08  8.000E+06  0.01 3.154E+05   2.252E+05    2.755E+00
-  CS  -164.22  3.526E+07  1.916E+07  0.54 2.857E+05   6.668E+05    1.221E+01
-       ------                             ---------   ---------
-       241.75                             3.178E+06   2.822E+06
- 
- PF coil current scaling information :
- 
- Sum of squares of residuals                                              (ssq0)                    8.387E-05  OP 
->>>>>>> 8e3f6a88
+ Sum of squares of residuals                                              (ssq0)                    8.385E-05  OP 
  Smoothing parameter                                                      (alfapf)                  5.000E-10     
  
  ****************************************** Volt Second Consumption *******************************************
@@ -1373,41 +925,24 @@
               volt-sec       volt-sec       volt-sec
               start-up         burn          total
 
-<<<<<<< HEAD
- PF coils :    -222.44        -123.64        -346.07
- CS coil  :    -177.03        -254.34        -431.37
+ PF coils :    -222.29        -123.58        -345.86
+ CS coil  :    -176.92        -254.25        -431.17
               --------       --------       --------
- Total :       -399.47        -377.97        -777.44
-=======
- PF coils :    -222.36        -123.56        -345.92
- CS coil  :    -176.96        -254.18        -431.15
-              --------       --------       --------
- Total :       -399.32        -377.75        -777.07
->>>>>>> 8e3f6a88
- 
- Total volt-second consumption by coils (Wb)                              (vstot)                  -7.771E+02  OP 
+ Total :       -399.21        -377.83        -777.04
+ 
+ Total volt-second consumption by coils (Wb)                              (vstot)                  -7.770E+02  OP 
  
  Summary of volt-second consumption by circuit (Wb) :
  
  circuit       BOP            BOF            EOF
  
-<<<<<<< HEAD
-     1       45.134         47.749         -8.044
-     2       45.134         47.749         -8.044
-     3       11.113        -70.614        -84.352
-     4       11.113        -70.614        -84.352
-     5       -6.239        -38.344        -30.631
-     6       -6.239        -38.344        -30.631
- CS coil    205.749         28.717       -225.620
-=======
-     1       45.117         47.727         -8.040
-     2       45.117         47.727         -8.040
-     3       11.112        -70.590        -84.325
-     4       11.112        -70.590        -84.325
-     5       -6.246        -38.333        -30.613
-     6       -6.246        -38.333        -30.613
- CS coil    205.644         28.682       -225.503
->>>>>>> 8e3f6a88
+     1       45.109         47.724         -8.043
+     2       45.109         47.724         -8.043
+     3       11.106        -70.566        -84.296
+     4       11.106        -70.566        -84.296
+     5       -6.235        -38.320        -30.612
+     6       -6.235        -38.320        -30.612
+ CS coil    205.657         28.732       -225.517
  
  ********************************** Waveforms ***********************************
  
@@ -1415,196 +950,109 @@
  
                                        time (sec)
 
-<<<<<<< HEAD
-                0.00     500.00     700.32     710.32    7910.33    8110.65
+                0.00     500.00     700.24     710.24    7910.25    8110.49
                Start      BOP        EOR        BOF        EOF        EOP        
  circuit
-   1         0.000E+00  2.234E+07  2.363E+07  2.363E+07 -3.981E+06  0.000E+00
-   2         0.000E+00  2.234E+07  2.363E+07  2.363E+07 -3.981E+06  0.000E+00
-   3        -0.000E+00  1.249E+06 -7.936E+06 -7.936E+06 -9.480E+06 -0.000E+00
-   4        -0.000E+00  1.249E+06 -7.936E+06 -7.936E+06 -9.480E+06 -0.000E+00
-   5        -0.000E+00 -9.216E+05 -5.664E+06 -5.664E+06 -4.524E+06 -0.000E+00
-   6        -0.000E+00 -9.216E+05 -5.664E+06 -5.664E+06 -4.524E+06 -0.000E+00
-   7        -0.000E+00  1.498E+08  2.091E+07  2.091E+07 -1.643E+08 -0.000E+00
- Plasma (A)  0.000E+00  0.000E+00  2.003E+07  2.003E+07  2.003E+07  0.000E+00
+   1         0.000E+00  2.233E+07  2.363E+07  2.363E+07 -3.982E+06  0.000E+00
+   2         0.000E+00  2.233E+07  2.363E+07  2.363E+07 -3.982E+06  0.000E+00
+   3        -0.000E+00  1.248E+06 -7.933E+06 -7.933E+06 -9.476E+06 -0.000E+00
+   4        -0.000E+00  1.248E+06 -7.933E+06 -7.933E+06 -9.476E+06 -0.000E+00
+   5        -0.000E+00 -9.211E+05 -5.661E+06 -5.661E+06 -4.523E+06 -0.000E+00
+   6        -0.000E+00 -9.211E+05 -5.661E+06 -5.661E+06 -4.523E+06 -0.000E+00
+   7        -0.000E+00  1.498E+08  2.092E+07  2.092E+07 -1.642E+08 -0.000E+00
+ Plasma (A)  0.000E+00  0.000E+00  2.002E+07  2.002E+07  2.002E+07  0.000E+00
  
  This consists of: CS coil field balancing:
-   1         0.000E+00  2.234E+07  3.118E+06  3.118E+06 -2.449E+07  0.000E+00
-   2         0.000E+00  2.234E+07  3.118E+06  3.118E+06 -2.449E+07  0.000E+00
-   3        -0.000E+00  1.249E+06  1.743E+05  1.743E+05 -1.370E+06 -0.000E+00
-   4        -0.000E+00  1.249E+06  1.743E+05  1.743E+05 -1.370E+06 -0.000E+00
-   5        -0.000E+00 -9.216E+05 -1.286E+05 -1.286E+05  1.011E+06 -0.000E+00
-   6        -0.000E+00 -9.216E+05 -1.286E+05 -1.286E+05  1.011E+06 -0.000E+00
-   7        -0.000E+00  1.498E+08  2.091E+07  2.091E+07 -1.643E+08 -0.000E+00
-=======
-                0.00     500.00     700.26     710.26    7910.27    8110.53
-               Start      BOP        EOR        BOF        EOF        EOP        
- circuit
-   1         0.000E+00  2.233E+07  2.362E+07  2.362E+07 -3.980E+06  0.000E+00
-   2         0.000E+00  2.233E+07  2.362E+07  2.362E+07 -3.980E+06  0.000E+00
-   3        -0.000E+00  1.249E+06 -7.934E+06 -7.934E+06 -9.477E+06 -0.000E+00
-   4        -0.000E+00  1.249E+06 -7.934E+06 -7.934E+06 -9.477E+06 -0.000E+00
-   5        -0.000E+00 -9.225E+05 -5.662E+06 -5.662E+06 -4.522E+06 -0.000E+00
-   6        -0.000E+00 -9.225E+05 -5.662E+06 -5.662E+06 -4.522E+06 -0.000E+00
-   7        -0.000E+00  1.498E+08  2.089E+07  2.089E+07 -1.642E+08 -0.000E+00
- Plasma (A)  0.000E+00  0.000E+00  2.003E+07  2.003E+07  2.003E+07  0.000E+00
- 
- This consists of: CS coil field balancing:
-   1         0.000E+00  2.233E+07  3.115E+06  3.115E+06 -2.449E+07  0.000E+00
-   2         0.000E+00  2.233E+07  3.115E+06  3.115E+06 -2.449E+07  0.000E+00
-   3        -0.000E+00  1.249E+06  1.742E+05  1.742E+05 -1.369E+06 -0.000E+00
-   4        -0.000E+00  1.249E+06  1.742E+05  1.742E+05 -1.369E+06 -0.000E+00
-   5        -0.000E+00 -9.225E+05 -1.287E+05 -1.287E+05  1.012E+06 -0.000E+00
-   6        -0.000E+00 -9.225E+05 -1.287E+05 -1.287E+05  1.012E+06 -0.000E+00
-   7        -0.000E+00  1.498E+08  2.089E+07  2.089E+07 -1.642E+08 -0.000E+00
->>>>>>> 8e3f6a88
+   1         0.000E+00  2.233E+07  3.120E+06  3.120E+06 -2.449E+07  0.000E+00
+   2         0.000E+00  2.233E+07  3.120E+06  3.120E+06 -2.449E+07  0.000E+00
+   3        -0.000E+00  1.248E+06  1.744E+05  1.744E+05 -1.369E+06 -0.000E+00
+   4        -0.000E+00  1.248E+06  1.744E+05  1.744E+05 -1.369E+06 -0.000E+00
+   5        -0.000E+00 -9.211E+05 -1.287E+05 -1.287E+05  1.010E+06 -0.000E+00
+   6        -0.000E+00 -9.211E+05 -1.287E+05 -1.287E+05  1.010E+06 -0.000E+00
+   7        -0.000E+00  1.498E+08  2.092E+07  2.092E+07 -1.642E+08 -0.000E+00
  
  And: equilibrium field:
    1         0.000E+00  0.000E+00  2.051E+07  2.051E+07  2.051E+07  0.000E+00
    2         0.000E+00  0.000E+00  2.051E+07  2.051E+07  2.051E+07  0.000E+00
-<<<<<<< HEAD
-   3         0.000E+00  0.000E+00 -8.111E+06 -8.111E+06 -8.111E+06  0.000E+00
-   4         0.000E+00  0.000E+00 -8.111E+06 -8.111E+06 -8.111E+06  0.000E+00
-   5         0.000E+00  0.000E+00 -5.535E+06 -5.535E+06 -5.535E+06  0.000E+00
-   6         0.000E+00  0.000E+00 -5.535E+06 -5.535E+06 -5.535E+06  0.000E+00
-   7         0.000E+00  0.000E+00  3.474E-09  3.474E-09 -2.780E-08  0.000E+00
- 
- Ratio of central solenoid current at beginning of Pulse / end of flat-to (fcohbop)                 9.119E-01  ITV
- Ratio of central solenoid current at beginning of Flat-top / end of flat (fcohbof)                -1.273E-01  OP 
-=======
-   3         0.000E+00  0.000E+00 -8.108E+06 -8.108E+06 -8.108E+06  0.000E+00
-   4         0.000E+00  0.000E+00 -8.108E+06 -8.108E+06 -8.108E+06  0.000E+00
+   3         0.000E+00  0.000E+00 -8.107E+06 -8.107E+06 -8.107E+06  0.000E+00
+   4         0.000E+00  0.000E+00 -8.107E+06 -8.107E+06 -8.107E+06  0.000E+00
    5         0.000E+00  0.000E+00 -5.533E+06 -5.533E+06 -5.533E+06  0.000E+00
    6         0.000E+00  0.000E+00 -5.533E+06 -5.533E+06 -5.533E+06  0.000E+00
    7         0.000E+00  0.000E+00  0.000E+00  0.000E+00  0.000E+00  0.000E+00
  
  Ratio of central solenoid current at beginning of Pulse / end of flat-to (fcohbop)                 9.119E-01  ITV
- Ratio of central solenoid current at beginning of Flat-top / end of flat (fcohbof)                -1.272E-01  OP 
->>>>>>> 8e3f6a88
+ Ratio of central solenoid current at beginning of Flat-top / end of flat (fcohbof)                -1.274E-01  OP 
  
  *************************** PF Circuit Waveform Data ***************************
  
  Number of PF circuits including CS and plasma                            (ncirt)                           8     
  PF Circuit 01 - Time point 01 (A)                                        (pfc01t01)                0.000E+00     
-<<<<<<< HEAD
- PF Circuit 01 - Time point 02 (A)                                        (pfc01t02)                2.234E+07     
+ PF Circuit 01 - Time point 02 (A)                                        (pfc01t02)                2.233E+07     
  PF Circuit 01 - Time point 03 (A)                                        (pfc01t03)                2.363E+07     
  PF Circuit 01 - Time point 04 (A)                                        (pfc01t04)                2.363E+07     
- PF Circuit 01 - Time point 05 (A)                                        (pfc01t05)               -3.981E+06     
+ PF Circuit 01 - Time point 05 (A)                                        (pfc01t05)               -3.982E+06     
  PF Circuit 01 - Time point 06 (A)                                        (pfc01t06)                0.000E+00     
  PF Circuit 02 - Time point 01 (A)                                        (pfc02t01)                0.000E+00     
- PF Circuit 02 - Time point 02 (A)                                        (pfc02t02)                2.234E+07     
+ PF Circuit 02 - Time point 02 (A)                                        (pfc02t02)                2.233E+07     
  PF Circuit 02 - Time point 03 (A)                                        (pfc02t03)                2.363E+07     
  PF Circuit 02 - Time point 04 (A)                                        (pfc02t04)                2.363E+07     
- PF Circuit 02 - Time point 05 (A)                                        (pfc02t05)               -3.981E+06     
+ PF Circuit 02 - Time point 05 (A)                                        (pfc02t05)               -3.982E+06     
  PF Circuit 02 - Time point 06 (A)                                        (pfc02t06)                0.000E+00     
  PF Circuit 03 - Time point 01 (A)                                        (pfc03t01)               -0.000E+00     
- PF Circuit 03 - Time point 02 (A)                                        (pfc03t02)                1.249E+06     
- PF Circuit 03 - Time point 03 (A)                                        (pfc03t03)               -7.936E+06     
- PF Circuit 03 - Time point 04 (A)                                        (pfc03t04)               -7.936E+06     
- PF Circuit 03 - Time point 05 (A)                                        (pfc03t05)               -9.480E+06     
+ PF Circuit 03 - Time point 02 (A)                                        (pfc03t02)                1.248E+06     
+ PF Circuit 03 - Time point 03 (A)                                        (pfc03t03)               -7.933E+06     
+ PF Circuit 03 - Time point 04 (A)                                        (pfc03t04)               -7.933E+06     
+ PF Circuit 03 - Time point 05 (A)                                        (pfc03t05)               -9.476E+06     
  PF Circuit 03 - Time point 06 (A)                                        (pfc03t06)               -0.000E+00     
  PF Circuit 04 - Time point 01 (A)                                        (pfc04t01)               -0.000E+00     
- PF Circuit 04 - Time point 02 (A)                                        (pfc04t02)                1.249E+06     
- PF Circuit 04 - Time point 03 (A)                                        (pfc04t03)               -7.936E+06     
- PF Circuit 04 - Time point 04 (A)                                        (pfc04t04)               -7.936E+06     
- PF Circuit 04 - Time point 05 (A)                                        (pfc04t05)               -9.480E+06     
+ PF Circuit 04 - Time point 02 (A)                                        (pfc04t02)                1.248E+06     
+ PF Circuit 04 - Time point 03 (A)                                        (pfc04t03)               -7.933E+06     
+ PF Circuit 04 - Time point 04 (A)                                        (pfc04t04)               -7.933E+06     
+ PF Circuit 04 - Time point 05 (A)                                        (pfc04t05)               -9.476E+06     
  PF Circuit 04 - Time point 06 (A)                                        (pfc04t06)               -0.000E+00     
  PF Circuit 05 - Time point 01 (A)                                        (pfc05t01)               -0.000E+00     
- PF Circuit 05 - Time point 02 (A)                                        (pfc05t02)               -9.216E+05     
- PF Circuit 05 - Time point 03 (A)                                        (pfc05t03)               -5.664E+06     
- PF Circuit 05 - Time point 04 (A)                                        (pfc05t04)               -5.664E+06     
- PF Circuit 05 - Time point 05 (A)                                        (pfc05t05)               -4.524E+06     
+ PF Circuit 05 - Time point 02 (A)                                        (pfc05t02)               -9.211E+05     
+ PF Circuit 05 - Time point 03 (A)                                        (pfc05t03)               -5.661E+06     
+ PF Circuit 05 - Time point 04 (A)                                        (pfc05t04)               -5.661E+06     
+ PF Circuit 05 - Time point 05 (A)                                        (pfc05t05)               -4.523E+06     
  PF Circuit 05 - Time point 06 (A)                                        (pfc05t06)               -0.000E+00     
  PF Circuit 06 - Time point 01 (A)                                        (pfc06t01)               -0.000E+00     
- PF Circuit 06 - Time point 02 (A)                                        (pfc06t02)               -9.216E+05     
- PF Circuit 06 - Time point 03 (A)                                        (pfc06t03)               -5.664E+06     
- PF Circuit 06 - Time point 04 (A)                                        (pfc06t04)               -5.664E+06     
- PF Circuit 06 - Time point 05 (A)                                        (pfc06t05)               -4.524E+06     
+ PF Circuit 06 - Time point 02 (A)                                        (pfc06t02)               -9.211E+05     
+ PF Circuit 06 - Time point 03 (A)                                        (pfc06t03)               -5.661E+06     
+ PF Circuit 06 - Time point 04 (A)                                        (pfc06t04)               -5.661E+06     
+ PF Circuit 06 - Time point 05 (A)                                        (pfc06t05)               -4.523E+06     
  PF Circuit 06 - Time point 06 (A)                                        (pfc06t06)               -0.000E+00     
  CS Circuit  - Time point 01 (A)                                          (cst01)                  -0.000E+00     
  CS Circuit  - Time point 02 (A)                                          (cst02)                   1.498E+08     
- CS Circuit  - Time point 03 (A)                                          (cst03)                   2.091E+07     
- CS Circuit  - Time point 04 (A)                                          (cst04)                   2.091E+07     
- CS Circuit  - Time point 05 (A)                                          (cst05)                  -1.643E+08     
-=======
- PF Circuit 01 - Time point 02 (A)                                        (pfc01t02)                2.233E+07     
- PF Circuit 01 - Time point 03 (A)                                        (pfc01t03)                2.362E+07     
- PF Circuit 01 - Time point 04 (A)                                        (pfc01t04)                2.362E+07     
- PF Circuit 01 - Time point 05 (A)                                        (pfc01t05)               -3.980E+06     
- PF Circuit 01 - Time point 06 (A)                                        (pfc01t06)                0.000E+00     
- PF Circuit 02 - Time point 01 (A)                                        (pfc02t01)                0.000E+00     
- PF Circuit 02 - Time point 02 (A)                                        (pfc02t02)                2.233E+07     
- PF Circuit 02 - Time point 03 (A)                                        (pfc02t03)                2.362E+07     
- PF Circuit 02 - Time point 04 (A)                                        (pfc02t04)                2.362E+07     
- PF Circuit 02 - Time point 05 (A)                                        (pfc02t05)               -3.980E+06     
- PF Circuit 02 - Time point 06 (A)                                        (pfc02t06)                0.000E+00     
- PF Circuit 03 - Time point 01 (A)                                        (pfc03t01)               -0.000E+00     
- PF Circuit 03 - Time point 02 (A)                                        (pfc03t02)                1.249E+06     
- PF Circuit 03 - Time point 03 (A)                                        (pfc03t03)               -7.934E+06     
- PF Circuit 03 - Time point 04 (A)                                        (pfc03t04)               -7.934E+06     
- PF Circuit 03 - Time point 05 (A)                                        (pfc03t05)               -9.477E+06     
- PF Circuit 03 - Time point 06 (A)                                        (pfc03t06)               -0.000E+00     
- PF Circuit 04 - Time point 01 (A)                                        (pfc04t01)               -0.000E+00     
- PF Circuit 04 - Time point 02 (A)                                        (pfc04t02)                1.249E+06     
- PF Circuit 04 - Time point 03 (A)                                        (pfc04t03)               -7.934E+06     
- PF Circuit 04 - Time point 04 (A)                                        (pfc04t04)               -7.934E+06     
- PF Circuit 04 - Time point 05 (A)                                        (pfc04t05)               -9.477E+06     
- PF Circuit 04 - Time point 06 (A)                                        (pfc04t06)               -0.000E+00     
- PF Circuit 05 - Time point 01 (A)                                        (pfc05t01)               -0.000E+00     
- PF Circuit 05 - Time point 02 (A)                                        (pfc05t02)               -9.225E+05     
- PF Circuit 05 - Time point 03 (A)                                        (pfc05t03)               -5.662E+06     
- PF Circuit 05 - Time point 04 (A)                                        (pfc05t04)               -5.662E+06     
- PF Circuit 05 - Time point 05 (A)                                        (pfc05t05)               -4.522E+06     
- PF Circuit 05 - Time point 06 (A)                                        (pfc05t06)               -0.000E+00     
- PF Circuit 06 - Time point 01 (A)                                        (pfc06t01)               -0.000E+00     
- PF Circuit 06 - Time point 02 (A)                                        (pfc06t02)               -9.225E+05     
- PF Circuit 06 - Time point 03 (A)                                        (pfc06t03)               -5.662E+06     
- PF Circuit 06 - Time point 04 (A)                                        (pfc06t04)               -5.662E+06     
- PF Circuit 06 - Time point 05 (A)                                        (pfc06t05)               -4.522E+06     
- PF Circuit 06 - Time point 06 (A)                                        (pfc06t06)               -0.000E+00     
- CS Circuit  - Time point 01 (A)                                          (cst01)                  -0.000E+00     
- CS Circuit  - Time point 02 (A)                                          (cst02)                   1.498E+08     
- CS Circuit  - Time point 03 (A)                                          (cst03)                   2.089E+07     
- CS Circuit  - Time point 04 (A)                                          (cst04)                   2.089E+07     
+ CS Circuit  - Time point 03 (A)                                          (cst03)                   2.092E+07     
+ CS Circuit  - Time point 04 (A)                                          (cst04)                   2.092E+07     
  CS Circuit  - Time point 05 (A)                                          (cst05)                  -1.642E+08     
->>>>>>> 8e3f6a88
  CS Circuit  - Time point 06 (A)                                          (cst06)                  -0.000E+00     
  Plasma  - Time point 01 (A)                                              (plasmat01)               0.000E+00     
  Plasma  - Time point 02 (A)                                              (plasmat02)               0.000E+00     
- Plasma  - Time point 03 (A)                                              (plasmat03)               2.003E+07     
- Plasma  - Time point 04 (A)                                              (plasmat04)               2.003E+07     
- Plasma  - Time point 05 (A)                                              (plasmat05)               2.003E+07     
+ Plasma  - Time point 03 (A)                                              (plasmat03)               2.002E+07     
+ Plasma  - Time point 04 (A)                                              (plasmat04)               2.002E+07     
+ Plasma  - Time point 05 (A)                                              (plasmat05)               2.002E+07     
  Plasma  - Time point 06 (A)                                              (plasmat06)               0.000E+00     
  
  ********************************************* Support Structure **********************************************
  
-<<<<<<< HEAD
- Outer PF coil fence mass (kg)                                            (fncmass)                 3.815E+05  OP 
- Intercoil support structure mass (kg)                                    (aintmass)                6.364E+06  OP 
- Mass of cooled components (kg)                                           (coldmass)                4.937E+07  OP 
- Gravity support structure mass (kg)                                      (clgsmass)                2.034E+06  OP 
- Torus leg support mass (kg)                                              (gsm1)                    1.174E+05  OP 
- Ring beam mass (kg)                                                      (gsm2)                    5.483E+05  OP 
- Ring legs mass (kg)                                                      (gsm3)                    1.030E+06  OP 
-=======
- Outer PF coil fence mass (kg)                                            (fncmass)                 3.813E+05  OP 
- Intercoil support structure mass (kg)                                    (aintmass)                6.362E+06  OP 
- Mass of cooled components (kg)                                           (coldmass)                4.822E+07  OP 
- Gravity support structure mass (kg)                                      (clgsmass)                1.986E+06  OP 
- Torus leg support mass (kg)                                              (gsm1)                    1.174E+05  OP 
- Ring beam mass (kg)                                                      (gsm2)                    5.404E+05  OP 
- Ring legs mass (kg)                                                      (gsm3)                    1.001E+06  OP 
->>>>>>> 8e3f6a88
+ Outer PF coil fence mass (kg)                                            (fncmass)                 3.810E+05  OP 
+ Intercoil support structure mass (kg)                                    (aintmass)                6.357E+06  OP 
+ Mass of cooled components (kg)                                           (coldmass)                4.816E+07  OP 
+ Gravity support structure mass (kg)                                      (clgsmass)                1.984E+06  OP 
+ Torus leg support mass (kg)                                              (gsm1)                    1.173E+05  OP 
+ Ring beam mass (kg)                                                      (gsm2)                    5.400E+05  OP 
+ Ring legs mass (kg)                                                      (gsm3)                    9.996E+05  OP 
  
  ******************************************** PF Coil Inductances *********************************************
  
  Inductance matrix [H] :
  
-   1     5.8E+00 8.2E-02 4.2E-01 2.8E-01 3.5E-01 9.9E-02 1.1E+00 1.1E-03
-   2     8.2E-02 5.8E+00 2.8E-01 4.2E-01 9.9E-02 3.5E-01 1.1E+00 1.1E-03
-   3     4.2E-01 2.8E-01 4.2E+00 1.5E+00 8.5E-01 4.6E-01 6.7E-01 2.0E-03
-   4     2.8E-01 4.2E-01 1.5E+00 4.2E+00 4.6E-01 8.5E-01 6.7E-01 2.0E-03
+   1     5.8E+00 8.2E-02 4.2E-01 2.7E-01 3.5E-01 9.9E-02 1.1E+00 1.1E-03
+   2     8.2E-02 5.8E+00 2.7E-01 4.2E-01 9.9E-02 3.5E-01 1.1E+00 1.1E-03
+   3     4.2E-01 2.7E-01 4.1E+00 1.5E+00 8.5E-01 4.6E-01 6.7E-01 2.0E-03
+   4     2.7E-01 4.2E-01 1.5E+00 4.1E+00 4.6E-01 8.5E-01 6.7E-01 2.0E-03
    5     3.5E-01 9.9E-02 8.5E-01 4.6E-01 1.4E+00 1.5E-01 3.5E-01 8.9E-04
    6     9.9E-02 3.5E-01 4.6E-01 8.5E-01 1.5E-01 1.4E+00 3.5E-01 8.9E-04
   CS     1.1E+00 1.1E+00 6.7E-01 6.7E-01 3.5E-01 3.5E-01 2.4E+01 5.2E-03
@@ -1623,47 +1071,32 @@
  
  Component Volumes :
  
- First Wall Armour Volume (m3)                                            (fw_armour_vol)               6.836  OP 
- First Wall Volume (m3)                                                   (volfw)                      19.719  OP 
-<<<<<<< HEAD
- Blanket Volume (m3)                                                      (volblkt)                  1717.627  OP 
- Shield Volume (m3)                                                       (volshld)                  1002.831  OP 
- Vacuum vessel volume (m3)                                                (vdewin)                   1224.050  OP 
-=======
- Blanket Volume (m3)                                                      (volblkt)                  1717.672  OP 
- Shield Volume (m3)                                                       (volshld)                  1002.855  OP 
- Vacuum vessel volume (m3)                                                (vdewin)                   1224.079  OP 
->>>>>>> 8e3f6a88
+ First Wall Armour Volume (m3)                                            (fw_armour_vol)               6.833  OP 
+ First Wall Volume (m3)                                                   (volfw)                      19.712  OP 
+ Blanket Volume (m3)                                                      (volblkt)                  1717.035  OP 
+ Shield Volume (m3)                                                       (volshld)                  1002.512  OP 
+ Vacuum vessel volume (m3)                                                (vdewin)                   1223.671  OP 
  
  Component Masses :
  
- First Wall Armour Mass (kg)                                              (fw_armour_mass)          1.316E+05  OP 
- First Wall Mass, excluding armour (kg)                                   (fwmass)                  1.538E+05  OP 
- Blanket Mass - Total(kg)                                                 (whtblkt)                 4.302E+06  OP 
-     Blanket Mass - TiBe12 (kg)                                           (whtbltibe12)             1.456E+06  OP 
-     Blanket Mass - Li2SiO4 (kg)                                          (whtblli4sio4)            1.546E+06  OP 
+ First Wall Armour Mass (kg)                                              (fw_armour_mass)          1.315E+05  OP 
+ First Wall Mass, excluding armour (kg)                                   (fwmass)                  1.537E+05  OP 
+ Blanket Mass - Total(kg)                                                 (whtblkt)                 4.300E+06  OP 
+     Blanket Mass - TiBe12 (kg)                                           (whtbltibe12)             1.455E+06  OP 
+     Blanket Mass - Li2SiO4 (kg)                                          (whtblli4sio4)            1.545E+06  OP 
      Blanket Mass - Steel (kg)                                            (whtblss)                 1.300E+06  OP 
- Total mass of armour, first wall and blanket (kg)                        (armour_fw_bl_mass)       4.587E+06  OP 
- Shield Mass (kg)                                                         (whtshld)                 3.129E+06  OP 
- Vacuum vessel mass (kg)                                                  (vvmass)                  9.548E+06  OP 
+ Total mass of armour, first wall and blanket (kg)                        (armour_fw_bl_mass)       4.586E+06  OP 
+ Shield Mass (kg)                                                         (whtshld)                 3.128E+06  OP 
+ Vacuum vessel mass (kg)                                                  (vvmass)                  9.545E+06  OP 
  
  Nuclear heating :
  
-<<<<<<< HEAD
- Total nuclear heating in TF+PF coils (CS is negligible) (MW)             (ptfnuc)                  1.655E-02  OP 
- Total nuclear heating in FW (MW)                                         (pnucfw)                  1.986E+02  OP 
- Total nuclear heating in the blanket (including emult) (MW)              (pnucblkt)                1.579E+03  OP 
- (Note: emult is fixed for this model inside the code)
- Total nuclear heating in the shield (MW)                                 (pnucshld)                7.167E-01  OP 
- Total nuclear heating in the divertor (MW)                               (pnucdiv)                 4.188E+02  OP 
-=======
- Total nuclear heating in TF+PF coils (CS is negligible) (MW)             (ptfnuc)                  1.557E-02  OP 
- Total nuclear heating in FW (MW)                                         (pnucfw)                  1.984E+02  OP 
+ Total nuclear heating in TF+PF coils (CS is negligible) (MW)             (ptfnuc)                  1.554E-02  OP 
+ Total nuclear heating in FW (MW)                                         (pnucfw)                  1.983E+02  OP 
  Total nuclear heating in the blanket (including emult) (MW)              (pnucblkt)                1.577E+03  OP 
  (Note: emult is fixed for this model inside the code)
- Total nuclear heating in the shield (MW)                                 (pnucshld)                7.158E-01  OP 
+ Total nuclear heating in the shield (MW)                                 (pnucshld)                7.155E-01  OP 
  Total nuclear heating in the divertor (MW)                               (pnucdiv)                 4.183E+02  OP 
->>>>>>> 8e3f6a88
  
   Diagostic output for nuclear heating :
  
@@ -1691,113 +1124,65 @@
  First wall area (m2)                                                     (fwarea)                  1.597E+03  OP 
  Cryostat internal radius (m)                                             (rdewex)                  1.942E+01  OP 
  Cryostat internal half-height (m)                                        (zdewex)                  1.701E+01  OP 
- Vertical clearance from TF coil to cryostat (m)                          (clh1)                    7.423E+00  OP 
- Divertor area (m2)                                                       (divsur)                  3.546E+02  OP 
- Divertor mass (kg)                                                       (divmas)                  8.688E+04  OP 
+ Vertical clearance from TF coil to cryostat (m)                          (clh1)                    7.422E+00  OP 
+ Divertor area (m2)                                                       (divsur)                  3.545E+02  OP 
+ Divertor mass (kg)                                                       (divmas)                  8.685E+04  OP 
  
  ********************************** Superconducting TF Coil Power Conversion **********************************
  
  TF coil current (kA)                                                     (itfka)                   9.000E+01  OP 
  Number of TF coils                                                       (ntfc)                    1.600E+01     
-<<<<<<< HEAD
- Voltage across a TF coil during quench (kV)                              (vtfskv)                  3.755E+00  OP 
+ Voltage across a TF coil during quench (kV)                              (vtfskv)                  3.077E+00  OP 
  TF coil charge time (hours)                                              (tchghr)                  4.000E+00     
- Total inductance of TF coils (H)                                         (ltfth)                   4.022E+01  OP 
+ Total inductance of TF coils (H)                                         (ltfth)                   4.018E+01  OP 
  Total resistance of TF coils (ohm)                                       (rcoils)                  0.000E+00  OP 
- TF coil charging voltage (V)                                             (tfcv)                    3.625E+02     
+ TF coil charging voltage (V)                                             (tfcv)                    3.623E+02     
  Number of DC circuit breakers                                            (ntfbkr)                  1.600E+01     
  Number of dump resistors                                                 (ndumpr)                  6.400E+01     
- Resistance per dump resistor (ohm)                                       (r1dump)                  4.173E-02  OP 
- Dump resistor peak power (MW)                                            (r1ppmw)                  8.449E+01  OP 
- Energy supplied per dump resistor (MJ)                                   (r1emj)                   2.545E+03  OP 
- TF coil L/R time constant (s)                                            (ttfsec)                  6.024E+01  OP 
- Power supply voltage (V)                                                 (tfpsv)                   3.807E+02  OP 
+ Resistance per dump resistor (ohm)                                       (r1dump)                  3.419E-02  OP 
+ Dump resistor peak power (MW)                                            (r1ppmw)                  6.923E+01  OP 
+ Energy supplied per dump resistor (MJ)                                   (r1emj)                   2.543E+03  OP 
+ TF coil L/R time constant (s)                                            (ttfsec)                  7.346E+01  OP 
+ Power supply voltage (V)                                                 (tfpsv)                   3.804E+02  OP 
  Power supply current (kA)                                                (tfpska)                  9.450E+01  OP 
- DC power supply rating (kW)                                              (tfckw)                   3.597E+04  OP 
- AC power for charging (kW)                                               (tfackw)                  3.997E+04  OP 
+ DC power supply rating (kW)                                              (tfckw)                   3.595E+04  OP 
+ AC power for charging (kW)                                               (tfackw)                  3.994E+04  OP 
  TF coil resistive power (MW)                                             (rpower)                  1.000E+01  OP 
- TF coil inductive power (MVA)                                            (xpower)                  2.262E+01  OP 
-=======
- Voltage across a TF coil during quench (kV)                              (vtfskv)                  5.332E+00  OP 
- TF coil charge time (hours)                                              (tchghr)                  4.000E+00     
- Total inductance of TF coils (H)                                         (ltfth)                   4.020E+01  OP 
- Total resistance of TF coils (ohm)                                       (rcoils)                  0.000E+00  OP 
- TF coil charging voltage (V)                                             (tfcv)                    3.624E+02     
- Number of DC circuit breakers                                            (ntfbkr)                  1.600E+01     
- Number of dump resistors                                                 (ndumpr)                  6.400E+01     
- Resistance per dump resistor (ohm)                                       (r1dump)                  5.925E-02  OP 
- Dump resistor peak power (MW)                                            (r1ppmw)                  1.200E+02  OP 
- Energy supplied per dump resistor (MJ)                                   (r1emj)                   2.544E+03  OP 
- TF coil L/R time constant (s)                                            (ttfsec)                  4.241E+01  OP 
- Power supply voltage (V)                                                 (tfpsv)                   3.805E+02  OP 
- Power supply current (kA)                                                (tfpska)                  9.450E+01  OP 
- DC power supply rating (kW)                                              (tfckw)                   3.596E+04  OP 
- AC power for charging (kW)                                               (tfackw)                  3.996E+04  OP 
- TF coil resistive power (MW)                                             (rpower)                  1.000E+01  OP 
- TF coil inductive power (MVA)                                            (xpower)                  2.261E+01  OP 
->>>>>>> 8e3f6a88
+ TF coil inductive power (MVA)                                            (xpower)                  2.260E+01  OP 
  Aluminium bus current density (kA/cm2)                                   (djmka)                   1.250E-01     
  Aluminium bus cross-sectional area (cm2)                                 (albusa)                  7.200E+02  OP 
  Total length of TF coil bussing (m)                                      (tfbusl)                  3.394E+03  OP 
- Aluminium bus weight (tonnes)                                            (albuswt)                 6.598E+02  OP 
+ Aluminium bus weight (tonnes)                                            (albuswt)                 6.597E+02  OP 
  Total TF coil bus resistance (ohm)                                       (rtfbus)                  1.235E-03  OP 
- TF coil bus voltage drop (V)                                             (vtfbus)                  1.112E+02  OP 
-<<<<<<< HEAD
- Dump resistor floor area (m2)                                            (drarea)                  5.982E+03  OP 
- TF coil power conversion floor space (m2)                                (tfcfsp)                  1.425E+03  OP 
- TF coil power conv. building volume (m3)                                 (tfcbv)                   8.550E+03  OP 
- TF coil AC inductive power demand (MW)                                   (xpwrmw)                  2.514E+01  OP 
-=======
- Dump resistor floor area (m2)                                            (drarea)                  5.980E+03  OP 
- TF coil power conversion floor space (m2)                                (tfcfsp)                  1.589E+03  OP 
- TF coil power conv. building volume (m3)                                 (tfcbv)                   9.532E+03  OP 
- TF coil AC inductive power demand (MW)                                   (xpwrmw)                  2.512E+01  OP 
->>>>>>> 8e3f6a88
- Total steady state AC power demand (MW)                                  (tfacpd)                  1.112E+01  OP 
+ TF coil bus voltage drop (V)                                             (vtfbus)                  1.111E+02  OP 
+ Dump resistor floor area (m2)                                            (drarea)                  5.979E+03  OP 
+ TF coil power conversion floor space (m2)                                (tfcfsp)                  1.347E+03  OP 
+ TF coil power conv. building volume (m3)                                 (tfcbv)                   8.083E+03  OP 
+ TF coil AC inductive power demand (MW)                                   (xpwrmw)                  2.511E+01  OP 
+ Total steady state AC power demand (MW)                                  (tfacpd)                  1.111E+01  OP 
  
  ****************************** PF Coils and Central Solenoid: Power and Energy *******************************
  
  Number of PF coil circuits                                               (pfckts)                  1.200E+01     
-<<<<<<< HEAD
- Sum of PF power supply ratings (MVA)                                     (spsmva)                  3.395E+02  OP 
+ Sum of PF power supply ratings (MVA)                                     (spsmva)                  3.393E+02  OP 
  Total PF coil circuit bus length (m)                                     (spfbusl)                 2.532E+03  OP 
  Total PF coil bus resistive power (kW)                                   (pfbuspwr)                9.540E+02  OP 
  Total PF coil resistive power (kW)                                       (srcktpm)                 9.540E+02  OP 
  Maximum PF coil voltage (kV)                                             (vpfskv)                  2.000E+01     
  Efficiency of transfer of PF stored energy into or out of storage        (etapsu)                  9.000E-01     
  (Energy is dissipated in PFC power supplies only when total PF energy increases or decreases.)
- Maximum stored energy in poloidal field (MJ)                             (ensxpfm)                 3.816E+04  OP 
- Peak absolute rate of change of stored energy in poloidal field (MW)     peakpoloidalpower         1.905E+02  OP 
-=======
- Sum of PF power supply ratings (MVA)                                     (spsmva)                  3.394E+02  OP 
- Total PF coil circuit bus length (m)                                     (spfbusl)                 2.532E+03  OP 
- Total PF coil bus resistive power (kW)                                   (pfbuspwr)                9.539E+02  OP 
- Total PF coil resistive power (kW)                                       (srcktpm)                 9.539E+02  OP 
- Maximum PF coil voltage (kV)                                             (vpfskv)                  2.000E+01     
- Efficiency of transfer of PF stored energy into or out of storage        (etapsu)                  9.000E-01     
- (Energy is dissipated in PFC power supplies only when total PF energy increases or decreases.)
- Maximum stored energy in poloidal field (MJ)                             (ensxpfm)                 3.814E+04  OP 
+ Maximum stored energy in poloidal field (MJ)                             (ensxpfm)                 3.813E+04  OP 
  Peak absolute rate of change of stored energy in poloidal field (MW)     peakpoloidalpower         1.904E+02  OP 
->>>>>>> 8e3f6a88
  Energy stored in poloidal magnetic field :
  
                                             time (sec)
 
-<<<<<<< HEAD
-                     0.00     500.00     700.32     710.32    7910.33    8110.65
+                     0.00     500.00     700.24     710.24    7910.25    8110.49
  Time point         Start      BOP        EOR        BOF        EOF        EOP        
- Energy (MJ)      0.000E+00  3.163E+04  2.024E+04  2.024E+04  3.816E+04  0.000E+00
+ Energy (MJ)      0.000E+00  3.161E+04  2.022E+04  2.022E+04  3.813E+04  0.000E+00
  
  Interval                tramp      tohs       theat      tburn      tqnch      
- dE/dt (MW)            6.326E+01 -5.688E+01  0.000E+00  2.490E+00 -1.905E+02
-=======
-                     0.00     500.00     700.26     710.26    7910.27    8110.53
- Time point         Start      BOP        EOR        BOF        EOF        EOP        
- Energy (MJ)      0.000E+00  3.161E+04  2.022E+04  2.022E+04  3.814E+04  0.000E+00
- 
- Interval                tramp      tohs       theat      tburn      tqnch      
- dE/dt (MW)            6.322E+01 -5.686E+01  0.000E+00  2.488E+00 -1.904E+02
->>>>>>> 8e3f6a88
+ dE/dt (MW)            6.321E+01 -5.687E+01  0.000E+00  2.488E+00 -1.904E+02
  
  
  *********************************************** Vacuum System ************************************************
@@ -1805,68 +1190,43 @@
  Pumpdown to Base Pressure :
  
  First wall outgassing rate (Pa m/s)                                      (rat)                     1.300E-08     
- Total outgassing load (Pa m3/s)                                          (ogas)                    1.917E-04  OP 
+ Total outgassing load (Pa m3/s)                                          (ogas)                    1.916E-04  OP 
  Base pressure required (Pa)                                              (pbase)                   5.000E-04     
- Required N2 pump speed (m3/s)                                            (s(1))                    3.834E-01  OP 
-<<<<<<< HEAD
- N2 pump speed provided (m3/s)                                            (snet(1))                 2.214E+01  OP 
-=======
+ Required N2 pump speed (m3/s)                                            (s(1))                    3.833E-01  OP 
  N2 pump speed provided (m3/s)                                            (snet(1))                 2.211E+01  OP 
->>>>>>> 8e3f6a88
  
  Pumpdown between Burns :
  
- Plasma chamber volume (m3)                                               (volume)                  2.727E+03  OP 
-<<<<<<< HEAD
+ Plasma chamber volume (m3)                                               (volume)                  2.725E+03  OP 
  Chamber pressure after burn (Pa)                                         (pend)                    1.744E-01  OP 
  Chamber pressure before burn (Pa)                                        (pstart)                  1.744E-03     
-=======
- Chamber pressure after burn (Pa)                                         (pend)                    1.743E-01  OP 
- Chamber pressure before burn (Pa)                                        (pstart)                  1.743E-03     
->>>>>>> 8e3f6a88
  Allowable pumping time switch                                            (dwell_pump)                      0     
  Dwell time between burns (s)                                             (tdwell.)                 0.000E+00     
  CS ramp-up time burns (s)                                                (tramp.)                  5.000E+02     
  Allowable pumping time between burns (s)                                 (tpump)                   5.000E+02     
- Required D-T pump speed (m3/s)                                           (s(2))                    2.512E+01  OP 
-<<<<<<< HEAD
- D-T pump speed provided (m3/s)                                           (snet(2))                 5.295E+01  OP 
-=======
- D-T pump speed provided (m3/s)                                           (snet(2))                 5.288E+01  OP 
->>>>>>> 8e3f6a88
+ Required D-T pump speed (m3/s)                                           (s(2))                    2.510E+01  OP 
+ D-T pump speed provided (m3/s)                                           (snet(2))                 5.287E+01  OP 
  
  Helium Ash Removal :
  
  Divertor chamber gas pressure (Pa)                                       (prdiv)                   3.600E-01     
  Helium gas fraction in divertor chamber                                  (fhe)                     2.045E-01  OP 
- Required helium pump speed (m3/s)                                        (s(3))                    4.539E+01  OP 
- Helium pump speed provided (m3/s)                                        (snet(3))                 4.539E+01  OP 
+ Required helium pump speed (m3/s)                                        (s(3))                    4.538E+01  OP 
+ Helium pump speed provided (m3/s)                                        (snet(3))                 4.538E+01  OP 
  
  D-T Removal at Fuelling Rate :
  
-<<<<<<< HEAD
- D-T fuelling rate (kg/s)                                                 (frate)                   3.281E-05  OP 
- Required D-T pump speed (m3/s)                                           (s(4))                    4.544E+01  OP 
- D-T pump speed provided (m3/s)                                           (snet(4))                 5.295E+01  OP 
-=======
- D-T fuelling rate (kg/s)                                                 (frate)                   3.278E-05  OP 
- Required D-T pump speed (m3/s)                                           (s(4))                    4.539E+01  OP 
- D-T pump speed provided (m3/s)                                           (snet(4))                 5.288E+01  OP 
->>>>>>> 8e3f6a88
+ D-T fuelling rate (kg/s)                                                 (frate)                   3.277E-05  OP 
+ Required D-T pump speed (m3/s)                                           (s(4))                    4.538E+01  OP 
+ D-T pump speed provided (m3/s)                                           (snet(4))                 5.287E+01  OP 
  
  The vacuum pumping system size is governed by the
  requirements for helium ash removal.
  
  Number of large pump ducts                                               (nduct)                          32     
-<<<<<<< HEAD
- Passage diameter, divertor to ducts (m)                                  (d(imax))                 3.546E-01  OP 
+ Passage diameter, divertor to ducts (m)                                  (d(imax))                 3.544E-01  OP 
  Passage length (m)                                                       (l1)                      1.878E+00  OP 
- Diameter of ducts (m)                                                    (dout)                    4.256E-01  OP 
-=======
- Passage diameter, divertor to ducts (m)                                  (d(imax))                 3.544E-01  OP 
- Passage length (m)                                                       (l1)                      1.879E+00  OP 
  Diameter of ducts (m)                                                    (dout)                    4.253E-01  OP 
->>>>>>> 8e3f6a88
  Duct length, divertor to elbow (m)                                       (l2)                      4.800E+00  OP 
  Duct length, elbow to pumps (m)                                          (l3)                      2.000E+00     
  Number of pumps                                                          (pumpn)                   6.400E+01  OP 
@@ -1876,79 +1236,45 @@
  ******************************************* Plant Buildings System *******************************************
  
  Internal volume of reactor building (m3)                                 (vrci)                    1.169E+06     
-<<<<<<< HEAD
  Dist from centre of torus to bldg wall (m)                               (wrbi)                    4.222E+01     
- Effective floor area (m2)                                                (efloor)                  3.725E+05     
-=======
- Dist from centre of torus to bldg wall (m)                               (wrbi)                    4.223E+01     
- Effective floor area (m2)                                                (efloor)                  3.726E+05     
->>>>>>> 8e3f6a88
- Reactor building volume (m3)                                             (rbv)                     1.318E+06     
- Reactor maintenance building volume (m3)                                 (rmbv)                    4.230E+05     
+ Effective floor area (m2)                                                (efloor)                  3.722E+05     
+ Reactor building volume (m3)                                             (rbv)                     1.317E+06     
+ Reactor maintenance building volume (m3)                                 (rmbv)                    4.229E+05     
  Warmshop volume (m3)                                                     (wsv)                     1.279E+05     
  Tritium building volume (m3)                                             (triv)                    4.000E+04     
-<<<<<<< HEAD
- Electrical building volume (m3)                                          (elev)                    4.955E+04     
- Control building volume (m3)                                             (conv)                    6.000E+04     
- Cryogenics building volume (m3)                                          (cryv)                    1.654E+04     
-=======
- Electrical building volume (m3)                                          (elev)                    5.053E+04     
+ Electrical building volume (m3)                                          (elev)                    4.908E+04     
  Control building volume (m3)                                             (conv)                    6.000E+04     
  Cryogenics building volume (m3)                                          (cryv)                    1.634E+04     
->>>>>>> 8e3f6a88
  Administration building volume (m3)                                      (admv)                    1.000E+05     
  Shops volume (m3)                                                        (shov)                    1.000E+05     
- Total volume of nuclear buildings (m3)                                   (volnucb)                 1.777E+06     
+ Total volume of nuclear buildings (m3)                                   (volnucb)                 1.776E+06     
  
  **************************************** Electric Power Requirements *****************************************
  
  Facility base load (MW)                                                  (basemw)                  5.000E+00     
  Divertor coil power supplies (MW)                                        (bdvmw)                   0.000E+00     
-<<<<<<< HEAD
- Cryoplant electric power (MW)                                            (crymw)                   4.460E+01  OP 
+ Cryoplant electric power (MW)                                            (crymw)                   4.351E+01  OP 
  Primary coolant pumps (MW)                                               (htpmw..)                 1.550E+02  OP 
- PF coil power supplies (MW)                                              (ppfmw)                   9.550E+01  OP 
-=======
- Cryoplant electric power (MW)                                            (crymw)                   4.355E+01  OP 
- Primary coolant pumps (MW)                                               (htpmw..)                 1.550E+02  OP 
- PF coil power supplies (MW)                                              (ppfmw)                   9.548E+01  OP 
->>>>>>> 8e3f6a88
- TF coil power supplies (MW)                                              (ptfmw)                   1.112E+01  OP 
+ PF coil power supplies (MW)                                              (ppfmw)                   9.541E+01  OP 
+ TF coil power supplies (MW)                                              (ptfmw)                   1.111E+01  OP 
  Plasma heating supplies (MW)                                             (pheatingmw)              1.250E+02  OP 
  Tritium processing (MW)                                                  (trithtmw..)              1.500E+01     
  Vacuum pumps  (MW)                                                       (vachtmw..)               5.000E-01     
  
-<<<<<<< HEAD
- Total pulsed power (MW)                                                  (pacpmw)                  5.076E+02  OP 
- Total base power required at all times (MW)                              (fcsht)                   6.087E+01  OP 
+ Total pulsed power (MW)                                                  (pacpmw)                  5.064E+02  OP 
+ Total base power required at all times (MW)                              (fcsht)                   6.084E+01  OP 
  
  ************************************************* Cryogenics *************************************************
  
- Conduction and radiation heat loads on cryogenic components (MW)         (qss/1.0D6)               2.123E-02  OP 
- Nuclear heating of cryogenic components (MW)                             (qnuc/1.0D6)              1.655E-02  OP 
- AC losses in cryogenic components (MW)                                   (qac/1.0D6)               5.014E-03  OP 
+ Conduction and radiation heat loads on cryogenic components (MW)         (qss/1.0D6)               2.071E-02  OP 
+ Nuclear heating of cryogenic components (MW)                             (qnuc/1.0D6)              1.554E-02  OP 
+ AC losses in cryogenic components (MW)                                   (qac/1.0D6)               5.010E-03  OP 
  Resistive losses in current leads (MW)                                   (qcl/1.0D6)               1.958E-02  OP 
- 45% allowance for heat loads in transfer lines, storage tanks etc (MW)   (qmisc/1.0D6)             2.807E-02  OP 
- Sum = Total heat removal at cryogenic temperatures (W)                   (helpow/1.0D6)            9.044E-02  OP 
+ 45% allowance for heat loads in transfer lines, storage tanks etc (MW)   (qmisc/1.0D6)             2.738E-02  OP 
+ Sum = Total heat removal at cryogenic temperatures (W)                   (helpow/1.0D6)            8.822E-02  OP 
  Temperature of cryogenic components (K)                                  (tmpcry)                  4.500E+00     
  Efficiency (figure of merit) of cryogenic plant is 13% of ideal Carnot v                           2.028E-03  OP 
- Electric power for cryogenic plant (MW)                                  (crypmw)                  4.460E+01  OP 
-=======
- Total pulsed power (MW)                                                  (pacpmw)                  5.065E+02  OP 
- Total base power required at all times (MW)                              (fcsht)                   6.089E+01  OP 
- 
- ************************************************* Cryogenics *************************************************
- 
- Conduction and radiation heat loads on cryogenic components (MW)         (qss/1.0D6)               2.073E-02  OP 
- Nuclear heating of cryogenic components (MW)                             (qnuc/1.0D6)              1.557E-02  OP 
- AC losses in cryogenic components (MW)                                   (qac/1.0D6)               5.011E-03  OP 
- Resistive losses in current leads (MW)                                   (qcl/1.0D6)               1.958E-02  OP 
- 45% allowance for heat loads in transfer lines, storage tanks etc (MW)   (qmisc/1.0D6)             2.741E-02  OP 
- Sum = Total heat removal at cryogenic temperatures (W)                   (helpow/1.0D6)            8.831E-02  OP 
- Temperature of cryogenic components (K)                                  (tmpcry)                  4.500E+00     
- Efficiency (figure of merit) of cryogenic plant is 13% of ideal Carnot v                           2.028E-03  OP 
- Electric power for cryogenic plant (MW)                                  (crypmw)                  4.355E+01  OP 
->>>>>>> 8e3f6a88
+ Electric power for cryogenic plant (MW)                                  (crypmw)                  4.351E+01  OP 
  
  ************************************ Plant Power / Heat Transport Balance ************************************
  
@@ -1987,23 +1313,13 @@
                                             High-grade             Low-grade              Total
                                              thermal power (MW)     thermal power (MW)      (MW)
          First wall:
-<<<<<<< HEAD
-                               neutrons            198.63                0.00              198.63
-             charged particle transport             22.73                0.00               22.73
-                              radiation            267.52                0.00              267.52
+                               neutrons            198.31                0.00              198.31
+             charged particle transport             22.70                0.00               22.70
+                              radiation            267.09                0.00              267.09
                         coolant pumping            155.00                0.00              155.00
  
          Blanket:
-                               neutrons           1578.59                0.00             1578.59
-=======
-                               neutrons            198.40                0.00              198.40
-             charged particle transport             22.71                0.00               22.71
-                              radiation            267.10                0.00              267.10
-                        coolant pumping            155.00                0.00              155.00
- 
-         Blanket:
-                               neutrons           1576.76                0.00             1576.76
->>>>>>> 8e3f6a88
+                               neutrons           1576.63                0.00             1576.63
              charged particle transport              0.00                0.00                0.00
                               radiation              0.00                0.00                0.00
                         coolant pumping              0.00                0.00                0.00
@@ -2015,15 +1331,9 @@
                         coolant pumping              0.00                0.00                0.00
  
          Divertor:
-<<<<<<< HEAD
-                               neutrons              0.00              418.79              418.79
-             charged particle transport              0.00              137.37              137.37
-                              radiation              0.00               79.91               79.91
-=======
-                               neutrons              0.00              418.31              418.31
-             charged particle transport              0.00              137.42              137.42
+                               neutrons              0.00              418.26              418.26
+             charged particle transport              0.00              137.38              137.38
                               radiation              0.00               79.78               79.78
->>>>>>> 8e3f6a88
                         coolant pumping              0.00                0.00                0.00
  
          TF coil:
@@ -2039,38 +1349,22 @@
                         coolant pumping              0.00                0.00                0.00
  
          ----------------------------------------------------------------------------------------
-<<<<<<< HEAD
-                                 Totals           2223.19              636.09             2859.29
- 
- Total power leaving reactor (across vacuum vessel boundary) (MW)                                    2859.302  OP 
+                                 Totals           2220.44              635.43             2855.87
+ 
+ Total power leaving reactor (across vacuum vessel boundary) (MW)                                    2855.885  OP 
  
  Other secondary thermal power constituents :
  
- Heat removal from cryogenic plant (MW)                                   (crypmw)                     44.603  OP 
- Heat removal from facilities (MW)                                        (fachtmw)                    60.868  OP 
-=======
-                                 Totals           2220.69              635.53             2856.22
- 
- Total power leaving reactor (across vacuum vessel boundary) (MW)                                    2856.232  OP 
- 
- Other secondary thermal power constituents :
- 
- Heat removal from cryogenic plant (MW)                                   (crypmw)                     43.550  OP 
- Heat removal from facilities (MW)                                        (fachtmw)                    60.892  OP 
->>>>>>> 8e3f6a88
+ Heat removal from cryogenic plant (MW)                                   (crypmw)                     43.507  OP 
+ Heat removal from facilities (MW)                                        (fachtmw)                    60.835  OP 
  Coolant pumping efficiency losses (MW)                                   (htpsecmw)                    0.000  OP 
  Heat removal from injection power (MW)                                   (pinjht)                     75.000  OP 
  Heat removal from tritium plant (MW)                                     (trithtmw)                   15.000  OP 
  Heat removal from vacuum pumps (MW)                                      (vachtmw)                     0.500  OP 
  TF coil resistive power (MW)                                             (tfcmw)                       0.000  OP 
  
-<<<<<<< HEAD
- Total low-grade thermal power (MW)                                       (psechtmw)                  844.825  OP 
- Total High-grade thermal power (MW)                                      (pthermmw)                 2223.193  OP 
-=======
- Total low-grade thermal power (MW)                                       (psechtmw)                  843.232  OP 
- Total High-grade thermal power (MW)                                      (pthermmw)                 2220.688  OP 
->>>>>>> 8e3f6a88
+ Total low-grade thermal power (MW)                                       (psechtmw)                  843.029  OP 
+ Total High-grade thermal power (MW)                                      (pthermmw)                 2220.443  OP 
  
  Number of primary heat exchangers                                        (nphx)                            3  OP 
  
@@ -2079,59 +1373,31 @@
  -------------------------------
  Only energy deposited in the plasma is included here.
  Total power loss is scaling power plus core radiation only (iradloss = 1)
-<<<<<<< HEAD
- Transport power from scaling law (MW)                                    (pscalingmw)                345.643  OP 
- Radiation power from inside "coreradius" (MW)                            (pcoreradmw.)               139.163  OP 
- Total (MW)                                                                                           484.806  OP 
- 
- Alpha power deposited in plasma (MW)                                     (falpha*palpmw)             431.909  OP 
- Power from charged products of DD and/or D-He3 fusion (MW)               (pchargemw.)                  1.847  OP 
- Ohmic heating (MW)                                                       (pohmmw.)                     1.050  OP 
- Injected power deposited in plasma (MW)                                  (pinjmw)                     50.000  OP 
- Total (MW)                                                                                           484.806  OP 
- 
- Power Balance for Reactor - Summary :
- -------------------------------------
- Fusion power (MW)                                                        (powfmw.)                  2276.055  OP 
- Power from energy multiplication in blanket and shield (MW)              (emultmw)                   376.887  OP 
-=======
- Transport power from scaling law (MW)                                    (pscalingmw)                345.365  OP 
- Radiation power from inside "coreradius" (MW)                            (pcoreradmw.)               138.938  OP 
- Total (MW)                                                                                           484.303  OP 
- 
- Alpha power deposited in plasma (MW)                                     (falpha*palpmw)             431.410  OP 
+ Transport power from scaling law (MW)                                    (pscalingmw)                345.318  OP 
+ Radiation power from inside "coreradius" (MW)                            (pcoreradmw.)               138.928  OP 
+ Total (MW)                                                                                           484.246  OP 
+ 
+ Alpha power deposited in plasma (MW)                                     (falpha*palpmw)             431.354  OP 
  Power from charged products of DD and/or D-He3 fusion (MW)               (pchargemw.)                  1.844  OP 
  Ohmic heating (MW)                                                       (pohmmw.)                     1.049  OP 
  Injected power deposited in plasma (MW)                                  (pinjmw)                     50.000  OP 
- Total (MW)                                                                                           484.303  OP 
+ Total (MW)                                                                                           484.246  OP 
  
  Power Balance for Reactor - Summary :
  -------------------------------------
- Fusion power (MW)                                                        (powfmw.)                  2273.423  OP 
- Power from energy multiplication in blanket and shield (MW)              (emultmw)                   376.451  OP 
->>>>>>> 8e3f6a88
+ Fusion power (MW)                                                        (powfmw.)                  2273.125  OP 
+ Power from energy multiplication in blanket and shield (MW)              (emultmw)                   376.402  OP 
  Injected power (MW)                                                      (pinjmw.)                    50.000  OP 
  Ohmic power (MW)                                                         (pohmmw.)                     1.049  OP 
  Power deposited in primary coolant by pump (MW)                          (htpmw_mech)                155.000  OP 
-<<<<<<< HEAD
- Total (MW)                                                                                          2858.992  OP 
- 
- Heat extracted from first wall and blanket (MW)                          (pthermfw_blkt)            2222.476  OP 
- Heat extracted from shield  (MW)                                         (pthermshld)                  0.717  OP 
- Heat extracted from divertor (MW)                                        (pthermdiv)                 636.076  OP 
- Nuclear and photon power lost to H/CD system (MW)                        (psechcd)                     0.000  OP 
- Nuclear power lost to TF (MW)                                            (ptfnuc)                      0.017  OP 
- Total (MW)                                                                                          2859.286  OP 
-=======
- Total (MW)                                                                                          2855.923  OP 
- 
- Heat extracted from first wall and blanket (MW)                          (pthermfw_blkt)            2219.972  OP 
+ Total (MW)                                                                                          2855.577  OP 
+ 
+ Heat extracted from first wall and blanket (MW)                          (pthermfw_blkt)            2219.727  OP 
  Heat extracted from shield  (MW)                                         (pthermshld)                  0.716  OP 
- Heat extracted from divertor (MW)                                        (pthermdiv)                 635.513  OP 
+ Heat extracted from divertor (MW)                                        (pthermdiv)                 635.411  OP 
  Nuclear and photon power lost to H/CD system (MW)                        (psechcd)                     0.000  OP 
  Nuclear power lost to TF (MW)                                            (ptfnuc)                      0.016  OP 
- Total (MW)                                                                                          2856.217  OP 
->>>>>>> 8e3f6a88
+ Total (MW)                                                                                          2855.870  OP 
  
  Electrical Power Balance :
  --------------------------
@@ -2141,59 +1407,32 @@
  Electric power for primary coolant pumps (MW)                            (htpmw)                     155.000  OP 
  Electric power for vacuum pumps (MW)                                     (vachtmw)                     0.500     
  Electric power for tritium plant (MW)                                    (trithtmw)                   15.000     
-<<<<<<< HEAD
- Electric power for cryoplant (MW)                                        (crypmw)                     44.603  OP 
- Electric power for TF coils (MW)                                         (tfacpd)                     11.116  OP 
- Electric power for PF coils (MW)                                         (pfwpmw)                      1.646  OP 
- All other internal electric power requirements (MW)                      (fachtmw)                    60.868  OP 
- Total (MW)                                                               (tot_plant_power)           913.732  OP 
- Total (MW)                                                                                           913.732  OP 
- 
- Gross electrical output* (MW)                                            (pgrossmw)                  913.732  OP 
-=======
- Electric power for cryoplant (MW)                                        (crypmw)                     43.550  OP 
- Electric power for TF coils (MW)                                         (tfacpd)                     11.116  OP 
+ Electric power for cryoplant (MW)                                        (crypmw)                     43.507  OP 
+ Electric power for TF coils (MW)                                         (tfacpd)                     11.114  OP 
  Electric power for PF coils (MW)                                         (pfwpmw)                      1.645  OP 
- All other internal electric power requirements (MW)                      (fachtmw)                    60.892  OP 
- Total (MW)                                                               (tot_plant_power)           912.703  OP 
- Total (MW)                                                                                           912.703  OP 
- 
- Gross electrical output* (MW)                                            (pgrossmw)                  912.703  OP 
->>>>>>> 8e3f6a88
+ All other internal electric power requirements (MW)                      (fachtmw)                    60.835  OP 
+ Total (MW)                                                               (tot_plant_power)           912.602  OP 
+ Total (MW)                                                                                           912.602  OP 
+ 
+ Gross electrical output* (MW)                                            (pgrossmw)                  912.602  OP 
  (*Power for pumps in secondary circuit already subtracted)
  
  Power balance for power plant :
  -------------------------------
-<<<<<<< HEAD
- Fusion power (MW)                                                        (powfmw.)                  2276.055  OP 
- Power from energy multiplication in blanket and shield (MW)              (emultmw)                   376.887  OP 
- Total (MW)                                                                                          2652.942  OP 
+ Fusion power (MW)                                                        (powfmw.)                  2273.125  OP 
+ Power from energy multiplication in blanket and shield (MW)              (emultmw)                   376.402  OP 
+ Total (MW)                                                                                          2649.527  OP 
  
  Net electrical output (MW)	                                              (pnetelmw)                  500.000  OP 
- Heat rejected by main power conversion circuit (MW)                      (rejected_main)            1309.461  OP 
- Heat rejected by other cooling circuits (MW)                             (psechtmw)                  844.825  OP 
- Total (MW)                                                                                          2654.286  OP 
-=======
- Fusion power (MW)                                                        (powfmw.)                  2273.423  OP 
- Power from energy multiplication in blanket and shield (MW)              (emultmw)                   376.451  OP 
- Total (MW)                                                                                          2649.874  OP 
- 
- Net electrical output (MW)	                                              (pnetelmw)                  500.000  OP 
- Heat rejected by main power conversion circuit (MW)                      (rejected_main)            1307.985  OP 
- Heat rejected by other cooling circuits (MW)                             (psechtmw)                  843.232  OP 
- Total (MW)                                                                                          2651.217  OP 
->>>>>>> 8e3f6a88
+ Heat rejected by main power conversion circuit (MW)                      (rejected_main)            1307.841  OP 
+ Heat rejected by other cooling circuits (MW)                             (psechtmw)                  843.029  OP 
+ Total (MW)                                                                                          2650.870  OP 
  
  
  Plant efficiency measures :
  
-<<<<<<< HEAD
- Net electric power / total nuclear power (%)                             (pnetelmw/(powfmw+em         18.847  OP 
- Net electric power / total fusion power (%)                              (pnetelmw/powfmw)            21.968  OP 
-=======
- Net electric power / total nuclear power (%)                             (pnetelmw/(powfmw+em         18.869  OP 
- Net electric power / total fusion power (%)                              (pnetelmw/powfmw)            21.993  OP 
->>>>>>> 8e3f6a88
+ Net electric power / total nuclear power (%)                             (pnetelmw/(powfmw+em         18.871  OP 
+ Net electric power / total fusion power (%)                              (pnetelmw/powfmw)            21.996  OP 
  Gross electric power* / high grade heat (%)                              (etath)                      41.100     
  (*Power for pumps in secondary circuit already subtracted)
  Recirculating power fraction                                             (cirpowfr)                    0.452  OP 
@@ -2204,11 +1443,7 @@
  
                                           tramp      tohs     theat     tburn     tqnch    tdwell
                                           -----      ----     -----     -----     -----    ------
-<<<<<<< HEAD
-                               Duration  500.00    200.32     10.00   7200.01    200.32      0.00
-=======
-                               Duration  500.00    200.26     10.00   7200.01    200.26      0.00
->>>>>>> 8e3f6a88
+                               Duration  500.00    200.24     10.00   7200.01    200.24      0.00
                                  ------   -----      ----     -----     -----     -----    ------
  
          Continous power usage [MWe]:
@@ -2216,23 +1451,13 @@
                                  System   tramp      tohs     theat     tburn     tqnch    tdwell
                                  ------   -----      ----     -----     -----     -----    ------
                         Primary cooling  155.00    155.00    155.00    155.00    155.00    155.00
-<<<<<<< HEAD
-                              Cyroplant   44.60     44.60     44.60     44.60     44.60     44.60
+                              Cyroplant   43.51     43.51     43.51     43.51     43.51     43.51
                                  Vacuum    0.50      0.50      0.50      0.50      0.50      0.50
                                 Tritium   15.00     15.00     15.00     15.00     15.00     15.00
-                                     TF   11.12     11.12     11.12     11.12     11.12     11.12
-                             Facilities   60.87     60.87     60.87     60.87     60.87     60.87
+                                     TF   11.11     11.11     11.11     11.11     11.11     11.11
+                             Facilities   60.84     60.84     60.84     60.84     60.84     60.84
                                  ------   -----      ----     -----     -----     -----    ------
-                                  Total  287.09    287.09    287.09    287.09    287.09    287.09
-=======
-                              Cyroplant   43.55     43.55     43.55     43.55     43.55     43.55
-                                 Vacuum    0.50      0.50      0.50      0.50      0.50      0.50
-                                Tritium   15.00     15.00     15.00     15.00     15.00     15.00
-                                     TF   11.12     11.12     11.12     11.12     11.12     11.12
-                             Facilities   60.89     60.89     60.89     60.89     60.89     60.89
-                                 ------   -----      ----     -----     -----     -----    ------
-                                  Total  286.06    286.06    286.06    286.06    286.06    286.06
->>>>>>> 8e3f6a88
+                                  Total  285.96    285.96    285.96    285.96    285.96    285.96
                                  ------   -----      ----     -----     -----     -----    ------
  
          Intermittent power usage [MWe]:
@@ -2240,28 +1465,17 @@
                                  System   tramp      tohs     theat     tburn     tqnch    tdwell
                                  ------   -----      ----     -----     -----     -----    ------
                                  H & CD    0.00    300.00    300.00    125.00    300.00      0.00
-<<<<<<< HEAD
-                                     PF   63.26    -56.88      0.00      2.49   -190.51      0.00
+                                     PF   63.21    -56.87      0.00      2.49   -190.43      0.00
                                  ------   -----      ----     -----     -----     -----    ------
-                                  Total   63.26    243.12    300.00    127.49    109.49      0.00
-=======
-                                     PF   63.22    -56.86      0.00      2.49   -190.44      0.00
-                                 ------   -----      ----     -----     -----     -----    ------
-                                  Total   63.22    243.14    300.00    127.49    109.56      0.00
->>>>>>> 8e3f6a88
+                                  Total   63.21    243.13    300.00    127.49    109.57      0.00
                                  ------   -----      ----     -----     -----     -----    ------
  
          Power production [MWe]:
  
                                           tramp      tohs     theat     tburn     tqnch    tdwell       avg
                                           -----      ----     -----     -----     -----    ------       ---
-<<<<<<< HEAD
-                            Gross power    0.00      0.00      0.00    913.73      0.00      0.00
-                              Net power -350.35   -530.21   -587.09    499.16   -396.58   -287.09    397.90
-=======
-                            Gross power    0.00      0.00      0.00    912.70      0.00      0.00
-                              Net power -349.28   -529.20   -586.06    499.16   -395.62   -286.06    398.03
->>>>>>> 8e3f6a88
+                            Gross power    0.00      0.00      0.00    912.60      0.00      0.00
+                              Net power -349.17   -529.09   -585.96    499.16   -395.53   -285.96    398.05
                                  ------   -----      ----     -----     -----     -----    ------
  
  
@@ -2270,15 +1484,9 @@
  Estimated amount of water used through different cooling system options:
  1. Cooling towers
  2. Water bodies (pond, lake, river): recirculating or once-through
-<<<<<<< HEAD
- Volume used in cooling tower (m3/day)                                    (waterusetower)           5.567E+04  OP 
- Volume used in recirculating water system (m3/day)                       (wateruserecirc)          1.864E+04  OP 
- Volume used in once-through water system (m3/day)                        (wateruseonethru)         1.826E+06  OP 
-=======
- Volume used in cooling tower (m3/day)                                    (waterusetower)           5.561E+04  OP 
+ Volume used in cooling tower (m3/day)                                    (waterusetower)           5.560E+04  OP 
  Volume used in recirculating water system (m3/day)                       (wateruserecirc)          1.861E+04  OP 
  Volume used in once-through water system (m3/day)                        (wateruseonethru)         1.824E+06  OP 
->>>>>>> 8e3f6a88
  
  ******************************************** Errors and Warnings *********************************************
  
