  
 **********
 WARNING: the relationship between REBCO layer thickness and current density is not linear.
 REBCO layer thicknesses > 1um should be considered an aggressive extrapolation of
 current HTS technology and any results must be considered speculative.
 **********
  
 
 **************************************************************************************************************
 ************************************************** PROCESS ***************************************************
 ************************************** Power Reactor Optimisation Code ***************************************
 **************************************************************************************************************
 
   Program :
   Version : 2.4.0   Release Date :: 2022-05-18
<<<<<<< HEAD
   Tag No. : v2.1-1801-g405f668e
    Branch : 1499-update-cs-coil-geometry-model-python
   Git log : Merged\ develop\ into\ CS\ coil\ fatigue\ model
 Date/time : 31 May 2022 15:55:07 +01:00(hh:mm) UTC
      User : ym1906
  Computer : gtpc
 Directory : /tmp/pytest-of-ym1906/pytest-1/test_solver0
     Input : /tmp/pytest-of-ym1906/pytest-1/test_scenario_hts_REBCO_0/IN.DAT
=======
   Tag No. : v2.1-1765-g7c7338fde
    Branch : 1665-libprocess-is-statically-linked-to-the-fortran-extension
   Git log : Disable fcheck in production, enable fcheck in debug but not bounds checking
 Date/time :  1 Jun 2022 10:20:45 +00:00(hh:mm) UTC
      User : root
  Computer : f876e13a661b
 Directory : /root/process
     Input : /tmp/pytest-of-root/pytest-0/test_scenario_hts_REBCO_0/IN.DAT
>>>>>>> 5db3075c
 Run title : hts model using "croco" conductor based on kit design
  Run type : Reactor concept design: Pulsed tokamak model, (c) CCFE
 
 **************************************************************************************************************
 
   Equality constraints : 20
 Inequality constraints : 00
      Total constraints : 20
    Iteration variables : 37
         Max iterations : 200
       Figure of merit  : +01  -- minimise major radius.
  Convergence parameter : 1.00E-05
 
 **************************************************************************************************************
 
 (Please include this header in any models, presentations and papers based on these results)
 
 **************************************************************************************************************
 
 Quantities listed in standard row format are labelled as follows in columns 112-114:
 ITV : Active iteration variable (in any output blocks)
 OP  : Calculated output quantity
 Unlabelled quantities in standard row format are generally inputs
 Note that calculated quantities may be trivially rescaled from inputs, or equal to bounds which are input.
 
 
 ************************************************** Numerics **************************************************
 
 PROCESS has performed a VMCON (optimisation) run.
 and found a feasible set of parameters.
 
 VMCON error flag                                                         (ifail)                           1     
 Number of iteration variables                                            (nvar)                           37     
 Number of constraints (total)                                            (neqns+nineqns)                  20     
 Optimisation switch                                                      (ioptimz)                         1     
 Figure of merit switch                                                   (minmax)                          1     
 Square root of the sum of squares of the constraint residuals            (sqsumsq)                 9.232E-06  OP 
 VMCON convergence parameter                                              (convergence_parameter)   2.507E-06  OP 
 Number of VMCON iterations                                               (nviter)                         99  OP 
 
PROCESS has successfully optimised the iteration variables to minimise the figure of merit          MAJOR RADIUS.
 
 Certain operating limits have been reached,
 as shown by the following iteration variables that are
 at or near to the edge of their prescribed range :
 
                   fdene         =  1.2000E+00 is at or above its upper bound:  1.2000E+00
                   hfact         =  1.1000E+00 is at or above its upper bound:  1.1000E+00
                   q             =  3.0000E+00 is at or below its lower bound:  3.0000E+00
                   fjohc0        =  1.0000E-03 is at or below its lower bound:  1.0000E-03
                   gapoh         =  5.0000E-02 is at or below its lower bound:  5.0000E-02
                   fstrcase      =  1.0000E+00 is at or above its upper bound:  1.0000E+00
                   ftmargtf      =  1.0000E+00 is at or above its upper bound:  1.0000E+00
                   thwcndut      =  5.0000E-03 is at or below its lower bound:  5.0000E-03
                   cpttf         =  9.0000E+04 is at or above its upper bound:  9.0000E+04
                   ftmargoh      =  1.0000E+00 is at or above its upper bound:  1.0000E+00
                   fpsepbqar     =  1.0000E+00 is at or above its upper bound:  1.0000E+00
                   foh_stress    =  1.0000E+00 is at or above its upper bound:  1.0000E+00
                   f_coppera_m2  =  1.0000E+00 is at or above its upper bound:  1.0000E+00
 
 The solution vector is comprised as follows :
 
                                          final       final /
    i                                     value       initial
 
    1                  bt               5.4679E+00     0.7924
    2                  rmajor           8.8758E+00     1.2355
    3                  te               1.3399E+01     0.8225
    4                  beta             3.4956E-02     0.6751
    5                  dene             8.4250E+19     0.9559
    6                  fdene            1.2000E+00     1.1241
    7                  hfact            1.1000E+00     1.2812
    8                  fwalld           6.1164E-01     1.0776
    9                  ohcth            5.5981E-01     1.0399
   10                  q                3.0000E+00     0.8208
   11                  bore             2.5533E+00     0.7858
   12                  fbetatry         5.4573E-01     1.0180
   13                  coheof           1.9150E+07     0.6524
   14                  fjohc0           1.0000E-03     0.0018
   15                  fcohbop          9.1194E-01     1.4292
   16                  gapoh            5.0000E-02     0.8452
   17                  fvsbrnni         4.6126E-01     0.7028
   18                  fstrcase         1.0000E+00     2.4578
   19                  fstrcond         8.3533E-01    29.6479
   20                  fiooic           7.3690E-01     2.9722
   21                  fvdump           3.0767E-01     4.5195
   22                  ftmargtf         1.0000E+00     1.0062
   23                  tdmptf           7.3460E+01     2.1310
   24                  thkcas           5.0760E-01     0.7778
   25                  thwcndut         5.0000E-03     0.5350
   26                  cpttf            9.0000E+04     1.4377
   27                  gapds            2.8169E-02     1.2986
   28                  flhthresh        1.1645E+00     0.3202
   29                  ftmargoh         1.0000E+00     1.9064
   30                  ftaucq           3.3913E-01     0.9492
   31                  fpsepbqar        1.0000E+00    21.4439
   32                  oh_steel_frac    5.6006E-01     0.6704
   33                  foh_stress       1.0000E+00     2.2629
   34                  fimp(13)         4.6213E-04     1.2302
   35                  copper_thick     7.3079E-05     1.9513
   36                  dr_tf_wp         4.2756E-01     1.1461
   37                  f_coppera_m2     1.0000E+00     1.0000
 
 The following equality constraint residues should be close to zero :
 
                                               physical                 constraint                 normalised
                                              constraint                 residue                    residue
 
    1  Beta consistency                      =  3.4956E-02             -7.9760E-14                 2.2817E-12
    2  Global power balance consistency      =  2.0671E-01 MW/m3        9.9988E-13 MW/m3          -4.8371E-12
    3  Density upper limit                   <  9.3302E+19 /m3          3.8502E+06 /m3             4.1300E-14
    4  Neutron wall load upper limit         <  1.2233E+00 MW/m2       -2.0888E-11 MW/m2          -1.7076E-11
    5  Radial build consistency              =  8.8758E+00 m            6.8979E-15 m              -7.7716E-16
    6  Burn time lower limit                 >  7.2000E+03 sec         -9.1293E-04 sec             1.2680E-07
    7  L-H power threshold limit             >  1.1797E+02 MW          -7.0281E-09 MW              5.9576E-11
    8  Net electric power lower limit        >  5.0000E+02 MW          -1.7478E-05 MW             -3.4956E-08
    9  Beta upper limit                      <  5.6067E-02              1.4092E-13                 2.5135E-12
   10  Injection power upper limit           <  5.0000E+01 MW           6.1391E-12 MW             -1.2279E-13
   11  TF coil case stress upper limit       <  6.0000E+08 Pa          -3.5504E+03 Pa             -5.9173E-06
   12  TF coil conduit stress upper lim      <  6.0000E+08 Pa          -4.2504E+03 Pa             -7.0839E-06
   13  I_op / I_critical (TF coil)           <  3.7853E+07 A/m2         7.4058E-05 A/m2           -2.6550E-12
   14  Dump voltage upper limit              <  1.0000E+01 V            6.9233E+00 V              -2.0484E-11
   15  TF coil temp. margin lower limit      >  1.0000E+01 K            1.7471E-10 K              -1.7471E-11
   16  CS temperature margin lower limit     >  1.5000E+00 K            1.9773E-07 K              -1.3182E-07
   17  Dump time set by VV stress            >  2.4913E+01 s           -4.8548E+01 s              -1.1864E-11
   18  Upper Lim. on Psep * Bt / q A R       <  9.1000E+00 MWT/m        5.0320E-10 MWT/m          -5.5296E-11
   19  CS Tresca yield criterion             <  6.0000E+08 Pa           4.9251E+01 Pa              8.2084E-08
   20  TFC current/copper area < Max         <  1.0000E+08 A/m2         1.4172E-04 A/m2           -1.4172E-12
 
 ******************************************** Final Feasible Point ********************************************
 
 
 ********************************************* Plant Availability *********************************************
 
 Allowable blanket neutron fluence (MW-yr/m2)                             (abktflnc)                5.000E+00     
 Allowable divertor heat fluence (MW-yr/m2)                               (adivflnc)                7.000E+00     
 First wall / blanket lifetime (years)                                    (bktlife)                 5.450E+00  OP 
 Divertor lifetime (years)                                                (divlife)                 2.101E+01  OP 
 Heating/CD system lifetime (years)                                       (cdrlife)                 5.450E+00  OP 
 Total plant lifetime (years)                                             (tlife)                   4.000E+01     
 Total plant availability fraction                                        (cfactr)                  7.500E-01     
 Number of fusion cycles to reach allowable fw/blanket DPA                (bktcycles)               1.590E+04     
 
 *************************************************** Plasma ***************************************************
 
 Plasma configuration = double null divertor
 Tokamak aspect ratio = Conventional, itart = 0                           (itart)                       0.000     
 
 Plasma Geometry :
 
 Major radius (m)                                                         (rmajor)                      8.876  ITV
 Minor radius (m)                                                         (rminor)                      2.863  OP 
 Aspect ratio                                                             (aspect)                      3.100     
 Elongation, X-point (Zohm scaling)                                       (kappa)                       1.781  OP 
 Zohm scaling adjustment factor                                           (fkzohm)                      1.024     
 Elongation, 95% surface (calculated from kappa)                          (kappa95)                     1.590  OP 
 Elongation, area ratio calc.                                             (kappaa)                      1.665  OP 
 Triangularity, X-point (input value used)                                (triang)                      0.500  IP 
 Triangularity, 95% surface (calculated from triang)                      (triang95)                    0.333  OP 
 Plasma poloidal perimeter (m)                                            (pperim)                     25.211  OP 
 Plasma cross-sectional area (m2)                                         (xarea)                      42.877  OP 
 Plasma surface area (m2)                                                 (sarea)                   1.367E+03  OP 
 Plasma volume (m3)                                                       (vol)                     2.343E+03  OP 
 
 Current and Field :
 
 Consistency between q0,q,alphaj,rli,dnbeta is enforced
 
 Plasma current scaling law used                                          (icurr)                           4     
 Plasma current (MA)                                                      (plascur/1D6)                20.024  OP 
 Current density profile factor                                           (alphaj)                      1.508  OP 
 Plasma internal inductance, li                                           (rli)                         1.096  OP 
 Vertical field at plasma (T)                                             (bvert)                      -0.754  OP 
 Vacuum toroidal field at R (T)                                           (bt)                          5.468  ITV
 Average poloidal field (T)                                               (bp)                          0.998  OP 
 Total field (sqrt(bp^2 + bt^2)) (T)                                      (btot)                        5.558  OP 
 Safety factor on axis                                                    (q0)                          1.000     
 Safety factor at 95% flux surface                                        (q95)                         3.000  ITV
 Cylindrical safety factor (qcyl)                                         (qstar)                       2.508  OP 
 
 Beta Information :
 
 Total plasma beta                                                        (beta)                    3.496E-02  ITV
 Total poloidal beta                                                      (betap)                   1.084E+00  OP 
 Total toroidal beta                                                                                3.612E-02  OP 
 Fast alpha beta                                                          (betaft)                  4.359E-03  OP 
 Beam ion beta                                                            (betanb)                  0.000E+00  OP 
 (Fast alpha + beam beta)/(thermal beta)                                  (gammaft)                 1.424E-01  OP 
 Thermal beta                                                                                       3.060E-02  OP 
 Thermal poloidal beta                                                                              9.489E-01  OP 
 Thermal toroidal beta (= beta-exp)                                                                 3.162E-02  OP 
 2nd stability beta : beta_p / (R/a)                                      (eps*betap)                   0.350  OP 
 2nd stability beta upper limit                                           (epbetmax)                    1.380     
 Beta g coefficient                                                       (dnbeta)                      4.383  OP 
 Normalised thermal beta                                                                                2.392  OP 
 Normalised total beta                                                                                  2.733  OP 
 Normalised toroidal beta                                                 (normalised_toroidal          2.824  OP 
 Limit on thermal beta                                                    (betalim)                     0.056  OP 
 Plasma thermal energy (J)                                                                          1.322E+09  OP 
 Total plasma internal energy (J)                                         (total_plasma_internal_en 1.510E+09  OP 
 
 Temperature and Density (volume averaged) :
 
 Electron temperature (keV)                                               (te)                         13.399  ITV
 Electron temperature on axis (keV)                                       (te0)                        28.280  OP 
 Ion temperature (keV)                                                    (ti)                         13.399     
 Ion temperature on axis (keV)                                            (ti0)                        28.280  OP 
 Electron temp., density weighted (keV)                                   (ten)                        14.862  OP 
 Electron density (/m3)                                                   (dene)                    8.425E+19  ITV
 Electron density on axis (/m3)                                           (ne0)                     1.108E+20  OP 
 Line-averaged electron density (/m3)                                     (dnla)                    9.330E+19  OP 
 Line-averaged electron density / Greenwald density                       (dnla_gw)                 1.200E+00  OP 
 Ion density (/m3)                                                        (dnitot)                  7.371E+19  OP 
 Fuel density (/m3)                                                       (deni)                    6.521E+19  OP 
 Total impurity density with Z > 2 (no He) (/m3)                          (dnz)                     4.315E+16  OP 
 Helium ion density (thermalised ions only) (/m3)                         (dnalp)                   8.425E+18  OP 
 Proton density (/m3)                                                     (dnprot)                  2.446E+16  OP 
 Hot beam density (/m3)                                                   (dnbeam)                  0.000E+00  OP 
 Density limit from scaling (/m3)                                         (dnelimt)                 7.775E+19  OP 
 Density limit (enforced) (/m3)                                           (boundu(9)*dnelimt)       9.330E+19  OP 
 Helium ion density (thermalised ions only) / electron density            (ralpne)                  1.000E-01     
 
 Impurities
 
 Plasma ion densities / electron density:
 H_ concentration                                                         (fimp(01)                 7.743E-01  OP 
 He concentration                                                         (fimp(02)                 1.000E-01     
 Be concentration                                                         (fimp(03)                 0.000E+00     
 C_ concentration                                                         (fimp(04)                 0.000E+00     
 N_ concentration                                                         (fimp(05)                 0.000E+00     
 O_ concentration                                                         (fimp(06)                 0.000E+00     
 Ne concentration                                                         (fimp(07)                 0.000E+00     
 Si concentration                                                         (fimp(08)                 0.000E+00     
 Ar concentration                                                         (fimp(09)                 0.000E+00     
 Fe concentration                                                         (fimp(10)                 0.000E+00     
 Ni concentration                                                         (fimp(11)                 0.000E+00     
 Kr concentration                                                         (fimp(12)                 0.000E+00     
 Xe concentration                                                         (fimp(13)                 4.621E-04  ITV
 W_ concentration                                                         (fimp(14)                 5.000E-05     
 Average mass of all ions (amu)                                           (aion)                    2.749E+00  OP 
 
 Effective charge                                                         (zeff)                        2.464  OP 
 Density profile factor                                                   (alphan)                      1.000     
 Plasma profile model                                                     (ipedestal)                       1     
 Pedestal profiles are used.
 Density pedestal r/a location                                            (rhopedn)                     0.940     
 Electron density pedestal height (/m3)                                   (neped)                   6.609E+19  OP 
 Electron density at pedestal / nGW                                       (fgwped_out)              8.500E-01     
 Temperature pedestal r/a location                                        (rhopedt)                     0.940     
 Pedestal scaling switch                                                  (ieped)                           0     
 Electron temp. pedestal height (keV)                                     (teped)                       5.500     
 Electron temp. at separatrix (keV)                                       (tesep)                       0.100     
 Electron density at separatrix (/m3)                                     (nesep)                   3.888E+19     
 Electron density at separatrix / nGW                                     (fgwsep_out)              5.000E-01     
 Temperature profile index                                                (alphat)                      1.450     
 Temperature profile index beta                                           (tbeta)                       2.000     
 
 Density Limit using different models :
 
 Old ASDEX model                                                          (dlimit(1))               4.805E+19  OP 
 Borrass ITER model I                                                     (dlimit(2))               9.495E+19  OP 
 Borrass ITER model II                                                    (dlimit(3))               3.686E+19  OP 
 JET edge radiation model                                                 (dlimit(4))               3.068E+21  OP 
 JET simplified model                                                     (dlimit(5))               3.709E+20  OP 
 Hugill-Murakami Mq model                                                 (dlimit(6))               7.370E+19  OP 
 Greenwald model                                                          (dlimit(7))               7.775E+19  OP 
 
 Fuel Constituents :
 
 Deuterium fuel fraction                                                  (fdeut)                       0.500     
 Tritium fuel fraction                                                    (ftrit)                       0.500     
 
 Fusion Power :
 
 Total fusion power (MW)                                                  (powfmw)                  2.273E+03  OP 
  =    D-T fusion power (MW)                                              (pdt)                     2.270E+03  OP 
   +   D-D fusion power (MW)                                              (pdd)                     2.843E+00  OP 
   + D-He3 fusion power (MW)                                              (pdhe3)                   0.000E+00  OP 
 Alpha power: total (MW)                                                  (palpmw)                  4.541E+02  OP 
 Alpha power: beam-plasma (MW)                                            (palpnb)                  0.000E+00  OP 
 Neutron power (MW)                                                       (pneutmw)                 1.817E+03  OP 
 Charged particle power (excluding alphas) (MW)                           (pchargemw)               1.844E+00  OP 
 Total power deposited in plasma (MW)                                     (tot_power_plasma)        4.842E+02  OP 
 
 Radiation Power (excluding SOL):
 
 Bremsstrahlung radiation power (MW)                                      (pbrempv*vol)             8.947E+01  OP 
 Line radiation power (MW)                                                (plinepv*vol)             2.320E+02  OP 
 Synchrotron radiation power (MW)                                         (psyncpv*vol)             2.538E+01  OP 
 Synchrotron wall reflectivity factor                                     (ssync)                       0.600     
 Normalised minor radius defining 'core'                                  (coreradius)              7.500E-01     
 Fraction of core radiation subtracted from P_L                           (coreradiationfraction)   6.000E-01     
 Radiation power from inner zone (MW)                                     (pinnerzoneradmw)         1.389E+02  OP 
 Radiation power from outer zone (MW)                                     (pouterzoneradmw)         2.079E+02  OP 
 Total radiation power from inside LCFS (MW)                              (pradmw)                  3.469E+02  OP 
 LCFS radiation fraction = total radiation in LCFS / total power deposite (rad_fraction_LCFS)       7.163E-01  OP 
 Nominal mean radiation load on inside surface of reactor (MW/m2)         (photon_wall)             2.335E-01  OP 
 Peaking factor for radiation wall load                                   (peakfactrad)             3.330E+00  IP 
 Maximum permitted radiation wall load (MW/m^2)                           (maxradwallload)          1.000E+00  IP 
 Peak radiation wall load (MW/m^2)                                        (peakradwallload)         7.775E-01  OP 
 Nominal mean neutron load on inside surface of reactor (MW/m2)           (wallmw)                  1.223E+00  OP 
 
 Radiation power from SoL (MW)                                            (pradsolmw)               1.099E+02  OP 
 SoL radiation fraction = total radiation in SoL / total power accross se (rad_fraction_sol)        8.000E-01  IP 
 Radiation fraction total = SoL + LCFS radiation / total power deposited  (rad_fraction_total)      9.433E-01  OP 
 Power incident on the divertor targets (MW)                              (ptarmw)                  2.748E+01  OP 
 Fraction of power to the lower divertor                                  (ftar)                    1.000E+00  IP 
 Outboard side heat flux decay length (m)                                 (lambdaio)                1.570E-03  OP 
 Midplane seperation of the two magnetic closed flux surfaces (m)         (drsep)                  -1.500E-02  OP 
 Fraction of power on the inner targets                                   (fio)                     4.100E-01  OP 
 Fraction of power incident on the lower inner target                     (fLI)                     4.100E-01  OP 
 Fraction of power incident on the lower outer target                     (fLO)                     5.900E-01  OP 
 Fraction of power incident on the upper inner target                     (fUI)                     0.000E+00  OP 
 Fraction of power incident on the upper outer target                     (fUO)                     0.000E+00  OP 
 Power incident on the lower inner target (MW)                            (pLImw)                   1.126E+01  OP 
 Power incident on the lower outer target (MW)                            (pLOmw)                   1.621E+01  OP 
 Power incident on the upper innner target (MW)                           (pUImw)                   0.000E+00  OP 
 Power incident on the upper outer target (MW)                            (pUOmw)                   0.000E+00  OP 
 
 Ohmic heating power (MW)                                                 (pohmmw)                  1.049E+00  OP 
 Fraction of alpha power deposited in plasma                              (falpha)                      0.950  OP 
 Fraction of alpha power to electrons                                     (falpe)                       0.707  OP 
 Fraction of alpha power to ions                                          (falpi)                       0.293  OP 
 Ion transport (MW)                                                       (ptrimw)                  1.611E+02  OP 
 Electron transport (MW)                                                  (ptremw)                  1.842E+02  OP 
 Injection power to ions (MW)                                             (pinjimw)                 0.000E+00  OP 
 Injection power to electrons (MW)                                        (pinjemw)                 5.000E+01  OP 
 Ignited plasma switch (0=not ignited, 1=ignited)                         (ignite)                          0     
 
 Power into divertor zone via charged particles (MW)                      (pdivt)                   1.374E+02  OP 
 Psep / R ratio (MW/m)                                                    (pdivmax/rmajor)          1.548E+01  OP 
 Psep Bt / qAR ratio (MWT/m)                                              (pdivmaxbt/qar)           9.100E+00  OP 
 
 H-mode Power Threshold Scalings :
 
 ITER 1996 scaling: nominal (MW)                                          (pthrmw(1))               1.705E+02  OP 
 ITER 1996 scaling: upper bound (MW)                                      (pthrmw(2))               4.000E+02  OP 
 ITER 1996 scaling: lower bound (MW)                                      (pthrmw(3))               7.166E+01  OP 
 ITER 1997 scaling (1) (MW)                                               (pthrmw(4))               2.871E+02  OP 
 ITER 1997 scaling (2) (MW)                                               (pthrmw(5))               2.191E+02  OP 
 Martin 2008 scaling: nominal (MW)                                        (pthrmw(6))               1.180E+02  OP 
 Martin 2008 scaling: 95% upper bound (MW)                                (pthrmw(7))               1.553E+02  OP 
 Martin 2008 scaling: 95% lower bound (MW)                                (pthrmw(8))               8.064E+01  OP 
 Snipes 2000 scaling: nominal (MW)                                        (pthrmw(9))               8.315E+01  OP 
 Snipes 2000 scaling: upper bound (MW)                                    (pthrmw(10))              1.240E+02  OP 
 Snipes 2000 scaling: lower bound (MW)                                    (pthrmw(11))              5.531E+01  OP 
 Snipes 2000 scaling (closed divertor): nominal (MW)                      (pthrmw(12))              3.738E+01  OP 
 Snipes 2000 scaling (closed divertor): upper bound (MW)                  (pthrmw(13))              5.267E+01  OP 
 Snipes 2000 scaling (closed divertor): lower bound (MW)                  (pthrmw(14))              2.635E+01  OP 
 Hubbard 2012 L-I threshold - nominal (MW)                                (pthrmw(15))              3.374E+01  OP 
 Hubbard 2012 L-I threshold - lower bound (MW)                            (pthrmw(16))              1.664E+01  OP 
 Hubbard 2012 L-I threshold - upper bound (MW)                            (pthrmw(17))              6.841E+01  OP 
 Hubbard 2017 L-I threshold                                               (pthrmw(18))              3.213E+02  OP 
 Martin 2008 aspect ratio corrected scaling: nominal (MW)                 (pthrmw(19))              1.180E+02  OP 
 Martin 2008 aspect ratio corrected scaling: 95% upper bound (MW)         (pthrmw(20))              1.553E+02  OP 
 Martin 2008 aspect ratio corrected scaling: 95% lower bound (MW)         (pthrmw(21))              8.064E+01  OP 
 
 L-H threshold power (enforced) (MW)                                      (boundl(103)*plhthresh)   1.180E+02  OP 
 L-H threshold power (MW)                                                 (plhthresh)               1.180E+02  OP 
 
 Confinement :
 
 Confinement scaling law                    IPB98(y,2)           (H)
 Confinement H factor                                                     (hfact)                       1.100  ITV
 Global thermal energy confinement time (s)                               (taueff)                      3.827  OP 
 Ion energy confinement time (s)                                          (tauei)                       3.827  OP 
 Electron energy confinement time (s)                                     (tauee)                       3.827  OP 
 n.tau = Volume-average electron density x Energy confinement time (s/m3) (dntau)                   3.224E+20  OP 
 Triple product = Vol-average electron density x Vol-average electron temperature x Energy confinement time:
 Triple product  (keV s/m3)                                               (dntau*te)                4.320E+21  OP 
 Transport loss power assumed in scaling law (MW)                         (powerht)                 3.453E+02  OP 
 Switch for radiation loss term usage in power balance                    (iradloss)                        1     
 Radiation power subtracted from plasma power balance (MW)                                          1.389E+02  OP 
   (Radiation correction is core radiation power)
 Alpha particle confinement time (s)                                      (taup)                       24.500  OP 
 Alpha particle/energy confinement time ratio                             (taup/taueff)                 6.402  OP 
 Lower limit on taup/taueff                                               (taulimit)                    5.000     
 Total energy confinement time including radiation loss (s)               (total_energy_conf_t          3.118  OP 
   (= stored energy including fast particles / loss power including radiation
 
 Dimensionless plasma parameters
 
 For definitions see
 Recent progress on the development and analysis of the ITPA global H-mode confinement database
 D.C. McDonald et al, 2007 Nuclear Fusion v47, 147. (nu_star missing 1/mu0)
 Normalized plasma pressure beta as defined by McDonald et al             (beta_mcdonald)           3.612E-02  OP 
 Normalized ion Larmor radius                                             (rho_star)                1.835E-03  OP 
 Normalized collisionality                                                (nu_star)                 3.423E-03  OP 
 Volume measure of elongation                                             (kappaa_IPB)              1.631E+00  OP 
 
 Plasma Volt-second Requirements :
 
 Total volt-second requirement (Wb)                                       (vsstt)                   7.561E+02  OP 
 Inductive volt-seconds (Wb)                                              (vsind)                   3.112E+02  OP 
 Ejima coefficient                                                        (gamma)                       0.300     
 Start-up resistive (Wb)                                                  (vsres)                   6.700E+01  OP 
 Flat-top resistive (Wb)                                                  (vsbrn)                   3.778E+02  OP 
 bootstrap current fraction multiplier                                    (cboot)                       1.000     
 Bootstrap fraction (ITER 1989)                                           (bscf_iter89)                 0.327  OP 
 Bootstrap fraction (Sauter et al)                                        (bscf_sauter)                 0.361  OP 
 Bootstrap fraction (Nevins et al)                                        (bscf_nevins)                 0.321  OP 
 Bootstrap fraction (Wilson)                                              (bscf_wilson)                 0.387  OP 
 Diamagnetic fraction (Hender)                                            (diacf_hender)                0.012  OP 
 Diamagnetic fraction (SCENE)                                             (diacf_scene)                 0.011  OP 
 Pfirsch-Schlueter fraction (SCENE)                                       (pscf_scene)                 -0.003  OP 
   (Sauter et al bootstrap current fraction model used)
   (Diamagnetic current fraction not calculated)
   (Pfirsch-Schlüter current fraction not calculated)
 Bootstrap fraction (enforced)                                            (bootipf.)                    0.361  OP 
 Diamagnetic fraction (enforced)                                          (diaipf.)                     0.000  OP 
 Pfirsch-Schlueter fraction (enforced)                                    (psipf.)                      0.000  OP 
 Loop voltage during burn (V)                                             (vburn)                   5.240E-02  OP 
 Plasma resistance (ohm)                                                  (rplas)                   4.858E-09  OP 
 Resistive diffusion time (s)                                             (res_time)                2.888E+03  OP 
 Plasma inductance (H)                                                    (rlp)                     1.554E-05  OP 
 Coefficient for sawtooth effects on burn V-s requirement                 (csawth)                      1.000     
 
 Fuelling :
 
 Ratio of He and pellet particle confinement times                        (tauratio)                1.000E+00     
 Fuelling rate (nucleus-pairs/s)                                          (qfuel)                   3.947E+21  OP 
 Fuel burn-up rate (reactions/s)                                          (rndfuel)                 8.105E+20  OP 
 Burn-up fraction                                                         (burnup)                      0.205  OP 
 
 ***************************** Energy confinement times, and required H-factors : *****************************
 
    scaling law              confinement time (s)     H-factor for
                                 for H = 1           power balance
 
 IPB98(y)             (H)          4.435                   0.863
 IPB98(y,1)           (H)          4.386                   0.873
 IPB98(y,2)           (H)          3.479                   1.100
 IPB98(y,3)           (H)          3.584                   1.068
 IPB98(y,4)           (H)          3.571                   1.072
 ISS95            (stell)          2.108                   1.815
 ISS04            (stell)          3.684                   1.039
 DS03                 (H)          5.228                   0.732
 Murari et al NPL     (H)          2.516                   1.521
 Petty 2008           (H)          6.234                   0.614
 Lang et al. 2012     (H)          2.224                   1.720
 Hubbard 2017 - nom   (I)          0.073                  52.508
 Hubbard 2017 - lower (I)          0.040                  94.629
 Hubbard 2017 - upper (I)          0.131                  29.136
 NSTX (Spherical)     (H)          8.215                   0.466
 NSTX-Petty08 Hybrid  (H)          6.234                   0.614
 
 ******************************************** Current Drive System ********************************************
 
 Electron Cyclotron Current Drive (user input gamma_CD)
 Current drive efficiency model                                           (iefrf)                          10     
 
 Current is driven by both inductive
 and non-inductive means.
 Auxiliary power used for plasma heating only (MW)                        (pheat)                   0.000E+00     
 Power injected for current drive (MW)                                    (pcurrentdrivemw)         5.000E+01     
 Maximum Allowed Bootstrap current fraction                               (bscfmax)                 9.900E-01     
 Fusion gain factor Q                                                     (bigq)                    4.453E+01  OP 
 Auxiliary current drive (A)                                              (auxiliary_cd)            2.006E+06  OP 
 Current drive efficiency (A/W)                                           (effcd)                   4.012E-02  OP 
 Normalised current drive efficiency, gamma (10^20 A/W-m2)                (gamcd)                   3.000E-01  OP 
 Wall plug to injector efficiency                                         (etacd)                   4.000E-01     
 ECRH plasma heating efficiency                                           (gamma_ecrh)              3.000E-01     
 
 Fractions of current drive :
 
 Bootstrap fraction                                                       (bootipf)                     0.361  OP 
 Diamagnetic fraction                                                     (diaipf)                      0.000  OP 
 Pfirsch-Schlueter fraction                                               (psipf)                       0.000  OP 
 Auxiliary current drive fraction                                         (faccd)                       0.100  OP 
 Inductive fraction                                                       (facoh)                       0.539  OP 
 Total                                                                    (plasipf+faccd+facoh          1.000     
 Fraction of the plasma current produced by non-inductive means           (fvsbrnni)                    0.461  ITV
 
 Electron cyclotron injected power (MW)                                   (echpwr)                  5.000E+01  OP 
 Maximum allowable ECRH power (MW)                                        (pinjalw)                    50.000     
 ECH wall plug efficiency                                                 (etaech)                  4.000E-01     
 ECH wall plug power (MW)                                                 (echwpow)                 1.250E+02  OP 
 
 Volt-second considerations:
 
 Total V-s capability of Central Solenoid/PF coils (Wb)                   (abs(vstot))              7.770E+02     
 Required volt-seconds during start-up (Wb)                               (vssoft)                  3.782E+02     
 Available volt-seconds during burn (Wb)                                  (vsmax)                   3.778E+02     
 
 *************************************************** Times ****************************************************
 
 Initial charge time for CS from zero current (s)                         (tramp)                     500.000     
 Plasma current ramp-up time (s)                                          (tohs)                      200.239     
 Heating time (s)                                                         (theat)                      10.000     
 Burn time (s)                                                            (tburn)                   7.200E+03  OP 
 Reset time to zero current for CS (s)                                    (tqnch)                     200.239     
 Time between pulses (s)                                                  (tdwell)                      0.000     
 
 Total plant cycle time (s)                                               (tcycle)                  8.110E+03  OP 
 
 ************************************************ Radial Build ************************************************
 
 Device centreline                            0.000           0.000                       
 Machine build_variables.bore                 2.553           2.553   (bore)              
 Central solenoid                             0.560           3.113   (ohcth)             
 CS precompression                            0.055           3.168   (precomp)           
 Gap                                          0.050           3.218   (gapoh)             
 TF coil inboard leg                          1.078           4.295   (tfcth)             
 Gap                                          0.021           4.316   (tftsgap)           
 Thermal shield                               0.050           4.366   (thshield)          
 Gap                                          0.028           4.395   (gapds)             
 Vacuum vessel (and shielding)                0.600           4.995   (d_vv_in + shldith) 
 Gap                                          0.020           5.015   (vvblgap)           
 Inboard blanket                              0.755           5.770   (blnkith)           
 Inboard first wall                           0.018           5.788   (fwith)             
 Inboard scrape-off                           0.225           6.013   (scrapli)           
 Plasma geometric centre                      2.863           8.876   (rminor)            
 Plasma outboard edge                         2.863          11.739   (rminor)            
 Outboard scrape-off                          0.225          11.964   (scraplo)           
 Outboard first wall                          0.018          11.982   (fwoth)             
 Outboard blanket                             1.275          13.257   (blnkoth)           
 Gap                                          0.020          13.277   (vvblgap)           
 Vacuum vessel (and shielding)                1.100          14.377   (d_vv_out+shldoth)  
 Gap                                          1.489          15.866   (gapsto)            
 Thermal shield                               0.050          15.916   (thshield)          
 Gap                                          0.021          15.937   (tftsgap)           
 TF coil outboard leg                         1.078          17.015   (tfthko)            
 
 *********************************************** Vertical Build ***********************************************
 
 Double null case
 TF coil                                      1.078           9.588   (tfcth)             
 Gap                                          0.021           8.510   (tftsgap)           
 Thermal shield                               0.050           8.489   (thshield)          
 Gap                                          0.120           8.439   (vgap2)             
 Vacuum vessel (and shielding)                1.000           8.319   (d_vv_top+shldtth)  
 Divertor structure                           0.621           7.319   (divfix)            
 Top scrape-off                               1.600           6.698   (vgaptop)           
 Plasma top                                   5.098           5.098   (rminor*kappa)      
 Midplane                                     0.000          -0.000                       
 Plasma bottom                                5.098          -5.098   (rminor*kappa)      
 Lower scrape-off                             1.600          -6.698   (vgap)              
 Divertor structure                           0.621          -7.319   (divfix)            
 Vacuum vessel (and shielding)                1.000          -8.319   (d_vv_bot+shldlth)  
 Gap                                          0.120          -8.439   (vgap2)             
 Thermal shield                               0.050          -8.489   (thshield)          
 Gap                                          0.021          -8.510   (tftsgap)           
 TF coil                                      1.078          -9.588   (tfcth)             
 
 ************************************* Divertor build and plasma position *************************************
 
 Divertor Configuration = Double Null Divertor
 
 Plasma top position, radial (m)                                          (ptop_radial)                 7.444  OP 
 Plasma top position, vertical (m)                                        (ptop_vertical)               5.098  OP 
 Plasma geometric centre, radial (m)                                      (rmajor.)                     8.876  OP 
 Plasma geometric centre, vertical (m)                                    (0.0)                         0.000  OP 
 Plasma physics_variables.triangularity                                   (tril)                        0.500  OP 
 Plasma elongation                                                        (kappa.)                      1.781  OP 
 TF coil vertical offset (m)                                              (tfoffset)                   -0.000  OP 
 Plasma upper X-pt, radial (m)                                            (rxpt)                        7.444  OP 
 Plasma upper X-pt, vertical (m)                                          (-zxpt)                       5.098  OP 
 Plasma outer arc radius of curvature (m)                                 (rco)                         5.174  OP 
 Plasma inner arc radius of curvature (m)                                 (rci)                         9.794  OP 
 Plasma lower X-pt, radial (m)                                            (rxpt)                        7.444  OP 
 Plasma lower X-pt, vertical (m)                                          (zxpt)                       -5.098  OP 
 Poloidal plane angle between vertical and inner leg (rad)                (thetai)                      0.171  OP 
 Poloidal plane angle between vertical and outer leg (rad)                (thetao)                      1.023  OP 
 Poloidal plane angle between inner leg and plate (rad)                   (betai)                       1.000     
 Poloidal plane angle between outer leg and plate (rad)                   (betao)                       1.000     
 Inner divertor leg poloidal length (m)                                   (plsepi)                      1.000     
 Outer divertor leg poloidal length (m)                                   (plsepo)                      1.500     
 Inner divertor plate length (m)                                          (lleni)                       1.000     
 Outer divertor plate length (m)                                          (plleno)                      1.000     
 Upper inner strike point, radial (m)                                     (rspi)                        6.459  OP 
 Upper inner strike point, vertical (m)                                   (-zspi)                       5.268  OP 
 Upper inner plate top, radial (m)                                        (rplti)                       6.653  OP 
 Upper inner plate top, vertical (m)                                      (-zplti)                      4.808  OP 
 Upper inner plate bottom, radial (m)                                     (rplbi)                       6.264  OP 
 Upper inner plate bottom, vertical (m)                                   (-zplbi)                      5.729  OP 
 Upper outer strike point, radial (m)                                     (rspo)                        8.225  OP 
 Upper outer strike point, vertical (m)                                   (-zspo)                       6.379  OP 
 Upper outer plate top, radial (m)                                        (rplto)                       8.444  OP 
 Upper outer plate top, vertical (m)                                      (-zplto)                      5.929  OP 
 Upper outer plate bottom, radial (m)                                     (rplbo)                       8.006  OP 
 Upper outer plate bottom, vertical (m)                                   (-zplbo)                      6.829  OP 
 Lower inner strike point, radial (m)                                     (rspi)                        6.459  OP 
 Lower inner strike point, vertical (m)                                   (zspi)                       -5.268  OP 
 Lower inner plate top, radial (m)                                        (rplti)                       6.653  OP 
 Lower inner plate top, vertical (m)                                      (zplti)                      -4.808  OP 
 Lower inner plate bottom, radial (m)                                     (rplbi)                       6.264  OP 
 Lower inner plate bottom, vertical (m)                                   (zplbi)                      -5.729  OP 
 Lower outer strike point, radial (m)                                     (rspo)                        8.225  OP 
 Lower outer strike point, vertical (m)                                   (zspo)                       -6.379  OP 
 Lower outer plate top, radial (m)                                        (rplto)                       8.444  OP 
 Lower outer plate top, vertical (m)                                      (zplto)                      -5.929  OP 
 Lower outer plate bottom, radial (m)                                     (rplbo)                       8.006  OP 
 Lower outer plate bottom, vertical (m)                                   (zplbo)                      -6.829  OP 
 Calculated maximum divertor height (m)                                   (divht)                       2.021  OP 
 
 ************************************************* TF coils  **************************************************
 
 
 TF Coil Stresses (CCFE model) :
 
 Plane stress model with smeared properties
 Allowable maximum shear stress in TF coil case (Tresca criterion) (Pa)   (sig_tf_case_max)         6.000E+08     
 Allowable maximum shear stress in TF coil conduit (Tresca criterion) (Pa (sig_tf_wp_max)           6.000E+08     
 Materal stress of the point of maximum shear stress (Tresca criterion) for each layer
 Please use utilities/plot_stress_tf.py for radial plots plots summary
 Layers                             Steel case            WP    Outer case
 Radial stress               (MPa)       0.000      -256.487         4.289
 toroidal stress             (MPa)    -388.737      -289.938      -300.970
 Vertical stress             (MPa)     211.266       211.266       109.010
 Von-Mises stress            (MPa)     527.141       435.834       367.797
 Shear (Tresca) stress       (MPa)     600.004       501.204       409.980
 
 Toroidal modulus            (GPa)     205.000        26.913       205.000
 Vertical modulus            (GPa)     205.000       112.545       397.299
 
 WP transverse modulus (GPa)                                              (eyoung_wp_trans*1.0D-9)  2.476E+01  OP 
 WP vertical modulus (GPa)                                                (eyoung_wp_axial*1.0D-9)  1.033E+02  OP 
 WP transverse Poisson's ratio                                            (poisson_wp_trans)        3.049E-01  OP 
 WP vertical-transverse Pois. rat.                                        (poisson_wp_axial)        3.149E-01  OP 
 Maximum radial deflection at midplane (m)                                (deflect)                -5.892E-03  OP 
 Vertical strain on casing                                                (casestr)                 1.031E-03  OP 
 Radial strain on insulator                                               (insstrain)              -1.280E-02  OP 
 
 TF design
 
 Conductor technology                                                     (i_tf_sup)                        1     
   -> Superconducting coil (SC)
 Superconductor material                                                  (i_tf_sc_mat)                     6     
   -> High temperature superconductor: REBCO HTS tape in CroCo strand
 Presence of TF demountable joints                                        (itart)                           0     
   -> Coils without demountable joints
 TF inboard leg support strategy                                          (i_tf_bucking)                    1     
   -> Steel casing
 
 TF coil Geometry :
 
 Number of TF coils                                                       (n_tf)                           16     
 Inboard leg centre radius (m)                                            (r_tf_inboard_mid)        3.757E+00  OP 
 Outboard leg centre radius (m)                                           (r_tf_outboard_mid)       1.648E+01  OP 
 Total inboard leg radial thickness (m)                                   (tfcth)                   1.078E+00     
 Total outboard leg radial thickness (m)                                  (tfthko)                  1.078E+00     
 Outboard leg toroidal thickness (m)                                      (tftort)                  1.676E+00  OP 
 Maximum inboard edge height (m)                                          (hmax)                    8.510E+00  OP 
 Mean coil circumference (including inboard leg length) (m)               (tfleng)                  5.063E+01  OP 
 Vertical TF shape                                                        (i_tf_shape)                      1     
 
 D-shape coil, inner surface shape approximated by
 by a straight segment and elliptical arcs between the following points:
 
 point         x(m)           y(m)
   1          4.295          5.106
   2          8.303          8.510
   3         15.937          0.000
   4          8.303         -8.510
   5          4.295         -5.106
 
 Global material area/fractions:
 
 TF cross-section (total) (m2)                                            (tfareain)                2.544E+01     
 Total steel cross-section (m2)                                           (a_tf_steel*n_tf)         1.943E+01     
 Total steel TF fraction                                                  (f_tf_steel)              7.640E-01     
 Total Insulation cross-section (total) (m2)                              (a_tf_ins*n_tf)           1.354E+00     
 Total Insulation fraction                                                (f_tf_ins)                5.325E-02     
 
 External steel Case Information :
 
 Casing cross section area (per leg) (m2)                                 (acasetf)                 9.807E-01     
 Inboard leg case plasma side wall thickness (m)                          (casthi)                  6.000E-02     
 Inboard leg case inboard "nose" thickness (m)                            (thkcas)                  5.076E-01  ITV
 Inboard leg case sidewall thickness at its narrowest point (m)           (casths)                  5.000E-02     
 External case mass per coil (kg)                                         (whtcas)                  9.938E+05  OP 
 
 TF winding pack (WP) geometry:
 
 WP cross section area with insulation and insertion (per coil) (m2)      (awpc)                    6.091E-01     
 WP cross section area (per coil) (m2)                                    (aswp)                    5.437E-01     
 Winding pack radial thickness (m)                                        (dr_tf_wp)                4.276E-01  ITV
 Winding pack toroidal width 1 (m)                                        (wwp1)                    1.467E+00  OP 
 Winding pack toroidal width 2 (m)                                        (wwp2)                    1.382E+00  OP 
 Ground wall insulation thickness (m)                                     (tinstf)                  8.000E-03     
 Winding pack insertion gap (m)                                           (tfinsgap)                1.000E-02     
 
 TF winding pack (WP) material area/fractions:
 
 Steel WP cross-section (total) (m2)                                      (aswp*n_tf)               3.742E+00     
 Steel WP fraction                                                        (aswp/awpc)               3.840E-01     
 Insulation WP fraction                                                   (aiwp/awpc)               9.180E-02     
 Cable WP fraction                                                        ((awpc-aswp-aiwp)/awpc)   5.242E-01     
 
 WP turn information:
 
 Turn parametrisation                                                     (i_tf_turns_integer)              0     
   Non-integer number of turns
 Number of turns per TF coil                                              (n_tf_turn)               1.685E+02  OP 
 
 Width of turn including inter-turn insulation (m)                        (t_turn_tf)               5.680E-02  OP 
 Width of conductor (square) (m)                                          (t_conductor)             5.380E-02  OP 
 Width of space inside conductor (m)                                      (t_cable)                 4.380E-02  OP 
 Steel conduit thickness (m)                                              (thwcndut)                5.000E-03  ITV
 Inter-turn insulation thickness (m)                                      (thicndut)                1.500E-03     
 
 TF coil mass:
 
 Superconductor mass per coil (kg)                                        (whtconsc)                1.802E+04  OP 
 Copper mass per coil (kg)                                                (whtconcu)                4.931E+04  OP 
 Steel conduit mass per coil (kg)                                         (whtconsh)                9.236E+04  OP 
 Conduit insulation mass per coil (kg)                                    (whtconin)                5.096E+03  OP 
 Total conduit mass per coil (kg)                                         (whtcon)                  1.648E+05  OP 
 Mass of each TF coil (kg)                                                (whttf/n_tf)              1.165E+06  OP 
 Total TF coil mass (kg)                                                  (whttf)                   1.863E+07  OP 
 
 Maximum B field and currents:
 
 Nominal peak field assuming toroidal symmetry (T)                        (bmaxtf)                  1.174E+01  OP 
 Total current in all TF coils (MA)                                       (ritfc/1.D6)              2.427E+02  OP 
 TF coil current (summed over all coils) (A)                              (ritfc)                   2.427E+08     
 Actual peak field at discrete conductor (T)                              (bmaxtfrp)                1.206E+01  OP 
 Winding pack current density (A/m2)                                      (jwptf)                   2.789E+07  OP 
 Inboard leg mid-plane conductor current density (A/m2)                   (oacdcp)                  9.539E+06     
 Total stored energy in TF coils (GJ)                                     (estotftgj)               1.627E+02  OP 
 
 TF Forces:
 
 Inboard vertical tension per coil (N)                                    (vforce)                  2.566E+08  OP 
 Outboard vertical tension per coil (N)                                   (vforce_outboard)         2.566E+08  OP 
 inboard vertical tension fraction (-)                                    (f_vforce_inboard)        5.000E-01  OP 
 Centring force per coil (N/m)                                            (cforce)                  8.900E+07  OP 
 
 Ripple information:
 
 Max allowed ripple amplitude at plasma outboard midplane (%)             (ripmax)                  6.000E-01     
 Ripple amplitude at plasma outboard midplane (%)                         (ripple)                  6.000E-01  OP 
 
 Quench information :
 
 Allowable stress in vacuum vessel (VV) due to quench (Pa)                (sigvvall)                9.300E+07     
 Minimum allowed quench time due to stress in VV (s)                      (taucq)                   2.491E+01  OP 
 Actual quench time (or time constant) (s)                                (tdmptf)                  7.346E+01  ITV
 Maximum allowed voltage during quench due to insulation (kV)             (vdalw)                   1.000E+01     
 Actual quench voltage (kV)                                               (vtfskv)                  3.077E+00  OP 
 CroCo cable with jacket:
 Maximum permitted TF coil current / copper area (A/m2)                   (copperA_m2_max)          1.000E+08     
 Actual TF coil current / copper area (A/m2)                              (copperA_m2)              1.000E+08     
 
 Radial build of TF coil centre-line :
 
                                          Thickness (m)    Outer radius (m)
 Innermost edge of TF coil                    3.218           3.218                       
 Coil case ("nose")                           0.508           3.725   (thkcas)            
 Insertion gap for winding pack               0.010           3.735   (tfinsgap)          
 Winding pack ground insulation               0.008           3.743   (tinstf)            
 Winding - first half                         0.196           3.939   (dr_tf_wp/2-tinstf-t
 Winding - second half                        0.196           4.135   (dr_tf_wp/2-tinstf-t
 Winding pack insulation                      0.008           4.143   (tinstf)            
 Insertion gap for winding pack               0.010           4.153   (tfinsgap)          
 Plasma side case min radius                  0.060           4.213   (casthi)            
 Plasma side case max radius                  4.295           4.295   (r_tf_inboard_out)  
 TF coil dimensions are consistent
 
 ****************************************** Superconducting TF Coils ******************************************
 
 Superconductor switch                                                    (isumat)                          6     
 Superconductor used: REBCO HTS tape in CroCo strand
 Thickness of REBCO layer in tape (m)                                     (rebco_thickness)         1.330E-06     
 Thickness of copper layer in tape (m)                                    (copper_thick  )          7.308E-05  ITV
 Thickness of Hastelloy layer in tape (m)                                 (hastelloy_thickness)     5.000E-05     
 Mean width of tape (m)                                                   (tape_width)              6.667E-03  OP 
 Outer diameter of CroCo copper tube (m)                                  (croco_od)                1.460E-02  OP 
 Inner diameter of CroCo copper tube (m)                                  (croco_id)                9.601E-03  OP 
 Thickness of CroCo copper tube (m)                                       (croco_thick)             2.500E-03     
 Thickness of each HTS tape                                               (tape_thickness)          1.244E-04  OP 
 Thickness of stack of tapes (m)                                          (stack_thickness)         6.908E-03  OP 
 Number of tapes in strand                                                (tapes)                   5.553E+01  OP 
 
 Area of REBCO in strand (m2)                                             (rebco_area)              4.924E-07  OP 
 Area of copper in strand (m2)                                            (copper_area)             1.221E-04  OP 
 Area of hastelloy substrate in strand (m2)                               (hastelloy_area)          1.851E-05  OP 
 Area of solder in strand (m2)                                            (solder_area)             2.634E-05  OP 
 Total: area of CroCo strand (m2)                                         (croco_strand_area)       1.674E-04  OP 
 
 Cable information
 Number of CroCo strands in the cable (fixed)                                                               6  OP 
 Total area of cable space (m2)                                           (acstf)                   1.507E-03  OP 
 
 Conductor information (includes jacket, not including insulation)
 Width of square conductor (cable + steel jacket) (m)                     (t_conductor)             5.380E-02  OP 
 Area of conductor (m2)                                                   (area)                    2.895E-03  OP 
 REBCO area of conductor (mm2)                                            (rebco_area)              2.954E-06  OP 
 Area of central copper bar (mm2)                                         (copper_bar_area)         1.674E-04  OP 
 Total copper area of conductor, total (mm2)                              (copper_area)             9.000E-04  OP 
 Hastelloy area of conductor (mm2)                                        (hastelloy_area)          1.111E-04  OP 
 Solder area of conductor (mm2)                                           (solder_area)             1.580E-04  OP 
 Jacket area of conductor (mm2)                                           (jacket_area)             1.388E-03  OP 
 Helium area of conductor (mm2)                                           (helium_area)             3.349E-04  OP 
 Critical current of CroCo strand (A)                                     (croco_strand_critical_cu 2.036E+04  OP 
 Critical current of conductor (A)                                        (conductor_critical_curre 1.221E+05  OP 
 
 Helium temperature at peak field (= superconductor temperature) (K)      (thelium)                 4.750E+00     
 Critical current density in superconductor (A/m2)                        (jcritsc)                 4.134E+10  OP 
 Critical current density in strand (A/m2)                                (jcritstr)                1.216E+08  OP 
 Critical current density in winding pack (A/m2)                          (jwdgcrt)                 3.785E+07  OP 
 Actual current density in winding pack (A/m2)                            (jwdgop)                  2.789E+07  OP 
 Minimum allowed temperature margin in superconductor (K)                 (tmargmin_tf)             1.000E+01     
 Actual temperature margin in superconductor (K)                          (tmarg)                   1.000E+01  OP 
 Current sharing temperature (K)                                          (current_sharing_t)       1.475E+01  OP 
 Critical current (A)                                                     (icrit)                   1.221E+05  OP 
 Actual current (A)                                                       (cpttf)                   9.000E+04  ITV
 Actual current / critical current                                        (iooic)                   7.369E-01  OP 
 
 *************************************** Central Solenoid and PF Coils ****************************************
 
 Superconducting central solenoid
 Central solenoid superconductor material                                 (isumatoh)                        5     
  (WST Nb3Sn critical surface model)
 
 Central Solenoid Current Density Limits :
 
 Maximum field at Beginning Of Pulse (T)                                  (bmaxoh0)                 1.221E+01  OP 
 Critical superconductor current density at BOP (A/m2)                    (jscoh_bop)               3.816E+08  OP 
 Critical strand current density at BOP (A/m2)                            (jstrandoh_bop)           1.145E+08  OP 
 Allowable overall current density at BOP (A/m2)                          (rjohc0)                  3.525E+07  OP 
 Actual overall current density at BOP (A/m2)                             (cohbop)                  1.746E+07  OP 
 
 Maximum field at End Of Flattop (T)                                      (bmaxoh)                  1.221E+01  OP 
 Critical superconductor current density at EOF (A/m2)                    (jscoh_eof)               3.812E+08  OP 
 Critical strand current density at EOF (A/m2)                            (jstrandoh_eof)           1.144E+08  OP 
 Allowable overall current density at EOF (A/m2)                          (rjohc)                   3.522E+07  OP 
 Actual overall current density at EOF (A/m2)                             (coheof)                  1.915E+07  ITV
 
 CS inside radius (m)                                                     (bv.bore.)                2.553E+00     
 CS thickness (m)                                                         (bv.ohcth.)               5.598E-01     
 Gap between central solenoid and TF coil (m)                             (bv.gapoh)                5.000E-02  ITV
 CS overall cross-sectional area (m2)                                     (areaoh)                  8.575E+00  OP 
 CS conductor+void cross-sectional area (m2)                              (awpoh)                   3.773E+00  OP 
    CS conductor cross-sectional area (m2)                                (awpoh*(1-vfohc))         2.641E+00  OP 
    CS void cross-sectional area (m2)                                     (awpoh*vfohc)             1.132E+00  OP 
 CS steel cross-sectional area (m2)                                       (areaoh-awpoh)            4.803E+00  OP 
 CS steel area fraction                                                   (oh_steel_frac)           5.601E-01  ITV
 Only hoop stress considered
 Switch for CS stress calculation                                         (i_cs_stress)                     0     
 Allowable stress in CS steel (Pa)                                        (alstroh)                 6.000E+08     
 Hoop stress in CS steel (Pa)                                             (sig_hoop)                6.000E+08  OP 
 Axial stress in CS steel (Pa)                                            (sig_axial)              -6.973E+08  OP 
 Maximum shear stress in CS steel for the Tresca criterion (Pa)           (s_tresca_oh)             6.000E+08  OP 
 Axial force in CS (N)                                                    (axial_force)            -1.946E+09  OP 
 Residual manufacturing strain in CS superconductor material              (tfcoil_variables.str_cs_-6.600E-03     
 Copper fraction in strand                                                (fcuohsu)                 7.000E-01     
 Void (coolant) fraction in conductor                                     (vfohc)                   3.000E-01     
 Helium coolant temperature (K)                                           (tfv.tftmp)               4.750E+00     
 CS temperature margin (K)                                                (tmargoh)                 1.500E+00  OP 
 Minimum permitted temperature margin (K)                                 (tfv.tmargmin_cs)         1.500E+00     
 Residual hoop stress in CS Steel (Pa)                                    (csfv.residual_sig_hoop)  2.400E+08     
 Minimum burn time (s)                                                    (ctv.tbrnmn               7.200E+03     
 Initial vertical crack size (m)                                          (csfv.t_crack_vertical)   8.900E-04     
 Initial radial crack size (m)                                            (csfv.t_crack_radial)     2.670E-03     
 CS turn area (m)                                                         (pfv.a_oh_turn)           2.245E-03     
 CS turn length (m)                                                       (pfv.l_cond_cst)          8.207E-02     
 CS r_in (m)                                                              (r_in_cst)                7.389E-03     
 CS turn width (m)                                                        (pfv.d_cond_cst)          2.736E-02     
 CS structural vertical thickness (m)                                     (csfv.t_structural_vertic 6.290E-03     
 CS structural radial thickness (m)                                       (csfv.t_structural_radial 6.290E-03     
 Allowable number of cycles till CS fracture                              (csfv.n_cycle)            2.173E+03  OP 
 Minimum number of cycles required till CS fracture                       (csfv.n_cycle_min)        2.000E+04  OP 
 
 Superconducting PF coils
 PF coil superconductor material                                          (isumatpf)                        3     
   (NbTi)
 Copper fraction in conductor                                             (fcupfsu)                 6.900E-01     
 
 PF Coil Case Stress :
 
 Maximum permissible tensile stress (MPa)                                 (sigpfcalw)               5.000E+02     
 JxB hoop force fraction supported by case                                (sigpfcf)                 6.660E-01     
 
 Geometry of PF coils, central solenoid and plasma:
 
 coil			R(m)			Z(m)			dR(m)			dZ(m)			turns		steel thickness(m)
 
 PF 0			6.26e+00	1.04e+01	1.47e+00	1.47e+00	5.60e+02	1.70e-01
 PF 1			6.26e+00	-1.04e+01	1.47e+00	1.47e+00	5.60e+02	1.70e-01
 PF 2			1.83e+01	2.86e+00	1.26e+00	1.26e+00	2.25e+02	1.04e-01
 PF 3			1.83e+01	-2.86e+00	1.26e+00	1.26e+00	2.25e+02	1.04e-01
 PF 4			1.67e+01	8.02e+00	8.41e-01	8.41e-01	1.32e+02	7.51e-02
 PF 5			1.67e+01	-8.02e+00	8.41e-01	8.41e-01	1.32e+02	7.51e-02
 CS				2.83e+00	0.00e+00	5.60e-01	1.53e+01	3.82e+03	1.57e-01
 Plasma		8.88e+00	0.0e0			5.73e+00	1.02e+01	1.0e0
 
 PF Coil Information at Peak Current:
 
 coil	current	allowed J		actual J		J			cond. mass	steel mass	field
 				(MA)		(A/m2)		(A/m2)		ratio			(kg)			(kg)			(T)
 
 PF 0	2.36e+01	3.08e+08	1.10e+07	3.57e-02	3.59e+05	3.42e+05	6.93e+00
 PF 1	2.36e+01	3.08e+08	1.10e+07	3.58e-02	3.59e+05	3.42e+05	6.93e+00
 PF 2	-9.48e+00	7.34e+08	6.00e+06	8.18e-03	7.71e+05	5.10e+05	2.92e+00
 PF 3	-9.48e+00	7.34e+08	6.00e+06	8.18e-03	7.71e+05	5.10e+05	2.92e+00
 PF 4	-5.66e+00	7.52e+08	8.00e+06	1.06e-02	3.15e+05	2.25e+05	2.76e+00
 PF 5	-5.66e+00	7.52e+08	8.00e+06	1.06e-02	3.15e+05	2.25e+05	2.76e+00
 CS		-1.64e+02	3.53e+07	1.92e+07	5.43e-01	2.86e+05	6.67e+05	1.22e+01
 				------																---------	---------
 				2.42e+02																3.18e+06	2.82e+06
 
 PF coil current scaling information :
 
 Sum of squares of residuals                                              (pf.ssq0)                 8.385E-05  OP 
 Smoothing parameter                                                      (alfapf)                  5.000E-10     
 
 ****************************************** Volt Second Consumption *******************************************
 
 				volt-sec			volt-sec		volt-sec
 				start-up			burn			total
 PF coils:		-222.29				-123.58			-345.86
 CS coil:		-176.92				-254.25			-431.17
 				-------				-------			-------
 Total:			-399.21				-377.83			-777.04
 
 Total volt-second consumption by coils (Wb)                              (vstot)                  -7.800E+02  OP 
 
 Summary of volt-second consumption by circuit (Wb):
 
 circuit		BOP				BOF				EOF
 
 	0			45.109			47.724		-8.043
 	1			45.109			47.724		-8.043
 	2			11.106			-70.566		-84.296
 	3			11.106			-70.566		-84.296
 	4			-6.235			-38.320		-30.612
 	5			-6.235			-38.320		-30.612
 CS coil		205.657			28.732		-225.517
 
 ********************************** Waveforms ***********************************
 
 Currents (Amps/coil) as a function of time:
 
 												time (sec)
 				0.00			500.00			700.24			710.24			7910.24			8110.48
 					Start					BOP					EOR					BOF					EOF					EOP
 circuit
 	0			0.000e+00	2.233e+07	2.363e+07	2.363e+07	-3.982e+06	0.000e+00
 	1			0.000e+00	2.233e+07	2.363e+07	2.363e+07	-3.982e+06	0.000e+00
 	2			-0.000e+00	1.248e+06	-7.933e+06	-7.933e+06	-9.476e+06	-0.000e+00
 	3			-0.000e+00	1.248e+06	-7.933e+06	-7.933e+06	-9.476e+06	-0.000e+00
 	4			-0.000e+00	-9.211e+05	-5.661e+06	-5.661e+06	-4.523e+06	-0.000e+00
 	5			-0.000e+00	-9.211e+05	-5.661e+06	-5.661e+06	-4.523e+06	-0.000e+00
 	6			-0.000e+00	1.498e+08	2.092e+07	2.092e+07	-1.642e+08	-0.000e+00
 Plasma (A)	0.000e+00	0.000e+00	2.002e+07	2.002e+07	2.002e+07	0.000e+00
 
 This consists of: CS coil field balancing:
 0			0.000e+00	2.233e+07	3.120e+06	3.120e+06	-2.449e+07	0.000e+00
 1			0.000e+00	2.233e+07	3.120e+06	3.120e+06	-2.449e+07	0.000e+00
 2			-0.000e+00	1.248e+06	1.744e+05	1.744e+05	-1.369e+06	-0.000e+00
 3			-0.000e+00	1.248e+06	1.744e+05	1.744e+05	-1.369e+06	-0.000e+00
 4			-0.000e+00	-9.211e+05	-1.287e+05	-1.287e+05	1.010e+06	-0.000e+00
 5			-0.000e+00	-9.211e+05	-1.287e+05	-1.287e+05	1.010e+06	-0.000e+00
 6			-0.000e+00	1.498e+08	2.092e+07	2.092e+07	-1.642e+08	-0.000e+00
 
 And: equilibrium field:
 0			0.000e+00	0.000e+00	-3.078e+06	-3.078e+06	2.448e+07	0.0e0
 1			0.000e+00	0.000e+00	-3.078e+06	-3.078e+06	2.448e+07	0.0e0
 2			0.000e+00	0.000e+00	-2.097e+05	-2.097e+05	1.327e+06	0.0e0
 3			0.000e+00	0.000e+00	-2.097e+05	-2.097e+05	1.327e+06	0.0e0
 4			0.000e+00	0.000e+00	8.568e+04	8.568e+04	-1.044e+06	0.0e0
 5			0.000e+00	0.000e+00	8.568e+04	8.568e+04	-1.044e+06	0.0e0
 6			0.000e+00	0.000e+00	-2.092e+07	-2.092e+07	1.642e+08	0.0e0
 
 Ratio of central solenoid current at beginning of Pulse / end of flat-to (fcohbop)                 9.119E-01  ITV
 Ratio of central solenoid current at beginning of Flat-top / end of flat (fcohbof)                -1.274E-01  OP 
 
 *************************** PF Circuit Waveform Data ***************************
 
 Number of PF circuits including CS and plasma                            (ncirt)                           8     
 PF Circuit 0 Time point 0 (A)                                            (pfc0t0)                  0.000E+00     
 PF Circuit 0 Time point 1 (A)                                            (pfc0t1)                  2.233E+07     
 PF Circuit 0 Time point 2 (A)                                            (pfc0t2)                  2.363E+07     
 PF Circuit 0 Time point 3 (A)                                            (pfc0t3)                  2.363E+07     
 PF Circuit 0 Time point 4 (A)                                            (pfc0t4)                 -3.982E+06     
 PF Circuit 0 Time point 5 (A)                                            (pfc0t5)                  0.000E+00     
 PF Circuit 1 Time point 0 (A)                                            (pfc1t0)                  0.000E+00     
 PF Circuit 1 Time point 1 (A)                                            (pfc1t1)                  2.233E+07     
 PF Circuit 1 Time point 2 (A)                                            (pfc1t2)                  2.363E+07     
 PF Circuit 1 Time point 3 (A)                                            (pfc1t3)                  2.363E+07     
 PF Circuit 1 Time point 4 (A)                                            (pfc1t4)                 -3.982E+06     
 PF Circuit 1 Time point 5 (A)                                            (pfc1t5)                  0.000E+00     
 PF Circuit 2 Time point 0 (A)                                            (pfc2t0)                 -0.000E+00     
 PF Circuit 2 Time point 1 (A)                                            (pfc2t1)                  1.248E+06     
 PF Circuit 2 Time point 2 (A)                                            (pfc2t2)                 -7.933E+06     
 PF Circuit 2 Time point 3 (A)                                            (pfc2t3)                 -7.933E+06     
 PF Circuit 2 Time point 4 (A)                                            (pfc2t4)                 -9.476E+06     
 PF Circuit 2 Time point 5 (A)                                            (pfc2t5)                 -0.000E+00     
 PF Circuit 3 Time point 0 (A)                                            (pfc3t0)                 -0.000E+00     
 PF Circuit 3 Time point 1 (A)                                            (pfc3t1)                  1.248E+06     
 PF Circuit 3 Time point 2 (A)                                            (pfc3t2)                 -7.933E+06     
 PF Circuit 3 Time point 3 (A)                                            (pfc3t3)                 -7.933E+06     
 PF Circuit 3 Time point 4 (A)                                            (pfc3t4)                 -9.476E+06     
 PF Circuit 3 Time point 5 (A)                                            (pfc3t5)                 -0.000E+00     
 PF Circuit 4 Time point 0 (A)                                            (pfc4t0)                 -0.000E+00     
 PF Circuit 4 Time point 1 (A)                                            (pfc4t1)                 -9.211E+05     
 PF Circuit 4 Time point 2 (A)                                            (pfc4t2)                 -5.661E+06     
 PF Circuit 4 Time point 3 (A)                                            (pfc4t3)                 -5.661E+06     
 PF Circuit 4 Time point 4 (A)                                            (pfc4t4)                 -4.523E+06     
 PF Circuit 4 Time point 5 (A)                                            (pfc4t5)                 -0.000E+00     
 PF Circuit 5 Time point 0 (A)                                            (pfc5t0)                 -0.000E+00     
 PF Circuit 5 Time point 1 (A)                                            (pfc5t1)                 -9.211E+05     
 PF Circuit 5 Time point 2 (A)                                            (pfc5t2)                 -5.661E+06     
 PF Circuit 5 Time point 3 (A)                                            (pfc5t3)                 -5.661E+06     
 PF Circuit 5 Time point 4 (A)                                            (pfc5t4)                 -4.523E+06     
 PF Circuit 5 Time point 5 (A)                                            (pfc5t5)                 -0.000E+00     
 CS Circuit Time point 0 (A)                                              (cs t0)                  -0.000E+00     
 CS Circuit Time point 1 (A)                                              (cs t1)                   1.498E+08     
 CS Circuit Time point 2 (A)                                              (cs t2)                   2.092E+07     
 CS Circuit Time point 3 (A)                                              (cs t3)                   2.092E+07     
 CS Circuit Time point 4 (A)                                              (cs t4)                  -1.642E+08     
 CS Circuit Time point 5 (A)                                              (cs t5)                  -0.000E+00     
 Plasma Time point 0 (A)                                                  (plasmat0)                0.000E+00     
 Plasma Time point 1 (A)                                                  (plasmat1)                0.000E+00     
 Plasma Time point 2 (A)                                                  (plasmat2)                2.002E+07     
 Plasma Time point 3 (A)                                                  (plasmat3)                2.002E+07     
 Plasma Time point 4 (A)                                                  (plasmat4)                2.002E+07     
 Plasma Time point 5 (A)                                                  (plasmat5)                0.000E+00     
 
 ********************************************* Support Structure **********************************************
 
 Outer PF coil fence mass (kg)                                            (fncmass)                 3.810E+05  OP 
 Intercoil support structure mass (kg)                                    (aintmass)                6.357E+06  OP 
 Mass of cooled components (kg)                                           (coldmass)                4.816E+07  OP 
 Gravity support structure mass (kg)                                      (clgsmass)                1.984E+06  OP 
 Torus leg support mass (kg)                                              (gsm1)                    1.173E+05  OP 
 Ring beam mass (kg)                                                      (gsm2)                    5.400E+05  OP 
 Ring legs mass (kg)                                                      (gsm3)                    9.996E+05  OP 
 
 ******************************************** PF Coil Inductances *********************************************
 
 Inductance matrix [H]:
 
 0			[5.8e+00 8.2e-02 4.2e-01 2.7e-01 3.5e-01 9.9e-02 1.1e+00 1.1e-03]
 1			[8.2e-02 5.8e+00 2.7e-01 4.2e-01 9.9e-02 3.5e-01 1.1e+00 1.1e-03]
 2			[4.2e-01 2.7e-01 4.1e+00 1.5e+00 8.5e-01 4.6e-01 6.7e-01 2.0e-03]
 3			[2.7e-01 4.2e-01 1.5e+00 4.1e+00 4.6e-01 8.5e-01 6.7e-01 2.0e-03]
 4			[3.5e-01 9.9e-02 8.5e-01 4.6e-01 1.4e+00 1.5e-01 3.5e-01 8.9e-04]
 5			[9.9e-02 3.5e-01 4.6e-01 8.5e-01 1.5e-01 1.4e+00 3.5e-01 8.9e-04]
 CS			[1.1e+00 1.1e+00 6.7e-01 6.7e-01 3.5e-01 3.5e-01 2.4e+01 5.2e-03]
 Plasma	[1.1e-03 1.1e-03 2.0e-03 2.0e-03 8.9e-04 8.9e-04 5.2e-03 1.6e-05]
 
 ********************************** First wall and blanket : CCFE HCPB model **********************************
 
 
 Blanket Composition by volume :
 
 Titanium beryllide fraction                                              (fbltibe12)                   0.375  OP 
 Lithium orthosilicate fraction                                           (fblli2sio4)                  0.375  OP 
 Steel fraction                                                           (fblss_ccfe)                  0.097  OP 
 Coolant fraction                                                         (vfcblkt)                     0.053     
 Purge gas fraction                                                       (vfpblkt)                     0.100     
 
 Component Volumes :
 
 First Wall Armour Volume (m3)                                            (fw_armour_vol)               6.833  OP 
 First Wall Volume (m3)                                                   (volfw)                      19.712  OP 
 Blanket Volume (m3)                                                      (volblkt)                  1717.033  OP 
 Shield Volume (m3)                                                       (volshld)                  1002.511  OP 
 Vacuum vessel volume (m3)                                                (vdewin)                   1223.670  OP 
 
 Component Masses :
 
 First Wall Armour Mass (kg)                                              (fw_armour_mass)          1.315E+05  OP 
 First Wall Mass, excluding armour (kg)                                   (fwmass)                  1.537E+05  OP 
 Blanket Mass - Total(kg)                                                 (whtblkt)                 4.300E+06  OP 
     Blanket Mass - TiBe12 (kg)                                           (whtbltibe12)             1.455E+06  OP 
     Blanket Mass - Li4SiO4 (kg)                                          (whtblli4sio4)            1.545E+06  OP 
     Blanket Mass - Steel (kg)                                            (whtblss)                 1.300E+06  OP 
 Total mass of armour, first wall and blanket (kg)                        (armour_fw_bl_mass)       4.586E+06  OP 
 Shield Mass (kg)                                                         (whtshld)                 3.128E+06  OP 
 Vacuum vessel mass (kg)                                                  (vvmass)                  9.545E+06  OP 
 
 Nuclear heating :
 
 Total nuclear heating in TF+PF coils (CS is negligible) (MW)             (ptfnuc)                  1.554E-02  OP 
 Total nuclear heating in FW (MW)                                         (pnucfw)                  1.983E+02  OP 
 Total nuclear heating in the blanket (including emult) (MW)              (pnucblkt)                1.577E+03  OP 
 (Note: emult is fixed for this model inside the code)
 Total nuclear heating in the shield (MW)                                 (pnucshld)                7.155E-01  OP 
 Total nuclear heating in the divertor (MW)                               (pnucdiv)                 4.183E+02  OP 
 
  Diagostic output for nuclear heating :
 
 Blanket exponential factor                                               (exp_blanket)             1.000E+00  OP 
 Shield: first exponential                                                (exp_shield1)             6.337E-04  OP 
 Shield: second exponential                                               (exp_shield2)             2.543E-01  OP 
 Solid angle fraction taken by on divertor                                (fdiv)                    1.150E-01     
 Switch for plant secondary cycle                                         (secondary_cycle)                 0     
 First wall coolant pressure (Pa)                                         (fwpressure)              1.550E+07     
 Blanket coolant pressure (Pa)                                            (blpressure)              1.550E+07     
 Mechanical pumping power for first wall (MW)                             (htpmw_fw)                1.550E+02  OP 
 Mechanical pumping power for blanket (MW)                                (htpmw_blkt)              0.000E+00  OP 
 Mechanical pumping power for divertor (MW)                               (htpmw_div)               0.000E+00  OP 
 Mechanical pumping power for shield and vacuum vessel (MW)               (htpmw_shld)              0.000E+00  OP 
 Total electrical coolant pumping power: first wall, blanket, shield and  (htpmw)                   1.550E+02  OP 
 Allowable nominal neutron fluence at first wall (MW.year/m2)             (abktflnc)                5.000E+00     
 No of inboard blanket modules poloidally                                 (nblktmodpi)                      7     
 No of inboard blanket modules toroidally                                 (nblktmodti)                     32     
 No of outboard blanket modules poloidally                                (nblktmodpo)                      8     
 No of outboard blanket modules toroidally                                (nblktmodto)                     48     
 Isentropic efficiency of first wall / blanket coolant pumps              (etaiso)                  8.500E-01     
 
 Other volumes, masses and areas :
 
 First wall area (m2)                                                     (fwarea)                  1.597E+03  OP 
 Cryostat internal radius (m)                                             (rdewex)                  1.942E+01  OP 
 Cryostat internal half-height (m)                                        (zdewex)                  1.701E+01  OP 
 Vertical clearance from TF coil to cryostat (m)                          (clh1)                    7.422E+00  OP 
 Divertor area (m2)                                                       (divsur)                  3.545E+02  OP 
 Divertor mass (kg)                                                       (divmas)                  8.685E+04  OP 
 
 ********************************** Superconducting TF Coil Power Conversion **********************************
 
 TF coil current (kA)                                                     (itfka)                   9.000E+01  OP 
 Number of TF coils                                                       (ntfc)                    1.600E+01     
 Voltage across a TF coil during quench (kV)                              (vtfskv)                  3.077E+00  OP 
 TF coil charge time (hours)                                              (tchghr)                  4.000E+00     
 Total inductance of TF coils (H)                                         (ltfth)                   4.018E+01  OP 
 Total resistance of TF coils (ohm)                                       (rcoils)                  0.000E+00  OP 
 TF coil charging voltage (V)                                             (tfcv)                    3.623E+02     
 Number of DC circuit breakers                                            (ntfbkr)                  1.600E+01     
 Number of dump resistors                                                 (ndumpr)                  6.400E+01     
 Resistance per dump resistor (ohm)                                       (r1dump)                  3.419E-02  OP 
 Dump resistor peak power (MW)                                            (r1ppmw)                  6.923E+01  OP 
 Energy supplied per dump resistor (MJ)                                   (r1emj)                   2.543E+03  OP 
 TF coil L/R time constant (s)                                            (ttfsec)                  7.346E+01  OP 
 Power supply voltage (V)                                                 (tfpsv)                   3.804E+02  OP 
 Power supply current (kA)                                                (tfpska)                  9.450E+01  OP 
 DC power supply rating (kW)                                              (tfckw)                   3.595E+04  OP 
 AC power for charging (kW)                                               (tfackw)                  3.994E+04  OP 
 TF coil resistive power (MW)                                             (rpower)                  1.000E+01  OP 
 TF coil inductive power (MVA)                                            (xpower)                  2.260E+01  OP 
 Aluminium bus current density (kA/cm2)                                   (djmka)                   1.250E-01     
 Aluminium bus cross-sectional area (cm2)                                 (albusa)                  7.200E+02  OP 
 Total length of TF coil bussing (m)                                      (tfbusl)                  3.394E+03  OP 
 Aluminium bus weight (tonnes)                                            (albuswt)                 6.597E+02  OP 
 Total TF coil bus resistance (ohm)                                       (rtfbus)                  1.235E-03  OP 
 TF coil bus voltage drop (V)                                             (vtfbus)                  1.111E+02  OP 
 Dump resistor floor area (m2)                                            (drarea)                  5.979E+03  OP 
 TF coil power conversion floor space (m2)                                (tfcfsp)                  1.347E+03  OP 
 TF coil power conv. building volume (m3)                                 (tfcbv)                   8.083E+03  OP 
 TF coil AC inductive power demand (MW)                                   (xpwrmw)                  2.511E+01  OP 
 Total steady state AC power demand (MW)                                  (tfacpd)                  1.111E+01  OP 
 
 ****************************** PF Coils and Central Solenoid: Power and Energy *******************************
 
 Number of PF coil circuits                                               (pfckts)                  1.200E+01     
 Sum of PF power supply ratings (MVA)                                     (spsmva)                  3.393E+02  OP 
 Total PF coil circuit bus length (m)                                     (spfbusl)                 2.532E+03  OP 
 Total PF coil bus resistive power (kW)                                   (pfbuspwr)                9.540E+02  OP 
 Total PF coil resistive power (kW)                                       (srcktpm)                 9.540E+02  OP 
 Maximum PF coil voltage (kV)                                             (vpfskv)                  2.000E+01     
 Efficiency of transfer of PF stored energy into or out of storage        (etapsu)                  9.000E-01     
 (Energy is dissipated in PFC power supplies only when total PF energy increases or decreases.)
 Maximum stored energy in poloidal field (MJ)                             (ensxpfm)                 3.813E+04  OP 
 Peak absolute rate of change of stored energy in poloidal field (MW)     peakpoloidalpower         1.904E+02  OP 
 Energy stored in poloidal magnetic field :
 
                                            time (sec)

                     0.00     500.00     700.24     710.24    7910.24    8110.48
 Time point         Start      BOP        EOR        BOF        EOF        EOP        
 Energy (MJ)      0.000E+00  3.161E+04  2.022E+04  2.022E+04  3.813E+04  0.000E+00
 
 Interval                tramp      tohs       theat      tburn      tqnch      
 dE/dt (MW)            6.321E+01 -5.687E+01  0.000E+00  2.488E+00 -1.904E+02
 
 
 *********************************************** Vacuum System ************************************************
 
 Pumpdown to Base Pressure :
 
 First wall outgassing rate (Pa m/s)                                      (rat)                     1.300E-08     
 Total outgassing load (Pa m3/s)                                          (ogas)                    1.916E-04  OP 
 Base pressure required (Pa)                                              (pbase)                   5.000E-04     
 Required N2 pump speed (m3/s)                                            (s(1))                    3.833E-01  OP 
 N2 pump speed provided (m3/s)                                            (snet(1))                 2.211E+01  OP 
 
 Pumpdown between Burns :
 
 Plasma chamber volume (m3)                                               (volume)                  2.725E+03  OP 
 Chamber pressure after burn (Pa)                                         (pend)                    1.744E-01  OP 
 Chamber pressure before burn (Pa)                                        (pstart)                  1.744E-03     
 Allowable pumping time switch                                            (dwell_pump)                      0     
 Dwell time between burns (s)                                             (tdwell.)                 0.000E+00     
 CS ramp-up time burns (s)                                                (tramp.)                  5.000E+02     
 Allowable pumping time between burns (s)                                 (tpump)                   5.000E+02     
 Required D-T pump speed (m3/s)                                           (s(2))                    2.510E+01  OP 
 D-T pump speed provided (m3/s)                                           (snet(2))                 5.287E+01  OP 
 
 Helium Ash Removal :
 
 Divertor chamber gas pressure (Pa)                                       (prdiv)                   3.600E-01     
 Helium gas fraction in divertor chamber                                  (fhe)                     2.045E-01  OP 
 Required helium pump speed (m3/s)                                        (s(3))                    4.538E+01  OP 
 Helium pump speed provided (m3/s)                                        (snet(3))                 4.538E+01  OP 
 
 D-T Removal at Fuelling Rate :
 
 D-T fuelling rate (kg/s)                                                 (frate)                   3.277E-05  OP 
 Required D-T pump speed (m3/s)                                           (s(4))                    4.538E+01  OP 
 D-T pump speed provided (m3/s)                                           (snet(4))                 5.287E+01  OP 
 
 The vacuum pumping system size is governed by the
 requirements for pumpdown between burns.
 
 Number of large pump ducts                                               (nduct)                          32     
 Passage diameter, divertor to ducts (m)                                  (d(imax))                 3.544E-01  OP 
 Passage length (m)                                                       (l1)                      1.878E+00  OP 
 Diameter of ducts (m)                                                    (dout)                    4.253E-01  OP 
 Duct length, divertor to elbow (m)                                       (l2)                      4.800E+00  OP 
 Duct length, elbow to pumps (m)                                          (l3)                      2.000E+00     
 Number of pumps                                                          (pumpn)                   6.400E+01  OP 
 
 The vacuum system uses cryo  pumps.
 
 ******************************************* Plant Buildings System *******************************************
 
 Internal volume of reactor building (m3)                                 (vrci)                    1.169E+06     
 Dist from centre of torus to bldg wall (m)                               (wrbi)                    4.222E+01     
 Effective floor area (m2)                                                (efloor)                  3.722E+05     
 Reactor building volume (m3)                                             (rbv)                     1.317E+06     
 Reactor maintenance building volume (m3)                                 (rmbv)                    4.229E+05     
 Warmshop volume (m3)                                                     (wsv)                     1.279E+05     
 Tritium building volume (m3)                                             (triv)                    4.000E+04     
 Electrical building volume (m3)                                          (elev)                    4.908E+04     
 Control building volume (m3)                                             (conv)                    6.000E+04     
 Cryogenics building volume (m3)                                          (cryv)                    1.634E+04     
 Administration building volume (m3)                                      (admv)                    1.000E+05     
 Shops volume (m3)                                                        (shov)                    1.000E+05     
 Total volume of nuclear buildings (m3)                                   (volnucb)                 1.776E+06     
 
 **************************************** Electric Power Requirements *****************************************
 
 Facility base load (MW)                                                  (basemw)                  5.000E+00     
 Divertor coil power supplies (MW)                                        (bdvmw)                   0.000E+00     
 Cryoplant electric power (MW)                                            (crymw)                   4.351E+01  OP 
 Primary coolant pumps (MW)                                               (htpmw..)                 1.550E+02  OP 
 PF coil power supplies (MW)                                              (ppfmw)                   9.541E+01  OP 
 TF coil power supplies (MW)                                              (ptfmw)                   1.111E+01  OP 
 Plasma heating supplies (MW)                                             (pheatingmw)              1.250E+02  OP 
 Tritium processing (MW)                                                  (trithtmw..)              1.500E+01     
 Vacuum pumps  (MW)                                                       (vachtmw..)               5.000E-01     
 
 Total pulsed power (MW)                                                  (pacpmw)                  5.064E+02  OP 
 Total base power required at all times (MW)                              (fcsht)                   6.084E+01  OP 
 
 ************************************************* Cryogenics *************************************************
 
 Conduction and radiation heat loads on cryogenic components (MW)         (qss/1.0D6)               2.071E-02  OP 
 Nuclear heating of cryogenic components (MW)                             (qnuc/1.0D6)              1.554E-02  OP 
 AC losses in cryogenic components (MW)                                   (qac/1.0D6)               5.010E-03  OP 
 Resistive losses in current leads (MW)                                   (qcl/1.0D6)               1.958E-02  OP 
 45% allowance for heat loads in transfer lines, storage tanks etc (MW)   (qmisc/1.0D6)             2.738E-02  OP 
 Sum = Total heat removal at cryogenic temperatures (tmpcry & tcoolin) (M (helpow + helpow_cryal/1. 8.822E-02  OP 
 Temperature of cryogenic superconducting components (K)                  (tmpcry)                  4.500E+00     
 Temperature of cryogenic aluminium components (K)                        (tcoolin)                 3.131E+02     
 Efficiency (figure of merit) of cryogenic plant is 13% of ideal Carnot v                           2.028E-03  OP 
 Efficiency (figure of merit) of cryogenic aluminium plant is 40% of idea                          -2.020E+00  OP 
 Electric power for cryogenic plant (MW)                                  (crypmw)                  4.351E+01  OP 
 
 ************************************ Plant Power / Heat Transport Balance ************************************
 
 
 Assumptions :
 
 Neutron power multiplication in blanket                                  (emult)                   1.269E+00     
 Double Null Divertor area fraction of whole toroid surface               (2*fdiv)                  2.300E-01     
 H/CD apparatus + diagnostics area fraction                               (fhcd)                    0.000E+00     
 First wall area fraction                                                 (1-2*fdiv-fhcd)           7.700E-01     
 Switch for pumping of primary coolant                                    (primary_pumping)                 0     
 User sets mechanical pumping power directly
 Mechanical pumping power for FW cooling loop including heat exchanger (M (htpmw_fw)                1.550E+02  OP 
 Mechanical pumping power for blanket cooling loop including heat exchang (htpmw_blkt)              0.000E+00  OP 
 Mechanical pumping power for FW and blanket cooling loop including heat  (htpmw_fw_blkt)           1.550E+02  OP 
 Mechanical pumping power for FW (MW)                                     (htpmw_fw)                1.550E+02  OP 
 Mechanical pumping power for blanket (MW)                                (htpmw_blkt)              0.000E+00  OP 
 Mechanical pumping power for divertor (MW)                               (htpmw_div)               0.000E+00  OP 
 Mechanical pumping power for shield and vacuum vessel (MW)               (htpmw_shld)              0.000E+00  OP 
 Electrical pumping power for FW and blanket (MW)                         (htpmwe_fw_blkt)          1.550E+02  OP 
 Electrical pumping power for shield (MW)                                 (htpmwe_shld)             0.000E+00  OP 
 Electrical pumping power for divertor (MW)                               (htpmwe_div)              0.000E+00  OP 
 Total electrical pumping power for primary coolant (MW)                  (htpmw)                   1.550E+02  OP 
 Electrical efficiency of heat transport coolant pumps                    (etahtp)                  1.000E+00     
 
 Plant thermodynamics: options :
 
 Divertor thermal power is not used, but rejected directly to the environment.
 Shield thermal power is collected at only 150 C and is used to preheat the coolant in the power cycle
 Power conversion cycle efficiency model: efficiency set according to blanket type (div power to secondary)
 Fraction of total high-grade thermal power to divertor                   (pdivfraction)                0.286  OP 
 
 Power Balance for Reactor (across vacuum vessel boundary) - Detail
 ------------------------------------------------------------------
 
                                            High-grade             Low-grade              Total
                                             thermal power (MW)     thermal power (MW)      (MW)
         First wall:
                               neutrons            198.31                0.00              198.31
             charged particle transport             22.70                0.00               22.70
                              radiation            267.09                0.00              267.09
                        coolant pumping            155.00                0.00              155.00
 
         Blanket:
                               neutrons           1576.63                0.00             1576.63
             charged particle transport              0.00                0.00                0.00
                              radiation              0.00                0.00                0.00
                        coolant pumping              0.00                0.00                0.00
 
         Shield:
                               neutrons              0.72                0.00                0.72
             charged particle transport              0.00                0.00                0.00
                              radiation              0.00                0.00                0.00
                        coolant pumping              0.00                0.00                0.00
 
         Divertor:
                               neutrons              0.00              418.25              418.25
             charged particle transport              0.00              137.38              137.38
                              radiation              0.00               79.78               79.78
                        coolant pumping              0.00                0.00                0.00
 
         TF coil:
                               neutrons              0.00                0.02                0.02
             charged particle transport              0.00                0.00                0.00
                              radiation              0.00                0.00                0.00
                        coolant pumping              0.00                0.00                0.00
 
         Losses to H/CD apparatus + diagnostics:
                               neutrons              0.00                0.00                0.00
             charged particle transport              0.00                0.00                0.00
                              radiation              0.00                0.00                0.00
                        coolant pumping              0.00                0.00                0.00
 
         ----------------------------------------------------------------------------------------
                                 Totals           2220.44              635.43             2855.87
 
 Total power leaving reactor (across vacuum vessel boundary) (MW)                                    2855.885  OP 
 
 Other secondary thermal power constituents :
 
 Heat removal from cryogenic plant (MW)                                   (crypmw)                     43.507  OP 
 Heat removal from facilities (MW)                                        (fachtmw)                    60.835  OP 
 Coolant pumping efficiency losses (MW)                                   (htpsecmw)                    0.000  OP 
 Heat removal from injection power (MW)                                   (pinjht)                     75.000  OP 
 Heat removal from tritium plant (MW)                                     (trithtmw)                   15.000  OP 
 Heat removal from vacuum pumps (MW)                                      (vachtmw)                     0.500  OP 
 TF coil resistive power (MW)                                             (tfcmw)                       0.000  OP 
 
 Total low-grade thermal power (MW)                                       (psechtmw)                  843.029  OP 
 Total High-grade thermal power (MW)                                      (pthermmw)                 2220.443  OP 
 
 Number of primary heat exchangers                                        (nphx)                            3  OP 
 
 
 Power Balance across separatrix :
 -------------------------------
 Only energy deposited in the plasma is included here.
 Total power loss is scaling power plus core radiation only (iradloss = 1)
 Transport power from scaling law (MW)                                    (pscalingmw)                345.318  OP 
 Radiation power from inside "coreradius" (MW)                            (pinnerzoneradmw.)          138.928  OP 
 Total (MW)                                                                                           484.246  OP 
 
 Alpha power deposited in plasma (MW)                                     (falpha*palpmw)             431.353  OP 
 Power from charged products of DD and/or D-He3 fusion (MW)               (pchargemw.)                  1.844  OP 
 Ohmic heating (MW)                                                       (pohmmw.)                     1.049  OP 
 Injected power deposited in plasma (MW)                                  (pinjmw)                     50.000  OP 
 Total (MW)                                                                                           484.246  OP 
 
 Power Balance for Reactor - Summary :
 -------------------------------------
 Fusion power (MW)                                                        (powfmw)                   2273.125  OP 
 Power from energy multiplication in blanket and shield (MW)              (emultmw)                   376.402  OP 
 Injected power (MW)                                                      (pinjmw.)                    50.000  OP 
 Ohmic power (MW)                                                         (pohmmw.)                     1.049  OP 
 Power deposited in primary coolant by pump (MW)                          (htpmw_mech)                155.000  OP 
 Total (MW)                                                                                          2855.576  OP 
 
 Heat extracted from first wall and blanket (MW)                          (pthermfw_blkt)            2219.727  OP 
 Heat extracted from shield  (MW)                                         (pthermshld)                  0.716  OP 
 Heat extracted from divertor (MW)                                        (pthermdiv)                 635.411  OP 
 Nuclear and photon power lost to H/CD system (MW)                        (psechcd)                     0.000  OP 
 Nuclear power lost to TF (MW)                                            (ptfnuc)                      0.016  OP 
 Total (MW)                                                                                          2855.869  OP 
 
 Electrical Power Balance :
 --------------------------
 Net electric power output(MW)                                            (pnetelmw.)                 500.000  OP 
 Required Net electric power output(MW)                                   (pnetelin)                  500.000     
 Electric power for heating and current drive (MW)                        (pinjwp)                    125.000  OP 
 Electric power for primary coolant pumps (MW)                            (htpmw)                     155.000  OP 
 Electric power for vacuum pumps (MW)                                     (vachtmw)                     0.500     
 Electric power for tritium plant (MW)                                    (trithtmw)                   15.000     
 Electric power for cryoplant (MW)                                        (crypmw)                     43.507  OP 
 Electric power for TF coils (MW)                                         (tfacpd)                     11.114  OP 
 Electric power for PF coils (MW)                                         (pfwpmw)                      1.645  OP 
 All other internal electric power requirements (MW)                      (fachtmw)                    60.835  OP 
 Total (MW)                                                               (tot_plant_power)           912.602  OP 
 Total (MW)                                                                                           912.602  OP 
 
 Gross electrical output* (MW)                                            (pgrossmw)                  912.602  OP 
 (*Power for pumps in secondary circuit already subtracted)
 
 Power balance for power plant :
 -------------------------------
 Fusion power (MW)                                                        (powfmw)                   2273.125  OP 
 Power from energy multiplication in blanket and shield (MW)              (emultmw)                   376.402  OP 
 Total (MW)                                                                                          2649.527  OP 
 
 Net electrical output (MW)	                                              (pnetelmw)                  500.000  OP 
 Heat rejected by main power conversion circuit (MW)                      (rejected_main)            1307.841  OP 
 Heat rejected by other cooling circuits (MW)                             (psechtmw)                  843.029  OP 
 Total (MW)                                                                                          2650.869  OP 
 
 
 Plant efficiency measures :
 
 Net electric power / total nuclear power (%)                             (pnetelmw/(powfmw+em         18.871  OP 
 Net electric power / total fusion power (%)                              (pnetelmw/powfmw)            21.996  OP 
 Gross electric power* / high grade heat (%)                              (etath)                      41.100     
 (*Power for pumps in secondary circuit already subtracted)
 Recirculating power fraction                                             (cirpowfr)                    0.452  OP 
 
 Time-dependent power usage
 
         Pulse timings [s]:
 
                                          tramp      tohs     theat     tburn     tqnch    tdwell
                                          -----      ----     -----     -----     -----    ------
                               Duration  500.00    200.24     10.00   7200.00    200.24      0.00
                                 ------   -----      ----     -----     -----     -----    ------
 
         Continous power usage [MWe]:
 
                                 System   tramp      tohs     theat     tburn     tqnch    tdwell
                                 ------   -----      ----     -----     -----     -----    ------
                        Primary cooling  155.00    155.00    155.00    155.00    155.00    155.00
                              Cyroplant   43.51     43.51     43.51     43.51     43.51     43.51
                                 Vacuum    0.50      0.50      0.50      0.50      0.50      0.50
                                Tritium   15.00     15.00     15.00     15.00     15.00     15.00
                                     TF   11.11     11.11     11.11     11.11     11.11     11.11
                             Facilities   60.84     60.84     60.84     60.84     60.84     60.84
                                 ------   -----      ----     -----     -----     -----    ------
                                  Total  285.96    285.96    285.96    285.96    285.96    285.96
                                 ------   -----      ----     -----     -----     -----    ------
 
         Intermittent power usage [MWe]:
 
                                 System   tramp      tohs     theat     tburn     tqnch    tdwell
                                 ------   -----      ----     -----     -----     -----    ------
                                 H & CD    0.00    300.00    300.00    125.00    300.00      0.00
                                     PF   63.21    -56.87      0.00      2.49   -190.43      0.00
                                 ------   -----      ----     -----     -----     -----    ------
                                  Total   63.21    243.13    300.00    127.49    109.57      0.00
                                 ------   -----      ----     -----     -----     -----    ------
 
         Power production [MWe]:
 
                                          tramp      tohs     theat     tburn     tqnch    tdwell       avg
                                          -----      ----     -----     -----     -----    ------       ---
                            Gross power    0.00      0.00      0.00    912.60      0.00      0.00
                              Net power -349.17   -529.09   -585.96    499.16   -395.53   -285.96    398.05
                                 ------   -----      ----     -----     -----     -----    ------
 
 
 *************************** Water usage during plant operation (secondary cooling) ***************************
 
 Estimated amount of water used through different cooling system options:
 1. Cooling towers
 2. Water bodies (pond, lake, river): recirculating or once-through
 Volume used in cooling tower (m3/day)                                    (waterusetower)           5.560E+04  OP 
 Volume used in recirculating water system (m3/day)                       (wateruserecirc)          1.861E+04  OP 
 Volume used in once-through water system (m3/day)                        (wateruseonethru)         1.824E+06  OP 
 
 ******************************************** Errors and Warnings *********************************************
 
 (See top of file for solver errors and warnings.)
 PROCESS status flag:   Warning messages
 PROCESS error status flag                                                (error_status)                    2     
150     2   CHECK: Lower limit of volume averaged electron temperature (te) has been raised 
155     2   CHECK: dene used as iteration variable without constraint 81 (neped<ne0)        
272     2   Double-null: Upper vertical build forced to match lower                         
244     2   PHYSICS: Diamagnetic fraction is more than 1%, but not calculated. Consider usin
145     1   OUTTF: (TF coil peak field calculation) Winding pack radial thickness out of fit
 Final error identifier                                                   (error_id)                      145     
 
 ******************************************* End of PROCESS Output ********************************************
 
 
 *************************************** Copy of PROCESS Input Follows ****************************************
 
runtitle = HTS model using "CroCo" conductor, based on KIT design
*--------------------------------------------------*


*---------------Constraint Equations---------------*

icc = 1 * Beta
icc = 2 * Global power balance
icc = 5 * Density upper limit
icc = 8 * Neutron wall load upper limit
icc = 11 * Radial build
icc = 13 * Burn time lower limit
icc = 15 * LH power threshold limit
icc = 16 * Net electric power lower limit
icc = 24 * Beta upper limit
icc = 30 * Injection power upper limit
icc = 31 * TF coil case stress upper limit
icc = 32 * TF coil conduit stress upper limit
icc = 33 * I_op
icc = 34 * Dump voltage upper limit
icc = 36 * TF coil temperature margin lower limit
icc = 60 * Central solenoid temperature margin lower limit
icc = 65 * Dump time set by VV loads
icc = 68 * Psep
icc = 72 * central solenoid Tresca stress limit
icc = 75 * TFC current/copper area < Maximum

*---------------Iteration Variables----------------*

ixc = 2 * bt
boundu(2) = 20.0
ixc = 3 * rmajor
boundu(3) = 13
ixc = 4 * te
boundu(4) = 150.0
ixc = 5 * beta
ixc = 6 * dene
boundl(6) = 6.0d+19
ixc = 9 * fdene
boundu(9) = 1.2
ixc = 10 * hfact
boundu(10) = 1.1
ixc = 14 * fwalld
ixc = 16 * ohcth
boundl(16) = 0.1
boundu(16) = 1.5
ixc = 18 * q
boundl(18) = 3.0
ixc = 29 * bore
boundl(29) = 0.1
ixc = 36 * fbetatry
ixc = 37 * coheof
ixc = 39 * fjohc0
ixc = 41 * fcohbop
ixc = 42 * gapoh
boundl(42) = 0.05
boundu(42) = 0.1
ixc = 44 * fvsbrnni
ixc = 48 * fstrcase
ixc = 49 * fstrcond
ixc = 50 * fiooic
ixc = 51 * fvdump
ixc = 54 * ftmargtf
ixc = 56 * tdmptf
ixc = 57 * thkcas
boundl(57) = 0.2
boundu(57) = 0.8
ixc = 58 * thwcndut
boundl(58) = 5.0d-3
boundu(58) = 2.0d-2
ixc = 60 * cpttf
boundl(60) = 2.0d4
boundu(60) = 9.0d4
ixc = 61 * gapds
boundl(61) = 0.02
ixc = 103 * flhthresh
boundu(103) = 10.0
ixc = 106 * ftmargoh
ixc = 113 * ftaucq
ixc = 117 * fpsepbqar
ixc = 122 * oh_steel_frac
ixc = 123 * foh_stress
ixc = 135 * fimp(13)
ixc = 139 * copper_thick
boundl(139) = 10.0d-6
boundu(139) = 500.0d-6
ixc = 140 * dr_tf_wp
boundl(140) = 0.2
boundu(140) = 1.0
ixc = 143 * f_copperA_m2
boundl(143) = 0.001
boundu(143) = 1.0

*----------------------abs_cd----------------------*


*-------------------autodoc_data-------------------*


*---------------availability_module----------------*


*----------------------bsquar----------------------*


*-------------------build_module-------------------*


*-----------------build_variables------------------*

blnkith  = 0.755 * blnkith /0;115/ ; inboard blanket thickness (m);
blnkoth  = 1.275 * blnkoth /0;235/ ; outboard blanket thickness (m);
bore     = 3.249419860211107 * bore /1;42/ ; central solenoid inboard radius (m)
ddwex    = 0.15 * ddwex /0;07/ ; cryostat thickness (m)
d_vv_in  = 0.30 * d_vv_in /0;07/ ; Inboard vacuum vessel thickness (tf coil / shield) (m)
d_vv_out = 0.30 * d_vv_out /0;07/ ; Outboard vacuum vessel thickness (tf coil / shield) (m)
d_vv_top = 0.30 * d_vv_top /0;07/ ; Topside vacuum vessel thickness (tf coil / shield) (m)
d_vv_bot = 0.30 * d_vv_bot /0;07/ ; Underside vacuum vessel thickness (tf coil / shield) (m)
gapds    = 0.02169225446584178 * gapds /0;155/ ; gap between inboard vacuum vessel and thermal shield (m)
gapoh    = 0.059158560041875516 * gapoh /0;08/ ; gap between central solenoid and TF coil (m)
gapomin  = 0.20 * gapomin /0;234/ ; minimum gap between outboard vacuum vessel and TF coil (m)
iohcl    = 1 * iohcl /1/ ; switch for existence of central solenoid;<UL>
ohcth    = 0.5383095935544266 * ohcth /0;811/ ; central solenoid thickness (m)
scrapli  = 0.225 * scrapli /0;14/ ; gap between plasma and first wall; inboard side (m)
scraplo  = 0.225 * scraplo /0;15/ ; gap between plasma and first wall; outboard side (m)
shldith  = 0.30 * shldith /0;69/ ; inboard shield thickness (m)
shldoth  = 0.80 * shldoth /1;05/ ; outboard shield thickness (m)
shldtth  = 0.30 * shldtth /0;60/ ; upper/lower shield thickness (m);
tftsgap  = 0.021 * tftsgap /0;05/ ; Minimum metal-to-metal gap between TF coil and thermal shield (m)
vgap2    = 0.12 * vgap2 /0;163/ ; vertical gap between vacuum vessel and thermal shields (m)
vgap     = 1.60 * vgap /0;0/ ; vertical gap between x-point and divertor (m)
vvblgap  = 0.02 * vvblgap /0;05/ ; gap between vacuum vessel and blanket (m)

*-----------------buildings_module-----------------*


*---------------buildings_variables----------------*


*------------------calltree_data-------------------*


*----------------cartesian_vectors-----------------*


*-----------------ccfe_hcpb_module-----------------*


*--------------------config_ext--------------------*


*---------------const_and_precisions---------------*


*--------------------constants---------------------*


*---------------constraint_variables---------------*

fbetatry = 0.5360685693241587 * fbetatry /1;0/ ; f-value for beta limit
fdene    = 1.0675345566714276 * fdene /1;0/ ; f-value for density limit
fiooic   = 0.24793006175835597 * fiooic /0;5/ ; f-value for TF coil operating current / critical
fjohc0   = 0.544663951987954 * fjohc0 /1;0/ ; f-value for central solenoid current at beginning of pulse
flhthresh = 3.637209086374958 * flhthresh /1;0/ ; f-value for L-H power threshold
foh_stress = 0.4419135644354919 * foh_stress /1;0/ ; f-value for Tresca stress in Central Solenoid
fpnetel  = 1.0 * fpnetel /1;0/ ; f-value for net electric power
fpsepbqar = 0.04663328628015465 * fpsepbqar /1;0/ ; f-value for maximum Psep*Bt/qAR limit
fstrcase = 0.40686876800490285 * fstrcase /1;0/ ; f-value for TF coil case stress
fstrcond = 0.02817516352895474 * fstrcond /1;0/ ; f-value for TF coil conduit stress
ftaucq   = 0.35726765684163614 * ftaucq /1;0/ ; f-value for calculated minimum TF quench time
ftmargoh = 0.5245428084250638 * ftmargoh /1;0/ ; f-value for central solenoid temperature margin
ftmargtf = 0.9938581594098516 * ftmargtf /1;0/ ; f-value for TF coil temperature margin
fvdump   = 0.06807722636621771 * fvdump /1;0/ ; f-value for dump voltage
fwalld   = 0.5675769835000816 * fwalld /1;0/ ; f-value for maximum wall load
pnetelin = 500.0 * pnetelin /1000;0/ ; required net electric power (MW)
psepbqarmax = 9.1d0 * psepbqarmax /9;5/ ; maximum ratio of Psep*Bt/qAR (MWT/m)
tbrnmn   = 7.2e3 * tbrnmn /1;0/ ; minimum burn time (s)
walalw   = 2.0 * walalw /1;0/ ; allowable wall-load (MW/m2)

*-------------------constraints--------------------*


*------------------cost_variables------------------*

cfactr   = 0.75 * cfactr /0;75/ ; Total plant availability fraction;
cost_model = 0 * cost_model /1/ ; switch for cost model;<UL>
dintrt   = 0.00 * dintrt /0;0/ ; diff between borrowing and saving interest rates
fcap0    = 1.15 * fcap0 /1;165/ ; average cost of money for construction of plant
fcap0cp  = 1.06 * fcap0cp /1;08/ ; average cost of money for replaceable components
fcontng  = 0.15 * fcontng /0;195/ ; project contingency factor
fcr0     = 0.065 * fcr0 /0;0966/ ; fixed charge rate during construction
iavail   = 0 * iavail /2/ ; switch for plant availability model;<UL>
ifueltyp = 1 * ifueltyp /0/ ; switch;<UL>
lsa      = 2 * lsa /4/ ; level of safety assurance switch (generally; use 3 or 4);<UL>
output_costs = 0 * output_costs /1/ ; switch for costs output;<UL>
discount_rate = 0.06 * discount_rate /0;0435/ ; effective cost of money in constant dollars
tlife    = 40 * tlife /30;0/ ; plant life (years)
ucblvd   = 280.0 * ucblvd /200;0/ ; unit cost for blanket vanadium ($/kg)
ucdiv    = 5.0d5 * ucdiv /2;8e5/ ; cost of divertor blade ($)
ucme     = 3.0d8 * ucme /1;25e8/ ; cost of maintenance equipment ($)

*----------------costs_2015_module-----------------*


*-------------------costs_module-------------------*


*----------------costs_step_module-----------------*


*---------------current_drive_module---------------*


*-------------current_drive_variables--------------*

bscfmax  = 0.99 * bscfmax /0;9/ ; maximum fraction of plasma current from bootstrap;
etaech   = 0.4 * etaech /0;3/ ; ECH wall plug to injector efficiency
gamma_ecrh = 0.30 * gamma_ecrh /0;35/ ; user input ECRH gamma (1;0e20 A/(W m^2))
iefrf    = 10 * iefrf /5/ ; switch for current drive efficiency model; <OL>
pinjalw  = 50.0 * pinjalw /150;0/ ; Maximum allowable value for injected power (MW)

*------------define_iteration_variables------------*


*----------divertor_kallenbach_variables-----------*

impurity_enrichment(1) = 0.0
impurity_enrichment(2) = 0.0
impurity_enrichment(3) = 0.0
impurity_enrichment(4) = 0.0
impurity_enrichment(5) = 0.0
impurity_enrichment(6) = 0.0
impurity_enrichment(7) = 0.0
impurity_enrichment(8) = 0.0
impurity_enrichment(9) = 0.0
impurity_enrichment(10) = 0.0
impurity_enrichment(11) = 0.0
impurity_enrichment(12) = 0.0
impurity_enrichment(13) = 0.0
impurity_enrichment(14) = 0.0

*-----------------divertor_module------------------*


*-------------------divertor_ode-------------------*


*-----------------divertor_ode_var-----------------*


*----------------divertor_variables----------------*

divfix   = 0.621 * divfix /0;2/ ; divertor structure vertical thickness (m)

*------------------error_handling------------------*


*-------------------final_module-------------------*


*----------------fispact_variables-----------------*


*-----------------------freq-----------------------*


*-------------------fson_library-------------------*


*-------------------fson_path_m--------------------*


*------------------fson_string_m-------------------*


*-------------------fson_value_m-------------------*


*----------------function_evaluator----------------*


*--------------------fw_module---------------------*


*-------------------fwbs_module--------------------*


*------------------fwbs_variables------------------*

primary_pumping = 0 * primary_pumping /2/ ; Switch for pumping power for primary coolant (06/01/2016);
vfshld   = 0.60 * vfshld /0;25/ ; coolant void fraction in shield
etahtp   = 1.0 * etahtp /0;95/ ; electrical efficiency of primary coolant pumps

*-----------------global_variables-----------------*

runtitle = hts model using "croco" conductor based on kit design * runtitle /Run Title/ ; short descriptive title for the run

*------------------green_func_ext------------------*


*-----------------------hare-----------------------*


*-------------heat_transport_variables-------------*

etath    = 0.375 * etath /0;35/ ; thermal to electric conversion efficiency
htpmw_blkt = 0 * htpmw_blkt /0;0/ ; blanket coolant mechanical pumping power (MW)
htpmw_div = 0 * htpmw_div /0;0/ ; divertor coolant mechanical pumping power (MW)
htpmw_fw = 155 * htpmw_fw /0;0/ ; first wall coolant mechanical pumping power (MW)
htpmw_shld = 0 * htpmw_shld /;0/ ; shield and vacuum vessel coolant mechanical pumping power (MW)
ipowerflow = 0 * ipowerflow /1/ ; switch for power flow model;<UL>

*-------------helias5b_coil_parameters-------------*


*--------------------ife_module--------------------*


*------------------ife_variables-------------------*


*------------impurity_radiation_module-------------*

coreradius = 0.75 * coreradius /0;6/ ; normalised radius defining the 'core' region
coreradiationfraction = 0.6 * coreradiationfraction /1;0/ ; fraction of radiation from 'core' region that is subtracted from the loss power
fimp(1) = 1.0
fimp(2) = 0.1
fimp(3) = 0.0
fimp(4) = 0.0
fimp(5) = 0.0
fimp(6) = 0.0
fimp(7) = 0.0
fimp(8) = 0.0
fimp(9) = 0.0
fimp(10) = 0.0
fimp(11) = 0.0
fimp(12) = 0.0
fimp(13) = 0.00037565
fimp(14) = 5e-05

*-------------------init_module--------------------*


*----------------kallenbach_module-----------------*


*----------------kit_blanket_model-----------------*


*-----------------kit_hcll_module------------------*


*-----------------kit_hcpb_module------------------*


*----------------------linliu----------------------*


*----------------------machin----------------------*


*-------------------main_module--------------------*


*------------------maths_library-------------------*


*-------------------mod_f90_kind-------------------*


*-----------------------mode-----------------------*


*---------------------numerics---------------------*

ioptimz  = 1 * for optimisation VMCON only
minmax   = 1 * 
epsvmc   = 1.0e-5 * epsvmc /1;0e-6/ ; error tolerance for VMCON

*---------------------ode_mod----------------------*


*------------------output_module-------------------*


*----------------------param-----------------------*


*----------------pf_power_variables----------------*


*------------------pfcoil_module-------------------*


*-----------------pfcoil_variables-----------------*

alstroh  = 6.0d8 * alstroh /4;0D8/ ; allowable hoop stress in Central Solenoid structural material (Pa)
coheof   = 29353260.523489706 * coheof /1;85e7/ ; central solenoid overall current density at end of flat-top (A/m2)
cptdin   = 4.22d4, 4.22d4, 4.22d4, 4.22d4, 4.3d4, 4.3d4,  4.3d4, 4.3d4, * cptdin(ngc2) /4;0e4/; peak current per turn input for PF coil i (A)
fcohbop  = 0.638082266587412 * fcohbop /0;9/ ; ratio of central solenoid overall current density at
fcuohsu  = 0.70 * fcuohsu /0;7/ ; copper fraction of strand in central solenoid
ipfloc   = 2,2,3,3 * ipfloc(ngc) /2;2;3/ ; switch for locating scheme of PF coil group i;<UL>
isumatoh = 5 * isumatoh /1/ ; switch for superconductor material in central solenoid;<UL>
isumatpf = 3 * 
ncls     = 1,1,2,2, * ncls(ngrpmx+2) /1;1;2/ ; number of PF coils in group j
ngrp     = 4 * ngrp /3/ ; number of groups of PF coils;
ohhghf   = 0.9 * ohhghf /0;71/ ; central solenoid height / TF coil internal height
oh_steel_frac = 0.8354668275980326 * oh_steel_frac /0;5/ ; central solenoid steel fraction (iteration variable 122)
rjconpf  = 1.1d7, 1.1d7, 6.d6, 6.d6, 8.d6, 8.0d6, 8.0d6, 8.0d6, * rjconpf(ngc2) /3;0e7/ ; average winding pack current density of PF coil i (A/m2)
rpf2     = -1.825 * rpf2 /-1;63/ ; offset (m) of radial position of ipfloc=2 PF coils
zref(1) = 3.6
zref(2) = 1.2
zref(3) = 1.0
zref(4) = 2.8
zref(5) = 1.0
zref(6) = 1.0
zref(7) = 1.0
zref(8) = 1.0

*-------------physics_functions_module-------------*


*------------------physics_module------------------*


*----------------physics_variables-----------------*

alphan   = 1.00 * alphan /0;25/ ; density profile index
alphat   = 1.45 * alphat /0;5/ ; temperature profile index
aspect   = 3.1 * aspect /2;907/ ; aspect ratio (iteration variable 1)
beta     = 0.051780751445219195 * beta /0;042/ ; total plasma beta (iteration variable 5)
bt       = 6.9000208943890335 * bt /5;68/ ; toroidal field on axis (T) (iteration variable 2)
dene     = 8.813822052903453e+19 * dene /9;8e19/ ; electron density (/m3) (iteration variable 6)
fgwped   = 0.85 * fgwped /0;85/ ; fraction of Greenwald density to set as pedestal-top density
fkzohm   = 1.0245 * fkzohm /1;0/ ; Zohm elongation scaling adjustment factor (ishape=2; 3)
fvsbrnni = 0.6563506462171231 * fvsbrnni /1;0/ ; fraction of the plasma current produced by
gamma    = 0.3 * gamma /0;4/ ; Ejima coefficient for resistive startup V-s formula
hfact    = 0.8585916726460736 * hfact /1;0/ ; H factor on energy confinement times; radiation corrected
ibss     = 4 * ibss /3/ ; switch for bootstrap current scaling;<UL>
iculbl   = 1 * iculbl /0/ ; switch for beta limit scaling (constraint equation 24);<UL>
icurr    = 4 * icurr /4/ ; switch for plasma current scaling to use;<UL>
idensl   = 7 * idensl /7/ ; switch for density limit to enforce (constraint equation 5);<UL>
ifalphap = 1 * ifalphap /1/ ; switch for fast alpha pressure calculation;<UL>
ipedestal = 1 * ipedestal /1/ ; switch for pedestal profiles;<UL>
neped    = 0.678e20 * neped /4;0e19/ ; electron density of pedestal [m-3] (ipedestal=1;2; calculated if 3)
nesep    = 0.2e20 * nesep /3;0e19/ ; electron density at separatrix [m-3] (ipedestal=1;2; calculated if 3)
rhopedn  = 0.94 * rhopedn /1;0/ ; r/a of density pedestal (ipedestal&gt;=1)
rhopedt  = 0.94 * rhopedt /1;0/ ; r/a of temperature pedestal (ipedestal&gt;=1)
tbeta    = 2.0 * tbeta /2;0/ ; temperature profile index beta  (ipedestal=1;2)
teped    = 5.5 * teped /1;0/ ; electron temperature of pedestal (keV) (ipedestal&gt;=1; ieped=0; calculated for ieped=1)
tesep    = 0.1 * tesep /0;1/ ; electron temperature at separatrix (keV) (ipedestal&gt;=1)
iprofile = 1 * iprofile /1/ ; switch for current profile consistency;<UL>
isc      = 34 * isc /34 (=IPB98(y;2))/ ; switch for energy confinement time scaling law
ishape   = 2 * ishape /0/ ; switch for plasma cross-sectional shape calculation;<UL>
kappa    = 1.700 * kappa /1;792/ ; plasma separatrix elongation (calculated if ishape &gt; 0)
q        = 3.6551208945401985 * q /3;0/ ; safety factor 'near' plasma edge (iteration variable 18);
q0       = 1.0 * q0 /1;0/ ; safety factor on axis
ralpne   = 0.1 * ralpne /0;1/ ; thermal alpha density / electron density (iteration variable 109)
rmajor   = 7.183671629121266 * rmajor /8;14/ ; plasma major radius (m) (iteration variable 3)
i_single_null = 0 * i_single_null /1/ ; switch for single null / double null plasma;<UL>
ssync    = 0.6 * ssync /0;6/ ; synchrotron wall reflectivity factor
te       = 16.289416095465178 * te /12;9/ ; volume averaged electron temperature (keV)
triang   = 0.5 * triang /0;36/ ; plasma separatrix triangularity (calculated if ishape=1; 3 or 4)

*--------------plasma_geometry_module--------------*


*------------------plasmod_module------------------*


*----------------plasmod_variables-----------------*


*-------------------power_module-------------------*


*------------------precision_mod-------------------*


*------------primary_pumping_variables-------------*


*------------------process_input-------------------*


*------------------process_output------------------*


*-----------------profiles_module------------------*


*-------------------pulse_module-------------------*


*-----------------pulse_variables------------------*

lpulse   = 1 * lpulse /0/ ; switch for reactor model;<UL>

*-------------read_and_get_atomic_data-------------*


*------------------read_radiation------------------*


*---------------------real_mod---------------------*


*-----------------rebco_variables------------------*

rebco_thickness = 1.33d-6 * rebco_thickness /1;0e-6/ ; thickness of REBCO layer in tape (m) (iteration variable 138)
copper_thick = 3.745137725115663e-05 * copper_thick /100e-6/ ; thickness of copper layer in tape (m) (iteration variable 139)
hastelloy_thickness = 50.0d-6 * hastelloy_thickness /50/e-6 ; thickness of Hastelloy layer in tape (m)
coppera_m2_max = 1e8 * copperA_m2_max /1e8/ ; Maximum TF coil current / copper area (A/m2)
f_coppera_m2 = 1 * f_copperA_m2 /1/ ; f-value for constraint 75; TF coil current / copper area &lt; copperA_m2_max

*------------------reinke_module-------------------*


*-----------------reinke_variables-----------------*


*---------------resistive_materials----------------*


*-------------------scan_module--------------------*


*-----------------sctfcoil_module------------------*


*------------------startup_module------------------*


*----------------startup_variables-----------------*


*----------------stellarator_module----------------*


*--------------stellarator_variables---------------*


*-----------------structure_module-----------------*


*---------------structure_variables----------------*


*-----------------superconductors------------------*


*------------------tfcoil_module-------------------*


*-----------------tfcoil_variables-----------------*

sig_tf_case_max  = 6.0E8 * Allowable maximum shear stress in TF coil case (Tresca criterion) (Pa)
sig_tf_wp_max    = 6.0E8 * Allowable maximum shear stress in TF coil conduit (Tresca criterion) (Pa)
casthi   = 0.06 * casthi /0;0/ ; EITHER; inboard TF coil case plasma side thickness (m)
casths   = 0.05 * casths /0;0/ ; EITHER; inboard TF coil sidewall case thickness (m)
cpttf    = 62598.39441806726 * cpttf /7;0e4/ ; TF coil current per turn (A);
dhecoil  = 0.010 * dhecoil /0;005/ ; diameter of He coil in TF winding (m)
i_tf_sc_mat = 6 * i_tf_sc_mat /1/ ; switch for superconductor material in TF coils;<UL>
oacdcp   = 9580100.0 * oacdcp /1;4e7/ ; overall current density in TF coil inboard legs midplane (A/m2)
ripmax   = 0.6 * ripmax /1;0/ ; maximum allowable toroidal field ripple amplitude
sigvvall = 9.3e7 * sigvvall /9;3e7/ ; allowable stress from TF quench in vacuum vessel (Pa)
str_cs_con_res = -0.0066 * str_cs_con_res /-0;005/ ; strain in CS superconductor material
quench_model = exponential * quench_model /exponential/ ; switch for TF coil quench model;
quench_detection_ef = 0.1 * quench_detection_ef /0;0/ ; Electric field at which TF quench is detected and discharge begins (V/m)
tdmptf   = 34.471723217859086 * tdmptf /10;0/ ; fast discharge time for TF coil in event of quench (s)
n_tf     = 16 * n_tf /16;0/ ; number of TF coils (default = 50 for stellarators)
tftmp    = 4.750 * tftmp /4;5/ ; peak helium coolant temperature in TF coils and PF coils (K)
thicndut = 1.5d-3 * thicndut /8;0e-4/ ; conduit insulation thickness (m)
thkcas   = 0.6525853555918689 * thkcas /0;3/ ; inboard TF coil case outer (non-plasma side) thickness (m)
dr_tf_wp    = 0.3730743089983567 * dr_tf_wp /0;0/ ; radial thickness of winding pack (m) (iteration variable 140)
thwcndut = 0.00934544747603645 * thwcndut /8;0e-3/ ; TF coil conduit case thickness (m) (iteration variable 58)
tinstf   = 0.008 * tinstf /0;018/ ; ground insulation thickness surrounding winding pack (m)
tmargmin_tf = 10 * tmargmin_tf /0/ ; minimum allowable temperature margin ; TF coils (K)
tmargmin_cs = 1.5 * tmargmin_cs /0/ ; minimum allowable temperature margin ; CS (K)
vdalw    = 10.00 * vdalw /20;0/ ; max voltage across TF coil during quench (kV)
vftf     = 0.300 * vftf /0;4/ ; coolant fraction of TFC 'cable' (i_tf_sup=1); or of TFC leg (i_tf_ssup=0)

*-----------------times_variables------------------*

pulsetimings = 0 * pulsetimings /0;0/ ; switch for pulse timings (if lpulse=1);<UL>
tdwell   = 0 * tdwell /1800;0/ ; time between pulses in a pulsed reactor (s)
tramp    = 500.0 * tramp /15;0/ ; initial PF coil charge time (s); if pulsed; = tohs

*--------------------utilities---------------------*


*------------------vacuum_module-------------------*


*-----------------vacuum_variables-----------------*
<|MERGE_RESOLUTION|>--- conflicted
+++ resolved
@@ -13,25 +13,14 @@
  
    Program :
    Version : 2.4.0   Release Date :: 2022-05-18
-<<<<<<< HEAD
-   Tag No. : v2.1-1801-g405f668e
+   Tag No. : v2.1-1807-g2ab55164
     Branch : 1499-update-cs-coil-geometry-model-python
-   Git log : Merged\ develop\ into\ CS\ coil\ fatigue\ model
- Date/time : 31 May 2022 15:55:07 +01:00(hh:mm) UTC
-      User : ym1906
-  Computer : gtpc
- Directory : /tmp/pytest-of-ym1906/pytest-1/test_solver0
-     Input : /tmp/pytest-of-ym1906/pytest-1/test_scenario_hts_REBCO_0/IN.DAT
-=======
-   Tag No. : v2.1-1765-g7c7338fde
-    Branch : 1665-libprocess-is-statically-linked-to-the-fortran-extension
-   Git log : Disable fcheck in production, enable fcheck in debug but not bounds checking
- Date/time :  1 Jun 2022 10:20:45 +00:00(hh:mm) UTC
-      User : root
-  Computer : f876e13a661b
- Directory : /root/process
-     Input : /tmp/pytest-of-root/pytest-0/test_scenario_hts_REBCO_0/IN.DAT
->>>>>>> 5db3075c
+   Git log : Updated\ ref_dicts\ to\ reflect\ changes\ in\ definition
+ Date/time :  7 Jun 2022 10:38:12 +01:00(hh:mm) UTC
+      User : graeme
+  Computer : ym1906
+ Directory : /home/graeme/process
+     Input : /tmp/pytest-of-graeme/pytest-1/popen-gw2/test_scenario_hts_REBCO_0/IN.DAT
  Run title : hts model using "croco" conductor based on kit design
   Run type : Reactor concept design: Pulsed tokamak model, (c) CCFE
  
@@ -68,9 +57,9 @@
  Number of constraints (total)                                            (neqns+nineqns)                  20     
  Optimisation switch                                                      (ioptimz)                         1     
  Figure of merit switch                                                   (minmax)                          1     
- Square root of the sum of squares of the constraint residuals            (sqsumsq)                 9.232E-06  OP 
- VMCON convergence parameter                                              (convergence_parameter)   2.507E-06  OP 
- Number of VMCON iterations                                               (nviter)                         99  OP 
+ Square root of the sum of squares of the constraint residuals            (sqsumsq)                 3.559E-06  OP 
+ VMCON convergence parameter                                              (convergence_parameter)   1.342E-06  OP 
+ Number of VMCON iterations                                               (nviter)                        156  OP 
  
 PROCESS has successfully optimised the iteration variables to minimise the figure of merit          MAJOR RADIUS.
  
@@ -105,7 +94,7 @@
     6                  fdene            1.2000E+00     1.1241
     7                  hfact            1.1000E+00     1.2812
     8                  fwalld           6.1164E-01     1.0776
-    9                  ohcth            5.5981E-01     1.0399
+    9                  ohcth            5.5982E-01     1.0400
    10                  q                3.0000E+00     0.8208
    11                  bore             2.5533E+00     0.7858
    12                  fbetatry         5.4573E-01     1.0180
@@ -115,24 +104,24 @@
    16                  gapoh            5.0000E-02     0.8452
    17                  fvsbrnni         4.6126E-01     0.7028
    18                  fstrcase         1.0000E+00     2.4578
-   19                  fstrcond         8.3533E-01    29.6479
+   19                  fstrcond         8.3534E-01    29.6480
    20                  fiooic           7.3690E-01     2.9722
-   21                  fvdump           3.0767E-01     4.5195
+   21                  fvdump           3.0055E-01     4.4149
    22                  ftmargtf         1.0000E+00     1.0062
-   23                  tdmptf           7.3460E+01     2.1310
+   23                  tdmptf           7.5200E+01     2.1815
    24                  thkcas           5.0760E-01     0.7778
    25                  thwcndut         5.0000E-03     0.5350
    26                  cpttf            9.0000E+04     1.4377
-   27                  gapds            2.8169E-02     1.2986
+   27                  gapds            2.8168E-02     1.2985
    28                  flhthresh        1.1645E+00     0.3202
    29                  ftmargoh         1.0000E+00     1.9064
-   30                  ftaucq           3.3913E-01     0.9492
+   30                  ftaucq           3.3128E-01     0.9273
    31                  fpsepbqar        1.0000E+00    21.4439
-   32                  oh_steel_frac    5.6006E-01     0.6704
+   32                  oh_steel_frac    5.6005E-01     0.6703
    33                  foh_stress       1.0000E+00     2.2629
    34                  fimp(13)         4.6213E-04     1.2302
    35                  copper_thick     7.3079E-05     1.9513
-   36                  dr_tf_wp         4.2756E-01     1.1461
+   36                  dr_tf_wp         4.2756E-01     1.1460
    37                  f_coppera_m2     1.0000E+00     1.0000
  
  The following equality constraint residues should be close to zero :
@@ -140,26 +129,26 @@
                                                physical                 constraint                 normalised
                                               constraint                 residue                    residue
  
-    1  Beta consistency                      =  3.4956E-02             -7.9760E-14                 2.2817E-12
-    2  Global power balance consistency      =  2.0671E-01 MW/m3        9.9988E-13 MW/m3          -4.8371E-12
-    3  Density upper limit                   <  9.3302E+19 /m3          3.8502E+06 /m3             4.1300E-14
-    4  Neutron wall load upper limit         <  1.2233E+00 MW/m2       -2.0888E-11 MW/m2          -1.7076E-11
-    5  Radial build consistency              =  8.8758E+00 m            6.8979E-15 m              -7.7716E-16
-    6  Burn time lower limit                 >  7.2000E+03 sec         -9.1293E-04 sec             1.2680E-07
-    7  L-H power threshold limit             >  1.1797E+02 MW          -7.0281E-09 MW              5.9576E-11
-    8  Net electric power lower limit        >  5.0000E+02 MW          -1.7478E-05 MW             -3.4956E-08
-    9  Beta upper limit                      <  5.6067E-02              1.4092E-13                 2.5135E-12
-   10  Injection power upper limit           <  5.0000E+01 MW           6.1391E-12 MW             -1.2279E-13
-   11  TF coil case stress upper limit       <  6.0000E+08 Pa          -3.5504E+03 Pa             -5.9173E-06
-   12  TF coil conduit stress upper lim      <  6.0000E+08 Pa          -4.2504E+03 Pa             -7.0839E-06
-   13  I_op / I_critical (TF coil)           <  3.7853E+07 A/m2         7.4058E-05 A/m2           -2.6550E-12
-   14  Dump voltage upper limit              <  1.0000E+01 V            6.9233E+00 V              -2.0484E-11
-   15  TF coil temp. margin lower limit      >  1.0000E+01 K            1.7471E-10 K              -1.7471E-11
-   16  CS temperature margin lower limit     >  1.5000E+00 K            1.9773E-07 K              -1.3182E-07
-   17  Dump time set by VV stress            >  2.4913E+01 s           -4.8548E+01 s              -1.1864E-11
-   18  Upper Lim. on Psep * Bt / q A R       <  9.1000E+00 MWT/m        5.0320E-10 MWT/m          -5.5296E-11
-   19  CS Tresca yield criterion             <  6.0000E+08 Pa           4.9251E+01 Pa              8.2084E-08
-   20  TFC current/copper area < Max         <  1.0000E+08 A/m2         1.4172E-04 A/m2           -1.4172E-12
+    1  Beta consistency                      =  3.4956E-02              2.3566E-12                -6.7415E-11
+    2  Global power balance consistency      =  2.0671E-01 MW/m3       -2.6148E-11 MW/m3           1.2649E-10
+    3  Density upper limit                   <  9.3302E+19 /m3          5.9115E+08 /m3             6.3358E-12
+    4  Neutron wall load upper limit         <  1.2233E+00 MW/m2        5.2507E-10 MW/m2           4.2924E-10
+    5  Radial build consistency              =  8.8758E+00 m           -1.4087E-11 m               1.5872E-12
+    6  Burn time lower limit                 >  7.2000E+03 sec         -5.6103E-03 sec             7.7921E-07
+    7  L-H power threshold limit             >  1.1797E+02 MW           1.9129E-07 MW             -1.6215E-09
+    8  Net electric power lower limit        >  5.0000E+02 MW           9.5898E-05 MW              1.9180E-07
+    9  Beta upper limit                      <  5.6067E-02             -3.6574E-12                -6.5233E-11
+   10  Injection power upper limit           <  5.0000E+01 MW          -1.3399E-09 MW              2.6797E-11
+   11  TF coil case stress upper limit       <  6.0000E+08 Pa           1.3288E+03 Pa              2.2146E-06
+   12  TF coil conduit stress upper lim      <  6.0000E+08 Pa           1.5908E+03 Pa              2.6513E-06
+   13  I_op / I_critical (TF coil)           <  3.7853E+07 A/m2         5.1930E-04 A/m2           -1.8617E-11
+   14  Dump voltage upper limit              <  1.0000E+01 V            6.9945E+00 V              -7.1359E-11
+   15  TF coil temp. margin lower limit      >  1.0000E+01 K            4.9552E-10 K              -4.9552E-11
+   16  CS temperature margin lower limit     >  1.5000E+00 K           -1.1232E-07 K               7.4882E-08
+   17  Dump time set by VV stress            >  2.4913E+01 s           -5.0287E+01 s              -1.0330E-10
+   18  Upper Lim. on Psep * Bt / q A R       <  9.1000E+00 MWT/m       -1.3905E-08 MWT/m           1.5281E-09
+   19  CS Tresca yield criterion             <  6.0000E+08 Pa          -1.7459E+02 Pa             -2.9098E-07
+   20  TFC current/copper area < Max         <  1.0000E+08 A/m2         1.1608E-03 A/m2           -1.1608E-11
  
  ******************************************** Final Feasible Point ********************************************
  
@@ -639,10 +628,10 @@
  Please use utilities/plot_stress_tf.py for radial plots plots summary
  Layers                             Steel case            WP    Outer case
  Radial stress               (MPa)       0.000      -256.487         4.289
- toroidal stress             (MPa)    -388.737      -289.938      -300.970
- Vertical stress             (MPa)     211.266       211.266       109.010
- Von-Mises stress            (MPa)     527.141       435.834       367.797
- Shear (Tresca) stress       (MPa)     600.004       501.204       409.980
+ toroidal stress             (MPa)    -388.734      -289.936      -300.967
+ Vertical stress             (MPa)     211.265       211.265       109.009
+ Von-Mises stress            (MPa)     527.136       435.831       367.794
+ Shear (Tresca) stress       (MPa)     599.999       501.201       409.976
  
  Toroidal modulus            (GPa)     205.000        26.913       205.000
  Vertical modulus            (GPa)     205.000       112.545       397.299
@@ -769,9 +758,9 @@
  
  Allowable stress in vacuum vessel (VV) due to quench (Pa)                (sigvvall)                9.300E+07     
  Minimum allowed quench time due to stress in VV (s)                      (taucq)                   2.491E+01  OP 
- Actual quench time (or time constant) (s)                                (tdmptf)                  7.346E+01  ITV
+ Actual quench time (or time constant) (s)                                (tdmptf)                  7.520E+01  ITV
  Maximum allowed voltage during quench due to insulation (kV)             (vdalw)                   1.000E+01     
- Actual quench voltage (kV)                                               (vtfskv)                  3.077E+00  OP 
+ Actual quench voltage (kV)                                               (vtfskv)                  3.006E+00  OP 
  CroCo cable with jacket:
  Maximum permitted TF coil current / copper area (A/m2)                   (copperA_m2_max)          1.000E+08     
  Actual TF coil current / copper area (A/m2)                              (copperA_m2)              1.000E+08     
@@ -857,14 +846,14 @@
  
  Maximum field at End Of Flattop (T)                                      (bmaxoh)                  1.221E+01  OP 
  Critical superconductor current density at EOF (A/m2)                    (jscoh_eof)               3.812E+08  OP 
- Critical strand current density at EOF (A/m2)                            (jstrandoh_eof)           1.144E+08  OP 
- Allowable overall current density at EOF (A/m2)                          (rjohc)                   3.522E+07  OP 
+ Critical strand current density at EOF (A/m2)                            (jstrandoh_eof)           1.143E+08  OP 
+ Allowable overall current density at EOF (A/m2)                          (rjohc)                   3.521E+07  OP 
  Actual overall current density at EOF (A/m2)                             (coheof)                  1.915E+07  ITV
  
  CS inside radius (m)                                                     (bv.bore.)                2.553E+00     
  CS thickness (m)                                                         (bv.ohcth.)               5.598E-01     
  Gap between central solenoid and TF coil (m)                             (bv.gapoh)                5.000E-02  ITV
- CS overall cross-sectional area (m2)                                     (areaoh)                  8.575E+00  OP 
+ CS overall cross-sectional area (m2)                                     (areaoh)                  8.576E+00  OP 
  CS conductor+void cross-sectional area (m2)                              (awpoh)                   3.773E+00  OP 
     CS conductor cross-sectional area (m2)                                (awpoh*(1-vfohc))         2.641E+00  OP 
     CS void cross-sectional area (m2)                                     (awpoh*vfohc)             1.132E+00  OP 
@@ -884,7 +873,7 @@
  CS temperature margin (K)                                                (tmargoh)                 1.500E+00  OP 
  Minimum permitted temperature margin (K)                                 (tfv.tmargmin_cs)         1.500E+00     
  Residual hoop stress in CS Steel (Pa)                                    (csfv.residual_sig_hoop)  2.400E+08     
- Minimum burn time (s)                                                    (ctv.tbrnmn               7.200E+03     
+ Minimum burn time (s)                                                    (ctv.tbrnmn)              7.200E+03     
  Initial vertical crack size (m)                                          (csfv.t_crack_vertical)   8.900E-04     
  Initial radial crack size (m)                                            (csfv.t_crack_radial)     2.670E-03     
  CS turn area (m)                                                         (pfv.a_oh_turn)           2.245E-03     
@@ -944,7 +933,7 @@
  				volt-sec			volt-sec		volt-sec
  				start-up			burn			total
  PF coils:		-222.29				-123.58			-345.86
- CS coil:		-176.92				-254.25			-431.17
+ CS coil:		-176.93				-254.25			-431.17
  				-------				-------			-------
  Total:			-399.21				-377.83			-777.04
  
@@ -954,8 +943,8 @@
  
  circuit		BOP				BOF				EOF
  
- 	0			45.109			47.724		-8.043
- 	1			45.109			47.724		-8.043
+ 	0			45.109			47.723		-8.043
+ 	1			45.109			47.723		-8.043
  	2			11.106			-70.566		-84.296
  	3			11.106			-70.566		-84.296
  	4			-6.235			-38.320		-30.612
@@ -1090,9 +1079,9 @@
  
  First Wall Armour Volume (m3)                                            (fw_armour_vol)               6.833  OP 
  First Wall Volume (m3)                                                   (volfw)                      19.712  OP 
- Blanket Volume (m3)                                                      (volblkt)                  1717.033  OP 
- Shield Volume (m3)                                                       (volshld)                  1002.511  OP 
- Vacuum vessel volume (m3)                                                (vdewin)                   1223.670  OP 
+ Blanket Volume (m3)                                                      (volblkt)                  1717.035  OP 
+ Shield Volume (m3)                                                       (volshld)                  1002.512  OP 
+ Vacuum vessel volume (m3)                                                (vdewin)                   1223.671  OP 
  
  Component Masses :
  
@@ -1149,17 +1138,17 @@
  
  TF coil current (kA)                                                     (itfka)                   9.000E+01  OP 
  Number of TF coils                                                       (ntfc)                    1.600E+01     
- Voltage across a TF coil during quench (kV)                              (vtfskv)                  3.077E+00  OP 
+ Voltage across a TF coil during quench (kV)                              (vtfskv)                  3.006E+00  OP 
  TF coil charge time (hours)                                              (tchghr)                  4.000E+00     
  Total inductance of TF coils (H)                                         (ltfth)                   4.018E+01  OP 
  Total resistance of TF coils (ohm)                                       (rcoils)                  0.000E+00  OP 
  TF coil charging voltage (V)                                             (tfcv)                    3.623E+02     
  Number of DC circuit breakers                                            (ntfbkr)                  1.600E+01     
  Number of dump resistors                                                 (ndumpr)                  6.400E+01     
- Resistance per dump resistor (ohm)                                       (r1dump)                  3.419E-02  OP 
- Dump resistor peak power (MW)                                            (r1ppmw)                  6.923E+01  OP 
+ Resistance per dump resistor (ohm)                                       (r1dump)                  3.339E-02  OP 
+ Dump resistor peak power (MW)                                            (r1ppmw)                  6.762E+01  OP 
  Energy supplied per dump resistor (MJ)                                   (r1emj)                   2.543E+03  OP 
- TF coil L/R time constant (s)                                            (ttfsec)                  7.346E+01  OP 
+ TF coil L/R time constant (s)                                            (ttfsec)                  7.520E+01  OP 
  Power supply voltage (V)                                                 (tfpsv)                   3.804E+02  OP 
  Power supply current (kA)                                                (tfpska)                  9.450E+01  OP 
  DC power supply rating (kW)                                              (tfckw)                   3.595E+04  OP 
@@ -1173,8 +1162,8 @@
  Total TF coil bus resistance (ohm)                                       (rtfbus)                  1.235E-03  OP 
  TF coil bus voltage drop (V)                                             (vtfbus)                  1.111E+02  OP 
  Dump resistor floor area (m2)                                            (drarea)                  5.979E+03  OP 
- TF coil power conversion floor space (m2)                                (tfcfsp)                  1.347E+03  OP 
- TF coil power conv. building volume (m3)                                 (tfcbv)                   8.083E+03  OP 
+ TF coil power conversion floor space (m2)                                (tfcfsp)                  1.339E+03  OP 
+ TF coil power conv. building volume (m3)                                 (tfcbv)                   8.032E+03  OP 
  TF coil AC inductive power demand (MW)                                   (xpwrmw)                  2.511E+01  OP 
  Total steady state AC power demand (MW)                                  (tfacpd)                  1.111E+01  OP 
  
@@ -1259,7 +1248,7 @@
  Reactor maintenance building volume (m3)                                 (rmbv)                    4.229E+05     
  Warmshop volume (m3)                                                     (wsv)                     1.279E+05     
  Tritium building volume (m3)                                             (triv)                    4.000E+04     
- Electrical building volume (m3)                                          (elev)                    4.908E+04     
+ Electrical building volume (m3)                                          (elev)                    4.903E+04     
  Control building volume (m3)                                             (conv)                    6.000E+04     
  Cryogenics building volume (m3)                                          (cryv)                    1.634E+04     
  Administration building volume (m3)                                      (admv)                    1.000E+05     
@@ -1279,7 +1268,7 @@
  Vacuum pumps  (MW)                                                       (vachtmw..)               5.000E-01     
  
  Total pulsed power (MW)                                                  (pacpmw)                  5.064E+02  OP 
- Total base power required at all times (MW)                              (fcsht)                   6.084E+01  OP 
+ Total base power required at all times (MW)                              (fcsht)                   6.083E+01  OP 
  
  ************************************************* Cryogenics *************************************************
  
@@ -1338,7 +1327,7 @@
                         coolant pumping            155.00                0.00              155.00
  
          Blanket:
-                               neutrons           1576.63                0.00             1576.63
+                               neutrons           1576.62                0.00             1576.62
              charged particle transport              0.00                0.00                0.00
                               radiation              0.00                0.00                0.00
                         coolant pumping              0.00                0.00                0.00
@@ -1370,20 +1359,20 @@
          ----------------------------------------------------------------------------------------
                                  Totals           2220.44              635.43             2855.87
  
- Total power leaving reactor (across vacuum vessel boundary) (MW)                                    2855.885  OP 
+ Total power leaving reactor (across vacuum vessel boundary) (MW)                                    2855.882  OP 
  
  Other secondary thermal power constituents :
  
  Heat removal from cryogenic plant (MW)                                   (crypmw)                     43.507  OP 
- Heat removal from facilities (MW)                                        (fachtmw)                    60.835  OP 
+ Heat removal from facilities (MW)                                        (fachtmw)                    60.834  OP 
  Coolant pumping efficiency losses (MW)                                   (htpsecmw)                    0.000  OP 
  Heat removal from injection power (MW)                                   (pinjht)                     75.000  OP 
  Heat removal from tritium plant (MW)                                     (trithtmw)                   15.000  OP 
  Heat removal from vacuum pumps (MW)                                      (vachtmw)                     0.500  OP 
  TF coil resistive power (MW)                                             (tfcmw)                       0.000  OP 
  
- Total low-grade thermal power (MW)                                       (psechtmw)                  843.029  OP 
- Total High-grade thermal power (MW)                                      (pthermmw)                 2220.443  OP 
+ Total low-grade thermal power (MW)                                       (psechtmw)                  843.027  OP 
+ Total High-grade thermal power (MW)                                      (pthermmw)                 2220.440  OP 
  
  Number of primary heat exchangers                                        (nphx)                            3  OP 
  
@@ -1404,19 +1393,19 @@
  
  Power Balance for Reactor - Summary :
  -------------------------------------
- Fusion power (MW)                                                        (powfmw)                   2273.125  OP 
- Power from energy multiplication in blanket and shield (MW)              (emultmw)                   376.402  OP 
+ Fusion power (MW)                                                        (powfmw)                   2273.123  OP 
+ Power from energy multiplication in blanket and shield (MW)              (emultmw)                   376.401  OP 
  Injected power (MW)                                                      (pinjmw.)                    50.000  OP 
  Ohmic power (MW)                                                         (pohmmw.)                     1.049  OP 
  Power deposited in primary coolant by pump (MW)                          (htpmw_mech)                155.000  OP 
- Total (MW)                                                                                          2855.576  OP 
- 
- Heat extracted from first wall and blanket (MW)                          (pthermfw_blkt)            2219.727  OP 
+ Total (MW)                                                                                          2855.573  OP 
+ 
+ Heat extracted from first wall and blanket (MW)                          (pthermfw_blkt)            2219.725  OP 
  Heat extracted from shield  (MW)                                         (pthermshld)                  0.716  OP 
  Heat extracted from divertor (MW)                                        (pthermdiv)                 635.411  OP 
  Nuclear and photon power lost to H/CD system (MW)                        (psechcd)                     0.000  OP 
  Nuclear power lost to TF (MW)                                            (ptfnuc)                      0.016  OP 
- Total (MW)                                                                                          2855.869  OP 
+ Total (MW)                                                                                          2855.867  OP 
  
  Electrical Power Balance :
  --------------------------
@@ -1429,23 +1418,23 @@
  Electric power for cryoplant (MW)                                        (crypmw)                     43.507  OP 
  Electric power for TF coils (MW)                                         (tfacpd)                     11.114  OP 
  Electric power for PF coils (MW)                                         (pfwpmw)                      1.645  OP 
- All other internal electric power requirements (MW)                      (fachtmw)                    60.835  OP 
- Total (MW)                                                               (tot_plant_power)           912.602  OP 
- Total (MW)                                                                                           912.602  OP 
- 
- Gross electrical output* (MW)                                            (pgrossmw)                  912.602  OP 
+ All other internal electric power requirements (MW)                      (fachtmw)                    60.834  OP 
+ Total (MW)                                                               (tot_plant_power)           912.601  OP 
+ Total (MW)                                                                                           912.601  OP 
+ 
+ Gross electrical output* (MW)                                            (pgrossmw)                  912.601  OP 
  (*Power for pumps in secondary circuit already subtracted)
  
  Power balance for power plant :
  -------------------------------
- Fusion power (MW)                                                        (powfmw)                   2273.125  OP 
- Power from energy multiplication in blanket and shield (MW)              (emultmw)                   376.402  OP 
- Total (MW)                                                                                          2649.527  OP 
+ Fusion power (MW)                                                        (powfmw)                   2273.123  OP 
+ Power from energy multiplication in blanket and shield (MW)              (emultmw)                   376.401  OP 
+ Total (MW)                                                                                          2649.524  OP 
  
  Net electrical output (MW)	                                              (pnetelmw)                  500.000  OP 
- Heat rejected by main power conversion circuit (MW)                      (rejected_main)            1307.841  OP 
- Heat rejected by other cooling circuits (MW)                             (psechtmw)                  843.029  OP 
- Total (MW)                                                                                          2650.869  OP 
+ Heat rejected by main power conversion circuit (MW)                      (rejected_main)            1307.839  OP 
+ Heat rejected by other cooling circuits (MW)                             (psechtmw)                  843.027  OP 
+ Total (MW)                                                                                          2650.867  OP 
  
  
  Plant efficiency measures :
@@ -1462,7 +1451,7 @@
  
                                           tramp      tohs     theat     tburn     tqnch    tdwell
                                           -----      ----     -----     -----     -----    ------
-                               Duration  500.00    200.24     10.00   7200.00    200.24      0.00
+                               Duration  500.00    200.24     10.00   7200.01    200.24      0.00
                                  ------   -----      ----     -----     -----     -----    ------
  
          Continous power usage [MWe]:
@@ -1474,7 +1463,7 @@
                                  Vacuum    0.50      0.50      0.50      0.50      0.50      0.50
                                 Tritium   15.00     15.00     15.00     15.00     15.00     15.00
                                      TF   11.11     11.11     11.11     11.11     11.11     11.11
-                             Facilities   60.84     60.84     60.84     60.84     60.84     60.84
+                             Facilities   60.83     60.83     60.83     60.83     60.83     60.83
                                  ------   -----      ----     -----     -----     -----    ------
                                   Total  285.96    285.96    285.96    285.96    285.96    285.96
                                  ------   -----      ----     -----     -----     -----    ------
