--- conflicted
+++ resolved
@@ -6,25 +6,14 @@
  
    Program :
    Version : 2.1.2   Release Date :: 2021-07-01
-<<<<<<< HEAD
-   Tag No. : v2.1-361-g32784a3f
+   Tag No. : v2.1-357-g1e04141c
     Branch : 1327-develop-stable-separate-TF-stress
    Git log : COMMIT_MSG
- Date/time : 27 Aug 2021 13:06:32 +00:00(hh:mm) UTC
-      User : root
-  Computer : d17a0f615f71
- Directory : /tmp/pytest-of-root/pytest-1/test_solver0
-     Input : /tmp/pytest-of-root/pytest-1/test_scenario_hts_REBCO_0/IN.DAT
-=======
-   Tag No. : v2.1-343-g41d9c2c2
-    Branch : 1376-add-extra-output-in-the-mfile-for-ease-of-extraction-to-a-spreadsheet-in-develop-stable
-   Git log : COMMIT_MSG
- Date/time : 27 Aug 2021 14:16:38 +01:00(hh:mm) UTC
-      User : cjwg
-  Computer : K1370
- Directory : /tmp/pytest-of-cjwg/pytest-155/test_solver0
-     Input : /tmp/pytest-of-cjwg/pytest-155/test_scenario_hts_REBCO_0/IN.DAT
->>>>>>> d4b8f7cd
+ Date/time : 27 Aug 2021 11:26:47 -04:00(hh:mm) UTC
+      User : cswan
+  Computer : cswan-2017-desktop
+ Directory : /tmp/pytest-of-cswan/pytest-10/test_solver0
+     Input : /tmp/pytest-of-cswan/pytest-10/test_scenario_hts_REBCO_0/IN.DAT
  Run title : hts model using "croco" conductor based on kit design
   Run type : Reactor concept design: Pulsed tokamak model, (c) CCFE
  
