--- conflicted
+++ resolved
@@ -13,25 +13,14 @@
  
    Program :
    Version : 2.3.0   Release Date :: 2022-01-20
-<<<<<<< HEAD
-   Tag No. : v2.1-1259-g2bf9b76f code contains untracked changes
+   Tag No. : v2.1-1332-g22754d6e code contains untracked changes
     Branch : 1205-tf-cond-stiffness
-   Git log : Added\ Poisson|s\ ratio\ to\ output
- Date/time : 23 Feb 2022 11:13:10 -05:00(hh:mm) UTC
+   Git log : NOW\ added\ correct\ ref\ dicts
+ Date/time : 17 Mar 2022 11:49:15 -04:00(hh:mm) UTC
       User : cswan
   Computer : cswan-2017-desktop
- Directory : /tmp/pytest-of-cswan/pytest-25/test_solver0
-     Input : /tmp/pytest-of-cswan/pytest-25/test_scenario_hts_REBCO_0/IN.DAT
-=======
-   Tag No. : v2.1-1240-g7124046d
-    Branch : 1511-update-heating-and-current-drive-costs
-   Git log : Merge\ branch\ |develop|\ into\ 1511-update-heating-an
- Date/time : 15 Feb 2022 11:42:54 +00:00(hh:mm) UTC
-      User : jg6173
-  Computer : L1088
- Directory : /tmp/pytest-of-jg6173/pytest-24/test_solver0
-     Input : /tmp/pytest-of-jg6173/pytest-24/test_scenario_hts_REBCO_0/IN.DAT
->>>>>>> b3e5e449
+ Directory : /tmp/pytest-of-cswan/pytest-2/test_solver0
+     Input : /tmp/pytest-of-cswan/pytest-2/test_scenario_hts_REBCO_0/IN.DAT
  Run title : hts model using "croco" conductor based on kit design
   Run type : Reactor concept design: Pulsed tokamak model, (c) CCFE
  
@@ -173,6 +162,7 @@
  Heating/CD system lifetime (years)                                       (cdrlife)                 5.450E+00  OP 
  Total plant lifetime (years)                                             (tlife)                   4.000E+01     
  Total plant availability fraction                                        (cfactr)                  7.500E-01     
+ Number of fusion cycles to reach allowable fw/blanket DPA                (bktcycles)               1.590E+04     
  
  *************************************************** Plasma ***************************************************
  
@@ -527,9 +517,8 @@
  
  ************************************************ Radial Build ************************************************
  
-                                          Thickness (m)    Radius (m)
  Device centreline                            0.000           0.000                       
- Machine bore                                 2.553           2.553   (bore)              
+ Machine build_variables.bore                 2.553           2.553   (bore)              
  Central solenoid                             0.560           3.113   (ohcth)             
  CS precompression                            0.055           3.168   (precomp)           
  Gap                                          0.050           3.218   (gapoh)             
@@ -557,7 +546,6 @@
  *********************************************** Vertical Build ***********************************************
  
  Double null case
-                                          Thickness (m)    Height (m)
  TF coil                                      1.078           9.588   (tfcth)             
  Gap                                          0.021           8.510   (tftsgap)           
  Thermal shield                               0.050           8.489   (thshield)          
@@ -584,7 +572,7 @@
  Plasma top position, vertical (m)                                        (ptop_vertical)               5.098  OP 
  Plasma geometric centre, radial (m)                                      (rmajor.)                     8.876  OP 
  Plasma geometric centre, vertical (m)                                    (0.0)                         0.000  OP 
- Plasma triangularity                                                     (tril)                        0.500  OP 
+ Plasma physics_variables.triangularity                                   (tril)                        0.500  OP 
  Plasma elongation                                                        (kappa.)                      1.781  OP 
  TF coil vertical offset (m)                                              (tfoffset)                    0.000  OP 
  Plasma upper X-pt, radial (m)                                            (rxpt)                        7.444  OP 
@@ -599,7 +587,7 @@
  Poloidal plane angle between outer leg and plate (rad)                   (betao)                       1.000     
  Inner divertor leg poloidal length (m)                                   (plsepi)                      1.000     
  Outer divertor leg poloidal length (m)                                   (plsepo)                      1.500     
- Inner divertor plate length (m)                                          (plleni)                      1.000     
+ Inner divertor plate length (m)                                          (lleni)                       1.000     
  Outer divertor plate length (m)                                          (plleno)                      1.000     
  Upper inner strike point, radial (m)                                     (rspi)                        6.459  OP 
  Upper inner strike point, vertical (m)                                   (-zspi)                       5.268  OP 
@@ -647,10 +635,10 @@
  Toroidal modulus            (GPa)     205.000        26.913       205.000
  Vertical modulus            (GPa)     205.000       112.545       397.299
  
- WP transverse modulus (GPa)                                              (eyoung_wp_t*1.0D-9)      2.476E+01  OP 
- WP vertical modulus (GPa)                                                (eyoung_wp_z*1.0D-9)      1.033E+02  OP 
- WP transverse Poisson's ratio                                            (poisson_wp_t)            3.049E-01  OP 
- WP vertical-transverse Pois. rat.                                        (poisson_wp_z)            3.149E-01  OP 
+ WP transverse modulus (GPa)                                              (eyoung_wp_trans*1.0D-9)  2.476E+01  OP 
+ WP vertical modulus (GPa)                                                (eyoung_wp_axial*1.0D-9)  1.033E+02  OP 
+ WP transverse Poisson's ratio                                            (poisson_wp_trans)        3.049E-01  OP 
+ WP vertical-transverse Pois. rat.                                        (poisson_wp_axial)        3.149E-01  OP 
  Maximum radial deflection at midplane (m)                                (deflect)                -5.892E-03  OP 
  Vertical strain on casing                                                (casestr)                 1.031E-03  OP 
  Radial strain on insulator                                               (insstrain)              -1.280E-02  OP 
@@ -877,7 +865,7 @@
  Axial stress in CS steel (Pa)                                            (sig_axial)              -6.973E+08  OP 
  Maximum shear stress in CS steel for the Tresca criterion (Pa)           (s_tresca_oh)             6.000E+08  OP 
  Axial force in CS (N)                                                    (axial_force)            -1.946E+09  OP 
- Strain on CS superconductor                                              (strncon_cs)             -6.600E-03     
+ Residual manufacturing strain in CS superconductor material              (str_cs_con_res)         -6.600E-03     
  Copper fraction in strand                                                (fcuohsu)                 7.000E-01     
  Void (coolant) fraction in conductor                                     (vfohc)                   3.000E-01     
  Helium coolant temperature (K)                                           (tftmp)                   4.750E+00     
@@ -1398,7 +1386,7 @@
  
  Power Balance for Reactor - Summary :
  -------------------------------------
- Fusion power (MW)                                                        (powfmw.)                  2273.125  OP 
+ Fusion power (MW)                                                        (powfmw)                   2273.125  OP 
  Power from energy multiplication in blanket and shield (MW)              (emultmw)                   376.402  OP 
  Injected power (MW)                                                      (pinjmw.)                    50.000  OP 
  Ohmic power (MW)                                                         (pohmmw.)                     1.049  OP 
@@ -1432,7 +1420,7 @@
  
  Power balance for power plant :
  -------------------------------
- Fusion power (MW)                                                        (powfmw.)                  2273.125  OP 
+ Fusion power (MW)                                                        (powfmw)                   2273.125  OP 
  Power from energy multiplication in blanket and shield (MW)              (emultmw)                   376.402  OP 
  Total (MW)                                                                                          2649.527  OP 
  
@@ -2084,7 +2072,7 @@
 oacdcp   = 9580100.0 * oacdcp /1;4e7/ ; overall current density in TF coil inboard legs midplane (A/m2)
 ripmax   = 0.6 * ripmax /1;0/ ; maximum allowable toroidal field ripple amplitude
 sigvvall = 9.3e7 * sigvvall /9;3e7/ ; allowable stress from TF quench in vacuum vessel (Pa)
-strncon_cs = -0.0066 * strncon_cs /-0;005/ ; strain in CS superconductor material
+str_cs_con_res = -0.0066 * str_cs_con_res /-0;005/ ; strain in CS superconductor material
 quench_model = exponential * quench_model /exponential/ ; switch for TF coil quench model;
 quench_detection_ef = 0.1 * quench_detection_ef /0;0/ ; Electric field at which TF quench is detected and discharge begins (V/m)
 tdmptf   = 34.471723217859086 * tdmptf /10;0/ ; fast discharge time for TF coil in event of quench (s)
