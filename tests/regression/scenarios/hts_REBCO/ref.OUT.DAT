--- conflicted
+++ resolved
@@ -13,16 +13,6 @@
  
    Program :
    Version : 2.3.0   Release Date :: 2022-01-20
-<<<<<<< HEAD
-   Tag No. : v2.1-1348-g7a3a4dda
-    Branch : 1367-add-site-preparation-costs-into-model-2
-   Git log : Merge\ branch\ |develop|\ into\ 1367-add-site-preparat
- Date/time : 17 Mar 2022 12:02:16 +00:00(hh:mm) UTC
-      User : rhicha
-  Computer : l0500
- Directory : /tmp/pytest-of-rhicha/pytest-292/test_solver0
-     Input : /tmp/pytest-of-rhicha/pytest-292/test_scenario_hts_REBCO_0/IN.DAT
-=======
    Tag No. : v2.1-1332-g22754d6e code contains untracked changes
     Branch : 1205-tf-cond-stiffness
    Git log : NOW\ added\ correct\ ref\ dicts
@@ -31,7 +21,6 @@
   Computer : cswan-2017-desktop
  Directory : /tmp/pytest-of-cswan/pytest-2/test_solver0
      Input : /tmp/pytest-of-cswan/pytest-2/test_scenario_hts_REBCO_0/IN.DAT
->>>>>>> 934af448
  Run title : hts model using "croco" conductor based on kit design
   Run type : Reactor concept design: Pulsed tokamak model, (c) CCFE
  
@@ -173,11 +162,7 @@
  Heating/CD system lifetime (years)                                       (cdrlife)                 5.450E+00  OP 
  Total plant lifetime (years)                                             (tlife)                   4.000E+01     
  Total plant availability fraction                                        (cfactr)                  7.500E-01     
-<<<<<<< HEAD
- Number of fusion cycles to reach allowable fw/blanket DPA                (bktcycles)               1.591E+04     
-=======
  Number of fusion cycles to reach allowable fw/blanket DPA                (bktcycles)               1.590E+04     
->>>>>>> 934af448
  
  *************************************************** Plasma ***************************************************
  
@@ -1401,13 +1386,8 @@
  
  Power Balance for Reactor - Summary :
  -------------------------------------
-<<<<<<< HEAD
- Fusion power (MW)                                                        (powfmw)                   2273.423  OP 
- Power from energy multiplication in blanket and shield (MW)              (emultmw)                   376.451  OP 
-=======
  Fusion power (MW)                                                        (powfmw)                   2273.125  OP 
  Power from energy multiplication in blanket and shield (MW)              (emultmw)                   376.402  OP 
->>>>>>> 934af448
  Injected power (MW)                                                      (pinjmw.)                    50.000  OP 
  Ohmic power (MW)                                                         (pohmmw.)                     1.049  OP 
  Power deposited in primary coolant by pump (MW)                          (htpmw_mech)                155.000  OP 
@@ -1440,15 +1420,9 @@
  
  Power balance for power plant :
  -------------------------------
-<<<<<<< HEAD
- Fusion power (MW)                                                        (powfmw)                   2273.423  OP 
- Power from energy multiplication in blanket and shield (MW)              (emultmw)                   376.451  OP 
- Total (MW)                                                                                          2649.874  OP 
-=======
  Fusion power (MW)                                                        (powfmw)                   2273.125  OP 
  Power from energy multiplication in blanket and shield (MW)              (emultmw)                   376.402  OP 
  Total (MW)                                                                                          2649.527  OP 
->>>>>>> 934af448
  
  Net electrical output (MW)	                                              (pnetelmw)                  500.000  OP 
  Heat rejected by main power conversion circuit (MW)                      (rejected_main)            1307.841  OP 
