 impvar is now deprecated - use iteration variables 125-136 instead.
 
 **************************************************************************************************************
 ************************************************** PROCESS ***************************************************
 ************************************** Power Reactor Optimisation Code ***************************************
 **************************************************************************************************************
 
   Program :
   Version : 2.3.0   Release Date :: 2022-01-20
<<<<<<< HEAD
   Tag No. : v2.1-1203-gdf5c6a4f
    Branch : 1336-update-cryoplant-cost-22-03-for-cost-model-2
   Git log : Some\ fixes\ for\ test\ suite\ failures
 Date/time :  1 Feb 2022 17:09:03 +00:00(hh:mm) UTC
      User : jg6173
  Computer : L1088
 Directory : /tmp/pytest-of-jg6173/pytest-16/test_solver0
     Input : /tmp/pytest-of-jg6173/pytest-16/test_scenario_vacuum_model_0/IN.DAT
=======
   Tag No. : v2.1-1233-g5464a896
    Branch : 1560-minor-formatting-error-in-vgaptop-output
   Git log : Corrected\ output\ formatting\ error
 Date/time : 14 Feb 2022  8:30:26 +00:00(hh:mm) UTC
      User : rhicha
  Computer : l0500
 Directory : /tmp/pytest-of-rhicha/pytest-280/test_solver0
     Input : /tmp/pytest-of-rhicha/pytest-280/test_scenario_vacuum_model_0/IN.DAT
>>>>>>> ce724378
 Run title : demo 1 vacuum model test
  Run type : Reactor concept design: Pulsed tokamak model, (c) CCFE
 
 **************************************************************************************************************
 
   Equality constraints : 22
 Inequality constraints : 00
      Total constraints : 22
    Iteration variables : 39
         Max iterations : 200
       Figure of merit  : +07  -- minimise capital cost.
  Convergence parameter : 1.00E-04
 
 **************************************************************************************************************
 
 (Please include this header in any models, presentations and papers based on these results)
 
 **************************************************************************************************************
 
 Quantities listed in standard row format are labelled as follows in columns 112-114:
 ITV : Active iteration variable (in any output blocks)
 OP  : Calculated output quantity
 Unlabelled quantities in standard row format are generally inputs
 Note that calculated quantities may be trivially rescaled from inputs, or equal to bounds which are input.
 
 
 **************************************************************************************************************
 ***** Scan point  1 of  1: Net_electric_power_(MW), pnetelin =  5.000E+02 *****
 **************************************************************************************************************
 
 ************************************************** Numerics **************************************************
 
 PROCESS has performed a VMCON (optimisation) run.
 and found a feasible set of parameters.
 
 VMCON error flag                                                         (ifail)                           1     
 Number of iteration variables                                            (nvar)                           39     
 Number of constraints (total)                                            (neqns+nineqns)                  22     
 Optimisation switch                                                      (ioptimz)                         1     
 Figure of merit switch                                                   (minmax)                          7     
 Square root of the sum of squares of the constraint residuals            (sqsumsq)                 7.591E-05  OP 
 VMCON convergence parameter                                              (convergence_parameter)   3.070E-05  OP 
 Number of VMCON iterations                                               (nviter)                         24  OP 
 
PROCESS has successfully optimised the iteration variables to minimise the figure of merit          CAPITAL COST.
 
 Certain operating limits have been reached,
 as shown by the following iteration variables that are
 at or near to the edge of their prescribed range :
 
                   fdene         =  1.2000E+00 is at or above its upper bound:  1.2000E+00
                   hfact         =  1.1000E+00 is at or above its upper bound:  1.1000E+00
                   q             =  3.0000E+00 is at or below its lower bound:  3.0000E+00
                   ftburn        =  1.0000E+00 is at or above its upper bound:  1.0000E+00
                   fjohc         =  2.5000E-01 is at or above its upper bound:  2.5000E-01
                   fjohc0        =  2.5000E-01 is at or above its upper bound:  2.5000E-01
                   gapoh         =  5.0000E-02 is at or below its lower bound:  5.0000E-02
                   fstrcase      =  1.0000E+00 is at or above its upper bound:  1.0000E+00
                   fiooic        =  5.0000E-01 is at or above its upper bound:  5.0000E-01
                   fvdump        =  1.0000E+00 is at or above its upper bound:  1.0000E+00
                   fjprot        =  1.0000E+00 is at or above its upper bound:  1.0000E+00
                   thwcndut      =  4.0000E-03 is at or below its lower bound:  4.0000E-03
                   gapds         =  1.2000E-01 is at or below its lower bound:  1.2000E-01
                   ftbr          =  1.0000E+00 is at or above its upper bound:  1.0000E+00
                   fpsepr        =  1.0000E+00 is at or above its upper bound:  1.0000E+00
 
 The solution vector is comprised as follows :
 
                                          final       final /
    i                                     value       initial
 
    1                  bt               5.2701E+00     0.9835
    2                  rmajor           8.8724E+00     0.9541
    3                  te               1.2734E+01     1.0996
    4                  beta             3.4728E-02     0.7042
    5                  dene             8.1233E+19     0.7244
    6                  rnbeam           1.5684E-03     0.6343
    7                  fdene            1.2000E+00     6.0000
    8                  hfact            1.1000E+00     1.0119
    9                  tfcth            1.0964E+00     0.7975
   10                  fwalld           1.2969E-01     0.1451
   11                  ohcth            5.9766E-01     0.9037
   12                  q                3.0000E+00     0.9836
   13                  ftburn           1.0000E+00     3.3343
   14                  fradpwr          6.3916E-01     0.8236
   15                  bore             2.5489E+00     0.8004
   16                  fbetatry         5.3209E-01     0.5982
   17                  coheof           1.6861E+07     1.3038
   18                  fjohc            2.5000E-01     1.2116
   19                  fjohc0           2.5000E-01     6.3131
   20                  fcohbop          9.3296E-01     1.1232
   21                  gapoh            5.0000E-02     0.9753
   22                  fvsbrnni         4.5610E-01     0.7613
   23                  fstrcase         1.0000E+00     2.7575
   24                  fstrcond         9.1152E-01     8.3801
   25                  fiooic           5.0000E-01     1.5024
   26                  fvdump           1.0000E+00     2.3442
   27                  fjprot           1.0000E+00     3.1254
   28                  tdmptf           1.7957E+01     1.3357
   29                  thkcas           5.1921E-01     0.8108
   30                  thwcndut         4.0000E-03     0.8306
   31                  fcutfsu          7.3744E-01     0.7898
   32                  gapds            1.2000E-01     0.9291
   33                  ftbr             1.0000E+00     2.5800
   34                  fpsepr           1.0000E+00     1.1504
   35                  li6enrich        5.3934E+01     0.6567
   36                  fimpvar          3.4037E-04     0.7736
   37                  flhthresh        1.3428E+00     0.0000
   38                  breeder_f        4.5328E-01     0.8042
   39                  fniterpump       7.8237E-01     6.3028
 
 The following equality constraint residues should be close to zero :
 
                                               physical                 constraint                 normalised
                                              constraint                 residue                    residue
 
    1  Beta consistency                      =  3.4728E-02              5.1350E-12                -1.4787E-10
    2  Global power balance consistency      =  1.7863E-01 MW/m3        1.0813E-10 MW/m3          -6.0533E-10
    3  Density upper limit                   <  8.9961E+19 /m3          6.5334E+10 /m3             7.2625E-10
    4  Beam ion density consistency          =  1.2740E+17 /m3         -3.8235E+08 /m3             3.0011E-09
    5  Neutron wall load upper limit         <  1.0376E+00 MW/m2       -5.9578E-10 MW/m2          -5.7422E-10
    6  Radial build consistency              =  8.8724E+00 m           -1.5006E-08 m               1.6913E-09
    7  Burn time lower limit                 >  7.2000E+03 sec          2.7249E-01 sec            -3.7846E-05
    8  L-H power threshold limit             >  1.1233E+02 MW          -1.1159E-06 MW              9.9343E-09
    9  Net electric power lower limit        >  5.0000E+02 MW           7.8059E-04 MW              1.5612E-06
   10  Radiation fraction upper limit        <  1.7863E-01 MW/m3       -5.4397E-10 MW/m3           4.7644E-09
   11  Beta upper limit                      <  5.6067E-02              1.2570E-11                 2.2419E-10
   12  CS coil EOF current density limit     <  6.7449E+07 A/m2         3.2095E+03 A/m2            4.7587E-05
   13  CS coil BOP current density limit     <  6.2927E+07 A/m2         2.8490E+03 A/m2            4.5277E-05
   14  Injection power upper limit           <  5.0000E+01 MW          -6.2700E-08 MW              1.2540E-09
   15  TF coil case stress upper limit       <  5.5000E+08 Pa          -3.7479E+01 Pa             -6.8144E-08
   16  TF coil conduit stress upper lim      <  5.5000E+08 Pa          -1.9281E+02 Pa             -3.5057E-07
   17  I_op / I_critical (TF coil)           <  5.6333E+07 A/m2        -7.1614E+01 A/m2            2.5426E-06
   18  Dump voltage upper limit              <  1.2650E+01 V            3.6633E-08 V               2.8959E-09
   19  J_winding pack/J_protection limit     <  2.8166E+07 A/m2         0.0000E+00 A/m2            2.4802E-06
   20  Tritium breeding ratio lower lim      >  1.1500E+00              7.6822E-09                -6.6801E-09
   21  Psep / R upper limit                  <  1.7000E+01 MW/m         1.4974E-07 MW/m           -8.8081E-09
   22  number of ITER-like vacuum pumps      <  1.8000E+01              0.0000E+00                -0.0000E+00
 
 ******************************************** Final Feasible Point ********************************************
 
 
 *************** Estimate of "overnight" capital cost for a first of kind power plant (2014 M$) ***************
 
 
 ******************************** Buildings (M$) ********************************
 
 Admin Buildings                                                               35 
 Tokamak Complex (excluding hot cell)                                        2583 
 Neutral beam buildings                                                         8 
 Cryoplant buildings                                                           73 
 PF Coil winding building                                                     111 
 Magnet power supplies and related buildings                                   42 
 Magnet discharge buildings                                                    31 
 Heat removal system buildings                                                 42 
 Total cost of buildings                                                     2924 
 
 ********************************** Land (M$) ***********************************
 
 Land purchasing                                                               65 
 Land improvement                                                             331 
 Road improvements                                                            174 
 Total land costs                                                             569 
 
 ******************************** TF Coils (M$) *********************************
 
 TF Coil insertion and welding                                                337 
 TF coil winding                                                              745 
 Copper strand for TF coil                                                     62 
 Strands with Nb3Sn superconductor and copper stabiliser                      538 
 Testing of superconducting strands                                             4 
 Cabling and jacketing                                                        146 
 Total TF coil costs                                                         1832 
 
 ************************* First wall and blanket (M$) **************************
 
 Lithium enrichment                                                           301 
 Lithium orthosilicate pebble manufacturing                                    62 
 Titanium beryllide pebble manufacturing                                     1850 
 First wall W coating manufacturing                                            69 
 Blanket and shield materials and manufacturing                               369 
 Total first wall and blanket cost                                           2651 
 
 ***************** Active maintenance and remote handling (M$) ******************
 
 Moveable equipment                                                           736 
 Active maintenance facility with fixed equipment                            2242 
 Total remote handling costs                                                 2978 
 
 ***************** Vacuum vessel and liquid nitrogen plant (M$) *****************
 
 Vacuum vessel                                                                967 
 Liquid nitrogen plant                                                        182 
 Total liquid nitrogen plant and vacuum vessel                               1148 
 
 **************** System for converting heat to electricity (M$) ****************
 
 Energy conversion system                                                     614 
 
 ************************** Remaining subsystems (M$) ***************************
 
 CS and PF coils                                                             2217 
 Vacuum vessel in-wall shielding, ports and in-vessel coils                   332 
 Divertor                                                                     404 
 Ex-vessel neutral beam remote handling equipment                              90 
 Vacuum vessel pressure suppression system                                    141 
 Cryostat                                                                     569 
 Heat removal system                                                         2559 
 Thermal shields                                                              174 
 Pellet injection system                                                       74 
 Gas injection and wall conditioning system                                    94 
 Vacuum pumping                                                               591 
 Tritium plant                                                                665 
 Cryoplant and distribution                                                   838 
 Electrical power supply and distribution                                    1467 
 Neutral beam heating and current drive system                                814 
 Diagnostics systems                                                          640 
 Radiological protection                                                       56 
 Access control and security systems                                           65 
 Assembly                                                                    2131 
 Control and communication                                                    515 
 Additional project expenditure                                              1624 
 Logistics                                                                    209 
 Total remaining subsystem costs                                            16272 
 
 TOTAL OVERNIGHT CAPITAL COST (M$)                                          28989 
 Annual maintenance cost (M$)                                                1419 
 
 Net electric output (MW)                                                 (pnetelmw)                  500.001  OP 
 Capacity factor                                                          (cpfact)                      0.462  OP 
 Mean electric output (MW)                                                (mean_electric_outpu        230.769  OP 
 Capital cost / mean electric output ($/W)                                                            125.617  OP 
 Levelized cost of electricity ($/MWh)                                    (coe)                      2416.711  OP 
 
 ********************************************* Plant Availability *********************************************
 
 Allowable blanket neutron fluence (MW-yr/m2)                             (abktflnc)                1.500E+01     
 Allowable divertor heat fluence (MW-yr/m2)                               (adivflnc)                2.000E+01     
 First wall / blanket lifetime (years)                                    (bktlife)                 2.891E+01  OP 
 Divertor lifetime (years)                                                (divlife)                 1.366E+01  OP 
 Heating/CD system lifetime (years)                                       (cdrlife)                 2.891E+01  OP 
 Total plant lifetime (years)                                             (tlife)                   4.000E+01     
 Total plant availability fraction                                        (cfactr)                  5.000E-01     
 
 *************************************************** Plasma ***************************************************
 
 Plasma configuration = single null divertor
 Tokamak aspect ratio = Conventional, itart = 0                           (itart)                       0.000     
 
 Plasma Geometry :
 
 Major radius (m)                                                         (rmajor)                      8.872  ITV
 Minor radius (m)                                                         (rminor)                      2.862  OP 
 Aspect ratio                                                             (aspect)                      3.100     
 Elongation, X-point (Zohm scaling)                                       (kappa)                       1.781  OP 
 Zohm scaling adjustment factor                                           (fkzohm)                      1.024     
 Elongation, 95% surface (calculated from kappa)                          (kappa95)                     1.590  OP 
 Elongation, area ratio calc.                                             (kappaa)                      1.665  OP 
 Triangularity, X-point (input value used)                                (triang)                      0.500  IP 
 Triangularity, 95% surface (calculated from triang)                      (triang95)                    0.333  OP 
 Plasma poloidal perimeter (m)                                            (pperim)                     25.202  OP 
 Plasma cross-sectional area (m2)                                         (xarea)                      42.845  OP 
 Plasma surface area (m2)                                                 (sarea)                   1.366E+03  OP 
 Plasma volume (m3)                                                       (vol)                     2.340E+03  OP 
 
 Current and Field :
 
 Consistency between q0,q,alphaj,rli,dnbeta is enforced
 
 Plasma current scaling law used                                          (icurr)                           4     
 Plasma current (MA)                                                      (plascur/1D6)                19.292  OP 
 Current density profile factor                                           (alphaj)                      1.508  OP 
 Plasma internal inductance, li                                           (rli)                         1.096  OP 
 Vertical field at plasma (T)                                             (bvert)                      -0.725  OP 
 Vacuum toroidal field at R (T)                                           (bt)                          5.270  ITV
 Average poloidal field (T)                                               (bp)                          0.962  OP 
 Total field (sqrt(bp^2 + bt^2)) (T)                                      (btot)                        5.357  OP 
 Safety factor on axis                                                    (q0)                          1.000     
 Safety factor at 95% flux surface                                        (q95)                         3.000  ITV
 Cylindrical safety factor (qcyl)                                         (qstar)                       2.508  OP 
 
 Beta Information :
 
 Total plasma beta                                                        (beta)                    3.473E-02  ITV
 Total poloidal beta                                                      (betap)                   1.077E+00  OP 
 Total toroidal beta                                                                                3.588E-02  OP 
 Fast alpha beta                                                          (betaft)                  4.092E-03  OP 
 Beam ion beta                                                            (betanb)                  8.031E-04  OP 
 (Fast alpha + beam beta)/(thermal beta)                                  (gammaft)                 1.641E-01  OP 
 Thermal beta                                                                                       2.983E-02  OP 
 Thermal poloidal beta                                                                              9.252E-01  OP 
 Thermal toroidal beta (= beta-exp)                                                                 3.083E-02  OP 
 2nd stability beta : beta_p / (R/a)                                      (eps*betap)                   0.347  OP 
 2nd stability beta upper limit                                           (epbetmax)                    1.380     
 Beta g coefficient                                                       (dnbeta)                      4.383  OP 
 Normalised thermal beta                                                                                2.332  OP 
 Normalised total beta                                                                                  2.715  OP 
 Normalised toroidal beta                                                 (normalised_toroidal          2.806  OP 
 Limit on thermal beta                                                    (betalim)                     0.056  OP 
 Plasma thermal energy (J)                                                                          1.196E+09  OP 
 Total plasma internal energy (J)                                         (total_plasma_internal_en 1.392E+09  OP 
 
 Temperature and Density (volume averaged) :
 
 Electron temperature (keV)                                               (te)                         12.734  ITV
 Electron temperature on axis (keV)                                       (te0)                        22.593  OP 
 Ion temperature (keV)                                                    (ti)                         12.734     
 Ion temperature on axis (keV)                                            (ti0)                        22.593  OP 
 Electron temp., density weighted (keV)                                   (ten)                        13.916  OP 
 Electron density (/m3)                                                   (dene)                    8.123E+19  ITV
 Electron density on axis (/m3)                                           (ne0)                     1.068E+20  OP 
 Line-averaged electron density (/m3)                                     (dnla)                    8.996E+19  OP 
 Line-averaged electron density / Greenwald density                       (dnla_gw)                 1.200E+00  OP 
 Ion density (/m3)                                                        (dnitot)                  7.155E+19  OP 
 Fuel density (/m3)                                                       (deni)                    6.325E+19  OP 
 Total impurity density with Z > 2 (no He) (/m3)                          (dnz)                     3.171E+16  OP 
 Helium ion density (thermalised ions only) (/m3)                         (dnalp)                   8.123E+18  OP 
 Proton density (/m3)                                                     (dnprot)                  2.172E+16  OP 
 Hot beam density (/m3)                                                   (dnbeam)                  1.274E+17  OP 
 Density limit from scaling (/m3)                                         (dnelimt)                 7.497E+19  OP 
 Density limit (enforced) (/m3)                                           (boundu(9)*dnelimt)       8.996E+19  OP 
 Helium ion density (thermalised ions only) / electron density            (ralpne)                  1.000E-01     
 
 Impurities
 
 Plasma ion densities / electron density:
 H_ concentration                                                         (fimp(01)                 7.805E-01  OP 
 He concentration                                                         (fimp(02)                 1.000E-01     
 Be concentration                                                         (fimp(03)                 0.000E+00     
 C_ concentration                                                         (fimp(04)                 0.000E+00     
 N_ concentration                                                         (fimp(05)                 0.000E+00     
 O_ concentration                                                         (fimp(06)                 0.000E+00     
 Ne concentration                                                         (fimp(07)                 0.000E+00     
 Si concentration                                                         (fimp(08)                 0.000E+00     
 Ar concentration                                                         (fimp(09)                 0.000E+00     
 Fe concentration                                                         (fimp(10)                 0.000E+00     
 Ni concentration                                                         (fimp(11)                 0.000E+00     
 Kr concentration                                                         (fimp(12)                 0.000E+00     
 Xe concentration                                                         (fimp(13)                 3.404E-04     
 W_ concentration                                                         (fimp(14)                 5.000E-05     
 Average mass of all ions (amu)                                           (aion)                    2.729E+00  OP 
 
 Effective charge                                                         (zeff)                        2.161  OP 
 Density profile factor                                                   (alphan)                      1.000     
 Plasma profile model                                                     (ipedestal)                       1     
 Pedestal profiles are used.
 Density pedestal r/a location                                            (rhopedn)                     0.940     
 Electron density pedestal height (/m3)                                   (neped)                   6.372E+19  OP 
 Electron density at pedestal / nGW                                       (fgwped_out)              8.500E-01     
 Temperature pedestal r/a location                                        (rhopedt)                     0.940     
 Pedestal scaling switch                                                  (ieped)                           0     
 Electron temp. pedestal height (keV)                                     (teped)                       5.500     
 Electron temp. at separatrix (keV)                                       (tesep)                       0.100     
 Electron density at separatrix (/m3)                                     (nesep)                   3.748E+19     
 Electron density at separatrix / nGW                                     (fgwsep_out)              5.000E-01     
 Temperature profile index                                                (alphat)                      1.000     
 Temperature profile index beta                                           (tbeta)                       2.000     
 
 Density Limit using different models :
 
 Old ASDEX model                                                          (dlimit(1))               4.948E+19  OP 
 Borrass ITER model I                                                     (dlimit(2))               9.869E+19  OP 
 Borrass ITER model II                                                    (dlimit(3))               3.845E+19  OP 
 JET edge radiation model                                                 (dlimit(4))               3.610E+21  OP 
 JET simplified model                                                     (dlimit(5))               3.747E+20  OP 
 Hugill-Murakami Mq model                                                 (dlimit(6))               7.106E+19  OP 
 Greenwald model                                                          (dlimit(7))               7.497E+19  OP 
 
 Fuel Constituents :
 
 Deuterium fuel fraction                                                  (fdeut)                       0.500     
 Tritium fuel fraction                                                    (ftrit)                       0.500     
 
 Fusion Power :
 
 Total fusion power (MW)                                                  (powfmw)                  1.926E+03  OP 
  =    D-T fusion power (MW)                                              (pdt)                     1.924E+03  OP 
   +   D-D fusion power (MW)                                              (pdd)                     2.209E+00  OP 
   + D-He3 fusion power (MW)                                              (pdhe3)                   0.000E+00  OP 
 Alpha power: total (MW)                                                  (palpmw)                  3.848E+02  OP 
 Alpha power: beam-plasma (MW)                                            (palpnb)                  3.993E+00  OP 
 Neutron power (MW)                                                       (pneutmw)                 1.540E+03  OP 
 Charged particle power (excluding alphas) (MW)                           (pchargemw)               1.436E+00  OP 
 Total power deposited in plasma (MW)                                     (tot_power_plasma)        4.180E+02  OP 
 
 Radiation Power (excluding SOL):
 
 Bremsstrahlung radiation power (MW)                                      (pbrempv*vol)             7.099E+01  OP 
 Line radiation power (MW)                                                (plinepv*vol)             1.799E+02  OP 
 Synchrotron radiation power (MW)                                         (psyncpv*vol)             1.623E+01  OP 
 Synchrotron wall reflectivity factor                                     (ssync)                       0.600     
 Normalised minor radius defining 'core'                                  (coreradius)              6.000E-01     
 Fraction of core radiation subtracted from P_L                           (coreradiationfraction)   1.000E+00     
 Total core radiation power (MW)                                          (pcoreradmw)              1.187E+02  OP 
 Edge radiation power (MW)                                                (pedgeradmw)              1.485E+02  OP 
 Total radiation power (MW)                                               (pradmw)                  2.672E+02  OP 
 Core radiation fraction = total radiation in core / total power deposite (rad_fraction_core)       6.392E-01  OP 
 SoL radiation fraction = total radiation in SoL / total power accross se (rad_fraction_sol)        8.000E-01  IP 
 Radiation fraction = total radiation / total power deposited in plasma   (rad_fraction)            9.278E-01  OP 
 Nominal mean radiation load on inside surface of reactor (MW/m2)         (photon_wall)             1.800E-01  OP 
 Peaking factor for radiation wall load                                   (peakfactrad)             3.330E+00  IP 
 Maximum permitted radiation wall load (MW/m^2)                           (maxradwallload)          1.000E+00  IP 
 Peak radiation wall load (MW/m^2)                                        (peakradwallload)         5.993E-01  OP 
 Nominal mean neutron load on inside surface of reactor (MW/m2)           (wallmw)                  1.038E+00  OP 
 
 Power incident on the divertor targets (MW)                              (ptarmw)                  3.017E+01  OP 
 Fraction of power to the lower divertor                                  (ftar)                    1.000E+00  IP 
 Outboard side heat flux decay length (m)                                 (lambdaio)                1.570E-03  OP 
 Fraction of power on the inner targets                                   (fio)                     4.100E-01  OP 
 Fraction of power incident on the lower inner target                     (fLI)                     4.100E-01  OP 
 Fraction of power incident on the lower outer target                     (fLO)                     5.900E-01  OP 
 Power incident on the lower inner target (MW)                            (pLImw)                   1.237E+01  OP 
 Power incident on the lower outer target (MW)                            (pLOmw)                   1.780E+01  OP 
 
 Ohmic heating power (MW)                                                 (pohmmw)                  9.522E-01  OP 
 Fraction of alpha power deposited in plasma                              (falpha)                      0.950  OP 
 Fraction of alpha power to electrons                                     (falpe)                       0.717  OP 
 Fraction of alpha power to ions                                          (falpi)                       0.283  OP 
 Ion transport (MW)                                                       (ptrimw)                  1.402E+02  OP 
 Electron transport (MW)                                                  (ptremw)                  1.591E+02  OP 
 Injection power to ions (MW)                                             (pinjimw)                 1.980E+01  OP 
 Injection power to electrons (MW)                                        (pinjemw)                 3.020E+01  OP 
 Ignited plasma switch (0=not ignited, 1=ignited)                         (ignite)                          0     
 
 Power into divertor zone via charged particles (MW)                      (pdivt)                   1.508E+02  OP 
 Psep / R ratio (MW/m)                                                    (pdivt/rmajor)            1.700E+01  OP 
 Psep Bt / qAR ratio (MWT/m)                                              (pdivtbt/qar)             9.634E+00  OP 
 
 H-mode Power Threshold Scalings :
 
 ITER 1996 scaling: nominal (MW)                                          (pthrmw(1))               1.597E+02  OP 
 ITER 1996 scaling: upper bound (MW)                                      (pthrmw(2))               3.714E+02  OP 
 ITER 1996 scaling: lower bound (MW)                                      (pthrmw(3))               6.779E+01  OP 
 ITER 1997 scaling (1) (MW)                                               (pthrmw(4))               2.687E+02  OP 
 ITER 1997 scaling (2) (MW)                                               (pthrmw(5))               2.057E+02  OP 
 Martin 2008 scaling: nominal (MW)                                        (pthrmw(6))               1.123E+02  OP 
 Martin 2008 scaling: 95% upper bound (MW)                                (pthrmw(7))               1.478E+02  OP 
 Martin 2008 scaling: 95% lower bound (MW)                                (pthrmw(8))               7.687E+01  OP 
 Snipes 2000 scaling: nominal (MW)                                        (pthrmw(9))               7.953E+01  OP 
 Snipes 2000 scaling: upper bound (MW)                                    (pthrmw(10))              1.183E+02  OP 
 Snipes 2000 scaling: lower bound (MW)                                    (pthrmw(11))              5.303E+01  OP 
 Snipes 2000 scaling (closed divertor): nominal (MW)                      (pthrmw(12))              3.625E+01  OP 
 Snipes 2000 scaling (closed divertor): upper bound (MW)                  (pthrmw(13))              5.084E+01  OP 
 Snipes 2000 scaling (closed divertor): lower bound (MW)                  (pthrmw(14))              2.566E+01  OP 
 Hubbard 2012 L-I threshold - nominal (MW)                                (pthrmw(15))              3.182E+01  OP 
 Hubbard 2012 L-I threshold - lower bound (MW)                            (pthrmw(16))              1.594E+01  OP 
 Hubbard 2012 L-I threshold - upper bound (MW)                            (pthrmw(17))              6.352E+01  OP 
 Hubbard 2017 L-I threshold                                               (pthrmw(18))              3.066E+02  OP 
 Martin 2008 aspect ratio corrected scaling: nominal (MW)                 (pthrmw(19))              1.123E+02  OP 
 Martin 2008 aspect ratio corrected scaling: 95% upper bound (MW)         (pthrmw(20))              1.478E+02  OP 
 Martin 2008 aspect ratio corrected scaling: 95% lower bound (MW)         (pthrmw(21))              7.687E+01  OP 
 
 L-H threshold power (enforced) (MW)                                      (boundl(103)*plhthresh)   1.123E+02  OP 
 L-H threshold power (MW)                                                 (plhthresh)               1.123E+02  OP 
 
 Confinement :
 
 Confinement scaling law                    IPB98(y,2)           (H)
 Confinement H factor                                                     (hfact)                       1.100  ITV
 Global thermal energy confinement time (s)                               (taueff)                      3.994  OP 
 Ion energy confinement time (s)                                          (tauei)                       3.994  OP 
 Electron energy confinement time (s)                                     (tauee)                       3.994  OP 
 n.tau = Volume-average electron density x Energy confinement time (s/m3) (dntau)                   3.244E+20  OP 
 Triple product = Vol-average electron density x Vol-average electron temperature x Energy confinement time:
 Triple product  (keV s/m3)                                               (dntau*te)                4.131E+21  OP 
 Transport loss power assumed in scaling law (MW)                         (powerht)                 2.993E+02  OP 
 Switch for radiation loss term usage in power balance                    (iradloss)                        1     
 Radiation power subtracted from plasma power balance (MW)                                          1.187E+02  OP 
   (Radiation correction is core radiation power)
 Alpha particle confinement time (s)                                      (taup)                       27.840  OP 
 Alpha particle/energy confinement time ratio                             (taup/taueff)                 6.970  OP 
 Lower limit on taup/taueff                                               (taulimit)                    5.000     
 Total energy confinement time including radiation loss (s)               (total_energy_conf_t          3.330  OP 
   (= stored energy including fast particles / loss power including radiation
 
 Dimensionless plasma parameters
 
 For definitions see
 Recent progress on the development and analysis of the ITPA global H-mode confinement database
 D.C. McDonald et al, 2007 Nuclear Fusion v47, 147. (nu_star missing 1/mu0)
 Normalized plasma pressure beta as defined by McDonald et al             (beta_mcdonald)           3.588E-02  OP 
 Normalized ion Larmor radius                                             (rho_star)                1.856E-03  OP 
 Normalized collisionality                                                (nu_star)                 3.594E-03  OP 
 Volume measure of elongation                                             (kappaa_IPB)              1.631E+00  OP 
 
 Plasma Volt-second Requirements :
 
 Total volt-second requirement (Wb)                                       (vsstt)                   7.201E+02  OP 
 Inductive volt-seconds (Wb)                                              (vsind)                   2.997E+02  OP 
 Ejima coefficient                                                        (gamma)                       0.300     
 Start-up resistive (Wb)                                                  (vsres)                   6.453E+01  OP 
 Flat-top resistive (Wb)                                                  (vsbrn)                   3.559E+02  OP 
 bootstrap current fraction multiplier                                    (cboot)                       1.000     
 Bootstrap fraction (ITER 1989)                                           (bscf_iter89)                 0.324  OP 
 Bootstrap fraction (Sauter et al)                                        (bscf_sauter)                 0.347  OP 
 Bootstrap fraction (Nevins et al)                                        (bscf_nevins)                 0.319  OP 
 Bootstrap fraction (Wilson)                                              (bscf_wilson)                 0.392  OP 
 Diamagnetic fraction (Hender)                                            (diacf_hender)                0.012  OP 
 Diamagnetic fraction (SCENE)                                             (diacf_scene)                 0.011  OP 
 Pfirsch-Schlueter fraction (SCENE)                                       (pscf_scene)                 -0.003  OP 
   (Sauter et al bootstrap current fraction model used)
   (Diamagnetic current fraction not calculated)
   (Pfirsch-Schlüter current fraction not calculated)
 Bootstrap fraction (enforced)                                            (bootipf.)                    0.347  OP 
 Diamagnetic fraction (enforced)                                          (diaipf.)                     0.000  OP 
 Pfirsch-Schlueter fraction (enforced)                                    (psipf.)                      0.000  OP 
 Loop voltage during burn (V)                                             (vburn)                   4.936E-02  OP 
 Plasma resistance (ohm)                                                  (rplas)                   4.704E-09  OP 
 Resistive diffusion time (s)                                             (res_time)                2.982E+03  OP 
 Plasma inductance (H)                                                    (rlp)                     1.554E-05  OP 
 Coefficient for sawtooth effects on burn V-s requirement                 (csawth)                      1.000     
 
 Fuelling :
 
 Ratio of He and pellet particle confinement times                        (tauratio)                1.000E+01     
 Fuelling rate (nucleus-pairs/s)                                          (qfuel)                   3.360E+22  OP 
 Fuel burn-up rate (reactions/s)                                          (rndfuel)                 6.866E+20  OP 
 Burn-up fraction                                                         (burnup)                      0.020  OP 
 
 ***************************** Energy confinement times, and required H-factors : *****************************
 
    scaling law              confinement time (s)     H-factor for
                                 for H = 1           power balance
 
 IPB98(y)             (H)          4.594                   0.869
 IPB98(y,1)           (H)          4.549                   0.878
 IPB98(y,2)           (H)          3.631                   1.100
 IPB98(y,3)           (H)          3.760                   1.062
 IPB98(y,4)           (H)          3.727                   1.072
 ISS95            (stell)          2.181                   1.831
 ISS04            (stell)          3.817                   1.046
 DS03                 (H)          5.368                   0.744
 Murari et al NPL     (H)          2.646                   1.509
 Petty 2008           (H)          6.332                   0.631
 Lang et al. 2012     (H)          2.336                   1.710
 Hubbard 2017 - nom   (I)          0.072                  55.518
 Hubbard 2017 - lower (I)          0.040                  98.751
 Hubbard 2017 - upper (I)          0.128                  31.213
 NSTX (Spherical)     (H)          8.436                   0.473
 NSTX-Petty08 Hybrid  (H)          6.332                   0.631
 
 ******************************************** Current Drive System ********************************************
 
 Neutral Beam Current Drive
 Current drive efficiency model                                           (iefrf)                           5     
 
 Current is driven by both inductive
 and non-inductive means.
 Auxiliary power used for plasma heating only (MW)                        (pheat)                   0.000E+00     
 Power injected for current drive (MW)                                    (pcurrentdrivemw)         5.000E+01     
 Maximum Allowed Bootstrap current fraction                               (bscfmax)                 9.900E-01     
 Fusion gain factor Q                                                     (bigq)                    3.781E+01  OP 
 Auxiliary current drive (A)                                              (auxiliary_cd)            2.099E+06  OP 
 Current drive efficiency (A/W)                                           (effcd)                   4.198E-02  OP 
 Normalised current drive efficiency, gamma (10^20 A/W-m2)                (gamcd)                   3.026E-01  OP 
 Wall plug to injector efficiency                                         (etacd)                   4.000E-01     
 
 Fractions of current drive :
 
 Bootstrap fraction                                                       (bootipf)                     0.347  OP 
 Diamagnetic fraction                                                     (diaipf)                      0.000  OP 
 Pfirsch-Schlueter fraction                                               (psipf)                       0.000  OP 
 Auxiliary current drive fraction                                         (faccd)                       0.109  OP 
 Inductive fraction                                                       (facoh)                       0.544  OP 
 Total                                                                    (plasipf+faccd+facoh          1.000     
 Fraction of the plasma current produced by non-inductive means           (fvsbrnni)                    0.456  ITV
 
 Neutral beam energy (keV)                                                (enbeam)                  1.000E+03     
 Neutral beam current (A)                                                 (cnbeam)                  5.001E+01  OP 
 Beam efficiency (A/W)                                                    (effnbss)                 4.198E-02  OP 
 Beam gamma (10^20 A/W-m2)                                                (gamnb)                   3.026E-01  OP 
 Neutral beam wall plug efficiency                                        (etanbi)                  4.000E-01     
 Beam decay lengths to centre                                             (taubeam)                 4.541E+00  OP 
 Beam shine-through fraction                                              (nbshinef)                1.138E-04  OP 
 Neutral beam wall plug power (MW)                                        (pwpnb)                   1.250E+02  OP 
 
 Neutral beam power balance :
 ----------------------------
 Beam first orbit loss power (MW)                                         (porbitlossmw)                0.000  OP 
 Beam shine-through power [MW]                                            (nbshinemw)                   0.006  OP 
 Beam power deposited in plasma (MW)                                      (pinjmw)                     50.000  OP 
 Maximum allowable beam power (MW)                                        (pinjalw)                    50.000     
 Total (MW)                                                               (porbitlossmw+nbshin         50.006     
 
 Beam power entering vacuum vessel (MW)                                   (pnbitot)                    50.006  OP 
 
 Fraction of beam energy to ions                                          (fpion)                   3.959E-01  OP 
 Beam duct shielding thickness (m)                                        (nbshield)                5.000E-01     
 Beam tangency radius / Plasma major radius                               (frbeam)                  1.000E+00     
 Beam centreline tangency radius (m)                                      (rtanbeam)                8.872E+00  OP 
 Maximum possible tangency radius (m)                                     (rtanmax)                 1.400E+01  OP 
 
 Volt-second considerations:
 
 Total V-s capability of Central Solenoid/PF coils (Wb)                   (abs(vstot))              7.423E+02     
 Required volt-seconds during start-up (Wb)                               (vssoft)                  3.643E+02     
 Available volt-seconds during burn (Wb)                                  (vsmax)                   3.559E+02     
 
 *************************************************** Times ****************************************************
 
 Initial charge time for CS from zero current (s)                         (tramp)                      30.000     
 Plasma current ramp-up time (s)                                          (tohs)                       30.000     
 Heating time (s)                                                         (theat)                      10.000     
 Burn time (s)                                                            (tburn)                   7.200E+03  OP 
 Reset time to zero current for CS (s)                                    (tqnch)                      30.000     
 Time between pulses (s)                                                  (tdwell)                    500.000     
 
 Total plant cycle time (s)                                               (tcycle)                  7.800E+03  OP 
 
 ************************************************ Radial Build ************************************************
 
                                          Thickness (m)    Radius (m)
 Device centreline                            0.000           0.000                       
 Machine bore                                 2.549           2.549   (bore)              
 Central solenoid                             0.598           3.147   (ohcth)             
 CS precompression                            0.054           3.201   (precomp)           
 Gap                                          0.050           3.251   (gapoh)             
 TF coil inboard leg                          1.096           4.347   (tfcth)             
 Gap                                          0.050           4.397   (tftsgap)           
 Thermal shield                               0.050           4.447   (thshield)          
 Gap                                          0.120           4.567   (gapds)             
 Vacuum vessel (and shielding)                0.620           5.187   (d_vv_in + shldith) 
 Gap                                          0.050           5.237   (vvblgap)           
 Inboard blanket                              0.530           5.767   (blnkith)           
 Inboard first wall                           0.018           5.785   (fwith)             
 Inboard scrape-off                           0.225           6.010   (scrapli)           
 Plasma geometric centre                      2.862           8.872   (rminor)            
 Plasma outboard edge                         2.862          11.734   (rminor)            
 Outboard scrape-off                          0.225          11.959   (scraplo)           
 Outboard first wall                          0.018          11.977   (fwoth)             
 Outboard blanket                             0.910          12.887   (blnkoth)           
 Gap                                          0.050          12.937   (vvblgap)           
 Vacuum vessel (and shielding)                1.120          14.057   (d_vv_out+shldoth)  
 Gap                                          1.099          15.156   (gapsto)            
 Thermal shield                               0.050          15.206   (thshield)          
 Gap                                          0.050          15.256   (tftsgap)           
 TF coil outboard leg                         1.096          16.353   (tfthko)            
 
 *********************************************** Vertical Build ***********************************************
 
 Single null case
                                          Thickness (m)    Height (m)
 TF coil                                      1.096           8.421   (tfcth)             
 Gap                                          0.050           7.324   (tftsgap)           
 Thermal shield                               0.050           7.274   (thshield)          
 Gap                                          0.120           7.224   (vgap2)             
 Vacuum vessel (and shielding)                0.620           7.104   (d_vv_top+shldtth)  
 Gap                                          0.050           6.484   (vvblgap)           
 Top blanket                                  0.720           6.434   (blnktth)           
 Top first wall                               0.018           5.714   (fwtth)             
 Top scrape-off                               0.600           5.696   (vgaptop)           
 Plasma top                                   5.096           5.096   (rminor*kappa)      
 Midplane                                     0.000           0.000                       
 Plasma bottom                                5.096          -5.096   (rminor*kappa)      
 Lower scrape-off                             1.600          -6.696   (vgap)              
 Divertor structure                           0.621          -7.317   (divfix)            
 Vacuum vessel (and shielding)                1.020          -8.337   (d_vv_bot+shldlth)  
 Gap                                          0.120          -8.457   (vgap2)             
 Thermal shield                               0.050          -8.507   (thshield)          
 Gap                                          0.050          -8.557   (tftsgap)           
 TF coil                                      1.096          -9.654   (tfcth)             
 
 ************************************* Divertor build and plasma position *************************************
 
 Divertor Configuration = Single Null Divertor
 
 Plasma top position, radial (m)                                          (ptop_radial)                 7.441  OP 
 Plasma top position, vertical (m)                                        (ptop_vertical)               5.096  OP 
 Plasma geometric centre, radial (m)                                      (rmajor.)                     8.872  OP 
 Plasma geometric centre, vertical (m)                                    (0.0)                         0.000  OP 
 Plasma lower triangularity                                               (tril)                        0.500  OP 
 Plasma elongation                                                        (kappa.)                      1.781  OP 
 TF coil vertical offset (m)                                              (tfoffset)                   -0.616  OP 
 Plasma outer arc radius of curvature (m)                                 (rco)                         5.172  OP 
 Plasma inner arc radius of curvature (m)                                 (rci)                         9.791  OP 
 Plasma lower X-pt, radial (m)                                            (rxpt)                        7.441  OP 
 Plasma lower X-pt, vertical (m)                                          (zxpt)                       -5.096  OP 
 Poloidal plane angle between vertical and inner leg (rad)                (thetai)                      0.171  OP 
 Poloidal plane angle between vertical and outer leg (rad)                (thetao)                      1.023  OP 
 Poloidal plane angle between inner leg and plate (rad)                   (betai)                       1.000     
 Poloidal plane angle between outer leg and plate (rad)                   (betao)                       1.000     
 Inner divertor leg poloidal length (m)                                   (plsepi)                      1.000     
 Outer divertor leg poloidal length (m)                                   (plsepo)                      1.500     
 Inner divertor plate length (m)                                          (plleni)                      1.000     
 Outer divertor plate length (m)                                          (plleno)                      1.000     
 Inner strike point, radial (m)                                           (rspi)                        6.456  OP 
 Inner strike point, vertical (m)                                         (zspi)                       -5.266  OP 
 Inner plate top, radial (m)                                              (rplti)                       6.651  OP 
 Inner plate top, vertical (m)                                            (zplti)                      -4.806  OP 
 Inner plate bottom, radial (m)                                           (rplbi)                       6.261  OP 
 Inner plate bottom, vertical (m)                                         (zplbi)                      -5.727  OP 
 Outer strike point, radial (m)                                           (rspo)                        8.222  OP 
 Outer strike point, vertical (m)                                         (zspo)                       -6.377  OP 
 Outer plate top, radial (m)                                              (rplto)                       8.441  OP 
 Outer plate top, vertical (m)                                            (zplto)                      -5.928  OP 
 Outer plate bottom, radial (m)                                           (rplbo)                       8.004  OP 
 Outer plate bottom, vertical (m)                                         (zplbo)                      -6.827  OP 
 Calculated maximum divertor height (m)                                   (divht)                       2.021  OP 
 
 ************************************************* TF coils  **************************************************
 
 
 TF Coil Stresses (CCFE model) :
 
 Plane stress model with smeared properties
 Allowable maximum shear stress in TF coil case (Tresca criterion) (Pa)   (sig_tf_case_max)         5.500E+08     
 Allowable maximum shear stress in TF coil conduit (Tresca criterion) (Pa (sig_tf_wp_max)           5.500E+08     
 Materal stress of the point of maximum shear stress (Tresca criterion) for each layer
 Please use utilities/plot_stress_tf.py for radial plots plots summary
 Layers                             Steel case            WP    Outer case
 Radial stress               (MPa)       0.000      -294.349         3.593
 toroidal stress             (MPa)    -356.713      -308.049      -280.197
 Vertical stress             (MPa)     193.287       193.287       106.265
 Von-Mises stress            (MPa)     483.272       437.945       345.800
 Shear (Tresca) stress       (MPa)     550.000       501.336       386.462
 
 Toroidal modulus            (GPa)     205.000        22.201       205.000
 Vertical modulus            (GPa)     205.000        79.751       372.878
 
 WP toroidal modulus (GPa)                                                (eyoung_wp_t*1.0D-9)      1.876E+01  OP 
 WP vertical modulus (GPa)                                                (eyoung_wp_z*1.0D-9)      5.403E+01  OP 
 Maximum radial deflection at midplane (m)                                (deflect)                -5.462E-03  OP 
 Vertical strain on casing                                                (casestr)                 9.429E-04  OP 
 Vertical strain on winding pack                                          (windstrain)              3.211E-03  OP 
 Radial strain on insulator                                               (insstrain)              -1.415E-02  OP 
 
 TF design
 
 Conductor technology                                                     (i_tf_sup)                        1     
   -> Superconducting coil (SC)
 Superconductor material                                                  (i_tf_sc_mat)                     1     
   -> ITER Nb3Sn critical surface model
 Presence of TF demountable joints                                        (itart)                           0     
   -> Coils without demountable joints
 TF inboard leg support strategy                                          (i_tf_bucking)                    1     
   -> Steel casing
 
 TF coil Geometry :
 
 Number of TF coils                                                       (n_tf)                           18     
 Inboard leg centre radius (m)                                            (r_tf_inboard_mid)        3.799E+00  OP 
 Outboard leg centre radius (m)                                           (r_tf_outboard_mid)       1.580E+01  OP 
 Total inboard leg radial thickness (m)                                   (tfcth)                   1.096E+00  ITV
 Total outboard leg radial thickness (m)                                  (tfthko)                  1.096E+00     
 Outboard leg toroidal thickness (m)                                      (tftort)                  1.510E+00  OP 
 Maximum inboard edge height (m)                                          (hmax)                    8.557E+00  OP 
 Mean coil circumference (including inboard leg length) (m)               (tfleng)                  4.764E+01  OP 
 Vertical TF shape                                                        (i_tf_shape)                      1     
 
 D-shape coil, inner surface shape approximated by
 by a straight segment and elliptical arcs between the following points:
 
 point         x(m)           y(m)
   1          4.347          4.395
   2          8.300          7.324
   3         15.256          0.000
   4          8.300         -8.557
   5          4.347         -5.134
 
 Global material area/fractions:
 
 TF cross-section (total) (m2)                                            (tfareain)                2.617E+01     
 Total steel cross-section (m2)                                           (a_tf_steel*n_tf)         1.890E+01     
 Total steel TF fraction                                                  (f_tf_steel)              7.220E-01     
 Total Insulation cross-section (total) (m2)                              (a_tf_ins*n_tf)           2.055E+00     
 Total Insulation fraction                                                (f_tf_ins)                7.851E-02     
 
 External steel Case Information :
 
 Casing cross section area (per leg) (m2)                                 (acasetf)                 9.202E-01     
 Inboard leg case plasma side wall thickness (m)                          (casthi)                  5.482E-02     
 Inboard leg case inboard "nose" thickness (m)                            (thkcas)                  5.192E-01  ITV
 Inboard leg case sidewall thickness at its narrowest point (m)           (casths)                  1.000E-01     
 External case mass per coil (kg)                                         (whtcas)                  8.719E+05  OP 
 
 TF winding pack (WP) geometry:
 
 WP cross section area with insulation and insertion (per coil) (m2)      (awpc)                    5.338E-01     
 WP cross section area (per coil) (m2)                                    (aswp)                    4.611E-01     
 Winding pack radial thickness (m)                                        (dr_tf_wp)                4.563E-01  OP 
 Winding pack toroidal width 1 (m)                                        (wwp1)                    1.210E+00  OP 
 Winding pack toroidal width 2 (m)                                        (wwp2)                    1.130E+00  OP 
 Ground wall insulation thickness (m)                                     (tinstf)                  1.300E-02     
 Winding pack insertion gap (m)                                           (tfinsgap)                1.000E-02     
 
 TF winding pack (WP) material area/fractions:
 
 Steel WP cross-section (total) (m2)                                      (aswp*n_tf)               2.332E+00     
 Steel WP fraction                                                        (aswp/awpc)               2.427E-01     
 Insulation WP fraction                                                   (aiwp/awpc)               1.379E-01     
 Cable WP fraction                                                        ((awpc-aswp-aiwp)/awpc)   6.194E-01     
 
 WP turn information:
 
 Turn parametrisation                                                     (i_tf_turns_integer)              0     
   Non-integer number of turns
 Number of turns per TF coil                                              (n_tf_turn)               1.998E+02  OP 
 
 Width of turn including inter-turn insulation (m)                        (t_turn_tf)               4.804E-02  OP 
 Width of conductor (square) (m)                                          (t_conductor)             4.404E-02  OP 
 Width of space inside conductor (m)                                      (t_cable)                 3.604E-02  OP 
 Steel conduit thickness (m)                                              (thwcndut)                4.000E-03  ITV
 Inter-turn insulation thickness (m)                                      (thicndut)                2.000E-03     
 
 Conductor information:
 
 Diameter of central helium channel in cable                              (dhecoil)                 5.000E-03     
 Fractions by area
 internal area of the cable space                                         (acstf)                   1.291E-03     
 Coolant fraction in conductor excluding central channel                  (vftf)                    3.300E-01     
 Copper fraction of conductor                                             (fcutfsu)                 7.374E-01  ITV
 Superconductor fraction of conductor                                     (1-fcutfsu)               2.626E-01     
 Check total area fractions in winding pack = 1                                                         1.000     
 minimum TF conductor temperature margin  (K)                             (tmargmin_tf)                 1.700     
 TF conductor temperature margin (K)                                      (tmargtf)                     2.251     
 
 TF coil mass:
 
 Superconductor mass per coil (kg)                                        (whtconsc)                1.201E+04  OP 
 Copper mass per coil (kg)                                                (whtconcu)                5.238E+04  OP 
 Steel conduit mass per coil (kg)                                         (whtconsh)                4.814E+04  OP 
 Conduit insulation mass per coil (kg)                                    (whtconin)                6.311E+03  OP 
 Total conduit mass per coil (kg)                                         (whtcon)                  1.188E+05  OP 
 Mass of each TF coil (kg)                                                (whttf/n_tf)              9.970E+05  OP 
 Total TF coil mass (kg)                                                  (whttf)                   1.795E+07  OP 
 
 Maximum B field and currents:
 
 Nominal peak field assuming toroidal symmetry (T)                        (bmaxtf)                  1.112E+01  OP 
 Total current in all TF coils (MA)                                       (ritfc/1.D6)              2.338E+02  OP 
 TF coil current (summed over all coils) (A)                              (ritfc)                   2.338E+08     
 Actual peak field at discrete conductor (T)                              (bmaxtfrp)                1.185E+01  OP 
 Winding pack current density (A/m2)                                      (jwptf)                   2.817E+07  OP 
 Inboard leg mid-plane conductor current density (A/m2)                   (oacdcp)                  8.933E+06     
 Total stored energy in TF coils (GJ)                                     (estotftgj)               1.329E+02  OP 
 
 TF Forces:
 
 Inboard vertical tension per coil (N)                                    (vforce)                  2.029E+08  OP 
 Outboard vertical tension per coil (N)                                   (vforce_outboard)         2.029E+08  OP 
 inboard vertical tension fraction (-)                                    (f_vforce_inboard)        5.000E-01  OP 
 Centring force per coil (N/m)                                            (cforce)                  7.224E+07  OP 
 
 Ripple information:
 
 Max allowed ripple amplitude at plasma outboard midplane (%)             (ripmax)                  6.000E-01     
 Ripple amplitude at plasma outboard midplane (%)                         (ripple)                  6.000E-01  OP 
 
 Quench information :
 
 Allowable stress in vacuum vessel (VV) due to quench (Pa)                (sigvvall)                9.300E+07     
 Minimum allowed quench time due to stress in VV (s)                      (taucq)                   2.221E+01  OP 
 Actual quench time (or time constant) (s)                                (tdmptf)                  1.796E+01  ITV
 Maximum allowed voltage during quench due to insulation (kV)             (vdalw)                   1.265E+01     
 Actual quench voltage (kV)                                               (vtfskv)                  1.265E+01  OP 
 Maximum allowed temp rise during a quench (K)                            (tmaxpro)                 1.500E+02     
 
 Radial build of TF coil centre-line :
 
                                          Thickness (m)    Outer radius (m)
 Innermost edge of TF coil                    3.251           3.251                       
 Coil case ("nose")                           0.519           3.770   (thkcas)            
 Insertion gap for winding pack               0.010           3.780   (tfinsgap)          
 Winding pack ground insulation               0.013           3.793   (tinstf)            
 Winding - first half                         0.205           3.998   (dr_tf_wp/2-tinstf-t
 Winding - second half                        0.205           4.203   (dr_tf_wp/2-tinstf-t
 Winding pack insulation                      0.013           4.216   (tinstf)            
 Insertion gap for winding pack               0.010           4.226   (tfinsgap)          
 Plasma side case min radius                  0.055           4.281   (casthi)            
 Plasma side case max radius                  4.347           4.347   (r_tf_inboard_out)  
 TF coil dimensions are consistent
 
 ****************************************** Superconducting TF Coils ******************************************
 
 Superconductor switch                                                    (isumat)                          1     
 Superconductor used: Nb3Sn
   (ITER Jcrit model, standard parameters)
 Critical field at zero temperature and strain (T)                        (bc20m)                   3.297E+01     
 Critical temperature at zero field and strain (K)                        (tc0m)                    1.606E+01     
 
 Helium temperature at peak field (= superconductor temperature) (K)      (thelium)                 4.750E+00     
 Total helium fraction inside cable space                                 (fhetot)                  3.452E-01  OP 
 Copper fraction of conductor                                             (fcutfsu)                 7.374E-01  ITV
 Strain on superconductor                                                 (strncon_tf)             -5.000E-03     
 Critical current density in superconductor (A/m2)                        (jcritsc)                 5.857E+08  OP 
 Critical current density in strand (A/m2)                                (jcritstr)                1.538E+08  OP 
 Critical current density in winding pack (A/m2)                          (jwdgcrt)                 5.633E+07  OP 
 Actual current density in winding pack (A/m2)                            (jwdgop)                  2.817E+07  OP 
 Minimum allowed temperature margin in superconductor (K)                 (tmargmin_tf)             1.700E+00     
 Actual temperature margin in superconductor (K)                          (tmarg)                   2.251E+00  OP 
 Critical current (A)                                                     (icrit)                   1.300E+05  OP 
 Actual current (A)                                                       (cpttf)                   6.500E+04  OP 
 Actual current / critical current                                        (iooic)                   5.000E-01  OP 
 
 *************************************** Central Solenoid and PF Coils ****************************************
 
 Superconducting central solenoid
 Central solenoid superconductor material                                 (isumatoh)                        1     
   (ITER Nb3Sn critical surface model)
 
 Central Solenoid Current Density Limits :
 
 Maximum field at Beginning Of Pulse (T)                                  (bmaxoh0)                 1.175E+01  OP 
 Critical superconductor current density at BOP (A/m2)                    (jscoh_bop)               5.993E+08  OP 
 Critical strand current density at BOP (A/m2)                            (jstrandoh_bop)           1.798E+08  OP 
 Allowable overall current density at BOP (A/m2)                          (rjohc0)                  6.293E+07  OP 
 Actual overall current density at BOP (A/m2)                             (cohbop)                  1.573E+07  OP 
 
 Maximum field at End Of Flattop (T)                                      (bmaxoh)                  1.142E+01  OP 
 Critical superconductor current density at EOF (A/m2)                    (jscoh_eof)               6.424E+08  OP 
 Critical strand current density at EOF (A/m2)                            (jstrandoh_eof)           1.927E+08  OP 
 Allowable overall current density at EOF (A/m2)                          (rjohc)                   6.745E+07  OP 
 Actual overall current density at EOF (A/m2)                             (coheof)                  1.686E+07  ITV
 
 CS inside radius (m)                                                     (bore.)                   2.549E+00     
 CS thickness (m)                                                         (ohcth.)                  5.977E-01     
 Gap between central solenoid and TF coil (m)                             (gapoh)                   5.000E-02  ITV
 CS overall cross-sectional area (m2)                                     (areaoh)                  9.206E+00  OP 
 CS conductor+void cross-sectional area (m2)                              (awpoh)                   4.603E+00  OP 
    CS conductor cross-sectional area (m2)                                (awpoh*(1-vfohc))         3.222E+00  OP 
    CS void cross-sectional area (m2)                                     (awpoh*vfohc)             1.381E+00  OP 
 CS steel cross-sectional area (m2)                                       (areaoh-awpoh)            4.603E+00  OP 
 CS steel area fraction                                                   (oh_steel_frac)           5.000E-01     
 Only hoop stress considered
 Switch for CS stress calculation                                         (i_cs_stress)                     0     
 Allowable stress in CS steel (Pa)                                        (alstroh)                 5.500E+08     
 Hoop stress in CS steel (Pa)                                             (sig_hoop)                5.896E+08  OP 
 Axial stress in CS steel (Pa)                                            (sig_axial)              -6.564E+08  OP 
 Maximum shear stress in CS steel for the Tresca criterion (Pa)           (s_tresca_oh)             5.896E+08  OP 
 Axial force in CS (N)                                                    (axial_force)            -1.755E+09  OP 
 Strain on CS superconductor                                              (strncon_cs)             -5.000E-03     
 Copper fraction in strand                                                (fcuohsu)                 7.000E-01     
 Void (coolant) fraction in conductor                                     (vfohc)                   3.000E-01     
 Helium coolant temperature (K)                                           (tftmp)                   4.750E+00     
 CS temperature margin (K)                                                (tmargoh)                 3.416E+00  OP 
 Minimum permitted temperature margin (K)                                 (tmargmin_cs)             1.700E+00     
 residual hoop stress in CS Steel (Pa)                                    (residual_sig_hoop)       2.400E+08     
 Initial vertical crack size (m)                                          (t_crack_vertical)        2.000E-03     
 Initial radial crack size (m)                                            (t_crack_radial)          6.000E-03     
 CS structural vertical thickness (m)                                     (t_structural_vertical)   2.200E-02     
 CS structural radial thickness (m)                                       (t_structural_radial)     7.000E-02     
 Allowable number of cycles till CS fracture                              (N_cycle)                 3.681E+04  OP 
 
 Superconducting PF coils
 PF coil superconductor material                                          (isumatpf)                        3     
   (NbTi)
 Copper fraction in conductor                                             (fcupfsu)                 6.900E-01     
 
 PF Coil Case Stress :
 
 Maximum permissible tensile stress (MPa)                                 (sigpfcalw)               5.000E+02     
 JxB hoop force fraction supported by case                                (sigpfcf)                 6.660E-01     
 
 Geometry of PF coils, central solenoid and plasma :
 
 coil           R(m)        Z(m)        dR(m)       dZ(m)       turns     steel thickness(m)
 
  PF 1           6.26        9.28        1.33        1.33      459.60        0.14
  PF 2           6.26      -10.51        1.43        1.43      531.97        0.16
  PF 3          17.62        2.86        1.18        1.18      199.64        0.09
  PF 4          17.62       -2.86        1.18        1.18      199.64        0.09
  PF 5          15.95        8.01        0.81        0.81      122.32        0.07
  PF 6          15.95       -8.01        0.81        0.81      122.32        0.07
  CS             2.85        0.00        0.60       15.40     3609.89        0.15
 Plasma          8.87        0.00        5.72       10.19        1.00
 
 PF Coil Information at Peak Current:
 
 coil  current  allowed J  actual J   J   cond. mass   steel mass     field
         (MA)    (A/m2)     (A/m2)  ratio    (kg)          (kg)        (T)
 
  PF 1   19.40  3.821E+08  1.100E+07  0.03 2.947E+05   2.551E+05    6.203E+00
  PF 2   22.45  3.309E+08  1.100E+07  0.03 3.411E+05   3.144E+05    6.703E+00
  PF 3   -8.42  7.515E+08  6.000E+06  0.01 6.606E+05   3.961E+05    2.756E+00
  PF 4   -8.42  7.515E+08  6.000E+06  0.01 6.606E+05   3.961E+05    2.756E+00
  PF 5   -5.26  7.716E+08  8.000E+06  0.01 2.800E+05   1.845E+05    2.574E+00
  PF 6   -5.26  7.716E+08  8.000E+06  0.01 2.800E+05   1.845E+05    2.574E+00
  CS  -155.23  6.293E+07  1.686E+07  0.27 3.505E+05   6.424E+05    1.175E+01
       ------                             ---------   ---------
       224.44                             2.868E+06   2.373E+06
 
 PF coil current scaling information :
 
 Sum of squares of residuals                                              (ssq0)                    6.270E-04  OP 
 Smoothing parameter                                                      (alfapf)                  5.000E-10     
 
 ****************************************** Volt Second Consumption *******************************************
 
              volt-sec       volt-sec       volt-sec
              start-up         burn          total

 PF coils :    -211.19        -115.50        -326.69
 CS coil  :    -175.19        -240.37        -415.56
              --------       --------       --------
 Total :       -386.39        -355.86        -742.25
 
 Total volt-second consumption by coils (Wb)                              (vstot)                  -7.423E+02  OP 
 
 Summary of volt-second consumption by circuit (Wb) :
 
 circuit       BOP            BOF            EOF
 
     1       38.743         47.573          1.143
     2       40.511         44.815         -3.733
     3        6.694        -69.924        -77.947
     4        6.694        -69.924        -77.947
     5        1.867        -33.677        -35.914
     6        1.867        -33.677        -35.914
 CS coil    200.575         25.380       -214.987
 
 ********************************** Waveforms ***********************************
 
 Currents (Amps/coil) as a function of time :
 
                                       time (sec)

                0.00      30.00      60.00      70.00    7269.73    7299.73
               Start      BOP        EOR        BOF        EOF        EOP        
 circuit
   1         0.000E+00  1.580E+07  1.940E+07  1.940E+07  4.661E+05  0.000E+00
   2         0.000E+00  2.029E+07  2.245E+07  2.245E+07 -1.870E+06  0.000E+00
   3        -0.000E+00  7.236E+05 -7.558E+06 -7.558E+06 -8.425E+06 -0.000E+00
   4        -0.000E+00  7.236E+05 -7.558E+06 -7.558E+06 -8.425E+06 -0.000E+00
   5        -0.000E+00  2.734E+05 -4.932E+06 -4.932E+06 -5.260E+06 -0.000E+00
   6        -0.000E+00  2.734E+05 -4.932E+06 -4.932E+06 -5.260E+06 -0.000E+00
   7        -0.000E+00  1.448E+08  1.833E+07  1.833E+07 -1.552E+08 -0.000E+00
 Plasma (A)  0.000E+00  0.000E+00  1.929E+07  1.929E+07  1.929E+07  0.000E+00
 
 This consists of: CS coil field balancing:
   1         0.000E+00  1.580E+07  1.999E+06  1.999E+06 -1.693E+07  0.000E+00
   2         0.000E+00  2.029E+07  2.568E+06  2.568E+06 -2.175E+07  0.000E+00
   3        -0.000E+00  7.236E+05  9.156E+04  9.156E+04 -7.756E+05 -0.000E+00
   4        -0.000E+00  7.236E+05  9.156E+04  9.156E+04 -7.756E+05 -0.000E+00
   5        -0.000E+00  2.734E+05  3.460E+04  3.460E+04 -2.931E+05 -0.000E+00
   6        -0.000E+00  2.734E+05  3.460E+04  3.460E+04 -2.931E+05 -0.000E+00
   7        -0.000E+00  1.448E+08  1.833E+07  1.833E+07 -1.552E+08 -0.000E+00
 
 And: equilibrium field:
   1         0.000E+00  0.000E+00  1.740E+07  1.740E+07  1.740E+07  0.000E+00
   2         0.000E+00  0.000E+00  1.988E+07  1.988E+07  1.988E+07  0.000E+00
   3         0.000E+00  0.000E+00 -7.649E+06 -7.649E+06 -7.649E+06  0.000E+00
   4         0.000E+00  0.000E+00 -7.649E+06 -7.649E+06 -7.649E+06  0.000E+00
   5         0.000E+00  0.000E+00 -4.967E+06 -4.967E+06 -4.967E+06  0.000E+00
   6         0.000E+00  0.000E+00 -4.967E+06 -4.967E+06 -4.967E+06  0.000E+00
   7         0.000E+00  0.000E+00  0.000E+00  0.000E+00  0.000E+00  0.000E+00
 
 Ratio of central solenoid current at beginning of Pulse / end of flat-to (fcohbop)                 9.330E-01  ITV
 Ratio of central solenoid current at beginning of Flat-top / end of flat (fcohbof)                -1.181E-01  OP 
 
 *************************** PF Circuit Waveform Data ***************************
 
 Number of PF circuits including CS and plasma                            (ncirt)                           8     
 PF Circuit 01 - Time point 01 (A)                                        (pfc01t01)                0.000E+00     
 PF Circuit 01 - Time point 02 (A)                                        (pfc01t02)                1.580E+07     
 PF Circuit 01 - Time point 03 (A)                                        (pfc01t03)                1.940E+07     
 PF Circuit 01 - Time point 04 (A)                                        (pfc01t04)                1.940E+07     
 PF Circuit 01 - Time point 05 (A)                                        (pfc01t05)                4.661E+05     
 PF Circuit 01 - Time point 06 (A)                                        (pfc01t06)                0.000E+00     
 PF Circuit 02 - Time point 01 (A)                                        (pfc02t01)                0.000E+00     
 PF Circuit 02 - Time point 02 (A)                                        (pfc02t02)                2.029E+07     
 PF Circuit 02 - Time point 03 (A)                                        (pfc02t03)                2.245E+07     
 PF Circuit 02 - Time point 04 (A)                                        (pfc02t04)                2.245E+07     
 PF Circuit 02 - Time point 05 (A)                                        (pfc02t05)               -1.870E+06     
 PF Circuit 02 - Time point 06 (A)                                        (pfc02t06)                0.000E+00     
 PF Circuit 03 - Time point 01 (A)                                        (pfc03t01)               -0.000E+00     
 PF Circuit 03 - Time point 02 (A)                                        (pfc03t02)                7.236E+05     
 PF Circuit 03 - Time point 03 (A)                                        (pfc03t03)               -7.558E+06     
 PF Circuit 03 - Time point 04 (A)                                        (pfc03t04)               -7.558E+06     
 PF Circuit 03 - Time point 05 (A)                                        (pfc03t05)               -8.425E+06     
 PF Circuit 03 - Time point 06 (A)                                        (pfc03t06)               -0.000E+00     
 PF Circuit 04 - Time point 01 (A)                                        (pfc04t01)               -0.000E+00     
 PF Circuit 04 - Time point 02 (A)                                        (pfc04t02)                7.236E+05     
 PF Circuit 04 - Time point 03 (A)                                        (pfc04t03)               -7.558E+06     
 PF Circuit 04 - Time point 04 (A)                                        (pfc04t04)               -7.558E+06     
 PF Circuit 04 - Time point 05 (A)                                        (pfc04t05)               -8.425E+06     
 PF Circuit 04 - Time point 06 (A)                                        (pfc04t06)               -0.000E+00     
 PF Circuit 05 - Time point 01 (A)                                        (pfc05t01)               -0.000E+00     
 PF Circuit 05 - Time point 02 (A)                                        (pfc05t02)                2.734E+05     
 PF Circuit 05 - Time point 03 (A)                                        (pfc05t03)               -4.932E+06     
 PF Circuit 05 - Time point 04 (A)                                        (pfc05t04)               -4.932E+06     
 PF Circuit 05 - Time point 05 (A)                                        (pfc05t05)               -5.260E+06     
 PF Circuit 05 - Time point 06 (A)                                        (pfc05t06)               -0.000E+00     
 PF Circuit 06 - Time point 01 (A)                                        (pfc06t01)               -0.000E+00     
 PF Circuit 06 - Time point 02 (A)                                        (pfc06t02)                2.734E+05     
 PF Circuit 06 - Time point 03 (A)                                        (pfc06t03)               -4.932E+06     
 PF Circuit 06 - Time point 04 (A)                                        (pfc06t04)               -4.932E+06     
 PF Circuit 06 - Time point 05 (A)                                        (pfc06t05)               -5.260E+06     
 PF Circuit 06 - Time point 06 (A)                                        (pfc06t06)               -0.000E+00     
 CS Circuit  - Time point 01 (A)                                          (cst01)                  -0.000E+00     
 CS Circuit  - Time point 02 (A)                                          (cst02)                   1.448E+08     
 CS Circuit  - Time point 03 (A)                                          (cst03)                   1.833E+07     
 CS Circuit  - Time point 04 (A)                                          (cst04)                   1.833E+07     
 CS Circuit  - Time point 05 (A)                                          (cst05)                  -1.552E+08     
 CS Circuit  - Time point 06 (A)                                          (cst06)                  -0.000E+00     
 Plasma  - Time point 01 (A)                                              (plasmat01)               0.000E+00     
 Plasma  - Time point 02 (A)                                              (plasmat02)               0.000E+00     
 Plasma  - Time point 03 (A)                                              (plasmat03)               1.929E+07     
 Plasma  - Time point 04 (A)                                              (plasmat04)               1.929E+07     
 Plasma  - Time point 05 (A)                                              (plasmat05)               1.929E+07     
 Plasma  - Time point 06 (A)                                              (plasmat06)               0.000E+00     
 
 ********************************************* Support Structure **********************************************
 
 Outer PF coil fence mass (kg)                                            (fncmass)                 3.534E+05  OP 
 Intercoil support structure mass (kg)                                    (aintmass)                5.378E+06  OP 
 Mass of cooled components (kg)                                           (coldmass)                4.466E+07  OP 
 Gravity support structure mass (kg)                                      (clgsmass)                1.839E+06  OP 
 Torus leg support mass (kg)                                              (gsm1)                    1.089E+05  OP 
 Ring beam mass (kg)                                                      (gsm2)                    5.187E+05  OP 
 Ring legs mass (kg)                                                      (gsm3)                    9.270E+05  OP 
 
 ******************************************** PF Coil Inductances *********************************************
 
 Inductance matrix [H] :
 
   1     4.1E+00 7.4E-02 3.4E-01 2.2E-01 2.9E-01 8.1E-02 1.2E+00 1.1E-03
   2     7.4E-02 5.3E+00 2.3E-01 3.6E-01 8.4E-02 3.2E-01 1.0E+00 1.1E-03
   3     3.4E-01 2.3E-01 3.2E+00 1.1E+00 6.5E-01 3.5E-01 5.9E-01 1.8E-03
   4     2.2E-01 3.6E-01 1.1E+00 3.2E+00 3.5E-01 6.5E-01 5.9E-01 1.8E-03
   5     2.9E-01 8.4E-02 6.5E-01 3.5E-01 1.2E+00 1.2E-01 3.1E-01 8.4E-04
   6     8.1E-02 3.2E-01 3.5E-01 6.5E-01 1.2E-01 1.2E+00 3.1E-01 8.4E-04
  CS     1.2E+00 1.0E+00 5.9E-01 5.9E-01 3.1E-01 3.1E-01 2.1E+01 5.0E-03
 Plasma  1.1E-03 1.1E-03 1.8E-03 1.8E-03 8.4E-04 8.4E-04 5.0E-03 1.6E-05
 
 ********************* Heat transfer parameters at the coolant outlet: Inboard first wall *********************
 
 Radius of coolant channel (m)                                            (afw)                     6.000E-03     
 Mean surface heat flux on first wall (W/m2)                              (qpp)                     1.320E+05  OP 
 Mean nuclear power deposited in first wall per unit area (W/m2)                                    1.193E+05  OP 
 Ratio of peak local heat load (surface and nuclear) to mean              (peaking_factor)          1.000E+00     
 Length of a single coolant channel (all in parallel) (m)                 (fw_channel_length)       4.000E+00     
 Pitch of coolant channels (m)                                            (pitch)                   2.000E-02     
 Thermal conductivity of first wall material (W/K/m)                      (tkfw)                    3.106E+01  OP 
 Coolant density (kg/m3)                                                  (rhofo)                   8.868E+00  OP 
 Coolant mass flow rate in one channel (kg/s)                             (massrate)                1.551E-02  OP 
 Coolant velocity (m/s)                                                   (velocity)                1.547E+01  OP 
 Outlet temperature of first wall coolant (K)                             (fwoutlet)                8.230E+02     
 Heat transfer coefficient                                                (hcoeff)                  2.300E+03  OP 
 Temperature drop in the wall material (simple model)                     (deltat_solid)            3.446E+01  OP 
 Temperature drop in the coolant (wall to bulk)                           (deltat_coolant)          5.798E+01  OP 
 First wall temperature (excluding armour) (K)                            (tpeakfw)                 9.154E+02  OP 
 Temperature drop in the wall material: 1D estimate                       (deltat_solid_1D)         2.605E+01  OP 
 
 ************************************ Pumping power for Inboard first wall ************************************
 
 Viscosity (Pa.s)                                                         (viscf)                   3.604E-05  OP 
 Density (kg/m3)                                                          (rhof)                    1.041E+01  OP 
 Velocity (m/s)                                                           (vv)                      1.318E+01  OP 
 Reynolds number                                                          (reyn)                    4.566E+04  OP 
 Darcy friction factor                                                    (lambda)                  2.160E-02  OP 
 Channel length                                                           (flleng)                  4.000E+00  OP 
 Pressure drop (Pa)                                                       (deltap)                  6.913E+03  OP 
 This is the sum of the following:
             Straight sections (Pa)                                       (pdropstraight)           6.510E+03  OP 
             90 degree bends (Pa)                                         (pdrop90)                 4.023E+02  OP 
             180 degree bends (Pa)                                        (pdrop180)                0.000E+00  OP 
 Inlet pressure (Pa)                                                      (coolpin)                 1.551E+07  OP 
 Total coolant mass flow rate in (kg/s)                                   (mf)                      1.328E+02  OP 
 Coolant mass flow rate in one channel (kg/s)                             (mfp)                     1.551E-02  OP 
 Pumping power (MW)                                                       (pumppower)               8.577E-02  OP 
 Additional information is printed when verbose = 1
 
 ************************************* Pumping power for Inboard blanket **************************************
 
 Viscosity (Pa.s)                                                         (viscf)                   3.604E-05  OP 
 Density (kg/m3)                                                          (rhof)                    1.041E+01  OP 
 Velocity (m/s)                                                           (vv)                      1.961E+00  OP 
 Reynolds number                                                          (reyn)                    6.792E+03  OP 
 Darcy friction factor                                                    (lambda)                  3.460E-02  OP 
 Channel length                                                           (flleng)                  4.972E+00  OP 
 Pressure drop (Pa)                                                       (deltap)                  3.153E+02  OP 
 This is the sum of the following:
             Straight sections (Pa)                                       (pdropstraight)           2.867E+02  OP 
             90 degree bends (Pa)                                         (pdrop90)                 2.025E+01  OP 
             180 degree bends (Pa)                                        (pdrop180)                8.424E+00  OP 
 Inlet pressure (Pa)                                                      (coolpin)                 1.550E+07  OP 
 Total coolant mass flow rate in (kg/s)                                   (mf)                      2.902E+02  OP 
 Coolant mass flow rate in one channel (kg/s)                             (mfp)                     2.307E-03  OP 
 Pumping power (MW)                                                       (pumppower)               8.551E-03  OP 
 Additional information is printed when verbose = 1
 
 ******************** Heat transfer parameters at the coolant outlet: Outboard first wall *********************
 
 Radius of coolant channel (m)                                            (afw)                     6.000E-03     
 Mean surface heat flux on first wall (W/m2)                              (qpp)                     1.494E+05  OP 
 Mean nuclear power deposited in first wall per unit area (W/m2)                                    1.193E+05  OP 
 Ratio of peak local heat load (surface and nuclear) to mean              (peaking_factor)          1.000E+00     
 Length of a single coolant channel (all in parallel) (m)                 (fw_channel_length)       4.000E+00     
 Pitch of coolant channels (m)                                            (pitch)                   2.000E-02     
 Thermal conductivity of first wall material (W/K/m)                      (tkfw)                    3.106E+01  OP 
 Coolant density (kg/m3)                                                  (rhofo)                   8.868E+00  OP 
 Coolant mass flow rate in one channel (kg/s)                             (massrate)                1.659E-02  OP 
 Coolant velocity (m/s)                                                   (velocity)                1.654E+01  OP 
 Outlet temperature of first wall coolant (K)                             (fwoutlet)                8.230E+02     
 Heat transfer coefficient                                                (hcoeff)                  2.425E+03  OP 
 Temperature drop in the wall material (simple model)                     (deltat_solid)            3.816E+01  OP 
 Temperature drop in the coolant (wall to bulk)                           (deltat_coolant)          5.879E+01  OP 
 First wall temperature (excluding armour) (K)                            (tpeakfw)                 9.200E+02  OP 
 Temperature drop in the wall material: 1D estimate                       (deltat_solid_1D)         2.885E+01  OP 
 
 *********************************** Pumping power for Outboard first wall ************************************
 
 Viscosity (Pa.s)                                                         (viscf)                   3.604E-05  OP 
 Density (kg/m3)                                                          (rhof)                    1.041E+01  OP 
 Velocity (m/s)                                                           (vv)                      1.409E+01  OP 
 Reynolds number                                                          (reyn)                    4.882E+04  OP 
 Darcy friction factor                                                    (lambda)                  2.131E-02  OP 
 Channel length                                                           (flleng)                  4.000E+00  OP 
 Pressure drop (Pa)                                                       (deltap)                  7.798E+03  OP 
 This is the sum of the following:
             Straight sections (Pa)                                       (pdropstraight)           7.340E+03  OP 
             90 degree bends (Pa)                                         (pdrop90)                 4.584E+02  OP 
             180 degree bends (Pa)                                        (pdrop180)                0.000E+00  OP 
 Inlet pressure (Pa)                                                      (coolpin)                 1.551E+07  OP 
 Total coolant mass flow rate in (kg/s)                                   (mf)                      2.294E+02  OP 
 Coolant mass flow rate in one channel (kg/s)                             (mfp)                     1.659E-02  OP 
 Pumping power (MW)                                                       (pumppower)               1.671E-01  OP 
 Additional information is printed when verbose = 1
 
 ************************************* Pumping power for Outboard blanket *************************************
 
 Viscosity (Pa.s)                                                         (viscf)                   3.604E-05  OP 
 Density (kg/m3)                                                          (rhof)                    1.041E+01  OP 
 Velocity (m/s)                                                           (vv)                      2.592E+00  OP 
 Reynolds number                                                          (reyn)                    8.981E+03  OP 
 Darcy friction factor                                                    (lambda)                  3.199E-02  OP 
 Channel length                                                           (flleng)                  6.574E+00  OP 
 Pressure drop (Pa)                                                       (deltap)                  6.619E+02  OP 
 This is the sum of the following:
             Straight sections (Pa)                                       (pdropstraight)           6.128E+02  OP 
             90 degree bends (Pa)                                         (pdrop90)                 3.455E+01  OP 
             180 degree bends (Pa)                                        (pdrop180)                1.451E+01  OP 
 Inlet pressure (Pa)                                                      (coolpin)                 1.550E+07  OP 
 Total coolant mass flow rate in (kg/s)                                   (mf)                      8.776E+02  OP 
 Coolant mass flow rate in one channel (kg/s)                             (mfp)                     3.051E-03  OP 
 Pumping power (MW)                                                       (pumppower)               5.429E-02  OP 
 Additional information is printed when verbose = 1
 
 ****************************** First wall and blanket thermohydraulics: Summary ******************************
 
 Blanket coolant type (1=He, 2=H20)                                       (coolwh)                          1     
 First wall coolant type                                                  (fwcoolant)                        "helium"
 Wall thickness of first wall cooling channels (m)                        (fw_wall)                 3.000E-03     
 Radius of first wall cooling channels (m)                                (afw)                     6.000E-03     
 Roughness of first wall cooling channels (m)                             (roughness)               1.000E-06     
 Inlet temperature of first wall coolant (K)                              (fwinlet)                   573.000     
 Outlet temperature of first wall coolant (K)                             (fwoutlet)                  823.000     
 Inlet temperature of blanket coolant (K)                                 (inlet_temp)                573.000     
 Outlet temperature of blanket coolant (K)                                (outlet_temp)               823.000     
 First wall coolant mass flow rate (kg/s)                                 (mffw)                    3.622E+02  OP 
 Blanket coolant mass flow rate (kg/s)                                    (mfblkt)                  1.168E+03  OP 
 Total coolant mass flow rate(kg/s)                                       (mftotal)                 1.530E+03  OP 
 First wall coolant pressure (Pa)                                         (fwpressure)              1.550E+07     
 Blanket coolant pressure (Pa)                                            (blpressure)              1.550E+07     
 Allowable temperature of first wall material, excluding armour (K)       (tfwmatmax)                1100.000     
 Actual peak temperature of first wall material (K)                       (tpeak)                     919.959  OP 
 Mechanical pumping power for FW (MW)                                     (htpmw_fw)                2.529E-01  OP 
 Mechanical pumping power for blanket (MW)                                (htpmw_blkt)              6.284E-02  OP 
 Pumping power for divertor (MW)                                          (htpmw_div)               1.507E+01  OP 
 Pumping power for shield and vacuum vessel (MW)                          (htpmw_shld)              9.172E-02  OP 
 Total primary coolant pumping power (MW)                                 (htpmw)                   1.000E+02  OP 
 
 ********************************** First wall and blanket : CCFE HCPB model **********************************
 
 
 Blanket Composition by volume :
 
 Titanium beryllide fraction                                              (fbltibe12)                   0.410  OP 
 Lithium orthosilicate fraction                                           (fblli2sio4)                  0.340  OP 
 Steel fraction                                                           (fblss_ccfe)                  0.097  OP 
 Coolant fraction                                                         (vfcblkt)                     0.053     
 Purge gas fraction                                                       (vfpblkt)                     0.100     
 
 Component Volumes :
 
 First Wall Armour Volume (m3)                                            (fw_armour_vol)               4.097  OP 
 First Wall Volume (m3)                                                   (volfw)                      22.112  OP 
 Blanket Volume (m3)                                                      (volblkt)                  1138.342  OP 
 Shield Volume (m3)                                                       (volshld)                   693.764  OP 
 Vacuum vessel volume (m3)                                                (vdewin)                   1184.304  OP 
 
 Component Masses :
 
 First Wall Armour Mass (kg)                                              (fw_armour_mass)          7.887E+04  OP 
 First Wall Mass, excluding armour (kg)                                   (fwmass)                  1.725E+05  OP 
 Blanket Mass - Total(kg)                                                 (whtblkt)                 2.845E+06  OP 
     Blanket Mass - TiBe12 (kg)                                           (whtbltibe12)             1.055E+06  OP 
     Blanket Mass - Li4SiO4 (kg)                                          (whtblli4sio4)            9.288E+05  OP 
     Blanket Mass - Steel (kg)                                            (whtblss)                 8.617E+05  OP 
 Total mass of armour, first wall and blanket (kg)                        (armour_fw_bl_mass)       3.097E+06  OP 
 Shield Mass (kg)                                                         (whtshld)                 4.059E+06  OP 
 Vacuum vessel mass (kg)                                                  (vvmass)                  9.238E+06  OP 
 
 Nuclear heating :
 
 Total nuclear heating in TF+PF coils (CS is negligible) (MW)             (ptfnuc)                  4.819E-02  OP 
 Total nuclear heating in FW (MW)                                         (pnucfw)                  2.138E+02  OP 
 Total nuclear heating in the blanket (including emult) (MW)              (pnucblkt)                1.514E+03  OP 
 (Note: emult is fixed for this model inside the code)
 Total nuclear heating in the shield (MW)                                 (pnucshld)                2.184E+00  OP 
 Total nuclear heating in the divertor (MW)                               (pnucdiv)                 1.772E+02  OP 
 
  Diagostic output for nuclear heating :
 
 Blanket exponential factor                                               (exp_blanket)             9.991E-01  OP 
 Shield: first exponential                                                (exp_shield1)             5.140E-03  OP 
 Shield: second exponential                                               (exp_shield2)             7.672E-02  OP 
 Solid angle fraction taken by on divertor                                (fdiv)                    1.150E-01     
 Switch for plant secondary cycle                                         (secondary_cycle)                 3     
 First wall coolant pressure (Pa)                                         (fwpressure)              1.550E+07     
 Blanket coolant pressure (Pa)                                            (blpressure)              1.550E+07     
 Mechanical pumping power for first wall (MW)                             (htpmw_fw)                2.529E-01  OP 
 Mechanical pumping power for blanket (MW)                                (htpmw_blkt)              6.284E-02  OP 
 Mechanical pumping power for divertor (MW)                               (htpmw_div)               1.507E+01  OP 
 Mechanical pumping power for shield and vacuum vessel (MW)               (htpmw_shld)              9.172E-02  OP 
 Total electrical coolant pumping power: first wall, blanket, shield and  (htpmw)                   1.000E+02  OP 
 Allowable nominal neutron fluence at first wall (MW.year/m2)             (abktflnc)                1.500E+01     
 No of inboard blanket modules poloidally                                 (nblktmodpi)                      7     
 No of inboard blanket modules toroidally                                 (nblktmodti)                     36     
 No of outboard blanket modules poloidally                                (nblktmodpo)                      8     
 No of outboard blanket modules toroidally                                (nblktmodto)                     54     
 Isentropic efficiency of first wall / blanket coolant pumps              (etaiso)                  8.500E-01     
 
 Other volumes, masses and areas :
 
 First wall area (m2)                                                     (fwarea)                  1.791E+03  OP 
 Cryostat internal radius (m)                                             (rdewex)                  1.871E+01  OP 
 Cryostat internal half-height (m)                                        (zdewex)                  1.556E+01  OP 
 Vertical clearance from TF coil to cryostat (m)                          (clh1)                    5.908E+00  OP 
 Divertor area (m2)                                                       (divsur)                  1.771E+02  OP 
 Divertor mass (kg)                                                       (divmas)                  4.339E+04  OP 
 Lithium-6 enrichment (%)                                                 (li6enrich)                  53.934  ITV
 Breeder fraction by volume: Li4SiO4/(Be12Ti+Li4SiO4)                     (breeder_f)                   0.453  ITV
 Blanket thickness choice: THIN (0.53 m inboard, 0.91 m outboard)         (iblanket_thickness)              1     
 Tritium breeding ratio (5-year time-averaged)                            (tbr)                         1.150  OP 
 Minimum Tritium breeding ratio                                           (tbrmin)                      1.150     
 (See "A parameter study of time-varying tritium production in solid-type breeder blankets,
 J. Shimwell et al, Fusion Engineering and Design
 For consistency, inboard first wall thicknesses should be 0.03 (m)       (fwith)                   1.800E-02     
 For consistency, outboard first wall thicknesses should be 0.03 (m)      (fwoth)                   1.800E-02     
 For consistency, first wall armour thickness should be 0.003 (m)         (fw_armour_thickness)     3.000E-03     
 
 ********************************** Superconducting TF Coil Power Conversion **********************************
 
 TF coil current (kA)                                                     (itfka)                   6.500E+01  OP 
 Number of TF coils                                                       (ntfc)                    1.800E+01     
 Voltage across a TF coil during quench (kV)                              (vtfskv)                  1.265E+01  OP 
 TF coil charge time (hours)                                              (tchghr)                  4.000E+00     
 Total inductance of TF coils (H)                                         (ltfth)                   6.290E+01  OP 
 Total resistance of TF coils (ohm)                                       (rcoils)                  0.000E+00  OP 
 TF coil charging voltage (V)                                             (tfcv)                    4.073E+02     
 Number of DC circuit breakers                                            (ntfbkr)                  1.800E+01     
 Number of dump resistors                                                 (ndumpr)                  7.200E+01     
 Resistance per dump resistor (ohm)                                       (r1dump)                  1.946E-01  OP 
 Dump resistor peak power (MW)                                            (r1ppmw)                  2.056E+02  OP 
 Energy supplied per dump resistor (MJ)                                   (r1emj)                   1.846E+03  OP 
 TF coil L/R time constant (s)                                            (ttfsec)                  1.796E+01  OP 
 Power supply voltage (V)                                                 (tfpsv)                   4.276E+02  OP 
 Power supply current (kA)                                                (tfpska)                  6.825E+01  OP 
 DC power supply rating (kW)                                              (tfckw)                   2.919E+04  OP 
 AC power for charging (kW)                                               (tfackw)                  3.243E+04  OP 
 TF coil resistive power (MW)                                             (rpower)                  8.017E+00  OP 
 TF coil inductive power (MVA)                                            (xpower)                  1.846E+01  OP 
 Aluminium bus current density (kA/cm2)                                   (djmka)                   1.250E-01     
 Aluminium bus cross-sectional area (cm2)                                 (albusa)                  5.200E+02  OP 
 Total length of TF coil bussing (m)                                      (tfbusl)                  3.766E+03  OP 
 Aluminium bus weight (tonnes)                                            (albuswt)                 5.287E+02  OP 
 Total TF coil bus resistance (ohm)                                       (rtfbus)                  1.897E-03  OP 
 TF coil bus voltage drop (V)                                             (vtfbus)                  1.233E+02  OP 
 Dump resistor floor area (m2)                                            (drarea)                  5.432E+03  OP 
 TF coil power conversion floor space (m2)                                (tfcfsp)                  1.917E+03  OP 
 TF coil power conv. building volume (m3)                                 (tfcbv)                   1.150E+04  OP 
 TF coil AC inductive power demand (MW)                                   (xpwrmw)                  2.051E+01  OP 
 Total steady state AC power demand (MW)                                  (tfacpd)                  8.907E+00  OP 
 
 ****************************** PF Coils and Central Solenoid: Power and Energy *******************************
 
 Number of PF coil circuits                                               (pfckts)                  1.200E+01     
 Sum of PF power supply ratings (MVA)                                     (spsmva)                  1.930E+03  OP 
 Total PF coil circuit bus length (m)                                     (spfbusl)                 2.532E+03  OP 
 Total PF coil bus resistive power (kW)                                   (pfbuspwr)                1.066E+03  OP 
 Total PF coil resistive power (kW)                                       (srcktpm)                 1.066E+03  OP 
 Maximum PF coil voltage (kV)                                             (vpfskv)                  2.000E+01     
 Efficiency of transfer of PF stored energy into or out of storage        (etapsu)                  9.000E-01     
 (Energy is dissipated in PFC power supplies only when total PF energy increases or decreases.)
 Maximum stored energy in poloidal field (MJ)                             (ensxpfm)                 3.259E+04  OP 
 Peak absolute rate of change of stored energy in poloidal field (MW)     peakpoloidalpower         1.086E+03  OP 
 Energy stored in poloidal magnetic field :
 
                                            time (sec)

                     0.00      30.00      60.00      70.00    7269.73    7299.73
 Time point         Start      BOP        EOR        BOF        EOF        EOP        
 Energy (MJ)      0.000E+00  2.722E+04  1.613E+04  1.613E+04  3.259E+04  0.000E+00
 
 Interval                tramp      tohs       theat      tburn      tqnch      
 dE/dt (MW)            9.073E+02 -3.697E+02  0.000E+00  2.287E+00 -1.086E+03
 
 
 *********************************************** Vacuum System ************************************************
 
 Switch for vacuum pumping model                                          (vacuum_model)                     "simple"
 Simple steady-state model with comparison to ITER cryopumps
 Plasma fuelling rate (nucleus-pairs/s)                                   (qfuel)                   3.360E+22  OP 
 Number of high vacuum pumps, each with the throughput
  of one ITER cryopump (50 Pa m3 s-1 = 1.2e+22 molecules/s),
  all operating at the same time                                          (niterpump)               2.764E+00  OP 
 Dwell time                                                               (tdwell)                  5.000E+02     
 Number of pumps required for pump-down                                   (npumpdown)               1.408E+01  OP 
 Number of pumps required overall                                         (npump)                   1.408E+01  OP 
 
 ******************************************* Plant Buildings System *******************************************
 
 Internal volume of reactor building (m3)                                 (vrci)                    1.072E+06     
 Dist from centre of torus to bldg wall (m)                               (wrbi)                    4.082E+01     
 Effective floor area (m2)                                                (efloor)                  3.506E+05     
 Reactor building volume (m3)                                             (rbv)                     1.212E+06     
 Reactor maintenance building volume (m3)                                 (rmbv)                    3.952E+05     
 Warmshop volume (m3)                                                     (wsv)                     1.243E+05     
 Tritium building volume (m3)                                             (triv)                    4.000E+04     
 Electrical building volume (m3)                                          (elev)                    5.250E+04     
 Control building volume (m3)                                             (conv)                    6.000E+04     
 Cryogenics building volume (m3)                                          (cryv)                    1.962E+04     
 Administration building volume (m3)                                      (admv)                    1.000E+05     
 Shops volume (m3)                                                        (shov)                    1.000E+05     
 Total volume of nuclear buildings (m3)                                   (volnucb)                 1.651E+06     
 
 **************************************** Electric Power Requirements *****************************************
 
 Facility base load (MW)                                                  (basemw)                  5.000E+00     
 Divertor coil power supplies (MW)                                        (bdvmw)                   0.000E+00     
 Cryoplant electric power (MW)                                            (crymw)                   6.277E+01  OP 
 Primary coolant pumps (MW)                                               (htpmw..)                 1.000E+02  OP 
 PF coil power supplies (MW)                                              (ppfmw)                   5.425E+02  OP 
 TF coil power supplies (MW)                                              (ptfmw)                   8.907E+00  OP 
 Plasma heating supplies (MW)                                             (pheatingmw)              1.250E+02  OP 
 Tritium processing (MW)                                                  (trithtmw..)              1.500E+01     
 Vacuum pumps  (MW)                                                       (vachtmw..)               5.000E-01     
 
 Total pulsed power (MW)                                                  (pacpmw)                  9.123E+02  OP 
 Total base power required at all times (MW)                              (fcsht)                   5.759E+01  OP 
 
 ************************************************* Cryogenics *************************************************
 
 Conduction and radiation heat loads on cryogenic components (MW)         (qss/1.0D6)               1.920E-02  OP 
 Nuclear heating of cryogenic components (MW)                             (qnuc/1.0D6)              4.819E-02  OP 
 AC losses in cryogenic components (MW)                                   (qac/1.0D6)               4.484E-03  OP 
 Resistive losses in current leads (MW)                                   (qcl/1.0D6)               1.591E-02  OP 
<<<<<<< HEAD
 45% allowance for heat loads in transfer lines, storage tanks etc (MW)   (qmisc/1.0D6)             4.137E-02  OP 
 Sum = Total heat removal at cryogenic temperatures (MW)                  (helpow/1.0D6)            1.333E-01  OP 
 Temperature of cryogenic superconducting components (K)                  (tmpcry)                  4.500E+00     
 Temperature of cryogenic aluminium components (K)                        (tcoolin)                 3.131E+02     
 Efficiency (figure of merit) of cryogenic plant is 13% of ideal Carnot v                           2.028E-03  OP 
 Efficiency (figure of merit) of cryogenic aluminium plant is 40% of idea                          -2.020E+00  OP 
 Electric power for cryogenic plant (MW)                                  (crypmw)                  6.575E+01  OP 
=======
 45% allowance for heat loads in transfer lines, storage tanks etc (MW)   (qmisc/1.0D6)             3.950E-02  OP 
 Sum = Total heat removal at cryogenic temperatures (W)                   (helpow/1.0D6)            1.273E-01  OP 
 Temperature of cryogenic components (K)                                  (tmpcry)                  4.500E+00     
 Efficiency (figure of merit) of cryogenic plant is 13% of ideal Carnot v                           2.028E-03  OP 
 Electric power for cryogenic plant (MW)                                  (crypmw)                  6.277E+01  OP 
>>>>>>> ce724378
 
 ************************************ Plant Power / Heat Transport Balance ************************************
 
 
 Assumptions :
 
 Neutron power multiplication in blanket                                  (emult)                   1.269E+00     
 Divertor area fraction of whole toroid surface                           (fdiv)                    1.150E-01     
 H/CD apparatus + diagnostics area fraction                               (fhcd)                    0.000E+00     
 First wall area fraction                                                 (1-fdiv-fhcd)             8.850E-01     
 Switch for pumping of primary coolant                                    (primary_pumping)                 2     
 Mechanical pumping power is calculated for FW and blanket
 Mechanical pumping power for FW cooling loop including heat exchanger (M (htpmw_fw)                2.529E-01  OP 
 Mechanical pumping power for blanket cooling loop including heat exchang (htpmw_blkt)              6.284E-02  OP 
 Mechanical pumping power for FW and blanket cooling loop including heat  (htpmw_fw_blkt)           3.157E-01  OP 
 Mechanical pumping power for FW (MW)                                     (htpmw_fw)                2.529E-01  OP 
 Mechanical pumping power for blanket (MW)                                (htpmw_blkt)              6.284E-02  OP 
 Mechanical pumping power for divertor (MW)                               (htpmw_div)               1.507E+01  OP 
 Mechanical pumping power for shield and vacuum vessel (MW)               (htpmw_shld)              9.172E-02  OP 
 Electrical pumping power for FW and blanket (MW)                         (htpmwe_fw_blkt)          3.324E-01  OP 
 Electrical pumping power for shield (MW)                                 (htpmwe_shld)             9.654E-02  OP 
 Electrical pumping power for divertor (MW)                               (htpmwe_div)              1.586E+01  OP 
 Total electrical pumping power for primary coolant (MW)                  (htpmw)                   1.000E+02  OP 
 Coolant pump power / non-pumping thermal power in shield                 (fpumpshld)               4.200E-02     
 Coolant pump power / non-pumping thermal power in divertor               (fpumpdiv)                4.200E-02     
 Electrical efficiency of heat transport coolant pumps                    (etahtp)                  9.500E-01     
 
 Plant thermodynamics: options :
 
 Divertor thermal power is collected at only 150 C and is used to preheat the coolant in the power cycle
 Shield thermal power is collected at only 150 C and is used to preheat the coolant in the power cycle
 Power conversion cycle efficiency model: steam Rankine cycle
 Coolant temperature at turbine inlet (K)                                 (tturb)                     803.000     
 Fraction of total high-grade thermal power to divertor                   (pdivfraction)                0.158  OP 
 
 Power Balance for Reactor (across vacuum vessel boundary) - Detail
 ------------------------------------------------------------------
 
                                            High-grade             Low-grade              Total
                                             thermal power (MW)     thermal power (MW)      (MW)
         First wall:
                               neutrons            213.76                0.00              213.76
             charged particle transport             19.24                0.00               19.24
                              radiation            236.44                0.00              236.44
                        coolant pumping              0.25                0.00                0.25
 
         Blanket:
                               neutrons           1513.71                0.00             1513.71
             charged particle transport              0.00                0.00                0.00
                              radiation              0.00                0.00                0.00
                        coolant pumping              0.06                0.00                0.06
 
         Shield:
                               neutrons              2.18                0.00                2.18
             charged particle transport              0.00                0.00                0.00
                              radiation              0.00                0.00                0.00
                        coolant pumping              0.09                0.00                0.09
 
         Divertor:
                               neutrons            177.23                0.00              177.23
             charged particle transport            150.83                0.00              150.83
                              radiation             30.72                0.00               30.72
                        coolant pumping             15.07                0.00               15.07
 
         TF coil:
                               neutrons              0.00                0.05                0.05
             charged particle transport              0.00                0.00                0.00
                              radiation              0.00                0.00                0.00
                        coolant pumping              0.00                0.00                0.00
 
         Losses to H/CD apparatus + diagnostics:
                               neutrons              0.00                0.00                0.00
             charged particle transport              0.00                0.00                0.00
                              radiation              0.00                0.00                0.00
                        coolant pumping              0.00                0.00                0.00
 
         ----------------------------------------------------------------------------------------
                                 Totals           2359.60                0.05             2359.65
 
 Total power leaving reactor (across vacuum vessel boundary) (MW)                                    2359.701  OP 
 
 Other secondary thermal power constituents :
 
 Heat removal from cryogenic plant (MW)                                   (crypmw)                     62.774  OP 
 Heat removal from facilities (MW)                                        (fachtmw)                    57.589  OP 
 Coolant pumping efficiency losses (MW)                                   (htpsecmw)                   84.523  OP 
 Heat removal from injection power (MW)                                   (pinjht)                     75.014  OP 
 Heat removal from tritium plant (MW)                                     (trithtmw)                   15.000  OP 
 Heat removal from vacuum pumps (MW)                                      (vachtmw)                     0.500  OP 
 TF coil resistive power (MW)                                             (tfcmw)                       0.000  OP 
 
 Total low-grade thermal power (MW)                                       (psechtmw)                  305.810  OP 
 Total High-grade thermal power (MW)                                      (pthermmw)                 2359.611  OP 
 
 Number of primary heat exchangers                                        (nphx)                            3  OP 
 
 
 Power Balance across separatrix :
 -------------------------------
 Only energy deposited in the plasma is included here.
 Total power loss is scaling power plus core radiation only (iradloss = 1)
 Transport power from scaling law (MW)                                    (pscalingmw)                299.338  OP 
 Radiation power from inside "coreradius" (MW)                            (pcoreradmw.)               118.657  OP 
 Total (MW)                                                                                           417.995  OP 
 
 Alpha power deposited in plasma (MW)                                     (falpha*palpmw)             365.606  OP 
 Power from charged products of DD and/or D-He3 fusion (MW)               (pchargemw.)                  1.436  OP 
 Ohmic heating (MW)                                                       (pohmmw.)                     0.952  OP 
 Injected power deposited in plasma (MW)                                  (pinjmw)                     50.000  OP 
 Total (MW)                                                                                           417.995  OP 
 
 Power Balance for Reactor - Summary :
 -------------------------------------
 Fusion power (MW)                                                        (powfmw.)                  1926.450  OP 
 Power from energy multiplication in blanket and shield (MW)              (emultmw)                   366.660  OP 
 Injected power (MW)                                                      (pinjmw.)                    50.000  OP 
 Ohmic power (MW)                                                         (pohmmw.)                     0.952  OP 
 Power deposited in primary coolant by pump (MW)                          (htpmw_mech)                 15.477  OP 
 Total (MW)                                                                                          2359.539  OP 
 
 Heat extracted from first wall and blanket (MW)                          (pthermfw_blkt)            1983.478  OP 
 Heat extracted from shield  (MW)                                         (pthermshld)                  2.275  OP 
 Heat extracted from divertor (MW)                                        (pthermdiv)                 373.857  OP 
 Nuclear and photon power lost to H/CD system (MW)                        (psechcd)                     0.000  OP 
 Nuclear power lost to TF (MW)                                            (ptfnuc)                      0.048  OP 
 Total (MW)                                                                                          2359.659  OP 
 
 Electrical Power Balance :
 --------------------------
 Net electric power output(MW)                                            (pnetelmw.)                 500.001  OP 
 Required Net electric power output(MW)                                   (pnetelin)                  500.000     
 Electric power for heating and current drive (MW)                        (pinjwp)                    125.014  OP 
 Electric power for primary coolant pumps (MW)                            (htpmw)                     100.000  OP 
 Electric power for vacuum pumps (MW)                                     (vachtmw)                     0.500     
 Electric power for tritium plant (MW)                                    (trithtmw)                   15.000     
 Electric power for cryoplant (MW)                                        (crypmw)                     62.774  OP 
 Electric power for TF coils (MW)                                         (tfacpd)                      8.907  OP 
 Electric power for PF coils (MW)                                         (pfwpmw)                      1.454  OP 
 All other internal electric power requirements (MW)                      (fachtmw)                    57.589  OP 
 Total (MW)                                                               (tot_plant_power)           871.240  OP 
 Total (MW)                                                                                           871.240  OP 
 
 Gross electrical output* (MW)                                            (pgrossmw)                  871.240  OP 
 (*Power for pumps in secondary circuit already subtracted)
 
 Power balance for power plant :
 -------------------------------
 Fusion power (MW)                                                        (powfmw.)                  1926.450  OP 
 Power from energy multiplication in blanket and shield (MW)              (emultmw)                   366.660  OP 
 Total (MW)                                                                                          2293.110  OP 
 
 Net electrical output (MW)	                                              (pnetelmw)                  500.001  OP 
 Heat rejected by main power conversion circuit (MW)                      (rejected_main)            1488.371  OP 
 Heat rejected by other cooling circuits (MW)                             (psechtmw)                  305.810  OP 
 Total (MW)                                                                                          2294.182  OP 
 
 
 Plant efficiency measures :
 
 Net electric power / total nuclear power (%)                             (pnetelmw/(powfmw+em         21.804  OP 
 Net electric power / total fusion power (%)                              (pnetelmw/powfmw)            25.955  OP 
 Gross electric power* / high grade heat (%)                              (etath)                      36.923     
 (*Power for pumps in secondary circuit already subtracted)
 Recirculating power fraction                                             (cirpowfr)                    0.426  OP 
 
 Time-dependent power usage
 
         Pulse timings [s]:
 
                                          tramp      tohs     theat     tburn     tqnch    tdwell
                                          -----      ----     -----     -----     -----    ------
                               Duration   30.00     30.00     10.00   7199.73     30.00    500.00
                                 ------   -----      ----     -----     -----     -----    ------
 
         Continous power usage [MWe]:
 
                                 System   tramp      tohs     theat     tburn     tqnch    tdwell
                                 ------   -----      ----     -----     -----     -----    ------
                        Primary cooling  100.00    100.00    100.00    100.00    100.00    100.00
                              Cyroplant   62.77     62.77     62.77     62.77     62.77     62.77
                                 Vacuum    0.50      0.50      0.50      0.50      0.50      0.50
                                Tritium   15.00     15.00     15.00     15.00     15.00     15.00
                                     TF    8.91      8.91      8.91      8.91      8.91      8.91
                             Facilities   57.59     57.59     57.59     57.59     57.59     57.59
                                 ------   -----      ----     -----     -----     -----    ------
                                  Total  244.77    244.77    244.77    244.77    244.77    244.77
                                 ------   -----      ----     -----     -----     -----    ------
 
         Intermittent power usage [MWe]:
 
                                 System   tramp      tohs     theat     tburn     tqnch    tdwell
                                 ------   -----      ----     -----     -----     -----    ------
                                 H & CD    0.00    300.00    300.00    125.01    300.00      0.00
                                     PF  907.27   -369.69      0.00      2.29  -1086.49      0.00
                                 ------   -----      ----     -----     -----     -----    ------
                                  Total  907.27    -69.69    300.00    127.30   -786.49      0.00
                                 ------   -----      ----     -----     -----     -----    ------
 
         Power production [MWe]:
 
                                          tramp      tohs     theat     tburn     tqnch    tdwell       avg
                                          -----      ----     -----     -----     -----    ------       ---
                            Gross power    0.00      0.00      0.00    871.24      0.00      0.00
                              Net power-1152.04   -175.08   -544.77    499.17    541.72   -244.77    441.36
                                 ------   -----      ----     -----     -----     -----    ------
 
 
 *************************** Water usage during plant operation (secondary cooling) ***************************
 
 Estimated amount of water used through different cooling system options:
 1. Cooling towers
 2. Water bodies (pond, lake, river): recirculating or once-through
 Volume used in cooling tower (m3/day)                                    (waterusetower)           6.328E+04  OP 
 Volume used in recirculating water system (m3/day)                       (wateruserecirc)          2.118E+04  OP 
 Volume used in once-through water system (m3/day)                        (wateruseonethru)         2.076E+06  OP 
 
 ******************************************** Errors and Warnings *********************************************
 
 (See top of file for solver errors and warnings.)
 PROCESS status flag:   Warning messages
 PROCESS error status flag                                                (error_status)                    2     
150     2   CHECK: Lower limit of volume averaged electron temperature (te) has been raised 
155     2   CHECK: dene used as iteration variable without constraint 81 (neped<ne0)        
244     2   PHYSICS: Diamagnetic fraction is more than 1%, but not calculated. Consider usin
 Final error identifier                                                   (error_id)                      244     
 
 ******************************************* End of PROCESS Output ********************************************
 
 
 *************************************** Copy of PROCESS Input Follows ****************************************
 

*--------------------------------------------------*


*---------------Constraint Equations---------------*

neqns = 22
icc = 1        * beta (consistency equation)
icc = 2        * global power balance (consistency equation)
icc = 5        * density upper limit
icc = 7        * beam ion density (nbi) (consistency equation)
icc = 8        * neutron wall load upper limit
*icc = 10       * toroidal field 1/r (consistency equation)
icc = 11       * radial build (consistency equation)
icc = 13       * burn time lower limit (pulse)
icc = 15       * l-h power threshold limit
icc = 16      * net electric power lower limit
icc = 17      * radiation fraction upper limit
icc = 24      * beta upper limit
icc = 26      * central solenoid eof current density upper limit
icc = 27      * central solenoid bop current density upper limit
icc = 30      * injection power upper limit
icc = 31      * tf coil case stress upper limit (sctf)
icc = 32      * tf coil conduit stress upper limit (sctf)
icc = 33      * i_op / i_critical (tf coil) (sctf)
icc = 34      * dump voltage upper limit (sctf)
icc = 35      * j_winding pack/j_protection upper limit (sctf)
icc = 52      * tritium breeding ratio lower limit
icc = 56      * pseparatrix/rmajor upper limit
icc = 63      *


*---------------Iteration Variables----------------*

ixc = 2 * bt
boundl(2) = 0.01
boundu(2) = 10.0

ixc = 3        * rmajor * Plasma major radius (m) (iteration variable 3)
boundl(3) = 8.0
boundu(3) = 9.3

ixc = 4 * te
boundl(4) = 4.0
boundu(4) = 150.0

ixc = 5 * beta
boundl(5) = 0.001
boundu(5) = 1.0

ixc = 6 * dene
boundl(6) = 7d+19
boundu(6) = 1d+21

ixc = 7 * rnbeam
boundl(7) = 1d-06
boundu(7) = 1.0

ixc = 9 * fdene
boundl(9) = 0.001
boundu(9) = 1.2

ixc = 10 * hfact
boundl(10) = 0.1
boundu(10) = 1.1

ixc = 13 * tfcth
boundl(13) = 1.05
boundu(13) = 5.0
ixc = 14 * fwalld
boundl(14) = 0.001
boundu(14) = 1.0
ixc = 16 * ohcth
boundl(16) = 0.2
boundu(16) = 2.0
ixc = 18 * q
boundl(18) = 3.0
boundu(18) = 50.0
ixc = 21 * ftburn
boundl(21) = 0.001
boundu(21) = 1.0
ixc = 28 * fradpwr
boundl(28) = 0.001
boundu(28) = 0.99
ixc = 29 * bore
boundl(29) = 0.1
boundu(29) = 10.0
ixc = 36 * fbetatry
boundl(36) = 0.001
boundu(36) = 1.0
ixc = 37 * coheof
boundl(37) = 100000.0
boundu(37) = 100000000.0
ixc = 38 * fjohc
boundl(38) = 0.01
boundu(38) = 0.25
ixc = 39 * fjohc0
boundl(39) = 0.001
boundu(39) = 0.25
ixc = 41 * fcohbop
boundl(41) = 0.001
boundu(41) = 1.0
ixc = 42 * gapoh
boundl(42) = 0.05
boundu(42) = 0.1
ixc = 44 * fvsbrnni
boundl(44) = 0.001
boundu(44) = 1.0
ixc = 48 * fstrcase
boundl(48) = 0.001
boundu(48) = 1.0
ixc = 49 * fstrcond
boundl(49) = 0.001
boundu(49) = 1.0
ixc = 50 * fiooic
boundl(50) = 0.001
boundu(50) = 0.5
ixc = 51 * fvdump
boundl(51) = 0.001
boundu(51) = 1.0
ixc = 53 * fjprot
boundl(53) = 0.001
boundu(53) = 1.0
ixc = 56 * tdmptf
boundl(56) = 10.0
boundu(56) = 100.0
ixc = 57 * thkcas
boundl(57) = 0.05
boundu(57) = 1.0
ixc = 58 * thwcndut
boundl(58) = 0.004
boundu(58) = 0.1
ixc = 59 * fcutfsu
boundl(59) = 0.001
boundu(59) = 1.0
ixc = 61 * gapds
boundl(61) = 0.12
boundu(61) = 10.0
ixc = 89 * ftbr
boundl(89) = 0.001
boundu(89) = 1.0
ixc = 97 * fpsepr
boundl(97) = 0.001
boundu(97) = 1.0
ixc = 98 * li6enrich
boundl(98) = 7.4
boundu(98) = 100.0
ixc = 102 * fimpvar
boundl(102) = 1d-06
boundu(102) = 0.01
ixc = 103 * flhthresh
boundl(103) = 1.0
boundu(103) = 1000000.0
ixc = 108 * breeder_f
boundl(108) = 0.001
boundu(108) = 1.0
ixc = 111 * fniterpump
boundl(111) = 0.001
boundu(111) = 1.0

*----------------------abs_cd----------------------*


*-------------------autodoc_data-------------------*


*---------------availability_module----------------*


*----------------------bsquar----------------------*


*-------------------build_module-------------------*


*-----------------build_variables------------------*

bore     = 3.1845129701893766 * bore /1;42/ ; central solenoid inboard radius (m)
ddwex    = 0.15 * ddwex /0;07/ ; cryostat thickness (m)
d_vv_in  = 0.32 * d_vv_in /0;07/ ; Inboard vacuum vessel thickness (tf coil / shield) (m)
d_vv_out = 0.32 * d_vv_out /0;07/ ; Outboard vacuum vessel thickness (tf coil / shield) (m)
d_vv_top = 0.32 * d_vv_top /0;07/ ; Topside vacuum vessel thickness (tf coil / shield) (m)
d_vv_bot = 0.32 * d_vv_bot /0;07/ ; Underside vacuum vessel thickness (tf coil / shield) (m)
gapds    = 0.12916134243449773 * gapds /0;155/ ; gap between inboard vacuum vessel and thermal shield (m)
gapoh    = 0.051266051992449206 * gapoh /0;08/ ; gap between central solenoid and TF coil (m)
gapomin  = 0.2 * gapomin /0;234/ ; minimum gap between outboard vacuum vessel and TF coil (m)
ohcth    = 0.6613617807032119 * ohcth /0;811/ ; central solenoid thickness (m)
scrapli  = 0.225 * scrapli /0;14/ ; gap between plasma and first wall; inboard side (m)
scraplo  = 0.225 * scraplo /0;15/ ; gap between plasma and first wall; outboard side (m)
shldith  = 0.3 * shldith /0;69/ ; inboard shield thickness (m)
shldoth  = 0.8 * shldoth /1;05/ ; outboard shield thickness (m)
shldtth  = 0.3 * shldtth /0;60/ ; upper/lower shield thickness (m);
tfcth    = 1.3747834490287603 * tfcth ; inboard TF coil thickness; (centrepost for ST) (m)
vgap2    = 0.12 * vgap2 /0;163/ ; vertical gap between vacuum vessel and thermal shields (m)
vgap     = 1.6 * vgap /0;0/ ; vertical gap between x-point and divertor (m)

*-----------------buildings_module-----------------*


*---------------buildings_variables----------------*


*------------------calltree_data-------------------*


*----------------cartesian_vectors-----------------*


*-----------------ccfe_hcpb_module-----------------*


*--------------------config_ext--------------------*


*---------------const_and_precisions---------------*


*--------------------constants---------------------*


*---------------constraint_variables---------------*

bmxlim   = 14.0 * bmxlim /12;0/ ; maximum peak toroidal field (T)
fbetatry = 0.8895559153126745 * fbetatry /1;0/ ; f-value for beta limit
fdene    = 0.2 * fdene /1;0/ ; f-value for density limit
fhldiv   = 2.0 * fhldiv /1;0/ ; f-value for divertor heat load
fiooic   = 0.33280585413295405 * fiooic /0;5/ ; f-value for TF coil operating current / critical
fjohc    = 0.2063462612199162 * fjohc /1;0/ ; f-value for central solenoid current at end-of-flattop
fjohc0   = 0.039600179223831085 * fjohc0 /1;0/ ; f-value for central solenoid current at beginning of pulse
fjprot   = 0.31996022187695217 * fjprot /1;0/ ; f-value for TF coil winding pack current density
flhthresh = 840513.6348483815 * flhthresh /1;0/ ; f-value for L-H power threshold
fpeakb   = 0.9229 * fpeakb /1;0/ ; f-value for maximum toroidal field
fpsepr   = 0.8692503732610044 * fpsepr /1;0/ ; f-value for maximum Psep/R limit
fradpwr  = 0.7760806989667145 * fradpwr /1;0/ ; f-value for core radiation power limit
fstrcase = 0.36264759460510665 * fstrcase /1;0/ ; f-value for TF coil case stress
fstrcond = 0.10877170734733775 * fstrcond /1;0/ ; f-value for TF coil conduit stress
ftbr     = 0.3875958431499215 * ftbr /1;0/ ; f-value for minimum tritium breeding ratio
ftburn   = 0.29990950700510915 * ftburn /1;0/ ; f-value for minimum burn time
fvdump   = 0.4265786346989402 * fvdump /1;0/ ; f-value for dump voltage
fwalld   = 0.894088822291812 * fwalld /1;0/ ; f-value for maximum wall load
pnetelin = 500.0 * pnetelin /1000;0/ ; required net electric power (MW)
pseprmax = 17.0 * pseprmax /25;0/ ; maximum ratio of power crossing the separatrix to
tbrmin   = 1.15 * tbrmin /1;1/ ; minimum tritium breeding ratio
tbrnmn   = 7200.0 * tbrnmn /1;0/ ; minimum burn time (s)
walalw   = 8.0 * walalw /1;0/ ; allowable wall-load (MW/m2)
fniterpump = 0.1241291500969153 * fniterpump /1;0/ ; f-value for constraint that number of pumps &lt; tfno

*-------------------constraints--------------------*


*------------------cost_variables------------------*

abktflnc = 15.0 * abktflnc /5;0/ ; allowable first wall/blanket neutron
adivflnc = 20.0 * adivflnc /7;0/ ; allowable divertor heat fluence (MW-yr/m2)
cfactr   = 0.5 * cfactr /0;75/ ; Total plant availability fraction;
iavail   = 0 * iavail /2/ ; switch for plant availability model;<UL>
avail_min = 0.45 * avail_min /0;75/ ; Minimum availability (constraint equation 61)
div_nref = 300000 * div_nref /7000/ ; Reference value for cycle cycle life of divertor
div_nu   = 800000 * div_nu /14000/ ; The cycle when the divertor fails with 100% probability
fwbs_nref = 300000 * fwbs_nref /20000/ ; Reference value for cycle life of blanket
fwbs_nu  = 800000 * fwbs_nu /40000/ ; The cycle when the blanket fails with 100% probability
tlife    = 40.0 * tlife /30;0/ ; plant life (years)

*----------------costs_2015_module-----------------*


*-------------------costs_module-------------------*


*----------------costs_step_module-----------------*


*---------------current_drive_module---------------*


*-------------current_drive_variables--------------*

bscfmax  = 0.99 * bscfmax /0;9/ ; maximum fraction of plasma current from bootstrap;
etanbi   = 0.4 * etanbi /0;3/ ; neutral beam wall plug to injector efficiency
frbeam   = 1.0 * frbeam /1;05/ ; R_tangential / R_major for neutral beam injection
pinjalw  = 50.0 * pinjalw /150;0/ ; Maximum allowable value for injected power (MW)

*------------define_iteration_variables------------*


*----------divertor_kallenbach_variables-----------*


*-----------------divertor_module------------------*


*-------------------divertor_ode-------------------*


*-----------------divertor_ode_var-----------------*


*----------------divertor_variables----------------*

anginc   = 0.175 * anginc /0;262/ ; angle of incidence of field line on plate (rad)
divdum   = 1 * divdum /0/ ; switch for divertor Zeff model; 0=calc; 1=input
divfix   = 0.621 * divfix /0;2/ ; divertor structure vertical thickness (m)
hldivlim = 10.0 * hldivlim /5;0/ ; heat load limit (MW/m2)
ksic     = 1.4 * ksic /0;8/ ; power fraction for outboard double-null scrape-off plasma
prn1     = 0.4 * prn1 /0;285/ ; n-scrape-off / n-average plasma;
zeffdiv  = 3.5 * zeffdiv /1;0/ ; Zeff in the divertor region (if divdum /= 0)

*------------------error_handling------------------*


*-------------------final_module-------------------*


*----------------fispact_variables-----------------*


*-----------------------freq-----------------------*


*-------------------fson_library-------------------*


*-------------------fson_path_m--------------------*


*------------------fson_string_m-------------------*


*-------------------fson_value_m-------------------*


*----------------function_evaluator----------------*


*--------------------fw_module---------------------*


*-------------------fwbs_module--------------------*


*------------------fwbs_variables------------------*

iblanket = 3 * iblanket /1/ ; switch for blanket model; <UL>
li6enrich = 82.1317439251212 * li6enrich /30;0/ ; lithium-6 enrichment of breeding material (%)
breeder_f = 0.5636668838434512 * breeder_f /0;5/ ;  Volume ratio; Li4SiO4/(Be12Ti+Li4SiO4) (iteration variable 108)
vfpblkt  = 0.1 * vfpblkt /0;1/ ; He purge gas fraction of blanket by volume
iblanket_thickness = 1 * iblanket_thickness /2/ ; Blanket thickness switch;<UL>
secondary_cycle = 3 * secondary_cycle /0/ ; Switch for power conversion cycle;<UL>
afwi     = 0.006 * afwi /0;008/ ; inner radius of inboard first wall/blanket coolant channels OBSOLETE (m)
afwo     = 0.006 * afwo /0;008/ ; inner radius of outboard first wall/blanket coolant channels OBSOLETE (m)
nblktmodto = 54 * nblktmodto /48/ ; number of outboard blanket modules in toroidal direction (secondary_cycle&gt;1)
nblktmodti = 36 * nblktmodti /32/ ; number of inboard blanket modules in toroidal direction (secondary_cycle&gt;1)
tfwmatmax = 1100.0 * tfwmatmax /823;0/ ; maximum temperature of first wall material (K) (secondary_cycle&gt;1)

*-----------------global_variables-----------------*

runtitle = demo 1 vacuum model test * runtitle /Run Title/ ; short descriptive title for the run
verbose  = 0 * verbose /0/ ; switch for turning on/off diagnostic messages;<UL>

*------------------green_func_ext------------------*


*-----------------------hare-----------------------*


*-------------heat_transport_variables-------------*

etath    = 0.375 * etath /0;35/ ; thermal to electric conversion efficiency
fpumpblkt = 0.042 * fpumpblkt /0;005/ ; fraction of total blanket thermal power required
fpumpdiv = 0.042 * fpumpdiv /0;005/ ; fraction of total divertor thermal power required
fpumpfw  = 0.042 * fpumpfw /0;005/ ; fraction of total first wall thermal power required
fpumpshld = 0.042 * fpumpshld /0;005/ ; fraction of total shield thermal power required
htpmw_min = 100.0 * htpmw_min /0;0/ ; Minimum total electrical power for primary coolant pumps (MW) NOT RECOMMENDED
ipowerflow = 0 * ipowerflow /1/ ; switch for power flow model;<UL>

*-------------helias5b_coil_parameters-------------*


*--------------------ife_module--------------------*


*------------------ife_variables-------------------*


*------------impurity_radiation_module-------------*

coreradius = 0.6 * coreradius /0;6/ ; normalised radius defining the 'core' region
fimp(1) = 1.0
fimp(2) = 0.1
fimp(3) = 0.0
fimp(4) = 0.0
fimp(5) = 0.0
fimp(6) = 0.0
fimp(7) = 0.0
fimp(8) = 0.0
fimp(9) = 0.0
fimp(10) = 0.0
fimp(11) = 0.0
fimp(12) = 0.0
fimp(13) = 0.00044
fimp(14) = 5e-05
fimpvar  = 0.0002994344412785519 * 
impvar   = 13 * 

*-------------------init_module--------------------*


*----------------kallenbach_module-----------------*


*----------------kit_blanket_model-----------------*


*-----------------kit_hcll_module------------------*


*-----------------kit_hcpb_module------------------*


*----------------------linliu----------------------*


*----------------------machin----------------------*


*-------------------main_module--------------------*


*------------------maths_library-------------------*


*-------------------mod_f90_kind-------------------*


*-----------------------mode-----------------------*


*---------------------numerics---------------------*

ioptimz  = 1 * for optimisation VMCON only
minmax   = 7 * 
epsvmc   = 1.0e-4 * epsvmc /1;0e-6/ ; error tolerance for VMCON

*---------------------ode_mod----------------------*


*------------------output_module-------------------*


*----------------------param-----------------------*


*----------------pf_power_variables----------------*


*------------------pfcoil_module-------------------*


*-----------------pfcoil_variables-----------------*

alstroh  = 5.5d8 * alstroh /4;0D8/ ; allowable hoop stress in Central Solenoid structural material (Pa)
coheof   = 12932755.983565493 * coheof /1;85e7/ ; central solenoid overall current density at end of flat-top (A/m2)
cptdin   = 42200.0, 42200.0, 42200.0, 42200.0, 43000.0, 43000.0, 43000.0, 43000.0 * cptdin(ngc2) /4;0e4/; peak current per turn input for PF coil i (A)
fcohbop  = 0.830609332926675 * fcohbop /0;9/ ; ratio of central solenoid overall current density at
ipfloc   = 2, 2, 3, 3 * ipfloc(ngc) /2;2;3/ ; switch for locating scheme of PF coil group i;<UL>
isumatpf = 3 * 
ncls     = 1, 1, 2, 2 * ncls(ngrpmx+2) /1;1;2/ ; number of PF coils in group j
ngrp     = 4 * ngrp /3/ ; number of groups of PF coils;
ohhghf   = 0.9 * ohhghf /0;71/ ; central solenoid height / TF coil internal height
rjconpf  = 11000000.0, 11000000.0, 6000000.0, 6000000.0, 8000000.0, 8000000.0, 8000000.0, 8000000.0 * rjconpf(ngc2) /3;0e7/ ; average winding pack current density of PF coil i (A/m2)
rpf2     = -1.825 * rpf2 /-1;63/ ; offset (m) of radial position of ipfloc=2 PF coils
zref(1) = 3.6
zref(2) = 1.2
zref(3) = 1.0
zref(4) = 2.8
zref(5) = 1.0
zref(6) = 1.0
zref(7) = 1.0
zref(8) = 1.0

*-------------physics_functions_module-------------*


*------------------physics_module------------------*


*----------------physics_variables-----------------*

alphaj   = 2.0 * alphaj /1;0/ ; current profile index;
alphan   = 1.0 * alphan /0;25/ ; density profile index
alphat   = 1.0 * alphat /0;5/ ; temperature profile index
aspect   = 3.1 * aspect /2;907/ ; aspect ratio (iteration variable 1)
beta     = 0.04931679556760269 * beta /0;042/ ; total plasma beta (iteration variable 5)
bt       = 5.358571396765983 * bt /5;68/ ; toroidal field on axis (T) (iteration variable 2)
dene     = 1.1214126687180112e+20 * dene /9;8e19/ ; electron density (/m3) (iteration variable 6)
dnbeta   = 3.0 * dnbeta /3;5/ ; (Troyon-like) coefficient for beta scaling;
fkzohm   = 1.0245 * fkzohm /1;0/ ; Zohm elongation scaling adjustment factor (ishape=2; 3)
fvsbrnni = 0.5991369604436121 * fvsbrnni /1;0/ ; fraction of the plasma current produced by
gamma    = 0.3 * gamma /0;4/ ; Ejima coefficient for resistive startup V-s formula
hfact    = 1.0871067286594642 * hfact /1;0/ ; H factor on energy confinement times; radiation corrected
ibss     = 4 * ibss /3/ ; switch for bootstrap current scaling;<UL>
iculbl   = 1 * iculbl /0/ ; switch for beta limit scaling (constraint equation 24);<UL>
neped    = 5.75e+19 * neped /4;0e19/ ; electron density of pedestal [m-3] (ipedestal=1;2; calculated if 3)
nesep    = 2e+19 * nesep /3;0e19/ ; electron density at separatrix [m-3] (ipedestal=1;2; calculated if 3)
rhopedn  = 0.94 * rhopedn /1;0/ ; r/a of density pedestal (ipedestal&gt;=1)
rhopedt  = 0.94 * rhopedt /1;0/ ; r/a of temperature pedestal (ipedestal&gt;=1)
teped    = 5.5 * teped /1;0/ ; electron temperature of pedestal (keV) (ipedestal&gt;=1; ieped=0; calculated for ieped=1)
tesep    = 0.1 * tesep /0;1/ ; electron temperature at separatrix (keV) (ipedestal&gt;=1)
ishape   = 2 * ishape /0/ ; switch for plasma cross-sectional shape calculation;<UL>
kappa    = 1.7 * kappa /1;792/ ; plasma separatrix elongation (calculated if ishape &gt; 0)
q        = 3.049995865675029 * q /3;0/ ; safety factor 'near' plasma edge (iteration variable 18);
tauratio = 10.0 * tauratio /1;0/ ; ratio of He and pellet particle confinement times
rmajor   = 9.299520182251173 * rmajor /8;14/ ; plasma major radius (m) (iteration variable 3)
rnbeam   = 0.0024724614101421195 * rnbeam /0;005/ ; hot beam density / n_e (iteration variable 7)
te       = 11.580104403777945 * te /12;9/ ; volume averaged electron temperature (keV)
triang   = 0.5 * triang /0;36/ ; plasma separatrix triangularity (calculated if ishape=1; 3 or 4)

*--------------plasma_geometry_module--------------*


*------------------plasmod_module------------------*


*----------------plasmod_variables-----------------*


*-------------------power_module-------------------*


*------------------precision_mod-------------------*


*------------primary_pumping_variables-------------*


*------------------process_input-------------------*


*------------------process_output------------------*


*-----------------profiles_module------------------*


*-------------------pulse_module-------------------*


*-----------------pulse_variables------------------*

lpulse   = 1 * lpulse /0/ ; switch for reactor model;<UL>

*-------------read_and_get_atomic_data-------------*


*------------------read_radiation------------------*


*---------------------real_mod---------------------*


*-----------------rebco_variables------------------*


*------------------reinke_module-------------------*


*-----------------reinke_variables-----------------*


*---------------resistive_materials----------------*


*-------------------scan_module--------------------*

isweep   = 1 * isweep /0/ ; number of scan points to calculate
nsweep   = 3 * nsweep /1/ ; switch denoting quantity to scan;<UL>
sweep    = 500 * sweep(ipnscns) /;;/; actual values to use in scan

*-----------------sctfcoil_module------------------*


*------------------startup_module------------------*


*----------------startup_variables-----------------*


*----------------stellarator_module----------------*


*--------------stellarator_variables---------------*


*-----------------structure_module-----------------*


*---------------structure_variables----------------*


*-----------------superconductors------------------*


*------------------tfcoil_module-------------------*


*-----------------tfcoil_variables-----------------*

sig_tf_case_max  = 5.5E8 * Allowable maximum shear stress in TF coil case (Tresca criterion) (Pa)
sig_tf_wp_max    = 5.5E8 * Allowable maximum shear stress in TF coil conduit (Tresca criterion) (Pa)
casths   = 0.1 * casths /0;0/ ; EITHER; inboard TF coil sidewall case thickness (m)
cpttf    = 65000.0 * cpttf /7;0e4/ ; TF coil current per turn (A);
fcutfsu  = 0.9337536028978365 * fcutfsu /0;69/ ; copper fraction of cable conductor (TF coils)
oacdcp   = 10547000.0 * oacdcp /1;4e7/ ; overall current density in TF coil inboard legs midplane (A/m2)
ripmax   = 0.6 * ripmax /1;0/ ; maximum allowable toroidal field ripple amplitude
tdmptf   = 13.44385777156775 * tdmptf /10;0/ ; fast discharge time for TF coil in event of quench (s)
n_tf     = 18.0 * n_tf /16;0/ ; number of TF coils (default = 50 for stellarators)
tftmp    = 4.75 * tftmp /4;5/ ; peak helium coolant temperature in TF coils and PF coils (K)
thicndut = 0.002 * thicndut /8;0e-4/ ; conduit insulation thickness (m)
thkcas   = 0.6403515318620948 * thkcas /0;3/ ; inboard TF coil case outer (non-plasma side) thickness (m)
thwcndut = 0.00481583467255268 * thwcndut /8;0e-3/ ; TF coil conduit case thickness (m) (iteration variable 58)
tinstf   = 0.013 * tinstf /0;018/ ; ground insulation thickness surrounding winding pack (m)
tmargmin = 1.7 * tmargmin /0/ ; minimum allowable temperature margin ; TFC AND CS (K)
vdalw    = 12.65 * vdalw /20;0/ ; max voltage across TF coil during quench (kV)
vftf     = 0.33 * vftf /0;4/ ; coolant fraction of TFC 'cable' (i_tf_sup=1); or of TFC leg (i_tf_ssup=0)

*-----------------times_variables------------------*

tdwell   = 500.0 * tdwell /1800;0/ ; time between pulses in a pulsed reactor (s)

*--------------------utilities---------------------*


*------------------vacuum_module-------------------*


*-----------------vacuum_variables-----------------*

vacuum_model = simple * vacuum_model /old/ ; switch for vacuum pumping model;<UL>
pumpspeedfactor = 0.4 * pumpspeedfactor /0;167/ ; effective pumping speed reduction factor due to duct impedance<|MERGE_RESOLUTION|>--- conflicted
+++ resolved
@@ -7,16 +7,6 @@
  
    Program :
    Version : 2.3.0   Release Date :: 2022-01-20
-<<<<<<< HEAD
-   Tag No. : v2.1-1203-gdf5c6a4f
-    Branch : 1336-update-cryoplant-cost-22-03-for-cost-model-2
-   Git log : Some\ fixes\ for\ test\ suite\ failures
- Date/time :  1 Feb 2022 17:09:03 +00:00(hh:mm) UTC
-      User : jg6173
-  Computer : L1088
- Directory : /tmp/pytest-of-jg6173/pytest-16/test_solver0
-     Input : /tmp/pytest-of-jg6173/pytest-16/test_scenario_vacuum_model_0/IN.DAT
-=======
    Tag No. : v2.1-1233-g5464a896
     Branch : 1560-minor-formatting-error-in-vgaptop-output
    Git log : Corrected\ output\ formatting\ error
@@ -25,7 +15,6 @@
   Computer : l0500
  Directory : /tmp/pytest-of-rhicha/pytest-280/test_solver0
      Input : /tmp/pytest-of-rhicha/pytest-280/test_scenario_vacuum_model_0/IN.DAT
->>>>>>> ce724378
  Run title : demo 1 vacuum model test
   Run type : Reactor concept design: Pulsed tokamak model, (c) CCFE
  
@@ -1474,21 +1463,11 @@
  Nuclear heating of cryogenic components (MW)                             (qnuc/1.0D6)              4.819E-02  OP 
  AC losses in cryogenic components (MW)                                   (qac/1.0D6)               4.484E-03  OP 
  Resistive losses in current leads (MW)                                   (qcl/1.0D6)               1.591E-02  OP 
-<<<<<<< HEAD
- 45% allowance for heat loads in transfer lines, storage tanks etc (MW)   (qmisc/1.0D6)             4.137E-02  OP 
- Sum = Total heat removal at cryogenic temperatures (MW)                  (helpow/1.0D6)            1.333E-01  OP 
- Temperature of cryogenic superconducting components (K)                  (tmpcry)                  4.500E+00     
- Temperature of cryogenic aluminium components (K)                        (tcoolin)                 3.131E+02     
- Efficiency (figure of merit) of cryogenic plant is 13% of ideal Carnot v                           2.028E-03  OP 
- Efficiency (figure of merit) of cryogenic aluminium plant is 40% of idea                          -2.020E+00  OP 
- Electric power for cryogenic plant (MW)                                  (crypmw)                  6.575E+01  OP 
-=======
  45% allowance for heat loads in transfer lines, storage tanks etc (MW)   (qmisc/1.0D6)             3.950E-02  OP 
  Sum = Total heat removal at cryogenic temperatures (W)                   (helpow/1.0D6)            1.273E-01  OP 
  Temperature of cryogenic components (K)                                  (tmpcry)                  4.500E+00     
  Efficiency (figure of merit) of cryogenic plant is 13% of ideal Carnot v                           2.028E-03  OP 
  Electric power for cryogenic plant (MW)                                  (crypmw)                  6.277E+01  OP 
->>>>>>> ce724378
  
  ************************************ Plant Power / Heat Transport Balance ************************************
  
