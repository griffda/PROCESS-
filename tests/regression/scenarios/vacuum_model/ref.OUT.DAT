 impvar is now deprecated - use iteration variables 125-136 instead.
 
 **************************************************************************************************************
 ************************************************** PROCESS ***************************************************
 ************************************** Power Reactor Optimisation Code ***************************************
 **************************************************************************************************************
 
   Program :
   Version : 2.2.0   Release Date :: 2021-10-26
<<<<<<< HEAD
   Tag No. : v2.1-1146-gb851821f code contains untracked changes
    Branch : 1205-tf-cond-stiffness
   Git log : Changed\ the\ name\ of\ the\ eyngseries\ functions\ to\ be
 Date/time : 18 Jan 2022 13:14:34 -05:00(hh:mm) UTC
      User : cswan
  Computer : cswan-2017-desktop
 Directory : /tmp/pytest-of-cswan/pytest-4/test_solver0
     Input : /tmp/pytest-of-cswan/pytest-4/test_scenario_vacuum_model_0/IN.DAT
=======
   Tag No. : v2.1-1116-g4cf3024e
    Branch : 1358-sc-tf-coil-external-case-mass-redux
   Git log : Merge\ branch\ |develop|\ into\ 1358-sc-tf-coil-extern
 Date/time : 14 Jan 2022 13:45:19 +00:00(hh:mm) UTC
      User : rhicha
  Computer : l0500
 Directory : /tmp/pytest-of-rhicha/pytest-273/test_solver0
     Input : /tmp/pytest-of-rhicha/pytest-273/test_scenario_vacuum_model_0/IN.DAT
>>>>>>> 8e3f6a88
 Run title : demo 1 vacuum model test
  Run type : Reactor concept design: Pulsed tokamak model, (c) CCFE
 
 **************************************************************************************************************
 
   Equality constraints : 22
 Inequality constraints : 00
      Total constraints : 22
    Iteration variables : 39
         Max iterations : 200
       Figure of merit  : +07  -- minimise capital cost.
  Convergence parameter : 1.00E-04
 
 **************************************************************************************************************
 
 (Please include this header in any models, presentations and papers based on these results)
 
 **************************************************************************************************************
 
 Quantities listed in standard row format are labelled as follows in columns 112-114:
 ITV : Active iteration variable (in any output blocks)
 OP  : Calculated output quantity
 Unlabelled quantities in standard row format are generally inputs
 Note that calculated quantities may be trivially rescaled from inputs, or equal to bounds which are input.
 
 
 **************************************************************************************************************
 ***** Scan point  1 of  1: Net_electric_power_(MW), pnetelin =  5.000E+02 *****
 **************************************************************************************************************
 
 ************************************************** Numerics **************************************************
 
 PROCESS has performed a VMCON (optimisation) run.
 and found a feasible set of parameters.
 
 VMCON error flag                                                         (ifail)                           1     
 Number of iteration variables                                            (nvar)                           39     
 Number of constraints (total)                                            (neqns+nineqns)                  22     
 Optimisation switch                                                      (ioptimz)                         1     
 Figure of merit switch                                                   (minmax)                          7     
<<<<<<< HEAD
 Square root of the sum of squares of the constraint residuals            (sqsumsq)                 1.124E-05  OP 
 VMCON convergence parameter                                              (convergence_parameter)   5.809E-06  OP 
 Number of VMCON iterations                                               (nviter)                         33  OP 
=======
 Square root of the sum of squares of the constraint residuals            (sqsumsq)                 7.591E-05  OP 
 VMCON convergence parameter                                              (convergence_parameter)   3.070E-05  OP 
 Number of VMCON iterations                                               (nviter)                         24  OP 
>>>>>>> 8e3f6a88
 
PROCESS has successfully optimised the iteration variables to minimise the figure of merit          CAPITAL COST.
 
 Certain operating limits have been reached,
 as shown by the following iteration variables that are
 at or near to the edge of their prescribed range :
 
                   fdene         =  1.2000E+00 is at or above its upper bound:  1.2000E+00
                   hfact         =  1.1000E+00 is at or above its upper bound:  1.1000E+00
                   q             =  3.0000E+00 is at or below its lower bound:  3.0000E+00
                   ftburn        =  1.0000E+00 is at or above its upper bound:  1.0000E+00
                   fjohc         =  2.5000E-01 is at or above its upper bound:  2.5000E-01
                   fjohc0        =  2.5000E-01 is at or above its upper bound:  2.5000E-01
                   gapoh         =  5.0000E-02 is at or below its lower bound:  5.0000E-02
                   fstrcase      =  1.0000E+00 is at or above its upper bound:  1.0000E+00
                   fiooic        =  5.0000E-01 is at or above its upper bound:  5.0000E-01
                   fvdump        =  1.0000E+00 is at or above its upper bound:  1.0000E+00
                   fjprot        =  1.0000E+00 is at or above its upper bound:  1.0000E+00
                   thwcndut      =  4.0000E-03 is at or below its lower bound:  4.0000E-03
                   gapds         =  1.2000E-01 is at or below its lower bound:  1.2000E-01
                   ftbr          =  1.0000E+00 is at or above its upper bound:  1.0000E+00
                   fpsepr        =  1.0000E+00 is at or above its upper bound:  1.0000E+00
 
 The solution vector is comprised as follows :
 
                                          final       final /
    i                                     value       initial
 
<<<<<<< HEAD
    1                  bt               5.2800E+00     0.9853
    2                  rmajor           8.8555E+00     0.9523
    3                  te               1.2739E+01     1.1001
    4                  beta             3.4741E-02     0.7044
    5                  dene             8.1541E+19     0.7271
    6                  rnbeam           1.5661E-03     0.6334
    7                  fdene            1.2000E+00     6.0000
    8                  hfact            1.1000E+00     1.0119
    9                  tfcth            1.0837E+00     0.7883
   10                  fwalld           1.3049E-01     0.1460
   11                  ohcth            6.0374E-01     0.9129
   12                  q                3.0000E+00     0.9836
   13                  ftburn           1.0000E+00     3.3343
   14                  fradpwr          6.4059E-01     0.8254
   15                  bore             2.5441E+00     0.7989
   16                  fbetatry         5.3231E-01     0.5984
   17                  coheof           1.6739E+07     1.2943
   18                  fjohc            2.5000E-01     1.2116
   19                  fjohc0           2.5000E-01     6.3131
   20                  fcohbop          9.3293E-01     1.1232
   21                  gapoh            5.0000E-02     0.9753
   22                  fvsbrnni         4.5601E-01     0.7611
   23                  fstrcase         1.0000E+00     2.7575
   24                  fstrcond         7.6756E-01     7.0566
   25                  fiooic           5.0000E-01     1.5024
   26                  fvdump           1.0000E+00     2.3442
   27                  fjprot           1.0000E+00     3.1254
   28                  tdmptf           1.7936E+01     1.3341
   29                  thkcas           5.2027E-01     0.8125
   30                  thwcndut         4.0000E-03     0.8306
   31                  fcutfsu          8.0551E-01     0.8627
   32                  gapds            1.2000E-01     0.9291
   33                  ftbr             1.0000E+00     2.5800
   34                  fpsepr           1.0000E+00     1.1504
   35                  li6enrich        5.4283E+01     0.6609
   36                  fimpvar          3.4217E-04     0.7777
   37                  flhthresh        1.3395E+00     0.0000
   38                  breeder_f        4.5491E-01     0.8071
=======
    1                  bt               5.2701E+00     0.9835
    2                  rmajor           8.8724E+00     0.9541
    3                  te               1.2734E+01     1.0996
    4                  beta             3.4728E-02     0.7042
    5                  dene             8.1233E+19     0.7244
    6                  rnbeam           1.5684E-03     0.6343
    7                  fdene            1.2000E+00     6.0000
    8                  hfact            1.1000E+00     1.0119
    9                  tfcth            1.0964E+00     0.7975
   10                  fwalld           1.2969E-01     0.1451
   11                  ohcth            5.9766E-01     0.9037
   12                  q                3.0000E+00     0.9836
   13                  ftburn           1.0000E+00     3.3343
   14                  fradpwr          6.3916E-01     0.8236
   15                  bore             2.5489E+00     0.8004
   16                  fbetatry         5.3209E-01     0.5982
   17                  coheof           1.6861E+07     1.3038
   18                  fjohc            2.5000E-01     1.2116
   19                  fjohc0           2.5000E-01     6.3131
   20                  fcohbop          9.3296E-01     1.1232
   21                  gapoh            5.0000E-02     0.9753
   22                  fvsbrnni         4.5610E-01     0.7613
   23                  fstrcase         1.0000E+00     2.7575
   24                  fstrcond         9.1152E-01     8.3801
   25                  fiooic           5.0000E-01     1.5024
   26                  fvdump           1.0000E+00     2.3442
   27                  fjprot           1.0000E+00     3.1254
   28                  tdmptf           1.7957E+01     1.3357
   29                  thkcas           5.1921E-01     0.8108
   30                  thwcndut         4.0000E-03     0.8306
   31                  fcutfsu          7.3744E-01     0.7898
   32                  gapds            1.2000E-01     0.9291
   33                  ftbr             1.0000E+00     2.5800
   34                  fpsepr           1.0000E+00     1.1504
   35                  li6enrich        5.3934E+01     0.6567
   36                  fimpvar          3.4037E-04     0.7736
   37                  flhthresh        1.3428E+00     0.0000
   38                  breeder_f        4.5328E-01     0.8042
>>>>>>> 8e3f6a88
   39                  fniterpump       7.8237E-01     6.3028
 
 The following equality constraint residues should be close to zero :
 
                                               physical                 constraint                 normalised
                                              constraint                 residue                    residue
 
<<<<<<< HEAD
    1  Beta consistency                      =  3.4741E-02              1.0384E-11                -2.9889E-10
    2  Global power balance consistency      =  1.8003E-01 MW/m3       -4.9695E-11 MW/m3           2.7604E-10
    3  Density upper limit                   <  9.0302E+19 /m3          2.3534E+10 /m3             2.6061E-10
    4  Beam ion density consistency          =  1.2770E+17 /m3         -1.0394E+08 /m3             8.1393E-10
    5  Neutron wall load upper limit         <  1.0440E+00 MW/m2        1.2935E-09 MW/m2           1.2391E-09
    6  Radial build consistency              =  8.8555E+00 m           -9.4308E-10 m               1.0650E-10
    7  Burn time lower limit                 >  7.2000E+03 sec         -1.3724E-02 sec             1.9061E-06
    8  L-H power threshold limit             >  1.1239E+02 MW          -4.2416E-09 MW              3.7741E-11
    9  Net electric power lower limit        >  5.0000E+02 MW           8.6136E-04 MW              1.7227E-06
   10  Radiation fraction upper limit        <  1.8003E-01 MW/m3       -9.5246E-11 MW/m3           8.2592E-10
   11  Beta upper limit                      <  5.6067E-02             -7.7577E-12                -1.3837E-10
   12  CS coil EOF current density limit     <  6.6955E+07 A/m2         2.5799E+02 A/m2            3.8531E-06
   13  CS coil BOP current density limit     <  6.2465E+07 A/m2         2.2829E+02 A/m2            3.6547E-06
   14  Injection power upper limit           <  5.0000E+01 MW          -2.7826E-08 MW              5.5653E-10
   15  TF coil case stress upper limit       <  5.5000E+08 Pa          -2.9979E+01 Pa             -5.4507E-08
   16  TF coil conduit stress upper lim      <  5.5000E+08 Pa          -1.9364E+02 Pa             -3.5208E-07
   17  I_op / I_critical (TF coil)           <  5.8189E+07 A/m2        -5.5695E+01 A/m2            1.9143E-06
   18  Dump voltage upper limit              <  1.2650E+01 V            1.1597E-04 V               9.1677E-06
   19  J_winding pack/J_protection limit     <  2.9094E+07 A/m2         0.0000E+00 A/m2            1.9429E-06
   20  Tritium breeding ratio lower lim      >  1.1500E+00              2.7585E-10                -2.3987E-10
   21  Psep / R upper limit                  <  1.7000E+01 MW/m        -4.7146E-10 MW/m            2.7733E-11
   22  number of ITER-like vacuum pumps      <  1.8000E+01              3.9968E-15                -2.2204E-16
=======
    1  Beta consistency                      =  3.4728E-02              5.1350E-12                -1.4787E-10
    2  Global power balance consistency      =  1.7863E-01 MW/m3        1.0813E-10 MW/m3          -6.0533E-10
    3  Density upper limit                   <  8.9961E+19 /m3          6.5334E+10 /m3             7.2625E-10
    4  Beam ion density consistency          =  1.2740E+17 /m3         -3.8235E+08 /m3             3.0011E-09
    5  Neutron wall load upper limit         <  1.0376E+00 MW/m2       -5.9578E-10 MW/m2          -5.7422E-10
    6  Radial build consistency              =  8.8724E+00 m           -1.5006E-08 m               1.6913E-09
    7  Burn time lower limit                 >  7.2000E+03 sec          2.7249E-01 sec            -3.7846E-05
    8  L-H power threshold limit             >  1.1233E+02 MW          -1.1159E-06 MW              9.9343E-09
    9  Net electric power lower limit        >  5.0000E+02 MW           7.8059E-04 MW              1.5612E-06
   10  Radiation fraction upper limit        <  1.7863E-01 MW/m3       -5.4397E-10 MW/m3           4.7644E-09
   11  Beta upper limit                      <  5.6067E-02              1.2570E-11                 2.2419E-10
   12  CS coil EOF current density limit     <  6.7449E+07 A/m2         3.2095E+03 A/m2            4.7587E-05
   13  CS coil BOP current density limit     <  6.2927E+07 A/m2         2.8490E+03 A/m2            4.5277E-05
   14  Injection power upper limit           <  5.0000E+01 MW          -6.2700E-08 MW              1.2540E-09
   15  TF coil case stress upper limit       <  5.5000E+08 Pa          -3.7479E+01 Pa             -6.8144E-08
   16  TF coil conduit stress upper lim      <  5.5000E+08 Pa          -1.9281E+02 Pa             -3.5057E-07
   17  I_op / I_critical (TF coil)           <  5.6333E+07 A/m2        -7.1614E+01 A/m2            2.5426E-06
   18  Dump voltage upper limit              <  1.2650E+01 V            3.6633E-08 V               2.8959E-09
   19  J_winding pack/J_protection limit     <  2.8166E+07 A/m2         0.0000E+00 A/m2            2.4802E-06
   20  Tritium breeding ratio lower lim      >  1.1500E+00              7.6822E-09                -6.6801E-09
   21  Psep / R upper limit                  <  1.7000E+01 MW/m         1.4974E-07 MW/m           -8.8081E-09
   22  number of ITER-like vacuum pumps      <  1.8000E+01              0.0000E+00                -0.0000E+00
>>>>>>> 8e3f6a88
 
 ******************************************** Final Feasible Point ********************************************
 
 
 *************** Estimate of "overnight" capital cost for a first of kind power plant (2014 M$) ***************
 
 
 ******************************** Buildings (M$) ********************************
 
 Admin Buildings                                                               35 
<<<<<<< HEAD
 Tokamak Complex (excluding hot cell)                                        2567 
 Neutral beam buildings                                                         8 
 Cryoplant buildings                                                           76 
 PF Coil winding building                                                     110 
 Magnet power supplies and related buildings                                   42 
 Magnet discharge buildings                                                    31 
 Heat removal system buildings                                                 42 
 Total cost of buildings                                                     2911 
=======
 Tokamak Complex (excluding hot cell)                                        2583 
 Neutral beam buildings                                                         8 
 Cryoplant buildings                                                           73 
 PF Coil winding building                                                     111 
 Magnet power supplies and related buildings                                   42 
 Magnet discharge buildings                                                    31 
 Heat removal system buildings                                                 42 
 Total cost of buildings                                                     2924 
>>>>>>> 8e3f6a88
 
 ********************************** Land (M$) ***********************************
 
 Land purchasing                                                               64 
 Land improvement                                                             330 
 Road improvements                                                            174 
<<<<<<< HEAD
 Total land costs                                                             568 
=======
 Total land costs                                                             569 
>>>>>>> 8e3f6a88
 
 ******************************** TF Coils (M$) *********************************
 
 TF Coil insertion and welding                                                337 
<<<<<<< HEAD
 TF coil winding                                                              744 
 Copper strand for TF coil                                                     64 
 Strands with Nb3Sn superconductor and copper stabiliser                      396 
 Testing of superconducting strands                                             4 
 Cabling and jacketing                                                        145 
 Total TF coil costs                                                         1689 
 
 ************************* First wall and blanket (M$) **************************
 
 Lithium enrichment                                                           304 
 Lithium orthosilicate pebble manufacturing                                    62 
 Titanium beryllide pebble manufacturing                                     1843 
 First wall W coating manufacturing                                            69 
 Blanket and shield materials and manufacturing                               368 
 Total first wall and blanket cost                                           2646 
 
 ***************** Active maintenance and remote handling (M$) ******************
 
 Moveable equipment                                                           734 
 Active maintenance facility with fixed equipment                            2236 
 Total remote handling costs                                                 2970 
 
 ***************** Vacuum vessel and liquid nitrogen plant (M$) *****************
 
 Vacuum vessel                                                                964 
 Liquid nitrogen plant                                                        187 
 Total liquid nitrogen plant and vacuum vessel                               1151 
=======
 TF coil winding                                                              745 
 Copper strand for TF coil                                                     62 
 Strands with Nb3Sn superconductor and copper stabiliser                      538 
 Testing of superconducting strands                                             4 
 Cabling and jacketing                                                        146 
 Total TF coil costs                                                         1832 
 
 ************************* First wall and blanket (M$) **************************
 
 Lithium enrichment                                                           301 
 Lithium orthosilicate pebble manufacturing                                    62 
 Titanium beryllide pebble manufacturing                                     1850 
 First wall W coating manufacturing                                            69 
 Blanket and shield materials and manufacturing                               369 
 Total first wall and blanket cost                                           2651 
 
 ***************** Active maintenance and remote handling (M$) ******************
 
 Moveable equipment                                                           736 
 Active maintenance facility with fixed equipment                            2242 
 Total remote handling costs                                                 2978 
 
 ***************** Vacuum vessel and liquid nitrogen plant (M$) *****************
 
 Vacuum vessel                                                                967 
 Liquid nitrogen plant                                                        182 
 Total liquid nitrogen plant and vacuum vessel                               1148 
>>>>>>> 8e3f6a88
 
 **************** System for converting heat to electricity (M$) ****************
 
 Energy conversion system                                                     614 
 
 ************************** Remaining subsystems (M$) ***************************
 
 CS and PF coils                                                             2217 
<<<<<<< HEAD
 Vacuum vessel in-wall shielding, ports and in-vessel coils                   331 
 Divertor                                                                     404 
 Ex-vessel neutral beam remote handling equipment                              90 
 Vacuum vessel pressure suppression system                                    142 
 Cryostat                                                                     567 
 Heat removal system                                                         2565 
 Thermal shields                                                              174 
 Pellet injection system                                                       74 
 Gas injection and wall conditioning system                                    94 
 Vacuum pumping                                                               592 
 Tritium plant                                                                666 
 Cryoplant and distribution                                                   863 
 Electrical power supply and distribution                                    1475 
=======
 Vacuum vessel in-wall shielding, ports and in-vessel coils                   332 
 Divertor                                                                     404 
 Ex-vessel neutral beam remote handling equipment                              90 
 Vacuum vessel pressure suppression system                                    141 
 Cryostat                                                                     569 
 Heat removal system                                                         2559 
 Thermal shields                                                              174 
 Pellet injection system                                                       74 
 Gas injection and wall conditioning system                                    94 
 Vacuum pumping                                                               591 
 Tritium plant                                                                665 
 Cryoplant and distribution                                                   838 
 Electrical power supply and distribution                                    1467 
>>>>>>> 8e3f6a88
 Neutral beam heating and current drive system                                814 
 Diagnostics systems                                                          640 
 Radiological protection                                                       56 
 Access control and security systems                                           65 
<<<<<<< HEAD
 Assembly                                                                    2097 
 Control and communication                                                    508 
 Additional project expenditure                                              1624 
 Logistics                                                                    208 
 Total remaining subsystem costs                                            16267 
 
 TOTAL OVERNIGHT CAPITAL COST (M$)                                          28817 
 Annual maintenance cost (M$)                                                1418 
 
 Net electric output (MW)                                                 (pnetelmw)                  500.001  OP 
 Capacity factor                                                          (cpfact)                      0.462  OP 
 Mean electric output (MW)                                                (mean_electric_outpu        230.770  OP 
 Capital cost / mean electric output ($/W)                                                            124.875  OP 
 Levelized cost of electricity ($/MWh)                                    (coe)                      2407.882  OP 
=======
 Assembly                                                                    2131 
 Control and communication                                                    515 
 Additional project expenditure                                              1624 
 Logistics                                                                    209 
 Total remaining subsystem costs                                            16272 
 
 TOTAL OVERNIGHT CAPITAL COST (M$)                                          28989 
 Annual maintenance cost (M$)                                                1419 
 
 Net electric output (MW)                                                 (pnetelmw)                  500.001  OP 
 Capacity factor                                                          (cpfact)                      0.462  OP 
 Mean electric output (MW)                                                (mean_electric_outpu        230.769  OP 
 Capital cost / mean electric output ($/W)                                                            125.617  OP 
 Levelized cost of electricity ($/MWh)                                    (coe)                      2416.711  OP 
>>>>>>> 8e3f6a88
 
 ********************************************* Plant Availability *********************************************
 
 Allowable blanket neutron fluence (MW-yr/m2)                             (abktflnc)                1.500E+01     
 Allowable divertor heat fluence (MW-yr/m2)                               (adivflnc)                2.000E+01     
<<<<<<< HEAD
 First wall / blanket lifetime (years)                                    (bktlife)                 2.874E+01  OP 
 Divertor lifetime (years)                                                (divlife)                 1.374E+01  OP 
 Heating/CD system lifetime (years)                                       (cdrlife)                 2.874E+01  OP 
=======
 First wall / blanket lifetime (years)                                    (bktlife)                 2.891E+01  OP 
 Divertor lifetime (years)                                                (divlife)                 1.366E+01  OP 
 Heating/CD system lifetime (years)                                       (cdrlife)                 2.891E+01  OP 
>>>>>>> 8e3f6a88
 Total plant lifetime (years)                                             (tlife)                   4.000E+01     
 Total plant availability fraction                                        (cfactr)                  5.000E-01     
 
 *************************************************** Plasma ***************************************************
 
 Plasma configuration = single null divertor
 Tokamak aspect ratio = Conventional, itart = 0                           (itart)                       0.000     
 
 Plasma Geometry :
 
<<<<<<< HEAD
 Major radius (m)                                                         (rmajor)                      8.856  ITV
 Minor radius (m)                                                         (rminor)                      2.857  OP 
=======
 Major radius (m)                                                         (rmajor)                      8.872  ITV
 Minor radius (m)                                                         (rminor)                      2.862  OP 
>>>>>>> 8e3f6a88
 Aspect ratio                                                             (aspect)                      3.100     
 Elongation, X-point (Zohm scaling)                                       (kappa)                       1.781  OP 
 Zohm scaling adjustment factor                                           (fkzohm)                      1.024     
 Elongation, 95% surface (calculated from kappa)                          (kappa95)                     1.590  OP 
 Elongation, area ratio calc.                                             (kappaa)                      1.665  OP 
 Triangularity, X-point (input value used)                                (triang)                      0.500  IP 
 Triangularity, 95% surface (calculated from triang)                      (triang95)                    0.333  OP 
<<<<<<< HEAD
 Plasma poloidal perimeter (m)                                            (pperim)                     25.154  OP 
 Plasma cross-sectional area (m2)                                         (xarea)                      42.682  OP 
 Plasma surface area (m2)                                                 (sarea)                   1.360E+03  OP 
 Plasma volume (m3)                                                       (vol)                     2.327E+03  OP 
=======
 Plasma poloidal perimeter (m)                                            (pperim)                     25.202  OP 
 Plasma cross-sectional area (m2)                                         (xarea)                      42.845  OP 
 Plasma surface area (m2)                                                 (sarea)                   1.366E+03  OP 
 Plasma volume (m3)                                                       (vol)                     2.340E+03  OP 
>>>>>>> 8e3f6a88
 
 Current and Field :
 
 Consistency between q0,q,alphaj,rli,dnbeta is enforced
 
 Plasma current scaling law used                                          (icurr)                           4     
 Plasma current (MA)                                                      (plascur/1D6)                19.292  OP 
 Current density profile factor                                           (alphaj)                      1.508  OP 
 Plasma internal inductance, li                                           (rli)                         1.096  OP 
<<<<<<< HEAD
 Vertical field at plasma (T)                                             (bvert)                      -0.727  OP 
 Vacuum toroidal field at R (T)                                           (bt)                          5.280  ITV
 Average poloidal field (T)                                               (bp)                          0.964  OP 
 Total field (sqrt(bp^2 + bt^2)) (T)                                      (btot)                        5.367  OP 
=======
 Vertical field at plasma (T)                                             (bvert)                      -0.725  OP 
 Vacuum toroidal field at R (T)                                           (bt)                          5.270  ITV
 Average poloidal field (T)                                               (bp)                          0.962  OP 
 Total field (sqrt(bp^2 + bt^2)) (T)                                      (btot)                        5.357  OP 
>>>>>>> 8e3f6a88
 Safety factor on axis                                                    (q0)                          1.000     
 Safety factor at 95% flux surface                                        (q95)                         3.000  ITV
 Cylindrical safety factor (qcyl)                                         (qstar)                       2.508  OP 
 
 Beta Information :
 
 Total plasma beta                                                        (beta)                    3.473E-02  ITV
 Total poloidal beta                                                      (betap)                   1.077E+00  OP 
<<<<<<< HEAD
 Total toroidal beta                                                                                3.590E-02  OP 
 Fast alpha beta                                                          (betaft)                  4.094E-03  OP 
 Beam ion beta                                                            (betanb)                  8.021E-04  OP 
 (Fast alpha + beam beta)/(thermal beta)                                  (gammaft)                 1.641E-01  OP 
 Thermal beta                                                                                       2.984E-02  OP 
 Thermal poloidal beta                                                                              9.256E-01  OP 
 Thermal toroidal beta (= beta-exp)                                                                 3.084E-02  OP 
 2nd stability beta : beta_p / (R/a)                                      (eps*betap)                   0.348  OP 
 2nd stability beta upper limit                                           (epbetmax)                    1.380     
 Beta g coefficient                                                       (dnbeta)                      4.383  OP 
 Normalised thermal beta                                                                                2.333  OP 
 Normalised total beta                                                                                  2.716  OP 
 Normalised toroidal beta                                                 (normalised_toroidal          2.807  OP 
 Limit on thermal beta                                                    (betalim)                     0.056  OP 
 Plasma thermal energy (J)                                                                          1.194E+09  OP 
 Total plasma internal energy (J)                                         (total_plasma_internal_en 1.390E+09  OP 
 
 Temperature and Density (volume averaged) :
 
 Electron temperature (keV)                                               (te)                         12.739  ITV
 Electron temperature on axis (keV)                                       (te0)                        22.605  OP 
 Ion temperature (keV)                                                    (ti)                         12.739     
 Ion temperature on axis (keV)                                            (ti0)                        22.605  OP 
 Electron temp., density weighted (keV)                                   (ten)                        13.922  OP 
 Electron density (/m3)                                                   (dene)                    8.154E+19  ITV
 Electron density on axis (/m3)                                           (ne0)                     1.073E+20  OP 
 Line-averaged electron density (/m3)                                     (dnla)                    9.030E+19  OP 
 Line-averaged electron density / Greenwald density                       (dnla_gw)                 1.200E+00  OP 
 Ion density (/m3)                                                        (dnitot)                  7.182E+19  OP 
 Fuel density (/m3)                                                       (deni)                    6.348E+19  OP 
 Total impurity density with Z > 2 (no He) (/m3)                          (dnz)                     3.198E+16  OP 
 Helium ion density (thermalised ions only) (/m3)                         (dnalp)                   8.154E+18  OP 
 Proton density (/m3)                                                     (dnprot)                  2.181E+16  OP 
 Hot beam density (/m3)                                                   (dnbeam)                  1.277E+17  OP 
 Density limit from scaling (/m3)                                         (dnelimt)                 7.525E+19  OP 
 Density limit (enforced) (/m3)                                           (boundu(9)*dnelimt)       9.030E+19  OP 
=======
 Total toroidal beta                                                                                3.588E-02  OP 
 Fast alpha beta                                                          (betaft)                  4.092E-03  OP 
 Beam ion beta                                                            (betanb)                  8.031E-04  OP 
 (Fast alpha + beam beta)/(thermal beta)                                  (gammaft)                 1.641E-01  OP 
 Thermal beta                                                                                       2.983E-02  OP 
 Thermal poloidal beta                                                                              9.252E-01  OP 
 Thermal toroidal beta (= beta-exp)                                                                 3.083E-02  OP 
 2nd stability beta : beta_p / (R/a)                                      (eps*betap)                   0.347  OP 
 2nd stability beta upper limit                                           (epbetmax)                    1.380     
 Beta g coefficient                                                       (dnbeta)                      4.383  OP 
 Normalised thermal beta                                                                                2.332  OP 
 Normalised total beta                                                                                  2.715  OP 
 Normalised toroidal beta                                                 (normalised_toroidal          2.806  OP 
 Limit on thermal beta                                                    (betalim)                     0.056  OP 
 Plasma thermal energy (J)                                                                          1.196E+09  OP 
 Total plasma internal energy (J)                                         (total_plasma_internal_en 1.392E+09  OP 
 
 Temperature and Density (volume averaged) :
 
 Electron temperature (keV)                                               (te)                         12.734  ITV
 Electron temperature on axis (keV)                                       (te0)                        22.593  OP 
 Ion temperature (keV)                                                    (ti)                         12.734     
 Ion temperature on axis (keV)                                            (ti0)                        22.593  OP 
 Electron temp., density weighted (keV)                                   (ten)                        13.916  OP 
 Electron density (/m3)                                                   (dene)                    8.123E+19  ITV
 Electron density on axis (/m3)                                           (ne0)                     1.068E+20  OP 
 Line-averaged electron density (/m3)                                     (dnla)                    8.996E+19  OP 
 Line-averaged electron density / Greenwald density                       (dnla_gw)                 1.200E+00  OP 
 Ion density (/m3)                                                        (dnitot)                  7.155E+19  OP 
 Fuel density (/m3)                                                       (deni)                    6.325E+19  OP 
 Total impurity density with Z > 2 (no He) (/m3)                          (dnz)                     3.171E+16  OP 
 Helium ion density (thermalised ions only) (/m3)                         (dnalp)                   8.123E+18  OP 
 Proton density (/m3)                                                     (dnprot)                  2.172E+16  OP 
 Hot beam density (/m3)                                                   (dnbeam)                  1.274E+17  OP 
 Density limit from scaling (/m3)                                         (dnelimt)                 7.497E+19  OP 
 Density limit (enforced) (/m3)                                           (boundu(9)*dnelimt)       8.996E+19  OP 
>>>>>>> 8e3f6a88
 Helium ion density (thermalised ions only) / electron density            (ralpne)                  1.000E-01     
 
 Impurities
 
 Plasma ion densities / electron density:
 H_ concentration                                                         (fimp(01)                 7.805E-01  OP 
 He concentration                                                         (fimp(02)                 1.000E-01     
 Be concentration                                                         (fimp(03)                 0.000E+00     
 C_ concentration                                                         (fimp(04)                 0.000E+00     
 N_ concentration                                                         (fimp(05)                 0.000E+00     
 O_ concentration                                                         (fimp(06)                 0.000E+00     
 Ne concentration                                                         (fimp(07)                 0.000E+00     
 Si concentration                                                         (fimp(08)                 0.000E+00     
 Ar concentration                                                         (fimp(09)                 0.000E+00     
 Fe concentration                                                         (fimp(10)                 0.000E+00     
 Ni concentration                                                         (fimp(11)                 0.000E+00     
 Kr concentration                                                         (fimp(12)                 0.000E+00     
<<<<<<< HEAD
 Xe concentration                                                         (fimp(13)                 3.422E-04     
 W_ concentration                                                         (fimp(14)                 5.000E-05     
 Average mass of all ions (amu)                                           (aion)                    2.729E+00  OP 
 
 Effective charge                                                         (zeff)                        2.165  OP 
=======
 Xe concentration                                                         (fimp(13)                 3.404E-04     
 W_ concentration                                                         (fimp(14)                 5.000E-05     
 Average mass of all ions (amu)                                           (aion)                    2.729E+00  OP 
 
 Effective charge                                                         (zeff)                        2.161  OP 
>>>>>>> 8e3f6a88
 Density profile factor                                                   (alphan)                      1.000     
 Plasma profile model                                                     (ipedestal)                       1     
 Pedestal profiles are used.
 Density pedestal r/a location                                            (rhopedn)                     0.940     
 Electron density pedestal height (/m3)                                   (neped)                   6.396E+19  OP 
 Electron density at pedestal / nGW                                       (fgwped_out)              8.500E-01     
 Temperature pedestal r/a location                                        (rhopedt)                     0.940     
 Pedestal scaling switch                                                  (ieped)                           0     
 Electron temp. pedestal height (keV)                                     (teped)                       5.500     
 Electron temp. at separatrix (keV)                                       (tesep)                       0.100     
 Electron density at separatrix (/m3)                                     (nesep)                   3.763E+19     
 Electron density at separatrix / nGW                                     (fgwsep_out)              5.000E-01     
 Temperature profile index                                                (alphat)                      1.000     
 Temperature profile index beta                                           (tbeta)                       2.000     
 
 Density Limit using different models :
 
<<<<<<< HEAD
 Old ASDEX model                                                          (dlimit(1))               4.959E+19  OP 
 Borrass ITER model I                                                     (dlimit(2))               9.888E+19  OP 
 Borrass ITER model II                                                    (dlimit(3))               3.853E+19  OP 
 JET edge radiation model                                                 (dlimit(4))               3.600E+21  OP 
 JET simplified model                                                     (dlimit(5))               3.757E+20  OP 
 Hugill-Murakami Mq model                                                 (dlimit(6))               7.133E+19  OP 
 Greenwald model                                                          (dlimit(7))               7.525E+19  OP 
=======
 Old ASDEX model                                                          (dlimit(1))               4.948E+19  OP 
 Borrass ITER model I                                                     (dlimit(2))               9.869E+19  OP 
 Borrass ITER model II                                                    (dlimit(3))               3.845E+19  OP 
 JET edge radiation model                                                 (dlimit(4))               3.610E+21  OP 
 JET simplified model                                                     (dlimit(5))               3.747E+20  OP 
 Hugill-Murakami Mq model                                                 (dlimit(6))               7.106E+19  OP 
 Greenwald model                                                          (dlimit(7))               7.497E+19  OP 
>>>>>>> 8e3f6a88
 
 Fuel Constituents :
 
 Deuterium fuel fraction                                                  (fdeut)                       0.500     
 Tritium fuel fraction                                                    (ftrit)                       0.500     
 
 Fusion Power :
 
<<<<<<< HEAD
 Total fusion power (MW)                                                  (powfmw)                  1.931E+03  OP 
  =    D-T fusion power (MW)                                              (pdt)                     1.929E+03  OP 
   +   D-D fusion power (MW)                                              (pdd)                     2.214E+00  OP 
   + D-He3 fusion power (MW)                                              (pdhe3)                   0.000E+00  OP 
 Alpha power: total (MW)                                                  (palpmw)                  3.858E+02  OP 
 Alpha power: beam-plasma (MW)                                            (palpnb)                  3.993E+00  OP 
 Neutron power (MW)                                                       (pneutmw)                 1.544E+03  OP 
 Charged particle power (excluding alphas) (MW)                           (pchargemw)               1.440E+00  OP 
 Total power deposited in plasma (MW)                                     (tot_power_plasma)        4.189E+02  OP 
 
 Radiation Power (excluding SOL):
 
 Bremsstrahlung radiation power (MW)                                      (pbrempv*vol)             7.128E+01  OP 
 Line radiation power (MW)                                                (plinepv*vol)             1.808E+02  OP 
 Synchrotron radiation power (MW)                                         (psyncpv*vol)             1.628E+01  OP 
 Synchrotron wall reflectivity factor                                     (ssync)                       0.600     
 Normalised minor radius defining 'core'                                  (coreradius)              6.000E-01     
 Fraction of core radiation subtracted from P_L                           (coreradiationfraction)   1.000E+00     
 Total core radiation power (MW)                                          (pcoreradmw)              1.191E+02  OP 
 Edge radiation power (MW)                                                (pedgeradmw)              1.492E+02  OP 
 Total radiation power (MW)                                               (pradmw)                  2.683E+02  OP 
 Core radiation fraction = total radiation in core / total power deposite (rad_fraction_core)       6.406E-01  OP 
 SoL radiation fraction = total radiation in SoL / total power accross se (rad_fraction_sol)        8.000E-01  IP 
 Radiation fraction = total radiation / total power deposited in plasma   (rad_fraction)            9.281E-01  OP 
 Nominal mean radiation load on inside surface of reactor (MW/m2)         (photon_wall)             1.814E-01  OP 
 Peaking factor for radiation wall load                                   (peakfactrad)             3.330E+00  IP 
 Maximum permitted radiation wall load (MW/m^2)                           (maxradwallload)          1.000E+00  IP 
 Peak radiation wall load (MW/m^2)                                        (peakradwallload)         6.042E-01  OP 
 Nominal mean neutron load on inside surface of reactor (MW/m2)           (wallmw)                  1.044E+00  OP 
 
 Power incident on the divertor targets (MW)                              (ptarmw)                  3.011E+01  OP 
=======
 Total fusion power (MW)                                                  (powfmw)                  1.926E+03  OP 
  =    D-T fusion power (MW)                                              (pdt)                     1.924E+03  OP 
   +   D-D fusion power (MW)                                              (pdd)                     2.209E+00  OP 
   + D-He3 fusion power (MW)                                              (pdhe3)                   0.000E+00  OP 
 Alpha power: total (MW)                                                  (palpmw)                  3.848E+02  OP 
 Alpha power: beam-plasma (MW)                                            (palpnb)                  3.993E+00  OP 
 Neutron power (MW)                                                       (pneutmw)                 1.540E+03  OP 
 Charged particle power (excluding alphas) (MW)                           (pchargemw)               1.436E+00  OP 
 Total power deposited in plasma (MW)                                     (tot_power_plasma)        4.180E+02  OP 
 
 Radiation Power (excluding SOL):
 
 Bremsstrahlung radiation power (MW)                                      (pbrempv*vol)             7.099E+01  OP 
 Line radiation power (MW)                                                (plinepv*vol)             1.799E+02  OP 
 Synchrotron radiation power (MW)                                         (psyncpv*vol)             1.623E+01  OP 
 Synchrotron wall reflectivity factor                                     (ssync)                       0.600     
 Normalised minor radius defining 'core'                                  (coreradius)              6.000E-01     
 Fraction of core radiation subtracted from P_L                           (coreradiationfraction)   1.000E+00     
 Total core radiation power (MW)                                          (pcoreradmw)              1.187E+02  OP 
 Edge radiation power (MW)                                                (pedgeradmw)              1.485E+02  OP 
 Total radiation power (MW)                                               (pradmw)                  2.672E+02  OP 
 Core radiation fraction = total radiation in core / total power deposite (rad_fraction_core)       6.392E-01  OP 
 SoL radiation fraction = total radiation in SoL / total power accross se (rad_fraction_sol)        8.000E-01  IP 
 Radiation fraction = total radiation / total power deposited in plasma   (rad_fraction)            9.278E-01  OP 
 Nominal mean radiation load on inside surface of reactor (MW/m2)         (photon_wall)             1.800E-01  OP 
 Peaking factor for radiation wall load                                   (peakfactrad)             3.330E+00  IP 
 Maximum permitted radiation wall load (MW/m^2)                           (maxradwallload)          1.000E+00  IP 
 Peak radiation wall load (MW/m^2)                                        (peakradwallload)         5.993E-01  OP 
 Nominal mean neutron load on inside surface of reactor (MW/m2)           (wallmw)                  1.038E+00  OP 
 
 Power incident on the divertor targets (MW)                              (ptarmw)                  3.017E+01  OP 
>>>>>>> 8e3f6a88
 Fraction of power to the lower divertor                                  (ftar)                    1.000E+00  IP 
 Outboard side heat flux decay length (m)                                 (lambdaio)                1.570E-03  OP 
 Fraction of power on the inner targets                                   (fio)                     4.100E-01  OP 
 Fraction of power incident on the lower inner target                     (fLI)                     4.100E-01  OP 
 Fraction of power incident on the lower outer target                     (fLO)                     5.900E-01  OP 
<<<<<<< HEAD
 Power incident on the lower inner target (MW)                            (pLImw)                   1.234E+01  OP 
 Power incident on the lower outer target (MW)                            (pLOmw)                   1.776E+01  OP 
 
 Ohmic heating power (MW)                                                 (pohmmw)                  9.555E-01  OP 
 Fraction of alpha power deposited in plasma                              (falpha)                      0.950  OP 
 Fraction of alpha power to electrons                                     (falpe)                       0.717  OP 
 Fraction of alpha power to ions                                          (falpi)                       0.283  OP 
 Ion transport (MW)                                                       (ptrimw)                  1.404E+02  OP 
 Electron transport (MW)                                                  (ptremw)                  1.594E+02  OP 
=======
 Power incident on the lower inner target (MW)                            (pLImw)                   1.237E+01  OP 
 Power incident on the lower outer target (MW)                            (pLOmw)                   1.780E+01  OP 
 
 Ohmic heating power (MW)                                                 (pohmmw)                  9.522E-01  OP 
 Fraction of alpha power deposited in plasma                              (falpha)                      0.950  OP 
 Fraction of alpha power to electrons                                     (falpe)                       0.717  OP 
 Fraction of alpha power to ions                                          (falpi)                       0.283  OP 
 Ion transport (MW)                                                       (ptrimw)                  1.402E+02  OP 
 Electron transport (MW)                                                  (ptremw)                  1.591E+02  OP 
>>>>>>> 8e3f6a88
 Injection power to ions (MW)                                             (pinjimw)                 1.980E+01  OP 
 Injection power to electrons (MW)                                        (pinjemw)                 3.020E+01  OP 
 Ignited plasma switch (0=not ignited, 1=ignited)                         (ignite)                          0     
 
<<<<<<< HEAD
 Power into divertor zone via charged particles (MW)                      (pdivt)                   1.505E+02  OP 
 Psep / R ratio (MW/m)                                                    (pdivt/rmajor)            1.700E+01  OP 
 Psep Bt / qAR ratio (MWT/m)                                              (pdivtbt/qar)             9.652E+00  OP 
 
 H-mode Power Threshold Scalings :
 
 ITER 1996 scaling: nominal (MW)                                          (pthrmw(1))               1.599E+02  OP 
 ITER 1996 scaling: upper bound (MW)                                      (pthrmw(2))               3.718E+02  OP 
 ITER 1996 scaling: lower bound (MW)                                      (pthrmw(3))               6.785E+01  OP 
 ITER 1997 scaling (1) (MW)                                               (pthrmw(4))               2.690E+02  OP 
 ITER 1997 scaling (2) (MW)                                               (pthrmw(5))               2.059E+02  OP 
 Martin 2008 scaling: nominal (MW)                                        (pthrmw(6))               1.124E+02  OP 
 Martin 2008 scaling: 95% upper bound (MW)                                (pthrmw(7))               1.479E+02  OP 
 Martin 2008 scaling: 95% lower bound (MW)                                (pthrmw(8))               7.692E+01  OP 
 Snipes 2000 scaling: nominal (MW)                                        (pthrmw(9))               7.954E+01  OP 
 Snipes 2000 scaling: upper bound (MW)                                    (pthrmw(10))              1.183E+02  OP 
 Snipes 2000 scaling: lower bound (MW)                                    (pthrmw(11))              5.305E+01  OP 
 Snipes 2000 scaling (closed divertor): nominal (MW)                      (pthrmw(12))              3.624E+01  OP 
 Snipes 2000 scaling (closed divertor): upper bound (MW)                  (pthrmw(13))              5.085E+01  OP 
 Snipes 2000 scaling (closed divertor): lower bound (MW)                  (pthrmw(14))              2.565E+01  OP 
 Hubbard 2012 L-I threshold - nominal (MW)                                (pthrmw(15))              3.190E+01  OP 
 Hubbard 2012 L-I threshold - lower bound (MW)                            (pthrmw(16))              1.597E+01  OP 
 Hubbard 2012 L-I threshold - upper bound (MW)                            (pthrmw(17))              6.372E+01  OP 
 Hubbard 2017 L-I threshold                                               (pthrmw(18))              3.068E+02  OP 
 Martin 2008 aspect ratio corrected scaling: nominal (MW)                 (pthrmw(19))              1.124E+02  OP 
 Martin 2008 aspect ratio corrected scaling: 95% upper bound (MW)         (pthrmw(20))              1.479E+02  OP 
 Martin 2008 aspect ratio corrected scaling: 95% lower bound (MW)         (pthrmw(21))              7.692E+01  OP 
 
 L-H threshold power (enforced) (MW)                                      (boundl(103)*plhthresh)   1.124E+02  OP 
 L-H threshold power (MW)                                                 (plhthresh)               1.124E+02  OP 
=======
 Power into divertor zone via charged particles (MW)                      (pdivt)                   1.508E+02  OP 
 Psep / R ratio (MW/m)                                                    (pdivt/rmajor)            1.700E+01  OP 
 Psep Bt / qAR ratio (MWT/m)                                              (pdivtbt/qar)             9.634E+00  OP 
 
 H-mode Power Threshold Scalings :
 
 ITER 1996 scaling: nominal (MW)                                          (pthrmw(1))               1.597E+02  OP 
 ITER 1996 scaling: upper bound (MW)                                      (pthrmw(2))               3.714E+02  OP 
 ITER 1996 scaling: lower bound (MW)                                      (pthrmw(3))               6.779E+01  OP 
 ITER 1997 scaling (1) (MW)                                               (pthrmw(4))               2.687E+02  OP 
 ITER 1997 scaling (2) (MW)                                               (pthrmw(5))               2.057E+02  OP 
 Martin 2008 scaling: nominal (MW)                                        (pthrmw(6))               1.123E+02  OP 
 Martin 2008 scaling: 95% upper bound (MW)                                (pthrmw(7))               1.478E+02  OP 
 Martin 2008 scaling: 95% lower bound (MW)                                (pthrmw(8))               7.687E+01  OP 
 Snipes 2000 scaling: nominal (MW)                                        (pthrmw(9))               7.953E+01  OP 
 Snipes 2000 scaling: upper bound (MW)                                    (pthrmw(10))              1.183E+02  OP 
 Snipes 2000 scaling: lower bound (MW)                                    (pthrmw(11))              5.303E+01  OP 
 Snipes 2000 scaling (closed divertor): nominal (MW)                      (pthrmw(12))              3.625E+01  OP 
 Snipes 2000 scaling (closed divertor): upper bound (MW)                  (pthrmw(13))              5.084E+01  OP 
 Snipes 2000 scaling (closed divertor): lower bound (MW)                  (pthrmw(14))              2.566E+01  OP 
 Hubbard 2012 L-I threshold - nominal (MW)                                (pthrmw(15))              3.182E+01  OP 
 Hubbard 2012 L-I threshold - lower bound (MW)                            (pthrmw(16))              1.594E+01  OP 
 Hubbard 2012 L-I threshold - upper bound (MW)                            (pthrmw(17))              6.352E+01  OP 
 Hubbard 2017 L-I threshold                                               (pthrmw(18))              3.066E+02  OP 
 Martin 2008 aspect ratio corrected scaling: nominal (MW)                 (pthrmw(19))              1.123E+02  OP 
 Martin 2008 aspect ratio corrected scaling: 95% upper bound (MW)         (pthrmw(20))              1.478E+02  OP 
 Martin 2008 aspect ratio corrected scaling: 95% lower bound (MW)         (pthrmw(21))              7.687E+01  OP 
 
 L-H threshold power (enforced) (MW)                                      (boundl(103)*plhthresh)   1.123E+02  OP 
 L-H threshold power (MW)                                                 (plhthresh)               1.123E+02  OP 
>>>>>>> 8e3f6a88
 
 Confinement :
 
 Confinement scaling law                    IPB98(y,2)           (H)
 Confinement H factor                                                     (hfact)                       1.100  ITV
<<<<<<< HEAD
 Global thermal energy confinement time (s)                               (taueff)                      3.983  OP 
 Ion energy confinement time (s)                                          (tauei)                       3.983  OP 
 Electron energy confinement time (s)                                     (tauee)                       3.983  OP 
 n.tau = Volume-average electron density x Energy confinement time (s/m3) (dntau)                   3.248E+20  OP 
 Triple product = Vol-average electron density x Vol-average electron temperature x Energy confinement time:
 Triple product  (keV s/m3)                                               (dntau*te)                4.137E+21  OP 
 Transport loss power assumed in scaling law (MW)                         (powerht)                 2.997E+02  OP 
 Switch for radiation loss term usage in power balance                    (iradloss)                        1     
 Radiation power subtracted from plasma power balance (MW)                                          1.191E+02  OP 
   (Radiation correction is core radiation power)
 Alpha particle confinement time (s)                                      (taup)                       27.721  OP 
 Alpha particle/energy confinement time ratio                             (taup/taueff)                 6.960  OP 
 Lower limit on taup/taueff                                               (taulimit)                    5.000     
 Total energy confinement time including radiation loss (s)               (total_energy_conf_t          3.318  OP 
=======
 Global thermal energy confinement time (s)                               (taueff)                      3.994  OP 
 Ion energy confinement time (s)                                          (tauei)                       3.994  OP 
 Electron energy confinement time (s)                                     (tauee)                       3.994  OP 
 n.tau = Volume-average electron density x Energy confinement time (s/m3) (dntau)                   3.244E+20  OP 
 Triple product = Vol-average electron density x Vol-average electron temperature x Energy confinement time:
 Triple product  (keV s/m3)                                               (dntau*te)                4.131E+21  OP 
 Transport loss power assumed in scaling law (MW)                         (powerht)                 2.993E+02  OP 
 Switch for radiation loss term usage in power balance                    (iradloss)                        1     
 Radiation power subtracted from plasma power balance (MW)                                          1.187E+02  OP 
   (Radiation correction is core radiation power)
 Alpha particle confinement time (s)                                      (taup)                       27.840  OP 
 Alpha particle/energy confinement time ratio                             (taup/taueff)                 6.970  OP 
 Lower limit on taup/taueff                                               (taulimit)                    5.000     
 Total energy confinement time including radiation loss (s)               (total_energy_conf_t          3.330  OP 
>>>>>>> 8e3f6a88
   (= stored energy including fast particles / loss power including radiation
 
 Dimensionless plasma parameters
 
 For definitions see
 Recent progress on the development and analysis of the ITPA global H-mode confinement database
 D.C. McDonald et al, 2007 Nuclear Fusion v47, 147. (nu_star missing 1/mu0)
<<<<<<< HEAD
 Normalized plasma pressure beta as defined by McDonald et al             (beta_mcdonald)           3.590E-02  OP 
 Normalized ion Larmor radius                                             (rho_star)                1.857E-03  OP 
 Normalized collisionality                                                (nu_star)                 3.598E-03  OP 
=======
 Normalized plasma pressure beta as defined by McDonald et al             (beta_mcdonald)           3.588E-02  OP 
 Normalized ion Larmor radius                                             (rho_star)                1.856E-03  OP 
 Normalized collisionality                                                (nu_star)                 3.594E-03  OP 
>>>>>>> 8e3f6a88
 Volume measure of elongation                                             (kappaa_IPB)              1.631E+00  OP 
 
 Plasma Volt-second Requirements :
 
<<<<<<< HEAD
 Total volt-second requirement (Wb)                                       (vsstt)                   7.207E+02  OP 
 Inductive volt-seconds (Wb)                                              (vsind)                   2.992E+02  OP 
 Ejima coefficient                                                        (gamma)                       0.300     
 Start-up resistive (Wb)                                                  (vsres)                   6.441E+01  OP 
 Flat-top resistive (Wb)                                                  (vsbrn)                   3.571E+02  OP 
=======
 Total volt-second requirement (Wb)                                       (vsstt)                   7.201E+02  OP 
 Inductive volt-seconds (Wb)                                              (vsind)                   2.997E+02  OP 
 Ejima coefficient                                                        (gamma)                       0.300     
 Start-up resistive (Wb)                                                  (vsres)                   6.453E+01  OP 
 Flat-top resistive (Wb)                                                  (vsbrn)                   3.559E+02  OP 
>>>>>>> 8e3f6a88
 bootstrap current fraction multiplier                                    (cboot)                       1.000     
 Bootstrap fraction (ITER 1989)                                           (bscf_iter89)                 0.324  OP 
 Bootstrap fraction (Sauter et al)                                        (bscf_sauter)                 0.347  OP 
 Bootstrap fraction (Nevins et al)                                        (bscf_nevins)                 0.319  OP 
 Bootstrap fraction (Wilson)                                              (bscf_wilson)                 0.392  OP 
 Diamagnetic fraction (Hender)                                            (diacf_hender)                0.012  OP 
 Diamagnetic fraction (SCENE)                                             (diacf_scene)                 0.011  OP 
 Pfirsch-Schlueter fraction (SCENE)                                       (pscf_scene)                 -0.003  OP 
   (Sauter et al bootstrap current fraction model used)
   (Diamagnetic current fraction not calculated)
   (Pfirsch-Schlüter current fraction not calculated)
 Bootstrap fraction (enforced)                                            (bootipf.)                    0.347  OP 
 Diamagnetic fraction (enforced)                                          (diaipf.)                     0.000  OP 
 Pfirsch-Schlueter fraction (enforced)                                    (psipf.)                      0.000  OP 
<<<<<<< HEAD
 Loop voltage during burn (V)                                             (vburn)                   4.953E-02  OP 
 Plasma resistance (ohm)                                                  (rplas)                   4.719E-09  OP 
 Resistive diffusion time (s)                                             (res_time)                2.966E+03  OP 
 Plasma inductance (H)                                                    (rlp)                     1.551E-05  OP 
=======
 Loop voltage during burn (V)                                             (vburn)                   4.936E-02  OP 
 Plasma resistance (ohm)                                                  (rplas)                   4.704E-09  OP 
 Resistive diffusion time (s)                                             (res_time)                2.982E+03  OP 
 Plasma inductance (H)                                                    (rlp)                     1.554E-05  OP 
>>>>>>> 8e3f6a88
 Coefficient for sawtooth effects on burn V-s requirement                 (csawth)                      1.000     
 
 Fuelling :
 
 Ratio of He and pellet particle confinement times                        (tauratio)                1.000E+01     
<<<<<<< HEAD
 Fuelling rate (nucleus-pairs/s)                                          (qfuel)                   3.367E+22  OP 
 Fuel burn-up rate (reactions/s)                                          (rndfuel)                 6.882E+20  OP 
=======
 Fuelling rate (nucleus-pairs/s)                                          (qfuel)                   3.360E+22  OP 
 Fuel burn-up rate (reactions/s)                                          (rndfuel)                 6.866E+20  OP 
>>>>>>> 8e3f6a88
 Burn-up fraction                                                         (burnup)                      0.020  OP 
 
 ***************************** Energy confinement times, and required H-factors : *****************************
 
    scaling law              confinement time (s)     H-factor for
                                 for H = 1           power balance
 
<<<<<<< HEAD
 IPB98(y)             (H)          4.582                   0.869
 IPB98(y,1)           (H)          4.537                   0.878
 IPB98(y,2)           (H)          3.621                   1.100
 IPB98(y,3)           (H)          3.747                   1.063
 IPB98(y,4)           (H)          3.716                   1.072
 ISS95            (stell)          2.175                   1.830
 ISS04            (stell)          3.807                   1.046
 DS03                 (H)          5.354                   0.744
 Murari et al NPL     (H)          2.639                   1.509
 Petty 2008           (H)          6.315                   0.631
 Lang et al. 2012     (H)          2.329                   1.710
 Hubbard 2017 - nom   (I)          0.072                  55.299
 Hubbard 2017 - lower (I)          0.040                  98.398
 Hubbard 2017 - upper (I)          0.128                  31.078
 NSTX (Spherical)     (H)          8.428                   0.472
 NSTX-Petty08 Hybrid  (H)          6.315                   0.631
=======
 IPB98(y)             (H)          4.594                   0.869
 IPB98(y,1)           (H)          4.549                   0.878
 IPB98(y,2)           (H)          3.631                   1.100
 IPB98(y,3)           (H)          3.760                   1.062
 IPB98(y,4)           (H)          3.727                   1.072
 ISS95            (stell)          2.181                   1.831
 ISS04            (stell)          3.817                   1.046
 DS03                 (H)          5.368                   0.744
 Murari et al NPL     (H)          2.646                   1.509
 Petty 2008           (H)          6.332                   0.631
 Lang et al. 2012     (H)          2.336                   1.710
 Hubbard 2017 - nom   (I)          0.072                  55.518
 Hubbard 2017 - lower (I)          0.040                  98.751
 Hubbard 2017 - upper (I)          0.128                  31.213
 NSTX (Spherical)     (H)          8.436                   0.473
 NSTX-Petty08 Hybrid  (H)          6.332                   0.631
>>>>>>> 8e3f6a88
 
 ******************************************** Current Drive System ********************************************
 
 Neutral Beam Current Drive
 Current drive efficiency model                                           (iefrf)                           5     
 
 Current is driven by both inductive
 and non-inductive means.
 Auxiliary power used for plasma heating only (MW)                        (pheat)                   0.000E+00     
 Power injected for current drive (MW)                                    (pcurrentdrivemw)         5.000E+01     
 Maximum Allowed Bootstrap current fraction                               (bscfmax)                 9.900E-01     
<<<<<<< HEAD
 Fusion gain factor Q                                                     (bigq)                    3.790E+01  OP 
 Auxiliary current drive (A)                                              (auxiliary_cd)            2.096E+06  OP 
 Current drive efficiency (A/W)                                           (effcd)                   4.192E-02  OP 
 Normalised current drive efficiency, gamma (10^20 A/W-m2)                (gamcd)                   3.027E-01  OP 
=======
 Fusion gain factor Q                                                     (bigq)                    3.781E+01  OP 
 Auxiliary current drive (A)                                              (auxiliary_cd)            2.099E+06  OP 
 Current drive efficiency (A/W)                                           (effcd)                   4.198E-02  OP 
 Normalised current drive efficiency, gamma (10^20 A/W-m2)                (gamcd)                   3.026E-01  OP 
>>>>>>> 8e3f6a88
 Wall plug to injector efficiency                                         (etacd)                   4.000E-01     
 
 Fractions of current drive :
 
 Bootstrap fraction                                                       (bootipf)                     0.347  OP 
 Diamagnetic fraction                                                     (diaipf)                      0.000  OP 
 Pfirsch-Schlueter fraction                                               (psipf)                       0.000  OP 
 Auxiliary current drive fraction                                         (faccd)                       0.109  OP 
 Inductive fraction                                                       (facoh)                       0.544  OP 
 Total                                                                    (plasipf+faccd+facoh          1.000     
 Fraction of the plasma current produced by non-inductive means           (fvsbrnni)                    0.456  ITV
 
 Neutral beam energy (keV)                                                (enbeam)                  1.000E+03     
 Neutral beam current (A)                                                 (cnbeam)                  5.001E+01  OP 
<<<<<<< HEAD
 Beam efficiency (A/W)                                                    (effnbss)                 4.192E-02  OP 
 Beam gamma (10^20 A/W-m2)                                                (gamnb)                   3.027E-01  OP 
 Neutral beam wall plug efficiency                                        (etanbi)                  4.000E-01     
 Beam decay lengths to centre                                             (taubeam)                 4.551E+00  OP 
 Beam shine-through fraction                                              (nbshinef)                1.115E-04  OP 
=======
 Beam efficiency (A/W)                                                    (effnbss)                 4.198E-02  OP 
 Beam gamma (10^20 A/W-m2)                                                (gamnb)                   3.026E-01  OP 
 Neutral beam wall plug efficiency                                        (etanbi)                  4.000E-01     
 Beam decay lengths to centre                                             (taubeam)                 4.541E+00  OP 
 Beam shine-through fraction                                              (nbshinef)                1.138E-04  OP 
>>>>>>> 8e3f6a88
 Neutral beam wall plug power (MW)                                        (pwpnb)                   1.250E+02  OP 
 
 Neutral beam power balance :
 ----------------------------
 Beam first orbit loss power (MW)                                         (porbitlossmw)                0.000  OP 
 Beam shine-through power [MW]                                            (nbshinemw)                   0.006  OP 
 Beam power deposited in plasma (MW)                                      (pinjmw)                     50.000  OP 
 Maximum allowable beam power (MW)                                        (pinjalw)                    50.000     
 Total (MW)                                                               (porbitlossmw+nbshin         50.006     
 
 Beam power entering vacuum vessel (MW)                                   (pnbitot)                    50.006  OP 
 
<<<<<<< HEAD
 Fraction of beam energy to ions                                          (fpion)                   3.960E-01  OP 
 Beam duct shielding thickness (m)                                        (nbshield)                5.000E-01     
 Beam tangency radius / Plasma major radius                               (frbeam)                  1.000E+00     
 Beam centreline tangency radius (m)                                      (rtanbeam)                8.856E+00  OP 
 Maximum possible tangency radius (m)                                     (rtanmax)                 1.396E+01  OP 
 
 Volt-second considerations:
 
 Total V-s capability of Central Solenoid/PF coils (Wb)                   (abs(vstot))              7.431E+02     
 Required volt-seconds during start-up (Wb)                               (vssoft)                  3.636E+02     
 Available volt-seconds during burn (Wb)                                  (vsmax)                   3.571E+02     
=======
 Fraction of beam energy to ions                                          (fpion)                   3.959E-01  OP 
 Beam duct shielding thickness (m)                                        (nbshield)                5.000E-01     
 Beam tangency radius / Plasma major radius                               (frbeam)                  1.000E+00     
 Beam centreline tangency radius (m)                                      (rtanbeam)                8.872E+00  OP 
 Maximum possible tangency radius (m)                                     (rtanmax)                 1.400E+01  OP 
 
 Volt-second considerations:
 
 Total V-s capability of Central Solenoid/PF coils (Wb)                   (abs(vstot))              7.423E+02     
 Required volt-seconds during start-up (Wb)                               (vssoft)                  3.643E+02     
 Available volt-seconds during burn (Wb)                                  (vsmax)                   3.559E+02     
>>>>>>> 8e3f6a88
 
 *************************************************** Times ****************************************************
 
 Initial charge time for CS from zero current (s)                         (tramp)                      30.000     
 Plasma current ramp-up time (s)                                          (tohs)                       30.000     
 Heating time (s)                                                         (theat)                      10.000     
 Burn time (s)                                                            (tburn)                   7.200E+03  OP 
 Reset time to zero current for CS (s)                                    (tqnch)                      30.000     
 Time between pulses (s)                                                  (tdwell)                    500.000     
 
 Total plant cycle time (s)                                               (tcycle)                  7.800E+03  OP 
 
 ************************************************ Radial Build ************************************************
 
                                          Thickness (m)    Radius (m)
 Device centreline                            0.000           0.000                       
<<<<<<< HEAD
 Machine bore                                 2.544           2.544   (bore)              
 Central solenoid                             0.604           3.148   (ohcth)             
 CS precompression                            0.054           3.202   (precomp)           
 Gap                                          0.050           3.252   (gapoh)             
 TF coil inboard leg                          1.084           4.336   (tfcth)             
 Gap                                          0.050           4.386   (tftsgap)           
 Thermal shield                               0.050           4.436   (thshield)          
 Gap                                          0.120           4.556   (gapds)             
 Vacuum vessel (and shielding)                0.620           5.176   (d_vv_in + shldith) 
 Gap                                          0.050           5.226   (vvblgap)           
 Inboard blanket                              0.530           5.756   (blnkith)           
 Inboard first wall                           0.018           5.774   (fwith)             
 Inboard scrape-off                           0.225           5.999   (scrapli)           
 Plasma geometric centre                      2.857           8.856   (rminor)            
 Plasma outboard edge                         2.857          11.712   (rminor)            
 Outboard scrape-off                          0.225          11.937   (scraplo)           
 Outboard first wall                          0.018          11.955   (fwoth)             
 Outboard blanket                             0.910          12.865   (blnkoth)           
 Gap                                          0.050          12.915   (vvblgap)           
 Vacuum vessel (and shielding)                1.120          14.035   (d_vv_out+shldoth)  
 Gap                                          1.097          15.132   (gapsto)            
 Thermal shield                               0.050          15.182   (thshield)          
 Gap                                          0.050          15.232   (tftsgap)           
 TF coil outboard leg                         1.084          16.316   (tfthko)            
=======
 Machine bore                                 2.549           2.549   (bore)              
 Central solenoid                             0.598           3.147   (ohcth)             
 CS precompression                            0.054           3.201   (precomp)           
 Gap                                          0.050           3.251   (gapoh)             
 TF coil inboard leg                          1.096           4.347   (tfcth)             
 Gap                                          0.050           4.397   (tftsgap)           
 Thermal shield                               0.050           4.447   (thshield)          
 Gap                                          0.120           4.567   (gapds)             
 Vacuum vessel (and shielding)                0.620           5.187   (d_vv_in + shldith) 
 Gap                                          0.050           5.237   (vvblgap)           
 Inboard blanket                              0.530           5.767   (blnkith)           
 Inboard first wall                           0.018           5.785   (fwith)             
 Inboard scrape-off                           0.225           6.010   (scrapli)           
 Plasma geometric centre                      2.862           8.872   (rminor)            
 Plasma outboard edge                         2.862          11.734   (rminor)            
 Outboard scrape-off                          0.225          11.959   (scraplo)           
 Outboard first wall                          0.018          11.977   (fwoth)             
 Outboard blanket                             0.910          12.887   (blnkoth)           
 Gap                                          0.050          12.937   (vvblgap)           
 Vacuum vessel (and shielding)                1.120          14.057   (d_vv_out+shldoth)  
 Gap                                          1.099          15.156   (gapsto)            
 Thermal shield                               0.050          15.206   (thshield)          
 Gap                                          0.050          15.256   (tftsgap)           
 TF coil outboard leg                         1.096          16.353   (tfthko)            
>>>>>>> 8e3f6a88
 
 *********************************************** Vertical Build ***********************************************
 
 Single null case
                                          Thickness (m)    Height (m)
<<<<<<< HEAD
 TF coil                                      1.084           8.398   (tfcth)             
 Gap                                          0.050           7.315   (tftsgap)           
 Thermal shield                               0.050           7.265   (thshield)          
 Gap                                          0.120           7.215   (vgap2)             
 Vacuum vessel (and shielding)                0.620           7.095   (d_vv_top+shldtth)  
 Gap                                          0.050           6.475   (vvblgap)           
 Top blanket                                  0.720           6.425   (blnktth)           
 Top first wall                               0.018           5.705   (fwtth)             
 Top scrape-off                               0.600           5.687   (vgaptop)           
 Plasma top                                   5.087           5.087   (rminor*kappa)      
 Midplane                                     0.000           0.000                       
 Plasma bottom                                5.087          -5.087   (rminor*kappa)      
 Lower scrape-off                             1.600          -6.687   (vgap)              
 Divertor structure                           0.621          -7.308   (divfix)            
 Vacuum vessel (and shielding)                1.020          -8.328   (d_vv_bot+shldlth)  
 Gap                                          0.120          -8.448   (vgap2)             
 Thermal shield                               0.050          -8.498   (thshield)          
 Gap                                          0.050          -8.548   (tftsgap)           
 TF coil                                      1.084          -9.631   (tfcth)             
=======
 TF coil                                      1.096           8.421   (tfcth)             
 Gap                                          0.050           7.324   (tftsgap)           
 Thermal shield                               0.050           7.274   (thshield)          
 Gap                                          0.120           7.224   (vgap2)             
 Vacuum vessel (and shielding)                0.620           7.104   (d_vv_top+shldtth)  
 Gap                                          0.050           6.484   (vvblgap)           
 Top blanket                                  0.720           6.434   (blnktth)           
 Top first wall                               0.018           5.714   (fwtth)             
 Top scrape-off                               0.600           5.696   (vgaptop)           
 Plasma top                                   5.096           5.096   (rminor*kappa)      
 Midplane                                     0.000           0.000                       
 Plasma bottom                                5.096          -5.096   (rminor*kappa)      
 Lower scrape-off                             1.600          -6.696   (vgap)              
 Divertor structure                           0.621          -7.317   (divfix)            
 Vacuum vessel (and shielding)                1.020          -8.337   (d_vv_bot+shldlth)  
 Gap                                          0.120          -8.457   (vgap2)             
 Thermal shield                               0.050          -8.507   (thshield)          
 Gap                                          0.050          -8.557   (tftsgap)           
 TF coil                                      1.096          -9.654   (tfcth)             
>>>>>>> 8e3f6a88
 
 ************************************* Divertor build and plasma position *************************************
 
 Divertor Configuration = Single Null Divertor
 
<<<<<<< HEAD
 Plasma top position, radial (m)                                          (ptop_radial)                 7.427  OP 
 Plasma top position, vertical (m)                                        (ptop_vertical)               5.087  OP 
 Plasma geometric centre, radial (m)                                      (rmajor.)                     8.856  OP 
=======
 Plasma top position, radial (m)                                          (ptop_radial)                 7.441  OP 
 Plasma top position, vertical (m)                                        (ptop_vertical)               5.096  OP 
 Plasma geometric centre, radial (m)                                      (rmajor.)                     8.872  OP 
>>>>>>> 8e3f6a88
 Plasma geometric centre, vertical (m)                                    (0.0)                         0.000  OP 
 Plasma lower triangularity                                               (tril)                        0.500  OP 
 Plasma elongation                                                        (kappa.)                      1.781  OP 
 TF coil vertical offset (m)                                              (tfoffset)                   -0.616  OP 
<<<<<<< HEAD
 Plasma outer arc radius of curvature (m)                                 (rco)                         5.162  OP 
 Plasma inner arc radius of curvature (m)                                 (rci)                         9.772  OP 
 Plasma lower X-pt, radial (m)                                            (rxpt)                        7.427  OP 
 Plasma lower X-pt, vertical (m)                                          (zxpt)                       -5.087  OP 
=======
 Plasma outer arc radius of curvature (m)                                 (rco)                         5.172  OP 
 Plasma inner arc radius of curvature (m)                                 (rci)                         9.791  OP 
 Plasma lower X-pt, radial (m)                                            (rxpt)                        7.441  OP 
 Plasma lower X-pt, vertical (m)                                          (zxpt)                       -5.096  OP 
>>>>>>> 8e3f6a88
 Poloidal plane angle between vertical and inner leg (rad)                (thetai)                      0.171  OP 
 Poloidal plane angle between vertical and outer leg (rad)                (thetao)                      1.023  OP 
 Poloidal plane angle between inner leg and plate (rad)                   (betai)                       1.000     
 Poloidal plane angle between outer leg and plate (rad)                   (betao)                       1.000     
 Inner divertor leg poloidal length (m)                                   (plsepi)                      1.000     
 Outer divertor leg poloidal length (m)                                   (plsepo)                      1.500     
 Inner divertor plate length (m)                                          (plleni)                      1.000     
 Outer divertor plate length (m)                                          (plleno)                      1.000     
<<<<<<< HEAD
 Inner strike point, radial (m)                                           (rspi)                        6.442  OP 
 Inner strike point, vertical (m)                                         (zspi)                       -5.257  OP 
 Inner plate top, radial (m)                                              (rplti)                       6.637  OP 
 Inner plate top, vertical (m)                                            (zplti)                      -4.796  OP 
 Inner plate bottom, radial (m)                                           (rplbi)                       6.247  OP 
 Inner plate bottom, vertical (m)                                         (zplbi)                      -5.717  OP 
 Outer strike point, radial (m)                                           (rspo)                        8.208  OP 
 Outer strike point, vertical (m)                                         (zspo)                       -6.367  OP 
 Outer plate top, radial (m)                                              (rplto)                       8.427  OP 
 Outer plate top, vertical (m)                                            (zplto)                      -5.918  OP 
 Outer plate bottom, radial (m)                                           (rplbo)                       7.989  OP 
 Outer plate bottom, vertical (m)                                         (zplbo)                      -6.817  OP 
=======
 Inner strike point, radial (m)                                           (rspi)                        6.456  OP 
 Inner strike point, vertical (m)                                         (zspi)                       -5.266  OP 
 Inner plate top, radial (m)                                              (rplti)                       6.651  OP 
 Inner plate top, vertical (m)                                            (zplti)                      -4.806  OP 
 Inner plate bottom, radial (m)                                           (rplbi)                       6.261  OP 
 Inner plate bottom, vertical (m)                                         (zplbi)                      -5.727  OP 
 Outer strike point, radial (m)                                           (rspo)                        8.222  OP 
 Outer strike point, vertical (m)                                         (zspo)                       -6.377  OP 
 Outer plate top, radial (m)                                              (rplto)                       8.441  OP 
 Outer plate top, vertical (m)                                            (zplto)                      -5.928  OP 
 Outer plate bottom, radial (m)                                           (rplbo)                       8.004  OP 
 Outer plate bottom, vertical (m)                                         (zplbo)                      -6.827  OP 
>>>>>>> 8e3f6a88
 Calculated maximum divertor height (m)                                   (divht)                       2.021  OP 
 
 ************************************************* TF coils  **************************************************
 
 
 TF Coil Stresses (CCFE model) :
 
 Plane stress model with smeared properties
 Allowable maximum shear stress in TF coil case (Tresca criterion) (Pa)   (sig_tf_case_max)         5.500E+08     
 Allowable maximum shear stress in TF coil conduit (Tresca criterion) (Pa (sig_tf_wp_max)           5.500E+08     
 Materal stress of the point of maximum shear stress (Tresca criterion) for each layer
 Please use utilities/plot_stress_tf.py for radial plots plots summary
 Layers                             Steel case            WP    Outer case
<<<<<<< HEAD
 Radial stress               (MPa)       0.000      -216.190         3.521
 toroidal stress             (MPa)    -355.667      -227.826      -277.120
 Vertical stress             (MPa)     194.334       194.334       106.410
 Von-Mises stress            (MPa)     483.096       365.984       342.939
 Shear (Tresca) stress       (MPa)     550.000       422.159       383.530
 
 Toroidal modulus            (GPa)     205.000        24.443       205.000
 Vertical modulus            (GPa)     205.000       104.499       374.385
 
 WP toroidal modulus (GPa)                                                (eyoung_wp_t*1.0D-9)      2.071E+01  OP 
 WP vertical modulus (GPa)                                                (eyoung_wp_z*1.0D-9)      8.395E+01  OP 
 Maximum radial deflection at midplane (m)                                (deflect)                -5.448E-03  OP 
 Vertical strain on casing                                                (casestr)                 9.480E-04  OP 
 Radial strain on insulator                                               (insstrain)              -1.079E-02  OP 
=======
 Radial stress               (MPa)       0.000      -294.349         3.593
 toroidal stress             (MPa)    -356.713      -308.049      -280.197
 Vertical stress             (MPa)     193.287       193.287       106.265
 Von-Mises stress            (MPa)     483.272       437.945       345.800
 Shear (Tresca) stress       (MPa)     550.000       501.336       386.462
 
 Toroidal modulus            (GPa)     205.000        22.201       205.000
 Vertical modulus            (GPa)     205.000        79.751       372.878
 
 WP toroidal modulus (GPa)                                                (eyoung_wp_t*1.0D-9)      1.876E+01  OP 
 WP vertical modulus (GPa)                                                (eyoung_wp_z*1.0D-9)      5.403E+01  OP 
 Maximum radial deflection at midplane (m)                                (deflect)                -5.462E-03  OP 
 Vertical strain on casing                                                (casestr)                 9.429E-04  OP 
 Vertical strain on winding pack                                          (windstrain)              3.211E-03  OP 
 Radial strain on insulator                                               (insstrain)              -1.415E-02  OP 
>>>>>>> 8e3f6a88
 
 TF design
 
 Conductor technology                                                     (i_tf_sup)                        1     
   -> Superconducting coil (SC)
 Superconductor material                                                  (i_tf_sc_mat)                     1     
   -> ITER Nb3Sn critical surface model
 Presence of TF demountable joints                                        (itart)                           0     
   -> Coils without demountable joints
 TF inboard leg support strategy                                          (i_tf_bucking)                    1     
   -> Steel casing
 
 TF coil Geometry :
 
 Number of TF coils                                                       (n_tf)                           18     
<<<<<<< HEAD
 Inboard leg centre radius (m)                                            (r_tf_inboard_mid)        3.794E+00  OP 
 Outboard leg centre radius (m)                                           (r_tf_outboard_mid)       1.577E+01  OP 
 Total inboard leg radial thickness (m)                                   (tfcth)                   1.084E+00  ITV
 Total outboard leg radial thickness (m)                                  (tfthko)                  1.084E+00     
 Outboard leg toroidal thickness (m)                                      (tftort)                  1.506E+00  OP 
 Maximum inboard edge height (m)                                          (hmax)                    8.548E+00  OP 
 Mean coil circumference (including inboard leg length) (m)               (tfleng)                  4.754E+01  OP 
=======
 Inboard leg centre radius (m)                                            (r_tf_inboard_mid)        3.799E+00  OP 
 Outboard leg centre radius (m)                                           (r_tf_outboard_mid)       1.580E+01  OP 
 Total inboard leg radial thickness (m)                                   (tfcth)                   1.096E+00  ITV
 Total outboard leg radial thickness (m)                                  (tfthko)                  1.096E+00     
 Outboard leg toroidal thickness (m)                                      (tftort)                  1.510E+00  OP 
 Maximum inboard edge height (m)                                          (hmax)                    8.557E+00  OP 
 Mean coil circumference (including inboard leg length) (m)               (tfleng)                  4.764E+01  OP 
>>>>>>> 8e3f6a88
 Vertical TF shape                                                        (i_tf_shape)                      1     
 
 D-shape coil, inner surface shape approximated by
 by a straight segment and elliptical arcs between the following points:
 
 point         x(m)           y(m)
<<<<<<< HEAD
   1          4.336          4.389
   2          8.284          7.315
   3         15.232          0.000
   4          8.284         -8.548
   5          4.336         -5.129
 
 Global material area/fractions:
 
 TF cross-section (total) (m2)                                            (tfareain)                2.583E+01     
 Total steel cross-section (m2)                                           (a_tf_steel*n_tf)         1.879E+01     
 Total steel TF fraction                                                  (f_tf_steel)              7.273E-01     
 Total Insulation cross-section (total) (m2)                              (a_tf_ins*n_tf)           2.026E+00     
 Total Insulation fraction                                                (f_tf_ins)                7.844E-02     
 
 External steel Case Information :
 
 Casing cross section area (per leg) (m2)                                 (acasetf)                 9.167E-01     
 Inboard leg case plasma side wall thickness (m)                          (casthi)                  5.418E-02     
 Inboard leg case inboard "nose" thickness (m)                            (thkcas)                  5.203E-01  ITV
 Inboard leg case sidewall thickness at its narrowest point (m)           (casths)                  1.000E-01     
 External case mass per coil (kg)                                         (whtcas)                  9.316E+05  OP 
 
 TF winding pack (WP) geometry:
 
 WP cross section area with insulation and insertion (per coil) (m2)      (awpc)                    5.185E-01     
 WP cross section area (per coil) (m2)                                    (aswp)                    4.464E-01     
 Winding pack radial thickness (m)                                        (dr_tf_wp)                4.434E-01  OP 
 Winding pack toroidal width 1 (m)                                        (wwp1)                    1.209E+00  OP 
=======
   1          4.347          4.395
   2          8.300          7.324
   3         15.256          0.000
   4          8.300         -8.557
   5          4.347         -5.134
 
 Global material area/fractions:
 
 TF cross-section (total) (m2)                                            (tfareain)                2.617E+01     
 Total steel cross-section (m2)                                           (a_tf_steel*n_tf)         1.890E+01     
 Total steel TF fraction                                                  (f_tf_steel)              7.220E-01     
 Total Insulation cross-section (total) (m2)                              (a_tf_ins*n_tf)           2.055E+00     
 Total Insulation fraction                                                (f_tf_ins)                7.851E-02     
 
 External steel Case Information :
 
 Casing cross section area (per leg) (m2)                                 (acasetf)                 9.202E-01     
 Inboard leg case plasma side wall thickness (m)                          (casthi)                  5.482E-02     
 Inboard leg case inboard "nose" thickness (m)                            (thkcas)                  5.192E-01  ITV
 Inboard leg case sidewall thickness at its narrowest point (m)           (casths)                  1.000E-01     
 External case mass per coil (kg)                                         (whtcas)                  8.719E+05  OP 
 
 TF winding pack (WP) geometry:
 
 WP cross section area with insulation and insertion (per coil) (m2)      (awpc)                    5.338E-01     
 WP cross section area (per coil) (m2)                                    (aswp)                    4.611E-01     
 Winding pack radial thickness (m)                                        (dr_tf_wp)                4.563E-01  OP 
 Winding pack toroidal width 1 (m)                                        (wwp1)                    1.210E+00  OP 
>>>>>>> 8e3f6a88
 Winding pack toroidal width 2 (m)                                        (wwp2)                    1.130E+00  OP 
 Ground wall insulation thickness (m)                                     (tinstf)                  1.300E-02     
 Winding pack insertion gap (m)                                           (tfinsgap)                1.000E-02     
 
 TF winding pack (WP) material area/fractions:
 
<<<<<<< HEAD
 Steel WP cross-section (total) (m2)                                      (aswp*n_tf)               2.287E+00     
 Steel WP fraction                                                        (aswp/awpc)               2.451E-01     
 Insulation WP fraction                                                   (aiwp/awpc)               1.396E-01     
 Cable WP fraction                                                        ((awpc-aswp-aiwp)/awpc)   6.153E-01     
=======
 Steel WP cross-section (total) (m2)                                      (aswp*n_tf)               2.332E+00     
 Steel WP fraction                                                        (aswp/awpc)               2.427E-01     
 Insulation WP fraction                                                   (aiwp/awpc)               1.379E-01     
 Cable WP fraction                                                        ((awpc-aswp-aiwp)/awpc)   6.194E-01     
>>>>>>> 8e3f6a88
 
 WP turn information:
 
 Turn parametrisation                                                     (i_tf_turns_integer)              0     
   Non-integer number of turns
 Number of turns per TF coil                                              (n_tf_turn)               1.998E+02  OP 
 
<<<<<<< HEAD
 Width of turn including inter-turn insulation (m)                        (t_turn_tf)               4.727E-02  OP 
 Width of conductor (square) (m)                                          (t_conductor)             4.327E-02  OP 
 Width of space inside conductor (m)                                      (t_cable)                 3.527E-02  OP 
=======
 Width of turn including inter-turn insulation (m)                        (t_turn_tf)               4.804E-02  OP 
 Width of conductor (square) (m)                                          (t_conductor)             4.404E-02  OP 
 Width of space inside conductor (m)                                      (t_cable)                 3.604E-02  OP 
>>>>>>> 8e3f6a88
 Steel conduit thickness (m)                                              (thwcndut)                4.000E-03  ITV
 Inter-turn insulation thickness (m)                                      (thicndut)                2.000E-03     
 
 Conductor information:
 
 Diameter of central helium channel in cable                              (dhecoil)                 5.000E-03     
 Fractions by area
<<<<<<< HEAD
 internal area of the cable space                                         (acstf)                   1.236E-03     
 Coolant fraction in conductor excluding central channel                  (vftf)                    3.300E-01     
 Copper fraction of conductor                                             (fcutfsu)                 8.055E-01  ITV
 Superconductor fraction of conductor                                     (1-fcutfsu)               1.945E-01     
=======
 internal area of the cable space                                         (acstf)                   1.291E-03     
 Coolant fraction in conductor excluding central channel                  (vftf)                    3.300E-01     
 Copper fraction of conductor                                             (fcutfsu)                 7.374E-01  ITV
 Superconductor fraction of conductor                                     (1-fcutfsu)               2.626E-01     
>>>>>>> 8e3f6a88
 Check total area fractions in winding pack = 1                                                         1.000     
 minimum TF conductor temperature margin  (K)                             (tmargmin_tf)                 1.700     
 TF conductor temperature margin (K)                                      (tmargtf)                     2.818     
 Elastic properties behavior                                              (i_tf_cond_props)                 0     
   Conductor stiffness neglected
 Conductor axial Young's modulus                                          (eyoung_cond_z)           0.000E+00     
 Conductor transverse Young's modulus                                     (eyoung_cond_t)           0.000E+00     
 
 TF coil mass:
 
<<<<<<< HEAD
 Superconductor mass per coil (kg)                                        (whtconsc)                8.169E+03  OP 
 Copper mass per coil (kg)                                                (whtconcu)                5.474E+04  OP 
 Steel conduit mass per coil (kg)                                         (whtconsh)                4.713E+04  OP 
 Conduit insulation mass per coil (kg)                                    (whtconin)                6.193E+03  OP 
 Total conduit mass per coil (kg)                                         (whtcon)                  1.162E+05  OP 
 Mass of each TF coil (kg)                                                (whttf/n_tf)              1.054E+06  OP 
 Total TF coil mass (kg)                                                  (whttf)                   1.897E+07     
 
 Maximum B field and currents:
 
 Nominal peak field assuming toroidal symmetry (T)                        (bmaxtf)                  1.115E+01  OP 
 Total current in all TF coils (MA)                                       (ritfc/1.D6)              2.338E+02  OP 
 TF coil current (summed over all coils) (A)                              (ritfc)                   2.338E+08     
 Actual peak field at discrete conductor (T)                              (bmaxtfrp)                1.189E+01  OP 
 Winding pack current density (A/m2)                                      (jwptf)                   2.909E+07  OP 
 Inboard leg mid-plane conductor current density (A/m2)                   (oacdcp)                  9.050E+06     
 Total stored energy in TF coils (GJ)                                     (estotftgj)               1.327E+02  OP 
 
 TF Forces:
 
 Inboard vertical tension per coil (N)                                    (vforce)                  2.028E+08  OP 
 Outboard vertical tension per coil (N)                                   (vforce_outboard)         2.028E+08  OP 
 inboard vertical tension fraction (-)                                    (f_vforce_inboard)        5.000E-01  OP 
 Centring force per coil (N/m)                                            (cforce)                  7.242E+07  OP 
=======
 Superconductor mass per coil (kg)                                        (whtconsc)                1.201E+04  OP 
 Copper mass per coil (kg)                                                (whtconcu)                5.238E+04  OP 
 Steel conduit mass per coil (kg)                                         (whtconsh)                4.814E+04  OP 
 Conduit insulation mass per coil (kg)                                    (whtconin)                6.311E+03  OP 
 Total conduit mass per coil (kg)                                         (whtcon)                  1.188E+05  OP 
 Mass of each TF coil (kg)                                                (whttf/n_tf)              9.970E+05  OP 
 Total TF coil mass (kg)                                                  (whttf)                   1.795E+07  OP 
 
 Maximum B field and currents:
 
 Nominal peak field assuming toroidal symmetry (T)                        (bmaxtf)                  1.112E+01  OP 
 Total current in all TF coils (MA)                                       (ritfc/1.D6)              2.338E+02  OP 
 TF coil current (summed over all coils) (A)                              (ritfc)                   2.338E+08     
 Actual peak field at discrete conductor (T)                              (bmaxtfrp)                1.185E+01  OP 
 Winding pack current density (A/m2)                                      (jwptf)                   2.817E+07  OP 
 Inboard leg mid-plane conductor current density (A/m2)                   (oacdcp)                  8.933E+06     
 Total stored energy in TF coils (GJ)                                     (estotftgj)               1.329E+02  OP 
 
 TF Forces:
 
 Inboard vertical tension per coil (N)                                    (vforce)                  2.029E+08  OP 
 Outboard vertical tension per coil (N)                                   (vforce_outboard)         2.029E+08  OP 
 inboard vertical tension fraction (-)                                    (f_vforce_inboard)        5.000E-01  OP 
 Centring force per coil (N/m)                                            (cforce)                  7.224E+07  OP 
>>>>>>> 8e3f6a88
 
 Ripple information:
 
 Max allowed ripple amplitude at plasma outboard midplane (%)             (ripmax)                  6.000E-01     
 Ripple amplitude at plasma outboard midplane (%)                         (ripple)                  6.000E-01  OP 
 
 Quench information :
 
 Allowable stress in vacuum vessel (VV) due to quench (Pa)                (sigvvall)                9.300E+07     
 Minimum allowed quench time due to stress in VV (s)                      (taucq)                   2.221E+01  OP 
<<<<<<< HEAD
 Actual quench time (or time constant) (s)                                (tdmptf)                  1.794E+01  ITV
=======
 Actual quench time (or time constant) (s)                                (tdmptf)                  1.796E+01  ITV
>>>>>>> 8e3f6a88
 Maximum allowed voltage during quench due to insulation (kV)             (vdalw)                   1.265E+01     
 Actual quench voltage (kV)                                               (vtfskv)                  1.265E+01  OP 
 Maximum allowed temp rise during a quench (K)                            (tmaxpro)                 1.500E+02     
 
 Radial build of TF coil centre-line :
 
                                          Thickness (m)    Outer radius (m)
<<<<<<< HEAD
 Innermost edge of TF coil                    3.252           3.252                       
 Coil case ("nose")                           0.520           3.773   (thkcas)            
 Insertion gap for winding pack               0.010           3.783   (tfinsgap)          
 Winding pack ground insulation               0.013           3.796   (tinstf)            
 Winding - first half                         0.199           3.994   (dr_tf_wp/2-tinstf-t
 Winding - second half                        0.199           4.193   (dr_tf_wp/2-tinstf-t
 Winding pack insulation                      0.013           4.206   (tinstf)            
 Insertion gap for winding pack               0.010           4.216   (tfinsgap)          
 Plasma side case min radius                  0.054           4.270   (casthi)            
 Plasma side case max radius                  4.336           4.336   (r_tf_inboard_out)  
=======
 Innermost edge of TF coil                    3.251           3.251                       
 Coil case ("nose")                           0.519           3.770   (thkcas)            
 Insertion gap for winding pack               0.010           3.780   (tfinsgap)          
 Winding pack ground insulation               0.013           3.793   (tinstf)            
 Winding - first half                         0.205           3.998   (dr_tf_wp/2-tinstf-t
 Winding - second half                        0.205           4.203   (dr_tf_wp/2-tinstf-t
 Winding pack insulation                      0.013           4.216   (tinstf)            
 Insertion gap for winding pack               0.010           4.226   (tfinsgap)          
 Plasma side case min radius                  0.055           4.281   (casthi)            
 Plasma side case max radius                  4.347           4.347   (r_tf_inboard_out)  
>>>>>>> 8e3f6a88
 TF coil dimensions are consistent
 
 ****************************************** Superconducting TF Coils ******************************************
 
 Superconductor switch                                                    (isumat)                          1     
 Superconductor used: Nb3Sn
   (ITER Jcrit model, standard parameters)
 Critical field at zero temperature and strain (T)                        (bc20m)                   3.297E+01     
 Critical temperature at zero field and strain (K)                        (tc0m)                    1.606E+01     
 
 Helium temperature at peak field (= superconductor temperature) (K)      (thelium)                 4.750E+00     
<<<<<<< HEAD
 Total helium fraction inside cable space                                 (fhetot)                  3.459E-01  OP 
 Copper fraction of conductor                                             (fcutfsu)                 8.055E-01  ITV
 Residual manufacturing strain on superconductor                          (strncon_tf)             -5.000E-03     
 Self-consistent strain on superconductor                                 (strain_wp)               1.860E-03     
 Critical current density in superconductor (A/m2)                        (jcritsc)                 8.268E+08  OP 
 Critical current density in strand (A/m2)                                (jcritstr)                1.608E+08  OP 
 Critical current density in winding pack (A/m2)                          (jwdgcrt)                 5.819E+07  OP 
 Actual current density in winding pack (A/m2)                            (jwdgop)                  2.909E+07  OP 
=======
 Total helium fraction inside cable space                                 (fhetot)                  3.452E-01  OP 
 Copper fraction of conductor                                             (fcutfsu)                 7.374E-01  ITV
 Strain on superconductor                                                 (strncon_tf)             -5.000E-03     
 Critical current density in superconductor (A/m2)                        (jcritsc)                 5.857E+08  OP 
 Critical current density in strand (A/m2)                                (jcritstr)                1.538E+08  OP 
 Critical current density in winding pack (A/m2)                          (jwdgcrt)                 5.633E+07  OP 
 Actual current density in winding pack (A/m2)                            (jwdgop)                  2.817E+07  OP 
>>>>>>> 8e3f6a88
 Minimum allowed temperature margin in superconductor (K)                 (tmargmin_tf)             1.700E+00     
 Actual temperature margin in superconductor (K)                          (tmarg)                   2.818E+00  OP 
 Critical current (A)                                                     (icrit)                   1.300E+05  OP 
 Actual current (A)                                                       (cpttf)                   6.500E+04  OP 
 Actual current / critical current                                        (iooic)                   5.000E-01  OP 
 
 *************************************** Central Solenoid and PF Coils ****************************************
 
 Superconducting central solenoid
 Central solenoid superconductor material                                 (isumatoh)                        1     
   (ITER Nb3Sn critical surface model)
 
 Central Solenoid Current Density Limits :
 
<<<<<<< HEAD
 Maximum field at Beginning Of Pulse (T)                                  (bmaxoh0)                 1.178E+01  OP 
 Critical superconductor current density at BOP (A/m2)                    (jscoh_bop)               5.949E+08  OP 
 Critical strand current density at BOP (A/m2)                            (jstrandoh_bop)           1.785E+08  OP 
 Allowable overall current density at BOP (A/m2)                          (rjohc0)                  6.246E+07  OP 
 Actual overall current density at BOP (A/m2)                             (cohbop)                  1.562E+07  OP 
 
 Maximum field at End Of Flattop (T)                                      (bmaxoh)                  1.146E+01  OP 
 Critical superconductor current density at EOF (A/m2)                    (jscoh_eof)               6.377E+08  OP 
 Critical strand current density at EOF (A/m2)                            (jstrandoh_eof)           1.913E+08  OP 
 Allowable overall current density at EOF (A/m2)                          (rjohc)                   6.696E+07  OP 
 Actual overall current density at EOF (A/m2)                             (coheof)                  1.674E+07  ITV
 
 CS inside radius (m)                                                     (bore.)                   2.544E+00     
 CS thickness (m)                                                         (ohcth.)                  6.037E-01     
 Gap between central solenoid and TF coil (m)                             (gapoh)                   5.000E-02  ITV
 CS overall cross-sectional area (m2)                                     (areaoh)                  9.289E+00  OP 
 CS conductor+void cross-sectional area (m2)                              (awpoh)                   4.645E+00  OP 
    CS conductor cross-sectional area (m2)                                (awpoh*(1-vfohc))         3.251E+00  OP 
    CS void cross-sectional area (m2)                                     (awpoh*vfohc)             1.393E+00  OP 
 CS steel cross-sectional area (m2)                                       (areaoh-awpoh)            4.645E+00  OP 
=======
 Maximum field at Beginning Of Pulse (T)                                  (bmaxoh0)                 1.175E+01  OP 
 Critical superconductor current density at BOP (A/m2)                    (jscoh_bop)               5.993E+08  OP 
 Critical strand current density at BOP (A/m2)                            (jstrandoh_bop)           1.798E+08  OP 
 Allowable overall current density at BOP (A/m2)                          (rjohc0)                  6.293E+07  OP 
 Actual overall current density at BOP (A/m2)                             (cohbop)                  1.573E+07  OP 
 
 Maximum field at End Of Flattop (T)                                      (bmaxoh)                  1.142E+01  OP 
 Critical superconductor current density at EOF (A/m2)                    (jscoh_eof)               6.424E+08  OP 
 Critical strand current density at EOF (A/m2)                            (jstrandoh_eof)           1.927E+08  OP 
 Allowable overall current density at EOF (A/m2)                          (rjohc)                   6.745E+07  OP 
 Actual overall current density at EOF (A/m2)                             (coheof)                  1.686E+07  ITV
 
 CS inside radius (m)                                                     (bore.)                   2.549E+00     
 CS thickness (m)                                                         (ohcth.)                  5.977E-01     
 Gap between central solenoid and TF coil (m)                             (gapoh)                   5.000E-02  ITV
 CS overall cross-sectional area (m2)                                     (areaoh)                  9.206E+00  OP 
 CS conductor+void cross-sectional area (m2)                              (awpoh)                   4.603E+00  OP 
    CS conductor cross-sectional area (m2)                                (awpoh*(1-vfohc))         3.222E+00  OP 
    CS void cross-sectional area (m2)                                     (awpoh*vfohc)             1.381E+00  OP 
 CS steel cross-sectional area (m2)                                       (areaoh-awpoh)            4.603E+00  OP 
>>>>>>> 8e3f6a88
 CS steel area fraction                                                   (oh_steel_frac)           5.000E-01     
 Only hoop stress considered
 Switch for CS stress calculation                                         (i_cs_stress)                     0     
 Allowable stress in CS steel (Pa)                                        (alstroh)                 5.500E+08     
<<<<<<< HEAD
 Hoop stress in CS steel (Pa)                                             (sig_hoop)                5.874E+08  OP 
 Axial stress in CS steel (Pa)                                            (sig_axial)              -6.542E+08  OP 
 Maximum shear stress in CS steel for the Tresca criterion (Pa)           (s_tresca_oh)             5.874E+08  OP 
 Axial force in CS (N)                                                    (axial_force)            -1.766E+09  OP 
=======
 Hoop stress in CS steel (Pa)                                             (sig_hoop)                5.896E+08  OP 
 Axial stress in CS steel (Pa)                                            (sig_axial)              -6.564E+08  OP 
 Maximum shear stress in CS steel for the Tresca criterion (Pa)           (s_tresca_oh)             5.896E+08  OP 
 Axial force in CS (N)                                                    (axial_force)            -1.755E+09  OP 
>>>>>>> 8e3f6a88
 Strain on CS superconductor                                              (strncon_cs)             -5.000E-03     
 Copper fraction in strand                                                (fcuohsu)                 7.000E-01     
 Void (coolant) fraction in conductor                                     (vfohc)                   3.000E-01     
 Helium coolant temperature (K)                                           (tftmp)                   4.750E+00     
<<<<<<< HEAD
 CS temperature margin (K)                                                (tmargoh)                 3.406E+00  OP 
=======
 CS temperature margin (K)                                                (tmargoh)                 3.416E+00  OP 
>>>>>>> 8e3f6a88
 Minimum permitted temperature margin (K)                                 (tmargmin_cs)             1.700E+00     
 residual hoop stress in CS Steel (Pa)                                    (residual_sig_hoop)       2.400E+08     
 Initial vertical crack size (m)                                          (t_crack_vertical)        2.000E-03     
 Initial radial crack size (m)                                            (t_crack_radial)          6.000E-03     
 CS structural vertical thickness (m)                                     (t_structural_vertical)   2.200E-02     
 CS structural radial thickness (m)                                       (t_structural_radial)     7.000E-02     
<<<<<<< HEAD
 Allowable number of cycles till CS fracture                              (N_cycle)                 3.770E+04  OP 
=======
 Allowable number of cycles till CS fracture                              (N_cycle)                 3.681E+04  OP 
>>>>>>> 8e3f6a88
 
 Superconducting PF coils
 PF coil superconductor material                                          (isumatpf)                        3     
   (NbTi)
 Copper fraction in conductor                                             (fcupfsu)                 6.900E-01     
 
 PF Coil Case Stress :
 
 Maximum permissible tensile stress (MPa)                                 (sigpfcalw)               5.000E+02     
 JxB hoop force fraction supported by case                                (sigpfcf)                 6.660E-01     
 
 Geometry of PF coils, central solenoid and plasma :
 
 coil           R(m)        Z(m)        dR(m)       dZ(m)       turns     steel thickness(m)
 
<<<<<<< HEAD
  PF 1           6.25        9.26        1.33        1.33      460.13        0.14
  PF 2           6.25      -10.49        1.43        1.43      532.92        0.16
  PF 3          17.59        2.86        1.18        1.18      199.58        0.09
  PF 4          17.59       -2.86        1.18        1.18      199.58        0.09
  PF 5          15.92        8.00        0.81        0.81      122.66        0.07
  PF 6          15.92       -8.00        0.81        0.81      122.66        0.07
  CS             2.85        0.00        0.60       15.39     3616.00        0.15
 Plasma          8.86        0.00        5.71       10.17        1.00
=======
  PF 1           6.26        9.28        1.33        1.33      459.60        0.14
  PF 2           6.26      -10.51        1.43        1.43      531.97        0.16
  PF 3          17.62        2.86        1.18        1.18      199.64        0.09
  PF 4          17.62       -2.86        1.18        1.18      199.64        0.09
  PF 5          15.95        8.01        0.81        0.81      122.32        0.07
  PF 6          15.95       -8.01        0.81        0.81      122.32        0.07
  CS             2.85        0.00        0.60       15.40     3609.89        0.15
 Plasma          8.87        0.00        5.72       10.19        1.00
>>>>>>> 8e3f6a88
 
 PF Coil Information at Peak Current:
 
 coil  current  allowed J  actual J   J   cond. mass   steel mass     field
         (MA)    (A/m2)     (A/m2)  ratio    (kg)          (kg)        (T)
 
<<<<<<< HEAD
  PF 1   19.42  3.805E+08  1.100E+07  0.03 2.945E+05   2.550E+05    6.218E+00
  PF 2   22.49  3.291E+08  1.100E+07  0.03 3.411E+05   3.145E+05    6.721E+00
  PF 3   -8.42  7.515E+08  6.000E+06  0.01 6.590E+05   3.943E+05    2.756E+00
  PF 4   -8.42  7.515E+08  6.000E+06  0.01 6.590E+05   3.943E+05    2.756E+00
  PF 5   -5.27  7.712E+08  8.000E+06  0.01 2.802E+05   1.845E+05    2.578E+00
  PF 6   -5.27  7.712E+08  8.000E+06  0.01 2.802E+05   1.845E+05    2.578E+00
  CS  -155.49  6.246E+07  1.674E+07  0.27 3.535E+05   6.478E+05    1.178E+01
       ------                             ---------   ---------
       224.79                             2.868E+06   2.375E+06
 
 PF coil current scaling information :
 
 Sum of squares of residuals                                              (ssq0)                    6.335E-04  OP 
=======
  PF 1   19.40  3.821E+08  1.100E+07  0.03 2.947E+05   2.551E+05    6.203E+00
  PF 2   22.45  3.309E+08  1.100E+07  0.03 3.411E+05   3.144E+05    6.703E+00
  PF 3   -8.42  7.515E+08  6.000E+06  0.01 6.606E+05   3.961E+05    2.756E+00
  PF 4   -8.42  7.515E+08  6.000E+06  0.01 6.606E+05   3.961E+05    2.756E+00
  PF 5   -5.26  7.716E+08  8.000E+06  0.01 2.800E+05   1.845E+05    2.574E+00
  PF 6   -5.26  7.716E+08  8.000E+06  0.01 2.800E+05   1.845E+05    2.574E+00
  CS  -155.23  6.293E+07  1.686E+07  0.27 3.505E+05   6.424E+05    1.175E+01
       ------                             ---------   ---------
       224.44                             2.868E+06   2.373E+06
 
 PF coil current scaling information :
 
 Sum of squares of residuals                                              (ssq0)                    6.270E-04  OP 
>>>>>>> 8e3f6a88
 Smoothing parameter                                                      (alfapf)                  5.000E-10     
 
 ****************************************** Volt Second Consumption *******************************************
 
              volt-sec       volt-sec       volt-sec
              start-up         burn          total

<<<<<<< HEAD
 PF coils :    -210.81        -115.80        -326.61
 CS coil  :    -175.14        -241.29        -416.44
              --------       --------       --------
 Total :       -385.96        -357.09        -743.05
 
 Total volt-second consumption by coils (Wb)                              (vstot)                  -7.431E+02  OP 
=======
 PF coils :    -211.19        -115.50        -326.69
 CS coil  :    -175.19        -240.37        -415.56
              --------       --------       --------
 Total :       -386.39        -355.86        -742.25
 
 Total volt-second consumption by coils (Wb)                              (vstot)                  -7.423E+02  OP 
>>>>>>> 8e3f6a88
 
 Summary of volt-second consumption by circuit (Wb) :
 
 circuit       BOP            BOF            EOF
 
<<<<<<< HEAD
     1       38.719         47.576          1.094
     2       40.489         44.827         -3.780
     3        6.661        -69.790        -77.787
     4        6.661        -69.790        -77.787
     5        1.963        -33.590        -35.947
     6        1.963        -33.590        -35.947
 CS coil    200.994         25.850       -215.444
=======
     1       38.743         47.573          1.143
     2       40.511         44.815         -3.733
     3        6.694        -69.924        -77.947
     4        6.694        -69.924        -77.947
     5        1.867        -33.677        -35.914
     6        1.867        -33.677        -35.914
 CS coil    200.575         25.380       -214.987
>>>>>>> 8e3f6a88
 
 ********************************** Waveforms ***********************************
 
 Currents (Amps/coil) as a function of time :
 
                                       time (sec)

<<<<<<< HEAD
                0.00      30.00      60.00      70.00    7270.01    7300.01
               Start      BOP        EOR        BOF        EOF        EOP        
 circuit
   1         0.000E+00  1.580E+07  1.942E+07  1.942E+07  4.465E+05  0.000E+00
   2         0.000E+00  2.031E+07  2.249E+07  2.249E+07 -1.896E+06  0.000E+00
   3        -0.000E+00  7.212E+05 -7.557E+06 -7.557E+06 -8.422E+06 -0.000E+00
   4        -0.000E+00  7.212E+05 -7.557E+06 -7.557E+06 -8.422E+06 -0.000E+00
   5        -0.000E+00  2.881E+05 -4.928E+06 -4.928E+06 -5.274E+06 -0.000E+00
   6        -0.000E+00  2.881E+05 -4.928E+06 -4.928E+06 -5.274E+06 -0.000E+00
   7        -0.000E+00  1.451E+08  1.866E+07  1.866E+07 -1.555E+08 -0.000E+00
 Plasma (A)  0.000E+00  0.000E+00  1.929E+07  1.929E+07  1.929E+07  0.000E+00
 
 This consists of: CS coil field balancing:
   1         0.000E+00  1.580E+07  2.032E+06  2.032E+06 -1.694E+07  0.000E+00
   2         0.000E+00  2.031E+07  2.612E+06  2.612E+06 -2.177E+07  0.000E+00
   3        -0.000E+00  7.212E+05  9.276E+04  9.276E+04 -7.731E+05 -0.000E+00
   4        -0.000E+00  7.212E+05  9.276E+04  9.276E+04 -7.731E+05 -0.000E+00
   5        -0.000E+00  2.881E+05  3.705E+04  3.705E+04 -3.088E+05 -0.000E+00
   6        -0.000E+00  2.881E+05  3.705E+04  3.705E+04 -3.088E+05 -0.000E+00
   7        -0.000E+00  1.451E+08  1.866E+07  1.866E+07 -1.555E+08 -0.000E+00
 
 And: equilibrium field:
   1         0.000E+00  0.000E+00  1.739E+07  1.739E+07  1.739E+07  0.000E+00
   2         0.000E+00  0.000E+00  1.988E+07  1.988E+07  1.988E+07  0.000E+00
   3         0.000E+00  0.000E+00 -7.649E+06 -7.649E+06 -7.649E+06  0.000E+00
   4         0.000E+00  0.000E+00 -7.649E+06 -7.649E+06 -7.649E+06  0.000E+00
   5         0.000E+00  0.000E+00 -4.965E+06 -4.965E+06 -4.965E+06  0.000E+00
   6         0.000E+00  0.000E+00 -4.965E+06 -4.965E+06 -4.965E+06  0.000E+00
   7         0.000E+00  0.000E+00  0.000E+00  0.000E+00  2.631E-08  0.000E+00
 
 Ratio of central solenoid current at beginning of Pulse / end of flat-to (fcohbop)                 9.329E-01  ITV
 Ratio of central solenoid current at beginning of Flat-top / end of flat (fcohbof)                -1.200E-01  OP 
=======
                0.00      30.00      60.00      70.00    7269.73    7299.73
               Start      BOP        EOR        BOF        EOF        EOP        
 circuit
   1         0.000E+00  1.580E+07  1.940E+07  1.940E+07  4.661E+05  0.000E+00
   2         0.000E+00  2.029E+07  2.245E+07  2.245E+07 -1.870E+06  0.000E+00
   3        -0.000E+00  7.236E+05 -7.558E+06 -7.558E+06 -8.425E+06 -0.000E+00
   4        -0.000E+00  7.236E+05 -7.558E+06 -7.558E+06 -8.425E+06 -0.000E+00
   5        -0.000E+00  2.734E+05 -4.932E+06 -4.932E+06 -5.260E+06 -0.000E+00
   6        -0.000E+00  2.734E+05 -4.932E+06 -4.932E+06 -5.260E+06 -0.000E+00
   7        -0.000E+00  1.448E+08  1.833E+07  1.833E+07 -1.552E+08 -0.000E+00
 Plasma (A)  0.000E+00  0.000E+00  1.929E+07  1.929E+07  1.929E+07  0.000E+00
 
 This consists of: CS coil field balancing:
   1         0.000E+00  1.580E+07  1.999E+06  1.999E+06 -1.693E+07  0.000E+00
   2         0.000E+00  2.029E+07  2.568E+06  2.568E+06 -2.175E+07  0.000E+00
   3        -0.000E+00  7.236E+05  9.156E+04  9.156E+04 -7.756E+05 -0.000E+00
   4        -0.000E+00  7.236E+05  9.156E+04  9.156E+04 -7.756E+05 -0.000E+00
   5        -0.000E+00  2.734E+05  3.460E+04  3.460E+04 -2.931E+05 -0.000E+00
   6        -0.000E+00  2.734E+05  3.460E+04  3.460E+04 -2.931E+05 -0.000E+00
   7        -0.000E+00  1.448E+08  1.833E+07  1.833E+07 -1.552E+08 -0.000E+00
 
 And: equilibrium field:
   1         0.000E+00  0.000E+00  1.740E+07  1.740E+07  1.740E+07  0.000E+00
   2         0.000E+00  0.000E+00  1.988E+07  1.988E+07  1.988E+07  0.000E+00
   3         0.000E+00  0.000E+00 -7.649E+06 -7.649E+06 -7.649E+06  0.000E+00
   4         0.000E+00  0.000E+00 -7.649E+06 -7.649E+06 -7.649E+06  0.000E+00
   5         0.000E+00  0.000E+00 -4.967E+06 -4.967E+06 -4.967E+06  0.000E+00
   6         0.000E+00  0.000E+00 -4.967E+06 -4.967E+06 -4.967E+06  0.000E+00
   7         0.000E+00  0.000E+00  0.000E+00  0.000E+00  0.000E+00  0.000E+00
 
 Ratio of central solenoid current at beginning of Pulse / end of flat-to (fcohbop)                 9.330E-01  ITV
 Ratio of central solenoid current at beginning of Flat-top / end of flat (fcohbof)                -1.181E-01  OP 
>>>>>>> 8e3f6a88
 
 *************************** PF Circuit Waveform Data ***************************
 
 Number of PF circuits including CS and plasma                            (ncirt)                           8     
 PF Circuit 01 - Time point 01 (A)                                        (pfc01t01)                0.000E+00     
 PF Circuit 01 - Time point 02 (A)                                        (pfc01t02)                1.580E+07     
<<<<<<< HEAD
 PF Circuit 01 - Time point 03 (A)                                        (pfc01t03)                1.942E+07     
 PF Circuit 01 - Time point 04 (A)                                        (pfc01t04)                1.942E+07     
 PF Circuit 01 - Time point 05 (A)                                        (pfc01t05)                4.465E+05     
 PF Circuit 01 - Time point 06 (A)                                        (pfc01t06)                0.000E+00     
 PF Circuit 02 - Time point 01 (A)                                        (pfc02t01)                0.000E+00     
 PF Circuit 02 - Time point 02 (A)                                        (pfc02t02)                2.031E+07     
 PF Circuit 02 - Time point 03 (A)                                        (pfc02t03)                2.249E+07     
 PF Circuit 02 - Time point 04 (A)                                        (pfc02t04)                2.249E+07     
 PF Circuit 02 - Time point 05 (A)                                        (pfc02t05)               -1.896E+06     
 PF Circuit 02 - Time point 06 (A)                                        (pfc02t06)                0.000E+00     
 PF Circuit 03 - Time point 01 (A)                                        (pfc03t01)               -0.000E+00     
 PF Circuit 03 - Time point 02 (A)                                        (pfc03t02)                7.212E+05     
 PF Circuit 03 - Time point 03 (A)                                        (pfc03t03)               -7.557E+06     
 PF Circuit 03 - Time point 04 (A)                                        (pfc03t04)               -7.557E+06     
 PF Circuit 03 - Time point 05 (A)                                        (pfc03t05)               -8.422E+06     
 PF Circuit 03 - Time point 06 (A)                                        (pfc03t06)               -0.000E+00     
 PF Circuit 04 - Time point 01 (A)                                        (pfc04t01)               -0.000E+00     
 PF Circuit 04 - Time point 02 (A)                                        (pfc04t02)                7.212E+05     
 PF Circuit 04 - Time point 03 (A)                                        (pfc04t03)               -7.557E+06     
 PF Circuit 04 - Time point 04 (A)                                        (pfc04t04)               -7.557E+06     
 PF Circuit 04 - Time point 05 (A)                                        (pfc04t05)               -8.422E+06     
 PF Circuit 04 - Time point 06 (A)                                        (pfc04t06)               -0.000E+00     
 PF Circuit 05 - Time point 01 (A)                                        (pfc05t01)               -0.000E+00     
 PF Circuit 05 - Time point 02 (A)                                        (pfc05t02)                2.881E+05     
 PF Circuit 05 - Time point 03 (A)                                        (pfc05t03)               -4.928E+06     
 PF Circuit 05 - Time point 04 (A)                                        (pfc05t04)               -4.928E+06     
 PF Circuit 05 - Time point 05 (A)                                        (pfc05t05)               -5.274E+06     
 PF Circuit 05 - Time point 06 (A)                                        (pfc05t06)               -0.000E+00     
 PF Circuit 06 - Time point 01 (A)                                        (pfc06t01)               -0.000E+00     
 PF Circuit 06 - Time point 02 (A)                                        (pfc06t02)                2.881E+05     
 PF Circuit 06 - Time point 03 (A)                                        (pfc06t03)               -4.928E+06     
 PF Circuit 06 - Time point 04 (A)                                        (pfc06t04)               -4.928E+06     
 PF Circuit 06 - Time point 05 (A)                                        (pfc06t05)               -5.274E+06     
 PF Circuit 06 - Time point 06 (A)                                        (pfc06t06)               -0.000E+00     
 CS Circuit  - Time point 01 (A)                                          (cst01)                  -0.000E+00     
 CS Circuit  - Time point 02 (A)                                          (cst02)                   1.451E+08     
 CS Circuit  - Time point 03 (A)                                          (cst03)                   1.866E+07     
 CS Circuit  - Time point 04 (A)                                          (cst04)                   1.866E+07     
 CS Circuit  - Time point 05 (A)                                          (cst05)                  -1.555E+08     
=======
 PF Circuit 01 - Time point 03 (A)                                        (pfc01t03)                1.940E+07     
 PF Circuit 01 - Time point 04 (A)                                        (pfc01t04)                1.940E+07     
 PF Circuit 01 - Time point 05 (A)                                        (pfc01t05)                4.661E+05     
 PF Circuit 01 - Time point 06 (A)                                        (pfc01t06)                0.000E+00     
 PF Circuit 02 - Time point 01 (A)                                        (pfc02t01)                0.000E+00     
 PF Circuit 02 - Time point 02 (A)                                        (pfc02t02)                2.029E+07     
 PF Circuit 02 - Time point 03 (A)                                        (pfc02t03)                2.245E+07     
 PF Circuit 02 - Time point 04 (A)                                        (pfc02t04)                2.245E+07     
 PF Circuit 02 - Time point 05 (A)                                        (pfc02t05)               -1.870E+06     
 PF Circuit 02 - Time point 06 (A)                                        (pfc02t06)                0.000E+00     
 PF Circuit 03 - Time point 01 (A)                                        (pfc03t01)               -0.000E+00     
 PF Circuit 03 - Time point 02 (A)                                        (pfc03t02)                7.236E+05     
 PF Circuit 03 - Time point 03 (A)                                        (pfc03t03)               -7.558E+06     
 PF Circuit 03 - Time point 04 (A)                                        (pfc03t04)               -7.558E+06     
 PF Circuit 03 - Time point 05 (A)                                        (pfc03t05)               -8.425E+06     
 PF Circuit 03 - Time point 06 (A)                                        (pfc03t06)               -0.000E+00     
 PF Circuit 04 - Time point 01 (A)                                        (pfc04t01)               -0.000E+00     
 PF Circuit 04 - Time point 02 (A)                                        (pfc04t02)                7.236E+05     
 PF Circuit 04 - Time point 03 (A)                                        (pfc04t03)               -7.558E+06     
 PF Circuit 04 - Time point 04 (A)                                        (pfc04t04)               -7.558E+06     
 PF Circuit 04 - Time point 05 (A)                                        (pfc04t05)               -8.425E+06     
 PF Circuit 04 - Time point 06 (A)                                        (pfc04t06)               -0.000E+00     
 PF Circuit 05 - Time point 01 (A)                                        (pfc05t01)               -0.000E+00     
 PF Circuit 05 - Time point 02 (A)                                        (pfc05t02)                2.734E+05     
 PF Circuit 05 - Time point 03 (A)                                        (pfc05t03)               -4.932E+06     
 PF Circuit 05 - Time point 04 (A)                                        (pfc05t04)               -4.932E+06     
 PF Circuit 05 - Time point 05 (A)                                        (pfc05t05)               -5.260E+06     
 PF Circuit 05 - Time point 06 (A)                                        (pfc05t06)               -0.000E+00     
 PF Circuit 06 - Time point 01 (A)                                        (pfc06t01)               -0.000E+00     
 PF Circuit 06 - Time point 02 (A)                                        (pfc06t02)                2.734E+05     
 PF Circuit 06 - Time point 03 (A)                                        (pfc06t03)               -4.932E+06     
 PF Circuit 06 - Time point 04 (A)                                        (pfc06t04)               -4.932E+06     
 PF Circuit 06 - Time point 05 (A)                                        (pfc06t05)               -5.260E+06     
 PF Circuit 06 - Time point 06 (A)                                        (pfc06t06)               -0.000E+00     
 CS Circuit  - Time point 01 (A)                                          (cst01)                  -0.000E+00     
 CS Circuit  - Time point 02 (A)                                          (cst02)                   1.448E+08     
 CS Circuit  - Time point 03 (A)                                          (cst03)                   1.833E+07     
 CS Circuit  - Time point 04 (A)                                          (cst04)                   1.833E+07     
 CS Circuit  - Time point 05 (A)                                          (cst05)                  -1.552E+08     
>>>>>>> 8e3f6a88
 CS Circuit  - Time point 06 (A)                                          (cst06)                  -0.000E+00     
 Plasma  - Time point 01 (A)                                              (plasmat01)               0.000E+00     
 Plasma  - Time point 02 (A)                                              (plasmat02)               0.000E+00     
 Plasma  - Time point 03 (A)                                              (plasmat03)               1.929E+07     
 Plasma  - Time point 04 (A)                                              (plasmat04)               1.929E+07     
 Plasma  - Time point 05 (A)                                              (plasmat05)               1.929E+07     
 Plasma  - Time point 06 (A)                                              (plasmat06)               0.000E+00     
 
 ********************************************* Support Structure **********************************************
 
<<<<<<< HEAD
 Outer PF coil fence mass (kg)                                            (fncmass)                 3.521E+05  OP 
 Intercoil support structure mass (kg)                                    (aintmass)                5.350E+06  OP 
 Mass of cooled components (kg)                                           (coldmass)                4.560E+07  OP 
 Gravity support structure mass (kg)                                      (clgsmass)                1.874E+06  OP 
 Torus leg support mass (kg)                                              (gsm1)                    1.086E+05  OP 
 Ring beam mass (kg)                                                      (gsm2)                    5.247E+05  OP 
 Ring legs mass (kg)                                                      (gsm3)                    9.512E+05  OP 
=======
 Outer PF coil fence mass (kg)                                            (fncmass)                 3.534E+05  OP 
 Intercoil support structure mass (kg)                                    (aintmass)                5.378E+06  OP 
 Mass of cooled components (kg)                                           (coldmass)                4.466E+07  OP 
 Gravity support structure mass (kg)                                      (clgsmass)                1.839E+06  OP 
 Torus leg support mass (kg)                                              (gsm1)                    1.089E+05  OP 
 Ring beam mass (kg)                                                      (gsm2)                    5.187E+05  OP 
 Ring legs mass (kg)                                                      (gsm3)                    9.270E+05  OP 
>>>>>>> 8e3f6a88
 
 ******************************************** PF Coil Inductances *********************************************
 
 Inductance matrix [H] :
 
   1     4.1E+00 7.4E-02 3.4E-01 2.2E-01 2.9E-01 8.1E-02 1.2E+00 1.1E-03
   2     7.4E-02 5.3E+00 2.3E-01 3.6E-01 8.4E-02 3.2E-01 1.0E+00 1.1E-03
   3     3.4E-01 2.3E-01 3.2E+00 1.1E+00 6.5E-01 3.5E-01 5.9E-01 1.8E-03
   4     2.2E-01 3.6E-01 1.1E+00 3.2E+00 3.5E-01 6.5E-01 5.9E-01 1.8E-03
<<<<<<< HEAD
   5     2.9E-01 8.4E-02 6.5E-01 3.5E-01 1.2E+00 1.2E-01 3.2E-01 8.4E-04
   6     8.1E-02 3.2E-01 3.5E-01 6.5E-01 1.2E-01 1.2E+00 3.2E-01 8.4E-04
  CS     1.2E+00 1.0E+00 5.9E-01 5.9E-01 3.2E-01 3.2E-01 2.1E+01 5.0E-03
=======
   5     2.9E-01 8.4E-02 6.5E-01 3.5E-01 1.2E+00 1.2E-01 3.1E-01 8.4E-04
   6     8.1E-02 3.2E-01 3.5E-01 6.5E-01 1.2E-01 1.2E+00 3.1E-01 8.4E-04
  CS     1.2E+00 1.0E+00 5.9E-01 5.9E-01 3.1E-01 3.1E-01 2.1E+01 5.0E-03
>>>>>>> 8e3f6a88
 Plasma  1.1E-03 1.1E-03 1.8E-03 1.8E-03 8.4E-04 8.4E-04 5.0E-03 1.6E-05
 
 ********************* Heat transfer parameters at the coolant outlet: Inboard first wall *********************
 
 Radius of coolant channel (m)                                            (afw)                     6.000E-03     
<<<<<<< HEAD
 Mean surface heat flux on first wall (W/m2)                              (qpp)                     1.330E+05  OP 
 Mean nuclear power deposited in first wall per unit area (W/m2)                                    1.197E+05  OP 
=======
 Mean surface heat flux on first wall (W/m2)                              (qpp)                     1.320E+05  OP 
 Mean nuclear power deposited in first wall per unit area (W/m2)                                    1.193E+05  OP 
>>>>>>> 8e3f6a88
 Ratio of peak local heat load (surface and nuclear) to mean              (peaking_factor)          1.000E+00     
 Length of a single coolant channel (all in parallel) (m)                 (fw_channel_length)       4.000E+00     
 Pitch of coolant channels (m)                                            (pitch)                   2.000E-02     
 Thermal conductivity of first wall material (W/K/m)                      (tkfw)                    3.106E+01  OP 
 Coolant density (kg/m3)                                                  (rhofo)                   8.868E+00  OP 
<<<<<<< HEAD
 Coolant mass flow rate in one channel (kg/s)                             (massrate)                1.560E-02  OP 
 Coolant velocity (m/s)                                                   (velocity)                1.555E+01  OP 
 Outlet temperature of first wall coolant (K)                             (fwoutlet)                8.230E+02     
 Heat transfer coefficient                                                (hcoeff)                  2.310E+03  OP 
 Temperature drop in the wall material (simple model)                     (deltat_solid)            3.469E+01  OP 
 Temperature drop in the coolant (wall to bulk)                           (deltat_coolant)          5.804E+01  OP 
 First wall temperature (excluding armour) (K)                            (tpeakfw)                 9.157E+02  OP 
 Temperature drop in the wall material: 1D estimate                       (deltat_solid_1D)         2.622E+01  OP 
=======
 Coolant mass flow rate in one channel (kg/s)                             (massrate)                1.551E-02  OP 
 Coolant velocity (m/s)                                                   (velocity)                1.547E+01  OP 
 Outlet temperature of first wall coolant (K)                             (fwoutlet)                8.230E+02     
 Heat transfer coefficient                                                (hcoeff)                  2.300E+03  OP 
 Temperature drop in the wall material (simple model)                     (deltat_solid)            3.446E+01  OP 
 Temperature drop in the coolant (wall to bulk)                           (deltat_coolant)          5.798E+01  OP 
 First wall temperature (excluding armour) (K)                            (tpeakfw)                 9.154E+02  OP 
 Temperature drop in the wall material: 1D estimate                       (deltat_solid_1D)         2.605E+01  OP 
>>>>>>> 8e3f6a88
 
 ************************************ Pumping power for Inboard first wall ************************************
 
 Viscosity (Pa.s)                                                         (viscf)                   3.604E-05  OP 
 Density (kg/m3)                                                          (rhof)                    1.041E+01  OP 
<<<<<<< HEAD
 Velocity (m/s)                                                           (vv)                      1.325E+01  OP 
 Reynolds number                                                          (reyn)                    4.591E+04  OP 
 Darcy friction factor                                                    (lambda)                  2.158E-02  OP 
 Channel length                                                           (flleng)                  4.000E+00  OP 
 Pressure drop (Pa)                                                       (deltap)                  6.980E+03  OP 
 This is the sum of the following:
             Straight sections (Pa)                                       (pdropstraight)           6.574E+03  OP 
             90 degree bends (Pa)                                         (pdrop90)                 4.066E+02  OP 
             180 degree bends (Pa)                                        (pdrop180)                0.000E+00  OP 
 Inlet pressure (Pa)                                                      (coolpin)                 1.551E+07  OP 
 Total coolant mass flow rate in (kg/s)                                   (mf)                      1.331E+02  OP 
 Coolant mass flow rate in one channel (kg/s)                             (mfp)                     1.560E-02  OP 
 Pumping power (MW)                                                       (pumppower)               8.678E-02  OP 
=======
 Velocity (m/s)                                                           (vv)                      1.318E+01  OP 
 Reynolds number                                                          (reyn)                    4.566E+04  OP 
 Darcy friction factor                                                    (lambda)                  2.160E-02  OP 
 Channel length                                                           (flleng)                  4.000E+00  OP 
 Pressure drop (Pa)                                                       (deltap)                  6.913E+03  OP 
 This is the sum of the following:
             Straight sections (Pa)                                       (pdropstraight)           6.510E+03  OP 
             90 degree bends (Pa)                                         (pdrop90)                 4.023E+02  OP 
             180 degree bends (Pa)                                        (pdrop180)                0.000E+00  OP 
 Inlet pressure (Pa)                                                      (coolpin)                 1.551E+07  OP 
 Total coolant mass flow rate in (kg/s)                                   (mf)                      1.328E+02  OP 
 Coolant mass flow rate in one channel (kg/s)                             (mfp)                     1.551E-02  OP 
 Pumping power (MW)                                                       (pumppower)               8.577E-02  OP 
>>>>>>> 8e3f6a88
 Additional information is printed when verbose = 1
 
 ************************************* Pumping power for Inboard blanket **************************************
 
 Viscosity (Pa.s)                                                         (viscf)                   3.604E-05  OP 
 Density (kg/m3)                                                          (rhof)                    1.041E+01  OP 
<<<<<<< HEAD
 Velocity (m/s)                                                           (vv)                      1.971E+00  OP 
 Reynolds number                                                          (reyn)                    6.827E+03  OP 
 Darcy friction factor                                                    (lambda)                  3.455E-02  OP 
 Channel length                                                           (flleng)                  4.966E+00  OP 
 Pressure drop (Pa)                                                       (deltap)                  3.178E+02  OP 
 This is the sum of the following:
             Straight sections (Pa)                                       (pdropstraight)           2.889E+02  OP 
             90 degree bends (Pa)                                         (pdrop90)                 2.045E+01  OP 
             180 degree bends (Pa)                                        (pdrop180)                8.508E+00  OP 
 Inlet pressure (Pa)                                                      (coolpin)                 1.550E+07  OP 
 Total coolant mass flow rate in (kg/s)                                   (mf)                      2.909E+02  OP 
 Coolant mass flow rate in one channel (kg/s)                             (mfp)                     2.319E-03  OP 
 Pumping power (MW)                                                       (pumppower)               8.642E-03  OP 
=======
 Velocity (m/s)                                                           (vv)                      1.961E+00  OP 
 Reynolds number                                                          (reyn)                    6.792E+03  OP 
 Darcy friction factor                                                    (lambda)                  3.460E-02  OP 
 Channel length                                                           (flleng)                  4.972E+00  OP 
 Pressure drop (Pa)                                                       (deltap)                  3.153E+02  OP 
 This is the sum of the following:
             Straight sections (Pa)                                       (pdropstraight)           2.867E+02  OP 
             90 degree bends (Pa)                                         (pdrop90)                 2.025E+01  OP 
             180 degree bends (Pa)                                        (pdrop180)                8.424E+00  OP 
 Inlet pressure (Pa)                                                      (coolpin)                 1.550E+07  OP 
 Total coolant mass flow rate in (kg/s)                                   (mf)                      2.902E+02  OP 
 Coolant mass flow rate in one channel (kg/s)                             (mfp)                     2.307E-03  OP 
 Pumping power (MW)                                                       (pumppower)               8.551E-03  OP 
>>>>>>> 8e3f6a88
 Additional information is printed when verbose = 1
 
 ******************** Heat transfer parameters at the coolant outlet: Outboard first wall *********************
 
 Radius of coolant channel (m)                                            (afw)                     6.000E-03     
<<<<<<< HEAD
 Mean surface heat flux on first wall (W/m2)                              (qpp)                     1.505E+05  OP 
 Mean nuclear power deposited in first wall per unit area (W/m2)                                    1.197E+05  OP 
=======
 Mean surface heat flux on first wall (W/m2)                              (qpp)                     1.494E+05  OP 
 Mean nuclear power deposited in first wall per unit area (W/m2)                                    1.193E+05  OP 
>>>>>>> 8e3f6a88
 Ratio of peak local heat load (surface and nuclear) to mean              (peaking_factor)          1.000E+00     
 Length of a single coolant channel (all in parallel) (m)                 (fw_channel_length)       4.000E+00     
 Pitch of coolant channels (m)                                            (pitch)                   2.000E-02     
 Thermal conductivity of first wall material (W/K/m)                      (tkfw)                    3.106E+01  OP 
 Coolant density (kg/m3)                                                  (rhofo)                   8.868E+00  OP 
<<<<<<< HEAD
 Coolant mass flow rate in one channel (kg/s)                             (massrate)                1.668E-02  OP 
 Coolant velocity (m/s)                                                   (velocity)                1.663E+01  OP 
 Outlet temperature of first wall coolant (K)                             (fwoutlet)                8.230E+02     
 Heat transfer coefficient                                                (hcoeff)                  2.435E+03  OP 
 Temperature drop in the wall material (simple model)                     (deltat_solid)            3.842E+01  OP 
 Temperature drop in the coolant (wall to bulk)                           (deltat_coolant)          5.886E+01  OP 
 First wall temperature (excluding armour) (K)                            (tpeakfw)                 9.203E+02  OP 
 Temperature drop in the wall material: 1D estimate                       (deltat_solid_1D)         2.904E+01  OP 
=======
 Coolant mass flow rate in one channel (kg/s)                             (massrate)                1.659E-02  OP 
 Coolant velocity (m/s)                                                   (velocity)                1.654E+01  OP 
 Outlet temperature of first wall coolant (K)                             (fwoutlet)                8.230E+02     
 Heat transfer coefficient                                                (hcoeff)                  2.425E+03  OP 
 Temperature drop in the wall material (simple model)                     (deltat_solid)            3.816E+01  OP 
 Temperature drop in the coolant (wall to bulk)                           (deltat_coolant)          5.879E+01  OP 
 First wall temperature (excluding armour) (K)                            (tpeakfw)                 9.200E+02  OP 
 Temperature drop in the wall material: 1D estimate                       (deltat_solid_1D)         2.885E+01  OP 
>>>>>>> 8e3f6a88
 
 *********************************** Pumping power for Outboard first wall ************************************
 
 Viscosity (Pa.s)                                                         (viscf)                   3.604E-05  OP 
 Density (kg/m3)                                                          (rhof)                    1.041E+01  OP 
<<<<<<< HEAD
 Velocity (m/s)                                                           (vv)                      1.417E+01  OP 
 Reynolds number                                                          (reyn)                    4.909E+04  OP 
 Darcy friction factor                                                    (lambda)                  2.128E-02  OP 
 Channel length                                                           (flleng)                  4.000E+00  OP 
 Pressure drop (Pa)                                                       (deltap)                  7.875E+03  OP 
 This is the sum of the following:
             Straight sections (Pa)                                       (pdropstraight)           7.412E+03  OP 
             90 degree bends (Pa)                                         (pdrop90)                 4.633E+02  OP 
             180 degree bends (Pa)                                        (pdrop180)                0.000E+00  OP 
 Inlet pressure (Pa)                                                      (coolpin)                 1.551E+07  OP 
 Total coolant mass flow rate in (kg/s)                                   (mf)                      2.298E+02  OP 
 Coolant mass flow rate in one channel (kg/s)                             (mfp)                     1.668E-02  OP 
 Pumping power (MW)                                                       (pumppower)               1.691E-01  OP 
=======
 Velocity (m/s)                                                           (vv)                      1.409E+01  OP 
 Reynolds number                                                          (reyn)                    4.882E+04  OP 
 Darcy friction factor                                                    (lambda)                  2.131E-02  OP 
 Channel length                                                           (flleng)                  4.000E+00  OP 
 Pressure drop (Pa)                                                       (deltap)                  7.798E+03  OP 
 This is the sum of the following:
             Straight sections (Pa)                                       (pdropstraight)           7.340E+03  OP 
             90 degree bends (Pa)                                         (pdrop90)                 4.584E+02  OP 
             180 degree bends (Pa)                                        (pdrop180)                0.000E+00  OP 
 Inlet pressure (Pa)                                                      (coolpin)                 1.551E+07  OP 
 Total coolant mass flow rate in (kg/s)                                   (mf)                      2.294E+02  OP 
 Coolant mass flow rate in one channel (kg/s)                             (mfp)                     1.659E-02  OP 
 Pumping power (MW)                                                       (pumppower)               1.671E-01  OP 
>>>>>>> 8e3f6a88
 Additional information is printed when verbose = 1
 
 ************************************* Pumping power for Outboard blanket *************************************
 
 Viscosity (Pa.s)                                                         (viscf)                   3.604E-05  OP 
 Density (kg/m3)                                                          (rhof)                    1.041E+01  OP 
<<<<<<< HEAD
 Velocity (m/s)                                                           (vv)                      2.606E+00  OP 
 Reynolds number                                                          (reyn)                    9.028E+03  OP 
 Darcy friction factor                                                    (lambda)                  3.195E-02  OP 
 Channel length                                                           (flleng)                  6.568E+00  OP 
 Pressure drop (Pa)                                                       (deltap)                  6.674E+02  OP 
 This is the sum of the following:
             Straight sections (Pa)                                       (pdropstraight)           6.178E+02  OP 
             90 degree bends (Pa)                                         (pdrop90)                 3.490E+01  OP 
             180 degree bends (Pa)                                        (pdrop180)                1.466E+01  OP 
 Inlet pressure (Pa)                                                      (coolpin)                 1.550E+07  OP 
 Total coolant mass flow rate in (kg/s)                                   (mf)                      8.801E+02  OP 
 Coolant mass flow rate in one channel (kg/s)                             (mfp)                     3.067E-03  OP 
 Pumping power (MW)                                                       (pumppower)               5.490E-02  OP 
=======
 Velocity (m/s)                                                           (vv)                      2.592E+00  OP 
 Reynolds number                                                          (reyn)                    8.981E+03  OP 
 Darcy friction factor                                                    (lambda)                  3.199E-02  OP 
 Channel length                                                           (flleng)                  6.574E+00  OP 
 Pressure drop (Pa)                                                       (deltap)                  6.619E+02  OP 
 This is the sum of the following:
             Straight sections (Pa)                                       (pdropstraight)           6.128E+02  OP 
             90 degree bends (Pa)                                         (pdrop90)                 3.455E+01  OP 
             180 degree bends (Pa)                                        (pdrop180)                1.451E+01  OP 
 Inlet pressure (Pa)                                                      (coolpin)                 1.550E+07  OP 
 Total coolant mass flow rate in (kg/s)                                   (mf)                      8.776E+02  OP 
 Coolant mass flow rate in one channel (kg/s)                             (mfp)                     3.051E-03  OP 
 Pumping power (MW)                                                       (pumppower)               5.429E-02  OP 
>>>>>>> 8e3f6a88
 Additional information is printed when verbose = 1
 
 ****************************** First wall and blanket thermohydraulics: Summary ******************************
 
 Blanket coolant type (1=He, 2=H20)                                       (coolwh)                          1     
 First wall coolant type                                                  (fwcoolant)                        "helium"
 Wall thickness of first wall cooling channels (m)                        (fw_wall)                 3.000E-03     
 Radius of first wall cooling channels (m)                                (afw)                     6.000E-03     
 Roughness of first wall cooling channels (m)                             (roughness)               1.000E-06     
 Inlet temperature of first wall coolant (K)                              (fwinlet)                   573.000     
 Outlet temperature of first wall coolant (K)                             (fwoutlet)                  823.000     
 Inlet temperature of blanket coolant (K)                                 (inlet_temp)                573.000     
 Outlet temperature of blanket coolant (K)                                (outlet_temp)               823.000     
<<<<<<< HEAD
 First wall coolant mass flow rate (kg/s)                                 (mffw)                    3.629E+02  OP 
 Blanket coolant mass flow rate (kg/s)                                    (mfblkt)                  1.171E+03  OP 
 Total coolant mass flow rate(kg/s)                                       (mftotal)                 1.534E+03  OP 
 First wall coolant pressure (Pa)                                         (fwpressure)              1.550E+07     
 Blanket coolant pressure (Pa)                                            (blpressure)              1.550E+07     
 Allowable temperature of first wall material, excluding armour (K)       (tfwmatmax)                1100.000     
 Actual peak temperature of first wall material (K)                       (tpeak)                     920.279  OP 
 Mechanical pumping power for FW (MW)                                     (htpmw_fw)                2.559E-01  OP 
 Mechanical pumping power for blanket (MW)                                (htpmw_blkt)              6.354E-02  OP 
 Pumping power for divertor (MW)                                          (htpmw_div)               1.508E+01  OP 
 Pumping power for shield and vacuum vessel (MW)                          (htpmw_shld)              9.165E-02  OP 
=======
 First wall coolant mass flow rate (kg/s)                                 (mffw)                    3.622E+02  OP 
 Blanket coolant mass flow rate (kg/s)                                    (mfblkt)                  1.168E+03  OP 
 Total coolant mass flow rate(kg/s)                                       (mftotal)                 1.530E+03  OP 
 First wall coolant pressure (Pa)                                         (fwpressure)              1.550E+07     
 Blanket coolant pressure (Pa)                                            (blpressure)              1.550E+07     
 Allowable temperature of first wall material, excluding armour (K)       (tfwmatmax)                1100.000     
 Actual peak temperature of first wall material (K)                       (tpeak)                     919.959  OP 
 Mechanical pumping power for FW (MW)                                     (htpmw_fw)                2.529E-01  OP 
 Mechanical pumping power for blanket (MW)                                (htpmw_blkt)              6.284E-02  OP 
 Pumping power for divertor (MW)                                          (htpmw_div)               1.507E+01  OP 
 Pumping power for shield and vacuum vessel (MW)                          (htpmw_shld)              9.172E-02  OP 
>>>>>>> 8e3f6a88
 Total primary coolant pumping power (MW)                                 (htpmw)                   1.000E+02  OP 
 
 ********************************** First wall and blanket : CCFE HCPB model **********************************
 
 
 Blanket Composition by volume :
 
 Titanium beryllide fraction                                              (fbltibe12)                   0.410  OP 
 Lithium orthosilicate fraction                                           (fblli2sio4)                  0.340  OP 
 Steel fraction                                                           (fblss_ccfe)                  0.097  OP 
 Coolant fraction                                                         (vfcblkt)                     0.053     
 Purge gas fraction                                                       (vfpblkt)                     0.100     
 
 Component Volumes :
 
<<<<<<< HEAD
 First Wall Armour Volume (m3)                                            (fw_armour_vol)               4.081  OP 
 First Wall Volume (m3)                                                   (volfw)                      22.035  OP 
 Blanket Volume (m3)                                                      (volblkt)                  1134.464  OP 
 Shield Volume (m3)                                                       (volshld)                   691.544  OP 
 Vacuum vessel volume (m3)                                                (vdewin)                   1180.647  OP 
 
 Component Masses :
 
 First Wall Armour Mass (kg)                                              (fw_armour_mass)          7.857E+04  OP 
 First Wall Mass, excluding armour (kg)                                   (fwmass)                  1.719E+05  OP 
 Blanket Mass - Total(kg)                                                 (whtblkt)                 2.836E+06  OP 
     Blanket Mass - TiBe12 (kg)                                           (whtbltibe12)             1.048E+06  OP 
     Blanket Mass - Li2SiO4 (kg)                                          (whtblli4sio4)            9.289E+05  OP 
     Blanket Mass - Steel (kg)                                            (whtblss)                 8.588E+05  OP 
 Total mass of armour, first wall and blanket (kg)                        (armour_fw_bl_mass)       3.086E+06  OP 
 Shield Mass (kg)                                                         (whtshld)                 4.046E+06  OP 
 Vacuum vessel mass (kg)                                                  (vvmass)                  9.209E+06  OP 
 
 Nuclear heating :
 
 Total nuclear heating in TF+PF coils (CS is negligible) (MW)             (ptfnuc)                  5.107E-02  OP 
 Total nuclear heating in FW (MW)                                         (pnucfw)                  2.136E+02  OP 
 Total nuclear heating in the blanket (including emult) (MW)              (pnucblkt)                1.518E+03  OP 
 (Note: emult is fixed for this model inside the code)
 Total nuclear heating in the shield (MW)                                 (pnucshld)                2.182E+00  OP 
 Total nuclear heating in the divertor (MW)                               (pnucdiv)                 1.776E+02  OP 
=======
 First Wall Armour Volume (m3)                                            (fw_armour_vol)               4.097  OP 
 First Wall Volume (m3)                                                   (volfw)                      22.112  OP 
 Blanket Volume (m3)                                                      (volblkt)                  1138.342  OP 
 Shield Volume (m3)                                                       (volshld)                   693.764  OP 
 Vacuum vessel volume (m3)                                                (vdewin)                   1184.304  OP 
 
 Component Masses :
 
 First Wall Armour Mass (kg)                                              (fw_armour_mass)          7.887E+04  OP 
 First Wall Mass, excluding armour (kg)                                   (fwmass)                  1.725E+05  OP 
 Blanket Mass - Total(kg)                                                 (whtblkt)                 2.845E+06  OP 
     Blanket Mass - TiBe12 (kg)                                           (whtbltibe12)             1.055E+06  OP 
     Blanket Mass - Li2SiO4 (kg)                                          (whtblli4sio4)            9.288E+05  OP 
     Blanket Mass - Steel (kg)                                            (whtblss)                 8.617E+05  OP 
 Total mass of armour, first wall and blanket (kg)                        (armour_fw_bl_mass)       3.097E+06  OP 
 Shield Mass (kg)                                                         (whtshld)                 4.059E+06  OP 
 Vacuum vessel mass (kg)                                                  (vvmass)                  9.238E+06  OP 
 
 Nuclear heating :
 
 Total nuclear heating in TF+PF coils (CS is negligible) (MW)             (ptfnuc)                  4.819E-02  OP 
 Total nuclear heating in FW (MW)                                         (pnucfw)                  2.138E+02  OP 
 Total nuclear heating in the blanket (including emult) (MW)              (pnucblkt)                1.514E+03  OP 
 (Note: emult is fixed for this model inside the code)
 Total nuclear heating in the shield (MW)                                 (pnucshld)                2.184E+00  OP 
 Total nuclear heating in the divertor (MW)                               (pnucdiv)                 1.772E+02  OP 
>>>>>>> 8e3f6a88
 
  Diagostic output for nuclear heating :
 
 Blanket exponential factor                                               (exp_blanket)             9.991E-01  OP 
 Shield: first exponential                                                (exp_shield1)             5.140E-03  OP 
 Shield: second exponential                                               (exp_shield2)             7.672E-02  OP 
 Solid angle fraction taken by on divertor                                (fdiv)                    1.150E-01     
 Switch for plant secondary cycle                                         (secondary_cycle)                 3     
 First wall coolant pressure (Pa)                                         (fwpressure)              1.550E+07     
 Blanket coolant pressure (Pa)                                            (blpressure)              1.550E+07     
<<<<<<< HEAD
 Mechanical pumping power for first wall (MW)                             (htpmw_fw)                2.559E-01  OP 
 Mechanical pumping power for blanket (MW)                                (htpmw_blkt)              6.354E-02  OP 
 Mechanical pumping power for divertor (MW)                               (htpmw_div)               1.508E+01  OP 
 Mechanical pumping power for shield and vacuum vessel (MW)               (htpmw_shld)              9.165E-02  OP 
=======
 Mechanical pumping power for first wall (MW)                             (htpmw_fw)                2.529E-01  OP 
 Mechanical pumping power for blanket (MW)                                (htpmw_blkt)              6.284E-02  OP 
 Mechanical pumping power for divertor (MW)                               (htpmw_div)               1.507E+01  OP 
 Mechanical pumping power for shield and vacuum vessel (MW)               (htpmw_shld)              9.172E-02  OP 
>>>>>>> 8e3f6a88
 Total electrical coolant pumping power: first wall, blanket, shield and  (htpmw)                   1.000E+02  OP 
 Allowable nominal neutron fluence at first wall (MW.year/m2)             (abktflnc)                1.500E+01     
 No of inboard blanket modules poloidally                                 (nblktmodpi)                      7     
 No of inboard blanket modules toroidally                                 (nblktmodti)                     36     
 No of outboard blanket modules poloidally                                (nblktmodpo)                      8     
 No of outboard blanket modules toroidally                                (nblktmodto)                     54     
 Isentropic efficiency of first wall / blanket coolant pumps              (etaiso)                  8.500E-01     
 
 Other volumes, masses and areas :
 
<<<<<<< HEAD
 First wall area (m2)                                                     (fwarea)                  1.785E+03  OP 
 Cryostat internal radius (m)                                             (rdewex)                  1.868E+01  OP 
 Cryostat internal half-height (m)                                        (zdewex)                  1.553E+01  OP 
 Vertical clearance from TF coil to cryostat (m)                          (clh1)                    5.897E+00  OP 
 Divertor area (m2)                                                       (divsur)                  1.764E+02  OP 
 Divertor mass (kg)                                                       (divmas)                  4.323E+04  OP 
 Lithium-6 enrichment (%)                                                 (li6enrich)                  54.283  ITV
 Breeder fraction by volume: Li4SiO4/(Be12Ti+Li4SiO4)                     (breeder_f)                   0.455  ITV
=======
 First wall area (m2)                                                     (fwarea)                  1.791E+03  OP 
 Cryostat internal radius (m)                                             (rdewex)                  1.871E+01  OP 
 Cryostat internal half-height (m)                                        (zdewex)                  1.556E+01  OP 
 Vertical clearance from TF coil to cryostat (m)                          (clh1)                    5.908E+00  OP 
 Divertor area (m2)                                                       (divsur)                  1.771E+02  OP 
 Divertor mass (kg)                                                       (divmas)                  4.339E+04  OP 
 Lithium-6 enrichment (%)                                                 (li6enrich)                  53.934  ITV
 Breeder fraction by volume: Li4SiO4/(Be12Ti+Li4SiO4)                     (breeder_f)                   0.453  ITV
>>>>>>> 8e3f6a88
 Blanket thickness choice: THIN (0.53 m inboard, 0.91 m outboard)         (iblanket_thickness)              1     
 Tritium breeding ratio (5-year time-averaged)                            (tbr)                         1.150  OP 
 Minimum Tritium breeding ratio                                           (tbrmin)                      1.150     
 (See "A parameter study of time-varying tritium production in solid-type breeder blankets,
 J. Shimwell et al, Fusion Engineering and Design
 For consistency, inboard first wall thicknesses should be 0.03 (m)       (fwith)                   1.800E-02     
 For consistency, outboard first wall thicknesses should be 0.03 (m)      (fwoth)                   1.800E-02     
 For consistency, first wall armour thickness should be 0.003 (m)         (fw_armour_thickness)     3.000E-03     
 
 ********************************** Superconducting TF Coil Power Conversion **********************************
 
 TF coil current (kA)                                                     (itfka)                   6.500E+01  OP 
 Number of TF coils                                                       (ntfc)                    1.800E+01     
 Voltage across a TF coil during quench (kV)                              (vtfskv)                  1.265E+01  OP 
 TF coil charge time (hours)                                              (tchghr)                  4.000E+00     
<<<<<<< HEAD
 Total inductance of TF coils (H)                                         (ltfth)                   6.283E+01  OP 
 Total resistance of TF coils (ohm)                                       (rcoils)                  0.000E+00  OP 
 TF coil charging voltage (V)                                             (tfcv)                    4.068E+02     
=======
 Total inductance of TF coils (H)                                         (ltfth)                   6.290E+01  OP 
 Total resistance of TF coils (ohm)                                       (rcoils)                  0.000E+00  OP 
 TF coil charging voltage (V)                                             (tfcv)                    4.073E+02     
>>>>>>> 8e3f6a88
 Number of DC circuit breakers                                            (ntfbkr)                  1.800E+01     
 Number of dump resistors                                                 (ndumpr)                  7.200E+01     
 Resistance per dump resistor (ohm)                                       (r1dump)                  1.946E-01  OP 
 Dump resistor peak power (MW)                                            (r1ppmw)                  2.056E+02  OP 
<<<<<<< HEAD
 Energy supplied per dump resistor (MJ)                                   (r1emj)                   1.843E+03  OP 
 TF coil L/R time constant (s)                                            (ttfsec)                  1.794E+01  OP 
 Power supply voltage (V)                                                 (tfpsv)                   4.271E+02  OP 
 Power supply current (kA)                                                (tfpska)                  6.825E+01  OP 
 DC power supply rating (kW)                                              (tfckw)                   2.915E+04  OP 
 AC power for charging (kW)                                               (tfackw)                  3.239E+04  OP 
 TF coil resistive power (MW)                                             (rpower)                  8.008E+00  OP 
 TF coil inductive power (MVA)                                            (xpower)                  1.843E+01  OP 
 Aluminium bus current density (kA/cm2)                                   (djmka)                   1.250E-01     
 Aluminium bus cross-sectional area (cm2)                                 (albusa)                  5.200E+02  OP 
 Total length of TF coil bussing (m)                                      (tfbusl)                  3.762E+03  OP 
 Aluminium bus weight (tonnes)                                            (albuswt)                 5.281E+02  OP 
 Total TF coil bus resistance (ohm)                                       (rtfbus)                  1.895E-03  OP 
 TF coil bus voltage drop (V)                                             (vtfbus)                  1.232E+02  OP 
 Dump resistor floor area (m2)                                            (drarea)                  5.428E+03  OP 
 TF coil power conversion floor space (m2)                                (tfcfsp)                  1.916E+03  OP 
 TF coil power conv. building volume (m3)                                 (tfcbv)                   1.150E+04  OP 
 TF coil AC inductive power demand (MW)                                   (xpwrmw)                  2.048E+01  OP 
 Total steady state AC power demand (MW)                                  (tfacpd)                  8.897E+00  OP 
=======
 Energy supplied per dump resistor (MJ)                                   (r1emj)                   1.846E+03  OP 
 TF coil L/R time constant (s)                                            (ttfsec)                  1.796E+01  OP 
 Power supply voltage (V)                                                 (tfpsv)                   4.276E+02  OP 
 Power supply current (kA)                                                (tfpska)                  6.825E+01  OP 
 DC power supply rating (kW)                                              (tfckw)                   2.919E+04  OP 
 AC power for charging (kW)                                               (tfackw)                  3.243E+04  OP 
 TF coil resistive power (MW)                                             (rpower)                  8.017E+00  OP 
 TF coil inductive power (MVA)                                            (xpower)                  1.846E+01  OP 
 Aluminium bus current density (kA/cm2)                                   (djmka)                   1.250E-01     
 Aluminium bus cross-sectional area (cm2)                                 (albusa)                  5.200E+02  OP 
 Total length of TF coil bussing (m)                                      (tfbusl)                  3.766E+03  OP 
 Aluminium bus weight (tonnes)                                            (albuswt)                 5.287E+02  OP 
 Total TF coil bus resistance (ohm)                                       (rtfbus)                  1.897E-03  OP 
 TF coil bus voltage drop (V)                                             (vtfbus)                  1.233E+02  OP 
 Dump resistor floor area (m2)                                            (drarea)                  5.432E+03  OP 
 TF coil power conversion floor space (m2)                                (tfcfsp)                  1.917E+03  OP 
 TF coil power conv. building volume (m3)                                 (tfcbv)                   1.150E+04  OP 
 TF coil AC inductive power demand (MW)                                   (xpwrmw)                  2.051E+01  OP 
 Total steady state AC power demand (MW)                                  (tfacpd)                  8.907E+00  OP 
>>>>>>> 8e3f6a88
 
 ****************************** PF Coils and Central Solenoid: Power and Energy *******************************
 
 Number of PF coil circuits                                               (pfckts)                  1.200E+01     
<<<<<<< HEAD
 Sum of PF power supply ratings (MVA)                                     (spsmva)                  1.928E+03  OP 
 Total PF coil circuit bus length (m)                                     (spfbusl)                 2.530E+03  OP 
 Total PF coil bus resistive power (kW)                                   (pfbuspwr)                1.065E+03  OP 
 Total PF coil resistive power (kW)                                       (srcktpm)                 1.065E+03  OP 
 Maximum PF coil voltage (kV)                                             (vpfskv)                  2.000E+01     
 Efficiency of transfer of PF stored energy into or out of storage        (etapsu)                  9.000E-01     
 (Energy is dissipated in PFC power supplies only when total PF energy increases or decreases.)
 Maximum stored energy in poloidal field (MJ)                             (ensxpfm)                 3.264E+04  OP 
 Peak absolute rate of change of stored energy in poloidal field (MW)     peakpoloidalpower         1.088E+03  OP 
=======
 Sum of PF power supply ratings (MVA)                                     (spsmva)                  1.930E+03  OP 
 Total PF coil circuit bus length (m)                                     (spfbusl)                 2.532E+03  OP 
 Total PF coil bus resistive power (kW)                                   (pfbuspwr)                1.066E+03  OP 
 Total PF coil resistive power (kW)                                       (srcktpm)                 1.066E+03  OP 
 Maximum PF coil voltage (kV)                                             (vpfskv)                  2.000E+01     
 Efficiency of transfer of PF stored energy into or out of storage        (etapsu)                  9.000E-01     
 (Energy is dissipated in PFC power supplies only when total PF energy increases or decreases.)
 Maximum stored energy in poloidal field (MJ)                             (ensxpfm)                 3.259E+04  OP 
 Peak absolute rate of change of stored energy in poloidal field (MW)     peakpoloidalpower         1.086E+03  OP 
>>>>>>> 8e3f6a88
 Energy stored in poloidal magnetic field :
 
                                            time (sec)

<<<<<<< HEAD
                     0.00      30.00      60.00      70.00    7270.01    7300.01
 Time point         Start      BOP        EOR        BOF        EOF        EOP        
 Energy (MJ)      0.000E+00  2.727E+04  1.612E+04  1.612E+04  3.264E+04  0.000E+00
 
 Interval                tramp      tohs       theat      tburn      tqnch      
 dE/dt (MW)            9.090E+02 -3.718E+02  0.000E+00  2.295E+00 -1.088E+03
=======
                     0.00      30.00      60.00      70.00    7269.73    7299.73
 Time point         Start      BOP        EOR        BOF        EOF        EOP        
 Energy (MJ)      0.000E+00  2.722E+04  1.613E+04  1.613E+04  3.259E+04  0.000E+00
 
 Interval                tramp      tohs       theat      tburn      tqnch      
 dE/dt (MW)            9.073E+02 -3.697E+02  0.000E+00  2.287E+00 -1.086E+03
>>>>>>> 8e3f6a88
 
 
 *********************************************** Vacuum System ************************************************
 
 Switch for vacuum pumping model                                          (vacuum_model)                     "simple"
 Simple steady-state model with comparison to ITER cryopumps
<<<<<<< HEAD
 Plasma fuelling rate (nucleus-pairs/s)                                   (qfuel)                   3.367E+22  OP 
 Number of high vacuum pumps, each with the throughput
  of one ITER cryopump (50 Pa m3 s-1 = 1.2e+22 molecules/s),
  all operating at the same time                                          (niterpump)               2.770E+00  OP 
=======
 Plasma fuelling rate (nucleus-pairs/s)                                   (qfuel)                   3.360E+22  OP 
 Number of high vacuum pumps, each with the throughput
  of one ITER cryopump (50 Pa m3 s-1 = 1.2e+22 molecules/s),
  all operating at the same time                                          (niterpump)               2.764E+00  OP 
>>>>>>> 8e3f6a88
 Dwell time                                                               (tdwell)                  5.000E+02     
 Number of pumps required for pump-down                                   (npumpdown)               1.408E+01  OP 
 Number of pumps required overall                                         (npump)                   1.408E+01  OP 
 
 ******************************************* Plant Buildings System *******************************************
 
<<<<<<< HEAD
 Internal volume of reactor building (m3)                                 (vrci)                    1.066E+06     
 Dist from centre of torus to bldg wall (m)                               (wrbi)                    4.074E+01     
 Effective floor area (m2)                                                (efloor)                  3.495E+05     
 Reactor building volume (m3)                                             (rbv)                     1.206E+06     
 Reactor maintenance building volume (m3)                                 (rmbv)                    3.944E+05     
 Warmshop volume (m3)                                                     (wsv)                     1.242E+05     
 Tritium building volume (m3)                                             (triv)                    4.000E+04     
 Electrical building volume (m3)                                          (elev)                    5.250E+04     
 Control building volume (m3)                                             (conv)                    6.000E+04     
 Cryogenics building volume (m3)                                          (cryv)                    1.999E+04     
 Administration building volume (m3)                                      (admv)                    1.000E+05     
 Shops volume (m3)                                                        (shov)                    1.000E+05     
 Total volume of nuclear buildings (m3)                                   (volnucb)                 1.645E+06     
=======
 Internal volume of reactor building (m3)                                 (vrci)                    1.072E+06     
 Dist from centre of torus to bldg wall (m)                               (wrbi)                    4.082E+01     
 Effective floor area (m2)                                                (efloor)                  3.506E+05     
 Reactor building volume (m3)                                             (rbv)                     1.212E+06     
 Reactor maintenance building volume (m3)                                 (rmbv)                    3.952E+05     
 Warmshop volume (m3)                                                     (wsv)                     1.243E+05     
 Tritium building volume (m3)                                             (triv)                    4.000E+04     
 Electrical building volume (m3)                                          (elev)                    5.250E+04     
 Control building volume (m3)                                             (conv)                    6.000E+04     
 Cryogenics building volume (m3)                                          (cryv)                    1.962E+04     
 Administration building volume (m3)                                      (admv)                    1.000E+05     
 Shops volume (m3)                                                        (shov)                    1.000E+05     
 Total volume of nuclear buildings (m3)                                   (volnucb)                 1.651E+06     
>>>>>>> 8e3f6a88
 
 **************************************** Electric Power Requirements *****************************************
 
 Facility base load (MW)                                                  (basemw)                  5.000E+00     
 Divertor coil power supplies (MW)                                        (bdvmw)                   0.000E+00     
<<<<<<< HEAD
 Cryoplant electric power (MW)                                            (crymw)                   6.513E+01  OP 
 Primary coolant pumps (MW)                                               (htpmw..)                 1.000E+02  OP 
 PF coil power supplies (MW)                                              (ppfmw)                   5.388E+02  OP 
 TF coil power supplies (MW)                                              (ptfmw)                   8.897E+00  OP 
=======
 Cryoplant electric power (MW)                                            (crymw)                   6.277E+01  OP 
 Primary coolant pumps (MW)                                               (htpmw..)                 1.000E+02  OP 
 PF coil power supplies (MW)                                              (ppfmw)                   5.425E+02  OP 
 TF coil power supplies (MW)                                              (ptfmw)                   8.907E+00  OP 
>>>>>>> 8e3f6a88
 Plasma heating supplies (MW)                                             (pheatingmw)              1.250E+02  OP 
 Tritium processing (MW)                                                  (trithtmw..)              1.500E+01     
 Vacuum pumps  (MW)                                                       (vachtmw..)               5.000E-01     
 
<<<<<<< HEAD
 Total pulsed power (MW)                                                  (pacpmw)                  9.107E+02  OP 
 Total base power required at all times (MW)                              (fcsht)                   5.743E+01  OP 
 
 ************************************************* Cryogenics *************************************************
 
 Conduction and radiation heat loads on cryogenic components (MW)         (qss/1.0D6)               1.961E-02  OP 
 Nuclear heating of cryogenic components (MW)                             (qnuc/1.0D6)              5.107E-02  OP 
 AC losses in cryogenic components (MW)                                   (qac/1.0D6)               4.490E-03  OP 
 Resistive losses in current leads (MW)                                   (qcl/1.0D6)               1.591E-02  OP 
 45% allowance for heat loads in transfer lines, storage tanks etc (MW)   (qmisc/1.0D6)             4.099E-02  OP 
 Sum = Total heat removal at cryogenic temperatures (W)                   (helpow/1.0D6)            1.321E-01  OP 
 Temperature of cryogenic components (K)                                  (tmpcry)                  4.500E+00     
 Efficiency (figure of merit) of cryogenic plant is 13% of ideal Carnot v                           2.028E-03  OP 
 Electric power for cryogenic plant (MW)                                  (crypmw)                  6.513E+01  OP 
=======
 Total pulsed power (MW)                                                  (pacpmw)                  9.123E+02  OP 
 Total base power required at all times (MW)                              (fcsht)                   5.759E+01  OP 
 
 ************************************************* Cryogenics *************************************************
 
 Conduction and radiation heat loads on cryogenic components (MW)         (qss/1.0D6)               1.920E-02  OP 
 Nuclear heating of cryogenic components (MW)                             (qnuc/1.0D6)              4.819E-02  OP 
 AC losses in cryogenic components (MW)                                   (qac/1.0D6)               4.484E-03  OP 
 Resistive losses in current leads (MW)                                   (qcl/1.0D6)               1.591E-02  OP 
 45% allowance for heat loads in transfer lines, storage tanks etc (MW)   (qmisc/1.0D6)             3.950E-02  OP 
 Sum = Total heat removal at cryogenic temperatures (W)                   (helpow/1.0D6)            1.273E-01  OP 
 Temperature of cryogenic components (K)                                  (tmpcry)                  4.500E+00     
 Efficiency (figure of merit) of cryogenic plant is 13% of ideal Carnot v                           2.028E-03  OP 
 Electric power for cryogenic plant (MW)                                  (crypmw)                  6.277E+01  OP 
>>>>>>> 8e3f6a88
 
 ************************************ Plant Power / Heat Transport Balance ************************************
 
 
 Assumptions :
 
 Neutron power multiplication in blanket                                  (emult)                   1.269E+00     
 Divertor area fraction of whole toroid surface                           (fdiv)                    1.150E-01     
 H/CD apparatus + diagnostics area fraction                               (fhcd)                    0.000E+00     
 First wall area fraction                                                 (1-fdiv-fhcd)             8.850E-01     
 Switch for pumping of primary coolant                                    (primary_pumping)                 2     
 Mechanical pumping power is calculated for FW and blanket
<<<<<<< HEAD
 Mechanical pumping power for FW cooling loop including heat exchanger (M (htpmw_fw)                2.559E-01  OP 
 Mechanical pumping power for blanket cooling loop including heat exchang (htpmw_blkt)              6.354E-02  OP 
 Mechanical pumping power for FW and blanket cooling loop including heat  (htpmw_fw_blkt)           3.194E-01  OP 
 Mechanical pumping power for FW (MW)                                     (htpmw_fw)                2.559E-01  OP 
 Mechanical pumping power for blanket (MW)                                (htpmw_blkt)              6.354E-02  OP 
 Mechanical pumping power for divertor (MW)                               (htpmw_div)               1.508E+01  OP 
 Mechanical pumping power for shield and vacuum vessel (MW)               (htpmw_shld)              9.165E-02  OP 
 Electrical pumping power for FW and blanket (MW)                         (htpmwe_fw_blkt)          3.362E-01  OP 
 Electrical pumping power for shield (MW)                                 (htpmwe_shld)             9.647E-02  OP 
 Electrical pumping power for divertor (MW)                               (htpmwe_div)              1.587E+01  OP 
=======
 Mechanical pumping power for FW cooling loop including heat exchanger (M (htpmw_fw)                2.529E-01  OP 
 Mechanical pumping power for blanket cooling loop including heat exchang (htpmw_blkt)              6.284E-02  OP 
 Mechanical pumping power for FW and blanket cooling loop including heat  (htpmw_fw_blkt)           3.157E-01  OP 
 Mechanical pumping power for FW (MW)                                     (htpmw_fw)                2.529E-01  OP 
 Mechanical pumping power for blanket (MW)                                (htpmw_blkt)              6.284E-02  OP 
 Mechanical pumping power for divertor (MW)                               (htpmw_div)               1.507E+01  OP 
 Mechanical pumping power for shield and vacuum vessel (MW)               (htpmw_shld)              9.172E-02  OP 
 Electrical pumping power for FW and blanket (MW)                         (htpmwe_fw_blkt)          3.324E-01  OP 
 Electrical pumping power for shield (MW)                                 (htpmwe_shld)             9.654E-02  OP 
 Electrical pumping power for divertor (MW)                               (htpmwe_div)              1.586E+01  OP 
>>>>>>> 8e3f6a88
 Total electrical pumping power for primary coolant (MW)                  (htpmw)                   1.000E+02  OP 
 Coolant pump power / non-pumping thermal power in shield                 (fpumpshld)               4.200E-02     
 Coolant pump power / non-pumping thermal power in divertor               (fpumpdiv)                4.200E-02     
 Electrical efficiency of heat transport coolant pumps                    (etahtp)                  9.500E-01     
 
 Plant thermodynamics: options :
 
 Divertor thermal power is collected at only 150 C and is used to preheat the coolant in the power cycle
 Shield thermal power is collected at only 150 C and is used to preheat the coolant in the power cycle
 Power conversion cycle efficiency model: steam Rankine cycle
 Coolant temperature at turbine inlet (K)                                 (tturb)                     803.000     
 Fraction of total high-grade thermal power to divertor                   (pdivfraction)                0.158  OP 
 
 Power Balance for Reactor (across vacuum vessel boundary) - Detail
 ------------------------------------------------------------------
 
                                            High-grade             Low-grade              Total
                                             thermal power (MW)     thermal power (MW)      (MW)
         First wall:
<<<<<<< HEAD
                               neutrons            213.62                0.00              213.62
             charged particle transport             19.29                0.00               19.29
                              radiation            237.46                0.00              237.46
                        coolant pumping              0.26                0.00                0.26
 
         Blanket:
                               neutrons           1517.92                0.00             1517.92
=======
                               neutrons            213.76                0.00              213.76
             charged particle transport             19.24                0.00               19.24
                              radiation            236.44                0.00              236.44
                        coolant pumping              0.25                0.00                0.25
 
         Blanket:
                               neutrons           1513.71                0.00             1513.71
>>>>>>> 8e3f6a88
             charged particle transport              0.00                0.00                0.00
                              radiation              0.00                0.00                0.00
                        coolant pumping              0.06                0.00                0.06
 
         Shield:
                               neutrons              2.18                0.00                2.18
             charged particle transport              0.00                0.00                0.00
                              radiation              0.00                0.00                0.00
                        coolant pumping              0.09                0.00                0.09
 
         Divertor:
<<<<<<< HEAD
                               neutrons            177.65                0.00              177.65
             charged particle transport            150.54                0.00              150.54
                              radiation             30.86                0.00               30.86
                        coolant pumping             15.08                0.00               15.08
=======
                               neutrons            177.23                0.00              177.23
             charged particle transport            150.83                0.00              150.83
                              radiation             30.72                0.00               30.72
                        coolant pumping             15.07                0.00               15.07
>>>>>>> 8e3f6a88
 
         TF coil:
                               neutrons              0.00                0.05                0.05
             charged particle transport              0.00                0.00                0.00
                              radiation              0.00                0.00                0.00
                        coolant pumping              0.00                0.00                0.00
 
         Losses to H/CD apparatus + diagnostics:
                               neutrons              0.00                0.00                0.00
             charged particle transport              0.00                0.00                0.00
                              radiation              0.00                0.00                0.00
                        coolant pumping              0.00                0.00                0.00
 
         ----------------------------------------------------------------------------------------
<<<<<<< HEAD
                                 Totals           2365.00                0.05             2365.05
 
 Total power leaving reactor (across vacuum vessel boundary) (MW)                                    2365.105  OP 
 
 Other secondary thermal power constituents :
 
 Heat removal from cryogenic plant (MW)                                   (crypmw)                     65.131  OP 
 Heat removal from facilities (MW)                                        (fachtmw)                    57.429  OP 
 Coolant pumping efficiency losses (MW)                                   (htpsecmw)                   84.509  OP 
=======
                                 Totals           2359.60                0.05             2359.65
 
 Total power leaving reactor (across vacuum vessel boundary) (MW)                                    2359.701  OP 
 
 Other secondary thermal power constituents :
 
 Heat removal from cryogenic plant (MW)                                   (crypmw)                     62.774  OP 
 Heat removal from facilities (MW)                                        (fachtmw)                    57.589  OP 
 Coolant pumping efficiency losses (MW)                                   (htpsecmw)                   84.523  OP 
>>>>>>> 8e3f6a88
 Heat removal from injection power (MW)                                   (pinjht)                     75.014  OP 
 Heat removal from tritium plant (MW)                                     (trithtmw)                   15.000  OP 
 Heat removal from vacuum pumps (MW)                                      (vachtmw)                     0.500  OP 
 TF coil resistive power (MW)                                             (tfcmw)                       0.000  OP 
 
<<<<<<< HEAD
 Total low-grade thermal power (MW)                                       (psechtmw)                  307.989  OP 
 Total High-grade thermal power (MW)                                      (pthermmw)                 2365.009  OP 
=======
 Total low-grade thermal power (MW)                                       (psechtmw)                  305.810  OP 
 Total High-grade thermal power (MW)                                      (pthermmw)                 2359.611  OP 
>>>>>>> 8e3f6a88
 
 Number of primary heat exchangers                                        (nphx)                            3  OP 
 
 
 Power Balance across separatrix :
 -------------------------------
 Only energy deposited in the plasma is included here.
 Total power loss is scaling power plus core radiation only (iradloss = 1)
<<<<<<< HEAD
 Transport power from scaling law (MW)                                    (pscalingmw)                299.719  OP 
 Radiation power from inside "coreradius" (MW)                            (pcoreradmw.)               119.140  OP 
 Total (MW)                                                                                           418.860  OP 
 
 Alpha power deposited in plasma (MW)                                     (falpha*palpmw)             366.464  OP 
 Power from charged products of DD and/or D-He3 fusion (MW)               (pchargemw.)                  1.440  OP 
 Ohmic heating (MW)                                                       (pohmmw.)                     0.955  OP 
 Injected power deposited in plasma (MW)                                  (pinjmw)                     50.000  OP 
 Total (MW)                                                                                           418.860  OP 
 
 Power Balance for Reactor - Summary :
 -------------------------------------
 Fusion power (MW)                                                        (powfmw.)                  1930.972  OP 
 Power from energy multiplication in blanket and shield (MW)              (emultmw)                   367.520  OP 
 Injected power (MW)                                                      (pinjmw.)                    50.000  OP 
 Ohmic power (MW)                                                         (pohmmw.)                     0.955  OP 
 Power deposited in primary coolant by pump (MW)                          (htpmw_mech)                 15.491  OP 
 Total (MW)                                                                                          2364.939  OP 
 
 Heat extracted from first wall and blanket (MW)                          (pthermfw_blkt)            1988.605  OP 
 Heat extracted from shield  (MW)                                         (pthermshld)                  2.274  OP 
 Heat extracted from divertor (MW)                                        (pthermdiv)                 374.130  OP 
 Nuclear and photon power lost to H/CD system (MW)                        (psechcd)                     0.000  OP 
 Nuclear power lost to TF (MW)                                            (ptfnuc)                      0.051  OP 
 Total (MW)                                                                                          2365.060  OP 
=======
 Transport power from scaling law (MW)                                    (pscalingmw)                299.338  OP 
 Radiation power from inside "coreradius" (MW)                            (pcoreradmw.)               118.657  OP 
 Total (MW)                                                                                           417.995  OP 
 
 Alpha power deposited in plasma (MW)                                     (falpha*palpmw)             365.606  OP 
 Power from charged products of DD and/or D-He3 fusion (MW)               (pchargemw.)                  1.436  OP 
 Ohmic heating (MW)                                                       (pohmmw.)                     0.952  OP 
 Injected power deposited in plasma (MW)                                  (pinjmw)                     50.000  OP 
 Total (MW)                                                                                           417.995  OP 
 
 Power Balance for Reactor - Summary :
 -------------------------------------
 Fusion power (MW)                                                        (powfmw.)                  1926.450  OP 
 Power from energy multiplication in blanket and shield (MW)              (emultmw)                   366.660  OP 
 Injected power (MW)                                                      (pinjmw.)                    50.000  OP 
 Ohmic power (MW)                                                         (pohmmw.)                     0.952  OP 
 Power deposited in primary coolant by pump (MW)                          (htpmw_mech)                 15.477  OP 
 Total (MW)                                                                                          2359.539  OP 
 
 Heat extracted from first wall and blanket (MW)                          (pthermfw_blkt)            1983.478  OP 
 Heat extracted from shield  (MW)                                         (pthermshld)                  2.275  OP 
 Heat extracted from divertor (MW)                                        (pthermdiv)                 373.857  OP 
 Nuclear and photon power lost to H/CD system (MW)                        (psechcd)                     0.000  OP 
 Nuclear power lost to TF (MW)                                            (ptfnuc)                      0.048  OP 
 Total (MW)                                                                                          2359.659  OP 
>>>>>>> 8e3f6a88
 
 Electrical Power Balance :
 --------------------------
 Net electric power output(MW)                                            (pnetelmw.)                 500.001  OP 
 Required Net electric power output(MW)                                   (pnetelin)                  500.000     
 Electric power for heating and current drive (MW)                        (pinjwp)                    125.014  OP 
 Electric power for primary coolant pumps (MW)                            (htpmw)                     100.000  OP 
 Electric power for vacuum pumps (MW)                                     (vachtmw)                     0.500     
 Electric power for tritium plant (MW)                                    (trithtmw)                   15.000     
<<<<<<< HEAD
 Electric power for cryoplant (MW)                                        (crypmw)                     65.131  OP 
 Electric power for TF coils (MW)                                         (tfacpd)                      8.897  OP 
 Electric power for PF coils (MW)                                         (pfwpmw)                      1.458  OP 
 All other internal electric power requirements (MW)                      (fachtmw)                    57.429  OP 
 Total (MW)                                                               (tot_plant_power)           873.430  OP 
 Total (MW)                                                                                           873.430  OP 
 
 Gross electrical output* (MW)                                            (pgrossmw)                  873.430  OP 
=======
 Electric power for cryoplant (MW)                                        (crypmw)                     62.774  OP 
 Electric power for TF coils (MW)                                         (tfacpd)                      8.907  OP 
 Electric power for PF coils (MW)                                         (pfwpmw)                      1.454  OP 
 All other internal electric power requirements (MW)                      (fachtmw)                    57.589  OP 
 Total (MW)                                                               (tot_plant_power)           871.240  OP 
 Total (MW)                                                                                           871.240  OP 
 
 Gross electrical output* (MW)                                            (pgrossmw)                  871.240  OP 
>>>>>>> 8e3f6a88
 (*Power for pumps in secondary circuit already subtracted)
 
 Power balance for power plant :
 -------------------------------
<<<<<<< HEAD
 Fusion power (MW)                                                        (powfmw.)                  1930.972  OP 
 Power from energy multiplication in blanket and shield (MW)              (emultmw)                   367.520  OP 
 Total (MW)                                                                                          2298.493  OP 
 
 Net electrical output (MW)	                                              (pnetelmw)                  500.001  OP 
 Heat rejected by main power conversion circuit (MW)                      (rejected_main)            1491.578  OP 
 Heat rejected by other cooling circuits (MW)                             (psechtmw)                  307.989  OP 
 Total (MW)                                                                                          2299.568  OP 
=======
 Fusion power (MW)                                                        (powfmw.)                  1926.450  OP 
 Power from energy multiplication in blanket and shield (MW)              (emultmw)                   366.660  OP 
 Total (MW)                                                                                          2293.110  OP 
 
 Net electrical output (MW)	                                              (pnetelmw)                  500.001  OP 
 Heat rejected by main power conversion circuit (MW)                      (rejected_main)            1488.371  OP 
 Heat rejected by other cooling circuits (MW)                             (psechtmw)                  305.810  OP 
 Total (MW)                                                                                          2294.182  OP 
>>>>>>> 8e3f6a88
 
 
 Plant efficiency measures :
 
<<<<<<< HEAD
 Net electric power / total nuclear power (%)                             (pnetelmw/(powfmw+em         21.753  OP 
 Net electric power / total fusion power (%)                              (pnetelmw/powfmw)            25.894  OP 
 Gross electric power* / high grade heat (%)                              (etath)                      36.931     
=======
 Net electric power / total nuclear power (%)                             (pnetelmw/(powfmw+em         21.804  OP 
 Net electric power / total fusion power (%)                              (pnetelmw/powfmw)            25.955  OP 
 Gross electric power* / high grade heat (%)                              (etath)                      36.923     
>>>>>>> 8e3f6a88
 (*Power for pumps in secondary circuit already subtracted)
 Recirculating power fraction                                             (cirpowfr)                    0.426  OP 
 
 Time-dependent power usage
 
         Pulse timings [s]:
 
                                          tramp      tohs     theat     tburn     tqnch    tdwell
                                          -----      ----     -----     -----     -----    ------
<<<<<<< HEAD
                               Duration   30.00     30.00     10.00   7200.01     30.00    500.00
=======
                               Duration   30.00     30.00     10.00   7199.73     30.00    500.00
>>>>>>> 8e3f6a88
                                 ------   -----      ----     -----     -----     -----    ------
 
         Continous power usage [MWe]:
 
                                 System   tramp      tohs     theat     tburn     tqnch    tdwell
                                 ------   -----      ----     -----     -----     -----    ------
                        Primary cooling  100.00    100.00    100.00    100.00    100.00    100.00
<<<<<<< HEAD
                              Cyroplant   65.13     65.13     65.13     65.13     65.13     65.13
                                 Vacuum    0.50      0.50      0.50      0.50      0.50      0.50
                                Tritium   15.00     15.00     15.00     15.00     15.00     15.00
                                     TF    8.90      8.90      8.90      8.90      8.90      8.90
                             Facilities   57.43     57.43     57.43     57.43     57.43     57.43
                                 ------   -----      ----     -----     -----     -----    ------
                                  Total  246.96    246.96    246.96    246.96    246.96    246.96
=======
                              Cyroplant   62.77     62.77     62.77     62.77     62.77     62.77
                                 Vacuum    0.50      0.50      0.50      0.50      0.50      0.50
                                Tritium   15.00     15.00     15.00     15.00     15.00     15.00
                                     TF    8.91      8.91      8.91      8.91      8.91      8.91
                             Facilities   57.59     57.59     57.59     57.59     57.59     57.59
                                 ------   -----      ----     -----     -----     -----    ------
                                  Total  244.77    244.77    244.77    244.77    244.77    244.77
>>>>>>> 8e3f6a88
                                 ------   -----      ----     -----     -----     -----    ------
 
         Intermittent power usage [MWe]:
 
                                 System   tramp      tohs     theat     tburn     tqnch    tdwell
                                 ------   -----      ----     -----     -----     -----    ------
                                 H & CD    0.00    300.00    300.00    125.01    300.00      0.00
<<<<<<< HEAD
                                     PF  908.96   -371.76      0.00      2.30  -1088.05      0.00
                                 ------   -----      ----     -----     -----     -----    ------
                                  Total  908.96    -71.76    300.00    127.31   -788.05      0.00
=======
                                     PF  907.27   -369.69      0.00      2.29  -1086.49      0.00
                                 ------   -----      ----     -----     -----     -----    ------
                                  Total  907.27    -69.69    300.00    127.30   -786.49      0.00
>>>>>>> 8e3f6a88
                                 ------   -----      ----     -----     -----     -----    ------
 
         Power production [MWe]:
 
                                          tramp      tohs     theat     tburn     tqnch    tdwell       avg
                                          -----      ----     -----     -----     -----    ------       ---
<<<<<<< HEAD
                            Gross power    0.00      0.00      0.00    873.43      0.00      0.00
                              Net power-1155.91   -175.20   -546.96    499.16    541.09   -246.96    441.20
=======
                            Gross power    0.00      0.00      0.00    871.24      0.00      0.00
                              Net power-1152.04   -175.08   -544.77    499.17    541.72   -244.77    441.36
>>>>>>> 8e3f6a88
                                 ------   -----      ----     -----     -----     -----    ------
 
 
 *************************** Water usage during plant operation (secondary cooling) ***************************
 
 Estimated amount of water used through different cooling system options:
 1. Cooling towers
 2. Water bodies (pond, lake, river): recirculating or once-through
<<<<<<< HEAD
 Volume used in cooling tower (m3/day)                                    (waterusetower)           6.341E+04  OP 
 Volume used in recirculating water system (m3/day)                       (wateruserecirc)          2.123E+04  OP 
 Volume used in once-through water system (m3/day)                        (wateruseonethru)         2.080E+06  OP 
=======
 Volume used in cooling tower (m3/day)                                    (waterusetower)           6.328E+04  OP 
 Volume used in recirculating water system (m3/day)                       (wateruserecirc)          2.118E+04  OP 
 Volume used in once-through water system (m3/day)                        (wateruseonethru)         2.076E+06  OP 
>>>>>>> 8e3f6a88
 
 ******************************************** Errors and Warnings *********************************************
 
 (See top of file for solver errors and warnings.)
 PROCESS status flag:   Warning messages
 PROCESS error status flag                                                (error_status)                    2     
150     2   CHECK: Lower limit of volume averaged electron temperature (te) has been raised 
155     2   CHECK: dene used as iteration variable without constraint 81 (neped<ne0)        
244     2   PHYSICS: Diamagnetic fraction is more than 1%, but not calculated. Consider usin
 Final error identifier                                                   (error_id)                      244     
 
 ******************************************* End of PROCESS Output ********************************************
 
 
 *************************************** Copy of PROCESS Input Follows ****************************************
 

*--------------------------------------------------*


*---------------Constraint Equations---------------*

neqns = 22
icc = 1        * beta (consistency equation)
icc = 2        * global power balance (consistency equation)
icc = 5        * density upper limit
icc = 7        * beam ion density (nbi) (consistency equation)
icc = 8        * neutron wall load upper limit
*icc = 10       * toroidal field 1/r (consistency equation)
icc = 11       * radial build (consistency equation)
icc = 13       * burn time lower limit (pulse)
icc = 15       * l-h power threshold limit
icc = 16      * net electric power lower limit
icc = 17      * radiation fraction upper limit
icc = 24      * beta upper limit
icc = 26      * central solenoid eof current density upper limit
icc = 27      * central solenoid bop current density upper limit
icc = 30      * injection power upper limit
icc = 31      * tf coil case stress upper limit (sctf)
icc = 32      * tf coil conduit stress upper limit (sctf)
icc = 33      * i_op / i_critical (tf coil) (sctf)
icc = 34      * dump voltage upper limit (sctf)
icc = 35      * j_winding pack/j_protection upper limit (sctf)
icc = 52      * tritium breeding ratio lower limit
icc = 56      * pseparatrix/rmajor upper limit
icc = 63      *


*---------------Iteration Variables----------------*

ixc = 2 * bt
boundl(2) = 0.01
boundu(2) = 10.0

ixc = 3        * rmajor * Plasma major radius (m) (iteration variable 3)
boundl(3) = 8.0
boundu(3) = 9.3

ixc = 4 * te
boundl(4) = 4.0
boundu(4) = 150.0

ixc = 5 * beta
boundl(5) = 0.001
boundu(5) = 1.0

ixc = 6 * dene
boundl(6) = 7d+19
boundu(6) = 1d+21

ixc = 7 * rnbeam
boundl(7) = 1d-06
boundu(7) = 1.0

ixc = 9 * fdene
boundl(9) = 0.001
boundu(9) = 1.2

ixc = 10 * hfact
boundl(10) = 0.1
boundu(10) = 1.1

ixc = 13 * tfcth
boundl(13) = 1.05
boundu(13) = 5.0
ixc = 14 * fwalld
boundl(14) = 0.001
boundu(14) = 1.0
ixc = 16 * ohcth
boundl(16) = 0.2
boundu(16) = 2.0
ixc = 18 * q
boundl(18) = 3.0
boundu(18) = 50.0
ixc = 21 * ftburn
boundl(21) = 0.001
boundu(21) = 1.0
ixc = 28 * fradpwr
boundl(28) = 0.001
boundu(28) = 0.99
ixc = 29 * bore
boundl(29) = 0.1
boundu(29) = 10.0
ixc = 36 * fbetatry
boundl(36) = 0.001
boundu(36) = 1.0
ixc = 37 * coheof
boundl(37) = 100000.0
boundu(37) = 100000000.0
ixc = 38 * fjohc
boundl(38) = 0.01
boundu(38) = 0.25
ixc = 39 * fjohc0
boundl(39) = 0.001
boundu(39) = 0.25
ixc = 41 * fcohbop
boundl(41) = 0.001
boundu(41) = 1.0
ixc = 42 * gapoh
boundl(42) = 0.05
boundu(42) = 0.1
ixc = 44 * fvsbrnni
boundl(44) = 0.001
boundu(44) = 1.0
ixc = 48 * fstrcase
boundl(48) = 0.001
boundu(48) = 1.0
ixc = 49 * fstrcond
boundl(49) = 0.001
boundu(49) = 1.0
ixc = 50 * fiooic
boundl(50) = 0.001
boundu(50) = 0.5
ixc = 51 * fvdump
boundl(51) = 0.001
boundu(51) = 1.0
ixc = 53 * fjprot
boundl(53) = 0.001
boundu(53) = 1.0
ixc = 56 * tdmptf
boundl(56) = 10.0
boundu(56) = 100.0
ixc = 57 * thkcas
boundl(57) = 0.05
boundu(57) = 1.0
ixc = 58 * thwcndut
boundl(58) = 0.004
boundu(58) = 0.1
ixc = 59 * fcutfsu
boundl(59) = 0.001
boundu(59) = 1.0
ixc = 61 * gapds
boundl(61) = 0.12
boundu(61) = 10.0
ixc = 89 * ftbr
boundl(89) = 0.001
boundu(89) = 1.0
ixc = 97 * fpsepr
boundl(97) = 0.001
boundu(97) = 1.0
ixc = 98 * li6enrich
boundl(98) = 7.4
boundu(98) = 100.0
ixc = 102 * fimpvar
boundl(102) = 1d-06
boundu(102) = 0.01
ixc = 103 * flhthresh
boundl(103) = 1.0
boundu(103) = 1000000.0
ixc = 108 * breeder_f
boundl(108) = 0.001
boundu(108) = 1.0
ixc = 111 * fniterpump
boundl(111) = 0.001
boundu(111) = 1.0

*----------------------abs_cd----------------------*


*-------------------autodoc_data-------------------*


*---------------availability_module----------------*


*----------------------bsquar----------------------*


*-------------------build_module-------------------*


*-----------------build_variables------------------*

bore     = 3.1845129701893766 * bore /1;42/ ; central solenoid inboard radius (m)
ddwex    = 0.15 * ddwex /0;07/ ; cryostat thickness (m)
d_vv_in  = 0.32 * d_vv_in /0;07/ ; Inboard vacuum vessel thickness (tf coil / shield) (m)
d_vv_out = 0.32 * d_vv_out /0;07/ ; Outboard vacuum vessel thickness (tf coil / shield) (m)
d_vv_top = 0.32 * d_vv_top /0;07/ ; Topside vacuum vessel thickness (tf coil / shield) (m)
d_vv_bot = 0.32 * d_vv_bot /0;07/ ; Underside vacuum vessel thickness (tf coil / shield) (m)
gapds    = 0.12916134243449773 * gapds /0;155/ ; gap between inboard vacuum vessel and thermal shield (m)
gapoh    = 0.051266051992449206 * gapoh /0;08/ ; gap between central solenoid and TF coil (m)
gapomin  = 0.2 * gapomin /0;234/ ; minimum gap between outboard vacuum vessel and TF coil (m)
ohcth    = 0.6613617807032119 * ohcth /0;811/ ; central solenoid thickness (m)
scrapli  = 0.225 * scrapli /0;14/ ; gap between plasma and first wall; inboard side (m)
scraplo  = 0.225 * scraplo /0;15/ ; gap between plasma and first wall; outboard side (m)
shldith  = 0.3 * shldith /0;69/ ; inboard shield thickness (m)
shldoth  = 0.8 * shldoth /1;05/ ; outboard shield thickness (m)
shldtth  = 0.3 * shldtth /0;60/ ; upper/lower shield thickness (m);
tfcth    = 1.3747834490287603 * tfcth ; inboard TF coil thickness; (centrepost for ST) (m)
vgap2    = 0.12 * vgap2 /0;163/ ; vertical gap between vacuum vessel and thermal shields (m)
vgap     = 1.6 * vgap /0;0/ ; vertical gap between x-point and divertor (m)

*-----------------buildings_module-----------------*


*---------------buildings_variables----------------*


*------------------calltree_data-------------------*


*----------------cartesian_vectors-----------------*


*-----------------ccfe_hcpb_module-----------------*


*--------------------config_ext--------------------*


*---------------const_and_precisions---------------*


*--------------------constants---------------------*


*---------------constraint_variables---------------*

bmxlim   = 14.0 * bmxlim /12;0/ ; maximum peak toroidal field (T)
fbetatry = 0.8895559153126745 * fbetatry /1;0/ ; f-value for beta limit
fdene    = 0.2 * fdene /1;0/ ; f-value for density limit
fhldiv   = 2.0 * fhldiv /1;0/ ; f-value for divertor heat load
fiooic   = 0.33280585413295405 * fiooic /0;5/ ; f-value for TF coil operating current / critical
fjohc    = 0.2063462612199162 * fjohc /1;0/ ; f-value for central solenoid current at end-of-flattop
fjohc0   = 0.039600179223831085 * fjohc0 /1;0/ ; f-value for central solenoid current at beginning of pulse
fjprot   = 0.31996022187695217 * fjprot /1;0/ ; f-value for TF coil winding pack current density
flhthresh = 840513.6348483815 * flhthresh /1;0/ ; f-value for L-H power threshold
fpeakb   = 0.9229 * fpeakb /1;0/ ; f-value for maximum toroidal field
fpsepr   = 0.8692503732610044 * fpsepr /1;0/ ; f-value for maximum Psep/R limit
fradpwr  = 0.7760806989667145 * fradpwr /1;0/ ; f-value for core radiation power limit
fstrcase = 0.36264759460510665 * fstrcase /1;0/ ; f-value for TF coil case stress
fstrcond = 0.10877170734733775 * fstrcond /1;0/ ; f-value for TF coil conduit stress
ftbr     = 0.3875958431499215 * ftbr /1;0/ ; f-value for minimum tritium breeding ratio
ftburn   = 0.29990950700510915 * ftburn /1;0/ ; f-value for minimum burn time
fvdump   = 0.4265786346989402 * fvdump /1;0/ ; f-value for dump voltage
fwalld   = 0.894088822291812 * fwalld /1;0/ ; f-value for maximum wall load
pnetelin = 500.0 * pnetelin /1000;0/ ; required net electric power (MW)
pseprmax = 17.0 * pseprmax /25;0/ ; maximum ratio of power crossing the separatrix to
tbrmin   = 1.15 * tbrmin /1;1/ ; minimum tritium breeding ratio
tbrnmn   = 7200.0 * tbrnmn /1;0/ ; minimum burn time (s)
walalw   = 8.0 * walalw /1;0/ ; allowable wall-load (MW/m2)
fniterpump = 0.1241291500969153 * fniterpump /1;0/ ; f-value for constraint that number of pumps &lt; tfno

*-------------------constraints--------------------*


*------------------cost_variables------------------*

abktflnc = 15.0 * abktflnc /5;0/ ; allowable first wall/blanket neutron
adivflnc = 20.0 * adivflnc /7;0/ ; allowable divertor heat fluence (MW-yr/m2)
cfactr   = 0.5 * cfactr /0;75/ ; Total plant availability fraction;
iavail   = 0 * iavail /2/ ; switch for plant availability model;<UL>
avail_min = 0.45 * avail_min /0;75/ ; Minimum availability (constraint equation 61)
div_nref = 300000 * div_nref /7000/ ; Reference value for cycle cycle life of divertor
div_nu   = 800000 * div_nu /14000/ ; The cycle when the divertor fails with 100% probability
fwbs_nref = 300000 * fwbs_nref /20000/ ; Reference value for cycle life of blanket
fwbs_nu  = 800000 * fwbs_nu /40000/ ; The cycle when the blanket fails with 100% probability
tlife    = 40.0 * tlife /30;0/ ; plant life (years)

*----------------costs_2015_module-----------------*


*-------------------costs_module-------------------*


*----------------costs_step_module-----------------*


*---------------current_drive_module---------------*


*-------------current_drive_variables--------------*

bscfmax  = 0.99 * bscfmax /0;9/ ; maximum fraction of plasma current from bootstrap;
etanbi   = 0.4 * etanbi /0;3/ ; neutral beam wall plug to injector efficiency
frbeam   = 1.0 * frbeam /1;05/ ; R_tangential / R_major for neutral beam injection
pinjalw  = 50.0 * pinjalw /150;0/ ; Maximum allowable value for injected power (MW)

*------------define_iteration_variables------------*


*----------divertor_kallenbach_variables-----------*


*-----------------divertor_module------------------*


*-------------------divertor_ode-------------------*


*-----------------divertor_ode_var-----------------*


*----------------divertor_variables----------------*

anginc   = 0.175 * anginc /0;262/ ; angle of incidence of field line on plate (rad)
divdum   = 1 * divdum /0/ ; switch for divertor Zeff model; 0=calc; 1=input
divfix   = 0.621 * divfix /0;2/ ; divertor structure vertical thickness (m)
hldivlim = 10.0 * hldivlim /5;0/ ; heat load limit (MW/m2)
ksic     = 1.4 * ksic /0;8/ ; power fraction for outboard double-null scrape-off plasma
prn1     = 0.4 * prn1 /0;285/ ; n-scrape-off / n-average plasma;
zeffdiv  = 3.5 * zeffdiv /1;0/ ; Zeff in the divertor region (if divdum /= 0)

*------------------error_handling------------------*


*-------------------final_module-------------------*


*----------------fispact_variables-----------------*


*-----------------------freq-----------------------*


*-------------------fson_library-------------------*


*-------------------fson_path_m--------------------*


*------------------fson_string_m-------------------*


*-------------------fson_value_m-------------------*


*----------------function_evaluator----------------*


*--------------------fw_module---------------------*


*-------------------fwbs_module--------------------*


*------------------fwbs_variables------------------*

iblanket = 3 * iblanket /1/ ; switch for blanket model; <UL>
li6enrich = 82.1317439251212 * li6enrich /30;0/ ; lithium-6 enrichment of breeding material (%)
breeder_f = 0.5636668838434512 * breeder_f /0;5/ ;  Volume ratio; Li4SiO4/(Be12Ti+Li4SiO4) (iteration variable 108)
vfpblkt  = 0.1 * vfpblkt /0;1/ ; He purge gas fraction of blanket by volume
iblanket_thickness = 1 * iblanket_thickness /2/ ; Blanket thickness switch;<UL>
secondary_cycle = 3 * secondary_cycle /0/ ; Switch for power conversion cycle;<UL>
afwi     = 0.006 * afwi /0;008/ ; inner radius of inboard first wall/blanket coolant channels OBSOLETE (m)
afwo     = 0.006 * afwo /0;008/ ; inner radius of outboard first wall/blanket coolant channels OBSOLETE (m)
nblktmodto = 54 * nblktmodto /48/ ; number of outboard blanket modules in toroidal direction (secondary_cycle&gt;1)
nblktmodti = 36 * nblktmodti /32/ ; number of inboard blanket modules in toroidal direction (secondary_cycle&gt;1)
tfwmatmax = 1100.0 * tfwmatmax /823;0/ ; maximum temperature of first wall material (K) (secondary_cycle&gt;1)

*-----------------global_variables-----------------*

runtitle = demo 1 vacuum model test * runtitle /Run Title/ ; short descriptive title for the run
verbose  = 0 * verbose /0/ ; switch for turning on/off diagnostic messages;<UL>

*------------------green_func_ext------------------*


*-----------------------hare-----------------------*


*-------------heat_transport_variables-------------*

etath    = 0.375 * etath /0;35/ ; thermal to electric conversion efficiency
fpumpblkt = 0.042 * fpumpblkt /0;005/ ; fraction of total blanket thermal power required
fpumpdiv = 0.042 * fpumpdiv /0;005/ ; fraction of total divertor thermal power required
fpumpfw  = 0.042 * fpumpfw /0;005/ ; fraction of total first wall thermal power required
fpumpshld = 0.042 * fpumpshld /0;005/ ; fraction of total shield thermal power required
htpmw_min = 100.0 * htpmw_min /0;0/ ; Minimum total electrical power for primary coolant pumps (MW) NOT RECOMMENDED
ipowerflow = 0 * ipowerflow /1/ ; switch for power flow model;<UL>

*-------------helias5b_coil_parameters-------------*


*--------------------ife_module--------------------*


*------------------ife_variables-------------------*


*------------impurity_radiation_module-------------*

coreradius = 0.6 * coreradius /0;6/ ; normalised radius defining the 'core' region
fimp(1) = 1.0
fimp(2) = 0.1
fimp(3) = 0.0
fimp(4) = 0.0
fimp(5) = 0.0
fimp(6) = 0.0
fimp(7) = 0.0
fimp(8) = 0.0
fimp(9) = 0.0
fimp(10) = 0.0
fimp(11) = 0.0
fimp(12) = 0.0
fimp(13) = 0.00044
fimp(14) = 5e-05
fimpvar  = 0.0002994344412785519 * 
impvar   = 13 * 

*-------------------init_module--------------------*


*----------------kallenbach_module-----------------*


*----------------kit_blanket_model-----------------*


*-----------------kit_hcll_module------------------*


*-----------------kit_hcpb_module------------------*


*----------------------linliu----------------------*


*----------------------machin----------------------*


*-------------------main_module--------------------*


*------------------maths_library-------------------*


*-------------------mod_f90_kind-------------------*


*-----------------------mode-----------------------*


*---------------------numerics---------------------*

ioptimz  = 1 * for optimisation VMCON only
minmax   = 7 * 
epsvmc   = 1.0e-4 * epsvmc /1;0e-6/ ; error tolerance for VMCON

*---------------------ode_mod----------------------*


*------------------output_module-------------------*


*----------------------param-----------------------*


*----------------pf_power_variables----------------*


*------------------pfcoil_module-------------------*


*-----------------pfcoil_variables-----------------*

alstroh  = 5.5d8 * alstroh /4;0D8/ ; allowable hoop stress in Central Solenoid structural material (Pa)
coheof   = 12932755.983565493 * coheof /1;85e7/ ; central solenoid overall current density at end of flat-top (A/m2)
cptdin   = 42200.0, 42200.0, 42200.0, 42200.0, 43000.0, 43000.0, 43000.0, 43000.0 * cptdin(ngc2) /4;0e4/; peak current per turn input for PF coil i (A)
fcohbop  = 0.830609332926675 * fcohbop /0;9/ ; ratio of central solenoid overall current density at
ipfloc   = 2, 2, 3, 3 * ipfloc(ngc) /2;2;3/ ; switch for locating scheme of PF coil group i;<UL>
isumatpf = 3 * 
ncls     = 1, 1, 2, 2 * ncls(ngrpmx+2) /1;1;2/ ; number of PF coils in group j
ngrp     = 4 * ngrp /3/ ; number of groups of PF coils;
ohhghf   = 0.9 * ohhghf /0;71/ ; central solenoid height / TF coil internal height
rjconpf  = 11000000.0, 11000000.0, 6000000.0, 6000000.0, 8000000.0, 8000000.0, 8000000.0, 8000000.0 * rjconpf(ngc2) /3;0e7/ ; average winding pack current density of PF coil i (A/m2)
rpf2     = -1.825 * rpf2 /-1;63/ ; offset (m) of radial position of ipfloc=2 PF coils
zref(1) = 3.6
zref(2) = 1.2
zref(3) = 1.0
zref(4) = 2.8
zref(5) = 1.0
zref(6) = 1.0
zref(7) = 1.0
zref(8) = 1.0

*-------------physics_functions_module-------------*


*------------------physics_module------------------*


*----------------physics_variables-----------------*

alphaj   = 2.0 * alphaj /1;0/ ; current profile index;
alphan   = 1.0 * alphan /0;25/ ; density profile index
alphat   = 1.0 * alphat /0;5/ ; temperature profile index
aspect   = 3.1 * aspect /2;907/ ; aspect ratio (iteration variable 1)
beta     = 0.04931679556760269 * beta /0;042/ ; total plasma beta (iteration variable 5)
bt       = 5.358571396765983 * bt /5;68/ ; toroidal field on axis (T) (iteration variable 2)
dene     = 1.1214126687180112e+20 * dene /9;8e19/ ; electron density (/m3) (iteration variable 6)
dnbeta   = 3.0 * dnbeta /3;5/ ; (Troyon-like) coefficient for beta scaling;
fkzohm   = 1.0245 * fkzohm /1;0/ ; Zohm elongation scaling adjustment factor (ishape=2; 3)
fvsbrnni = 0.5991369604436121 * fvsbrnni /1;0/ ; fraction of the plasma current produced by
gamma    = 0.3 * gamma /0;4/ ; Ejima coefficient for resistive startup V-s formula
hfact    = 1.0871067286594642 * hfact /1;0/ ; H factor on energy confinement times; radiation corrected
ibss     = 4 * ibss /3/ ; switch for bootstrap current scaling;<UL>
iculbl   = 1 * iculbl /0/ ; switch for beta limit scaling (constraint equation 24);<UL>
neped    = 5.75e+19 * neped /4;0e19/ ; electron density of pedestal [m-3] (ipedestal=1;2; calculated if 3)
nesep    = 2e+19 * nesep /3;0e19/ ; electron density at separatrix [m-3] (ipedestal=1;2; calculated if 3)
rhopedn  = 0.94 * rhopedn /1;0/ ; r/a of density pedestal (ipedestal&gt;=1)
rhopedt  = 0.94 * rhopedt /1;0/ ; r/a of temperature pedestal (ipedestal&gt;=1)
teped    = 5.5 * teped /1;0/ ; electron temperature of pedestal (keV) (ipedestal&gt;=1; ieped=0; calculated for ieped=1)
tesep    = 0.1 * tesep /0;1/ ; electron temperature at separatrix (keV) (ipedestal&gt;=1)
ishape   = 2 * ishape /0/ ; switch for plasma cross-sectional shape calculation;<UL>
kappa    = 1.7 * kappa /1;792/ ; plasma separatrix elongation (calculated if ishape &gt; 0)
q        = 3.049995865675029 * q /3;0/ ; safety factor 'near' plasma edge (iteration variable 18);
tauratio = 10.0 * tauratio /1;0/ ; ratio of He and pellet particle confinement times
rmajor   = 9.299520182251173 * rmajor /8;14/ ; plasma major radius (m) (iteration variable 3)
rnbeam   = 0.0024724614101421195 * rnbeam /0;005/ ; hot beam density / n_e (iteration variable 7)
te       = 11.580104403777945 * te /12;9/ ; volume averaged electron temperature (keV)
triang   = 0.5 * triang /0;36/ ; plasma separatrix triangularity (calculated if ishape=1; 3 or 4)

*--------------plasma_geometry_module--------------*


*------------------plasmod_module------------------*


*----------------plasmod_variables-----------------*


*-------------------power_module-------------------*


*------------------precision_mod-------------------*


*------------primary_pumping_variables-------------*


*------------------process_input-------------------*


*------------------process_output------------------*


*-----------------profiles_module------------------*


*-------------------pulse_module-------------------*


*-----------------pulse_variables------------------*

lpulse   = 1 * lpulse /0/ ; switch for reactor model;<UL>

*-------------read_and_get_atomic_data-------------*


*------------------read_radiation------------------*


*---------------------real_mod---------------------*


*-----------------rebco_variables------------------*


*------------------reinke_module-------------------*


*-----------------reinke_variables-----------------*


*---------------resistive_materials----------------*


*-------------------scan_module--------------------*

isweep   = 1 * isweep /0/ ; number of scan points to calculate
nsweep   = 3 * nsweep /1/ ; switch denoting quantity to scan;<UL>
sweep    = 500 * sweep(ipnscns) /;;/; actual values to use in scan

*-----------------sctfcoil_module------------------*


*------------------startup_module------------------*


*----------------startup_variables-----------------*


*----------------stellarator_module----------------*


*--------------stellarator_variables---------------*


*-----------------structure_module-----------------*


*---------------structure_variables----------------*


*-----------------superconductors------------------*


*------------------tfcoil_module-------------------*


*-----------------tfcoil_variables-----------------*

sig_tf_case_max  = 5.5E8 * Allowable maximum shear stress in TF coil case (Tresca criterion) (Pa)
sig_tf_wp_max    = 5.5E8 * Allowable maximum shear stress in TF coil conduit (Tresca criterion) (Pa)
casths   = 0.1 * casths /0;0/ ; EITHER; inboard TF coil sidewall case thickness (m)
cpttf    = 65000.0 * cpttf /7;0e4/ ; TF coil current per turn (A);
fcutfsu  = 0.9337536028978365 * fcutfsu /0;69/ ; copper fraction of cable conductor (TF coils)
oacdcp   = 10547000.0 * oacdcp /1;4e7/ ; overall current density in TF coil inboard legs midplane (A/m2)
ripmax   = 0.6 * ripmax /1;0/ ; maximum allowable toroidal field ripple amplitude
tdmptf   = 13.44385777156775 * tdmptf /10;0/ ; fast discharge time for TF coil in event of quench (s)
n_tf     = 18.0 * n_tf /16;0/ ; number of TF coils (default = 50 for stellarators)
tftmp    = 4.75 * tftmp /4;5/ ; peak helium coolant temperature in TF coils and PF coils (K)
thicndut = 0.002 * thicndut /8;0e-4/ ; conduit insulation thickness (m)
thkcas   = 0.6403515318620948 * thkcas /0;3/ ; inboard TF coil case outer (non-plasma side) thickness (m)
thwcndut = 0.00481583467255268 * thwcndut /8;0e-3/ ; TF coil conduit case thickness (m) (iteration variable 58)
tinstf   = 0.013 * tinstf /0;018/ ; ground insulation thickness surrounding winding pack (m)
tmargmin = 1.7 * tmargmin /0/ ; minimum allowable temperature margin ; TFC AND CS (K)
vdalw    = 12.65 * vdalw /20;0/ ; max voltage across TF coil during quench (kV)
vftf     = 0.33 * vftf /0;4/ ; coolant fraction of TFC 'cable' (i_tf_sup=1); or of TFC leg (i_tf_ssup=0)

*-----------------times_variables------------------*

tdwell   = 500.0 * tdwell /1800;0/ ; time between pulses in a pulsed reactor (s)

*--------------------utilities---------------------*


*------------------vacuum_module-------------------*


*-----------------vacuum_variables-----------------*

vacuum_model = simple * vacuum_model /old/ ; switch for vacuum pumping model;<UL>
pumpspeedfactor = 0.4 * pumpspeedfactor /0;167/ ; effective pumping speed reduction factor due to duct impedance<|MERGE_RESOLUTION|>--- conflicted
+++ resolved
@@ -6,26 +6,15 @@
  **************************************************************************************************************
  
    Program :
-   Version : 2.2.0   Release Date :: 2021-10-26
-<<<<<<< HEAD
-   Tag No. : v2.1-1146-gb851821f code contains untracked changes
+   Version : 2.3.0   Release Date :: 2022-01-20
+   Tag No. : v2.1-1176-g8889788a code contains untracked changes
     Branch : 1205-tf-cond-stiffness
-   Git log : Changed\ the\ name\ of\ the\ eyngseries\ functions\ to\ be
- Date/time : 18 Jan 2022 13:14:34 -05:00(hh:mm) UTC
+   Git log : Changed\ the\ name\ of\ the\ TF\ coil\ conductor\ behavior
+ Date/time :  7 Feb 2022 11:26:04 -05:00(hh:mm) UTC
       User : cswan
   Computer : cswan-2017-desktop
- Directory : /tmp/pytest-of-cswan/pytest-4/test_solver0
-     Input : /tmp/pytest-of-cswan/pytest-4/test_scenario_vacuum_model_0/IN.DAT
-=======
-   Tag No. : v2.1-1116-g4cf3024e
-    Branch : 1358-sc-tf-coil-external-case-mass-redux
-   Git log : Merge\ branch\ |develop|\ into\ 1358-sc-tf-coil-extern
- Date/time : 14 Jan 2022 13:45:19 +00:00(hh:mm) UTC
-      User : rhicha
-  Computer : l0500
- Directory : /tmp/pytest-of-rhicha/pytest-273/test_solver0
-     Input : /tmp/pytest-of-rhicha/pytest-273/test_scenario_vacuum_model_0/IN.DAT
->>>>>>> 8e3f6a88
+ Directory : /tmp/pytest-of-cswan/pytest-18/test_solver0
+     Input : /tmp/pytest-of-cswan/pytest-18/test_scenario_vacuum_model_0/IN.DAT
  Run title : demo 1 vacuum model test
   Run type : Reactor concept design: Pulsed tokamak model, (c) CCFE
  
@@ -66,15 +55,9 @@
  Number of constraints (total)                                            (neqns+nineqns)                  22     
  Optimisation switch                                                      (ioptimz)                         1     
  Figure of merit switch                                                   (minmax)                          7     
-<<<<<<< HEAD
- Square root of the sum of squares of the constraint residuals            (sqsumsq)                 1.124E-05  OP 
- VMCON convergence parameter                                              (convergence_parameter)   5.809E-06  OP 
+ Square root of the sum of squares of the constraint residuals            (sqsumsq)                 2.311E-05  OP 
+ VMCON convergence parameter                                              (convergence_parameter)   8.835E-06  OP 
  Number of VMCON iterations                                               (nviter)                         33  OP 
-=======
- Square root of the sum of squares of the constraint residuals            (sqsumsq)                 7.591E-05  OP 
- VMCON convergence parameter                                              (convergence_parameter)   3.070E-05  OP 
- Number of VMCON iterations                                               (nviter)                         24  OP 
->>>>>>> 8e3f6a88
  
 PROCESS has successfully optimised the iteration variables to minimise the figure of merit          CAPITAL COST.
  
@@ -103,85 +86,44 @@
                                           final       final /
     i                                     value       initial
  
-<<<<<<< HEAD
-    1                  bt               5.2800E+00     0.9853
-    2                  rmajor           8.8555E+00     0.9523
-    3                  te               1.2739E+01     1.1001
-    4                  beta             3.4741E-02     0.7044
-    5                  dene             8.1541E+19     0.7271
-    6                  rnbeam           1.5661E-03     0.6334
+    1                  bt               5.2774E+00     0.9849
+    2                  rmajor           8.8513E+00     0.9518
+    3                  te               1.2724E+01     1.0987
+    4                  beta             3.4730E-02     0.7042
+    5                  dene             8.1539E+19     0.7271
+    6                  rnbeam           1.5668E-03     0.6337
     7                  fdene            1.2000E+00     6.0000
     8                  hfact            1.1000E+00     1.0119
-    9                  tfcth            1.0837E+00     0.7883
-   10                  fwalld           1.3049E-01     0.1460
-   11                  ohcth            6.0374E-01     0.9129
+    9                  tfcth            1.0824E+00     0.7873
+   10                  fwalld           1.3019E-01     0.1456
+   11                  ohcth            6.0349E-01     0.9125
    12                  q                3.0000E+00     0.9836
    13                  ftburn           1.0000E+00     3.3343
-   14                  fradpwr          6.4059E-01     0.8254
-   15                  bore             2.5441E+00     0.7989
-   16                  fbetatry         5.3231E-01     0.5984
-   17                  coheof           1.6739E+07     1.2943
-   18                  fjohc            2.5000E-01     1.2116
-   19                  fjohc0           2.5000E-01     6.3131
-   20                  fcohbop          9.3293E-01     1.1232
-   21                  gapoh            5.0000E-02     0.9753
-   22                  fvsbrnni         4.5601E-01     0.7611
-   23                  fstrcase         1.0000E+00     2.7575
-   24                  fstrcond         7.6756E-01     7.0566
-   25                  fiooic           5.0000E-01     1.5024
-   26                  fvdump           1.0000E+00     2.3442
-   27                  fjprot           1.0000E+00     3.1254
-   28                  tdmptf           1.7936E+01     1.3341
-   29                  thkcas           5.2027E-01     0.8125
-   30                  thwcndut         4.0000E-03     0.8306
-   31                  fcutfsu          8.0551E-01     0.8627
-   32                  gapds            1.2000E-01     0.9291
-   33                  ftbr             1.0000E+00     2.5800
-   34                  fpsepr           1.0000E+00     1.1504
-   35                  li6enrich        5.4283E+01     0.6609
-   36                  fimpvar          3.4217E-04     0.7777
-   37                  flhthresh        1.3395E+00     0.0000
-   38                  breeder_f        4.5491E-01     0.8071
-=======
-    1                  bt               5.2701E+00     0.9835
-    2                  rmajor           8.8724E+00     0.9541
-    3                  te               1.2734E+01     1.0996
-    4                  beta             3.4728E-02     0.7042
-    5                  dene             8.1233E+19     0.7244
-    6                  rnbeam           1.5684E-03     0.6343
-    7                  fdene            1.2000E+00     6.0000
-    8                  hfact            1.1000E+00     1.0119
-    9                  tfcth            1.0964E+00     0.7975
-   10                  fwalld           1.2969E-01     0.1451
-   11                  ohcth            5.9766E-01     0.9037
-   12                  q                3.0000E+00     0.9836
-   13                  ftburn           1.0000E+00     3.3343
-   14                  fradpwr          6.3916E-01     0.8236
-   15                  bore             2.5489E+00     0.8004
-   16                  fbetatry         5.3209E-01     0.5982
-   17                  coheof           1.6861E+07     1.3038
+   14                  fradpwr          6.3971E-01     0.8243
+   15                  bore             2.5428E+00     0.7985
+   16                  fbetatry         5.3218E-01     0.5983
+   17                  coheof           1.6743E+07     1.2946
    18                  fjohc            2.5000E-01     1.2116
    19                  fjohc0           2.5000E-01     6.3131
    20                  fcohbop          9.3296E-01     1.1232
    21                  gapoh            5.0000E-02     0.9753
-   22                  fvsbrnni         4.5610E-01     0.7613
+   22                  fvsbrnni         4.5603E-01     0.7611
    23                  fstrcase         1.0000E+00     2.7575
-   24                  fstrcond         9.1152E-01     8.3801
+   24                  fstrcond         7.6740E-01     7.0551
    25                  fiooic           5.0000E-01     1.5024
    26                  fvdump           1.0000E+00     2.3442
    27                  fjprot           1.0000E+00     3.1254
-   28                  tdmptf           1.7957E+01     1.3357
-   29                  thkcas           5.1921E-01     0.8108
+   28                  tdmptf           1.7894E+01     1.3310
+   29                  thkcas           5.1950E-01     0.8113
    30                  thwcndut         4.0000E-03     0.8306
-   31                  fcutfsu          7.3744E-01     0.7898
+   31                  fcutfsu          8.0541E-01     0.8626
    32                  gapds            1.2000E-01     0.9291
    33                  ftbr             1.0000E+00     2.5800
    34                  fpsepr           1.0000E+00     1.1504
-   35                  li6enrich        5.3934E+01     0.6567
-   36                  fimpvar          3.4037E-04     0.7736
-   37                  flhthresh        1.3428E+00     0.0000
-   38                  breeder_f        4.5328E-01     0.8042
->>>>>>> 8e3f6a88
+   35                  li6enrich        5.4241E+01     0.6604
+   36                  fimpvar          3.4008E-04     0.7729
+   37                  flhthresh        1.3405E+00     0.0000
+   38                  breeder_f        4.5472E-01     0.8067
    39                  fniterpump       7.8237E-01     6.3028
  
  The following equality constraint residues should be close to zero :
@@ -189,53 +131,28 @@
                                                physical                 constraint                 normalised
                                               constraint                 residue                    residue
  
-<<<<<<< HEAD
-    1  Beta consistency                      =  3.4741E-02              1.0384E-11                -2.9889E-10
-    2  Global power balance consistency      =  1.8003E-01 MW/m3       -4.9695E-11 MW/m3           2.7604E-10
-    3  Density upper limit                   <  9.0302E+19 /m3          2.3534E+10 /m3             2.6061E-10
-    4  Beam ion density consistency          =  1.2770E+17 /m3         -1.0394E+08 /m3             8.1393E-10
-    5  Neutron wall load upper limit         <  1.0440E+00 MW/m2        1.2935E-09 MW/m2           1.2391E-09
-    6  Radial build consistency              =  8.8555E+00 m           -9.4308E-10 m               1.0650E-10
-    7  Burn time lower limit                 >  7.2000E+03 sec         -1.3724E-02 sec             1.9061E-06
-    8  L-H power threshold limit             >  1.1239E+02 MW          -4.2416E-09 MW              3.7741E-11
-    9  Net electric power lower limit        >  5.0000E+02 MW           8.6136E-04 MW              1.7227E-06
-   10  Radiation fraction upper limit        <  1.8003E-01 MW/m3       -9.5246E-11 MW/m3           8.2592E-10
-   11  Beta upper limit                      <  5.6067E-02             -7.7577E-12                -1.3837E-10
-   12  CS coil EOF current density limit     <  6.6955E+07 A/m2         2.5799E+02 A/m2            3.8531E-06
-   13  CS coil BOP current density limit     <  6.2465E+07 A/m2         2.2829E+02 A/m2            3.6547E-06
-   14  Injection power upper limit           <  5.0000E+01 MW          -2.7826E-08 MW              5.5653E-10
-   15  TF coil case stress upper limit       <  5.5000E+08 Pa          -2.9979E+01 Pa             -5.4507E-08
-   16  TF coil conduit stress upper lim      <  5.5000E+08 Pa          -1.9364E+02 Pa             -3.5208E-07
-   17  I_op / I_critical (TF coil)           <  5.8189E+07 A/m2        -5.5695E+01 A/m2            1.9143E-06
-   18  Dump voltage upper limit              <  1.2650E+01 V            1.1597E-04 V               9.1677E-06
-   19  J_winding pack/J_protection limit     <  2.9094E+07 A/m2         0.0000E+00 A/m2            1.9429E-06
-   20  Tritium breeding ratio lower lim      >  1.1500E+00              2.7585E-10                -2.3987E-10
-   21  Psep / R upper limit                  <  1.7000E+01 MW/m        -4.7146E-10 MW/m            2.7733E-11
-   22  number of ITER-like vacuum pumps      <  1.8000E+01              3.9968E-15                -2.2204E-16
-=======
-    1  Beta consistency                      =  3.4728E-02              5.1350E-12                -1.4787E-10
-    2  Global power balance consistency      =  1.7863E-01 MW/m3        1.0813E-10 MW/m3          -6.0533E-10
-    3  Density upper limit                   <  8.9961E+19 /m3          6.5334E+10 /m3             7.2625E-10
-    4  Beam ion density consistency          =  1.2740E+17 /m3         -3.8235E+08 /m3             3.0011E-09
-    5  Neutron wall load upper limit         <  1.0376E+00 MW/m2       -5.9578E-10 MW/m2          -5.7422E-10
-    6  Radial build consistency              =  8.8724E+00 m           -1.5006E-08 m               1.6913E-09
-    7  Burn time lower limit                 >  7.2000E+03 sec          2.7249E-01 sec            -3.7846E-05
-    8  L-H power threshold limit             >  1.1233E+02 MW          -1.1159E-06 MW              9.9343E-09
-    9  Net electric power lower limit        >  5.0000E+02 MW           7.8059E-04 MW              1.5612E-06
-   10  Radiation fraction upper limit        <  1.7863E-01 MW/m3       -5.4397E-10 MW/m3           4.7644E-09
-   11  Beta upper limit                      <  5.6067E-02              1.2570E-11                 2.2419E-10
-   12  CS coil EOF current density limit     <  6.7449E+07 A/m2         3.2095E+03 A/m2            4.7587E-05
-   13  CS coil BOP current density limit     <  6.2927E+07 A/m2         2.8490E+03 A/m2            4.5277E-05
-   14  Injection power upper limit           <  5.0000E+01 MW          -6.2700E-08 MW              1.2540E-09
-   15  TF coil case stress upper limit       <  5.5000E+08 Pa          -3.7479E+01 Pa             -6.8144E-08
-   16  TF coil conduit stress upper lim      <  5.5000E+08 Pa          -1.9281E+02 Pa             -3.5057E-07
-   17  I_op / I_critical (TF coil)           <  5.6333E+07 A/m2        -7.1614E+01 A/m2            2.5426E-06
-   18  Dump voltage upper limit              <  1.2650E+01 V            3.6633E-08 V               2.8959E-09
-   19  J_winding pack/J_protection limit     <  2.8166E+07 A/m2         0.0000E+00 A/m2            2.4802E-06
-   20  Tritium breeding ratio lower lim      >  1.1500E+00              7.6822E-09                -6.6801E-09
-   21  Psep / R upper limit                  <  1.7000E+01 MW/m         1.4974E-07 MW/m           -8.8081E-09
-   22  number of ITER-like vacuum pumps      <  1.8000E+01              0.0000E+00                -0.0000E+00
->>>>>>> 8e3f6a88
+    1  Beta consistency                      =  3.4730E-02              3.8574E-12                -1.1107E-10
+    2  Global power balance consistency      =  1.7976E-01 MW/m3       -1.0475E-11 MW/m3           5.8274E-11
+    3  Density upper limit                   <  9.0300E+19 /m3          3.0074E+09 /m3             3.3305E-11
+    4  Beam ion density consistency          =  1.2776E+17 /m3         -1.4587E+05 /m3             1.1418E-12
+    5  Neutron wall load upper limit         <  1.0415E+00 MW/m2        7.1830E-10 MW/m2           6.8967E-10
+    6  Radial build consistency              =  8.8513E+00 m           -4.2251E-09 m               4.7735E-10
+    7  Burn time lower limit                 >  7.2000E+03 sec          5.1558E-02 sec            -7.1608E-06
+    8  L-H power threshold limit             >  1.1225E+02 MW           8.2447E-08 MW             -7.3447E-10
+    9  Net electric power lower limit        >  5.0000E+02 MW           1.8324E-03 MW              3.6648E-06
+   10  Radiation fraction upper limit        <  1.7976E-01 MW/m3       -6.9434E-12 MW/m3           6.0380E-11
+   11  Beta upper limit                      <  5.6067E-02             -5.1753E-12                -9.2307E-11
+   12  CS coil EOF current density limit     <  6.6972E+07 A/m2         9.9244E+02 A/m2            1.4819E-05
+   13  CS coil BOP current density limit     <  6.2482E+07 A/m2         8.8212E+02 A/m2            1.4118E-05
+   14  Injection power upper limit           <  5.0000E+01 MW          -4.8363E-09 MW              9.6727E-11
+   15  TF coil case stress upper limit       <  5.5000E+08 Pa          -2.9667E+01 Pa             -5.3941E-08
+   16  TF coil conduit stress upper lim      <  5.5000E+08 Pa          -1.9516E+02 Pa             -3.5483E-07
+   17  I_op / I_critical (TF coil)           <  5.8235E+07 A/m2        -5.6472E+01 A/m2            1.9395E-06
+   18  Dump voltage upper limit              <  1.2650E+01 V            8.2676E-05 V               6.5357E-06
+   19  J_winding pack/J_protection limit     <  2.9117E+07 A/m2         0.0000E+00 A/m2            1.9625E-06
+   20  Tritium breeding ratio lower lim      >  1.1500E+00              2.7721E-07                -2.4105E-07
+   21  Psep / R upper limit                  <  1.7000E+01 MW/m        -1.0510E-08 MW/m            6.1821E-10
+   22  number of ITER-like vacuum pumps      <  1.8000E+01             -3.9968E-15                 2.2204E-16
  
  ******************************************** Final Feasible Point ********************************************
  
@@ -246,97 +163,52 @@
  ******************************** Buildings (M$) ********************************
  
  Admin Buildings                                                               35 
-<<<<<<< HEAD
- Tokamak Complex (excluding hot cell)                                        2567 
+ Tokamak Complex (excluding hot cell)                                        2564 
  Neutral beam buildings                                                         8 
- Cryoplant buildings                                                           76 
+ Cryoplant buildings                                                           73 
  PF Coil winding building                                                     110 
  Magnet power supplies and related buildings                                   42 
  Magnet discharge buildings                                                    31 
  Heat removal system buildings                                                 42 
- Total cost of buildings                                                     2911 
-=======
- Tokamak Complex (excluding hot cell)                                        2583 
- Neutral beam buildings                                                         8 
- Cryoplant buildings                                                           73 
- PF Coil winding building                                                     111 
- Magnet power supplies and related buildings                                   42 
- Magnet discharge buildings                                                    31 
- Heat removal system buildings                                                 42 
- Total cost of buildings                                                     2924 
->>>>>>> 8e3f6a88
+ Total cost of buildings                                                     2904 
  
  ********************************** Land (M$) ***********************************
  
  Land purchasing                                                               64 
  Land improvement                                                             330 
- Road improvements                                                            174 
-<<<<<<< HEAD
+ Road improvements                                                            173 
  Total land costs                                                             568 
-=======
- Total land costs                                                             569 
->>>>>>> 8e3f6a88
  
  ******************************** TF Coils (M$) *********************************
  
- TF Coil insertion and welding                                                337 
-<<<<<<< HEAD
- TF coil winding                                                              744 
+ TF Coil insertion and welding                                                336 
+ TF coil winding                                                              743 
  Copper strand for TF coil                                                     64 
- Strands with Nb3Sn superconductor and copper stabiliser                      396 
+ Strands with Nb3Sn superconductor and copper stabiliser                      395 
  Testing of superconducting strands                                             4 
  Cabling and jacketing                                                        145 
- Total TF coil costs                                                         1689 
+ Total TF coil costs                                                         1687 
  
  ************************* First wall and blanket (M$) **************************
  
- Lithium enrichment                                                           304 
+ Lithium enrichment                                                           303 
  Lithium orthosilicate pebble manufacturing                                    62 
- Titanium beryllide pebble manufacturing                                     1843 
+ Titanium beryllide pebble manufacturing                                     1842 
  First wall W coating manufacturing                                            69 
  Blanket and shield materials and manufacturing                               368 
- Total first wall and blanket cost                                           2646 
+ Total first wall and blanket cost                                           2644 
  
  ***************** Active maintenance and remote handling (M$) ******************
  
  Moveable equipment                                                           734 
- Active maintenance facility with fixed equipment                            2236 
- Total remote handling costs                                                 2970 
+ Active maintenance facility with fixed equipment                            2234 
+ Total remote handling costs                                                 2968 
  
  ***************** Vacuum vessel and liquid nitrogen plant (M$) *****************
  
  Vacuum vessel                                                                964 
- Liquid nitrogen plant                                                        187 
- Total liquid nitrogen plant and vacuum vessel                               1151 
-=======
- TF coil winding                                                              745 
- Copper strand for TF coil                                                     62 
- Strands with Nb3Sn superconductor and copper stabiliser                      538 
- Testing of superconducting strands                                             4 
- Cabling and jacketing                                                        146 
- Total TF coil costs                                                         1832 
- 
- ************************* First wall and blanket (M$) **************************
- 
- Lithium enrichment                                                           301 
- Lithium orthosilicate pebble manufacturing                                    62 
- Titanium beryllide pebble manufacturing                                     1850 
- First wall W coating manufacturing                                            69 
- Blanket and shield materials and manufacturing                               369 
- Total first wall and blanket cost                                           2651 
- 
- ***************** Active maintenance and remote handling (M$) ******************
- 
- Moveable equipment                                                           736 
- Active maintenance facility with fixed equipment                            2242 
- Total remote handling costs                                                 2978 
- 
- ***************** Vacuum vessel and liquid nitrogen plant (M$) *****************
- 
- Vacuum vessel                                                                967 
- Liquid nitrogen plant                                                        182 
- Total liquid nitrogen plant and vacuum vessel                               1148 
->>>>>>> 8e3f6a88
+ Liquid nitrogen plant                                                        180 
+ Total liquid nitrogen plant and vacuum vessel                               1144 
  
  **************** System for converting heat to electricity (M$) ****************
  
@@ -344,85 +216,46 @@
  
  ************************** Remaining subsystems (M$) ***************************
  
- CS and PF coils                                                             2217 
-<<<<<<< HEAD
+ CS and PF coils                                                             2214 
  Vacuum vessel in-wall shielding, ports and in-vessel coils                   331 
  Divertor                                                                     404 
  Ex-vessel neutral beam remote handling equipment                              90 
- Vacuum vessel pressure suppression system                                    142 
- Cryostat                                                                     567 
- Heat removal system                                                         2565 
+ Vacuum vessel pressure suppression system                                    141 
+ Cryostat                                                                     566 
+ Heat removal system                                                         2557 
  Thermal shields                                                              174 
- Pellet injection system                                                       74 
- Gas injection and wall conditioning system                                    94 
- Vacuum pumping                                                               592 
- Tritium plant                                                                666 
- Cryoplant and distribution                                                   863 
- Electrical power supply and distribution                                    1475 
-=======
- Vacuum vessel in-wall shielding, ports and in-vessel coils                   332 
- Divertor                                                                     404 
- Ex-vessel neutral beam remote handling equipment                              90 
- Vacuum vessel pressure suppression system                                    141 
- Cryostat                                                                     569 
- Heat removal system                                                         2559 
- Thermal shields                                                              174 
- Pellet injection system                                                       74 
+ Pellet injection system                                                       73 
  Gas injection and wall conditioning system                                    94 
  Vacuum pumping                                                               591 
- Tritium plant                                                                665 
- Cryoplant and distribution                                                   838 
- Electrical power supply and distribution                                    1467 
->>>>>>> 8e3f6a88
+ Tritium plant                                                                664 
+ Cryoplant and distribution                                                   833 
+ Electrical power supply and distribution                                    1473 
  Neutral beam heating and current drive system                                814 
  Diagnostics systems                                                          640 
  Radiological protection                                                       56 
  Access control and security systems                                           65 
-<<<<<<< HEAD
- Assembly                                                                    2097 
+ Assembly                                                                    2095 
  Control and communication                                                    508 
  Additional project expenditure                                              1624 
  Logistics                                                                    208 
- Total remaining subsystem costs                                            16267 
- 
- TOTAL OVERNIGHT CAPITAL COST (M$)                                          28817 
- Annual maintenance cost (M$)                                                1418 
- 
- Net electric output (MW)                                                 (pnetelmw)                  500.001  OP 
+ Total remaining subsystem costs                                            16216 
+ 
+ TOTAL OVERNIGHT CAPITAL COST (M$)                                          28745 
+ Annual maintenance cost (M$)                                                1415 
+ 
+ Net electric output (MW)                                                 (pnetelmw)                  500.002  OP 
  Capacity factor                                                          (cpfact)                      0.462  OP 
  Mean electric output (MW)                                                (mean_electric_outpu        230.770  OP 
- Capital cost / mean electric output ($/W)                                                            124.875  OP 
- Levelized cost of electricity ($/MWh)                                    (coe)                      2407.882  OP 
-=======
- Assembly                                                                    2131 
- Control and communication                                                    515 
- Additional project expenditure                                              1624 
- Logistics                                                                    209 
- Total remaining subsystem costs                                            16272 
- 
- TOTAL OVERNIGHT CAPITAL COST (M$)                                          28989 
- Annual maintenance cost (M$)                                                1419 
- 
- Net electric output (MW)                                                 (pnetelmw)                  500.001  OP 
- Capacity factor                                                          (cpfact)                      0.462  OP 
- Mean electric output (MW)                                                (mean_electric_outpu        230.769  OP 
- Capital cost / mean electric output ($/W)                                                            125.617  OP 
- Levelized cost of electricity ($/MWh)                                    (coe)                      2416.711  OP 
->>>>>>> 8e3f6a88
+ Capital cost / mean electric output ($/W)                                                            124.560  OP 
+ Levelized cost of electricity ($/MWh)                                    (coe)                      2401.862  OP 
  
  ********************************************* Plant Availability *********************************************
  
  Allowable blanket neutron fluence (MW-yr/m2)                             (abktflnc)                1.500E+01     
  Allowable divertor heat fluence (MW-yr/m2)                               (adivflnc)                2.000E+01     
-<<<<<<< HEAD
- First wall / blanket lifetime (years)                                    (bktlife)                 2.874E+01  OP 
+ First wall / blanket lifetime (years)                                    (bktlife)                 2.880E+01  OP 
  Divertor lifetime (years)                                                (divlife)                 1.374E+01  OP 
- Heating/CD system lifetime (years)                                       (cdrlife)                 2.874E+01  OP 
-=======
- First wall / blanket lifetime (years)                                    (bktlife)                 2.891E+01  OP 
- Divertor lifetime (years)                                                (divlife)                 1.366E+01  OP 
- Heating/CD system lifetime (years)                                       (cdrlife)                 2.891E+01  OP 
->>>>>>> 8e3f6a88
+ Heating/CD system lifetime (years)                                       (cdrlife)                 2.880E+01  OP 
  Total plant lifetime (years)                                             (tlife)                   4.000E+01     
  Total plant availability fraction                                        (cfactr)                  5.000E-01     
  
@@ -433,13 +266,8 @@
  
  Plasma Geometry :
  
-<<<<<<< HEAD
- Major radius (m)                                                         (rmajor)                      8.856  ITV
- Minor radius (m)                                                         (rminor)                      2.857  OP 
-=======
- Major radius (m)                                                         (rmajor)                      8.872  ITV
- Minor radius (m)                                                         (rminor)                      2.862  OP 
->>>>>>> 8e3f6a88
+ Major radius (m)                                                         (rmajor)                      8.851  ITV
+ Minor radius (m)                                                         (rminor)                      2.855  OP 
  Aspect ratio                                                             (aspect)                      3.100     
  Elongation, X-point (Zohm scaling)                                       (kappa)                       1.781  OP 
  Zohm scaling adjustment factor                                           (fkzohm)                      1.024     
@@ -447,37 +275,23 @@
  Elongation, area ratio calc.                                             (kappaa)                      1.665  OP 
  Triangularity, X-point (input value used)                                (triang)                      0.500  IP 
  Triangularity, 95% surface (calculated from triang)                      (triang95)                    0.333  OP 
-<<<<<<< HEAD
- Plasma poloidal perimeter (m)                                            (pperim)                     25.154  OP 
- Plasma cross-sectional area (m2)                                         (xarea)                      42.682  OP 
- Plasma surface area (m2)                                                 (sarea)                   1.360E+03  OP 
- Plasma volume (m3)                                                       (vol)                     2.327E+03  OP 
-=======
- Plasma poloidal perimeter (m)                                            (pperim)                     25.202  OP 
- Plasma cross-sectional area (m2)                                         (xarea)                      42.845  OP 
- Plasma surface area (m2)                                                 (sarea)                   1.366E+03  OP 
- Plasma volume (m3)                                                       (vol)                     2.340E+03  OP 
->>>>>>> 8e3f6a88
+ Plasma poloidal perimeter (m)                                            (pperim)                     25.142  OP 
+ Plasma cross-sectional area (m2)                                         (xarea)                      42.641  OP 
+ Plasma surface area (m2)                                                 (sarea)                   1.359E+03  OP 
+ Plasma volume (m3)                                                       (vol)                     2.323E+03  OP 
  
  Current and Field :
  
  Consistency between q0,q,alphaj,rli,dnbeta is enforced
  
  Plasma current scaling law used                                          (icurr)                           4     
- Plasma current (MA)                                                      (plascur/1D6)                19.292  OP 
+ Plasma current (MA)                                                      (plascur/1D6)                19.273  OP 
  Current density profile factor                                           (alphaj)                      1.508  OP 
  Plasma internal inductance, li                                           (rli)                         1.096  OP 
-<<<<<<< HEAD
- Vertical field at plasma (T)                                             (bvert)                      -0.727  OP 
- Vacuum toroidal field at R (T)                                           (bt)                          5.280  ITV
- Average poloidal field (T)                                               (bp)                          0.964  OP 
- Total field (sqrt(bp^2 + bt^2)) (T)                                      (btot)                        5.367  OP 
-=======
- Vertical field at plasma (T)                                             (bvert)                      -0.725  OP 
- Vacuum toroidal field at R (T)                                           (bt)                          5.270  ITV
- Average poloidal field (T)                                               (bp)                          0.962  OP 
- Total field (sqrt(bp^2 + bt^2)) (T)                                      (btot)                        5.357  OP 
->>>>>>> 8e3f6a88
+ Vertical field at plasma (T)                                             (bvert)                      -0.726  OP 
+ Vacuum toroidal field at R (T)                                           (bt)                          5.277  ITV
+ Average poloidal field (T)                                               (bp)                          0.963  OP 
+ Total field (sqrt(bp^2 + bt^2)) (T)                                      (btot)                        5.365  OP 
  Safety factor on axis                                                    (q0)                          1.000     
  Safety factor at 95% flux surface                                        (q95)                         3.000  ITV
  Cylindrical safety factor (qcyl)                                         (qstar)                       2.508  OP 
@@ -486,81 +300,42 @@
  
  Total plasma beta                                                        (beta)                    3.473E-02  ITV
  Total poloidal beta                                                      (betap)                   1.077E+00  OP 
-<<<<<<< HEAD
- Total toroidal beta                                                                                3.590E-02  OP 
- Fast alpha beta                                                          (betaft)                  4.094E-03  OP 
- Beam ion beta                                                            (betanb)                  8.021E-04  OP 
- (Fast alpha + beam beta)/(thermal beta)                                  (gammaft)                 1.641E-01  OP 
+ Total toroidal beta                                                                                3.589E-02  OP 
+ Fast alpha beta                                                          (betaft)                  4.090E-03  OP 
+ Beam ion beta                                                            (betanb)                  8.030E-04  OP 
+ (Fast alpha + beam beta)/(thermal beta)                                  (gammaft)                 1.640E-01  OP 
  Thermal beta                                                                                       2.984E-02  OP 
- Thermal poloidal beta                                                                              9.256E-01  OP 
- Thermal toroidal beta (= beta-exp)                                                                 3.084E-02  OP 
- 2nd stability beta : beta_p / (R/a)                                      (eps*betap)                   0.348  OP 
+ Thermal poloidal beta                                                                              9.254E-01  OP 
+ Thermal toroidal beta (= beta-exp)                                                                 3.083E-02  OP 
+ 2nd stability beta : beta_p / (R/a)                                      (eps*betap)                   0.347  OP 
  2nd stability beta upper limit                                           (epbetmax)                    1.380     
  Beta g coefficient                                                       (dnbeta)                      4.383  OP 
  Normalised thermal beta                                                                                2.333  OP 
- Normalised total beta                                                                                  2.716  OP 
- Normalised toroidal beta                                                 (normalised_toroidal          2.807  OP 
+ Normalised total beta                                                                                  2.715  OP 
+ Normalised toroidal beta                                                 (normalised_toroidal          2.806  OP 
  Limit on thermal beta                                                    (betalim)                     0.056  OP 
- Plasma thermal energy (J)                                                                          1.194E+09  OP 
- Total plasma internal energy (J)                                         (total_plasma_internal_en 1.390E+09  OP 
+ Plasma thermal energy (J)                                                                          1.191E+09  OP 
+ Total plasma internal energy (J)                                         (total_plasma_internal_en 1.386E+09  OP 
  
  Temperature and Density (volume averaged) :
  
- Electron temperature (keV)                                               (te)                         12.739  ITV
- Electron temperature on axis (keV)                                       (te0)                        22.605  OP 
- Ion temperature (keV)                                                    (ti)                         12.739     
- Ion temperature on axis (keV)                                            (ti0)                        22.605  OP 
- Electron temp., density weighted (keV)                                   (ten)                        13.922  OP 
+ Electron temperature (keV)                                               (te)                         12.724  ITV
+ Electron temperature on axis (keV)                                       (te0)                        22.570  OP 
+ Ion temperature (keV)                                                    (ti)                         12.724     
+ Ion temperature on axis (keV)                                            (ti0)                        22.570  OP 
+ Electron temp., density weighted (keV)                                   (ten)                        13.905  OP 
  Electron density (/m3)                                                   (dene)                    8.154E+19  ITV
  Electron density on axis (/m3)                                           (ne0)                     1.073E+20  OP 
  Line-averaged electron density (/m3)                                     (dnla)                    9.030E+19  OP 
  Line-averaged electron density / Greenwald density                       (dnla_gw)                 1.200E+00  OP 
- Ion density (/m3)                                                        (dnitot)                  7.182E+19  OP 
- Fuel density (/m3)                                                       (deni)                    6.348E+19  OP 
- Total impurity density with Z > 2 (no He) (/m3)                          (dnz)                     3.198E+16  OP 
+ Ion density (/m3)                                                        (dnitot)                  7.183E+19  OP 
+ Fuel density (/m3)                                                       (deni)                    6.349E+19  OP 
+ Total impurity density with Z > 2 (no He) (/m3)                          (dnz)                     3.181E+16  OP 
  Helium ion density (thermalised ions only) (/m3)                         (dnalp)                   8.154E+18  OP 
- Proton density (/m3)                                                     (dnprot)                  2.181E+16  OP 
- Hot beam density (/m3)                                                   (dnbeam)                  1.277E+17  OP 
+ Proton density (/m3)                                                     (dnprot)                  2.180E+16  OP 
+ Hot beam density (/m3)                                                   (dnbeam)                  1.278E+17  OP 
  Density limit from scaling (/m3)                                         (dnelimt)                 7.525E+19  OP 
  Density limit (enforced) (/m3)                                           (boundu(9)*dnelimt)       9.030E+19  OP 
-=======
- Total toroidal beta                                                                                3.588E-02  OP 
- Fast alpha beta                                                          (betaft)                  4.092E-03  OP 
- Beam ion beta                                                            (betanb)                  8.031E-04  OP 
- (Fast alpha + beam beta)/(thermal beta)                                  (gammaft)                 1.641E-01  OP 
- Thermal beta                                                                                       2.983E-02  OP 
- Thermal poloidal beta                                                                              9.252E-01  OP 
- Thermal toroidal beta (= beta-exp)                                                                 3.083E-02  OP 
- 2nd stability beta : beta_p / (R/a)                                      (eps*betap)                   0.347  OP 
- 2nd stability beta upper limit                                           (epbetmax)                    1.380     
- Beta g coefficient                                                       (dnbeta)                      4.383  OP 
- Normalised thermal beta                                                                                2.332  OP 
- Normalised total beta                                                                                  2.715  OP 
- Normalised toroidal beta                                                 (normalised_toroidal          2.806  OP 
- Limit on thermal beta                                                    (betalim)                     0.056  OP 
- Plasma thermal energy (J)                                                                          1.196E+09  OP 
- Total plasma internal energy (J)                                         (total_plasma_internal_en 1.392E+09  OP 
- 
- Temperature and Density (volume averaged) :
- 
- Electron temperature (keV)                                               (te)                         12.734  ITV
- Electron temperature on axis (keV)                                       (te0)                        22.593  OP 
- Ion temperature (keV)                                                    (ti)                         12.734     
- Ion temperature on axis (keV)                                            (ti0)                        22.593  OP 
- Electron temp., density weighted (keV)                                   (ten)                        13.916  OP 
- Electron density (/m3)                                                   (dene)                    8.123E+19  ITV
- Electron density on axis (/m3)                                           (ne0)                     1.068E+20  OP 
- Line-averaged electron density (/m3)                                     (dnla)                    8.996E+19  OP 
- Line-averaged electron density / Greenwald density                       (dnla_gw)                 1.200E+00  OP 
- Ion density (/m3)                                                        (dnitot)                  7.155E+19  OP 
- Fuel density (/m3)                                                       (deni)                    6.325E+19  OP 
- Total impurity density with Z > 2 (no He) (/m3)                          (dnz)                     3.171E+16  OP 
- Helium ion density (thermalised ions only) (/m3)                         (dnalp)                   8.123E+18  OP 
- Proton density (/m3)                                                     (dnprot)                  2.172E+16  OP 
- Hot beam density (/m3)                                                   (dnbeam)                  1.274E+17  OP 
- Density limit from scaling (/m3)                                         (dnelimt)                 7.497E+19  OP 
- Density limit (enforced) (/m3)                                           (boundu(9)*dnelimt)       8.996E+19  OP 
->>>>>>> 8e3f6a88
  Helium ion density (thermalised ions only) / electron density            (ralpne)                  1.000E-01     
  
  Impurities
@@ -578,19 +353,11 @@
  Fe concentration                                                         (fimp(10)                 0.000E+00     
  Ni concentration                                                         (fimp(11)                 0.000E+00     
  Kr concentration                                                         (fimp(12)                 0.000E+00     
-<<<<<<< HEAD
- Xe concentration                                                         (fimp(13)                 3.422E-04     
+ Xe concentration                                                         (fimp(13)                 3.401E-04     
  W_ concentration                                                         (fimp(14)                 5.000E-05     
  Average mass of all ions (amu)                                           (aion)                    2.729E+00  OP 
  
- Effective charge                                                         (zeff)                        2.165  OP 
-=======
- Xe concentration                                                         (fimp(13)                 3.404E-04     
- W_ concentration                                                         (fimp(14)                 5.000E-05     
- Average mass of all ions (amu)                                           (aion)                    2.729E+00  OP 
- 
- Effective charge                                                         (zeff)                        2.161  OP 
->>>>>>> 8e3f6a88
+ Effective charge                                                         (zeff)                        2.160  OP 
  Density profile factor                                                   (alphan)                      1.000     
  Plasma profile model                                                     (ipedestal)                       1     
  Pedestal profiles are used.
@@ -608,23 +375,13 @@
  
  Density Limit using different models :
  
-<<<<<<< HEAD
- Old ASDEX model                                                          (dlimit(1))               4.959E+19  OP 
- Borrass ITER model I                                                     (dlimit(2))               9.888E+19  OP 
+ Old ASDEX model                                                          (dlimit(1))               4.960E+19  OP 
+ Borrass ITER model I                                                     (dlimit(2))               9.890E+19  OP 
  Borrass ITER model II                                                    (dlimit(3))               3.853E+19  OP 
- JET edge radiation model                                                 (dlimit(4))               3.600E+21  OP 
- JET simplified model                                                     (dlimit(5))               3.757E+20  OP 
+ JET edge radiation model                                                 (dlimit(4))               3.607E+21  OP 
+ JET simplified model                                                     (dlimit(5))               3.756E+20  OP 
  Hugill-Murakami Mq model                                                 (dlimit(6))               7.133E+19  OP 
  Greenwald model                                                          (dlimit(7))               7.525E+19  OP 
-=======
- Old ASDEX model                                                          (dlimit(1))               4.948E+19  OP 
- Borrass ITER model I                                                     (dlimit(2))               9.869E+19  OP 
- Borrass ITER model II                                                    (dlimit(3))               3.845E+19  OP 
- JET edge radiation model                                                 (dlimit(4))               3.610E+21  OP 
- JET simplified model                                                     (dlimit(5))               3.747E+20  OP 
- Hugill-Murakami Mq model                                                 (dlimit(6))               7.106E+19  OP 
- Greenwald model                                                          (dlimit(7))               7.497E+19  OP 
->>>>>>> 8e3f6a88
  
  Fuel Constituents :
  
@@ -633,200 +390,104 @@
  
  Fusion Power :
  
-<<<<<<< HEAD
- Total fusion power (MW)                                                  (powfmw)                  1.931E+03  OP 
-  =    D-T fusion power (MW)                                              (pdt)                     1.929E+03  OP 
-   +   D-D fusion power (MW)                                              (pdd)                     2.214E+00  OP 
+ Total fusion power (MW)                                                  (powfmw)                  1.925E+03  OP 
+  =    D-T fusion power (MW)                                              (pdt)                     1.922E+03  OP 
+   +   D-D fusion power (MW)                                              (pdd)                     2.206E+00  OP 
    + D-He3 fusion power (MW)                                              (pdhe3)                   0.000E+00  OP 
- Alpha power: total (MW)                                                  (palpmw)                  3.858E+02  OP 
- Alpha power: beam-plasma (MW)                                            (palpnb)                  3.993E+00  OP 
- Neutron power (MW)                                                       (pneutmw)                 1.544E+03  OP 
- Charged particle power (excluding alphas) (MW)                           (pchargemw)               1.440E+00  OP 
- Total power deposited in plasma (MW)                                     (tot_power_plasma)        4.189E+02  OP 
+ Alpha power: total (MW)                                                  (palpmw)                  3.845E+02  OP 
+ Alpha power: beam-plasma (MW)                                            (palpnb)                  3.992E+00  OP 
+ Neutron power (MW)                                                       (pneutmw)                 1.539E+03  OP 
+ Charged particle power (excluding alphas) (MW)                           (pchargemw)               1.435E+00  OP 
+ Total power deposited in plasma (MW)                                     (tot_power_plasma)        4.176E+02  OP 
  
  Radiation Power (excluding SOL):
  
- Bremsstrahlung radiation power (MW)                                      (pbrempv*vol)             7.128E+01  OP 
- Line radiation power (MW)                                                (plinepv*vol)             1.808E+02  OP 
- Synchrotron radiation power (MW)                                         (psyncpv*vol)             1.628E+01  OP 
+ Bremsstrahlung radiation power (MW)                                      (pbrempv*vol)             7.096E+01  OP 
+ Line radiation power (MW)                                                (plinepv*vol)             1.800E+02  OP 
+ Synchrotron radiation power (MW)                                         (psyncpv*vol)             1.618E+01  OP 
  Synchrotron wall reflectivity factor                                     (ssync)                       0.600     
  Normalised minor radius defining 'core'                                  (coreradius)              6.000E-01     
  Fraction of core radiation subtracted from P_L                           (coreradiationfraction)   1.000E+00     
- Total core radiation power (MW)                                          (pcoreradmw)              1.191E+02  OP 
- Edge radiation power (MW)                                                (pedgeradmw)              1.492E+02  OP 
- Total radiation power (MW)                                               (pradmw)                  2.683E+02  OP 
- Core radiation fraction = total radiation in core / total power deposite (rad_fraction_core)       6.406E-01  OP 
+ Total core radiation power (MW)                                          (pcoreradmw)              1.186E+02  OP 
+ Edge radiation power (MW)                                                (pedgeradmw)              1.485E+02  OP 
+ Total radiation power (MW)                                               (pradmw)                  2.672E+02  OP 
+ Core radiation fraction = total radiation in core / total power deposite (rad_fraction_core)       6.397E-01  OP 
  SoL radiation fraction = total radiation in SoL / total power accross se (rad_fraction_sol)        8.000E-01  IP 
- Radiation fraction = total radiation / total power deposited in plasma   (rad_fraction)            9.281E-01  OP 
- Nominal mean radiation load on inside surface of reactor (MW/m2)         (photon_wall)             1.814E-01  OP 
+ Radiation fraction = total radiation / total power deposited in plasma   (rad_fraction)            9.279E-01  OP 
+ Nominal mean radiation load on inside surface of reactor (MW/m2)         (photon_wall)             1.808E-01  OP 
  Peaking factor for radiation wall load                                   (peakfactrad)             3.330E+00  IP 
  Maximum permitted radiation wall load (MW/m^2)                           (maxradwallload)          1.000E+00  IP 
- Peak radiation wall load (MW/m^2)                                        (peakradwallload)         6.042E-01  OP 
- Nominal mean neutron load on inside surface of reactor (MW/m2)           (wallmw)                  1.044E+00  OP 
- 
- Power incident on the divertor targets (MW)                              (ptarmw)                  3.011E+01  OP 
-=======
- Total fusion power (MW)                                                  (powfmw)                  1.926E+03  OP 
-  =    D-T fusion power (MW)                                              (pdt)                     1.924E+03  OP 
-   +   D-D fusion power (MW)                                              (pdd)                     2.209E+00  OP 
-   + D-He3 fusion power (MW)                                              (pdhe3)                   0.000E+00  OP 
- Alpha power: total (MW)                                                  (palpmw)                  3.848E+02  OP 
- Alpha power: beam-plasma (MW)                                            (palpnb)                  3.993E+00  OP 
- Neutron power (MW)                                                       (pneutmw)                 1.540E+03  OP 
- Charged particle power (excluding alphas) (MW)                           (pchargemw)               1.436E+00  OP 
- Total power deposited in plasma (MW)                                     (tot_power_plasma)        4.180E+02  OP 
- 
- Radiation Power (excluding SOL):
- 
- Bremsstrahlung radiation power (MW)                                      (pbrempv*vol)             7.099E+01  OP 
- Line radiation power (MW)                                                (plinepv*vol)             1.799E+02  OP 
- Synchrotron radiation power (MW)                                         (psyncpv*vol)             1.623E+01  OP 
- Synchrotron wall reflectivity factor                                     (ssync)                       0.600     
- Normalised minor radius defining 'core'                                  (coreradius)              6.000E-01     
- Fraction of core radiation subtracted from P_L                           (coreradiationfraction)   1.000E+00     
- Total core radiation power (MW)                                          (pcoreradmw)              1.187E+02  OP 
- Edge radiation power (MW)                                                (pedgeradmw)              1.485E+02  OP 
- Total radiation power (MW)                                               (pradmw)                  2.672E+02  OP 
- Core radiation fraction = total radiation in core / total power deposite (rad_fraction_core)       6.392E-01  OP 
- SoL radiation fraction = total radiation in SoL / total power accross se (rad_fraction_sol)        8.000E-01  IP 
- Radiation fraction = total radiation / total power deposited in plasma   (rad_fraction)            9.278E-01  OP 
- Nominal mean radiation load on inside surface of reactor (MW/m2)         (photon_wall)             1.800E-01  OP 
- Peaking factor for radiation wall load                                   (peakfactrad)             3.330E+00  IP 
- Maximum permitted radiation wall load (MW/m^2)                           (maxradwallload)          1.000E+00  IP 
- Peak radiation wall load (MW/m^2)                                        (peakradwallload)         5.993E-01  OP 
- Nominal mean neutron load on inside surface of reactor (MW/m2)           (wallmw)                  1.038E+00  OP 
- 
- Power incident on the divertor targets (MW)                              (ptarmw)                  3.017E+01  OP 
->>>>>>> 8e3f6a88
+ Peak radiation wall load (MW/m^2)                                        (peakradwallload)         6.022E-01  OP 
+ Nominal mean neutron load on inside surface of reactor (MW/m2)           (wallmw)                  1.042E+00  OP 
+ 
+ Power incident on the divertor targets (MW)                              (ptarmw)                  3.009E+01  OP 
  Fraction of power to the lower divertor                                  (ftar)                    1.000E+00  IP 
  Outboard side heat flux decay length (m)                                 (lambdaio)                1.570E-03  OP 
  Fraction of power on the inner targets                                   (fio)                     4.100E-01  OP 
  Fraction of power incident on the lower inner target                     (fLI)                     4.100E-01  OP 
  Fraction of power incident on the lower outer target                     (fLO)                     5.900E-01  OP 
-<<<<<<< HEAD
  Power incident on the lower inner target (MW)                            (pLImw)                   1.234E+01  OP 
  Power incident on the lower outer target (MW)                            (pLOmw)                   1.776E+01  OP 
  
- Ohmic heating power (MW)                                                 (pohmmw)                  9.555E-01  OP 
+ Ohmic heating power (MW)                                                 (pohmmw)                  9.535E-01  OP 
  Fraction of alpha power deposited in plasma                              (falpha)                      0.950  OP 
  Fraction of alpha power to electrons                                     (falpe)                       0.717  OP 
  Fraction of alpha power to ions                                          (falpi)                       0.283  OP 
- Ion transport (MW)                                                       (ptrimw)                  1.404E+02  OP 
- Electron transport (MW)                                                  (ptremw)                  1.594E+02  OP 
-=======
- Power incident on the lower inner target (MW)                            (pLImw)                   1.237E+01  OP 
- Power incident on the lower outer target (MW)                            (pLOmw)                   1.780E+01  OP 
- 
- Ohmic heating power (MW)                                                 (pohmmw)                  9.522E-01  OP 
- Fraction of alpha power deposited in plasma                              (falpha)                      0.950  OP 
- Fraction of alpha power to electrons                                     (falpe)                       0.717  OP 
- Fraction of alpha power to ions                                          (falpi)                       0.283  OP 
- Ion transport (MW)                                                       (ptrimw)                  1.402E+02  OP 
- Electron transport (MW)                                                  (ptremw)                  1.591E+02  OP 
->>>>>>> 8e3f6a88
- Injection power to ions (MW)                                             (pinjimw)                 1.980E+01  OP 
- Injection power to electrons (MW)                                        (pinjemw)                 3.020E+01  OP 
+ Ion transport (MW)                                                       (ptrimw)                  1.400E+02  OP 
+ Electron transport (MW)                                                  (ptremw)                  1.590E+02  OP 
+ Injection power to ions (MW)                                             (pinjimw)                 1.979E+01  OP 
+ Injection power to electrons (MW)                                        (pinjemw)                 3.021E+01  OP 
  Ignited plasma switch (0=not ignited, 1=ignited)                         (ignite)                          0     
  
-<<<<<<< HEAD
  Power into divertor zone via charged particles (MW)                      (pdivt)                   1.505E+02  OP 
  Psep / R ratio (MW/m)                                                    (pdivt/rmajor)            1.700E+01  OP 
- Psep Bt / qAR ratio (MWT/m)                                              (pdivtbt/qar)             9.652E+00  OP 
+ Psep Bt / qAR ratio (MWT/m)                                              (pdivtbt/qar)             9.647E+00  OP 
  
  H-mode Power Threshold Scalings :
  
- ITER 1996 scaling: nominal (MW)                                          (pthrmw(1))               1.599E+02  OP 
- ITER 1996 scaling: upper bound (MW)                                      (pthrmw(2))               3.718E+02  OP 
- ITER 1996 scaling: lower bound (MW)                                      (pthrmw(3))               6.785E+01  OP 
- ITER 1997 scaling (1) (MW)                                               (pthrmw(4))               2.690E+02  OP 
- ITER 1997 scaling (2) (MW)                                               (pthrmw(5))               2.059E+02  OP 
- Martin 2008 scaling: nominal (MW)                                        (pthrmw(6))               1.124E+02  OP 
- Martin 2008 scaling: 95% upper bound (MW)                                (pthrmw(7))               1.479E+02  OP 
- Martin 2008 scaling: 95% lower bound (MW)                                (pthrmw(8))               7.692E+01  OP 
- Snipes 2000 scaling: nominal (MW)                                        (pthrmw(9))               7.954E+01  OP 
- Snipes 2000 scaling: upper bound (MW)                                    (pthrmw(10))              1.183E+02  OP 
- Snipes 2000 scaling: lower bound (MW)                                    (pthrmw(11))              5.305E+01  OP 
- Snipes 2000 scaling (closed divertor): nominal (MW)                      (pthrmw(12))              3.624E+01  OP 
- Snipes 2000 scaling (closed divertor): upper bound (MW)                  (pthrmw(13))              5.085E+01  OP 
- Snipes 2000 scaling (closed divertor): lower bound (MW)                  (pthrmw(14))              2.565E+01  OP 
- Hubbard 2012 L-I threshold - nominal (MW)                                (pthrmw(15))              3.190E+01  OP 
- Hubbard 2012 L-I threshold - lower bound (MW)                            (pthrmw(16))              1.597E+01  OP 
- Hubbard 2012 L-I threshold - upper bound (MW)                            (pthrmw(17))              6.372E+01  OP 
- Hubbard 2017 L-I threshold                                               (pthrmw(18))              3.068E+02  OP 
- Martin 2008 aspect ratio corrected scaling: nominal (MW)                 (pthrmw(19))              1.124E+02  OP 
- Martin 2008 aspect ratio corrected scaling: 95% upper bound (MW)         (pthrmw(20))              1.479E+02  OP 
- Martin 2008 aspect ratio corrected scaling: 95% lower bound (MW)         (pthrmw(21))              7.692E+01  OP 
- 
- L-H threshold power (enforced) (MW)                                      (boundl(103)*plhthresh)   1.124E+02  OP 
- L-H threshold power (MW)                                                 (plhthresh)               1.124E+02  OP 
-=======
- Power into divertor zone via charged particles (MW)                      (pdivt)                   1.508E+02  OP 
- Psep / R ratio (MW/m)                                                    (pdivt/rmajor)            1.700E+01  OP 
- Psep Bt / qAR ratio (MWT/m)                                              (pdivtbt/qar)             9.634E+00  OP 
- 
- H-mode Power Threshold Scalings :
- 
  ITER 1996 scaling: nominal (MW)                                          (pthrmw(1))               1.597E+02  OP 
- ITER 1996 scaling: upper bound (MW)                                      (pthrmw(2))               3.714E+02  OP 
- ITER 1996 scaling: lower bound (MW)                                      (pthrmw(3))               6.779E+01  OP 
- ITER 1997 scaling (1) (MW)                                               (pthrmw(4))               2.687E+02  OP 
- ITER 1997 scaling (2) (MW)                                               (pthrmw(5))               2.057E+02  OP 
+ ITER 1996 scaling: upper bound (MW)                                      (pthrmw(2))               3.711E+02  OP 
+ ITER 1996 scaling: lower bound (MW)                                      (pthrmw(3))               6.777E+01  OP 
+ ITER 1997 scaling (1) (MW)                                               (pthrmw(4))               2.686E+02  OP 
+ ITER 1997 scaling (2) (MW)                                               (pthrmw(5))               2.056E+02  OP 
  Martin 2008 scaling: nominal (MW)                                        (pthrmw(6))               1.123E+02  OP 
- Martin 2008 scaling: 95% upper bound (MW)                                (pthrmw(7))               1.478E+02  OP 
- Martin 2008 scaling: 95% lower bound (MW)                                (pthrmw(8))               7.687E+01  OP 
- Snipes 2000 scaling: nominal (MW)                                        (pthrmw(9))               7.953E+01  OP 
- Snipes 2000 scaling: upper bound (MW)                                    (pthrmw(10))              1.183E+02  OP 
- Snipes 2000 scaling: lower bound (MW)                                    (pthrmw(11))              5.303E+01  OP 
- Snipes 2000 scaling (closed divertor): nominal (MW)                      (pthrmw(12))              3.625E+01  OP 
- Snipes 2000 scaling (closed divertor): upper bound (MW)                  (pthrmw(13))              5.084E+01  OP 
- Snipes 2000 scaling (closed divertor): lower bound (MW)                  (pthrmw(14))              2.566E+01  OP 
- Hubbard 2012 L-I threshold - nominal (MW)                                (pthrmw(15))              3.182E+01  OP 
- Hubbard 2012 L-I threshold - lower bound (MW)                            (pthrmw(16))              1.594E+01  OP 
- Hubbard 2012 L-I threshold - upper bound (MW)                            (pthrmw(17))              6.352E+01  OP 
- Hubbard 2017 L-I threshold                                               (pthrmw(18))              3.066E+02  OP 
+ Martin 2008 scaling: 95% upper bound (MW)                                (pthrmw(7))               1.477E+02  OP 
+ Martin 2008 scaling: 95% lower bound (MW)                                (pthrmw(8))               7.684E+01  OP 
+ Snipes 2000 scaling: nominal (MW)                                        (pthrmw(9))               7.945E+01  OP 
+ Snipes 2000 scaling: upper bound (MW)                                    (pthrmw(10))              1.182E+02  OP 
+ Snipes 2000 scaling: lower bound (MW)                                    (pthrmw(11))              5.299E+01  OP 
+ Snipes 2000 scaling (closed divertor): nominal (MW)                      (pthrmw(12))              3.621E+01  OP 
+ Snipes 2000 scaling (closed divertor): upper bound (MW)                  (pthrmw(13))              5.080E+01  OP 
+ Snipes 2000 scaling (closed divertor): lower bound (MW)                  (pthrmw(14))              2.563E+01  OP 
+ Hubbard 2012 L-I threshold - nominal (MW)                                (pthrmw(15))              3.187E+01  OP 
+ Hubbard 2012 L-I threshold - lower bound (MW)                            (pthrmw(16))              1.596E+01  OP 
+ Hubbard 2012 L-I threshold - upper bound (MW)                            (pthrmw(17))              6.364E+01  OP 
+ Hubbard 2017 L-I threshold                                               (pthrmw(18))              3.064E+02  OP 
  Martin 2008 aspect ratio corrected scaling: nominal (MW)                 (pthrmw(19))              1.123E+02  OP 
- Martin 2008 aspect ratio corrected scaling: 95% upper bound (MW)         (pthrmw(20))              1.478E+02  OP 
- Martin 2008 aspect ratio corrected scaling: 95% lower bound (MW)         (pthrmw(21))              7.687E+01  OP 
+ Martin 2008 aspect ratio corrected scaling: 95% upper bound (MW)         (pthrmw(20))              1.477E+02  OP 
+ Martin 2008 aspect ratio corrected scaling: 95% lower bound (MW)         (pthrmw(21))              7.684E+01  OP 
  
  L-H threshold power (enforced) (MW)                                      (boundl(103)*plhthresh)   1.123E+02  OP 
  L-H threshold power (MW)                                                 (plhthresh)               1.123E+02  OP 
->>>>>>> 8e3f6a88
  
  Confinement :
  
  Confinement scaling law                    IPB98(y,2)           (H)
  Confinement H factor                                                     (hfact)                       1.100  ITV
-<<<<<<< HEAD
- Global thermal energy confinement time (s)                               (taueff)                      3.983  OP 
- Ion energy confinement time (s)                                          (tauei)                       3.983  OP 
- Electron energy confinement time (s)                                     (tauee)                       3.983  OP 
- n.tau = Volume-average electron density x Energy confinement time (s/m3) (dntau)                   3.248E+20  OP 
+ Global thermal energy confinement time (s)                               (taueff)                      3.982  OP 
+ Ion energy confinement time (s)                                          (tauei)                       3.982  OP 
+ Electron energy confinement time (s)                                     (tauee)                       3.982  OP 
+ n.tau = Volume-average electron density x Energy confinement time (s/m3) (dntau)                   3.247E+20  OP 
  Triple product = Vol-average electron density x Vol-average electron temperature x Energy confinement time:
- Triple product  (keV s/m3)                                               (dntau*te)                4.137E+21  OP 
- Transport loss power assumed in scaling law (MW)                         (powerht)                 2.997E+02  OP 
+ Triple product  (keV s/m3)                                               (dntau*te)                4.131E+21  OP 
+ Transport loss power assumed in scaling law (MW)                         (powerht)                 2.990E+02  OP 
  Switch for radiation loss term usage in power balance                    (iradloss)                        1     
- Radiation power subtracted from plasma power balance (MW)                                          1.191E+02  OP 
+ Radiation power subtracted from plasma power balance (MW)                                          1.186E+02  OP 
    (Radiation correction is core radiation power)
- Alpha particle confinement time (s)                                      (taup)                       27.721  OP 
- Alpha particle/energy confinement time ratio                             (taup/taueff)                 6.960  OP 
+ Alpha particle confinement time (s)                                      (taup)                       27.772  OP 
+ Alpha particle/energy confinement time ratio                             (taup/taueff)                 6.975  OP 
  Lower limit on taup/taueff                                               (taulimit)                    5.000     
  Total energy confinement time including radiation loss (s)               (total_energy_conf_t          3.318  OP 
-=======
- Global thermal energy confinement time (s)                               (taueff)                      3.994  OP 
- Ion energy confinement time (s)                                          (tauei)                       3.994  OP 
- Electron energy confinement time (s)                                     (tauee)                       3.994  OP 
- n.tau = Volume-average electron density x Energy confinement time (s/m3) (dntau)                   3.244E+20  OP 
- Triple product = Vol-average electron density x Vol-average electron temperature x Energy confinement time:
- Triple product  (keV s/m3)                                               (dntau*te)                4.131E+21  OP 
- Transport loss power assumed in scaling law (MW)                         (powerht)                 2.993E+02  OP 
- Switch for radiation loss term usage in power balance                    (iradloss)                        1     
- Radiation power subtracted from plasma power balance (MW)                                          1.187E+02  OP 
-   (Radiation correction is core radiation power)
- Alpha particle confinement time (s)                                      (taup)                       27.840  OP 
- Alpha particle/energy confinement time ratio                             (taup/taueff)                 6.970  OP 
- Lower limit on taup/taueff                                               (taulimit)                    5.000     
- Total energy confinement time including radiation loss (s)               (total_energy_conf_t          3.330  OP 
->>>>>>> 8e3f6a88
    (= stored energy including fast particles / loss power including radiation
  
  Dimensionless plasma parameters
@@ -834,32 +495,18 @@
  For definitions see
  Recent progress on the development and analysis of the ITPA global H-mode confinement database
  D.C. McDonald et al, 2007 Nuclear Fusion v47, 147. (nu_star missing 1/mu0)
-<<<<<<< HEAD
- Normalized plasma pressure beta as defined by McDonald et al             (beta_mcdonald)           3.590E-02  OP 
+ Normalized plasma pressure beta as defined by McDonald et al             (beta_mcdonald)           3.589E-02  OP 
  Normalized ion Larmor radius                                             (rho_star)                1.857E-03  OP 
- Normalized collisionality                                                (nu_star)                 3.598E-03  OP 
-=======
- Normalized plasma pressure beta as defined by McDonald et al             (beta_mcdonald)           3.588E-02  OP 
- Normalized ion Larmor radius                                             (rho_star)                1.856E-03  OP 
- Normalized collisionality                                                (nu_star)                 3.594E-03  OP 
->>>>>>> 8e3f6a88
+ Normalized collisionality                                                (nu_star)                 3.605E-03  OP 
  Volume measure of elongation                                             (kappaa_IPB)              1.631E+00  OP 
  
  Plasma Volt-second Requirements :
  
-<<<<<<< HEAD
- Total volt-second requirement (Wb)                                       (vsstt)                   7.207E+02  OP 
- Inductive volt-seconds (Wb)                                              (vsind)                   2.992E+02  OP 
+ Total volt-second requirement (Wb)                                       (vsstt)                   7.198E+02  OP 
+ Inductive volt-seconds (Wb)                                              (vsind)                   2.987E+02  OP 
  Ejima coefficient                                                        (gamma)                       0.300     
- Start-up resistive (Wb)                                                  (vsres)                   6.441E+01  OP 
- Flat-top resistive (Wb)                                                  (vsbrn)                   3.571E+02  OP 
-=======
- Total volt-second requirement (Wb)                                       (vsstt)                   7.201E+02  OP 
- Inductive volt-seconds (Wb)                                              (vsind)                   2.997E+02  OP 
- Ejima coefficient                                                        (gamma)                       0.300     
- Start-up resistive (Wb)                                                  (vsres)                   6.453E+01  OP 
- Flat-top resistive (Wb)                                                  (vsbrn)                   3.559E+02  OP 
->>>>>>> 8e3f6a88
+ Start-up resistive (Wb)                                                  (vsres)                   6.431E+01  OP 
+ Flat-top resistive (Wb)                                                  (vsbrn)                   3.567E+02  OP 
  bootstrap current fraction multiplier                                    (cboot)                       1.000     
  Bootstrap fraction (ITER 1989)                                           (bscf_iter89)                 0.324  OP 
  Bootstrap fraction (Sauter et al)                                        (bscf_sauter)                 0.347  OP 
@@ -874,29 +521,17 @@
  Bootstrap fraction (enforced)                                            (bootipf.)                    0.347  OP 
  Diamagnetic fraction (enforced)                                          (diaipf.)                     0.000  OP 
  Pfirsch-Schlueter fraction (enforced)                                    (psipf.)                      0.000  OP 
-<<<<<<< HEAD
- Loop voltage during burn (V)                                             (vburn)                   4.953E-02  OP 
+ Loop voltage during burn (V)                                             (vburn)                   4.948E-02  OP 
  Plasma resistance (ohm)                                                  (rplas)                   4.719E-09  OP 
- Resistive diffusion time (s)                                             (res_time)                2.966E+03  OP 
- Plasma inductance (H)                                                    (rlp)                     1.551E-05  OP 
-=======
- Loop voltage during burn (V)                                             (vburn)                   4.936E-02  OP 
- Plasma resistance (ohm)                                                  (rplas)                   4.704E-09  OP 
- Resistive diffusion time (s)                                             (res_time)                2.982E+03  OP 
- Plasma inductance (H)                                                    (rlp)                     1.554E-05  OP 
->>>>>>> 8e3f6a88
+ Resistive diffusion time (s)                                             (res_time)                2.965E+03  OP 
+ Plasma inductance (H)                                                    (rlp)                     1.550E-05  OP 
  Coefficient for sawtooth effects on burn V-s requirement                 (csawth)                      1.000     
  
  Fuelling :
  
  Ratio of He and pellet particle confinement times                        (tauratio)                1.000E+01     
-<<<<<<< HEAD
- Fuelling rate (nucleus-pairs/s)                                          (qfuel)                   3.367E+22  OP 
- Fuel burn-up rate (reactions/s)                                          (rndfuel)                 6.882E+20  OP 
-=======
- Fuelling rate (nucleus-pairs/s)                                          (qfuel)                   3.360E+22  OP 
- Fuel burn-up rate (reactions/s)                                          (rndfuel)                 6.866E+20  OP 
->>>>>>> 8e3f6a88
+ Fuelling rate (nucleus-pairs/s)                                          (qfuel)                   3.356E+22  OP 
+ Fuel burn-up rate (reactions/s)                                          (rndfuel)                 6.859E+20  OP 
  Burn-up fraction                                                         (burnup)                      0.020  OP 
  
  ***************************** Energy confinement times, and required H-factors : *****************************
@@ -904,41 +539,22 @@
     scaling law              confinement time (s)     H-factor for
                                  for H = 1           power balance
  
-<<<<<<< HEAD
- IPB98(y)             (H)          4.582                   0.869
- IPB98(y,1)           (H)          4.537                   0.878
- IPB98(y,2)           (H)          3.621                   1.100
- IPB98(y,3)           (H)          3.747                   1.063
- IPB98(y,4)           (H)          3.716                   1.072
- ISS95            (stell)          2.175                   1.830
- ISS04            (stell)          3.807                   1.046
- DS03                 (H)          5.354                   0.744
+ IPB98(y)             (H)          4.580                   0.869
+ IPB98(y,1)           (H)          4.535                   0.878
+ IPB98(y,2)           (H)          3.620                   1.100
+ IPB98(y,3)           (H)          3.746                   1.063
+ IPB98(y,4)           (H)          3.715                   1.072
+ ISS95            (stell)          2.175                   1.831
+ ISS04            (stell)          3.806                   1.046
+ DS03                 (H)          5.351                   0.744
  Murari et al NPL     (H)          2.639                   1.509
- Petty 2008           (H)          6.315                   0.631
- Lang et al. 2012     (H)          2.329                   1.710
- Hubbard 2017 - nom   (I)          0.072                  55.299
- Hubbard 2017 - lower (I)          0.040                  98.398
- Hubbard 2017 - upper (I)          0.128                  31.078
- NSTX (Spherical)     (H)          8.428                   0.472
- NSTX-Petty08 Hybrid  (H)          6.315                   0.631
-=======
- IPB98(y)             (H)          4.594                   0.869
- IPB98(y,1)           (H)          4.549                   0.878
- IPB98(y,2)           (H)          3.631                   1.100
- IPB98(y,3)           (H)          3.760                   1.062
- IPB98(y,4)           (H)          3.727                   1.072
- ISS95            (stell)          2.181                   1.831
- ISS04            (stell)          3.817                   1.046
- DS03                 (H)          5.368                   0.744
- Murari et al NPL     (H)          2.646                   1.509
- Petty 2008           (H)          6.332                   0.631
- Lang et al. 2012     (H)          2.336                   1.710
- Hubbard 2017 - nom   (I)          0.072                  55.518
- Hubbard 2017 - lower (I)          0.040                  98.751
- Hubbard 2017 - upper (I)          0.128                  31.213
- NSTX (Spherical)     (H)          8.436                   0.473
- NSTX-Petty08 Hybrid  (H)          6.332                   0.631
->>>>>>> 8e3f6a88
+ Petty 2008           (H)          6.310                   0.631
+ Lang et al. 2012     (H)          2.328                   1.710
+ Hubbard 2017 - nom   (I)          0.072                  55.302
+ Hubbard 2017 - lower (I)          0.040                  98.383
+ Hubbard 2017 - upper (I)          0.128                  31.086
+ NSTX (Spherical)     (H)          8.425                   0.472
+ NSTX-Petty08 Hybrid  (H)          6.310                   0.631
  
  ******************************************** Current Drive System ********************************************
  
@@ -950,17 +566,10 @@
  Auxiliary power used for plasma heating only (MW)                        (pheat)                   0.000E+00     
  Power injected for current drive (MW)                                    (pcurrentdrivemw)         5.000E+01     
  Maximum Allowed Bootstrap current fraction                               (bscfmax)                 9.900E-01     
-<<<<<<< HEAD
- Fusion gain factor Q                                                     (bigq)                    3.790E+01  OP 
- Auxiliary current drive (A)                                              (auxiliary_cd)            2.096E+06  OP 
- Current drive efficiency (A/W)                                           (effcd)                   4.192E-02  OP 
- Normalised current drive efficiency, gamma (10^20 A/W-m2)                (gamcd)                   3.027E-01  OP 
-=======
- Fusion gain factor Q                                                     (bigq)                    3.781E+01  OP 
- Auxiliary current drive (A)                                              (auxiliary_cd)            2.099E+06  OP 
- Current drive efficiency (A/W)                                           (effcd)                   4.198E-02  OP 
- Normalised current drive efficiency, gamma (10^20 A/W-m2)                (gamcd)                   3.026E-01  OP 
->>>>>>> 8e3f6a88
+ Fusion gain factor Q                                                     (bigq)                    3.777E+01  OP 
+ Auxiliary current drive (A)                                              (auxiliary_cd)            2.095E+06  OP 
+ Current drive efficiency (A/W)                                           (effcd)                   4.190E-02  OP 
+ Normalised current drive efficiency, gamma (10^20 A/W-m2)                (gamcd)                   3.024E-01  OP 
  Wall plug to injector efficiency                                         (etacd)                   4.000E-01     
  
  Fractions of current drive :
@@ -975,19 +584,11 @@
  
  Neutral beam energy (keV)                                                (enbeam)                  1.000E+03     
  Neutral beam current (A)                                                 (cnbeam)                  5.001E+01  OP 
-<<<<<<< HEAD
- Beam efficiency (A/W)                                                    (effnbss)                 4.192E-02  OP 
- Beam gamma (10^20 A/W-m2)                                                (gamnb)                   3.027E-01  OP 
+ Beam efficiency (A/W)                                                    (effnbss)                 4.190E-02  OP 
+ Beam gamma (10^20 A/W-m2)                                                (gamnb)                   3.024E-01  OP 
  Neutral beam wall plug efficiency                                        (etanbi)                  4.000E-01     
- Beam decay lengths to centre                                             (taubeam)                 4.551E+00  OP 
- Beam shine-through fraction                                              (nbshinef)                1.115E-04  OP 
-=======
- Beam efficiency (A/W)                                                    (effnbss)                 4.198E-02  OP 
- Beam gamma (10^20 A/W-m2)                                                (gamnb)                   3.026E-01  OP 
- Neutral beam wall plug efficiency                                        (etanbi)                  4.000E-01     
- Beam decay lengths to centre                                             (taubeam)                 4.541E+00  OP 
- Beam shine-through fraction                                              (nbshinef)                1.138E-04  OP 
->>>>>>> 8e3f6a88
+ Beam decay lengths to centre                                             (taubeam)                 4.549E+00  OP 
+ Beam shine-through fraction                                              (nbshinef)                1.119E-04  OP 
  Neutral beam wall plug power (MW)                                        (pwpnb)                   1.250E+02  OP 
  
  Neutral beam power balance :
@@ -1000,31 +601,17 @@
  
  Beam power entering vacuum vessel (MW)                                   (pnbitot)                    50.006  OP 
  
-<<<<<<< HEAD
- Fraction of beam energy to ions                                          (fpion)                   3.960E-01  OP 
+ Fraction of beam energy to ions                                          (fpion)                   3.957E-01  OP 
  Beam duct shielding thickness (m)                                        (nbshield)                5.000E-01     
  Beam tangency radius / Plasma major radius                               (frbeam)                  1.000E+00     
- Beam centreline tangency radius (m)                                      (rtanbeam)                8.856E+00  OP 
+ Beam centreline tangency radius (m)                                      (rtanbeam)                8.851E+00  OP 
  Maximum possible tangency radius (m)                                     (rtanmax)                 1.396E+01  OP 
  
  Volt-second considerations:
  
- Total V-s capability of Central Solenoid/PF coils (Wb)                   (abs(vstot))              7.431E+02     
- Required volt-seconds during start-up (Wb)                               (vssoft)                  3.636E+02     
- Available volt-seconds during burn (Wb)                                  (vsmax)                   3.571E+02     
-=======
- Fraction of beam energy to ions                                          (fpion)                   3.959E-01  OP 
- Beam duct shielding thickness (m)                                        (nbshield)                5.000E-01     
- Beam tangency radius / Plasma major radius                               (frbeam)                  1.000E+00     
- Beam centreline tangency radius (m)                                      (rtanbeam)                8.872E+00  OP 
- Maximum possible tangency radius (m)                                     (rtanmax)                 1.400E+01  OP 
- 
- Volt-second considerations:
- 
- Total V-s capability of Central Solenoid/PF coils (Wb)                   (abs(vstot))              7.423E+02     
- Required volt-seconds during start-up (Wb)                               (vssoft)                  3.643E+02     
- Available volt-seconds during burn (Wb)                                  (vsmax)                   3.559E+02     
->>>>>>> 8e3f6a88
+ Total V-s capability of Central Solenoid/PF coils (Wb)                   (abs(vstot))              7.421E+02     
+ Required volt-seconds during start-up (Wb)                               (vssoft)                  3.630E+02     
+ Available volt-seconds during burn (Wb)                                  (vsmax)                   3.567E+02     
  
  *************************************************** Times ****************************************************
  
@@ -1041,132 +628,70 @@
  
                                           Thickness (m)    Radius (m)
  Device centreline                            0.000           0.000                       
-<<<<<<< HEAD
- Machine bore                                 2.544           2.544   (bore)              
- Central solenoid                             0.604           3.148   (ohcth)             
- CS precompression                            0.054           3.202   (precomp)           
- Gap                                          0.050           3.252   (gapoh)             
- TF coil inboard leg                          1.084           4.336   (tfcth)             
- Gap                                          0.050           4.386   (tftsgap)           
- Thermal shield                               0.050           4.436   (thshield)          
- Gap                                          0.120           4.556   (gapds)             
- Vacuum vessel (and shielding)                0.620           5.176   (d_vv_in + shldith) 
- Gap                                          0.050           5.226   (vvblgap)           
- Inboard blanket                              0.530           5.756   (blnkith)           
- Inboard first wall                           0.018           5.774   (fwith)             
- Inboard scrape-off                           0.225           5.999   (scrapli)           
- Plasma geometric centre                      2.857           8.856   (rminor)            
- Plasma outboard edge                         2.857          11.712   (rminor)            
- Outboard scrape-off                          0.225          11.937   (scraplo)           
- Outboard first wall                          0.018          11.955   (fwoth)             
- Outboard blanket                             0.910          12.865   (blnkoth)           
- Gap                                          0.050          12.915   (vvblgap)           
- Vacuum vessel (and shielding)                1.120          14.035   (d_vv_out+shldoth)  
- Gap                                          1.097          15.132   (gapsto)            
- Thermal shield                               0.050          15.182   (thshield)          
- Gap                                          0.050          15.232   (tftsgap)           
- TF coil outboard leg                         1.084          16.316   (tfthko)            
-=======
- Machine bore                                 2.549           2.549   (bore)              
- Central solenoid                             0.598           3.147   (ohcth)             
+ Machine bore                                 2.543           2.543   (bore)              
+ Central solenoid                             0.603           3.146   (ohcth)             
  CS precompression                            0.054           3.201   (precomp)           
  Gap                                          0.050           3.251   (gapoh)             
- TF coil inboard leg                          1.096           4.347   (tfcth)             
- Gap                                          0.050           4.397   (tftsgap)           
- Thermal shield                               0.050           4.447   (thshield)          
- Gap                                          0.120           4.567   (gapds)             
- Vacuum vessel (and shielding)                0.620           5.187   (d_vv_in + shldith) 
- Gap                                          0.050           5.237   (vvblgap)           
- Inboard blanket                              0.530           5.767   (blnkith)           
- Inboard first wall                           0.018           5.785   (fwith)             
- Inboard scrape-off                           0.225           6.010   (scrapli)           
- Plasma geometric centre                      2.862           8.872   (rminor)            
- Plasma outboard edge                         2.862          11.734   (rminor)            
- Outboard scrape-off                          0.225          11.959   (scraplo)           
- Outboard first wall                          0.018          11.977   (fwoth)             
- Outboard blanket                             0.910          12.887   (blnkoth)           
- Gap                                          0.050          12.937   (vvblgap)           
- Vacuum vessel (and shielding)                1.120          14.057   (d_vv_out+shldoth)  
- Gap                                          1.099          15.156   (gapsto)            
- Thermal shield                               0.050          15.206   (thshield)          
- Gap                                          0.050          15.256   (tftsgap)           
- TF coil outboard leg                         1.096          16.353   (tfthko)            
->>>>>>> 8e3f6a88
+ TF coil inboard leg                          1.082           4.333   (tfcth)             
+ Gap                                          0.050           4.383   (tftsgap)           
+ Thermal shield                               0.050           4.433   (thshield)          
+ Gap                                          0.120           4.553   (gapds)             
+ Vacuum vessel (and shielding)                0.620           5.173   (d_vv_in + shldith) 
+ Gap                                          0.050           5.223   (vvblgap)           
+ Inboard blanket                              0.530           5.753   (blnkith)           
+ Inboard first wall                           0.018           5.771   (fwith)             
+ Inboard scrape-off                           0.225           5.996   (scrapli)           
+ Plasma geometric centre                      2.855           8.851   (rminor)            
+ Plasma outboard edge                         2.855          11.707   (rminor)            
+ Outboard scrape-off                          0.225          11.932   (scraplo)           
+ Outboard first wall                          0.018          11.950   (fwoth)             
+ Outboard blanket                             0.910          12.860   (blnkoth)           
+ Gap                                          0.050          12.910   (vvblgap)           
+ Vacuum vessel (and shielding)                1.120          14.030   (d_vv_out+shldoth)  
+ Gap                                          1.096          15.125   (gapsto)            
+ Thermal shield                               0.050          15.175   (thshield)          
+ Gap                                          0.050          15.225   (tftsgap)           
+ TF coil outboard leg                         1.082          16.308   (tfthko)            
  
  *********************************************** Vertical Build ***********************************************
  
  Single null case
                                           Thickness (m)    Height (m)
-<<<<<<< HEAD
- TF coil                                      1.084           8.398   (tfcth)             
- Gap                                          0.050           7.315   (tftsgap)           
- Thermal shield                               0.050           7.265   (thshield)          
- Gap                                          0.120           7.215   (vgap2)             
- Vacuum vessel (and shielding)                0.620           7.095   (d_vv_top+shldtth)  
- Gap                                          0.050           6.475   (vvblgap)           
- Top blanket                                  0.720           6.425   (blnktth)           
- Top first wall                               0.018           5.705   (fwtth)             
- Top scrape-off                               0.600           5.687   (vgaptop)           
- Plasma top                                   5.087           5.087   (rminor*kappa)      
+ TF coil                                      1.082           8.395   (tfcth)             
+ Gap                                          0.050           7.312   (tftsgap)           
+ Thermal shield                               0.050           7.262   (thshield)          
+ Gap                                          0.120           7.212   (vgap2)             
+ Vacuum vessel (and shielding)                0.620           7.092   (d_vv_top+shldtth)  
+ Gap                                          0.050           6.472   (vvblgap)           
+ Top blanket                                  0.720           6.422   (blnktth)           
+ Top first wall                               0.018           5.702   (fwtth)             
+ Top scrape-off                               0.600           5.684   (vgaptop)           
+ Plasma top                                   5.084           5.084   (rminor*kappa)      
  Midplane                                     0.000           0.000                       
- Plasma bottom                                5.087          -5.087   (rminor*kappa)      
- Lower scrape-off                             1.600          -6.687   (vgap)              
- Divertor structure                           0.621          -7.308   (divfix)            
- Vacuum vessel (and shielding)                1.020          -8.328   (d_vv_bot+shldlth)  
- Gap                                          0.120          -8.448   (vgap2)             
- Thermal shield                               0.050          -8.498   (thshield)          
- Gap                                          0.050          -8.548   (tftsgap)           
- TF coil                                      1.084          -9.631   (tfcth)             
-=======
- TF coil                                      1.096           8.421   (tfcth)             
- Gap                                          0.050           7.324   (tftsgap)           
- Thermal shield                               0.050           7.274   (thshield)          
- Gap                                          0.120           7.224   (vgap2)             
- Vacuum vessel (and shielding)                0.620           7.104   (d_vv_top+shldtth)  
- Gap                                          0.050           6.484   (vvblgap)           
- Top blanket                                  0.720           6.434   (blnktth)           
- Top first wall                               0.018           5.714   (fwtth)             
- Top scrape-off                               0.600           5.696   (vgaptop)           
- Plasma top                                   5.096           5.096   (rminor*kappa)      
- Midplane                                     0.000           0.000                       
- Plasma bottom                                5.096          -5.096   (rminor*kappa)      
- Lower scrape-off                             1.600          -6.696   (vgap)              
- Divertor structure                           0.621          -7.317   (divfix)            
- Vacuum vessel (and shielding)                1.020          -8.337   (d_vv_bot+shldlth)  
- Gap                                          0.120          -8.457   (vgap2)             
- Thermal shield                               0.050          -8.507   (thshield)          
- Gap                                          0.050          -8.557   (tftsgap)           
- TF coil                                      1.096          -9.654   (tfcth)             
->>>>>>> 8e3f6a88
+ Plasma bottom                                5.084          -5.084   (rminor*kappa)      
+ Lower scrape-off                             1.600          -6.684   (vgap)              
+ Divertor structure                           0.621          -7.305   (divfix)            
+ Vacuum vessel (and shielding)                1.020          -8.325   (d_vv_bot+shldlth)  
+ Gap                                          0.120          -8.445   (vgap2)             
+ Thermal shield                               0.050          -8.495   (thshield)          
+ Gap                                          0.050          -8.545   (tftsgap)           
+ TF coil                                      1.082          -9.628   (tfcth)             
  
  ************************************* Divertor build and plasma position *************************************
  
  Divertor Configuration = Single Null Divertor
  
-<<<<<<< HEAD
- Plasma top position, radial (m)                                          (ptop_radial)                 7.427  OP 
- Plasma top position, vertical (m)                                        (ptop_vertical)               5.087  OP 
- Plasma geometric centre, radial (m)                                      (rmajor.)                     8.856  OP 
-=======
- Plasma top position, radial (m)                                          (ptop_radial)                 7.441  OP 
- Plasma top position, vertical (m)                                        (ptop_vertical)               5.096  OP 
- Plasma geometric centre, radial (m)                                      (rmajor.)                     8.872  OP 
->>>>>>> 8e3f6a88
+ Plasma top position, radial (m)                                          (ptop_radial)                 7.424  OP 
+ Plasma top position, vertical (m)                                        (ptop_vertical)               5.084  OP 
+ Plasma geometric centre, radial (m)                                      (rmajor.)                     8.851  OP 
  Plasma geometric centre, vertical (m)                                    (0.0)                         0.000  OP 
  Plasma lower triangularity                                               (tril)                        0.500  OP 
  Plasma elongation                                                        (kappa.)                      1.781  OP 
  TF coil vertical offset (m)                                              (tfoffset)                   -0.616  OP 
-<<<<<<< HEAD
- Plasma outer arc radius of curvature (m)                                 (rco)                         5.162  OP 
- Plasma inner arc radius of curvature (m)                                 (rci)                         9.772  OP 
- Plasma lower X-pt, radial (m)                                            (rxpt)                        7.427  OP 
- Plasma lower X-pt, vertical (m)                                          (zxpt)                       -5.087  OP 
-=======
- Plasma outer arc radius of curvature (m)                                 (rco)                         5.172  OP 
- Plasma inner arc radius of curvature (m)                                 (rci)                         9.791  OP 
- Plasma lower X-pt, radial (m)                                            (rxpt)                        7.441  OP 
- Plasma lower X-pt, vertical (m)                                          (zxpt)                       -5.096  OP 
->>>>>>> 8e3f6a88
+ Plasma outer arc radius of curvature (m)                                 (rco)                         5.159  OP 
+ Plasma inner arc radius of curvature (m)                                 (rci)                         9.767  OP 
+ Plasma lower X-pt, radial (m)                                            (rxpt)                        7.424  OP 
+ Plasma lower X-pt, vertical (m)                                          (zxpt)                       -5.084  OP 
  Poloidal plane angle between vertical and inner leg (rad)                (thetai)                      0.171  OP 
  Poloidal plane angle between vertical and outer leg (rad)                (thetao)                      1.023  OP 
  Poloidal plane angle between inner leg and plate (rad)                   (betai)                       1.000     
@@ -1175,33 +700,18 @@
  Outer divertor leg poloidal length (m)                                   (plsepo)                      1.500     
  Inner divertor plate length (m)                                          (plleni)                      1.000     
  Outer divertor plate length (m)                                          (plleno)                      1.000     
-<<<<<<< HEAD
- Inner strike point, radial (m)                                           (rspi)                        6.442  OP 
- Inner strike point, vertical (m)                                         (zspi)                       -5.257  OP 
- Inner plate top, radial (m)                                              (rplti)                       6.637  OP 
- Inner plate top, vertical (m)                                            (zplti)                      -4.796  OP 
- Inner plate bottom, radial (m)                                           (rplbi)                       6.247  OP 
- Inner plate bottom, vertical (m)                                         (zplbi)                      -5.717  OP 
- Outer strike point, radial (m)                                           (rspo)                        8.208  OP 
- Outer strike point, vertical (m)                                         (zspo)                       -6.367  OP 
- Outer plate top, radial (m)                                              (rplto)                       8.427  OP 
- Outer plate top, vertical (m)                                            (zplto)                      -5.918  OP 
- Outer plate bottom, radial (m)                                           (rplbo)                       7.989  OP 
- Outer plate bottom, vertical (m)                                         (zplbo)                      -6.817  OP 
-=======
- Inner strike point, radial (m)                                           (rspi)                        6.456  OP 
- Inner strike point, vertical (m)                                         (zspi)                       -5.266  OP 
- Inner plate top, radial (m)                                              (rplti)                       6.651  OP 
- Inner plate top, vertical (m)                                            (zplti)                      -4.806  OP 
- Inner plate bottom, radial (m)                                           (rplbi)                       6.261  OP 
- Inner plate bottom, vertical (m)                                         (zplbi)                      -5.727  OP 
- Outer strike point, radial (m)                                           (rspo)                        8.222  OP 
- Outer strike point, vertical (m)                                         (zspo)                       -6.377  OP 
- Outer plate top, radial (m)                                              (rplto)                       8.441  OP 
- Outer plate top, vertical (m)                                            (zplto)                      -5.928  OP 
- Outer plate bottom, radial (m)                                           (rplbo)                       8.004  OP 
- Outer plate bottom, vertical (m)                                         (zplbo)                      -6.827  OP 
->>>>>>> 8e3f6a88
+ Inner strike point, radial (m)                                           (rspi)                        6.438  OP 
+ Inner strike point, vertical (m)                                         (zspi)                       -5.254  OP 
+ Inner plate top, radial (m)                                              (rplti)                       6.633  OP 
+ Inner plate top, vertical (m)                                            (zplti)                      -4.794  OP 
+ Inner plate bottom, radial (m)                                           (rplbi)                       6.243  OP 
+ Inner plate bottom, vertical (m)                                         (zplbi)                      -5.715  OP 
+ Outer strike point, radial (m)                                           (rspo)                        8.204  OP 
+ Outer strike point, vertical (m)                                         (zspo)                       -6.365  OP 
+ Outer plate top, radial (m)                                              (rplto)                       8.423  OP 
+ Outer plate top, vertical (m)                                            (zplto)                      -5.915  OP 
+ Outer plate bottom, radial (m)                                           (rplbo)                       7.986  OP 
+ Outer plate bottom, vertical (m)                                         (zplbo)                      -6.815  OP 
  Calculated maximum divertor height (m)                                   (divht)                       2.021  OP 
  
  ************************************************* TF coils  **************************************************
@@ -1215,38 +725,20 @@
  Materal stress of the point of maximum shear stress (Tresca criterion) for each layer
  Please use utilities/plot_stress_tf.py for radial plots plots summary
  Layers                             Steel case            WP    Outer case
-<<<<<<< HEAD
- Radial stress               (MPa)       0.000      -216.190         3.521
- toroidal stress             (MPa)    -355.667      -227.826      -277.120
- Vertical stress             (MPa)     194.334       194.334       106.410
- Von-Mises stress            (MPa)     483.096       365.984       342.939
- Shear (Tresca) stress       (MPa)     550.000       422.159       383.530
- 
- Toroidal modulus            (GPa)     205.000        24.443       205.000
- Vertical modulus            (GPa)     205.000       104.499       374.385
- 
- WP toroidal modulus (GPa)                                                (eyoung_wp_t*1.0D-9)      2.071E+01  OP 
+ Radial stress               (MPa)       0.000      -215.917         3.519
+ toroidal stress             (MPa)    -355.670      -227.738      -277.143
+ Vertical stress             (MPa)     194.330       194.330       106.384
+ Von-Mises stress            (MPa)     483.097       365.903       342.942
+ Shear (Tresca) stress       (MPa)     550.000       422.068       383.527
+ 
+ Toroidal modulus            (GPa)     205.000        24.450       205.000
+ Vertical modulus            (GPa)     205.000       104.505       374.472
+ 
+ WP toroidal modulus (GPa)                                                (eyoung_wp_t*1.0D-9)      2.072E+01  OP 
  WP vertical modulus (GPa)                                                (eyoung_wp_z*1.0D-9)      8.395E+01  OP 
- Maximum radial deflection at midplane (m)                                (deflect)                -5.448E-03  OP 
+ Maximum radial deflection at midplane (m)                                (deflect)                -5.446E-03  OP 
  Vertical strain on casing                                                (casestr)                 9.480E-04  OP 
- Radial strain on insulator                                               (insstrain)              -1.079E-02  OP 
-=======
- Radial stress               (MPa)       0.000      -294.349         3.593
- toroidal stress             (MPa)    -356.713      -308.049      -280.197
- Vertical stress             (MPa)     193.287       193.287       106.265
- Von-Mises stress            (MPa)     483.272       437.945       345.800
- Shear (Tresca) stress       (MPa)     550.000       501.336       386.462
- 
- Toroidal modulus            (GPa)     205.000        22.201       205.000
- Vertical modulus            (GPa)     205.000        79.751       372.878
- 
- WP toroidal modulus (GPa)                                                (eyoung_wp_t*1.0D-9)      1.876E+01  OP 
- WP vertical modulus (GPa)                                                (eyoung_wp_z*1.0D-9)      5.403E+01  OP 
- Maximum radial deflection at midplane (m)                                (deflect)                -5.462E-03  OP 
- Vertical strain on casing                                                (casestr)                 9.429E-04  OP 
- Vertical strain on winding pack                                          (windstrain)              3.211E-03  OP 
- Radial strain on insulator                                               (insstrain)              -1.415E-02  OP 
->>>>>>> 8e3f6a88
+ Radial strain on insulator                                               (insstrain)              -1.078E-02  OP 
  
  TF design
  
@@ -1262,121 +754,67 @@
  TF coil Geometry :
  
  Number of TF coils                                                       (n_tf)                           18     
-<<<<<<< HEAD
- Inboard leg centre radius (m)                                            (r_tf_inboard_mid)        3.794E+00  OP 
+ Inboard leg centre radius (m)                                            (r_tf_inboard_mid)        3.792E+00  OP 
  Outboard leg centre radius (m)                                           (r_tf_outboard_mid)       1.577E+01  OP 
- Total inboard leg radial thickness (m)                                   (tfcth)                   1.084E+00  ITV
- Total outboard leg radial thickness (m)                                  (tfthko)                  1.084E+00     
- Outboard leg toroidal thickness (m)                                      (tftort)                  1.506E+00  OP 
- Maximum inboard edge height (m)                                          (hmax)                    8.548E+00  OP 
- Mean coil circumference (including inboard leg length) (m)               (tfleng)                  4.754E+01  OP 
-=======
- Inboard leg centre radius (m)                                            (r_tf_inboard_mid)        3.799E+00  OP 
- Outboard leg centre radius (m)                                           (r_tf_outboard_mid)       1.580E+01  OP 
- Total inboard leg radial thickness (m)                                   (tfcth)                   1.096E+00  ITV
- Total outboard leg radial thickness (m)                                  (tfthko)                  1.096E+00     
- Outboard leg toroidal thickness (m)                                      (tftort)                  1.510E+00  OP 
- Maximum inboard edge height (m)                                          (hmax)                    8.557E+00  OP 
- Mean coil circumference (including inboard leg length) (m)               (tfleng)                  4.764E+01  OP 
->>>>>>> 8e3f6a88
+ Total inboard leg radial thickness (m)                                   (tfcth)                   1.082E+00  ITV
+ Total outboard leg radial thickness (m)                                  (tfthko)                  1.082E+00     
+ Outboard leg toroidal thickness (m)                                      (tftort)                  1.505E+00  OP 
+ Maximum inboard edge height (m)                                          (hmax)                    8.545E+00  OP 
+ Mean coil circumference (including inboard leg length) (m)               (tfleng)                  4.753E+01  OP 
  Vertical TF shape                                                        (i_tf_shape)                      1     
  
  D-shape coil, inner surface shape approximated by
  by a straight segment and elliptical arcs between the following points:
  
  point         x(m)           y(m)
-<<<<<<< HEAD
-   1          4.336          4.389
-   2          8.284          7.315
-   3         15.232          0.000
-   4          8.284         -8.548
-   5          4.336         -5.129
+   1          4.333          4.387
+   2          8.280          7.312
+   3         15.225          0.000
+   4          8.280         -8.545
+   5          4.333         -5.127
  
  Global material area/fractions:
  
- TF cross-section (total) (m2)                                            (tfareain)                2.583E+01     
- Total steel cross-section (m2)                                           (a_tf_steel*n_tf)         1.879E+01     
+ TF cross-section (total) (m2)                                            (tfareain)                2.579E+01     
+ Total steel cross-section (m2)                                           (a_tf_steel*n_tf)         1.875E+01     
  Total steel TF fraction                                                  (f_tf_steel)              7.273E-01     
- Total Insulation cross-section (total) (m2)                              (a_tf_ins*n_tf)           2.026E+00     
- Total Insulation fraction                                                (f_tf_ins)                7.844E-02     
+ Total Insulation cross-section (total) (m2)                              (a_tf_ins*n_tf)           2.024E+00     
+ Total Insulation fraction                                                (f_tf_ins)                7.849E-02     
  
  External steel Case Information :
  
- Casing cross section area (per leg) (m2)                                 (acasetf)                 9.167E-01     
- Inboard leg case plasma side wall thickness (m)                          (casthi)                  5.418E-02     
- Inboard leg case inboard "nose" thickness (m)                            (thkcas)                  5.203E-01  ITV
+ Casing cross section area (per leg) (m2)                                 (acasetf)                 9.150E-01     
+ Inboard leg case plasma side wall thickness (m)                          (casthi)                  5.412E-02     
+ Inboard leg case inboard "nose" thickness (m)                            (thkcas)                  5.195E-01  ITV
  Inboard leg case sidewall thickness at its narrowest point (m)           (casths)                  1.000E-01     
- External case mass per coil (kg)                                         (whtcas)                  9.316E+05  OP 
+ External case mass per coil (kg)                                         (whtcas)                  8.630E+05  OP 
  
  TF winding pack (WP) geometry:
  
- WP cross section area with insulation and insertion (per coil) (m2)      (awpc)                    5.185E-01     
- WP cross section area (per coil) (m2)                                    (aswp)                    4.464E-01     
- Winding pack radial thickness (m)                                        (dr_tf_wp)                4.434E-01  OP 
- Winding pack toroidal width 1 (m)                                        (wwp1)                    1.209E+00  OP 
-=======
-   1          4.347          4.395
-   2          8.300          7.324
-   3         15.256          0.000
-   4          8.300         -8.557
-   5          4.347         -5.134
- 
- Global material area/fractions:
- 
- TF cross-section (total) (m2)                                            (tfareain)                2.617E+01     
- Total steel cross-section (m2)                                           (a_tf_steel*n_tf)         1.890E+01     
- Total steel TF fraction                                                  (f_tf_steel)              7.220E-01     
- Total Insulation cross-section (total) (m2)                              (a_tf_ins*n_tf)           2.055E+00     
- Total Insulation fraction                                                (f_tf_ins)                7.851E-02     
- 
- External steel Case Information :
- 
- Casing cross section area (per leg) (m2)                                 (acasetf)                 9.202E-01     
- Inboard leg case plasma side wall thickness (m)                          (casthi)                  5.482E-02     
- Inboard leg case inboard "nose" thickness (m)                            (thkcas)                  5.192E-01  ITV
- Inboard leg case sidewall thickness at its narrowest point (m)           (casths)                  1.000E-01     
- External case mass per coil (kg)                                         (whtcas)                  8.719E+05  OP 
- 
- TF winding pack (WP) geometry:
- 
- WP cross section area with insulation and insertion (per coil) (m2)      (awpc)                    5.338E-01     
- WP cross section area (per coil) (m2)                                    (aswp)                    4.611E-01     
- Winding pack radial thickness (m)                                        (dr_tf_wp)                4.563E-01  OP 
- Winding pack toroidal width 1 (m)                                        (wwp1)                    1.210E+00  OP 
->>>>>>> 8e3f6a88
+ WP cross section area with insulation and insertion (per coil) (m2)      (awpc)                    5.176E-01     
+ WP cross section area (per coil) (m2)                                    (aswp)                    4.456E-01     
+ Winding pack radial thickness (m)                                        (dr_tf_wp)                4.430E-01  OP 
+ Winding pack toroidal width 1 (m)                                        (wwp1)                    1.208E+00  OP 
  Winding pack toroidal width 2 (m)                                        (wwp2)                    1.130E+00  OP 
  Ground wall insulation thickness (m)                                     (tinstf)                  1.300E-02     
  Winding pack insertion gap (m)                                           (tfinsgap)                1.000E-02     
  
  TF winding pack (WP) material area/fractions:
  
-<<<<<<< HEAD
- Steel WP cross-section (total) (m2)                                      (aswp*n_tf)               2.287E+00     
+ Steel WP cross-section (total) (m2)                                      (aswp*n_tf)               2.284E+00     
  Steel WP fraction                                                        (aswp/awpc)               2.451E-01     
  Insulation WP fraction                                                   (aiwp/awpc)               1.396E-01     
  Cable WP fraction                                                        ((awpc-aswp-aiwp)/awpc)   6.153E-01     
-=======
- Steel WP cross-section (total) (m2)                                      (aswp*n_tf)               2.332E+00     
- Steel WP fraction                                                        (aswp/awpc)               2.427E-01     
- Insulation WP fraction                                                   (aiwp/awpc)               1.379E-01     
- Cable WP fraction                                                        ((awpc-aswp-aiwp)/awpc)   6.194E-01     
->>>>>>> 8e3f6a88
  
  WP turn information:
  
  Turn parametrisation                                                     (i_tf_turns_integer)              0     
    Non-integer number of turns
- Number of turns per TF coil                                              (n_tf_turn)               1.998E+02  OP 
- 
-<<<<<<< HEAD
- Width of turn including inter-turn insulation (m)                        (t_turn_tf)               4.727E-02  OP 
- Width of conductor (square) (m)                                          (t_conductor)             4.327E-02  OP 
- Width of space inside conductor (m)                                      (t_cable)                 3.527E-02  OP 
-=======
- Width of turn including inter-turn insulation (m)                        (t_turn_tf)               4.804E-02  OP 
- Width of conductor (square) (m)                                          (t_conductor)             4.404E-02  OP 
- Width of space inside conductor (m)                                      (t_cable)                 3.604E-02  OP 
->>>>>>> 8e3f6a88
+ Number of turns per TF coil                                              (n_tf_turn)               1.996E+02  OP 
+ 
+ Width of turn including inter-turn insulation (m)                        (t_turn_tf)               4.725E-02  OP 
+ Width of conductor (square) (m)                                          (t_conductor)             4.325E-02  OP 
+ Width of space inside conductor (m)                                      (t_cable)                 3.525E-02  OP 
  Steel conduit thickness (m)                                              (thwcndut)                4.000E-03  ITV
  Inter-turn insulation thickness (m)                                      (thicndut)                2.000E-03     
  
@@ -1384,78 +822,44 @@
  
  Diameter of central helium channel in cable                              (dhecoil)                 5.000E-03     
  Fractions by area
-<<<<<<< HEAD
- internal area of the cable space                                         (acstf)                   1.236E-03     
+ internal area of the cable space                                         (acstf)                   1.235E-03     
  Coolant fraction in conductor excluding central channel                  (vftf)                    3.300E-01     
- Copper fraction of conductor                                             (fcutfsu)                 8.055E-01  ITV
- Superconductor fraction of conductor                                     (1-fcutfsu)               1.945E-01     
-=======
- internal area of the cable space                                         (acstf)                   1.291E-03     
- Coolant fraction in conductor excluding central channel                  (vftf)                    3.300E-01     
- Copper fraction of conductor                                             (fcutfsu)                 7.374E-01  ITV
- Superconductor fraction of conductor                                     (1-fcutfsu)               2.626E-01     
->>>>>>> 8e3f6a88
+ Copper fraction of conductor                                             (fcutfsu)                 8.054E-01  ITV
+ Superconductor fraction of conductor                                     (1-fcutfsu)               1.946E-01     
  Check total area fractions in winding pack = 1                                                         1.000     
  minimum TF conductor temperature margin  (K)                             (tmargmin_tf)                 1.700     
- TF conductor temperature margin (K)                                      (tmargtf)                     2.818     
- Elastic properties behavior                                              (i_tf_cond_props)                 0     
+ TF conductor temperature margin (K)                                      (tmargtf)                     2.819     
+ Elastic properties behavior                                              (i_tf_cond_eyoung_axial)          0     
    Conductor stiffness neglected
  Conductor axial Young's modulus                                          (eyoung_cond_z)           0.000E+00     
  Conductor transverse Young's modulus                                     (eyoung_cond_t)           0.000E+00     
  
  TF coil mass:
  
-<<<<<<< HEAD
- Superconductor mass per coil (kg)                                        (whtconsc)                8.169E+03  OP 
- Copper mass per coil (kg)                                                (whtconcu)                5.474E+04  OP 
- Steel conduit mass per coil (kg)                                         (whtconsh)                4.713E+04  OP 
- Conduit insulation mass per coil (kg)                                    (whtconin)                6.193E+03  OP 
- Total conduit mass per coil (kg)                                         (whtcon)                  1.162E+05  OP 
- Mass of each TF coil (kg)                                                (whttf/n_tf)              1.054E+06  OP 
- Total TF coil mass (kg)                                                  (whttf)                   1.897E+07     
+ Superconductor mass per coil (kg)                                        (whtconsc)                8.153E+03  OP 
+ Copper mass per coil (kg)                                                (whtconcu)                5.460E+04  OP 
+ Steel conduit mass per coil (kg)                                         (whtconsh)                4.704E+04  OP 
+ Conduit insulation mass per coil (kg)                                    (whtconin)                6.182E+03  OP 
+ Total conduit mass per coil (kg)                                         (whtcon)                  1.160E+05  OP 
+ Mass of each TF coil (kg)                                                (whttf/n_tf)              9.851E+05  OP 
+ Total TF coil mass (kg)                                                  (whttf)                   1.773E+07  OP 
  
  Maximum B field and currents:
  
  Nominal peak field assuming toroidal symmetry (T)                        (bmaxtf)                  1.115E+01  OP 
- Total current in all TF coils (MA)                                       (ritfc/1.D6)              2.338E+02  OP 
- TF coil current (summed over all coils) (A)                              (ritfc)                   2.338E+08     
- Actual peak field at discrete conductor (T)                              (bmaxtfrp)                1.189E+01  OP 
- Winding pack current density (A/m2)                                      (jwptf)                   2.909E+07  OP 
- Inboard leg mid-plane conductor current density (A/m2)                   (oacdcp)                  9.050E+06     
- Total stored energy in TF coils (GJ)                                     (estotftgj)               1.327E+02  OP 
+ Total current in all TF coils (MA)                                       (ritfc/1.D6)              2.336E+02  OP 
+ TF coil current (summed over all coils) (A)                              (ritfc)                   2.336E+08     
+ Actual peak field at discrete conductor (T)                              (bmaxtfrp)                1.188E+01  OP 
+ Winding pack current density (A/m2)                                      (jwptf)                   2.912E+07  OP 
+ Inboard leg mid-plane conductor current density (A/m2)                   (oacdcp)                  9.057E+06     
+ Total stored energy in TF coils (GJ)                                     (estotftgj)               1.324E+02  OP 
  
  TF Forces:
  
- Inboard vertical tension per coil (N)                                    (vforce)                  2.028E+08  OP 
- Outboard vertical tension per coil (N)                                   (vforce_outboard)         2.028E+08  OP 
+ Inboard vertical tension per coil (N)                                    (vforce)                  2.025E+08  OP 
+ Outboard vertical tension per coil (N)                                   (vforce_outboard)         2.025E+08  OP 
  inboard vertical tension fraction (-)                                    (f_vforce_inboard)        5.000E-01  OP 
- Centring force per coil (N/m)                                            (cforce)                  7.242E+07  OP 
-=======
- Superconductor mass per coil (kg)                                        (whtconsc)                1.201E+04  OP 
- Copper mass per coil (kg)                                                (whtconcu)                5.238E+04  OP 
- Steel conduit mass per coil (kg)                                         (whtconsh)                4.814E+04  OP 
- Conduit insulation mass per coil (kg)                                    (whtconin)                6.311E+03  OP 
- Total conduit mass per coil (kg)                                         (whtcon)                  1.188E+05  OP 
- Mass of each TF coil (kg)                                                (whttf/n_tf)              9.970E+05  OP 
- Total TF coil mass (kg)                                                  (whttf)                   1.795E+07  OP 
- 
- Maximum B field and currents:
- 
- Nominal peak field assuming toroidal symmetry (T)                        (bmaxtf)                  1.112E+01  OP 
- Total current in all TF coils (MA)                                       (ritfc/1.D6)              2.338E+02  OP 
- TF coil current (summed over all coils) (A)                              (ritfc)                   2.338E+08     
- Actual peak field at discrete conductor (T)                              (bmaxtfrp)                1.185E+01  OP 
- Winding pack current density (A/m2)                                      (jwptf)                   2.817E+07  OP 
- Inboard leg mid-plane conductor current density (A/m2)                   (oacdcp)                  8.933E+06     
- Total stored energy in TF coils (GJ)                                     (estotftgj)               1.329E+02  OP 
- 
- TF Forces:
- 
- Inboard vertical tension per coil (N)                                    (vforce)                  2.029E+08  OP 
- Outboard vertical tension per coil (N)                                   (vforce_outboard)         2.029E+08  OP 
- inboard vertical tension fraction (-)                                    (f_vforce_inboard)        5.000E-01  OP 
- Centring force per coil (N/m)                                            (cforce)                  7.224E+07  OP 
->>>>>>> 8e3f6a88
+ Centring force per coil (N/m)                                            (cforce)                  7.233E+07  OP 
  
  Ripple information:
  
@@ -1465,12 +869,8 @@
  Quench information :
  
  Allowable stress in vacuum vessel (VV) due to quench (Pa)                (sigvvall)                9.300E+07     
- Minimum allowed quench time due to stress in VV (s)                      (taucq)                   2.221E+01  OP 
-<<<<<<< HEAD
- Actual quench time (or time constant) (s)                                (tdmptf)                  1.794E+01  ITV
-=======
- Actual quench time (or time constant) (s)                                (tdmptf)                  1.796E+01  ITV
->>>>>>> 8e3f6a88
+ Minimum allowed quench time due to stress in VV (s)                      (taucq)                   2.217E+01  OP 
+ Actual quench time (or time constant) (s)                                (tdmptf)                  1.789E+01  ITV
  Maximum allowed voltage during quench due to insulation (kV)             (vdalw)                   1.265E+01     
  Actual quench voltage (kV)                                               (vtfskv)                  1.265E+01  OP 
  Maximum allowed temp rise during a quench (K)                            (tmaxpro)                 1.500E+02     
@@ -1478,29 +878,16 @@
  Radial build of TF coil centre-line :
  
                                           Thickness (m)    Outer radius (m)
-<<<<<<< HEAD
- Innermost edge of TF coil                    3.252           3.252                       
- Coil case ("nose")                           0.520           3.773   (thkcas)            
- Insertion gap for winding pack               0.010           3.783   (tfinsgap)          
- Winding pack ground insulation               0.013           3.796   (tinstf)            
- Winding - first half                         0.199           3.994   (dr_tf_wp/2-tinstf-t
- Winding - second half                        0.199           4.193   (dr_tf_wp/2-tinstf-t
- Winding pack insulation                      0.013           4.206   (tinstf)            
- Insertion gap for winding pack               0.010           4.216   (tfinsgap)          
- Plasma side case min radius                  0.054           4.270   (casthi)            
- Plasma side case max radius                  4.336           4.336   (r_tf_inboard_out)  
-=======
  Innermost edge of TF coil                    3.251           3.251                       
  Coil case ("nose")                           0.519           3.770   (thkcas)            
  Insertion gap for winding pack               0.010           3.780   (tfinsgap)          
  Winding pack ground insulation               0.013           3.793   (tinstf)            
- Winding - first half                         0.205           3.998   (dr_tf_wp/2-tinstf-t
- Winding - second half                        0.205           4.203   (dr_tf_wp/2-tinstf-t
- Winding pack insulation                      0.013           4.216   (tinstf)            
- Insertion gap for winding pack               0.010           4.226   (tfinsgap)          
- Plasma side case min radius                  0.055           4.281   (casthi)            
- Plasma side case max radius                  4.347           4.347   (r_tf_inboard_out)  
->>>>>>> 8e3f6a88
+ Winding - first half                         0.198           3.992   (dr_tf_wp/2-tinstf-t
+ Winding - second half                        0.198           4.190   (dr_tf_wp/2-tinstf-t
+ Winding pack insulation                      0.013           4.203   (tinstf)            
+ Insertion gap for winding pack               0.010           4.213   (tfinsgap)          
+ Plasma side case min radius                  0.054           4.267   (casthi)            
+ Plasma side case max radius                  4.333           4.333   (r_tf_inboard_out)  
  TF coil dimensions are consistent
  
  ****************************************** Superconducting TF Coils ******************************************
@@ -1512,26 +899,16 @@
  Critical temperature at zero field and strain (K)                        (tc0m)                    1.606E+01     
  
  Helium temperature at peak field (= superconductor temperature) (K)      (thelium)                 4.750E+00     
-<<<<<<< HEAD
  Total helium fraction inside cable space                                 (fhetot)                  3.459E-01  OP 
- Copper fraction of conductor                                             (fcutfsu)                 8.055E-01  ITV
+ Copper fraction of conductor                                             (fcutfsu)                 8.054E-01  ITV
  Residual manufacturing strain on superconductor                          (strncon_tf)             -5.000E-03     
  Self-consistent strain on superconductor                                 (strain_wp)               1.860E-03     
- Critical current density in superconductor (A/m2)                        (jcritsc)                 8.268E+08  OP 
- Critical current density in strand (A/m2)                                (jcritstr)                1.608E+08  OP 
- Critical current density in winding pack (A/m2)                          (jwdgcrt)                 5.819E+07  OP 
- Actual current density in winding pack (A/m2)                            (jwdgop)                  2.909E+07  OP 
-=======
- Total helium fraction inside cable space                                 (fhetot)                  3.452E-01  OP 
- Copper fraction of conductor                                             (fcutfsu)                 7.374E-01  ITV
- Strain on superconductor                                                 (strncon_tf)             -5.000E-03     
- Critical current density in superconductor (A/m2)                        (jcritsc)                 5.857E+08  OP 
- Critical current density in strand (A/m2)                                (jcritstr)                1.538E+08  OP 
- Critical current density in winding pack (A/m2)                          (jwdgcrt)                 5.633E+07  OP 
- Actual current density in winding pack (A/m2)                            (jwdgop)                  2.817E+07  OP 
->>>>>>> 8e3f6a88
+ Critical current density in superconductor (A/m2)                        (jcritsc)                 8.272E+08  OP 
+ Critical current density in strand (A/m2)                                (jcritstr)                1.610E+08  OP 
+ Critical current density in winding pack (A/m2)                          (jwdgcrt)                 5.823E+07  OP 
+ Actual current density in winding pack (A/m2)                            (jwdgop)                  2.912E+07  OP 
  Minimum allowed temperature margin in superconductor (K)                 (tmargmin_tf)             1.700E+00     
- Actual temperature margin in superconductor (K)                          (tmarg)                   2.818E+00  OP 
+ Actual temperature margin in superconductor (K)                          (tmarg)                   2.819E+00  OP 
  Critical current (A)                                                     (icrit)                   1.300E+05  OP 
  Actual current (A)                                                       (cpttf)                   6.500E+04  OP 
  Actual current / critical current                                        (iooic)                   5.000E-01  OP 
@@ -1544,84 +921,46 @@
  
  Central Solenoid Current Density Limits :
  
-<<<<<<< HEAD
  Maximum field at Beginning Of Pulse (T)                                  (bmaxoh0)                 1.178E+01  OP 
- Critical superconductor current density at BOP (A/m2)                    (jscoh_bop)               5.949E+08  OP 
+ Critical superconductor current density at BOP (A/m2)                    (jscoh_bop)               5.951E+08  OP 
  Critical strand current density at BOP (A/m2)                            (jstrandoh_bop)           1.785E+08  OP 
- Allowable overall current density at BOP (A/m2)                          (rjohc0)                  6.246E+07  OP 
+ Allowable overall current density at BOP (A/m2)                          (rjohc0)                  6.248E+07  OP 
  Actual overall current density at BOP (A/m2)                             (cohbop)                  1.562E+07  OP 
  
  Maximum field at End Of Flattop (T)                                      (bmaxoh)                  1.146E+01  OP 
- Critical superconductor current density at EOF (A/m2)                    (jscoh_eof)               6.377E+08  OP 
+ Critical superconductor current density at EOF (A/m2)                    (jscoh_eof)               6.378E+08  OP 
  Critical strand current density at EOF (A/m2)                            (jstrandoh_eof)           1.913E+08  OP 
- Allowable overall current density at EOF (A/m2)                          (rjohc)                   6.696E+07  OP 
+ Allowable overall current density at EOF (A/m2)                          (rjohc)                   6.697E+07  OP 
  Actual overall current density at EOF (A/m2)                             (coheof)                  1.674E+07  ITV
  
- CS inside radius (m)                                                     (bore.)                   2.544E+00     
- CS thickness (m)                                                         (ohcth.)                  6.037E-01     
+ CS inside radius (m)                                                     (bore.)                   2.543E+00     
+ CS thickness (m)                                                         (ohcth.)                  6.035E-01     
  Gap between central solenoid and TF coil (m)                             (gapoh)                   5.000E-02  ITV
- CS overall cross-sectional area (m2)                                     (areaoh)                  9.289E+00  OP 
- CS conductor+void cross-sectional area (m2)                              (awpoh)                   4.645E+00  OP 
-    CS conductor cross-sectional area (m2)                                (awpoh*(1-vfohc))         3.251E+00  OP 
-    CS void cross-sectional area (m2)                                     (awpoh*vfohc)             1.393E+00  OP 
- CS steel cross-sectional area (m2)                                       (areaoh-awpoh)            4.645E+00  OP 
-=======
- Maximum field at Beginning Of Pulse (T)                                  (bmaxoh0)                 1.175E+01  OP 
- Critical superconductor current density at BOP (A/m2)                    (jscoh_bop)               5.993E+08  OP 
- Critical strand current density at BOP (A/m2)                            (jstrandoh_bop)           1.798E+08  OP 
- Allowable overall current density at BOP (A/m2)                          (rjohc0)                  6.293E+07  OP 
- Actual overall current density at BOP (A/m2)                             (cohbop)                  1.573E+07  OP 
- 
- Maximum field at End Of Flattop (T)                                      (bmaxoh)                  1.142E+01  OP 
- Critical superconductor current density at EOF (A/m2)                    (jscoh_eof)               6.424E+08  OP 
- Critical strand current density at EOF (A/m2)                            (jstrandoh_eof)           1.927E+08  OP 
- Allowable overall current density at EOF (A/m2)                          (rjohc)                   6.745E+07  OP 
- Actual overall current density at EOF (A/m2)                             (coheof)                  1.686E+07  ITV
- 
- CS inside radius (m)                                                     (bore.)                   2.549E+00     
- CS thickness (m)                                                         (ohcth.)                  5.977E-01     
- Gap between central solenoid and TF coil (m)                             (gapoh)                   5.000E-02  ITV
- CS overall cross-sectional area (m2)                                     (areaoh)                  9.206E+00  OP 
- CS conductor+void cross-sectional area (m2)                              (awpoh)                   4.603E+00  OP 
-    CS conductor cross-sectional area (m2)                                (awpoh*(1-vfohc))         3.222E+00  OP 
-    CS void cross-sectional area (m2)                                     (awpoh*vfohc)             1.381E+00  OP 
- CS steel cross-sectional area (m2)                                       (areaoh-awpoh)            4.603E+00  OP 
->>>>>>> 8e3f6a88
+ CS overall cross-sectional area (m2)                                     (areaoh)                  9.283E+00  OP 
+ CS conductor+void cross-sectional area (m2)                              (awpoh)                   4.641E+00  OP 
+    CS conductor cross-sectional area (m2)                                (awpoh*(1-vfohc))         3.249E+00  OP 
+    CS void cross-sectional area (m2)                                     (awpoh*vfohc)             1.392E+00  OP 
+ CS steel cross-sectional area (m2)                                       (areaoh-awpoh)            4.641E+00  OP 
  CS steel area fraction                                                   (oh_steel_frac)           5.000E-01     
  Only hoop stress considered
  Switch for CS stress calculation                                         (i_cs_stress)                     0     
  Allowable stress in CS steel (Pa)                                        (alstroh)                 5.500E+08     
-<<<<<<< HEAD
- Hoop stress in CS steel (Pa)                                             (sig_hoop)                5.874E+08  OP 
- Axial stress in CS steel (Pa)                                            (sig_axial)              -6.542E+08  OP 
- Maximum shear stress in CS steel for the Tresca criterion (Pa)           (s_tresca_oh)             5.874E+08  OP 
- Axial force in CS (N)                                                    (axial_force)            -1.766E+09  OP 
-=======
- Hoop stress in CS steel (Pa)                                             (sig_hoop)                5.896E+08  OP 
- Axial stress in CS steel (Pa)                                            (sig_axial)              -6.564E+08  OP 
- Maximum shear stress in CS steel for the Tresca criterion (Pa)           (s_tresca_oh)             5.896E+08  OP 
- Axial force in CS (N)                                                    (axial_force)            -1.755E+09  OP 
->>>>>>> 8e3f6a88
+ Hoop stress in CS steel (Pa)                                             (sig_hoop)                5.872E+08  OP 
+ Axial stress in CS steel (Pa)                                            (sig_axial)              -6.539E+08  OP 
+ Maximum shear stress in CS steel for the Tresca criterion (Pa)           (s_tresca_oh)             5.872E+08  OP 
+ Axial force in CS (N)                                                    (axial_force)            -1.763E+09  OP 
  Strain on CS superconductor                                              (strncon_cs)             -5.000E-03     
  Copper fraction in strand                                                (fcuohsu)                 7.000E-01     
  Void (coolant) fraction in conductor                                     (vfohc)                   3.000E-01     
  Helium coolant temperature (K)                                           (tftmp)                   4.750E+00     
-<<<<<<< HEAD
  CS temperature margin (K)                                                (tmargoh)                 3.406E+00  OP 
-=======
- CS temperature margin (K)                                                (tmargoh)                 3.416E+00  OP 
->>>>>>> 8e3f6a88
  Minimum permitted temperature margin (K)                                 (tmargmin_cs)             1.700E+00     
  residual hoop stress in CS Steel (Pa)                                    (residual_sig_hoop)       2.400E+08     
  Initial vertical crack size (m)                                          (t_crack_vertical)        2.000E-03     
  Initial radial crack size (m)                                            (t_crack_radial)          6.000E-03     
  CS structural vertical thickness (m)                                     (t_structural_vertical)   2.200E-02     
  CS structural radial thickness (m)                                       (t_structural_radial)     7.000E-02     
-<<<<<<< HEAD
- Allowable number of cycles till CS fracture                              (N_cycle)                 3.770E+04  OP 
-=======
- Allowable number of cycles till CS fracture                              (N_cycle)                 3.681E+04  OP 
->>>>>>> 8e3f6a88
+ Allowable number of cycles till CS fracture                              (N_cycle)                 3.778E+04  OP 
  
  Superconducting PF coils
  PF coil superconductor material                                          (isumatpf)                        3     
@@ -1637,60 +976,33 @@
  
  coil           R(m)        Z(m)        dR(m)       dZ(m)       turns     steel thickness(m)
  
-<<<<<<< HEAD
-  PF 1           6.25        9.26        1.33        1.33      460.13        0.14
-  PF 2           6.25      -10.49        1.43        1.43      532.92        0.16
-  PF 3          17.59        2.86        1.18        1.18      199.58        0.09
-  PF 4          17.59       -2.86        1.18        1.18      199.58        0.09
-  PF 5          15.92        8.00        0.81        0.81      122.66        0.07
-  PF 6          15.92       -8.00        0.81        0.81      122.66        0.07
-  CS             2.85        0.00        0.60       15.39     3616.00        0.15
- Plasma          8.86        0.00        5.71       10.17        1.00
-=======
-  PF 1           6.26        9.28        1.33        1.33      459.60        0.14
-  PF 2           6.26      -10.51        1.43        1.43      531.97        0.16
-  PF 3          17.62        2.86        1.18        1.18      199.64        0.09
-  PF 4          17.62       -2.86        1.18        1.18      199.64        0.09
-  PF 5          15.95        8.01        0.81        0.81      122.32        0.07
-  PF 6          15.95       -8.01        0.81        0.81      122.32        0.07
-  CS             2.85        0.00        0.60       15.40     3609.89        0.15
- Plasma          8.87        0.00        5.72       10.19        1.00
->>>>>>> 8e3f6a88
+  PF 1           6.25        9.25        1.33        1.33      459.79        0.14
+  PF 2           6.25      -10.49        1.43        1.43      532.55        0.16
+  PF 3          17.58        2.86        1.18        1.18      199.37        0.09
+  PF 4          17.58       -2.86        1.18        1.18      199.37        0.09
+  PF 5          15.91        7.99        0.81        0.81      122.56        0.07
+  PF 6          15.91       -7.99        0.81        0.81      122.56        0.07
+  CS             2.84        0.00        0.60       15.38     3614.33        0.15
+ Plasma          8.85        0.00        5.71       10.17        1.00
  
  PF Coil Information at Peak Current:
  
  coil  current  allowed J  actual J   J   cond. mass   steel mass     field
          (MA)    (A/m2)     (A/m2)  ratio    (kg)          (kg)        (T)
  
-<<<<<<< HEAD
-  PF 1   19.42  3.805E+08  1.100E+07  0.03 2.945E+05   2.550E+05    6.218E+00
-  PF 2   22.49  3.291E+08  1.100E+07  0.03 3.411E+05   3.145E+05    6.721E+00
-  PF 3   -8.42  7.515E+08  6.000E+06  0.01 6.590E+05   3.943E+05    2.756E+00
-  PF 4   -8.42  7.515E+08  6.000E+06  0.01 6.590E+05   3.943E+05    2.756E+00
-  PF 5   -5.27  7.712E+08  8.000E+06  0.01 2.802E+05   1.845E+05    2.578E+00
-  PF 6   -5.27  7.712E+08  8.000E+06  0.01 2.802E+05   1.845E+05    2.578E+00
-  CS  -155.49  6.246E+07  1.674E+07  0.27 3.535E+05   6.478E+05    1.178E+01
+  PF 1   19.40  3.807E+08  1.100E+07  0.03 2.941E+05   2.545E+05    6.217E+00
+  PF 2   22.47  3.292E+08  1.100E+07  0.03 3.407E+05   3.139E+05    6.720E+00
+  PF 3   -8.41  7.516E+08  6.000E+06  0.01 6.580E+05   3.933E+05    2.755E+00
+  PF 4   -8.41  7.516E+08  6.000E+06  0.01 6.580E+05   3.933E+05    2.755E+00
+  PF 5   -5.27  7.713E+08  8.000E+06  0.01 2.798E+05   1.841E+05    2.577E+00
+  PF 6   -5.27  7.713E+08  8.000E+06  0.01 2.798E+05   1.841E+05    2.577E+00
+  CS  -155.42  6.248E+07  1.674E+07  0.27 3.530E+05   6.470E+05    1.178E+01
        ------                             ---------   ---------
-       224.79                             2.868E+06   2.375E+06
+       224.66                             2.864E+06   2.370E+06
  
  PF coil current scaling information :
  
- Sum of squares of residuals                                              (ssq0)                    6.335E-04  OP 
-=======
-  PF 1   19.40  3.821E+08  1.100E+07  0.03 2.947E+05   2.551E+05    6.203E+00
-  PF 2   22.45  3.309E+08  1.100E+07  0.03 3.411E+05   3.144E+05    6.703E+00
-  PF 3   -8.42  7.515E+08  6.000E+06  0.01 6.606E+05   3.961E+05    2.756E+00
-  PF 4   -8.42  7.515E+08  6.000E+06  0.01 6.606E+05   3.961E+05    2.756E+00
-  PF 5   -5.26  7.716E+08  8.000E+06  0.01 2.800E+05   1.845E+05    2.574E+00
-  PF 6   -5.26  7.716E+08  8.000E+06  0.01 2.800E+05   1.845E+05    2.574E+00
-  CS  -155.23  6.293E+07  1.686E+07  0.27 3.505E+05   6.424E+05    1.175E+01
-       ------                             ---------   ---------
-       224.44                             2.868E+06   2.373E+06
- 
- PF coil current scaling information :
- 
- Sum of squares of residuals                                              (ssq0)                    6.270E-04  OP 
->>>>>>> 8e3f6a88
+ Sum of squares of residuals                                              (ssq0)                    6.332E-04  OP 
  Smoothing parameter                                                      (alfapf)                  5.000E-10     
  
  ****************************************** Volt Second Consumption *******************************************
@@ -1698,43 +1010,24 @@
               volt-sec       volt-sec       volt-sec
               start-up         burn          total
 
-<<<<<<< HEAD
- PF coils :    -210.81        -115.80        -326.61
- CS coil  :    -175.14        -241.29        -416.44
+ PF coils :    -210.49        -115.65        -326.14
+ CS coil  :    -174.92        -241.06        -415.98
               --------       --------       --------
- Total :       -385.96        -357.09        -743.05
- 
- Total volt-second consumption by coils (Wb)                              (vstot)                  -7.431E+02  OP 
-=======
- PF coils :    -211.19        -115.50        -326.69
- CS coil  :    -175.19        -240.37        -415.56
-              --------       --------       --------
- Total :       -386.39        -355.86        -742.25
- 
- Total volt-second consumption by coils (Wb)                              (vstot)                  -7.423E+02  OP 
->>>>>>> 8e3f6a88
+ Total :       -385.40        -356.71        -742.12
+ 
+ Total volt-second consumption by coils (Wb)                              (vstot)                  -7.421E+02  OP 
  
  Summary of volt-second consumption by circuit (Wb) :
  
  circuit       BOP            BOF            EOF
  
-<<<<<<< HEAD
-     1       38.719         47.576          1.094
-     2       40.489         44.827         -3.780
-     3        6.661        -69.790        -77.787
-     4        6.661        -69.790        -77.787
-     5        1.963        -33.590        -35.947
-     6        1.963        -33.590        -35.947
- CS coil    200.994         25.850       -215.444
-=======
-     1       38.743         47.573          1.143
-     2       40.511         44.815         -3.733
-     3        6.694        -69.924        -77.947
-     4        6.694        -69.924        -77.947
-     5        1.867        -33.677        -35.914
-     6        1.867        -33.677        -35.914
- CS coil    200.575         25.380       -214.987
->>>>>>> 8e3f6a88
+     1       38.662         47.513          1.093
+     2       40.430         44.766         -3.777
+     3        6.649        -69.682        -77.665
+     4        6.649        -69.682        -77.665
+     5        1.967        -33.538        -35.900
+     6        1.967        -33.538        -35.900
+ CS coil    200.775         25.859       -215.203
  
  ********************************** Waveforms ***********************************
  
@@ -1742,187 +1035,100 @@
  
                                        time (sec)
 
-<<<<<<< HEAD
-                0.00      30.00      60.00      70.00    7270.01    7300.01
+                0.00      30.00      60.00      70.00    7269.95    7299.95
                Start      BOP        EOR        BOF        EOF        EOP        
  circuit
-   1         0.000E+00  1.580E+07  1.942E+07  1.942E+07  4.465E+05  0.000E+00
-   2         0.000E+00  2.031E+07  2.249E+07  2.249E+07 -1.896E+06  0.000E+00
-   3        -0.000E+00  7.212E+05 -7.557E+06 -7.557E+06 -8.422E+06 -0.000E+00
-   4        -0.000E+00  7.212E+05 -7.557E+06 -7.557E+06 -8.422E+06 -0.000E+00
-   5        -0.000E+00  2.881E+05 -4.928E+06 -4.928E+06 -5.274E+06 -0.000E+00
-   6        -0.000E+00  2.881E+05 -4.928E+06 -4.928E+06 -5.274E+06 -0.000E+00
-   7        -0.000E+00  1.451E+08  1.866E+07  1.866E+07 -1.555E+08 -0.000E+00
- Plasma (A)  0.000E+00  0.000E+00  1.929E+07  1.929E+07  1.929E+07  0.000E+00
+   1         0.000E+00  1.579E+07  1.940E+07  1.940E+07  4.464E+05  0.000E+00
+   2         0.000E+00  2.030E+07  2.247E+07  2.247E+07 -1.896E+06  0.000E+00
+   3        -0.000E+00  7.203E+05 -7.549E+06 -7.549E+06 -8.413E+06 -0.000E+00
+   4        -0.000E+00  7.203E+05 -7.549E+06 -7.549E+06 -8.413E+06 -0.000E+00
+   5        -0.000E+00  2.888E+05 -4.923E+06 -4.923E+06 -5.270E+06 -0.000E+00
+   6        -0.000E+00  2.888E+05 -4.923E+06 -4.923E+06 -5.270E+06 -0.000E+00
+   7        -0.000E+00  1.450E+08  1.867E+07  1.867E+07 -1.554E+08 -0.000E+00
+ Plasma (A)  0.000E+00  0.000E+00  1.927E+07  1.927E+07  1.927E+07  0.000E+00
  
  This consists of: CS coil field balancing:
-   1         0.000E+00  1.580E+07  2.032E+06  2.032E+06 -1.694E+07  0.000E+00
-   2         0.000E+00  2.031E+07  2.612E+06  2.612E+06 -2.177E+07  0.000E+00
-   3        -0.000E+00  7.212E+05  9.276E+04  9.276E+04 -7.731E+05 -0.000E+00
-   4        -0.000E+00  7.212E+05  9.276E+04  9.276E+04 -7.731E+05 -0.000E+00
-   5        -0.000E+00  2.881E+05  3.705E+04  3.705E+04 -3.088E+05 -0.000E+00
-   6        -0.000E+00  2.881E+05  3.705E+04  3.705E+04 -3.088E+05 -0.000E+00
-   7        -0.000E+00  1.451E+08  1.866E+07  1.866E+07 -1.555E+08 -0.000E+00
+   1         0.000E+00  1.579E+07  2.034E+06  2.034E+06 -1.692E+07  0.000E+00
+   2         0.000E+00  2.030E+07  2.614E+06  2.614E+06 -2.176E+07  0.000E+00
+   3        -0.000E+00  7.203E+05  9.277E+04  9.277E+04 -7.720E+05 -0.000E+00
+   4        -0.000E+00  7.203E+05  9.277E+04  9.277E+04 -7.720E+05 -0.000E+00
+   5        -0.000E+00  2.888E+05  3.720E+04  3.720E+04 -3.096E+05 -0.000E+00
+   6        -0.000E+00  2.888E+05  3.720E+04  3.720E+04 -3.096E+05 -0.000E+00
+   7        -0.000E+00  1.450E+08  1.867E+07  1.867E+07 -1.554E+08 -0.000E+00
  
  And: equilibrium field:
-   1         0.000E+00  0.000E+00  1.739E+07  1.739E+07  1.739E+07  0.000E+00
-   2         0.000E+00  0.000E+00  1.988E+07  1.988E+07  1.988E+07  0.000E+00
-   3         0.000E+00  0.000E+00 -7.649E+06 -7.649E+06 -7.649E+06  0.000E+00
-   4         0.000E+00  0.000E+00 -7.649E+06 -7.649E+06 -7.649E+06  0.000E+00
-   5         0.000E+00  0.000E+00 -4.965E+06 -4.965E+06 -4.965E+06  0.000E+00
-   6         0.000E+00  0.000E+00 -4.965E+06 -4.965E+06 -4.965E+06  0.000E+00
-   7         0.000E+00  0.000E+00  0.000E+00  0.000E+00  2.631E-08  0.000E+00
- 
- Ratio of central solenoid current at beginning of Pulse / end of flat-to (fcohbop)                 9.329E-01  ITV
- Ratio of central solenoid current at beginning of Flat-top / end of flat (fcohbof)                -1.200E-01  OP 
-=======
-                0.00      30.00      60.00      70.00    7269.73    7299.73
-               Start      BOP        EOR        BOF        EOF        EOP        
- circuit
-   1         0.000E+00  1.580E+07  1.940E+07  1.940E+07  4.661E+05  0.000E+00
-   2         0.000E+00  2.029E+07  2.245E+07  2.245E+07 -1.870E+06  0.000E+00
-   3        -0.000E+00  7.236E+05 -7.558E+06 -7.558E+06 -8.425E+06 -0.000E+00
-   4        -0.000E+00  7.236E+05 -7.558E+06 -7.558E+06 -8.425E+06 -0.000E+00
-   5        -0.000E+00  2.734E+05 -4.932E+06 -4.932E+06 -5.260E+06 -0.000E+00
-   6        -0.000E+00  2.734E+05 -4.932E+06 -4.932E+06 -5.260E+06 -0.000E+00
-   7        -0.000E+00  1.448E+08  1.833E+07  1.833E+07 -1.552E+08 -0.000E+00
- Plasma (A)  0.000E+00  0.000E+00  1.929E+07  1.929E+07  1.929E+07  0.000E+00
- 
- This consists of: CS coil field balancing:
-   1         0.000E+00  1.580E+07  1.999E+06  1.999E+06 -1.693E+07  0.000E+00
-   2         0.000E+00  2.029E+07  2.568E+06  2.568E+06 -2.175E+07  0.000E+00
-   3        -0.000E+00  7.236E+05  9.156E+04  9.156E+04 -7.756E+05 -0.000E+00
-   4        -0.000E+00  7.236E+05  9.156E+04  9.156E+04 -7.756E+05 -0.000E+00
-   5        -0.000E+00  2.734E+05  3.460E+04  3.460E+04 -2.931E+05 -0.000E+00
-   6        -0.000E+00  2.734E+05  3.460E+04  3.460E+04 -2.931E+05 -0.000E+00
-   7        -0.000E+00  1.448E+08  1.833E+07  1.833E+07 -1.552E+08 -0.000E+00
- 
- And: equilibrium field:
-   1         0.000E+00  0.000E+00  1.740E+07  1.740E+07  1.740E+07  0.000E+00
-   2         0.000E+00  0.000E+00  1.988E+07  1.988E+07  1.988E+07  0.000E+00
-   3         0.000E+00  0.000E+00 -7.649E+06 -7.649E+06 -7.649E+06  0.000E+00
-   4         0.000E+00  0.000E+00 -7.649E+06 -7.649E+06 -7.649E+06  0.000E+00
-   5         0.000E+00  0.000E+00 -4.967E+06 -4.967E+06 -4.967E+06  0.000E+00
-   6         0.000E+00  0.000E+00 -4.967E+06 -4.967E+06 -4.967E+06  0.000E+00
-   7         0.000E+00  0.000E+00  0.000E+00  0.000E+00  0.000E+00  0.000E+00
+   1         0.000E+00  0.000E+00  1.737E+07  1.737E+07  1.737E+07  0.000E+00
+   2         0.000E+00  0.000E+00  1.986E+07  1.986E+07  1.986E+07  0.000E+00
+   3         0.000E+00  0.000E+00 -7.641E+06 -7.641E+06 -7.641E+06  0.000E+00
+   4         0.000E+00  0.000E+00 -7.641E+06 -7.641E+06 -7.641E+06  0.000E+00
+   5         0.000E+00  0.000E+00 -4.960E+06 -4.960E+06 -4.960E+06  0.000E+00
+   6         0.000E+00  0.000E+00 -4.960E+06 -4.960E+06 -4.960E+06  0.000E+00
+   7         0.000E+00  0.000E+00  3.287E-09  3.287E-09 -2.630E-08  0.000E+00
  
  Ratio of central solenoid current at beginning of Pulse / end of flat-to (fcohbop)                 9.330E-01  ITV
- Ratio of central solenoid current at beginning of Flat-top / end of flat (fcohbof)                -1.181E-01  OP 
->>>>>>> 8e3f6a88
+ Ratio of central solenoid current at beginning of Flat-top / end of flat (fcohbof)                -1.202E-01  OP 
  
  *************************** PF Circuit Waveform Data ***************************
  
  Number of PF circuits including CS and plasma                            (ncirt)                           8     
  PF Circuit 01 - Time point 01 (A)                                        (pfc01t01)                0.000E+00     
- PF Circuit 01 - Time point 02 (A)                                        (pfc01t02)                1.580E+07     
-<<<<<<< HEAD
- PF Circuit 01 - Time point 03 (A)                                        (pfc01t03)                1.942E+07     
- PF Circuit 01 - Time point 04 (A)                                        (pfc01t04)                1.942E+07     
- PF Circuit 01 - Time point 05 (A)                                        (pfc01t05)                4.465E+05     
+ PF Circuit 01 - Time point 02 (A)                                        (pfc01t02)                1.579E+07     
+ PF Circuit 01 - Time point 03 (A)                                        (pfc01t03)                1.940E+07     
+ PF Circuit 01 - Time point 04 (A)                                        (pfc01t04)                1.940E+07     
+ PF Circuit 01 - Time point 05 (A)                                        (pfc01t05)                4.464E+05     
  PF Circuit 01 - Time point 06 (A)                                        (pfc01t06)                0.000E+00     
  PF Circuit 02 - Time point 01 (A)                                        (pfc02t01)                0.000E+00     
- PF Circuit 02 - Time point 02 (A)                                        (pfc02t02)                2.031E+07     
- PF Circuit 02 - Time point 03 (A)                                        (pfc02t03)                2.249E+07     
- PF Circuit 02 - Time point 04 (A)                                        (pfc02t04)                2.249E+07     
+ PF Circuit 02 - Time point 02 (A)                                        (pfc02t02)                2.030E+07     
+ PF Circuit 02 - Time point 03 (A)                                        (pfc02t03)                2.247E+07     
+ PF Circuit 02 - Time point 04 (A)                                        (pfc02t04)                2.247E+07     
  PF Circuit 02 - Time point 05 (A)                                        (pfc02t05)               -1.896E+06     
  PF Circuit 02 - Time point 06 (A)                                        (pfc02t06)                0.000E+00     
  PF Circuit 03 - Time point 01 (A)                                        (pfc03t01)               -0.000E+00     
- PF Circuit 03 - Time point 02 (A)                                        (pfc03t02)                7.212E+05     
- PF Circuit 03 - Time point 03 (A)                                        (pfc03t03)               -7.557E+06     
- PF Circuit 03 - Time point 04 (A)                                        (pfc03t04)               -7.557E+06     
- PF Circuit 03 - Time point 05 (A)                                        (pfc03t05)               -8.422E+06     
+ PF Circuit 03 - Time point 02 (A)                                        (pfc03t02)                7.203E+05     
+ PF Circuit 03 - Time point 03 (A)                                        (pfc03t03)               -7.549E+06     
+ PF Circuit 03 - Time point 04 (A)                                        (pfc03t04)               -7.549E+06     
+ PF Circuit 03 - Time point 05 (A)                                        (pfc03t05)               -8.413E+06     
  PF Circuit 03 - Time point 06 (A)                                        (pfc03t06)               -0.000E+00     
  PF Circuit 04 - Time point 01 (A)                                        (pfc04t01)               -0.000E+00     
- PF Circuit 04 - Time point 02 (A)                                        (pfc04t02)                7.212E+05     
- PF Circuit 04 - Time point 03 (A)                                        (pfc04t03)               -7.557E+06     
- PF Circuit 04 - Time point 04 (A)                                        (pfc04t04)               -7.557E+06     
- PF Circuit 04 - Time point 05 (A)                                        (pfc04t05)               -8.422E+06     
+ PF Circuit 04 - Time point 02 (A)                                        (pfc04t02)                7.203E+05     
+ PF Circuit 04 - Time point 03 (A)                                        (pfc04t03)               -7.549E+06     
+ PF Circuit 04 - Time point 04 (A)                                        (pfc04t04)               -7.549E+06     
+ PF Circuit 04 - Time point 05 (A)                                        (pfc04t05)               -8.413E+06     
  PF Circuit 04 - Time point 06 (A)                                        (pfc04t06)               -0.000E+00     
  PF Circuit 05 - Time point 01 (A)                                        (pfc05t01)               -0.000E+00     
- PF Circuit 05 - Time point 02 (A)                                        (pfc05t02)                2.881E+05     
- PF Circuit 05 - Time point 03 (A)                                        (pfc05t03)               -4.928E+06     
- PF Circuit 05 - Time point 04 (A)                                        (pfc05t04)               -4.928E+06     
- PF Circuit 05 - Time point 05 (A)                                        (pfc05t05)               -5.274E+06     
+ PF Circuit 05 - Time point 02 (A)                                        (pfc05t02)                2.888E+05     
+ PF Circuit 05 - Time point 03 (A)                                        (pfc05t03)               -4.923E+06     
+ PF Circuit 05 - Time point 04 (A)                                        (pfc05t04)               -4.923E+06     
+ PF Circuit 05 - Time point 05 (A)                                        (pfc05t05)               -5.270E+06     
  PF Circuit 05 - Time point 06 (A)                                        (pfc05t06)               -0.000E+00     
  PF Circuit 06 - Time point 01 (A)                                        (pfc06t01)               -0.000E+00     
- PF Circuit 06 - Time point 02 (A)                                        (pfc06t02)                2.881E+05     
- PF Circuit 06 - Time point 03 (A)                                        (pfc06t03)               -4.928E+06     
- PF Circuit 06 - Time point 04 (A)                                        (pfc06t04)               -4.928E+06     
- PF Circuit 06 - Time point 05 (A)                                        (pfc06t05)               -5.274E+06     
+ PF Circuit 06 - Time point 02 (A)                                        (pfc06t02)                2.888E+05     
+ PF Circuit 06 - Time point 03 (A)                                        (pfc06t03)               -4.923E+06     
+ PF Circuit 06 - Time point 04 (A)                                        (pfc06t04)               -4.923E+06     
+ PF Circuit 06 - Time point 05 (A)                                        (pfc06t05)               -5.270E+06     
  PF Circuit 06 - Time point 06 (A)                                        (pfc06t06)               -0.000E+00     
  CS Circuit  - Time point 01 (A)                                          (cst01)                  -0.000E+00     
- CS Circuit  - Time point 02 (A)                                          (cst02)                   1.451E+08     
- CS Circuit  - Time point 03 (A)                                          (cst03)                   1.866E+07     
- CS Circuit  - Time point 04 (A)                                          (cst04)                   1.866E+07     
- CS Circuit  - Time point 05 (A)                                          (cst05)                  -1.555E+08     
-=======
- PF Circuit 01 - Time point 03 (A)                                        (pfc01t03)                1.940E+07     
- PF Circuit 01 - Time point 04 (A)                                        (pfc01t04)                1.940E+07     
- PF Circuit 01 - Time point 05 (A)                                        (pfc01t05)                4.661E+05     
- PF Circuit 01 - Time point 06 (A)                                        (pfc01t06)                0.000E+00     
- PF Circuit 02 - Time point 01 (A)                                        (pfc02t01)                0.000E+00     
- PF Circuit 02 - Time point 02 (A)                                        (pfc02t02)                2.029E+07     
- PF Circuit 02 - Time point 03 (A)                                        (pfc02t03)                2.245E+07     
- PF Circuit 02 - Time point 04 (A)                                        (pfc02t04)                2.245E+07     
- PF Circuit 02 - Time point 05 (A)                                        (pfc02t05)               -1.870E+06     
- PF Circuit 02 - Time point 06 (A)                                        (pfc02t06)                0.000E+00     
- PF Circuit 03 - Time point 01 (A)                                        (pfc03t01)               -0.000E+00     
- PF Circuit 03 - Time point 02 (A)                                        (pfc03t02)                7.236E+05     
- PF Circuit 03 - Time point 03 (A)                                        (pfc03t03)               -7.558E+06     
- PF Circuit 03 - Time point 04 (A)                                        (pfc03t04)               -7.558E+06     
- PF Circuit 03 - Time point 05 (A)                                        (pfc03t05)               -8.425E+06     
- PF Circuit 03 - Time point 06 (A)                                        (pfc03t06)               -0.000E+00     
- PF Circuit 04 - Time point 01 (A)                                        (pfc04t01)               -0.000E+00     
- PF Circuit 04 - Time point 02 (A)                                        (pfc04t02)                7.236E+05     
- PF Circuit 04 - Time point 03 (A)                                        (pfc04t03)               -7.558E+06     
- PF Circuit 04 - Time point 04 (A)                                        (pfc04t04)               -7.558E+06     
- PF Circuit 04 - Time point 05 (A)                                        (pfc04t05)               -8.425E+06     
- PF Circuit 04 - Time point 06 (A)                                        (pfc04t06)               -0.000E+00     
- PF Circuit 05 - Time point 01 (A)                                        (pfc05t01)               -0.000E+00     
- PF Circuit 05 - Time point 02 (A)                                        (pfc05t02)                2.734E+05     
- PF Circuit 05 - Time point 03 (A)                                        (pfc05t03)               -4.932E+06     
- PF Circuit 05 - Time point 04 (A)                                        (pfc05t04)               -4.932E+06     
- PF Circuit 05 - Time point 05 (A)                                        (pfc05t05)               -5.260E+06     
- PF Circuit 05 - Time point 06 (A)                                        (pfc05t06)               -0.000E+00     
- PF Circuit 06 - Time point 01 (A)                                        (pfc06t01)               -0.000E+00     
- PF Circuit 06 - Time point 02 (A)                                        (pfc06t02)                2.734E+05     
- PF Circuit 06 - Time point 03 (A)                                        (pfc06t03)               -4.932E+06     
- PF Circuit 06 - Time point 04 (A)                                        (pfc06t04)               -4.932E+06     
- PF Circuit 06 - Time point 05 (A)                                        (pfc06t05)               -5.260E+06     
- PF Circuit 06 - Time point 06 (A)                                        (pfc06t06)               -0.000E+00     
- CS Circuit  - Time point 01 (A)                                          (cst01)                  -0.000E+00     
- CS Circuit  - Time point 02 (A)                                          (cst02)                   1.448E+08     
- CS Circuit  - Time point 03 (A)                                          (cst03)                   1.833E+07     
- CS Circuit  - Time point 04 (A)                                          (cst04)                   1.833E+07     
- CS Circuit  - Time point 05 (A)                                          (cst05)                  -1.552E+08     
->>>>>>> 8e3f6a88
+ CS Circuit  - Time point 02 (A)                                          (cst02)                   1.450E+08     
+ CS Circuit  - Time point 03 (A)                                          (cst03)                   1.867E+07     
+ CS Circuit  - Time point 04 (A)                                          (cst04)                   1.867E+07     
+ CS Circuit  - Time point 05 (A)                                          (cst05)                  -1.554E+08     
  CS Circuit  - Time point 06 (A)                                          (cst06)                  -0.000E+00     
  Plasma  - Time point 01 (A)                                              (plasmat01)               0.000E+00     
  Plasma  - Time point 02 (A)                                              (plasmat02)               0.000E+00     
- Plasma  - Time point 03 (A)                                              (plasmat03)               1.929E+07     
- Plasma  - Time point 04 (A)                                              (plasmat04)               1.929E+07     
- Plasma  - Time point 05 (A)                                              (plasmat05)               1.929E+07     
+ Plasma  - Time point 03 (A)                                              (plasmat03)               1.927E+07     
+ Plasma  - Time point 04 (A)                                              (plasmat04)               1.927E+07     
+ Plasma  - Time point 05 (A)                                              (plasmat05)               1.927E+07     
  Plasma  - Time point 06 (A)                                              (plasmat06)               0.000E+00     
  
  ********************************************* Support Structure **********************************************
  
-<<<<<<< HEAD
- Outer PF coil fence mass (kg)                                            (fncmass)                 3.521E+05  OP 
- Intercoil support structure mass (kg)                                    (aintmass)                5.350E+06  OP 
- Mass of cooled components (kg)                                           (coldmass)                4.560E+07  OP 
- Gravity support structure mass (kg)                                      (clgsmass)                1.874E+06  OP 
- Torus leg support mass (kg)                                              (gsm1)                    1.086E+05  OP 
- Ring beam mass (kg)                                                      (gsm2)                    5.247E+05  OP 
- Ring legs mass (kg)                                                      (gsm3)                    9.512E+05  OP 
-=======
- Outer PF coil fence mass (kg)                                            (fncmass)                 3.534E+05  OP 
- Intercoil support structure mass (kg)                                    (aintmass)                5.378E+06  OP 
- Mass of cooled components (kg)                                           (coldmass)                4.466E+07  OP 
- Gravity support structure mass (kg)                                      (clgsmass)                1.839E+06  OP 
- Torus leg support mass (kg)                                              (gsm1)                    1.089E+05  OP 
- Ring beam mass (kg)                                                      (gsm2)                    5.187E+05  OP 
- Ring legs mass (kg)                                                      (gsm3)                    9.270E+05  OP 
->>>>>>> 8e3f6a88
+ Outer PF coil fence mass (kg)                                            (fncmass)                 3.510E+05  OP 
+ Intercoil support structure mass (kg)                                    (aintmass)                5.336E+06  OP 
+ Mass of cooled components (kg)                                           (coldmass)                4.433E+07  OP 
+ Gravity support structure mass (kg)                                      (clgsmass)                1.821E+06  OP 
+ Torus leg support mass (kg)                                              (gsm1)                    1.085E+05  OP 
+ Ring beam mass (kg)                                                      (gsm2)                    5.154E+05  OP 
+ Ring legs mass (kg)                                                      (gsm3)                    9.183E+05  OP 
  
  ******************************************** PF Coil Inductances *********************************************
  
@@ -1930,227 +1136,125 @@
  
    1     4.1E+00 7.4E-02 3.4E-01 2.2E-01 2.9E-01 8.1E-02 1.2E+00 1.1E-03
    2     7.4E-02 5.3E+00 2.3E-01 3.6E-01 8.4E-02 3.2E-01 1.0E+00 1.1E-03
-   3     3.4E-01 2.3E-01 3.2E+00 1.1E+00 6.5E-01 3.5E-01 5.9E-01 1.8E-03
-   4     2.2E-01 3.6E-01 1.1E+00 3.2E+00 3.5E-01 6.5E-01 5.9E-01 1.8E-03
-<<<<<<< HEAD
-   5     2.9E-01 8.4E-02 6.5E-01 3.5E-01 1.2E+00 1.2E-01 3.2E-01 8.4E-04
-   6     8.1E-02 3.2E-01 3.5E-01 6.5E-01 1.2E-01 1.2E+00 3.2E-01 8.4E-04
+   3     3.4E-01 2.3E-01 3.2E+00 1.1E+00 6.5E-01 3.4E-01 5.9E-01 1.8E-03
+   4     2.2E-01 3.6E-01 1.1E+00 3.2E+00 3.4E-01 6.5E-01 5.9E-01 1.8E-03
+   5     2.9E-01 8.4E-02 6.5E-01 3.4E-01 1.2E+00 1.2E-01 3.2E-01 8.3E-04
+   6     8.1E-02 3.2E-01 3.4E-01 6.5E-01 1.2E-01 1.2E+00 3.2E-01 8.3E-04
   CS     1.2E+00 1.0E+00 5.9E-01 5.9E-01 3.2E-01 3.2E-01 2.1E+01 5.0E-03
-=======
-   5     2.9E-01 8.4E-02 6.5E-01 3.5E-01 1.2E+00 1.2E-01 3.1E-01 8.4E-04
-   6     8.1E-02 3.2E-01 3.5E-01 6.5E-01 1.2E-01 1.2E+00 3.1E-01 8.4E-04
-  CS     1.2E+00 1.0E+00 5.9E-01 5.9E-01 3.1E-01 3.1E-01 2.1E+01 5.0E-03
->>>>>>> 8e3f6a88
- Plasma  1.1E-03 1.1E-03 1.8E-03 1.8E-03 8.4E-04 8.4E-04 5.0E-03 1.6E-05
+ Plasma  1.1E-03 1.1E-03 1.8E-03 1.8E-03 8.3E-04 8.3E-04 5.0E-03 1.5E-05
  
  ********************* Heat transfer parameters at the coolant outlet: Inboard first wall *********************
  
  Radius of coolant channel (m)                                            (afw)                     6.000E-03     
-<<<<<<< HEAD
- Mean surface heat flux on first wall (W/m2)                              (qpp)                     1.330E+05  OP 
- Mean nuclear power deposited in first wall per unit area (W/m2)                                    1.197E+05  OP 
-=======
- Mean surface heat flux on first wall (W/m2)                              (qpp)                     1.320E+05  OP 
+ Mean surface heat flux on first wall (W/m2)                              (qpp)                     1.326E+05  OP 
  Mean nuclear power deposited in first wall per unit area (W/m2)                                    1.193E+05  OP 
->>>>>>> 8e3f6a88
  Ratio of peak local heat load (surface and nuclear) to mean              (peaking_factor)          1.000E+00     
  Length of a single coolant channel (all in parallel) (m)                 (fw_channel_length)       4.000E+00     
  Pitch of coolant channels (m)                                            (pitch)                   2.000E-02     
- Thermal conductivity of first wall material (W/K/m)                      (tkfw)                    3.106E+01  OP 
+ Thermal conductivity of first wall material (W/K/m)                      (tkfw)                    3.107E+01  OP 
  Coolant density (kg/m3)                                                  (rhofo)                   8.868E+00  OP 
-<<<<<<< HEAD
- Coolant mass flow rate in one channel (kg/s)                             (massrate)                1.560E-02  OP 
- Coolant velocity (m/s)                                                   (velocity)                1.555E+01  OP 
+ Coolant mass flow rate in one channel (kg/s)                             (massrate)                1.555E-02  OP 
+ Coolant velocity (m/s)                                                   (velocity)                1.550E+01  OP 
  Outlet temperature of first wall coolant (K)                             (fwoutlet)                8.230E+02     
- Heat transfer coefficient                                                (hcoeff)                  2.310E+03  OP 
- Temperature drop in the wall material (simple model)                     (deltat_solid)            3.469E+01  OP 
- Temperature drop in the coolant (wall to bulk)                           (deltat_coolant)          5.804E+01  OP 
- First wall temperature (excluding armour) (K)                            (tpeakfw)                 9.157E+02  OP 
- Temperature drop in the wall material: 1D estimate                       (deltat_solid_1D)         2.622E+01  OP 
-=======
- Coolant mass flow rate in one channel (kg/s)                             (massrate)                1.551E-02  OP 
- Coolant velocity (m/s)                                                   (velocity)                1.547E+01  OP 
- Outlet temperature of first wall coolant (K)                             (fwoutlet)                8.230E+02     
- Heat transfer coefficient                                                (hcoeff)                  2.300E+03  OP 
- Temperature drop in the wall material (simple model)                     (deltat_solid)            3.446E+01  OP 
- Temperature drop in the coolant (wall to bulk)                           (deltat_coolant)          5.798E+01  OP 
- First wall temperature (excluding armour) (K)                            (tpeakfw)                 9.154E+02  OP 
- Temperature drop in the wall material: 1D estimate                       (deltat_solid_1D)         2.605E+01  OP 
->>>>>>> 8e3f6a88
+ Heat transfer coefficient                                                (hcoeff)                  2.304E+03  OP 
+ Temperature drop in the wall material (simple model)                     (deltat_solid)            3.458E+01  OP 
+ Temperature drop in the coolant (wall to bulk)                           (deltat_coolant)          5.800E+01  OP 
+ First wall temperature (excluding armour) (K)                            (tpeakfw)                 9.156E+02  OP 
+ Temperature drop in the wall material: 1D estimate                       (deltat_solid_1D)         2.614E+01  OP 
  
  ************************************ Pumping power for Inboard first wall ************************************
  
  Viscosity (Pa.s)                                                         (viscf)                   3.604E-05  OP 
  Density (kg/m3)                                                          (rhof)                    1.041E+01  OP 
-<<<<<<< HEAD
- Velocity (m/s)                                                           (vv)                      1.325E+01  OP 
- Reynolds number                                                          (reyn)                    4.591E+04  OP 
- Darcy friction factor                                                    (lambda)                  2.158E-02  OP 
+ Velocity (m/s)                                                           (vv)                      1.321E+01  OP 
+ Reynolds number                                                          (reyn)                    4.576E+04  OP 
+ Darcy friction factor                                                    (lambda)                  2.160E-02  OP 
  Channel length                                                           (flleng)                  4.000E+00  OP 
- Pressure drop (Pa)                                                       (deltap)                  6.980E+03  OP 
+ Pressure drop (Pa)                                                       (deltap)                  6.939E+03  OP 
  This is the sum of the following:
-             Straight sections (Pa)                                       (pdropstraight)           6.574E+03  OP 
-             90 degree bends (Pa)                                         (pdrop90)                 4.066E+02  OP 
+             Straight sections (Pa)                                       (pdropstraight)           6.535E+03  OP 
+             90 degree bends (Pa)                                         (pdrop90)                 4.040E+02  OP 
              180 degree bends (Pa)                                        (pdrop180)                0.000E+00  OP 
  Inlet pressure (Pa)                                                      (coolpin)                 1.551E+07  OP 
- Total coolant mass flow rate in (kg/s)                                   (mf)                      1.331E+02  OP 
- Coolant mass flow rate in one channel (kg/s)                             (mfp)                     1.560E-02  OP 
- Pumping power (MW)                                                       (pumppower)               8.678E-02  OP 
-=======
- Velocity (m/s)                                                           (vv)                      1.318E+01  OP 
- Reynolds number                                                          (reyn)                    4.566E+04  OP 
- Darcy friction factor                                                    (lambda)                  2.160E-02  OP 
- Channel length                                                           (flleng)                  4.000E+00  OP 
- Pressure drop (Pa)                                                       (deltap)                  6.913E+03  OP 
- This is the sum of the following:
-             Straight sections (Pa)                                       (pdropstraight)           6.510E+03  OP 
-             90 degree bends (Pa)                                         (pdrop90)                 4.023E+02  OP 
-             180 degree bends (Pa)                                        (pdrop180)                0.000E+00  OP 
- Inlet pressure (Pa)                                                      (coolpin)                 1.551E+07  OP 
- Total coolant mass flow rate in (kg/s)                                   (mf)                      1.328E+02  OP 
- Coolant mass flow rate in one channel (kg/s)                             (mfp)                     1.551E-02  OP 
- Pumping power (MW)                                                       (pumppower)               8.577E-02  OP 
->>>>>>> 8e3f6a88
+ Total coolant mass flow rate in (kg/s)                                   (mf)                      1.325E+02  OP 
+ Coolant mass flow rate in one channel (kg/s)                             (mfp)                     1.555E-02  OP 
+ Pumping power (MW)                                                       (pumppower)               8.590E-02  OP 
  Additional information is printed when verbose = 1
  
  ************************************* Pumping power for Inboard blanket **************************************
  
  Viscosity (Pa.s)                                                         (viscf)                   3.604E-05  OP 
  Density (kg/m3)                                                          (rhof)                    1.041E+01  OP 
-<<<<<<< HEAD
- Velocity (m/s)                                                           (vv)                      1.971E+00  OP 
- Reynolds number                                                          (reyn)                    6.827E+03  OP 
- Darcy friction factor                                                    (lambda)                  3.455E-02  OP 
- Channel length                                                           (flleng)                  4.966E+00  OP 
- Pressure drop (Pa)                                                       (deltap)                  3.178E+02  OP 
+ Velocity (m/s)                                                           (vv)                      1.965E+00  OP 
+ Reynolds number                                                          (reyn)                    6.809E+03  OP 
+ Darcy friction factor                                                    (lambda)                  3.457E-02  OP 
+ Channel length                                                           (flleng)                  4.965E+00  OP 
+ Pressure drop (Pa)                                                       (deltap)                  3.163E+02  OP 
  This is the sum of the following:
-             Straight sections (Pa)                                       (pdropstraight)           2.889E+02  OP 
-             90 degree bends (Pa)                                         (pdrop90)                 2.045E+01  OP 
-             180 degree bends (Pa)                                        (pdrop180)                8.508E+00  OP 
+             Straight sections (Pa)                                       (pdropstraight)           2.875E+02  OP 
+             90 degree bends (Pa)                                         (pdrop90)                 2.035E+01  OP 
+             180 degree bends (Pa)                                        (pdrop180)                8.465E+00  OP 
  Inlet pressure (Pa)                                                      (coolpin)                 1.550E+07  OP 
- Total coolant mass flow rate in (kg/s)                                   (mf)                      2.909E+02  OP 
- Coolant mass flow rate in one channel (kg/s)                             (mfp)                     2.319E-03  OP 
- Pumping power (MW)                                                       (pumppower)               8.642E-03  OP 
-=======
- Velocity (m/s)                                                           (vv)                      1.961E+00  OP 
- Reynolds number                                                          (reyn)                    6.792E+03  OP 
- Darcy friction factor                                                    (lambda)                  3.460E-02  OP 
- Channel length                                                           (flleng)                  4.972E+00  OP 
- Pressure drop (Pa)                                                       (deltap)                  3.153E+02  OP 
- This is the sum of the following:
-             Straight sections (Pa)                                       (pdropstraight)           2.867E+02  OP 
-             90 degree bends (Pa)                                         (pdrop90)                 2.025E+01  OP 
-             180 degree bends (Pa)                                        (pdrop180)                8.424E+00  OP 
- Inlet pressure (Pa)                                                      (coolpin)                 1.550E+07  OP 
- Total coolant mass flow rate in (kg/s)                                   (mf)                      2.902E+02  OP 
- Coolant mass flow rate in one channel (kg/s)                             (mfp)                     2.307E-03  OP 
- Pumping power (MW)                                                       (pumppower)               8.551E-03  OP 
->>>>>>> 8e3f6a88
+ Total coolant mass flow rate in (kg/s)                                   (mf)                      2.900E+02  OP 
+ Coolant mass flow rate in one channel (kg/s)                             (mfp)                     2.313E-03  OP 
+ Pumping power (MW)                                                       (pumppower)               8.574E-03  OP 
  Additional information is printed when verbose = 1
  
  ******************** Heat transfer parameters at the coolant outlet: Outboard first wall *********************
  
  Radius of coolant channel (m)                                            (afw)                     6.000E-03     
-<<<<<<< HEAD
- Mean surface heat flux on first wall (W/m2)                              (qpp)                     1.505E+05  OP 
- Mean nuclear power deposited in first wall per unit area (W/m2)                                    1.197E+05  OP 
-=======
- Mean surface heat flux on first wall (W/m2)                              (qpp)                     1.494E+05  OP 
+ Mean surface heat flux on first wall (W/m2)                              (qpp)                     1.500E+05  OP 
  Mean nuclear power deposited in first wall per unit area (W/m2)                                    1.193E+05  OP 
->>>>>>> 8e3f6a88
  Ratio of peak local heat load (surface and nuclear) to mean              (peaking_factor)          1.000E+00     
  Length of a single coolant channel (all in parallel) (m)                 (fw_channel_length)       4.000E+00     
  Pitch of coolant channels (m)                                            (pitch)                   2.000E-02     
- Thermal conductivity of first wall material (W/K/m)                      (tkfw)                    3.106E+01  OP 
+ Thermal conductivity of first wall material (W/K/m)                      (tkfw)                    3.107E+01  OP 
  Coolant density (kg/m3)                                                  (rhofo)                   8.868E+00  OP 
-<<<<<<< HEAD
- Coolant mass flow rate in one channel (kg/s)                             (massrate)                1.668E-02  OP 
- Coolant velocity (m/s)                                                   (velocity)                1.663E+01  OP 
+ Coolant mass flow rate in one channel (kg/s)                             (massrate)                1.662E-02  OP 
+ Coolant velocity (m/s)                                                   (velocity)                1.657E+01  OP 
  Outlet temperature of first wall coolant (K)                             (fwoutlet)                8.230E+02     
- Heat transfer coefficient                                                (hcoeff)                  2.435E+03  OP 
- Temperature drop in the wall material (simple model)                     (deltat_solid)            3.842E+01  OP 
- Temperature drop in the coolant (wall to bulk)                           (deltat_coolant)          5.886E+01  OP 
- First wall temperature (excluding armour) (K)                            (tpeakfw)                 9.203E+02  OP 
- Temperature drop in the wall material: 1D estimate                       (deltat_solid_1D)         2.904E+01  OP 
-=======
- Coolant mass flow rate in one channel (kg/s)                             (massrate)                1.659E-02  OP 
- Coolant velocity (m/s)                                                   (velocity)                1.654E+01  OP 
- Outlet temperature of first wall coolant (K)                             (fwoutlet)                8.230E+02     
- Heat transfer coefficient                                                (hcoeff)                  2.425E+03  OP 
- Temperature drop in the wall material (simple model)                     (deltat_solid)            3.816E+01  OP 
- Temperature drop in the coolant (wall to bulk)                           (deltat_coolant)          5.879E+01  OP 
- First wall temperature (excluding armour) (K)                            (tpeakfw)                 9.200E+02  OP 
- Temperature drop in the wall material: 1D estimate                       (deltat_solid_1D)         2.885E+01  OP 
->>>>>>> 8e3f6a88
+ Heat transfer coefficient                                                (hcoeff)                  2.429E+03  OP 
+ Temperature drop in the wall material (simple model)                     (deltat_solid)            3.830E+01  OP 
+ Temperature drop in the coolant (wall to bulk)                           (deltat_coolant)          5.882E+01  OP 
+ First wall temperature (excluding armour) (K)                            (tpeakfw)                 9.201E+02  OP 
+ Temperature drop in the wall material: 1D estimate                       (deltat_solid_1D)         2.895E+01  OP 
  
  *********************************** Pumping power for Outboard first wall ************************************
  
  Viscosity (Pa.s)                                                         (viscf)                   3.604E-05  OP 
  Density (kg/m3)                                                          (rhof)                    1.041E+01  OP 
-<<<<<<< HEAD
- Velocity (m/s)                                                           (vv)                      1.417E+01  OP 
- Reynolds number                                                          (reyn)                    4.909E+04  OP 
- Darcy friction factor                                                    (lambda)                  2.128E-02  OP 
+ Velocity (m/s)                                                           (vv)                      1.412E+01  OP 
+ Reynolds number                                                          (reyn)                    4.893E+04  OP 
+ Darcy friction factor                                                    (lambda)                  2.130E-02  OP 
  Channel length                                                           (flleng)                  4.000E+00  OP 
- Pressure drop (Pa)                                                       (deltap)                  7.875E+03  OP 
+ Pressure drop (Pa)                                                       (deltap)                  7.829E+03  OP 
  This is the sum of the following:
-             Straight sections (Pa)                                       (pdropstraight)           7.412E+03  OP 
-             90 degree bends (Pa)                                         (pdrop90)                 4.633E+02  OP 
+             Straight sections (Pa)                                       (pdropstraight)           7.369E+03  OP 
+             90 degree bends (Pa)                                         (pdrop90)                 4.604E+02  OP 
              180 degree bends (Pa)                                        (pdrop180)                0.000E+00  OP 
  Inlet pressure (Pa)                                                      (coolpin)                 1.551E+07  OP 
- Total coolant mass flow rate in (kg/s)                                   (mf)                      2.298E+02  OP 
- Coolant mass flow rate in one channel (kg/s)                             (mfp)                     1.668E-02  OP 
- Pumping power (MW)                                                       (pumppower)               1.691E-01  OP 
-=======
- Velocity (m/s)                                                           (vv)                      1.409E+01  OP 
- Reynolds number                                                          (reyn)                    4.882E+04  OP 
- Darcy friction factor                                                    (lambda)                  2.131E-02  OP 
- Channel length                                                           (flleng)                  4.000E+00  OP 
- Pressure drop (Pa)                                                       (deltap)                  7.798E+03  OP 
- This is the sum of the following:
-             Straight sections (Pa)                                       (pdropstraight)           7.340E+03  OP 
-             90 degree bends (Pa)                                         (pdrop90)                 4.584E+02  OP 
-             180 degree bends (Pa)                                        (pdrop180)                0.000E+00  OP 
- Inlet pressure (Pa)                                                      (coolpin)                 1.551E+07  OP 
- Total coolant mass flow rate in (kg/s)                                   (mf)                      2.294E+02  OP 
- Coolant mass flow rate in one channel (kg/s)                             (mfp)                     1.659E-02  OP 
- Pumping power (MW)                                                       (pumppower)               1.671E-01  OP 
->>>>>>> 8e3f6a88
+ Total coolant mass flow rate in (kg/s)                                   (mf)                      2.289E+02  OP 
+ Coolant mass flow rate in one channel (kg/s)                             (mfp)                     1.662E-02  OP 
+ Pumping power (MW)                                                       (pumppower)               1.674E-01  OP 
  Additional information is printed when verbose = 1
  
  ************************************* Pumping power for Outboard blanket *************************************
  
  Viscosity (Pa.s)                                                         (viscf)                   3.604E-05  OP 
  Density (kg/m3)                                                          (rhof)                    1.041E+01  OP 
-<<<<<<< HEAD
- Velocity (m/s)                                                           (vv)                      2.606E+00  OP 
- Reynolds number                                                          (reyn)                    9.028E+03  OP 
- Darcy friction factor                                                    (lambda)                  3.195E-02  OP 
- Channel length                                                           (flleng)                  6.568E+00  OP 
- Pressure drop (Pa)                                                       (deltap)                  6.674E+02  OP 
+ Velocity (m/s)                                                           (vv)                      2.599E+00  OP 
+ Reynolds number                                                          (reyn)                    9.005E+03  OP 
+ Darcy friction factor                                                    (lambda)                  3.197E-02  OP 
+ Channel length                                                           (flleng)                  6.566E+00  OP 
+ Pressure drop (Pa)                                                       (deltap)                  6.642E+02  OP 
  This is the sum of the following:
-             Straight sections (Pa)                                       (pdropstraight)           6.178E+02  OP 
-             90 degree bends (Pa)                                         (pdrop90)                 3.490E+01  OP 
-             180 degree bends (Pa)                                        (pdrop180)                1.466E+01  OP 
+             Straight sections (Pa)                                       (pdropstraight)           6.149E+02  OP 
+             90 degree bends (Pa)                                         (pdrop90)                 3.473E+01  OP 
+             180 degree bends (Pa)                                        (pdrop180)                1.459E+01  OP 
  Inlet pressure (Pa)                                                      (coolpin)                 1.550E+07  OP 
- Total coolant mass flow rate in (kg/s)                                   (mf)                      8.801E+02  OP 
- Coolant mass flow rate in one channel (kg/s)                             (mfp)                     3.067E-03  OP 
- Pumping power (MW)                                                       (pumppower)               5.490E-02  OP 
-=======
- Velocity (m/s)                                                           (vv)                      2.592E+00  OP 
- Reynolds number                                                          (reyn)                    8.981E+03  OP 
- Darcy friction factor                                                    (lambda)                  3.199E-02  OP 
- Channel length                                                           (flleng)                  6.574E+00  OP 
- Pressure drop (Pa)                                                       (deltap)                  6.619E+02  OP 
- This is the sum of the following:
-             Straight sections (Pa)                                       (pdropstraight)           6.128E+02  OP 
-             90 degree bends (Pa)                                         (pdrop90)                 3.455E+01  OP 
-             180 degree bends (Pa)                                        (pdrop180)                1.451E+01  OP 
- Inlet pressure (Pa)                                                      (coolpin)                 1.550E+07  OP 
- Total coolant mass flow rate in (kg/s)                                   (mf)                      8.776E+02  OP 
- Coolant mass flow rate in one channel (kg/s)                             (mfp)                     3.051E-03  OP 
- Pumping power (MW)                                                       (pumppower)               5.429E-02  OP 
->>>>>>> 8e3f6a88
+ Total coolant mass flow rate in (kg/s)                                   (mf)                      8.773E+02  OP 
+ Coolant mass flow rate in one channel (kg/s)                             (mfp)                     3.059E-03  OP 
+ Pumping power (MW)                                                       (pumppower)               5.446E-02  OP 
  Additional information is printed when verbose = 1
  
  ****************************** First wall and blanket thermohydraulics: Summary ******************************
@@ -2164,31 +1268,17 @@
  Outlet temperature of first wall coolant (K)                             (fwoutlet)                  823.000     
  Inlet temperature of blanket coolant (K)                                 (inlet_temp)                573.000     
  Outlet temperature of blanket coolant (K)                                (outlet_temp)               823.000     
-<<<<<<< HEAD
- First wall coolant mass flow rate (kg/s)                                 (mffw)                    3.629E+02  OP 
- Blanket coolant mass flow rate (kg/s)                                    (mfblkt)                  1.171E+03  OP 
- Total coolant mass flow rate(kg/s)                                       (mftotal)                 1.534E+03  OP 
+ First wall coolant mass flow rate (kg/s)                                 (mffw)                    3.614E+02  OP 
+ Blanket coolant mass flow rate (kg/s)                                    (mfblkt)                  1.167E+03  OP 
+ Total coolant mass flow rate(kg/s)                                       (mftotal)                 1.529E+03  OP 
  First wall coolant pressure (Pa)                                         (fwpressure)              1.550E+07     
  Blanket coolant pressure (Pa)                                            (blpressure)              1.550E+07     
  Allowable temperature of first wall material, excluding armour (K)       (tfwmatmax)                1100.000     
- Actual peak temperature of first wall material (K)                       (tpeak)                     920.279  OP 
- Mechanical pumping power for FW (MW)                                     (htpmw_fw)                2.559E-01  OP 
- Mechanical pumping power for blanket (MW)                                (htpmw_blkt)              6.354E-02  OP 
- Pumping power for divertor (MW)                                          (htpmw_div)               1.508E+01  OP 
- Pumping power for shield and vacuum vessel (MW)                          (htpmw_shld)              9.165E-02  OP 
-=======
- First wall coolant mass flow rate (kg/s)                                 (mffw)                    3.622E+02  OP 
- Blanket coolant mass flow rate (kg/s)                                    (mfblkt)                  1.168E+03  OP 
- Total coolant mass flow rate(kg/s)                                       (mftotal)                 1.530E+03  OP 
- First wall coolant pressure (Pa)                                         (fwpressure)              1.550E+07     
- Blanket coolant pressure (Pa)                                            (blpressure)              1.550E+07     
- Allowable temperature of first wall material, excluding armour (K)       (tfwmatmax)                1100.000     
- Actual peak temperature of first wall material (K)                       (tpeak)                     919.959  OP 
- Mechanical pumping power for FW (MW)                                     (htpmw_fw)                2.529E-01  OP 
- Mechanical pumping power for blanket (MW)                                (htpmw_blkt)              6.284E-02  OP 
- Pumping power for divertor (MW)                                          (htpmw_div)               1.507E+01  OP 
- Pumping power for shield and vacuum vessel (MW)                          (htpmw_shld)              9.172E-02  OP 
->>>>>>> 8e3f6a88
+ Actual peak temperature of first wall material (K)                       (tpeak)                     920.117  OP 
+ Mechanical pumping power for FW (MW)                                     (htpmw_fw)                2.533E-01  OP 
+ Mechanical pumping power for blanket (MW)                                (htpmw_blkt)              6.304E-02  OP 
+ Pumping power for divertor (MW)                                          (htpmw_div)               1.505E+01  OP 
+ Pumping power for shield and vacuum vessel (MW)                          (htpmw_shld)              9.129E-02  OP 
  Total primary coolant pumping power (MW)                                 (htpmw)                   1.000E+02  OP 
  
  ********************************** First wall and blanket : CCFE HCPB model **********************************
@@ -2196,90 +1286,54 @@
  
  Blanket Composition by volume :
  
- Titanium beryllide fraction                                              (fbltibe12)                   0.410  OP 
- Lithium orthosilicate fraction                                           (fblli2sio4)                  0.340  OP 
+ Titanium beryllide fraction                                              (fbltibe12)                   0.409  OP 
+ Lithium orthosilicate fraction                                           (fblli2sio4)                  0.341  OP 
  Steel fraction                                                           (fblss_ccfe)                  0.097  OP 
  Coolant fraction                                                         (vfcblkt)                     0.053     
  Purge gas fraction                                                       (vfpblkt)                     0.100     
  
  Component Volumes :
  
-<<<<<<< HEAD
- First Wall Armour Volume (m3)                                            (fw_armour_vol)               4.081  OP 
- First Wall Volume (m3)                                                   (volfw)                      22.035  OP 
- Blanket Volume (m3)                                                      (volblkt)                  1134.464  OP 
- Shield Volume (m3)                                                       (volshld)                   691.544  OP 
- Vacuum vessel volume (m3)                                                (vdewin)                   1180.647  OP 
+ First Wall Armour Volume (m3)                                            (fw_armour_vol)               4.078  OP 
+ First Wall Volume (m3)                                                   (volfw)                      22.016  OP 
+ Blanket Volume (m3)                                                      (volblkt)                  1133.491  OP 
+ Shield Volume (m3)                                                       (volshld)                   690.986  OP 
+ Vacuum vessel volume (m3)                                                (vdewin)                   1179.729  OP 
  
  Component Masses :
  
- First Wall Armour Mass (kg)                                              (fw_armour_mass)          7.857E+04  OP 
- First Wall Mass, excluding armour (kg)                                   (fwmass)                  1.719E+05  OP 
- Blanket Mass - Total(kg)                                                 (whtblkt)                 2.836E+06  OP 
+ First Wall Armour Mass (kg)                                              (fw_armour_mass)          7.849E+04  OP 
+ First Wall Mass, excluding armour (kg)                                   (fwmass)                  1.717E+05  OP 
+ Blanket Mass - Total(kg)                                                 (whtblkt)                 2.833E+06  OP 
      Blanket Mass - TiBe12 (kg)                                           (whtbltibe12)             1.048E+06  OP 
-     Blanket Mass - Li2SiO4 (kg)                                          (whtblli4sio4)            9.289E+05  OP 
-     Blanket Mass - Steel (kg)                                            (whtblss)                 8.588E+05  OP 
- Total mass of armour, first wall and blanket (kg)                        (armour_fw_bl_mass)       3.086E+06  OP 
- Shield Mass (kg)                                                         (whtshld)                 4.046E+06  OP 
- Vacuum vessel mass (kg)                                                  (vvmass)                  9.209E+06  OP 
+     Blanket Mass - Li2SiO4 (kg)                                          (whtblli4sio4)            9.278E+05  OP 
+     Blanket Mass - Steel (kg)                                            (whtblss)                 8.580E+05  OP 
+ Total mass of armour, first wall and blanket (kg)                        (armour_fw_bl_mass)       3.084E+06  OP 
+ Shield Mass (kg)                                                         (whtshld)                 4.042E+06  OP 
+ Vacuum vessel mass (kg)                                                  (vvmass)                  9.202E+06  OP 
  
  Nuclear heating :
  
- Total nuclear heating in TF+PF coils (CS is negligible) (MW)             (ptfnuc)                  5.107E-02  OP 
- Total nuclear heating in FW (MW)                                         (pnucfw)                  2.136E+02  OP 
- Total nuclear heating in the blanket (including emult) (MW)              (pnucblkt)                1.518E+03  OP 
+ Total nuclear heating in TF+PF coils (CS is negligible) (MW)             (ptfnuc)                  4.758E-02  OP 
+ Total nuclear heating in FW (MW)                                         (pnucfw)                  2.128E+02  OP 
+ Total nuclear heating in the blanket (including emult) (MW)              (pnucblkt)                1.513E+03  OP 
  (Note: emult is fixed for this model inside the code)
- Total nuclear heating in the shield (MW)                                 (pnucshld)                2.182E+00  OP 
- Total nuclear heating in the divertor (MW)                               (pnucdiv)                 1.776E+02  OP 
-=======
- First Wall Armour Volume (m3)                                            (fw_armour_vol)               4.097  OP 
- First Wall Volume (m3)                                                   (volfw)                      22.112  OP 
- Blanket Volume (m3)                                                      (volblkt)                  1138.342  OP 
- Shield Volume (m3)                                                       (volshld)                   693.764  OP 
- Vacuum vessel volume (m3)                                                (vdewin)                   1184.304  OP 
- 
- Component Masses :
- 
- First Wall Armour Mass (kg)                                              (fw_armour_mass)          7.887E+04  OP 
- First Wall Mass, excluding armour (kg)                                   (fwmass)                  1.725E+05  OP 
- Blanket Mass - Total(kg)                                                 (whtblkt)                 2.845E+06  OP 
-     Blanket Mass - TiBe12 (kg)                                           (whtbltibe12)             1.055E+06  OP 
-     Blanket Mass - Li2SiO4 (kg)                                          (whtblli4sio4)            9.288E+05  OP 
-     Blanket Mass - Steel (kg)                                            (whtblss)                 8.617E+05  OP 
- Total mass of armour, first wall and blanket (kg)                        (armour_fw_bl_mass)       3.097E+06  OP 
- Shield Mass (kg)                                                         (whtshld)                 4.059E+06  OP 
- Vacuum vessel mass (kg)                                                  (vvmass)                  9.238E+06  OP 
- 
- Nuclear heating :
- 
- Total nuclear heating in TF+PF coils (CS is negligible) (MW)             (ptfnuc)                  4.819E-02  OP 
- Total nuclear heating in FW (MW)                                         (pnucfw)                  2.138E+02  OP 
- Total nuclear heating in the blanket (including emult) (MW)              (pnucblkt)                1.514E+03  OP 
- (Note: emult is fixed for this model inside the code)
- Total nuclear heating in the shield (MW)                                 (pnucshld)                2.184E+00  OP 
- Total nuclear heating in the divertor (MW)                               (pnucdiv)                 1.772E+02  OP 
->>>>>>> 8e3f6a88
+ Total nuclear heating in the shield (MW)                                 (pnucshld)                2.173E+00  OP 
+ Total nuclear heating in the divertor (MW)                               (pnucdiv)                 1.771E+02  OP 
  
   Diagostic output for nuclear heating :
  
  Blanket exponential factor                                               (exp_blanket)             9.991E-01  OP 
- Shield: first exponential                                                (exp_shield1)             5.140E-03  OP 
+ Shield: first exponential                                                (exp_shield1)             5.139E-03  OP 
  Shield: second exponential                                               (exp_shield2)             7.672E-02  OP 
  Solid angle fraction taken by on divertor                                (fdiv)                    1.150E-01     
  Switch for plant secondary cycle                                         (secondary_cycle)                 3     
  First wall coolant pressure (Pa)                                         (fwpressure)              1.550E+07     
  Blanket coolant pressure (Pa)                                            (blpressure)              1.550E+07     
-<<<<<<< HEAD
- Mechanical pumping power for first wall (MW)                             (htpmw_fw)                2.559E-01  OP 
- Mechanical pumping power for blanket (MW)                                (htpmw_blkt)              6.354E-02  OP 
- Mechanical pumping power for divertor (MW)                               (htpmw_div)               1.508E+01  OP 
- Mechanical pumping power for shield and vacuum vessel (MW)               (htpmw_shld)              9.165E-02  OP 
-=======
- Mechanical pumping power for first wall (MW)                             (htpmw_fw)                2.529E-01  OP 
- Mechanical pumping power for blanket (MW)                                (htpmw_blkt)              6.284E-02  OP 
- Mechanical pumping power for divertor (MW)                               (htpmw_div)               1.507E+01  OP 
- Mechanical pumping power for shield and vacuum vessel (MW)               (htpmw_shld)              9.172E-02  OP 
->>>>>>> 8e3f6a88
+ Mechanical pumping power for first wall (MW)                             (htpmw_fw)                2.533E-01  OP 
+ Mechanical pumping power for blanket (MW)                                (htpmw_blkt)              6.304E-02  OP 
+ Mechanical pumping power for divertor (MW)                               (htpmw_div)               1.505E+01  OP 
+ Mechanical pumping power for shield and vacuum vessel (MW)               (htpmw_shld)              9.129E-02  OP 
  Total electrical coolant pumping power: first wall, blanket, shield and  (htpmw)                   1.000E+02  OP 
  Allowable nominal neutron fluence at first wall (MW.year/m2)             (abktflnc)                1.500E+01     
  No of inboard blanket modules poloidally                                 (nblktmodpi)                      7     
@@ -2290,25 +1344,14 @@
  
  Other volumes, masses and areas :
  
-<<<<<<< HEAD
- First wall area (m2)                                                     (fwarea)                  1.785E+03  OP 
- Cryostat internal radius (m)                                             (rdewex)                  1.868E+01  OP 
- Cryostat internal half-height (m)                                        (zdewex)                  1.553E+01  OP 
- Vertical clearance from TF coil to cryostat (m)                          (clh1)                    5.897E+00  OP 
- Divertor area (m2)                                                       (divsur)                  1.764E+02  OP 
- Divertor mass (kg)                                                       (divmas)                  4.323E+04  OP 
- Lithium-6 enrichment (%)                                                 (li6enrich)                  54.283  ITV
+ First wall area (m2)                                                     (fwarea)                  1.783E+03  OP 
+ Cryostat internal radius (m)                                             (rdewex)                  1.867E+01  OP 
+ Cryostat internal half-height (m)                                        (zdewex)                  1.552E+01  OP 
+ Vertical clearance from TF coil to cryostat (m)                          (clh1)                    5.895E+00  OP 
+ Divertor area (m2)                                                       (divsur)                  1.763E+02  OP 
+ Divertor mass (kg)                                                       (divmas)                  4.318E+04  OP 
+ Lithium-6 enrichment (%)                                                 (li6enrich)                  54.241  ITV
  Breeder fraction by volume: Li4SiO4/(Be12Ti+Li4SiO4)                     (breeder_f)                   0.455  ITV
-=======
- First wall area (m2)                                                     (fwarea)                  1.791E+03  OP 
- Cryostat internal radius (m)                                             (rdewex)                  1.871E+01  OP 
- Cryostat internal half-height (m)                                        (zdewex)                  1.556E+01  OP 
- Vertical clearance from TF coil to cryostat (m)                          (clh1)                    5.908E+00  OP 
- Divertor area (m2)                                                       (divsur)                  1.771E+02  OP 
- Divertor mass (kg)                                                       (divmas)                  4.339E+04  OP 
- Lithium-6 enrichment (%)                                                 (li6enrich)                  53.934  ITV
- Breeder fraction by volume: Li4SiO4/(Be12Ti+Li4SiO4)                     (breeder_f)                   0.453  ITV
->>>>>>> 8e3f6a88
  Blanket thickness choice: THIN (0.53 m inboard, 0.91 m outboard)         (iblanket_thickness)              1     
  Tritium breeding ratio (5-year time-averaged)                            (tbr)                         1.150  OP 
  Minimum Tritium breeding ratio                                           (tbrmin)                      1.150     
@@ -2324,207 +1367,111 @@
  Number of TF coils                                                       (ntfc)                    1.800E+01     
  Voltage across a TF coil during quench (kV)                              (vtfskv)                  1.265E+01  OP 
  TF coil charge time (hours)                                              (tchghr)                  4.000E+00     
-<<<<<<< HEAD
- Total inductance of TF coils (H)                                         (ltfth)                   6.283E+01  OP 
+ Total inductance of TF coils (H)                                         (ltfth)                   6.268E+01  OP 
  Total resistance of TF coils (ohm)                                       (rcoils)                  0.000E+00  OP 
- TF coil charging voltage (V)                                             (tfcv)                    4.068E+02     
-=======
- Total inductance of TF coils (H)                                         (ltfth)                   6.290E+01  OP 
- Total resistance of TF coils (ohm)                                       (rcoils)                  0.000E+00  OP 
- TF coil charging voltage (V)                                             (tfcv)                    4.073E+02     
->>>>>>> 8e3f6a88
+ TF coil charging voltage (V)                                             (tfcv)                    4.061E+02     
  Number of DC circuit breakers                                            (ntfbkr)                  1.800E+01     
  Number of dump resistors                                                 (ndumpr)                  7.200E+01     
  Resistance per dump resistor (ohm)                                       (r1dump)                  1.946E-01  OP 
  Dump resistor peak power (MW)                                            (r1ppmw)                  2.056E+02  OP 
-<<<<<<< HEAD
- Energy supplied per dump resistor (MJ)                                   (r1emj)                   1.843E+03  OP 
- TF coil L/R time constant (s)                                            (ttfsec)                  1.794E+01  OP 
- Power supply voltage (V)                                                 (tfpsv)                   4.271E+02  OP 
+ Energy supplied per dump resistor (MJ)                                   (r1emj)                   1.839E+03  OP 
+ TF coil L/R time constant (s)                                            (ttfsec)                  1.789E+01  OP 
+ Power supply voltage (V)                                                 (tfpsv)                   4.264E+02  OP 
  Power supply current (kA)                                                (tfpska)                  6.825E+01  OP 
- DC power supply rating (kW)                                              (tfckw)                   2.915E+04  OP 
- AC power for charging (kW)                                               (tfackw)                  3.239E+04  OP 
- TF coil resistive power (MW)                                             (rpower)                  8.008E+00  OP 
- TF coil inductive power (MVA)                                            (xpower)                  1.843E+01  OP 
+ DC power supply rating (kW)                                              (tfckw)                   2.910E+04  OP 
+ AC power for charging (kW)                                               (tfackw)                  3.234E+04  OP 
+ TF coil resistive power (MW)                                             (rpower)                  8.005E+00  OP 
+ TF coil inductive power (MVA)                                            (xpower)                  1.839E+01  OP 
  Aluminium bus current density (kA/cm2)                                   (djmka)                   1.250E-01     
  Aluminium bus cross-sectional area (cm2)                                 (albusa)                  5.200E+02  OP 
- Total length of TF coil bussing (m)                                      (tfbusl)                  3.762E+03  OP 
- Aluminium bus weight (tonnes)                                            (albuswt)                 5.281E+02  OP 
+ Total length of TF coil bussing (m)                                      (tfbusl)                  3.761E+03  OP 
+ Aluminium bus weight (tonnes)                                            (albuswt)                 5.280E+02  OP 
  Total TF coil bus resistance (ohm)                                       (rtfbus)                  1.895E-03  OP 
  TF coil bus voltage drop (V)                                             (vtfbus)                  1.232E+02  OP 
- Dump resistor floor area (m2)                                            (drarea)                  5.428E+03  OP 
- TF coil power conversion floor space (m2)                                (tfcfsp)                  1.916E+03  OP 
- TF coil power conv. building volume (m3)                                 (tfcbv)                   1.150E+04  OP 
- TF coil AC inductive power demand (MW)                                   (xpwrmw)                  2.048E+01  OP 
- Total steady state AC power demand (MW)                                  (tfacpd)                  8.897E+00  OP 
-=======
- Energy supplied per dump resistor (MJ)                                   (r1emj)                   1.846E+03  OP 
- TF coil L/R time constant (s)                                            (ttfsec)                  1.796E+01  OP 
- Power supply voltage (V)                                                 (tfpsv)                   4.276E+02  OP 
- Power supply current (kA)                                                (tfpska)                  6.825E+01  OP 
- DC power supply rating (kW)                                              (tfckw)                   2.919E+04  OP 
- AC power for charging (kW)                                               (tfackw)                  3.243E+04  OP 
- TF coil resistive power (MW)                                             (rpower)                  8.017E+00  OP 
- TF coil inductive power (MVA)                                            (xpower)                  1.846E+01  OP 
- Aluminium bus current density (kA/cm2)                                   (djmka)                   1.250E-01     
- Aluminium bus cross-sectional area (cm2)                                 (albusa)                  5.200E+02  OP 
- Total length of TF coil bussing (m)                                      (tfbusl)                  3.766E+03  OP 
- Aluminium bus weight (tonnes)                                            (albuswt)                 5.287E+02  OP 
- Total TF coil bus resistance (ohm)                                       (rtfbus)                  1.897E-03  OP 
- TF coil bus voltage drop (V)                                             (vtfbus)                  1.233E+02  OP 
- Dump resistor floor area (m2)                                            (drarea)                  5.432E+03  OP 
- TF coil power conversion floor space (m2)                                (tfcfsp)                  1.917E+03  OP 
- TF coil power conv. building volume (m3)                                 (tfcbv)                   1.150E+04  OP 
- TF coil AC inductive power demand (MW)                                   (xpwrmw)                  2.051E+01  OP 
- Total steady state AC power demand (MW)                                  (tfacpd)                  8.907E+00  OP 
->>>>>>> 8e3f6a88
+ Dump resistor floor area (m2)                                            (drarea)                  5.420E+03  OP 
+ TF coil power conversion floor space (m2)                                (tfcfsp)                  1.915E+03  OP 
+ TF coil power conv. building volume (m3)                                 (tfcbv)                   1.149E+04  OP 
+ TF coil AC inductive power demand (MW)                                   (xpwrmw)                  2.044E+01  OP 
+ Total steady state AC power demand (MW)                                  (tfacpd)                  8.895E+00  OP 
  
  ****************************** PF Coils and Central Solenoid: Power and Energy *******************************
  
  Number of PF coil circuits                                               (pfckts)                  1.200E+01     
-<<<<<<< HEAD
- Sum of PF power supply ratings (MVA)                                     (spsmva)                  1.928E+03  OP 
+ Sum of PF power supply ratings (MVA)                                     (spsmva)                  1.924E+03  OP 
  Total PF coil circuit bus length (m)                                     (spfbusl)                 2.530E+03  OP 
  Total PF coil bus resistive power (kW)                                   (pfbuspwr)                1.065E+03  OP 
  Total PF coil resistive power (kW)                                       (srcktpm)                 1.065E+03  OP 
  Maximum PF coil voltage (kV)                                             (vpfskv)                  2.000E+01     
  Efficiency of transfer of PF stored energy into or out of storage        (etapsu)                  9.000E-01     
  (Energy is dissipated in PFC power supplies only when total PF energy increases or decreases.)
- Maximum stored energy in poloidal field (MJ)                             (ensxpfm)                 3.264E+04  OP 
- Peak absolute rate of change of stored energy in poloidal field (MW)     peakpoloidalpower         1.088E+03  OP 
-=======
- Sum of PF power supply ratings (MVA)                                     (spsmva)                  1.930E+03  OP 
- Total PF coil circuit bus length (m)                                     (spfbusl)                 2.532E+03  OP 
- Total PF coil bus resistive power (kW)                                   (pfbuspwr)                1.066E+03  OP 
- Total PF coil resistive power (kW)                                       (srcktpm)                 1.066E+03  OP 
- Maximum PF coil voltage (kV)                                             (vpfskv)                  2.000E+01     
- Efficiency of transfer of PF stored energy into or out of storage        (etapsu)                  9.000E-01     
- (Energy is dissipated in PFC power supplies only when total PF energy increases or decreases.)
- Maximum stored energy in poloidal field (MJ)                             (ensxpfm)                 3.259E+04  OP 
+ Maximum stored energy in poloidal field (MJ)                             (ensxpfm)                 3.258E+04  OP 
  Peak absolute rate of change of stored energy in poloidal field (MW)     peakpoloidalpower         1.086E+03  OP 
->>>>>>> 8e3f6a88
  Energy stored in poloidal magnetic field :
  
                                             time (sec)
 
-<<<<<<< HEAD
-                     0.00      30.00      60.00      70.00    7270.01    7300.01
+                     0.00      30.00      60.00      70.00    7269.95    7299.95
  Time point         Start      BOP        EOR        BOF        EOF        EOP        
- Energy (MJ)      0.000E+00  2.727E+04  1.612E+04  1.612E+04  3.264E+04  0.000E+00
+ Energy (MJ)      0.000E+00  2.722E+04  1.608E+04  1.608E+04  3.258E+04  0.000E+00
  
  Interval                tramp      tohs       theat      tburn      tqnch      
- dE/dt (MW)            9.090E+02 -3.718E+02  0.000E+00  2.295E+00 -1.088E+03
-=======
-                     0.00      30.00      60.00      70.00    7269.73    7299.73
- Time point         Start      BOP        EOR        BOF        EOF        EOP        
- Energy (MJ)      0.000E+00  2.722E+04  1.613E+04  1.613E+04  3.259E+04  0.000E+00
- 
- Interval                tramp      tohs       theat      tburn      tqnch      
- dE/dt (MW)            9.073E+02 -3.697E+02  0.000E+00  2.287E+00 -1.086E+03
->>>>>>> 8e3f6a88
+ dE/dt (MW)            9.074E+02 -3.713E+02  0.000E+00  2.291E+00 -1.086E+03
  
  
  *********************************************** Vacuum System ************************************************
  
  Switch for vacuum pumping model                                          (vacuum_model)                     "simple"
  Simple steady-state model with comparison to ITER cryopumps
-<<<<<<< HEAD
- Plasma fuelling rate (nucleus-pairs/s)                                   (qfuel)                   3.367E+22  OP 
+ Plasma fuelling rate (nucleus-pairs/s)                                   (qfuel)                   3.356E+22  OP 
  Number of high vacuum pumps, each with the throughput
   of one ITER cryopump (50 Pa m3 s-1 = 1.2e+22 molecules/s),
-  all operating at the same time                                          (niterpump)               2.770E+00  OP 
-=======
- Plasma fuelling rate (nucleus-pairs/s)                                   (qfuel)                   3.360E+22  OP 
- Number of high vacuum pumps, each with the throughput
-  of one ITER cryopump (50 Pa m3 s-1 = 1.2e+22 molecules/s),
-  all operating at the same time                                          (niterpump)               2.764E+00  OP 
->>>>>>> 8e3f6a88
+  all operating at the same time                                          (niterpump)               2.761E+00  OP 
  Dwell time                                                               (tdwell)                  5.000E+02     
  Number of pumps required for pump-down                                   (npumpdown)               1.408E+01  OP 
  Number of pumps required overall                                         (npump)                   1.408E+01  OP 
  
  ******************************************* Plant Buildings System *******************************************
  
-<<<<<<< HEAD
- Internal volume of reactor building (m3)                                 (vrci)                    1.066E+06     
- Dist from centre of torus to bldg wall (m)                               (wrbi)                    4.074E+01     
- Effective floor area (m2)                                                (efloor)                  3.495E+05     
- Reactor building volume (m3)                                             (rbv)                     1.206E+06     
- Reactor maintenance building volume (m3)                                 (rmbv)                    3.944E+05     
- Warmshop volume (m3)                                                     (wsv)                     1.242E+05     
+ Internal volume of reactor building (m3)                                 (vrci)                    1.065E+06     
+ Dist from centre of torus to bldg wall (m)                               (wrbi)                    4.073E+01     
+ Effective floor area (m2)                                                (efloor)                  3.492E+05     
+ Reactor building volume (m3)                                             (rbv)                     1.205E+06     
+ Reactor maintenance building volume (m3)                                 (rmbv)                    3.943E+05     
+ Warmshop volume (m3)                                                     (wsv)                     1.241E+05     
  Tritium building volume (m3)                                             (triv)                    4.000E+04     
- Electrical building volume (m3)                                          (elev)                    5.250E+04     
+ Electrical building volume (m3)                                          (elev)                    5.249E+04     
  Control building volume (m3)                                             (conv)                    6.000E+04     
- Cryogenics building volume (m3)                                          (cryv)                    1.999E+04     
+ Cryogenics building volume (m3)                                          (cryv)                    1.954E+04     
  Administration building volume (m3)                                      (admv)                    1.000E+05     
  Shops volume (m3)                                                        (shov)                    1.000E+05     
- Total volume of nuclear buildings (m3)                                   (volnucb)                 1.645E+06     
-=======
- Internal volume of reactor building (m3)                                 (vrci)                    1.072E+06     
- Dist from centre of torus to bldg wall (m)                               (wrbi)                    4.082E+01     
- Effective floor area (m2)                                                (efloor)                  3.506E+05     
- Reactor building volume (m3)                                             (rbv)                     1.212E+06     
- Reactor maintenance building volume (m3)                                 (rmbv)                    3.952E+05     
- Warmshop volume (m3)                                                     (wsv)                     1.243E+05     
- Tritium building volume (m3)                                             (triv)                    4.000E+04     
- Electrical building volume (m3)                                          (elev)                    5.250E+04     
- Control building volume (m3)                                             (conv)                    6.000E+04     
- Cryogenics building volume (m3)                                          (cryv)                    1.962E+04     
- Administration building volume (m3)                                      (admv)                    1.000E+05     
- Shops volume (m3)                                                        (shov)                    1.000E+05     
- Total volume of nuclear buildings (m3)                                   (volnucb)                 1.651E+06     
->>>>>>> 8e3f6a88
+ Total volume of nuclear buildings (m3)                                   (volnucb)                 1.643E+06     
  
  **************************************** Electric Power Requirements *****************************************
  
  Facility base load (MW)                                                  (basemw)                  5.000E+00     
  Divertor coil power supplies (MW)                                        (bdvmw)                   0.000E+00     
-<<<<<<< HEAD
- Cryoplant electric power (MW)                                            (crymw)                   6.513E+01  OP 
+ Cryoplant electric power (MW)                                            (crymw)                   6.224E+01  OP 
  Primary coolant pumps (MW)                                               (htpmw..)                 1.000E+02  OP 
- PF coil power supplies (MW)                                              (ppfmw)                   5.388E+02  OP 
- TF coil power supplies (MW)                                              (ptfmw)                   8.897E+00  OP 
-=======
- Cryoplant electric power (MW)                                            (crymw)                   6.277E+01  OP 
- Primary coolant pumps (MW)                                               (htpmw..)                 1.000E+02  OP 
- PF coil power supplies (MW)                                              (ppfmw)                   5.425E+02  OP 
- TF coil power supplies (MW)                                              (ptfmw)                   8.907E+00  OP 
->>>>>>> 8e3f6a88
+ PF coil power supplies (MW)                                              (ppfmw)                   5.372E+02  OP 
+ TF coil power supplies (MW)                                              (ptfmw)                   8.895E+00  OP 
  Plasma heating supplies (MW)                                             (pheatingmw)              1.250E+02  OP 
  Tritium processing (MW)                                                  (trithtmw..)              1.500E+01     
  Vacuum pumps  (MW)                                                       (vachtmw..)               5.000E-01     
  
-<<<<<<< HEAD
- Total pulsed power (MW)                                                  (pacpmw)                  9.107E+02  OP 
- Total base power required at all times (MW)                              (fcsht)                   5.743E+01  OP 
+ Total pulsed power (MW)                                                  (pacpmw)                  9.062E+02  OP 
+ Total base power required at all times (MW)                              (fcsht)                   5.738E+01  OP 
  
  ************************************************* Cryogenics *************************************************
  
- Conduction and radiation heat loads on cryogenic components (MW)         (qss/1.0D6)               1.961E-02  OP 
- Nuclear heating of cryogenic components (MW)                             (qnuc/1.0D6)              5.107E-02  OP 
- AC losses in cryogenic components (MW)                                   (qac/1.0D6)               4.490E-03  OP 
+ Conduction and radiation heat loads on cryogenic components (MW)         (qss/1.0D6)               1.906E-02  OP 
+ Nuclear heating of cryogenic components (MW)                             (qnuc/1.0D6)              4.758E-02  OP 
+ AC losses in cryogenic components (MW)                                   (qac/1.0D6)               4.481E-03  OP 
  Resistive losses in current leads (MW)                                   (qcl/1.0D6)               1.591E-02  OP 
- 45% allowance for heat loads in transfer lines, storage tanks etc (MW)   (qmisc/1.0D6)             4.099E-02  OP 
- Sum = Total heat removal at cryogenic temperatures (W)                   (helpow/1.0D6)            1.321E-01  OP 
+ 45% allowance for heat loads in transfer lines, storage tanks etc (MW)   (qmisc/1.0D6)             3.917E-02  OP 
+ Sum = Total heat removal at cryogenic temperatures (W)                   (helpow/1.0D6)            1.262E-01  OP 
  Temperature of cryogenic components (K)                                  (tmpcry)                  4.500E+00     
  Efficiency (figure of merit) of cryogenic plant is 13% of ideal Carnot v                           2.028E-03  OP 
- Electric power for cryogenic plant (MW)                                  (crypmw)                  6.513E+01  OP 
-=======
- Total pulsed power (MW)                                                  (pacpmw)                  9.123E+02  OP 
- Total base power required at all times (MW)                              (fcsht)                   5.759E+01  OP 
- 
- ************************************************* Cryogenics *************************************************
- 
- Conduction and radiation heat loads on cryogenic components (MW)         (qss/1.0D6)               1.920E-02  OP 
- Nuclear heating of cryogenic components (MW)                             (qnuc/1.0D6)              4.819E-02  OP 
- AC losses in cryogenic components (MW)                                   (qac/1.0D6)               4.484E-03  OP 
- Resistive losses in current leads (MW)                                   (qcl/1.0D6)               1.591E-02  OP 
- 45% allowance for heat loads in transfer lines, storage tanks etc (MW)   (qmisc/1.0D6)             3.950E-02  OP 
- Sum = Total heat removal at cryogenic temperatures (W)                   (helpow/1.0D6)            1.273E-01  OP 
- Temperature of cryogenic components (K)                                  (tmpcry)                  4.500E+00     
- Efficiency (figure of merit) of cryogenic plant is 13% of ideal Carnot v                           2.028E-03  OP 
- Electric power for cryogenic plant (MW)                                  (crypmw)                  6.277E+01  OP 
->>>>>>> 8e3f6a88
+ Electric power for cryogenic plant (MW)                                  (crypmw)                  6.224E+01  OP 
  
  ************************************ Plant Power / Heat Transport Balance ************************************
  
@@ -2537,29 +1484,16 @@
  First wall area fraction                                                 (1-fdiv-fhcd)             8.850E-01     
  Switch for pumping of primary coolant                                    (primary_pumping)                 2     
  Mechanical pumping power is calculated for FW and blanket
-<<<<<<< HEAD
- Mechanical pumping power for FW cooling loop including heat exchanger (M (htpmw_fw)                2.559E-01  OP 
- Mechanical pumping power for blanket cooling loop including heat exchang (htpmw_blkt)              6.354E-02  OP 
- Mechanical pumping power for FW and blanket cooling loop including heat  (htpmw_fw_blkt)           3.194E-01  OP 
- Mechanical pumping power for FW (MW)                                     (htpmw_fw)                2.559E-01  OP 
- Mechanical pumping power for blanket (MW)                                (htpmw_blkt)              6.354E-02  OP 
- Mechanical pumping power for divertor (MW)                               (htpmw_div)               1.508E+01  OP 
- Mechanical pumping power for shield and vacuum vessel (MW)               (htpmw_shld)              9.165E-02  OP 
- Electrical pumping power for FW and blanket (MW)                         (htpmwe_fw_blkt)          3.362E-01  OP 
- Electrical pumping power for shield (MW)                                 (htpmwe_shld)             9.647E-02  OP 
- Electrical pumping power for divertor (MW)                               (htpmwe_div)              1.587E+01  OP 
-=======
- Mechanical pumping power for FW cooling loop including heat exchanger (M (htpmw_fw)                2.529E-01  OP 
- Mechanical pumping power for blanket cooling loop including heat exchang (htpmw_blkt)              6.284E-02  OP 
- Mechanical pumping power for FW and blanket cooling loop including heat  (htpmw_fw_blkt)           3.157E-01  OP 
- Mechanical pumping power for FW (MW)                                     (htpmw_fw)                2.529E-01  OP 
- Mechanical pumping power for blanket (MW)                                (htpmw_blkt)              6.284E-02  OP 
- Mechanical pumping power for divertor (MW)                               (htpmw_div)               1.507E+01  OP 
- Mechanical pumping power for shield and vacuum vessel (MW)               (htpmw_shld)              9.172E-02  OP 
- Electrical pumping power for FW and blanket (MW)                         (htpmwe_fw_blkt)          3.324E-01  OP 
- Electrical pumping power for shield (MW)                                 (htpmwe_shld)             9.654E-02  OP 
- Electrical pumping power for divertor (MW)                               (htpmwe_div)              1.586E+01  OP 
->>>>>>> 8e3f6a88
+ Mechanical pumping power for FW cooling loop including heat exchanger (M (htpmw_fw)                2.533E-01  OP 
+ Mechanical pumping power for blanket cooling loop including heat exchang (htpmw_blkt)              6.304E-02  OP 
+ Mechanical pumping power for FW and blanket cooling loop including heat  (htpmw_fw_blkt)           3.164E-01  OP 
+ Mechanical pumping power for FW (MW)                                     (htpmw_fw)                2.533E-01  OP 
+ Mechanical pumping power for blanket (MW)                                (htpmw_blkt)              6.304E-02  OP 
+ Mechanical pumping power for divertor (MW)                               (htpmw_div)               1.505E+01  OP 
+ Mechanical pumping power for shield and vacuum vessel (MW)               (htpmw_shld)              9.129E-02  OP 
+ Electrical pumping power for FW and blanket (MW)                         (htpmwe_fw_blkt)          3.330E-01  OP 
+ Electrical pumping power for shield (MW)                                 (htpmwe_shld)             9.609E-02  OP 
+ Electrical pumping power for divertor (MW)                               (htpmwe_div)              1.584E+01  OP 
  Total electrical pumping power for primary coolant (MW)                  (htpmw)                   1.000E+02  OP 
  Coolant pump power / non-pumping thermal power in shield                 (fpumpshld)               4.200E-02     
  Coolant pump power / non-pumping thermal power in divertor               (fpumpdiv)                4.200E-02     
@@ -2579,45 +1513,28 @@
                                             High-grade             Low-grade              Total
                                              thermal power (MW)     thermal power (MW)      (MW)
          First wall:
-<<<<<<< HEAD
-                               neutrons            213.62                0.00              213.62
-             charged particle transport             19.29                0.00               19.29
-                              radiation            237.46                0.00              237.46
-                        coolant pumping              0.26                0.00                0.26
+                               neutrons            212.75                0.00              212.75
+             charged particle transport             19.22                0.00               19.22
+                              radiation            236.45                0.00              236.45
+                        coolant pumping              0.25                0.00                0.25
  
          Blanket:
-                               neutrons           1517.92                0.00             1517.92
-=======
-                               neutrons            213.76                0.00              213.76
-             charged particle transport             19.24                0.00               19.24
-                              radiation            236.44                0.00              236.44
-                        coolant pumping              0.25                0.00                0.25
- 
-         Blanket:
-                               neutrons           1513.71                0.00             1513.71
->>>>>>> 8e3f6a88
+                               neutrons           1513.07                0.00             1513.07
              charged particle transport              0.00                0.00                0.00
                               radiation              0.00                0.00                0.00
                         coolant pumping              0.06                0.00                0.06
  
          Shield:
-                               neutrons              2.18                0.00                2.18
+                               neutrons              2.17                0.00                2.17
              charged particle transport              0.00                0.00                0.00
                               radiation              0.00                0.00                0.00
                         coolant pumping              0.09                0.00                0.09
  
          Divertor:
-<<<<<<< HEAD
-                               neutrons            177.65                0.00              177.65
-             charged particle transport            150.54                0.00              150.54
-                              radiation             30.86                0.00               30.86
-                        coolant pumping             15.08                0.00               15.08
-=======
-                               neutrons            177.23                0.00              177.23
-             charged particle transport            150.83                0.00              150.83
+                               neutrons            177.06                0.00              177.06
+             charged particle transport            150.47                0.00              150.47
                               radiation             30.72                0.00               30.72
-                        coolant pumping             15.07                0.00               15.07
->>>>>>> 8e3f6a88
+                        coolant pumping             15.05                0.00               15.05
  
          TF coil:
                                neutrons              0.00                0.05                0.05
@@ -2632,39 +1549,22 @@
                         coolant pumping              0.00                0.00                0.00
  
          ----------------------------------------------------------------------------------------
-<<<<<<< HEAD
-                                 Totals           2365.00                0.05             2365.05
- 
- Total power leaving reactor (across vacuum vessel boundary) (MW)                                    2365.105  OP 
+                                 Totals           2357.38                0.05             2357.43
+ 
+ Total power leaving reactor (across vacuum vessel boundary) (MW)                                    2357.478  OP 
  
  Other secondary thermal power constituents :
  
- Heat removal from cryogenic plant (MW)                                   (crypmw)                     65.131  OP 
- Heat removal from facilities (MW)                                        (fachtmw)                    57.429  OP 
- Coolant pumping efficiency losses (MW)                                   (htpsecmw)                   84.509  OP 
-=======
-                                 Totals           2359.60                0.05             2359.65
- 
- Total power leaving reactor (across vacuum vessel boundary) (MW)                                    2359.701  OP 
- 
- Other secondary thermal power constituents :
- 
- Heat removal from cryogenic plant (MW)                                   (crypmw)                     62.774  OP 
- Heat removal from facilities (MW)                                        (fachtmw)                    57.589  OP 
- Coolant pumping efficiency losses (MW)                                   (htpsecmw)                   84.523  OP 
->>>>>>> 8e3f6a88
+ Heat removal from cryogenic plant (MW)                                   (crypmw)                     62.237  OP 
+ Heat removal from facilities (MW)                                        (fachtmw)                    57.383  OP 
+ Coolant pumping efficiency losses (MW)                                   (htpsecmw)                   84.545  OP 
  Heat removal from injection power (MW)                                   (pinjht)                     75.014  OP 
  Heat removal from tritium plant (MW)                                     (trithtmw)                   15.000  OP 
  Heat removal from vacuum pumps (MW)                                      (vachtmw)                     0.500  OP 
  TF coil resistive power (MW)                                             (tfcmw)                       0.000  OP 
  
-<<<<<<< HEAD
- Total low-grade thermal power (MW)                                       (psechtmw)                  307.989  OP 
- Total High-grade thermal power (MW)                                      (pthermmw)                 2365.009  OP 
-=======
- Total low-grade thermal power (MW)                                       (psechtmw)                  305.810  OP 
- Total High-grade thermal power (MW)                                      (pthermmw)                 2359.611  OP 
->>>>>>> 8e3f6a88
+ Total low-grade thermal power (MW)                                       (psechtmw)                  305.077  OP 
+ Total High-grade thermal power (MW)                                      (pthermmw)                 2357.388  OP 
  
  Number of primary heat exchangers                                        (nphx)                            3  OP 
  
@@ -2673,123 +1573,67 @@
  -------------------------------
  Only energy deposited in the plasma is included here.
  Total power loss is scaling power plus core radiation only (iradloss = 1)
-<<<<<<< HEAD
- Transport power from scaling law (MW)                                    (pscalingmw)                299.719  OP 
- Radiation power from inside "coreradius" (MW)                            (pcoreradmw.)               119.140  OP 
- Total (MW)                                                                                           418.860  OP 
- 
- Alpha power deposited in plasma (MW)                                     (falpha*palpmw)             366.464  OP 
- Power from charged products of DD and/or D-He3 fusion (MW)               (pchargemw.)                  1.440  OP 
- Ohmic heating (MW)                                                       (pohmmw.)                     0.955  OP 
+ Transport power from scaling law (MW)                                    (pscalingmw)                299.011  OP 
+ Radiation power from inside "coreradius" (MW)                            (pcoreradmw.)               118.632  OP 
+ Total (MW)                                                                                           417.643  OP 
+ 
+ Alpha power deposited in plasma (MW)                                     (falpha*palpmw)             365.255  OP 
+ Power from charged products of DD and/or D-He3 fusion (MW)               (pchargemw.)                  1.435  OP 
+ Ohmic heating (MW)                                                       (pohmmw.)                     0.954  OP 
  Injected power deposited in plasma (MW)                                  (pinjmw)                     50.000  OP 
- Total (MW)                                                                                           418.860  OP 
+ Total (MW)                                                                                           417.643  OP 
  
  Power Balance for Reactor - Summary :
  -------------------------------------
- Fusion power (MW)                                                        (powfmw.)                  1930.972  OP 
- Power from energy multiplication in blanket and shield (MW)              (emultmw)                   367.520  OP 
+ Fusion power (MW)                                                        (powfmw.)                  1924.600  OP 
+ Power from energy multiplication in blanket and shield (MW)              (emultmw)                   366.308  OP 
  Injected power (MW)                                                      (pinjmw.)                    50.000  OP 
- Ohmic power (MW)                                                         (pohmmw.)                     0.955  OP 
- Power deposited in primary coolant by pump (MW)                          (htpmw_mech)                 15.491  OP 
- Total (MW)                                                                                          2364.939  OP 
- 
- Heat extracted from first wall and blanket (MW)                          (pthermfw_blkt)            1988.605  OP 
- Heat extracted from shield  (MW)                                         (pthermshld)                  2.274  OP 
- Heat extracted from divertor (MW)                                        (pthermdiv)                 374.130  OP 
- Nuclear and photon power lost to H/CD system (MW)                        (psechcd)                     0.000  OP 
- Nuclear power lost to TF (MW)                                            (ptfnuc)                      0.051  OP 
- Total (MW)                                                                                          2365.060  OP 
-=======
- Transport power from scaling law (MW)                                    (pscalingmw)                299.338  OP 
- Radiation power from inside "coreradius" (MW)                            (pcoreradmw.)               118.657  OP 
- Total (MW)                                                                                           417.995  OP 
- 
- Alpha power deposited in plasma (MW)                                     (falpha*palpmw)             365.606  OP 
- Power from charged products of DD and/or D-He3 fusion (MW)               (pchargemw.)                  1.436  OP 
- Ohmic heating (MW)                                                       (pohmmw.)                     0.952  OP 
- Injected power deposited in plasma (MW)                                  (pinjmw)                     50.000  OP 
- Total (MW)                                                                                           417.995  OP 
- 
- Power Balance for Reactor - Summary :
- -------------------------------------
- Fusion power (MW)                                                        (powfmw.)                  1926.450  OP 
- Power from energy multiplication in blanket and shield (MW)              (emultmw)                   366.660  OP 
- Injected power (MW)                                                      (pinjmw.)                    50.000  OP 
- Ohmic power (MW)                                                         (pohmmw.)                     0.952  OP 
- Power deposited in primary coolant by pump (MW)                          (htpmw_mech)                 15.477  OP 
- Total (MW)                                                                                          2359.539  OP 
- 
- Heat extracted from first wall and blanket (MW)                          (pthermfw_blkt)            1983.478  OP 
- Heat extracted from shield  (MW)                                         (pthermshld)                  2.275  OP 
- Heat extracted from divertor (MW)                                        (pthermdiv)                 373.857  OP 
+ Ohmic power (MW)                                                         (pohmmw.)                     0.954  OP 
+ Power deposited in primary coolant by pump (MW)                          (htpmw_mech)                 15.455  OP 
+ Total (MW)                                                                                          2357.316  OP 
+ 
+ Heat extracted from first wall and blanket (MW)                          (pthermfw_blkt)            1981.816  OP 
+ Heat extracted from shield  (MW)                                         (pthermshld)                  2.265  OP 
+ Heat extracted from divertor (MW)                                        (pthermdiv)                 373.307  OP 
  Nuclear and photon power lost to H/CD system (MW)                        (psechcd)                     0.000  OP 
  Nuclear power lost to TF (MW)                                            (ptfnuc)                      0.048  OP 
- Total (MW)                                                                                          2359.659  OP 
->>>>>>> 8e3f6a88
+ Total (MW)                                                                                          2357.436  OP 
  
  Electrical Power Balance :
  --------------------------
- Net electric power output(MW)                                            (pnetelmw.)                 500.001  OP 
+ Net electric power output(MW)                                            (pnetelmw.)                 500.002  OP 
  Required Net electric power output(MW)                                   (pnetelin)                  500.000     
  Electric power for heating and current drive (MW)                        (pinjwp)                    125.014  OP 
  Electric power for primary coolant pumps (MW)                            (htpmw)                     100.000  OP 
  Electric power for vacuum pumps (MW)                                     (vachtmw)                     0.500     
  Electric power for tritium plant (MW)                                    (trithtmw)                   15.000     
-<<<<<<< HEAD
- Electric power for cryoplant (MW)                                        (crypmw)                     65.131  OP 
- Electric power for TF coils (MW)                                         (tfacpd)                      8.897  OP 
- Electric power for PF coils (MW)                                         (pfwpmw)                      1.458  OP 
- All other internal electric power requirements (MW)                      (fachtmw)                    57.429  OP 
- Total (MW)                                                               (tot_plant_power)           873.430  OP 
- Total (MW)                                                                                           873.430  OP 
- 
- Gross electrical output* (MW)                                            (pgrossmw)                  873.430  OP 
-=======
- Electric power for cryoplant (MW)                                        (crypmw)                     62.774  OP 
- Electric power for TF coils (MW)                                         (tfacpd)                      8.907  OP 
- Electric power for PF coils (MW)                                         (pfwpmw)                      1.454  OP 
- All other internal electric power requirements (MW)                      (fachtmw)                    57.589  OP 
- Total (MW)                                                               (tot_plant_power)           871.240  OP 
- Total (MW)                                                                                           871.240  OP 
- 
- Gross electrical output* (MW)                                            (pgrossmw)                  871.240  OP 
->>>>>>> 8e3f6a88
+ Electric power for cryoplant (MW)                                        (crypmw)                     62.237  OP 
+ Electric power for TF coils (MW)                                         (tfacpd)                      8.895  OP 
+ Electric power for PF coils (MW)                                         (pfwpmw)                      1.455  OP 
+ All other internal electric power requirements (MW)                      (fachtmw)                    57.383  OP 
+ Total (MW)                                                               (tot_plant_power)           870.486  OP 
+ Total (MW)                                                                                           870.486  OP 
+ 
+ Gross electrical output* (MW)                                            (pgrossmw)                  870.486  OP 
  (*Power for pumps in secondary circuit already subtracted)
  
  Power balance for power plant :
  -------------------------------
-<<<<<<< HEAD
- Fusion power (MW)                                                        (powfmw.)                  1930.972  OP 
- Power from energy multiplication in blanket and shield (MW)              (emultmw)                   367.520  OP 
- Total (MW)                                                                                          2298.493  OP 
- 
- Net electrical output (MW)	                                              (pnetelmw)                  500.001  OP 
- Heat rejected by main power conversion circuit (MW)                      (rejected_main)            1491.578  OP 
- Heat rejected by other cooling circuits (MW)                             (psechtmw)                  307.989  OP 
- Total (MW)                                                                                          2299.568  OP 
-=======
- Fusion power (MW)                                                        (powfmw.)                  1926.450  OP 
- Power from energy multiplication in blanket and shield (MW)              (emultmw)                   366.660  OP 
- Total (MW)                                                                                          2293.110  OP 
- 
- Net electrical output (MW)	                                              (pnetelmw)                  500.001  OP 
- Heat rejected by main power conversion circuit (MW)                      (rejected_main)            1488.371  OP 
- Heat rejected by other cooling circuits (MW)                             (psechtmw)                  305.810  OP 
- Total (MW)                                                                                          2294.182  OP 
->>>>>>> 8e3f6a88
+ Fusion power (MW)                                                        (powfmw.)                  1924.600  OP 
+ Power from energy multiplication in blanket and shield (MW)              (emultmw)                   366.308  OP 
+ Total (MW)                                                                                          2290.908  OP 
+ 
+ Net electrical output (MW)	                                              (pnetelmw)                  500.002  OP 
+ Heat rejected by main power conversion circuit (MW)                      (rejected_main)            1486.902  OP 
+ Heat rejected by other cooling circuits (MW)                             (psechtmw)                  305.077  OP 
+ Total (MW)                                                                                          2291.981  OP 
  
  
  Plant efficiency measures :
  
-<<<<<<< HEAD
- Net electric power / total nuclear power (%)                             (pnetelmw/(powfmw+em         21.753  OP 
- Net electric power / total fusion power (%)                              (pnetelmw/powfmw)            25.894  OP 
- Gross electric power* / high grade heat (%)                              (etath)                      36.931     
-=======
- Net electric power / total nuclear power (%)                             (pnetelmw/(powfmw+em         21.804  OP 
- Net electric power / total fusion power (%)                              (pnetelmw/powfmw)            25.955  OP 
- Gross electric power* / high grade heat (%)                              (etath)                      36.923     
->>>>>>> 8e3f6a88
+ Net electric power / total nuclear power (%)                             (pnetelmw/(powfmw+em         21.825  OP 
+ Net electric power / total fusion power (%)                              (pnetelmw/powfmw)            25.980  OP 
+ Gross electric power* / high grade heat (%)                              (etath)                      36.926     
  (*Power for pumps in secondary circuit already subtracted)
  Recirculating power fraction                                             (cirpowfr)                    0.426  OP 
  
@@ -2799,11 +1643,7 @@
  
                                           tramp      tohs     theat     tburn     tqnch    tdwell
                                           -----      ----     -----     -----     -----    ------
-<<<<<<< HEAD
-                               Duration   30.00     30.00     10.00   7200.01     30.00    500.00
-=======
-                               Duration   30.00     30.00     10.00   7199.73     30.00    500.00
->>>>>>> 8e3f6a88
+                               Duration   30.00     30.00     10.00   7199.95     30.00    500.00
                                  ------   -----      ----     -----     -----     -----    ------
  
          Continous power usage [MWe]:
@@ -2811,23 +1651,13 @@
                                  System   tramp      tohs     theat     tburn     tqnch    tdwell
                                  ------   -----      ----     -----     -----     -----    ------
                         Primary cooling  100.00    100.00    100.00    100.00    100.00    100.00
-<<<<<<< HEAD
-                              Cyroplant   65.13     65.13     65.13     65.13     65.13     65.13
+                              Cyroplant   62.24     62.24     62.24     62.24     62.24     62.24
                                  Vacuum    0.50      0.50      0.50      0.50      0.50      0.50
                                 Tritium   15.00     15.00     15.00     15.00     15.00     15.00
-                                     TF    8.90      8.90      8.90      8.90      8.90      8.90
-                             Facilities   57.43     57.43     57.43     57.43     57.43     57.43
+                                     TF    8.89      8.89      8.89      8.89      8.89      8.89
+                             Facilities   57.38     57.38     57.38     57.38     57.38     57.38
                                  ------   -----      ----     -----     -----     -----    ------
-                                  Total  246.96    246.96    246.96    246.96    246.96    246.96
-=======
-                              Cyroplant   62.77     62.77     62.77     62.77     62.77     62.77
-                                 Vacuum    0.50      0.50      0.50      0.50      0.50      0.50
-                                Tritium   15.00     15.00     15.00     15.00     15.00     15.00
-                                     TF    8.91      8.91      8.91      8.91      8.91      8.91
-                             Facilities   57.59     57.59     57.59     57.59     57.59     57.59
-                                 ------   -----      ----     -----     -----     -----    ------
-                                  Total  244.77    244.77    244.77    244.77    244.77    244.77
->>>>>>> 8e3f6a88
+                                  Total  244.02    244.02    244.02    244.02    244.02    244.02
                                  ------   -----      ----     -----     -----     -----    ------
  
          Intermittent power usage [MWe]:
@@ -2835,28 +1665,17 @@
                                  System   tramp      tohs     theat     tburn     tqnch    tdwell
                                  ------   -----      ----     -----     -----     -----    ------
                                  H & CD    0.00    300.00    300.00    125.01    300.00      0.00
-<<<<<<< HEAD
-                                     PF  908.96   -371.76      0.00      2.30  -1088.05      0.00
+                                     PF  907.36   -371.32      0.00      2.29  -1085.95      0.00
                                  ------   -----      ----     -----     -----     -----    ------
-                                  Total  908.96    -71.76    300.00    127.31   -788.05      0.00
-=======
-                                     PF  907.27   -369.69      0.00      2.29  -1086.49      0.00
-                                 ------   -----      ----     -----     -----     -----    ------
-                                  Total  907.27    -69.69    300.00    127.30   -786.49      0.00
->>>>>>> 8e3f6a88
+                                  Total  907.36    -71.32    300.00    127.31   -785.95      0.00
                                  ------   -----      ----     -----     -----     -----    ------
  
          Power production [MWe]:
  
                                           tramp      tohs     theat     tburn     tqnch    tdwell       avg
                                           -----      ----     -----     -----     -----    ------       ---
-<<<<<<< HEAD
-                            Gross power    0.00      0.00      0.00    873.43      0.00      0.00
-                              Net power-1155.91   -175.20   -546.96    499.16    541.09   -246.96    441.20
-=======
-                            Gross power    0.00      0.00      0.00    871.24      0.00      0.00
-                              Net power-1152.04   -175.08   -544.77    499.17    541.72   -244.77    441.36
->>>>>>> 8e3f6a88
+                            Gross power    0.00      0.00      0.00    870.49      0.00      0.00
+                              Net power-1151.38   -172.70   -544.02    499.17    541.93   -244.02    441.42
                                  ------   -----      ----     -----     -----     -----    ------
  
  
@@ -2865,15 +1684,9 @@
  Estimated amount of water used through different cooling system options:
  1. Cooling towers
  2. Water bodies (pond, lake, river): recirculating or once-through
-<<<<<<< HEAD
- Volume used in cooling tower (m3/day)                                    (waterusetower)           6.341E+04  OP 
- Volume used in recirculating water system (m3/day)                       (wateruserecirc)          2.123E+04  OP 
- Volume used in once-through water system (m3/day)                        (wateruseonethru)         2.080E+06  OP 
-=======
- Volume used in cooling tower (m3/day)                                    (waterusetower)           6.328E+04  OP 
- Volume used in recirculating water system (m3/day)                       (wateruserecirc)          2.118E+04  OP 
- Volume used in once-through water system (m3/day)                        (wateruseonethru)         2.076E+06  OP 
->>>>>>> 8e3f6a88
+ Volume used in cooling tower (m3/day)                                    (waterusetower)           6.322E+04  OP 
+ Volume used in recirculating water system (m3/day)                       (wateruserecirc)          2.116E+04  OP 
+ Volume used in once-through water system (m3/day)                        (wateruseonethru)         2.074E+06  OP 
  
  ******************************************** Errors and Warnings *********************************************
  
