--- conflicted
+++ resolved
@@ -7,16 +7,6 @@
  
    Program :
    Version : 2.2.0   Release Date :: 2021-10-26
-<<<<<<< HEAD
-   Tag No. : v2.1-1028-g82ed4ff2
-    Branch : 1367-add-site-preparation-costs-into-model-2
-   Git log : Merge\ branch\ |develop|\ into\ 1367-add-site-preparation-costs-into-model-2
- Date/time : 20 Dec 2021 15:14:22 +00:00(hh:mm) UTC
-      User : rhicha
-  Computer : l0500
- Directory : /tmp/pytest-of-rhicha/pytest-259/test_solver0
-     Input : /tmp/pytest-of-rhicha/pytest-259/test_scenario_vacuum_model_0/IN.DAT
-=======
    Tag No. : v2.1-1061-gb1f8fce0 code contains untracked changes
     Branch : 1509-outer-tf-case
    Git log : Added\ new\ regression\ test\ files
@@ -25,7 +15,6 @@
   Computer : cswan-2017-desktop
  Directory : /tmp/pytest-of-cswan/pytest-35/test_solver0
      Input : /tmp/pytest-of-cswan/pytest-35/test_scenario_vacuum_model_0/IN.DAT
->>>>>>> 2393fac5
  Run title : demo 1 vacuum model test
   Run type : Reactor concept design: Pulsed tokamak model, (c) CCFE
  
@@ -967,11 +956,7 @@
  Initial radial crack size (m)                                            (t_crack_radial)          6.000E-03     
  CS structural vertical thickness (m)                                     (t_structural_vertical)   2.200E-02     
  CS structural radial thickness (m)                                       (t_structural_radial)     7.000E-02     
-<<<<<<< HEAD
- Allowable number of cycles till CS fracture                              (N_cycle)                 3.783E+04  OP 
-=======
  Allowable number of cycles till CS fracture                              (N_cycle)                 3.705E+04  OP 
->>>>>>> 2393fac5
  
  Superconducting PF coils
  PF coil superconductor material                                          (isumatpf)                        3     
