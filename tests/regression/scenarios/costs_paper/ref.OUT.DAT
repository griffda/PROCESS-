 *****                                                                       
 impvar is now deprecated - use iteration variables 125-136 instead.
 
 **************************************************************************************************************
 ************************************************** PROCESS ***************************************************
 ************************************** Power Reactor Optimisation Code ***************************************
 **************************************************************************************************************
 
   Program :
   Version : 2.1.2   Release Date :: 2021-07-01
<<<<<<< HEAD
   Tag No. : v2.1-378-g294e3fc3 code contains untracked changes
    Branch : 1304-update-hcd-costs-in-cost-model-2
   Git log : COMMIT_MSG
 Date/time : 20 Sep 2021 11:05:04 +01:00(hh:mm) UTC
      User : rhicha
  Computer : l0500
 Directory : /tmp/pytest-of-rhicha/pytest-128/test_solver0
     Input : /tmp/pytest-of-rhicha/pytest-128/test_scenario_costs_paper_0/IN.DAT
=======
   Tag No. : v2.1-646-g57e098e2
    Branch : 1407-update-of-shield-cost-calculations
   Git log : COMMIT_MSG
 Date/time : 11 Oct 2021 10:24:57 +01:00(hh:mm) UTC
      User : rhicha
  Computer : l0500
 Directory : /tmp/pytest-of-rhicha/pytest-149/test_solver0
     Input : /tmp/pytest-of-rhicha/pytest-149/test_scenario_costs_paper_0/IN.DAT
>>>>>>> b9a66f0b
 Run title : demo 1 model for cost paper
  Run type : Reactor concept design: Pulsed tokamak model, (c) CCFE
 
 **************************************************************************************************************
 
   Equality constraints : 21
 Inequality constraints : 00
      Total constraints : 21
    Iteration variables : 38
         Max iterations : 200
       Figure of merit  : +07  -- minimise capital cost.
  Convergence parameter : 1.00E-04
 
 **************************************************************************************************************
 
 (Please include this header in any models, presentations and papers based on these results)
 
 **************************************************************************************************************
 
 Quantities listed in standard row format are labelled as follows in columns 112-114:
 ITV : Active iteration variable (in any output blocks)
 OP  : Calculated output quantity
 Unlabelled quantities in standard row format are generally inputs
 Note that calculated quantities may be trivially rescaled from inputs, or equal to bounds which are input.
 
 
 **************************************************************************************************************
 ***** Scan point  1 of  1: Net_electric_power_(MW), pnetelin =  5.000E+02 *****
 **************************************************************************************************************
 
 ************************************************** Numerics **************************************************
 
 PROCESS has performed a VMCON (optimisation) run.
 and found a feasible set of parameters.
 
 VMCON error flag                                                         (ifail)                           1     
 Number of iteration variables                                            (nvar)                           38     
 Number of constraints (total)                                            (neqns+nineqns)                  21     
 Optimisation switch                                                      (ioptimz)                         1     
 Figure of merit switch                                                   (minmax)                          7     
 Square root of the sum of squares of the constraint residuals            (sqsumsq)                 1.775E-05  OP 
 VMCON convergence parameter                                              (convergence_parameter)   5.159E-05  OP 
 Number of VMCON iterations                                               (nviter)                         12  OP 
 
PROCESS has successfully optimised the iteration variables to minimise the figure of merit          CAPITAL COST.
 
 Certain operating limits have been reached,
 as shown by the following iteration variables that are
 at or near to the edge of their prescribed range :
 
                   rmajor        =  9.0697E+00 is at or above its upper bound:  9.1000E+00
                   fdene         =  1.2000E+00 is at or above its upper bound:  1.2000E+00
                   hfact         =  1.1000E+00 is at or above its upper bound:  1.1000E+00
                   q             =  3.0000E+00 is at or below its lower bound:  3.0000E+00
                   ftburn        =  1.0000E+00 is at or above its upper bound:  1.0000E+00
                   fjohc         =  2.5000E-01 is at or above its upper bound:  2.5000E-01
                   fjohc0        =  2.5000E-01 is at or above its upper bound:  2.5000E-01
                   gapoh         =  5.0000E-02 is at or below its lower bound:  5.0000E-02
                   fstrcond      =  1.0000E+00 is at or above its upper bound:  1.0000E+00
                   fiooic        =  5.0000E-01 is at or above its upper bound:  5.0000E-01
                   fvdump        =  1.0000E+00 is at or above its upper bound:  1.0000E+00
                   fjprot        =  1.0000E+00 is at or above its upper bound:  1.0000E+00
                   gapds         =  1.2000E-01 is at or below its lower bound:  1.2000E-01
                   ftbr          =  1.0000E+00 is at or above its upper bound:  1.0000E+00
                   fpsepr        =  1.0000E+00 is at or above its upper bound:  1.0000E+00
 
 The solution vector is comprised as follows :
 
                                          final       final /
    i                                     value       initial
 
    1                  bt               5.2117E+00     0.9682
    2                  rmajor           9.0697E+00     1.0425
    3                  te               1.2857E+01     1.0204
    4                  beta             3.4725E-02     0.9921
    5                  dene             7.8586E+19     0.9823
    6                  rnbeam           1.5802E-03     0.7625
    7                  fdene            1.2000E+00     1.1476
    8                  hfact            1.1000E+00     1.0000
    9                  tfcth            1.2226E+00     1.3310
   10                  fwalld           1.2602E-01     0.9676
   11                  ohcth            5.6420E-01     0.6846
   12                  q                3.0000E+00     0.9297
   13                  ftburn           1.0000E+00     1.0000
   14                  fradpwr          6.3605E-01     1.0925
   15                  bore             2.5903E+00     1.1004
   16                  fbetatry         5.3153E-01     1.0014
   17                  coheof           1.7573E+07     1.3051
   18                  fjohc            2.5000E-01     1.0000
   19                  fjohc0           2.5000E-01     1.0000
   20                  fcohbop          9.3320E-01     0.9971
   21                  gapoh            5.0000E-02     1.0000
   22                  fvsbrnni         4.5669E-01     0.9655
   23                  fstrcase         9.0716E-01     0.9072
   24                  fstrcond         1.0000E+00     1.2112
   25                  fiooic           5.0000E-01     1.0000
   26                  fvdump           1.0000E+00     1.0000
   27                  fjprot           1.0000E+00     1.0000
   28                  tdmptf           1.8806E+01     1.4514
   29                  thkcas           5.2349E-01     1.0661
   30                  thwcndut         6.9313E-03     1.7328
   31                  fcutfsu          7.5422E-01     1.1313
   32                  gapds            1.2000E-01     1.0000
   33                  ftbr             1.0000E+00     1.0000
   34                  fpsepr           1.0000E+00     1.0000
   35                  li6enrich        5.4616E+01     0.6544
   36                  fimpvar          3.4717E-04     0.7890
   37                  flhthresh        1.3613E+00     0.9737
   38                  breeder_f        4.5644E-01     0.8942
 
 The following equality constraint residues should be close to zero :
 
                                               physical                 constraint                 normalised
                                              constraint                 residue                    residue
 
    1  Beta consistency                      =  3.4725E-02              1.4475E-11                -4.1686E-10
    2  Global power balance consistency      =  1.6949E-01 MW/m3       -1.6700E-10 MW/m3           9.8534E-10
    3  Density upper limit                   <  8.7030E+19 /m3          2.1164E+10 /m3             2.4318E-10
    4  Beam ion density consistency          =  1.2418E+17 /m3         -1.7046E+07 /m3             1.3726E-10
    5  Neutron wall load upper limit         <  1.0082E+00 MW/m2        3.0354E-09 MW/m2           3.0107E-09
    6  Radial build consistency              =  9.0697E+00 m           -1.8966E-09 m               2.0912E-10
    7  Burn time lower limit                 >  7.2000E+03 sec          3.9181E-02 sec            -5.4418E-06
    8  L-H power threshold limit             >  1.1326E+02 MW           1.0758E-06 MW             -9.4979E-09
    9  Net electric power lower limit        >  5.0000E+02 MW           3.8354E-03 MW              7.6707E-06
   10  Radiation fraction upper limit        <  1.6949E-01 MW/m3        3.6748E-10 MW/m3          -3.4089E-09
   11  Beta upper limit                      <  5.6067E-02             -2.2701E-11                -4.0489E-10
   12  CS coil EOF current density limit     <  7.0291E+07 A/m2         3.9302E+02 A/m2            5.5914E-06
   13  CS coil BOP current density limit     <  6.5596E+07 A/m2         3.4891E+02 A/m2            5.3191E-06
   14  Injection power upper limit           <  5.0000E+01 MW          -1.4288E-08 MW              2.8575E-10
   15  TF coil case stress upper limit       <  5.5000E+08 Pa          -1.9551E+02 Pa             -3.5548E-07
   16  TF coil conduit stress upper lim      <  5.5000E+08 Pa           6.3049E+02 Pa              1.1463E-06
   17  I_op / I_critical (TF coil)           <  4.4048E+07 A/m2         1.9585E+02 A/m2           -8.8924E-06
   18  Dump voltage upper limit              <  1.2650E+01 V           -4.1273E-08 V              -3.2627E-09
   19  J_winding pack/J_protection limit     <  2.2024E+07 A/m2         0.0000E+00 A/m2           -8.6492E-06
   20  Tritium breeding ratio lower lim      >  1.1500E+00              3.8904E-06                -3.3830E-06
   21  Psep / R upper limit                  <  1.7000E+01 MW/m        -1.5519E-07 MW/m            9.1289E-09
 
 ******************************************** Final Feasible Point ********************************************
 
 
 *************** Estimate of "overnight" capital cost for a first of kind power plant (2014 M$) ***************
 
 
 ******************************** Buildings (M$) ********************************
 
 Admin Buildings                                                               35 
 Tokamak Complex (excluding hot cell)                                        2761 
 Neutral beam buildings                                                         8 
 Cryoplant buildings                                                           86 
 PF Coil winding building                                                     116 
 Magnet power supplies and related buildings                                   43 
 Magnet discharge buildings                                                    32 
 Heat removal system buildings                                                 42 
 Total cost of buildings                                                     3123 
 
 ********************************** Land (M$) ***********************************
 
 Land purchasing                                                               65 
 Land improvement                                                             343 
 Road improvements                                                            178 
 Total land costs                                                             586 
 
 ******************************** TF Coils (M$) *********************************
 
 TF Coil insertion and welding                                                343 
 TF coil winding                                                              764 
 Copper strand for TF coil                                                     65 
 Strands with Nb3Sn superconductor and copper stabiliser                      721 
 Testing of superconducting strands                                             4 
 Cabling and jacketing                                                        149 
 Total TF coil costs                                                         2047 
 
 ************************* First wall and blanket (M$) **************************
 
 Lithium enrichment                                                           317 
 Lithium orthosilicate pebble manufacturing                                    64 
 Titanium beryllide pebble manufacturing                                     1888 
 First wall W coating manufacturing                                            71 
 Blanket and shield materials and manufacturing                               380 
 Total first wall and blanket cost                                           2721 
 
 ***************** Active maintenance and remote handling (M$) ******************
 
 Moveable equipment                                                           760 
 Active maintenance facility with fixed equipment                            2314 
 Total remote handling costs                                                 3074 
 
 ***************** Vacuum vessel and liquid nitrogen plant (M$) *****************
 
 Vacuum vessel                                                                996 
 Liquid nitrogen plant                                                        206 
 Total liquid nitrogen plant and vacuum vessel                               1202 
 
 **************** System for converting heat to electricity (M$) ****************
 
 Energy conversion system                                                     622 
 
 ************************** Remaining subsystems (M$) ***************************
 
 CS and PF coils                                                             2246 
 Vacuum vessel in-wall shielding, ports and in-vessel coils                   342 
 Divertor                                                                     412 
 Ex-vessel neutral beam remote handling equipment                              90 
 Vacuum vessel pressure suppression system                                    143 
 Cryostat                                                                     601 
 Heat removal system                                                         2596 
 Thermal shields                                                              181 
 Pellet injection system                                                       74 
 Gas injection and wall conditioning system                                    95 
 Vacuum pumping                                                               599 
 Tritium plant                                                                673 
 Cryoplant and distribution                                                   951 
 Electrical power supply and distribution                                    1424 
 Neutral beam heating and current drive system                                814 
 Diagnostics systems                                                          640 
 Radiological protection                                                       57 
 Access control and security systems                                           67 
 Assembly                                                                    2219 
 Control and communication                                                    532 
 Additional project expenditure                                              1624 
 Logistics                                                                    221 
 Total remaining subsystem costs                                            16600 
 
 TOTAL OVERNIGHT CAPITAL COST (M$)                                          29973 
 Annual maintenance cost (M$)                                                1459 
 
 Net electric output (MW)                                                 (pnetelmw)                  500.004  OP 
 Capacity factor                                                          (cpfact)                      0.462  OP 
 Mean electric output (MW)                                                (mean_electric_outpu        230.771  OP 
 Capital cost / mean electric output ($/W)                                                            129.883  OP 
 Levelized cost of electricity ($/MWh)                                    (coe)                      2493.332  OP 
 
 ********************************************* Plant Availability *********************************************
 
 Allowable blanket neutron fluence (MW-yr/m2)                             (abktflnc)                1.500E+01     
 Allowable divertor heat fluence (MW-yr/m2)                               (adivflnc)                2.000E+01     
 First wall / blanket lifetime (years)                                    (bktlife)                 2.976E+01  OP 
 Divertor lifetime (years)                                                (divlife)                 1.302E+01  OP 
 Heating/CD system lifetime (years)                                       (cdrlife)                 2.976E+01  OP 
 Total plant lifetime (years)                                             (tlife)                   4.000E+01     
 Total plant availability fraction                                        (cfactr)                  5.000E-01     
 
 *************************************************** Plasma ***************************************************
 
 Plasma configuration = single null divertor
 Tokamak aspect ratio = Conventional, itart = 0                           (itart)                       0.000     
 
 Plasma Geometry :
 
 Major radius (m)                                                         (rmajor)                      9.070  ITV
 Minor radius (m)                                                         (rminor)                      2.926  OP 
 Aspect ratio                                                             (aspect)                      3.100     
 Elongation, X-point (Zohm scaling)                                       (kappa)                       1.781  OP 
 Zohm scaling adjustment factor                                           (fkzohm)                      1.024     
 Elongation, 95% surface (calculated from kappa)                          (kappa95)                     1.590  OP 
 Elongation, area ratio calc.                                             (kappaa)                      1.665  OP 
 Triangularity, X-point (input value used)                                (triang)                      0.500  IP 
 Triangularity, 95% surface (calculated from triang)                      (triang95)                    0.333  OP 
 Plasma poloidal perimeter (m)                                            (pperim)                     25.762  OP 
 Plasma cross-sectional area (m2)                                         (xarea)                      44.771  OP 
 Plasma surface area (m2)                                                 (sarea)                   1.427E+03  OP 
 Plasma volume (m3)                                                       (vol)                     2.500E+03  OP 
 
 Current and Field :
 
 Consistency between q0,q,alphaj,rli,dnbeta is enforced
 
 Plasma current scaling law used                                          (icurr)                           4     
 Plasma current (MA)                                                      (plascur/1D6)                19.503  OP 
 Current density profile factor                                           (alphaj)                      1.508  OP 
 Plasma internal inductance, li                                           (rli)                         1.096  OP 
 Vertical field at plasma (T)                                             (bvert)                      -0.717  OP 
 Vacuum toroidal field at R (T)                                           (bt)                          5.212  ITV
 Average poloidal field (T)                                               (bp)                          0.951  OP 
 Total field (sqrt(bp^2 + bt^2)) (T)                                      (btot)                        5.298  OP 
 Safety factor on axis                                                    (q0)                          1.000     
 Safety factor at 95% flux surface                                        (q95)                         3.000  ITV
 Cylindrical safety factor (qcyl)                                         (qstar)                       2.508  OP 
 
 Beta Information :
 
 Total plasma beta                                                        (beta)                    3.473E-02  ITV
 Total poloidal beta                                                      (betap)                   1.077E+00  OP 
 Total toroidal beta                                                                                3.588E-02  OP 
 Fast alpha beta                                                          (betaft)                  4.122E-03  OP 
 Beam ion beta                                                            (betanb)                  8.021E-04  OP 
 (Fast alpha + beam beta)/(thermal beta)                                  (gammaft)                 1.652E-01  OP 
 Thermal beta                                                                                       2.980E-02  OP 
 Thermal poloidal beta                                                                              9.242E-01  OP 
 Thermal toroidal beta (= beta-exp)                                                                 3.079E-02  OP 
 2nd stability beta : beta_p / (R/a)                                      (eps*betap)                   0.347  OP 
 2nd stability beta upper limit                                           (epbetmax)                    1.380     
 Beta g coefficient                                                       (dnbeta)                      4.383  OP 
 Normalised thermal beta                                                                                2.330  OP 
 Normalised total beta                                                                                  2.715  OP 
 Normalised toroidal beta                                                 (normalised_toroidal          2.805  OP 
 Limit on thermal beta                                                    (betalim)                     0.056  OP 
 Plasma thermal energy (J)                                                                          1.248E+09  OP 
 Total plasma internal energy (J)                                         (total_plasma_internal_en 1.454E+09  OP 
 
 Temperature and Density (volume averaged) :
 
 Electron temperature (keV)                                               (te)                         12.857  ITV
 Electron temperature on axis (keV)                                       (te0)                        22.871  OP 
 Ion temperature (keV)                                                    (ti)                         12.857     
 Ion temperature on axis (keV)                                            (ti0)                        22.871  OP 
 Electron temp., density weighted (keV)                                   (ten)                        14.056  OP 
 Electron density (/m3)                                                   (dene)                    7.859E+19  ITV
 Electron density on axis (/m3)                                           (ne0)                     1.034E+20  OP 
 Line-averaged electron density (/m3)                                     (dnla)                    8.703E+19  OP 
 Line-averaged electron density / Greenwald density                       (dnla_gw)                 1.200E+00  OP 
 Ion density (/m3)                                                        (dnitot)                  6.920E+19  OP 
 Fuel density (/m3)                                                       (deni)                    6.116E+19  OP 
 Total impurity density with Z > 2 (no He) (/m3)                          (dnz)                     3.121E+16  OP 
 Helium ion density (thermalised ions only) (/m3)                         (dnalp)                   7.859E+18  OP 
 Proton density (/m3)                                                     (dnprot)                  2.110E+16  OP 
 Hot beam density (/m3)                                                   (dnbeam)                  1.242E+17  OP 
 Density limit from scaling (/m3)                                         (dnelimt)                 7.253E+19  OP 
 Density limit (enforced) (/m3)                                           (boundu(9)*dnelimt)       8.703E+19  OP 
 Helium ion density (thermalised ions only) / electron density            (ralpne)                  1.000E-01     
 
 Impurities
 
 Plasma ion densities / electron density:
 H_ concentration                                                         (fimp(01)                 7.801E-01  OP 
 He concentration                                                         (fimp(02)                 1.000E-01     
 Be concentration                                                         (fimp(03)                 0.000E+00     
 C_ concentration                                                         (fimp(04)                 0.000E+00     
 N_ concentration                                                         (fimp(05)                 0.000E+00     
 O_ concentration                                                         (fimp(06)                 0.000E+00     
 Ne concentration                                                         (fimp(07)                 0.000E+00     
 Si concentration                                                         (fimp(08)                 0.000E+00     
 Ar concentration                                                         (fimp(09)                 0.000E+00     
 Fe concentration                                                         (fimp(10)                 0.000E+00     
 Ni concentration                                                         (fimp(11)                 0.000E+00     
 Kr concentration                                                         (fimp(12)                 0.000E+00     
 Xe concentration                                                         (fimp(13)                 3.472E-04     
 W_ concentration                                                         (fimp(14)                 5.000E-05     
 Average mass of all ions (amu)                                           (aion)                    2.730E+00  OP 
 
 Effective charge                                                         (zeff)                        2.179  OP 
 Density profile factor                                                   (alphan)                      1.000     
 Plasma profile model                                                     (ipedestal)                       1     
 Pedestal profiles are used.
 Density pedestal r/a location                                            (rhopedn)                     0.940     
 Electron density pedestal height (/m3)                                   (neped)                   6.165E+19  OP 
 Electron density at pedestal / nGW                                       (fgwped_out)              8.500E-01     
 Temperature pedestal r/a location                                        (rhopedt)                     0.940     
 Pedestal scaling switch                                                  (ieped)                           0     
 Electron temp. pedestal height (keV)                                     (teped)                       5.500     
 Electron temp. at separatrix (keV)                                       (tesep)                       0.100     
 Electron density at separatrix (/m3)                                     (nesep)                   3.626E+19     
 Electron density at separatrix / nGW                                     (fgwsep_out)              5.000E-01     
 Temperature profile index                                                (alphat)                      1.000     
 Temperature profile index beta                                           (tbeta)                       2.000     
 
 Density Limit using different models :
 
 Old ASDEX model                                                          (dlimit(1))               4.836E+19  OP 
 Borrass ITER model I                                                     (dlimit(2))               9.674E+19  OP 
 Borrass ITER model II                                                    (dlimit(3))               3.777E+19  OP 
 JET edge radiation model                                                 (dlimit(4))               3.621E+21  OP 
 JET simplified model                                                     (dlimit(5))               3.665E+20  OP 
 Hugill-Murakami Mq model                                                 (dlimit(6))               6.875E+19  OP 
 Greenwald model                                                          (dlimit(7))               7.253E+19  OP 
 
 Fuel Constituents :
 
 Deuterium fuel fraction                                                  (fdeut)                       0.500     
 Tritium fuel fraction                                                    (ftrit)                       0.500     
 
 Fusion Power :
 
 Total fusion power (MW)                                                  (powfmw)                  1.956E+03  OP 
  =    D-T fusion power (MW)                                              (pdt)                     1.954E+03  OP 
   +   D-D fusion power (MW)                                              (pdd)                     2.252E+00  OP 
   + D-He3 fusion power (MW)                                              (pdhe3)                   0.000E+00  OP 
 Alpha power: total (MW)                                                  (palpmw)                  3.908E+02  OP 
 Alpha power: beam-plasma (MW)                                            (palpnb)                  4.002E+00  OP 
 Neutron power (MW)                                                       (pneutmw)                 1.564E+03  OP 
 Charged particle power (excluding alphas) (MW)                           (pchargemw)               1.464E+00  OP 
 Total power deposited in plasma (MW)                                     (tot_power_plasma)        4.236E+02  OP 
 
 Radiation Power (excluding SOL):
 
 Bremsstrahlung radiation power (MW)                                      (pbrempv*vol)             7.191E+01  OP 
 Line radiation power (MW)                                                (plinepv*vol)             1.806E+02  OP 
 Synchrotron radiation power (MW)                                         (psyncpv*vol)             1.690E+01  OP 
 Synchrotron wall reflectivity factor                                     (ssync)                       0.600     
 Normalised minor radius defining 'core'                                  (coreradius)              6.000E-01     
 Fraction of core radiation subtracted from P_L                           (coreradiationfraction)   1.000E+00     
 Total core radiation power (MW)                                          (pcoreradmw)              1.199E+02  OP 
 Edge radiation power (MW)                                                (pedgeradmw)              1.495E+02  OP 
 Total radiation power (MW)                                               (pradmw)                  2.695E+02  OP 
 Core radiation fraction = total radiation in core / total power deposite (rad_fraction_core)       6.360E-01  OP 
 SoL radiation fraction = total radiation in SoL / total power accross se (rad_fraction_sol)        8.000E-01  IP 
 Radiation fraction = total radiation / total power deposited in plasma   (rad_fraction)            9.272E-01  OP 
 Nominal mean radiation load on inside surface of reactor (MW/m2)         (photon_wall)             1.737E-01  OP 
 Peaking factor for radiation wall load                                   (peakfactrad)             3.330E+00  IP 
 Maximum permitted radiation wall load (MW/m^2)                           (maxradwallload)          1.000E+00  IP 
 Peak radiation wall load (MW/m^2)                                        (peakradwallload)         5.785E-01  OP 
 Nominal mean neutron load on inside surface of reactor (MW/m2)           (wallmw)                  1.008E+00  OP 
 
 Power incident on the divertor targets (MW)                              (ptarmw)                  3.084E+01  OP 
 Fraction of power to the lower divertor                                  (ftar)                    1.000E+00  IP 
 Outboard side heat flux decay length (m)                                 (lambdaio)                1.570E-03  OP 
 Fraction of power on the inner targets                                   (fio)                     4.100E-01  OP 
 Fraction of power incident on the lower inner target                     (fLI)                     4.100E-01  OP 
 Fraction of power incident on the lower outer target                     (fLO)                     5.900E-01  OP 
 Power incident on the lower inner target (MW)                            (pLImw)                   1.264E+01  OP 
 Power incident on the lower outer target (MW)                            (pLOmw)                   1.819E+01  OP 
 
 Ohmic heating power (MW)                                                 (pohmmw)                  9.449E-01  OP 
 Fraction of alpha power deposited in plasma                              (falpha)                      0.950  OP 
 Fraction of alpha power to electrons                                     (falpe)                       0.716  OP 
 Fraction of alpha power to ions                                          (falpi)                       0.284  OP 
 Ion transport (MW)                                                       (ptrimw)                  1.422E+02  OP 
 Electron transport (MW)                                                  (ptremw)                  1.615E+02  OP 
 Injection power to ions (MW)                                             (pinjimw)                 1.992E+01  OP 
 Injection power to electrons (MW)                                        (pinjemw)                 3.008E+01  OP 
 Ignited plasma switch (0=not ignited, 1=ignited)                         (ignite)                          0     
 
 Power into divertor zone via charged particles (MW)                      (pdivt)                   1.542E+02  OP 
 Psep / R ratio (MW/m)                                                    (pdivt/rmajor)            1.700E+01  OP 
 Psep Bt / qAR ratio (MWT/m)                                              (pdivtbt/qar)             9.527E+00  OP 
 
 H-mode Power Threshold Scalings :
 
 ITER 1996 scaling: nominal (MW)                                          (pthrmw(1))               1.610E+02  OP 
 ITER 1996 scaling: upper bound (MW)                                      (pthrmw(2))               3.754E+02  OP 
 ITER 1996 scaling: lower bound (MW)                                      (pthrmw(3))               6.815E+01  OP 
 ITER 1997 scaling (1) (MW)                                               (pthrmw(4))               2.705E+02  OP 
 ITER 1997 scaling (2) (MW)                                               (pthrmw(5))               2.072E+02  OP 
 Martin 2008 scaling: nominal (MW)                                        (pthrmw(6))               1.133E+02  OP 
 Martin 2008 scaling: 95% upper bound (MW)                                (pthrmw(7))               1.492E+02  OP 
 Martin 2008 scaling: 95% lower bound (MW)                                (pthrmw(8))               7.737E+01  OP 
 Snipes 2000 scaling: nominal (MW)                                        (pthrmw(9))               8.041E+01  OP 
 Snipes 2000 scaling: upper bound (MW)                                    (pthrmw(10))              1.198E+02  OP 
 Snipes 2000 scaling: lower bound (MW)                                    (pthrmw(11))              5.352E+01  OP 
 Snipes 2000 scaling (closed divertor): nominal (MW)                      (pthrmw(12))              3.662E+01  OP 
 Snipes 2000 scaling (closed divertor): upper bound (MW)                  (pthrmw(13))              5.132E+01  OP 
 Snipes 2000 scaling (closed divertor): lower bound (MW)                  (pthrmw(14))              2.595E+01  OP 
 Hubbard 2012 L-I threshold - nominal (MW)                                (pthrmw(15))              3.146E+01  OP 
 Hubbard 2012 L-I threshold - lower bound (MW)                            (pthrmw(16))              1.581E+01  OP 
 Hubbard 2012 L-I threshold - upper bound (MW)                            (pthrmw(17))              6.259E+01  OP 
 Hubbard 2017 L-I threshold                                               (pthrmw(18))              3.091E+02  OP 
 Martin 2008 aspect ratio corrected scaling: nominal (MW)                 (pthrmw(19))              1.133E+02  OP 
 Martin 2008 aspect ratio corrected scaling: 95% upper bound (MW)         (pthrmw(20))              1.492E+02  OP 
 Martin 2008 aspect ratio corrected scaling: 95% lower bound (MW)         (pthrmw(21))              7.737E+01  OP 
 
 L-H threshold power (enforced) (MW)                                      (boundl(103)*plhthresh)   1.133E+02  OP 
 L-H threshold power (MW)                                                 (plhthresh)               1.133E+02  OP 
 
 Confinement :
 
 Confinement scaling law                    IPB98(y,2)           (H)
 Confinement H factor                                                     (hfact)                       1.100  ITV
 Global thermal energy confinement time (s)                               (taueff)                      4.108  OP 
 Ion energy confinement time (s)                                          (tauei)                       4.108  OP 
 Electron energy confinement time (s)                                     (tauee)                       4.108  OP 
 n.tau = Volume-average electron density x Energy confinement time (s/m3) (dntau)                   3.228E+20  OP 
 Triple product = Vol-average electron density x Vol-average electron temperature x Energy confinement time:
 Triple product  (keV s/m3)                                               (dntau*te)                4.151E+21  OP 
 Transport loss power assumed in scaling law (MW)                         (powerht)                 3.037E+02  OP 
 Switch for radiation loss term usage in power balance                    (iradloss)                        1     
 Radiation power subtracted from plasma power balance (MW)                                          1.199E+02  OP 
   (Radiation correction is core radiation power)
 Alpha particle confinement time (s)                                      (taup)                       28.333  OP 
 Alpha particle/energy confinement time ratio                             (taup/taueff)                 6.897  OP 
 Lower limit on taup/taueff                                               (taulimit)                    5.000     
 Total energy confinement time including radiation loss (s)               (total_energy_conf_t          3.432  OP 
   (= stored energy including fast particles / loss power including radiation
 
 Dimensionless plasma parameters
 
 For definitions see
 Recent progress on the development and analysis of the ITPA global H-mode confinement database
 D.C. McDonald et al, 2007 Nuclear Fusion v47, 147. (nu_star missing 1/mu0)
 Normalized plasma pressure beta as defined by McDonald et al             (beta_mcdonald)           3.588E-02  OP 
 Normalized ion Larmor radius                                             (rho_star)                1.846E-03  OP 
 Normalized collisionality                                                (nu_star)                 3.484E-03  OP 
 Volume measure of elongation                                             (kappaa_IPB)              1.631E+00  OP 
 
 Plasma Volt-second Requirements :
 
 Total volt-second requirement (Wb)                                       (vsstt)                   7.257E+02  OP 
 Inductive volt-seconds (Wb)                                              (vsind)                   3.097E+02  OP 
 Ejima coefficient                                                        (gamma)                       0.300     
 Start-up resistive (Wb)                                                  (vsres)                   6.668E+01  OP 
 Flat-top resistive (Wb)                                                  (vsbrn)                   3.493E+02  OP 
 bootstrap current fraction multiplier                                    (cboot)                       1.000     
 Bootstrap fraction (ITER 1989)                                           (bscf_iter89)                 0.324  OP 
 Bootstrap fraction (Sauter et al)                                        (bscf_sauter)                 0.347  OP 
 Bootstrap fraction (Nevins et al)                                        (bscf_nevins)                 0.320  OP 
 Bootstrap fraction (Wilson)                                              (bscf_wilson)                 0.392  OP 
 Diamagnetic fraction (Hender)                                            (diacf_hender)                0.012  OP 
 Diamagnetic fraction (SCENE)                                             (diacf_scene)                 0.011  OP 
 Pfirsch-Schlueter fraction (SCENE)                                       (pscf_scene)                 -0.003  OP 
   (Sauter et al bootstrap current fraction model used)
   (Diamagnetic current fraction not calculated)
   (Pfirsch-Schlüter current fraction not calculated)
 Bootstrap fraction (enforced)                                            (bootipf.)                    0.347  OP 
 Diamagnetic fraction (enforced)                                          (diaipf.)                     0.000  OP 
 Pfirsch-Schlueter fraction (enforced)                                    (psipf.)                      0.000  OP 
 Loop voltage during burn (V)                                             (vburn)                   4.845E-02  OP 
 Plasma resistance (ohm)                                                  (rplas)                   4.572E-09  OP 
 Resistive diffusion time (s)                                             (res_time)                3.136E+03  OP 
 Plasma inductance (H)                                                    (rlp)                     1.588E-05  OP 
 Coefficient for sawtooth effects on burn V-s requirement                 (csawth)                      1.000     
 
 Fuelling :
 
 Ratio of He and pellet particle confinement times                        (tauratio)                5.000E+00     
 Fuelling rate (nucleus-pairs/s)                                          (qfuel)                   1.705E+22  OP 
 Fuel burn-up rate (reactions/s)                                          (rndfuel)                 6.972E+20  OP 
 Burn-up fraction                                                         (burnup)                      0.041  OP 
 
 ***************************** Energy confinement times, and required H-factors : *****************************
 
    scaling law              confinement time (s)     H-factor for
                                 for H = 1           power balance
 
 IPB98(y)             (H)          4.731                   0.868
 IPB98(y,1)           (H)          4.685                   0.877
 IPB98(y,2)           (H)          3.735                   1.100
 IPB98(y,3)           (H)          3.885                   1.057
 IPB98(y,4)           (H)          3.835                   1.071
 ISS95            (stell)          2.244                   1.831
 ISS04            (stell)          3.926                   1.046
 DS03                 (H)          5.534                   0.742
 Murari et al NPL     (H)          2.713                   1.514
 Petty 2008           (H)          6.547                   0.628
 Lang et al. 2012     (H)          2.404                   1.709
 Hubbard 2017 - nom   (I)          0.072                  57.451
 Hubbard 2017 - lower (I)          0.040                 100.000
 Hubbard 2017 - upper (I)          0.127                  32.332
 NSTX (Spherical)     (H)          8.541                   0.481
 NSTX-Petty08 Hybrid  (H)          6.547                   0.628
 
 ******************************************** Current Drive System ********************************************
 
 Neutral Beam Current Drive
 Current drive efficiency model                                           (iefrf)                           5     
 
 Current is driven by both inductive
 and non-inductive means.
 Auxiliary power used for plasma heating only (MW)                        (pheat)                   0.000E+00     
 Power injected for current drive (MW)                                    (pcurrentdrivemw)         5.000E+01     
 Maximum Allowed Bootstrap current fraction                               (bscfmax)                 9.900E-01     
 Fusion gain factor Q                                                     (bigq)                    3.840E+01  OP 
 Auxiliary current drive (A)                                              (auxiliary_cd)            2.141E+06  OP 
 Current drive efficiency (A/W)                                           (effcd)                   4.281E-02  OP 
 Normalised current drive efficiency, gamma (10^20 A/W-m2)                (gamcd)                   3.051E-01  OP 
 Wall plug to injector efficiency                                         (etacd)                   4.000E-01     
 
 Fractions of current drive :
 
 Bootstrap fraction                                                       (bootipf)                     0.347  OP 
 Diamagnetic fraction                                                     (diaipf)                      0.000  OP 
 Pfirsch-Schlueter fraction                                               (psipf)                       0.000  OP 
 Auxiliary current drive fraction                                         (faccd)                       0.110  OP 
 Inductive fraction                                                       (facoh)                       0.543  OP 
 Total                                                                    (plasipf+faccd+facoh          1.000     
 Fraction of the plasma current produced by non-inductive means           (fvsbrnni)                    0.457  ITV
 
 Neutral beam energy (keV)                                                (enbeam)                  1.000E+03     
 Neutral beam current (A)                                                 (cnbeam)                  5.001E+01  OP 
 Beam efficiency (A/W)                                                    (effnbss)                 4.281E-02  OP 
 Beam gamma (10^20 A/W-m2)                                                (gamnb)                   3.051E-01  OP 
 Neutral beam wall plug efficiency                                        (etanbi)                  4.000E-01     
 Beam decay lengths to centre                                             (taubeam)                 4.471E+00  OP 
 Beam shine-through fraction                                              (nbshinef)                1.307E-04  OP 
 Neutral beam wall plug power (MW)                                        (pwpnb)                   1.250E+02  OP 
 
 Neutral beam power balance :
 ----------------------------
 Beam first orbit loss power (MW)                                         (porbitlossmw)                0.000  OP 
 Beam shine-through power [MW]                                            (nbshinemw)                   0.007  OP 
 Beam power deposited in plasma (MW)                                      (pinjmw)                     50.000  OP 
 Maximum allowable beam power (MW)                                        (pinjalw)                    50.000     
 Total (MW)                                                               (porbitlossmw+nbshin         50.007     
 
 Beam power entering vacuum vessel (MW)                                   (pnbitot)                    50.007  OP 
 
 Fraction of beam energy to ions                                          (fpion)                   3.985E-01  OP 
 Beam duct shielding thickness (m)                                        (nbshield)                5.000E-01     
 Beam tangency radius / Plasma major radius                               (frbeam)                  1.000E+00     
 Beam centreline tangency radius (m)                                      (rtanbeam)                9.070E+00  OP 
 Maximum possible tangency radius (m)                                     (rtanmax)                 1.441E+01  OP 
 
 Volt-second considerations:
 
 Total V-s capability of Central Solenoid/PF coils (Wb)                   (abs(vstot))              7.465E+02     
 Required volt-seconds during start-up (Wb)                               (vssoft)                  3.764E+02     
 Available volt-seconds during burn (Wb)                                  (vsmax)                   3.493E+02     
 
 *************************************************** Times ****************************************************
 
 Initial charge time for CS from zero current (s)                         (tramp)                      30.000     
 Plasma current ramp-up time (s)                                          (tohs)                       30.000     
 Heating time (s)                                                         (theat)                      10.000     
 Burn time (s)                                                            (tburn)                   7.200E+03  OP 
 Reset time to zero current for CS (s)                                    (tqnch)                      30.000     
 Time between pulses (s)                                                  (tdwell)                    500.000     
 
 Total plant cycle time (s)                                               (tcycle)                  7.800E+03  OP 
 
 ************************************************ Radial Build ************************************************
 
                                          Thickness (m)    Radius (m)
 Device centreline                            0.000           0.000                       
 Machine bore                                 2.590           2.590   (bore)              
 Central solenoid                             0.564           3.154   (ohcth)             
 CS precompression                            0.054           3.208   (precomp)           
 Gap                                          0.050           3.258   (gapoh)             
 TF coil inboard leg                          1.223           4.481   (tfcth)             
 Gap                                          0.050           4.531   (tftsgap)           
 Thermal shield                               0.050           4.581   (thshield)          
 Gap                                          0.120           4.701   (gapds)             
 Vacuum vessel (and shielding)                0.620           5.321   (d_vv_in + shldith) 
 Gap                                          0.050           5.371   (vvblgap)           
 Inboard blanket                              0.530           5.901   (blnkith)           
 Inboard first wall                           0.018           5.919   (fwith)             
 Inboard scrape-off                           0.225           6.144   (scrapli)           
 Plasma geometric centre                      2.926           9.070   (rminor)            
 Plasma outboard edge                         2.926          11.995   (rminor)            
 Outboard scrape-off                          0.225          12.220   (scraplo)           
 Outboard first wall                          0.018          12.238   (fwoth)             
 Outboard blanket                             0.910          13.148   (blnkoth)           
 Gap                                          0.050          13.198   (vvblgap)           
 Vacuum vessel (and shielding)                1.120          14.318   (d_vv_out+shldoth)  
 Gap                                          1.126          15.445   (gapsto)            
 Thermal shield                               0.050          15.495   (thshield)          
 Gap                                          0.050          15.545   (tftsgap)           
 TF coil outboard leg                         1.223          16.767   (tfthko)            
 
 *********************************************** Vertical Build ***********************************************
 
 Single null case
                                          Thickness (m)    Height (m)
 TF coil                                      1.223           8.660   (tfcth)             
 Gap                                          0.050           7.438   (tftsgap)           
 Thermal shield                               0.050           7.388   (thshield)          
 Gap                                          0.120           7.338   (vgap2)             
 Vacuum vessel (and shielding)                0.620           7.218   (d_vv_top+shldtth)  
 Gap                                          0.050           6.598   (vvblgap)           
 Top blanket                                  0.720           6.548   (blnktth)           
 Top first wall                               0.018           5.828   (fwtth)             
 Top scrape-off                               0.600           5.810   (vgaptop)           
 Plasma top                                   5.210           5.210   (rminor*kappa)      
 Midplane                                     0.000           0.000                       
 Plasma bottom                                5.210          -5.210   (rminor*kappa)      
 Lower scrape-off                             1.600          -6.810   (vgap)              
 Divertor structure                           0.621          -7.431   (divfix)            
 Vacuum vessel (and shielding)                1.020          -8.451   (d_vv_bot+shldlth)  
 Gap                                          0.120          -8.571   (vgap2)             
 Thermal shield                               0.050          -8.621   (thshield)          
 Gap                                          0.050          -8.671   (tftsgap)           
 TF coil                                      1.223          -9.893   (tfcth)             
 
 ************************************* Divertor build and plasma position *************************************
 
 Divertor Configuration = Single Null Divertor
 
 Plasma top position, radial (m)                                          (ptop_radial)                 7.607  OP 
 Plasma top position, vertical (m)                                        (ptop_vertical)               5.210  OP 
 Plasma geometric centre, radial (m)                                      (rmajor.)                     9.070  OP 
 Plasma geometric centre, vertical (m)                                    (0.0)                         0.000  OP 
 Plasma lower triangularity                                               (tril)                        0.500  OP 
 Plasma elongation                                                        (kappa.)                      1.781  OP 
 TF coil vertical offset (m)                                              (tfoffset)                   -0.617  OP 
 Plasma outer arc radius of curvature (m)                                 (rco)                         5.287  OP 
 Plasma inner arc radius of curvature (m)                                 (rci)                        10.008  OP 
 Plasma lower X-pt, radial (m)                                            (rxpt)                        7.607  OP 
 Plasma lower X-pt, vertical (m)                                          (zxpt)                       -5.210  OP 
 Poloidal plane angle between vertical and inner leg (rad)                (thetai)                      0.171  OP 
 Poloidal plane angle between vertical and outer leg (rad)                (thetao)                      1.023  OP 
 Poloidal plane angle between inner leg and plate (rad)                   (betai)                       1.000     
 Poloidal plane angle between outer leg and plate (rad)                   (betao)                       1.000     
 Inner divertor leg poloidal length (m)                                   (plsepi)                      1.000     
 Outer divertor leg poloidal length (m)                                   (plsepo)                      1.500     
 Inner divertor plate length (m)                                          (plleni)                      1.000     
 Outer divertor plate length (m)                                          (plleno)                      1.000     
 Inner strike point, radial (m)                                           (rspi)                        6.621  OP 
 Inner strike point, vertical (m)                                         (zspi)                       -5.380  OP 
 Inner plate top, radial (m)                                              (rplti)                       6.816  OP 
 Inner plate top, vertical (m)                                            (zplti)                      -4.919  OP 
 Inner plate bottom, radial (m)                                           (rplbi)                       6.427  OP 
 Inner plate bottom, vertical (m)                                         (zplbi)                      -5.840  OP 
 Outer strike point, radial (m)                                           (rspo)                        8.388  OP 
 Outer strike point, vertical (m)                                         (zspo)                       -6.490  OP 
 Outer plate top, radial (m)                                              (rplto)                       8.606  OP 
 Outer plate top, vertical (m)                                            (zplto)                      -6.041  OP 
 Outer plate bottom, radial (m)                                           (rplbo)                       8.169  OP 
 Outer plate bottom, vertical (m)                                         (zplbo)                      -6.940  OP 
 Calculated maximum divertor height (m)                                   (divht)                       2.021  OP 
 
 ************************************************* TF coils  **************************************************
 
 
 TF Coil Stresses (CCFE model) :
 
 Plane stress model with smeared properties
 Allowable maximum shear stress in TF coil case (Tresca criterion) (Pa)   (sig_tf_case_max)         5.500E+08     
 Allowable maximum shear stress in TF coil conduit (Tresca criterion) (Pa (sig_tf_wp_max)           5.500E+08     
 Structural materal stress of the point of maximum TRESCA stress per layer
 Please use utility/plot_TF_stress.py for radial plots plots summary
 Layers                   Steel case         WP
 Radial stress     (MPa)       0.000      -178.206
 toroidal stress   (MPa)    -329.570      -380.633
 Vertical stress   (MPa)     169.367       169.367
 Von-Mises stress  (MPa)     439.454       487.886
 TRESCA stress     (MPa)     498.936       549.999
 
 Toroidal modulus  (GPa)     205.000        57.254
 Vertical modulus  (GPa)     205.000       101.044
 
 WP toroidal modulus (GPa)                                                (eyoung_wp_t*1.0D-9)      4.969E+01  OP 
 WP vertical modulus (GPa)                                                (eyoung_wp_z*1.0D-9)      7.907E+01  OP 
 Maximum radial deflection at midplane (m)                                (deflect)                -5.058E-03  OP 
 Vertical strain on casing                                                (casestr)                 8.262E-04  OP 
 Vertical strain on winding pack                                          (windstrain)              1.957E-03  OP 
 Radial strain on insulator                                               (insstrain)              -8.536E-03  OP 
 
 TF design
 
 Conductor technology                                                     (i_tf_sup)                        1     
   -> Superconducting coil (SC)
 Superconductor material                                                  (i_tf_sc_mat)                     1     
   -> ITER Nb3Sn critical surface model
 Presence of TF demountable joints                                        (itart)                           0     
   -> Coils without demountable joints
 TF inboard leg support strategy                                          (i_tf_bucking)                    1     
   -> Steel casing
 
 TF coil Geometry :
 
 Number of TF coils                                                       (n_tf)                           18     
 Inboard leg centre radius (m)                                            (r_tf_inboard_mid)        3.870E+00  OP 
 Outboard leg centre radius (m)                                           (r_tf_outboard_mid)       1.616E+01  OP 
 Total inboard leg radial thickness (m)                                   (tfcth)                   1.223E+00  ITV
 Total outboard leg radial thickness (m)                                  (tfthko)                  1.223E+00     
 Outboard leg toroidal thickness (m)                                      (tftort)                  1.556E+00  OP 
 Maximum inboard edge height (m)                                          (hmax)                    8.671E+00  OP 
 Mean coil circumference (including inboard leg length) (m)               (tfleng)                  4.866E+01  OP 
 Vertical TF shape                                                        (i_tf_shape)                      1     
 
 D-shape coil, inner surface shape approximated by
 by a straight segment and elliptical arcs between the following points:
 
 point         x(m)           y(m)
   1          4.481          4.463
   2          8.485          7.438
   3         15.545          0.000
   4          8.485         -8.671
   5          4.481         -5.202
 
 Global material area/fractions:
 
 TF cross-section (total) (m2)                                            (tfareain)                2.973E+01     
 Total steel cross-section (m2)                                           (a_tf_steel*n_tf)         2.204E+01     
 Total steel TF fraction                                                  (f_tf_steel)              7.414E-01     
 Total Insulation cross-section (total) (m2)                              (a_tf_ins*n_tf)           2.312E+00     
 Total Insulation fraction                                                (f_tf_ins)                7.778E-02     
 
 External steel Case Information :
 
 Casing cross section area (per leg) (m2)                                 (acasetf)                 9.767E-01     
 Inboard leg case plasma side wall thickness (m)                          (casthi)                  6.113E-02     
 Inboard leg case inboard "nose" thickness (m)                            (thkcas)                  5.235E-01  ITV
 Inboard leg case sidewall thickness at its narrowest point (m)           (casths)                  1.000E-01     
 External case mass per coil (kg)                                         (whtcas)                  1.052E+06  OP 
 
 TF winding pack (WP) geometry:
 
 WP cross section area with insulation and insertion (per coil) (m2)      (awpc)                    6.747E-01     
 WP cross section area (per coil) (m2)                                    (aswp)                    5.962E-01     
 Winding pack radial thickness (m)                                        (dr_tf_wp)                5.699E-01  OP 
 Winding pack toroidal width 1 (m)                                        (wwp1)                    1.234E+00  OP 
 Winding pack toroidal width 2 (m)                                        (wwp2)                    1.134E+00  OP 
 Ground wall insulation thickness (m)                                     (tinstf)                  1.300E-02     
 Winding pack insertion gap (m)                                           (tfinsgap)                1.000E-02     
 
 TF winding pack (WP) material area/fractions:
 
 Steel WP cross-section (total) (m2)                                      (aswp*n_tf)               4.459E+00     
 Steel WP fraction                                                        (aswp/awpc)               3.671E-01     
 Insulation WP fraction                                                   (aiwp/awpc)               1.253E-01     
 Cable WP fraction                                                        ((awpc-aswp-aiwp)/awpc)   5.075E-01     
 
 WP turn information:
 
 Turn parametrisation                                                     (i_tf_turns_integer)              0     
   Non-integer number of turns
 Number of turns per TF coil                                              (n_tf_turn)               2.020E+02  OP 
 
 Width of turn including inter-turn insulation (m)                        (t_turn_tf)               5.433E-02  OP 
 Width of conductor (square) (m)                                          (t_conductor)             5.033E-02  OP 
 Width of space inside conductor (m)                                      (t_cable)                 3.646E-02  OP 
 Steel conduit thickness (m)                                              (thwcndut)                6.931E-03  ITV
 Inter-turn insulation thickness (m)                                      (thicndut)                2.000E-03     
 
 Conductor information:
 
 Diameter of central helium channel in cable                              (dhecoil)                 5.000E-03     
 Fractions by area
 internal area of the cable space                                         (acstf)                   1.306E-03     
 Coolant fraction in conductor excluding central channel                  (vftf)                    3.300E-01     
 Copper fraction of conductor                                             (fcutfsu)                 7.542E-01  ITV
 Superconductor fraction of conductor                                     (1-fcutfsu)               2.458E-01     
 Check total area fractions in winding pack = 1                                                         1.000     
 minimum TF conductor temperature margin  (K)                             (tmargmin_tf)                 1.700     
 TF conductor temperature margin (K)                                      (tmargtf)                     2.306     
 
 TF coil mass:
 
 Superconductor mass per coil (kg)                                        (whtconsc)                1.729E+04  OP 
 Copper mass per coil (kg)                                                (whtconcu)                5.603E+04  OP 
 Steel conduit mass per coil (kg)                                         (whtconsh)                9.402E+04  OP 
 Conduit insulation mass per coil (kg)                                    (whtconin)                7.407E+03  OP 
 Total conduit mass per coil (kg)                                         (whtcon)                  1.748E+05  OP 
 Mass of each TF coil (kg)                                                (whttf/n_tf)              1.233E+06  OP 
 Total TF coil mass (kg)                                                  (whttf)                   2.220E+07     
 
 Maximum B field and currents:
 
 Nominal peak field assuming toroidal symmetry (T)                        (bmaxtf)                  1.092E+01  OP 
 Total current in all TF coils (MA)                                       (ritfc/1.D6)              2.363E+02  OP 
 TF coil current (summed over all coils) (A)                              (ritfc)                   2.363E+08     
 Actual peak field at discrete conductor (T)                              (bmaxtfrp)                1.160E+01  OP 
 Winding pack current density (A/m2)                                      (jwptf)                   2.202E+07  OP 
 Inboard leg mid-plane conductor current density (A/m2)                   (oacdcp)                  7.951E+06     
 Total stored energy in TF coils (GJ)                                     (estotftgj)               1.392E+02  OP 
 
 TF Forces:
 
 Inboard vertical tension per coil (N)                                    (vforce)                  2.074E+08  OP 
 Outboard vertical tension per coil (N)                                   (vforce_outboard)         2.074E+08  OP 
 inboard vertical tension fraction (-)                                    (f_vforce_inboard)        5.000E-01  OP 
 Centring force per coil (N/m)                                            (cforce)                  7.169E+07  OP 
 
 Ripple information:
 
 Max allowed ripple amplitude at plasma outboard midplane (%)             (ripmax)                  6.000E-01     
 Ripple amplitude at plasma outboard midplane (%)                         (ripple)                  6.000E-01  OP 
 
 Quench information :
 
 Allowable stress in vacuum vessel (VV) due to quench (Pa)                (sigvvall)                9.300E+07     
 Minimum allowed quench time due to stress in VV (s)                      (taucq)                   2.258E+01  OP 
 Actual quench time (or time constant) (s)                                (tdmptf)                  1.881E+01  ITV
 Maximum allowed voltage during quench due to insulation (kV)             (vdalw)                   1.265E+01     
 Actual quench voltage (kV)                                               (vtfskv)                  1.265E+01  OP 
 Maximum allowed temp rise during a quench (K)                            (tmaxpro)                 1.500E+02     
 
 Radial build of TF coil centre-line :
 
                                          Thickness (m)    Outer radius (m)
 Innermost edge of TF coil                    3.258           3.258                       
 Coil case ("nose")                           0.523           3.782   (thkcas)            
 Insertion gap for winding pack               0.010           3.792   (tfinsgap)          
 Winding pack ground insulation               0.013           3.805   (tinstf)            
 Winding - first half                         0.262           4.067   (dr_tf_wp/2-tinstf-t
 Winding - second half                        0.262           4.329   (dr_tf_wp/2-tinstf-t
 Winding pack insulation                      0.013           4.342   (tinstf)            
 Insertion gap for winding pack               0.010           4.352   (tfinsgap)          
 Plasma side case min radius                  0.061           4.413   (casthi)            
 Plasma side case max radius                  4.481           4.481   (r_tf_inboard_out)  
 TF coil dimensions are consistent
 
 ****************************************** Superconducting TF Coils ******************************************
 
 Superconductor switch                                                    (isumat)                          1     
 Superconductor used: Nb3Sn
   (ITER Jcrit model, standard parameters)
 Critical field at zero temperature and strain (T)                        (bc20m)                   3.297E+01     
 Critical temperature at zero field and strain (K)                        (tc0m)                    1.606E+01     
 
 Helium temperature at peak field (= superconductor temperature) (K)      (thelium)                 4.750E+00     
 Total helium fraction inside cable space                                 (fhetot)                  3.450E-01  OP 
 Copper fraction of conductor                                             (fcutfsu)                 7.542E-01  ITV
 Strain on superconductor                                                 (strncon_tf)             -5.000E-03     
 Critical current density in superconductor (A/m2)                        (jcritsc)                 6.182E+08  OP 
 Critical current density in strand (A/m2)                                (jcritstr)                1.519E+08  OP 
 Critical current density in winding pack (A/m2)                          (jwdgcrt)                 4.405E+07  OP 
 Actual current density in winding pack (A/m2)                            (jwdgop)                  2.202E+07  OP 
 Minimum allowed temperature margin in superconductor (K)                 (tmargmin_tf)             1.700E+00     
 Actual temperature margin in superconductor (K)                          (tmarg)                   2.306E+00  OP 
 Critical current (A)                                                     (icrit)                   1.300E+05  OP 
 Actual current (A)                                                       (cpttf)                   6.500E+04  OP 
 Actual current / critical current                                        (iooic)                   5.000E-01  OP 
 
 *************************************** Central Solenoid and PF Coils ****************************************
 
 Superconducting central solenoid
 Central solenoid superconductor material                                 (isumatoh)                        1     
   (ITER Nb3Sn critical surface model)
 
 Central Solenoid Current Density Limits :
 
 Maximum field at Beginning Of Pulse (T)                                  (bmaxoh0)                 1.155E+01  OP 
 Critical superconductor current density at BOP (A/m2)                    (jscoh_bop)               6.247E+08  OP 
 Critical strand current density at BOP (A/m2)                            (jstrandoh_bop)           1.874E+08  OP 
 Allowable overall current density at BOP (A/m2)                          (rjohc0)                  6.560E+07  OP 
 Actual overall current density at BOP (A/m2)                             (cohbop)                  1.640E+07  OP 
 
 Maximum field at End Of Flattop (T)                                      (bmaxoh)                  1.123E+01  OP 
 Critical superconductor current density at EOF (A/m2)                    (jscoh_eof)               6.694E+08  OP 
 Critical strand current density at EOF (A/m2)                            (jstrandoh_eof)           2.008E+08  OP 
 Allowable overall current density at EOF (A/m2)                          (rjohc)                   7.029E+07  OP 
 Actual overall current density at EOF (A/m2)                             (coheof)                  1.757E+07  ITV
 
 CS inside radius (m)                                                     (bore.)                   2.590E+00     
 CS thickness (m)                                                         (ohcth.)                  5.642E-01     
 Gap between central solenoid and TF coil (m)                             (gapoh)                   5.000E-02  ITV
 CS overall cross-sectional area (m2)                                     (areaoh)                  8.806E+00  OP 
 CS conductor+void cross-sectional area (m2)                              (awpoh)                   4.403E+00  OP 
    CS conductor cross-sectional area (m2)                                (awpoh*(1-vfohc))         3.082E+00  OP 
    CS void cross-sectional area (m2)                                     (awpoh*vfohc)             1.321E+00  OP 
 CS steel cross-sectional area (m2)                                       (areaoh-awpoh)            4.403E+00  OP 
 CS steel area fraction                                                   (oh_steel_frac)           5.000E-01     
 Only hoop stress considered
 Switch for CS stress calculation                                         (i_cs_stress)                     0     
 Allowable stress in CS steel (Pa)                                        (alstroh)                 5.500E+08     
 Hoop stress in CS steel (Pa)                                             (sig_hoop)                6.053E+08  OP 
 Axial stress in CS steel (Pa)                                            (sig_axial)              -6.721E+08  OP 
 Tresca stress in CS steel (Pa)                                           (s_tresca_oh)             6.053E+08  OP 
 Axial force in CS (N)                                                    (axial_force)            -1.711E+09  OP 
 Strain on CS superconductor                                              (strncon_cs)             -5.000E-03     
 Copper fraction in strand                                                (fcuohsu)                 7.000E-01     
 Void (coolant) fraction in conductor                                     (vfohc)                   3.000E-01     
 Helium coolant temperature (K)                                           (tftmp)                   4.750E+00     
 CS temperature margin (K)                                                (tmargoh)                 3.475E+00  OP 
 Minimum permitted temperature margin (K)                                 (tmargmin_cs)             1.700E+00     
 
 Superconducting PF coils
 PF coil superconductor material                                          (isumatpf)                        3     
   (NbTi)
 Copper fraction in conductor                                             (fcupfsu)                 6.900E-01     
 
 PF Coil Case Stress :
 
 Maximum permissible tensile stress (MPa)                                 (sigpfcalw)               5.000E+02     
 JxB hoop force fraction supported by case                                (sigpfcf)                 6.660E-01     
 
 Geometry of PF coils, central solenoid and plasma :
 
 coil           R(m)        Z(m)        dR(m)       dZ(m)       turns     steel thickness(m)
 
  PF1            6.40        9.52        1.33        1.33      457.95        0.14
  PF2            6.40      -10.75        1.42        1.42      526.90        0.16
  PF3           18.03        2.93        1.19        1.19      202.55        0.09
  PF4           18.03       -2.93        1.19        1.19      202.55        0.09
  PF5           16.33        8.19        0.80        0.80      120.44        0.07
  PF6           16.33       -8.19        0.80        0.80      120.44        0.07
  CS             2.87        0.00        0.56       15.61     3598.55        0.14
 Plasma          9.07        0.00        5.85       10.42        1.00
 
 PF Coil Information at Peak Current:
 
 coil  current  allowed J  actual J   J   cond. mass   steel mass     field
         (MA)    (A/m2)     (A/m2)  ratio    (kg)          (kg)        (T)
 
  PF1   19.33  3.954E+08  1.100E+07  0.03 4.451E+05   2.613E+05    6.075E+00
  PF2   22.24  3.464E+08  1.100E+07  0.03 5.121E+05   3.197E+05    6.551E+00
  PF3   -8.55  7.502E+08  6.000E+06  0.01 1.017E+06   4.233E+05    2.767E+00
  PF4   -8.55  7.502E+08  6.000E+06  0.01 1.017E+06   4.233E+05    2.767E+00
  PF5   -5.18  7.742E+08  8.000E+06  0.01 4.184E+05   1.887E+05    2.550E+00
  PF6   -5.18  7.742E+08  8.000E+06  0.01 4.184E+05   1.887E+05    2.550E+00
  CS  -154.74  6.560E+07  1.757E+07  0.27 5.006E+05   6.198E+05    1.155E+01
       ------                             ---------   ---------
       223.75                             4.328E+06   2.425E+06
 
 PF coil current scaling information :
 
 Sum of squares of residuals                                              (ssq0)                    5.781E-04  OP 
 Smoothing parameter                                                      (alfapf)                  5.000E-10     
 
 ****************************************** Volt Second Consumption *******************************************
 
              volt-sec       volt-sec       volt-sec
              start-up         burn          total

 PF coils :    -218.48        -114.43        -332.91
 CS coil  :    -178.77        -234.87        -413.64
              --------       --------       --------
 Total :       -397.25        -349.30        -746.55
 
 Total volt-second consumption by coils (Wb)                              (vstot)                  -7.465E+02  OP 
 
 Summary of volt-second consumption by circuit (Wb) :
 
 circuit       BOP            BOF            EOF
 
     1       39.650         48.189          1.550
     2       41.417         45.333         -3.385
     3        7.144        -72.350        -80.753
     4        7.144        -72.350        -80.753
     5        0.964        -35.008        -36.142
     6        0.964        -35.008        -36.142
 CS coil    199.675         20.904       -213.968
 
 ********************************** Waveforms ***********************************
 
 Currents (Amps/coil) as a function of time :
 
                                       time (sec)

                0.00      30.00      60.00      70.00    7269.96    7299.96
               Start      BOP        EOR        BOF        EOF        EOP        
 circuit
   1         0.000E+00  1.590E+07  1.933E+07  1.933E+07  6.216E+05  0.000E+00
   2         0.000E+00  2.031E+07  2.224E+07  2.224E+07 -1.660E+06  0.000E+00
   3        -0.000E+00  7.562E+05 -7.658E+06 -7.658E+06 -8.548E+06 -0.000E+00
   4        -0.000E+00  7.562E+05 -7.658E+06 -7.658E+06 -8.548E+06 -0.000E+00
   5        -0.000E+00  1.381E+05 -5.016E+06 -5.016E+06 -5.179E+06 -0.000E+00
   6        -0.000E+00  1.381E+05 -5.016E+06 -5.016E+06 -5.179E+06 -0.000E+00
   7        -0.000E+00  1.444E+08  1.512E+07  1.512E+07 -1.547E+08 -0.000E+00
 Plasma (A)  0.000E+00  0.000E+00  1.950E+07  1.950E+07  1.950E+07  0.000E+00
 
 This consists of: CS coil field balancing:
   1         0.000E+00  1.590E+07  1.665E+06  1.665E+06 -1.704E+07  0.000E+00
   2         0.000E+00  2.031E+07  2.127E+06  2.127E+06 -2.177E+07  0.000E+00
   3        -0.000E+00  7.562E+05  7.916E+04  7.916E+04 -8.103E+05 -0.000E+00
   4        -0.000E+00  7.562E+05  7.916E+04  7.916E+04 -8.103E+05 -0.000E+00
   5        -0.000E+00  1.381E+05  1.445E+04  1.445E+04 -1.479E+05 -0.000E+00
   6        -0.000E+00  1.381E+05  1.445E+04  1.445E+04 -1.479E+05 -0.000E+00
   7        -0.000E+00  1.444E+08  1.512E+07  1.512E+07 -1.547E+08 -0.000E+00
 
 And: equilibrium field:
   1         0.000E+00  0.000E+00  1.766E+07  1.766E+07  1.766E+07  0.000E+00
   2         0.000E+00  0.000E+00  2.011E+07  2.011E+07  2.011E+07  0.000E+00
   3         0.000E+00  0.000E+00 -7.737E+06 -7.737E+06 -7.737E+06  0.000E+00
   4         0.000E+00  0.000E+00 -7.737E+06 -7.737E+06 -7.737E+06  0.000E+00
   5         0.000E+00  0.000E+00 -5.031E+06 -5.031E+06 -5.031E+06  0.000E+00
   6         0.000E+00  0.000E+00 -5.031E+06 -5.031E+06 -5.031E+06  0.000E+00
   7         0.000E+00  0.000E+00  0.000E+00  0.000E+00  0.000E+00  0.000E+00
 
 Ratio of central solenoid current at beginning of Pulse / end of flat-to (fcohbop)                 9.332E-01  ITV
 Ratio of central solenoid current at beginning of Flat-top / end of flat (fcohbof)                -9.770E-02  OP 
 
 *************************** PF Circuit Waveform Data ***************************
 
 Number of PF circuits including CS and plasma                            (ncirt)                           8     
 PF Circuit 01 - Time point 01 (A)                                        (pfc01t01)                0.000E+00     
 PF Circuit 01 - Time point 02 (A)                                        (pfc01t02)                1.590E+07     
 PF Circuit 01 - Time point 03 (A)                                        (pfc01t03)                1.933E+07     
 PF Circuit 01 - Time point 04 (A)                                        (pfc01t04)                1.933E+07     
 PF Circuit 01 - Time point 05 (A)                                        (pfc01t05)                6.216E+05     
 PF Circuit 01 - Time point 06 (A)                                        (pfc01t06)                0.000E+00     
 PF Circuit 02 - Time point 01 (A)                                        (pfc02t01)                0.000E+00     
 PF Circuit 02 - Time point 02 (A)                                        (pfc02t02)                2.031E+07     
 PF Circuit 02 - Time point 03 (A)                                        (pfc02t03)                2.224E+07     
 PF Circuit 02 - Time point 04 (A)                                        (pfc02t04)                2.224E+07     
 PF Circuit 02 - Time point 05 (A)                                        (pfc02t05)               -1.660E+06     
 PF Circuit 02 - Time point 06 (A)                                        (pfc02t06)                0.000E+00     
 PF Circuit 03 - Time point 01 (A)                                        (pfc03t01)               -0.000E+00     
 PF Circuit 03 - Time point 02 (A)                                        (pfc03t02)                7.562E+05     
 PF Circuit 03 - Time point 03 (A)                                        (pfc03t03)               -7.658E+06     
 PF Circuit 03 - Time point 04 (A)                                        (pfc03t04)               -7.658E+06     
 PF Circuit 03 - Time point 05 (A)                                        (pfc03t05)               -8.548E+06     
 PF Circuit 03 - Time point 06 (A)                                        (pfc03t06)               -0.000E+00     
 PF Circuit 04 - Time point 01 (A)                                        (pfc04t01)               -0.000E+00     
 PF Circuit 04 - Time point 02 (A)                                        (pfc04t02)                7.562E+05     
 PF Circuit 04 - Time point 03 (A)                                        (pfc04t03)               -7.658E+06     
 PF Circuit 04 - Time point 04 (A)                                        (pfc04t04)               -7.658E+06     
 PF Circuit 04 - Time point 05 (A)                                        (pfc04t05)               -8.548E+06     
 PF Circuit 04 - Time point 06 (A)                                        (pfc04t06)               -0.000E+00     
 PF Circuit 05 - Time point 01 (A)                                        (pfc05t01)               -0.000E+00     
 PF Circuit 05 - Time point 02 (A)                                        (pfc05t02)                1.381E+05     
 PF Circuit 05 - Time point 03 (A)                                        (pfc05t03)               -5.016E+06     
 PF Circuit 05 - Time point 04 (A)                                        (pfc05t04)               -5.016E+06     
 PF Circuit 05 - Time point 05 (A)                                        (pfc05t05)               -5.179E+06     
 PF Circuit 05 - Time point 06 (A)                                        (pfc05t06)               -0.000E+00     
 PF Circuit 06 - Time point 01 (A)                                        (pfc06t01)               -0.000E+00     
 PF Circuit 06 - Time point 02 (A)                                        (pfc06t02)                1.381E+05     
 PF Circuit 06 - Time point 03 (A)                                        (pfc06t03)               -5.016E+06     
 PF Circuit 06 - Time point 04 (A)                                        (pfc06t04)               -5.016E+06     
 PF Circuit 06 - Time point 05 (A)                                        (pfc06t05)               -5.179E+06     
 PF Circuit 06 - Time point 06 (A)                                        (pfc06t06)               -0.000E+00     
 CS Circuit  - Time point 01 (A)                                          (cst01)                  -0.000E+00     
 CS Circuit  - Time point 02 (A)                                          (cst02)                   1.444E+08     
 CS Circuit  - Time point 03 (A)                                          (cst03)                   1.512E+07     
 CS Circuit  - Time point 04 (A)                                          (cst04)                   1.512E+07     
 CS Circuit  - Time point 05 (A)                                          (cst05)                  -1.547E+08     
 CS Circuit  - Time point 06 (A)                                          (cst06)                  -0.000E+00     
 Plasma  - Time point 01 (A)                                              (plasmat01)               0.000E+00     
 Plasma  - Time point 02 (A)                                              (plasmat02)               0.000E+00     
 Plasma  - Time point 03 (A)                                              (plasmat03)               1.950E+07     
 Plasma  - Time point 04 (A)                                              (plasmat04)               1.950E+07     
 Plasma  - Time point 05 (A)                                              (plasmat05)               1.950E+07     
 Plasma  - Time point 06 (A)                                              (plasmat06)               0.000E+00     
 
 ********************************************* Support Structure **********************************************
 
 Outer PF coil fence mass (kg)                                            (fncmass)                 3.774E+05  OP 
 Intercoil support structure mass (kg)                                    (aintmass)                5.788E+06  OP 
 Mass of cooled components (kg)                                           (coldmass)                5.148E+07  OP 
 Gravity support structure mass (kg)                                      (clgsmass)                2.167E+06  OP 
 Torus leg support mass (kg)                                              (gsm1)                    1.132E+05  OP 
 Ring beam mass (kg)                                                      (gsm2)                    5.748E+05  OP 
 Ring legs mass (kg)                                                      (gsm3)                    1.106E+06  OP 
 
 ******************************************** PF Coil Inductances *********************************************
 
 Inductance matrix [H] :
 
   1     4.2E+00 7.4E-02 3.5E-01 2.3E-01 2.9E-01 8.1E-02 1.1E+00 1.1E-03
   2     7.4E-02 5.4E+00 2.4E-01 3.7E-01 8.3E-02 3.2E-01 1.0E+00 1.1E-03
   3     3.5E-01 2.4E-01 3.4E+00 1.2E+00 6.7E-01 3.5E-01 5.9E-01 1.9E-03
   4     2.3E-01 3.7E-01 1.2E+00 3.4E+00 3.5E-01 6.7E-01 5.9E-01 1.9E-03
   5     2.9E-01 8.3E-02 6.7E-01 3.5E-01 1.2E+00 1.2E-01 3.1E-01 8.4E-04
   6     8.1E-02 3.2E-01 3.5E-01 6.7E-01 1.2E-01 1.2E+00 3.1E-01 8.4E-04
  CS     1.1E+00 1.0E+00 5.9E-01 5.9E-01 3.1E-01 3.1E-01 2.1E+01 5.0E-03
 Plasma  1.1E-03 1.1E-03 1.9E-03 1.9E-03 8.4E-04 8.4E-04 5.0E-03 1.6E-05
 
 ********************* Heat transfer parameters at the coolant outlet: Inboard first wall *********************
 
 Radius of coolant channel (m)                                            (afw)                     6.000E-03     
 Mean surface heat flux on first wall (W/m2)                              (qpp)                     1.279E+05  OP 
 Mean nuclear power deposited in first wall per unit area (W/m2)                                    1.205E+05  OP 
 Ratio of peak local heat load (surface and nuclear) to mean              (peaking_factor)          1.000E+00     
 Length of a single coolant channel (all in parallel) (m)                 (fw_channel_length)       4.000E+00     
 Pitch of coolant channels (m)                                            (pitch)                   2.000E-02     
 Thermal conductivity of first wall material (W/K/m)                      (tkfw)                    3.105E+01  OP 
 Coolant density (kg/m3)                                                  (rhofo)                   8.868E+00  OP 
 Coolant mass flow rate in one channel (kg/s)                             (massrate)                1.533E-02  OP 
 Coolant velocity (m/s)                                                   (velocity)                1.529E+01  OP 
 Outlet temperature of first wall coolant (K)                             (fwoutlet)                8.230E+02     
 Heat transfer coefficient                                                (hcoeff)                  2.279E+03  OP 
 Temperature drop in the wall material (simple model)                     (deltat_solid)            3.366E+01  OP 
 Temperature drop in the coolant (wall to bulk)                           (deltat_coolant)          5.784E+01  OP 
 First wall temperature (excluding armour) (K)                            (tpeakfw)                 9.145E+02  OP 
 Temperature drop in the wall material: 1D estimate                       (deltat_solid_1D)         2.544E+01  OP 
 
 ************************************ Pumping power for Inboard first wall ************************************
 
 Viscosity (Pa.s)                                                         (viscf)                   3.604E-05  OP 
 Density (kg/m3)                                                          (rhof)                    1.041E+01  OP 
 Velocity (m/s)                                                           (vv)                      1.303E+01  OP 
 Reynolds number                                                          (reyn)                    4.513E+04  OP 
 Darcy friction factor                                                    (lambda)                  2.166E-02  OP 
 Channel length                                                           (flleng)                  4.000E+00  OP 
 Pressure drop (Pa)                                                       (deltap)                  6.768E+03  OP 
 This is the sum of the following:
             Straight sections (Pa)                                       (pdropstraight)           6.375E+03  OP 
             90 degree bends (Pa)                                         (pdrop90)                 3.932E+02  OP 
             180 degree bends (Pa)                                        (pdrop180)                0.000E+00  OP 
 Inlet pressure (Pa)                                                      (coolpin)                 1.551E+07  OP 
 Total coolant mass flow rate in (kg/s)                                   (mf)                      1.367E+02  OP 
 Coolant mass flow rate in one channel (kg/s)                             (mfp)                     1.533E-02  OP 
 Pumping power (MW)                                                       (pumppower)               8.646E-02  OP 
 Additional information is printed when verbose = 1
 
 ************************************* Pumping power for Inboard blanket **************************************
 
 Viscosity (Pa.s)                                                         (viscf)                   3.604E-05  OP 
 Density (kg/m3)                                                          (rhof)                    1.041E+01  OP 
 Velocity (m/s)                                                           (vv)                      1.928E+00  OP 
 Reynolds number                                                          (reyn)                    6.678E+03  OP 
 Darcy friction factor                                                    (lambda)                  3.477E-02  OP 
 Channel length                                                           (flleng)                  5.034E+00  OP 
 Pressure drop (Pa)                                                       (deltap)                  3.098E+02  OP 
 This is the sum of the following:
             Straight sections (Pa)                                       (pdropstraight)           2.820E+02  OP 
             90 degree bends (Pa)                                         (pdrop90)                 1.961E+01  OP 
             180 degree bends (Pa)                                        (pdrop180)                8.152E+00  OP 
 Inlet pressure (Pa)                                                      (coolpin)                 1.550E+07  OP 
 Total coolant mass flow rate in (kg/s)                                   (mf)                      2.935E+02  OP 
 Coolant mass flow rate in one channel (kg/s)                             (mfp)                     2.269E-03  OP 
 Pumping power (MW)                                                       (pumppower)               8.496E-03  OP 
 Additional information is printed when verbose = 1
 
 ******************** Heat transfer parameters at the coolant outlet: Outboard first wall *********************
 
 Radius of coolant channel (m)                                            (afw)                     6.000E-03     
 Mean surface heat flux on first wall (W/m2)                              (qpp)                     1.448E+05  OP 
 Mean nuclear power deposited in first wall per unit area (W/m2)                                    1.205E+05  OP 
 Ratio of peak local heat load (surface and nuclear) to mean              (peaking_factor)          1.000E+00     
 Length of a single coolant channel (all in parallel) (m)                 (fw_channel_length)       4.000E+00     
 Pitch of coolant channels (m)                                            (pitch)                   2.000E-02     
 Thermal conductivity of first wall material (W/K/m)                      (tkfw)                    3.105E+01  OP 
 Coolant density (kg/m3)                                                  (rhofo)                   8.868E+00  OP 
 Coolant mass flow rate in one channel (kg/s)                             (massrate)                1.638E-02  OP 
 Coolant velocity (m/s)                                                   (velocity)                1.633E+01  OP 
 Outlet temperature of first wall coolant (K)                             (fwoutlet)                8.230E+02     
 Heat transfer coefficient                                                (hcoeff)                  2.401E+03  OP 
 Temperature drop in the wall material (simple model)                     (deltat_solid)            3.728E+01  OP 
 Temperature drop in the coolant (wall to bulk)                           (deltat_coolant)          5.864E+01  OP 
 First wall temperature (excluding armour) (K)                            (tpeakfw)                 9.189E+02  OP 
 Temperature drop in the wall material: 1D estimate                       (deltat_solid_1D)         2.818E+01  OP 
 
 *********************************** Pumping power for Outboard first wall ************************************
 
 Viscosity (Pa.s)                                                         (viscf)                   3.604E-05  OP 
 Density (kg/m3)                                                          (rhof)                    1.041E+01  OP 
 Velocity (m/s)                                                           (vv)                      1.392E+01  OP 
 Reynolds number                                                          (reyn)                    4.822E+04  OP 
 Darcy friction factor                                                    (lambda)                  2.136E-02  OP 
 Channel length                                                           (flleng)                  4.000E+00  OP 
 Pressure drop (Pa)                                                       (deltap)                  7.624E+03  OP 
 This is the sum of the following:
             Straight sections (Pa)                                       (pdropstraight)           7.176E+03  OP 
             90 degree bends (Pa)                                         (pdrop90)                 4.473E+02  OP 
             180 degree bends (Pa)                                        (pdrop180)                0.000E+00  OP 
 Inlet pressure (Pa)                                                      (coolpin)                 1.551E+07  OP 
 Total coolant mass flow rate in (kg/s)                                   (mf)                      2.357E+02  OP 
 Coolant mass flow rate in one channel (kg/s)                             (mfp)                     1.638E-02  OP 
 Pumping power (MW)                                                       (pumppower)               1.679E-01  OP 
 Additional information is printed when verbose = 1
 
 ************************************* Pumping power for Outboard blanket *************************************
 
 Viscosity (Pa.s)                                                         (viscf)                   3.604E-05  OP 
 Density (kg/m3)                                                          (rhof)                    1.041E+01  OP 
 Velocity (m/s)                                                           (vv)                      2.545E+00  OP 
 Reynolds number                                                          (reyn)                    8.818E+03  OP 
 Darcy friction factor                                                    (lambda)                  3.215E-02  OP 
 Channel length                                                           (flleng)                  6.647E+00  OP 
 Pressure drop (Pa)                                                       (deltap)                  6.477E+02  OP 
 This is the sum of the following:
             Straight sections (Pa)                                       (pdropstraight)           6.003E+02  OP 
             90 degree bends (Pa)                                         (pdrop90)                 3.336E+01  OP 
             180 degree bends (Pa)                                        (pdrop180)                1.400E+01  OP 
 Inlet pressure (Pa)                                                      (coolpin)                 1.550E+07  OP 
 Total coolant mass flow rate in (kg/s)                                   (mf)                      8.863E+02  OP 
 Coolant mass flow rate in one channel (kg/s)                             (mfp)                     2.996E-03  OP 
 Pumping power (MW)                                                       (pumppower)               5.365E-02  OP 
 Additional information is printed when verbose = 1
 
 ****************************** First wall and blanket thermohydraulics: Summary ******************************
 
 Blanket coolant type (1=He, 2=H20)                                       (coolwh)                          1     
 First wall coolant type                                                  (fwcoolant)                        "helium"
 Wall thickness of first wall cooling channels (m)                        (fw_wall)                 3.000E-03     
 Radius of first wall cooling channels (m)                                (afw)                     6.000E-03     
 Roughness of first wall cooling channels (m)                             (roughness)               1.000E-06     
 Inlet temperature of first wall coolant (K)                              (fwinlet)                   573.000     
 Outlet temperature of first wall coolant (K)                             (fwoutlet)                  823.000     
 Inlet temperature of blanket coolant (K)                                 (inlet_temp)                573.000     
 Outlet temperature of blanket coolant (K)                                (outlet_temp)               823.000     
 First wall coolant mass flow rate (kg/s)                                 (mffw)                    3.725E+02  OP 
 Blanket coolant mass flow rate (kg/s)                                    (mfblkt)                  1.180E+03  OP 
 Total coolant mass flow rate(kg/s)                                       (mftotal)                 1.552E+03  OP 
 First wall coolant pressure (Pa)                                         (fwpressure)              1.550E+07     
 Blanket coolant pressure (Pa)                                            (blpressure)              1.550E+07     
 Allowable temperature of first wall material, excluding armour (K)       (tfwmatmax)                1100.000     
 Actual peak temperature of first wall material (K)                       (tpeak)                     918.916  OP 
 Mechanical pumping power for FW (MW)                                     (htpmw_fw)                2.544E-01  OP 
 Mechanical pumping power for blanket (MW)                                (htpmw_blkt)              6.215E-02  OP 
 Pumping power for divertor (MW)                                          (htpmw_div)               1.534E+01  OP 
 Pumping power for shield and vacuum vessel (MW)                          (htpmw_shld)              9.607E-02  OP 
 Total primary coolant pumping power (MW)                                 (htpmw)                   1.000E+02  OP 
 
 ********************************** First wall and blanket : CCFE HCPB model **********************************
 
 
 Blanket Composition by volume :
 
 Titanium beryllide fraction                                              (fbltibe12)                   0.408  OP 
 Lithium orthosilicate fraction                                           (fblli2sio4)                  0.342  OP 
 Steel fraction                                                           (fblss_ccfe)                  0.097  OP 
 Coolant fraction                                                         (vfcblkt)                     0.053     
 Purge gas fraction                                                       (vfpblkt)                     0.100     
 
 Component Volumes :
 
 First Wall Armour Volume (m3)                                            (fw_armour_vol)               4.281  OP 
 First Wall Volume (m3)                                                   (volfw)                      23.021  OP 
 Blanket Volume (m3)                                                      (volblkt)                  1184.179  OP 
 Shield Volume (m3)                                                       (volshld)                   719.992  OP 
 Vacuum vessel volume (m3)                                                (vdewin)                   1227.477  OP 
 
 Component Masses :
 
 First Wall Armour Mass (kg)                                              (fw_armour_mass)          8.241E+04  OP 
 First Wall Mass, excluding armour (kg)                                   (fwmass)                  1.796E+05  OP 
 Blanket Mass - Total(kg)                                                 (whtblkt)                 2.960E+06  OP 
     Blanket Mass - TiBe12 (kg)                                           (whtbltibe12)             1.091E+06  OP 
     Blanket Mass - Li2SiO4 (kg)                                          (whtblli4sio4)            9.729E+05  OP 
     Blanket Mass - Steel (kg)                                            (whtblss)                 8.964E+05  OP 
 Total mass of armour, first wall and blanket (kg)                        (armour_fw_bl_mass)       3.222E+06  OP 
 Shield Mass (kg)                                                         (whtshld)                 4.212E+06  OP 
 Vacuum vessel mass (kg)                                                  (vvmass)                  9.574E+06  OP 
 
 Nuclear heating :
 
 Total nuclear heating in TF+PF coils (CS is negligible) (MW)             (ptfnuc)                  6.016E-02  OP 
 Total nuclear heating in FW (MW)                                         (pnucfw)                  2.248E+02  OP 
 Total nuclear heating in the blanket (including emult) (MW)              (pnucblkt)                1.529E+03  OP 
 (Note: emult is fixed for this model inside the code)
 Total nuclear heating in the shield (MW)                                 (pnucshld)                2.287E+00  OP 
 Total nuclear heating in the divertor (MW)                               (pnucdiv)                 1.800E+02  OP 
 
  Diagostic output for nuclear heating :
 
 Blanket exponential factor                                               (exp_blanket)             9.993E-01  OP 
 Shield: first exponential                                                (exp_shield1)             5.137E-03  OP 
 Shield: second exponential                                               (exp_shield2)             7.672E-02  OP 
 Solid angle fraction taken by on divertor                                (fdiv)                    1.150E-01     
 Switch for plant secondary cycle                                         (secondary_cycle)                 3     
 First wall coolant pressure (Pa)                                         (fwpressure)              1.550E+07     
 Blanket coolant pressure (Pa)                                            (blpressure)              1.550E+07     
 Mechanical pumping power for first wall (MW)                             (htpmw_fw)                2.544E-01  OP 
 Mechanical pumping power for blanket (MW)                                (htpmw_blkt)              6.215E-02  OP 
 Mechanical pumping power for divertor (MW)                               (htpmw_div)               1.534E+01  OP 
 Mechanical pumping power for shield and vacuum vessel (MW)               (htpmw_shld)              9.607E-02  OP 
 Total electrical coolant pumping power: first wall, blanket, shield and  (htpmw)                   1.000E+02  OP 
 Allowable nominal neutron fluence at first wall (MW.year/m2)             (abktflnc)                1.500E+01     
 No of inboard blanket modules poloidally                                 (nblktmodpi)                      7     
 No of inboard blanket modules toroidally                                 (nblktmodti)                     36     
 No of outboard blanket modules poloidally                                (nblktmodpo)                      8     
 No of outboard blanket modules toroidally                                (nblktmodto)                     54     
 Isentropic efficiency of first wall / blanket coolant pumps              (etaiso)                  8.500E-01     
 
 Other volumes, masses and areas :
 
 First wall area (m2)                                                     (fwarea)                  1.865E+03  OP 
 Cryostat internal radius (m)                                             (rdewex)                  1.913E+01  OP 
 Cryostat internal half-height (m)                                        (zdewex)                  1.592E+01  OP 
 Vertical clearance from TF coil to cryostat (m)                          (clh1)                    6.031E+00  OP 
 Divertor area (m2)                                                       (divsur)                  1.851E+02  OP 
 Divertor mass (kg)                                                       (divmas)                  4.534E+04  OP 
 Lithium-6 enrichment (%)                                                 (li6enrich)                  54.616  ITV
 Breeder fraction by volume: Li4SiO4/(Be12Ti+Li4SiO4)                     (breeder_f)                   0.456  ITV
 Blanket thickness choice: THIN (0.53 m inboard, 0.91 m outboard)         (iblanket_thickness)              1     
 Tritium breeding ratio (5-year time-averaged)                            (tbr)                         1.150  OP 
 Minimum Tritium breeding ratio                                           (tbrmin)                      1.150     
 (See "A parameter study of time-varying tritium production in solid-type breeder blankets,
 J. Shimwell et al, Fusion Engineering and Design
 For consistency, inboard first wall thicknesses should be 0.03 (m)       (fwith)                   1.800E-02     
 For consistency, outboard first wall thicknesses should be 0.03 (m)      (fwoth)                   1.800E-02     
 For consistency, first wall armour thickness should be 0.003 (m)         (fw_armour_thickness)     3.000E-03     
 
 ********************************** Superconducting TF Coil Power Conversion **********************************
 
 TF coil current (kA)                                                     (itfka)                   6.500E+01  OP 
 Number of TF coils                                                       (ntfc)                    1.800E+01     
 Voltage across a TF coil during quench (kV)                              (vtfskv)                  1.265E+01  OP 
 TF coil charge time (hours)                                              (tchghr)                  4.000E+00     
 Total inductance of TF coils (H)                                         (ltfth)                   6.588E+01  OP 
 Total resistance of TF coils (ohm)                                       (rcoils)                  0.000E+00  OP 
 TF coil charging voltage (V)                                             (tfcv)                    4.223E+02     
 Number of DC circuit breakers                                            (ntfbkr)                  1.800E+01     
 Number of dump resistors                                                 (ndumpr)                  7.200E+01     
 Resistance per dump resistor (ohm)                                       (r1dump)                  1.946E-01  OP 
 Dump resistor peak power (MW)                                            (r1ppmw)                  2.056E+02  OP 
 Energy supplied per dump resistor (MJ)                                   (r1emj)                   1.933E+03  OP 
 TF coil L/R time constant (s)                                            (ttfsec)                  1.881E+01  OP 
 Power supply voltage (V)                                                 (tfpsv)                   4.435E+02  OP 
 Power supply current (kA)                                                (tfpska)                  6.825E+01  OP 
 DC power supply rating (kW)                                              (tfckw)                   3.027E+04  OP 
 AC power for charging (kW)                                               (tfackw)                  3.363E+04  OP 
 TF coil resistive power (MW)                                             (rpower)                  8.123E+00  OP 
 TF coil inductive power (MVA)                                            (xpower)                  1.933E+01  OP 
 Aluminium bus current density (kA/cm2)                                   (djmka)                   1.250E-01     
 Aluminium bus cross-sectional area (cm2)                                 (albusa)                  5.200E+02  OP 
 Total length of TF coil bussing (m)                                      (tfbusl)                  3.816E+03  OP 
 Aluminium bus weight (tonnes)                                            (albuswt)                 5.357E+02  OP 
 Total TF coil bus resistance (ohm)                                       (rtfbus)                  1.923E-03  OP 
 TF coil bus voltage drop (V)                                             (vtfbus)                  1.250E+02  OP 
 Dump resistor floor area (m2)                                            (drarea)                  5.602E+03  OP 
 TF coil power conversion floor space (m2)                                (tfcfsp)                  1.933E+03  OP 
 TF coil power conv. building volume (m3)                                 (tfcbv)                   1.160E+04  OP 
 TF coil AC inductive power demand (MW)                                   (xpwrmw)                  2.148E+01  OP 
 Total steady state AC power demand (MW)                                  (tfacpd)                  9.025E+00  OP 
 
 ****************************** PF Coils and Central Solenoid: Power and Energy *******************************
 
 Number of PF coil circuits                                               (pfckts)                  1.200E+01     
 Sum of PF power supply ratings (MVA)                                     (spsmva)                  2.000E+03  OP 
 Total PF coil circuit bus length (m)                                     (spfbusl)                 2.551E+03  OP 
 Total PF coil bus resistive power (kW)                                   (pfbuspwr)                1.073E+03  OP 
 Total PF coil resistive power (kW)                                       (srcktpm)                 1.073E+03  OP 
 Maximum PF coil voltage (kV)                                             (vpfskv)                  2.000E+01     
 Efficiency of transfer of PF stored energy into or out of storage        (etapsu)                  9.000E-01     
 (Energy is dissipated in PFC power supplies only when total PF energy increases or decreases.)
 Maximum stored energy in poloidal field (MJ)                             (ensxpfm)                 3.301E+04  OP 
 Peak absolute rate of change of stored energy in poloidal field (MW)     peakpoloidalpower         1.100E+03  OP 
 Energy stored in poloidal magnetic field :
 
                                            time (sec)

                     0.00      30.00      60.00      70.00    7269.96    7299.96
 Time point         Start      BOP        EOR        BOF        EOF        EOP        
 Energy (MJ)      0.000E+00  2.745E+04  1.660E+04  1.660E+04  3.301E+04  0.000E+00
 
 Interval                tramp      tohs       theat      tburn      tqnch      
 dE/dt (MW)            9.149E+02 -3.615E+02  0.000E+00  2.279E+00 -1.100E+03
 
 
 *********************************************** Vacuum System ************************************************
 
 Pumpdown to Base Pressure :
 
 First wall outgassing rate (Pa m/s)                                      (rat)                     1.300E-08     
 Total outgassing load (Pa m3/s)                                          (ogas)                    1.998E-04  OP 
 Base pressure required (Pa)                                              (pbase)                   5.000E-04     
 Required N2 pump speed (m3/s)                                            (s(1))                    3.996E-01  OP 
 N2 pump speed provided (m3/s)                                            (snet(1))                 1.225E+02  OP 
 
 Pumpdown between Burns :
 
 Plasma chamber volume (m3)                                               (volume)                  2.899E+03  OP 
 Chamber pressure after burn (Pa)                                         (pend)                    1.627E-01  OP 
 Chamber pressure before burn (Pa)                                        (pstart)                  1.627E-03     
 Allowable pumping time switch                                            (dwell_pump)                      0     
 Dwell time between burns (s)                                             (tdwell.)                 5.000E+02     
 CS ramp-up time burns (s)                                                (tramp.)                  3.000E+01     
 Allowable pumping time between burns (s)                                 (tpump)                   5.000E+02     
 Required D-T pump speed (m3/s)                                           (s(2))                    2.670E+01  OP 
 D-T pump speed provided (m3/s)                                           (snet(2))                 2.972E+02  OP 
 
 Helium Ash Removal :
 
 Divertor chamber gas pressure (Pa)                                       (prdiv)                   3.600E-01     
 Helium gas fraction in divertor chamber                                  (fhe)                     4.075E-02  OP 
 Required helium pump speed (m3/s)                                        (s(3))                    1.960E+02  OP 
 Helium pump speed provided (m3/s)                                        (snet(3))                 1.960E+02  OP 
 
 D-T Removal at Fuelling Rate :
 
 D-T fuelling rate (kg/s)                                                 (frate)                   1.416E-04  OP 
 Required D-T pump speed (m3/s)                                           (s(4))                    1.960E+02  OP 
 D-T pump speed provided (m3/s)                                           (snet(4))                 2.972E+02  OP 
 
 The vacuum pumping system size is governed by the
 requirements for helium ash removal.
 
 Number of large pump ducts                                               (nduct)                          18     
 Passage diameter, divertor to ducts (m)                                  (d(imax))                 8.674E-01  OP 
 Passage length (m)                                                       (l1)                      2.023E+00  OP 
 Diameter of ducts (m)                                                    (dout)                    1.041E+00  OP 
 Duct length, divertor to elbow (m)                                       (l2)                      4.800E+00  OP 
 Duct length, elbow to pumps (m)                                          (l3)                      2.000E+00     
 Number of pumps                                                          (pumpn)                   1.568E+02  OP 
 
 The vacuum system uses cryo pumps
 
 ******************************************* Plant Buildings System *******************************************
 
 Internal volume of reactor building (m3)                                 (vrci)                    1.133E+06     
 Dist from centre of torus to bldg wall (m)                               (wrbi)                    4.164E+01     
 Effective floor area (m2)                                                (efloor)                  3.637E+05     
 Reactor building volume (m3)                                             (rbv)                     1.279E+06     
 Reactor maintenance building volume (m3)                                 (rmbv)                    4.036E+05     
 Warmshop volume (m3)                                                     (wsv)                     1.258E+05     
 Tritium building volume (m3)                                             (triv)                    4.000E+04     
 Electrical building volume (m3)                                          (elev)                    5.260E+04     
 Control building volume (m3)                                             (conv)                    6.000E+04     
 Cryogenics building volume (m3)                                          (cryv)                    2.123E+04     
 Administration building volume (m3)                                      (admv)                    1.000E+05     
 Shops volume (m3)                                                        (shov)                    1.000E+05     
 Total volume of nuclear buildings (m3)                                   (volnucb)                 1.724E+06     
 
 **************************************** Electric Power Requirements *****************************************
 
 Facility base load (MW)                                                  (basemw)                  5.000E+00     
 Divertor coil power supplies (MW)                                        (bdvmw)                   0.000E+00     
 Cryoplant electric power (MW)                                            (crymw)                   7.348E+01  OP 
 Primary coolant pumps (MW)                                               (htpmw..)                 1.000E+02  OP 
 PF coil power supplies (MW)                                              (ppfmw)                   5.933E+02  OP 
 TF coil power supplies (MW)                                              (ptfmw)                   9.025E+00  OP 
 Plasma heating supplies (MW)                                             (pheatingmw)              1.250E+02  OP 
 Tritium processing (MW)                                                  (trithtmw..)              1.500E+01     
 Vacuum pumps  (MW)                                                       (vachtmw..)               5.000E-01     
 
 Total pulsed power (MW)                                                  (pacpmw)                  9.759E+02  OP 
 Total base power required at all times (MW)                              (fcsht)                   5.955E+01  OP 
 
 ************************************************* Cryogenics *************************************************
 
 Conduction and radiation heat loads on cryogenic components (MW)         (qss/1.0D6)               2.214E-02  OP 
 Nuclear heating of cryogenic components (MW)                             (qnuc/1.0D6)              6.016E-02  OP 
 AC losses in cryogenic components (MW)                                   (qac/1.0D6)               4.541E-03  OP 
 Resistive losses in current leads (MW)                                   (qcl/1.0D6)               1.591E-02  OP 
 45% allowance for heat loads in transfer lines, storage tanks etc (MW)   (qmisc/1.0D6)             4.624E-02  OP 
 Sum = Total heat removal at cryogenic temperatures (W)                   (helpow/1.0D6)            1.490E-01  OP 
 Temperature of cryogenic components (K)                                  (tmpcry)                  4.500E+00     
 Efficiency (figure of merit) of cryogenic plant is 13% of ideal Carnot v                           2.028E-03  OP 
 Electric power for cryogenic plant (MW)                                  (crypmw)                  7.348E+01  OP 
 
 ************************************ Plant Power / Heat Transport Balance ************************************
 
 
 Assumptions :
 
 Neutron power multiplication in blanket                                  (emult)                   1.269E+00     
 Divertor area fraction of whole toroid surface                           (fdiv)                    1.150E-01     
 H/CD apparatus + diagnostics area fraction                               (fhcd)                    0.000E+00     
 First wall area fraction                                                 (1-fdiv-fhcd)             8.850E-01     
 Switch for pumping of primary coolant                                    (primary_pumping)                 2     
 Mechanical pumping power is calculated for FW and blanket
 Mechanical pumping power for FW cooling loop including heat exchanger (M (htpmw_fw)                2.544E-01  OP 
 Mechanical pumping power for blanket cooling loop including heat exchang (htpmw_blkt)              6.215E-02  OP 
 Mechanical pumping power for FW and blanket cooling loop including heat  (htpmw_fw_blkt)           3.165E-01  OP 
 Mechanical pumping power for FW (MW)                                     (htpmw_fw)                2.544E-01  OP 
 Mechanical pumping power for blanket (MW)                                (htpmw_blkt)              6.215E-02  OP 
 Mechanical pumping power for divertor (MW)                               (htpmw_div)               1.534E+01  OP 
 Mechanical pumping power for shield and vacuum vessel (MW)               (htpmw_shld)              9.607E-02  OP 
 Electrical pumping power for FW and blanket (MW)                         (htpmwe_fw_blkt)          3.332E-01  OP 
 Electrical pumping power for shield (MW)                                 (htpmwe_shld)             1.011E-01  OP 
 Electrical pumping power for divertor (MW)                               (htpmwe_div)              1.614E+01  OP 
 Total electrical pumping power for primary coolant (MW)                  (htpmw)                   1.000E+02  OP 
 Coolant pump power / non-pumping thermal power in shield                 (fpumpshld)               4.200E-02     
 Coolant pump power / non-pumping thermal power in divertor               (fpumpdiv)                4.200E-02     
 Electrical efficiency of heat transport coolant pumps                    (etahtp)                  9.500E-01     
 
 Plant thermodynamics: options :
 
 Divertor thermal power is collected at only 150 C and is used to preheat the coolant in the power cycle
 Shield thermal power is collected at only 150 C and is used to preheat the coolant in the power cycle
 Power conversion cycle efficiency model: steam Rankine cycle
 Coolant temperature at turbine inlet (K)                                 (tturb)                     803.000     
 Fraction of total high-grade thermal power to divertor                   (pdivfraction)                0.159  OP 
 
 Power Balance for Reactor (across vacuum vessel boundary) - Detail
 ------------------------------------------------------------------
 
                                            High-grade             Low-grade              Total
                                             thermal power (MW)     thermal power (MW)      (MW)
         First wall:
                               neutrons            224.78                0.00              224.78
             charged particle transport             19.54                0.00               19.54
                              radiation            238.47                0.00              238.47
                        coolant pumping              0.25                0.00                0.25
 
         Blanket:
                               neutrons           1529.20                0.00             1529.20
             charged particle transport              0.00                0.00                0.00
                              radiation              0.00                0.00                0.00
                        coolant pumping              0.06                0.00                0.06
 
         Shield:
                               neutrons              2.29                0.00                2.29
             charged particle transport              0.00                0.00                0.00
                              radiation              0.00                0.00                0.00
                        coolant pumping              0.10                0.00                0.10
 
         Divertor:
                               neutrons            179.96                0.00              179.96
             charged particle transport            154.18                0.00              154.18
                              radiation             30.99                0.00               30.99
                        coolant pumping             15.34                0.00               15.34
 
         TF coil:
                               neutrons              0.00                0.06                0.06
             charged particle transport              0.00                0.00                0.00
                              radiation              0.00                0.00                0.00
                        coolant pumping              0.00                0.00                0.00
 
         Losses to H/CD apparatus + diagnostics:
                               neutrons              0.00                0.00                0.00
             charged particle transport              0.00                0.00                0.00
                              radiation              0.00                0.00                0.00
                        coolant pumping              0.00                0.00                0.00
 
         ----------------------------------------------------------------------------------------
                                 Totals           2395.15                0.06             2395.21
 
 Total power leaving reactor (across vacuum vessel boundary) (MW)                                    2395.270  OP 
 
 Other secondary thermal power constituents :
 
 Heat removal from cryogenic plant (MW)                                   (crypmw)                     73.478  OP 
 Heat removal from facilities (MW)                                        (fachtmw)                    59.550  OP 
 Coolant pumping efficiency losses (MW)                                   (htpsecmw)                   84.252  OP 
 Heat removal from injection power (MW)                                   (pinjht)                     75.016  OP 
 Heat removal from tritium plant (MW)                                     (trithtmw)                   15.000  OP 
 Heat removal from vacuum pumps (MW)                                      (vachtmw)                     0.500  OP 
 TF coil resistive power (MW)                                             (tfcmw)                       0.000  OP 
 
 Total low-grade thermal power (MW)                                       (psechtmw)                  318.341  OP 
 Total High-grade thermal power (MW)                                      (pthermmw)                 2395.156  OP 
 
 Number of primary heat exchangers                                        (nphx)                            3  OP 
 
 
 Power Balance across separatrix :
 -------------------------------
 Only energy deposited in the plasma is included here.
 Total power loss is scaling power plus core radiation only (iradloss = 1)
 Transport power from scaling law (MW)                                    (pscalingmw)                303.702  OP 
 Radiation power from inside "coreradius" (MW)                            (pcoreradmw.)               119.939  OP 
 Total (MW)                                                                                           423.640  OP 
 
 Alpha power deposited in plasma (MW)                                     (falpha*palpmw)             371.231  OP 
 Power from charged products of DD and/or D-He3 fusion (MW)               (pchargemw.)                  1.464  OP 
 Ohmic heating (MW)                                                       (pohmmw.)                     0.945  OP 
 Injected power deposited in plasma (MW)                                  (pinjmw)                     50.000  OP 
 Total (MW)                                                                                           423.640  OP 
 
 Power Balance for Reactor - Summary :
 -------------------------------------
 Fusion power (MW)                                                        (powfmw.)                  1956.099  OP 
 Power from energy multiplication in blanket and shield (MW)              (emultmw)                   372.302  OP 
 Injected power (MW)                                                      (pinjmw.)                    50.000  OP 
 Ohmic power (MW)                                                         (pohmmw.)                     0.945  OP 
 Power deposited in primary coolant by pump (MW)                          (htpmw_mech)                 15.748  OP 
 Total (MW)                                                                                          2395.093  OP 
 
 Heat extracted from first wall and blanket (MW)                          (pthermfw_blkt)            2012.305  OP 
 Heat extracted from shield  (MW)                                         (pthermshld)                  2.384  OP 
 Heat extracted from divertor (MW)                                        (pthermdiv)                 380.468  OP 
 Nuclear and photon power lost to H/CD system (MW)                        (psechcd)                     0.000  OP 
 Nuclear power lost to TF (MW)                                            (ptfnuc)                      0.060  OP 
 Total (MW)                                                                                          2395.217  OP 
 
 Electrical Power Balance :
 --------------------------
 Net electric power output(MW)                                            (pnetelmw.)                 500.004  OP 
 Required Net electric power output(MW)                                   (pnetelin)                  500.000     
 Electric power for heating and current drive (MW)                        (pinjwp)                    125.016  OP 
 Electric power for primary coolant pumps (MW)                            (htpmw)                     100.000  OP 
 Electric power for vacuum pumps (MW)                                     (vachtmw)                     0.500     
 Electric power for tritium plant (MW)                                    (trithtmw)                   15.000     
 Electric power for cryoplant (MW)                                        (crypmw)                     73.478  OP 
 Electric power for TF coils (MW)                                         (tfacpd)                      9.025  OP 
 Electric power for PF coils (MW)                                         (pfwpmw)                      1.459  OP 
 All other internal electric power requirements (MW)                      (fachtmw)                    59.550  OP 
 Total (MW)                                                               (tot_plant_power)           884.032  OP 
 Total (MW)                                                                                           884.032  OP 
 
 Gross electrical output* (MW)                                            (pgrossmw)                  884.032  OP 
 (*Power for pumps in secondary circuit already subtracted)
 
 Power balance for power plant :
 -------------------------------
 Fusion power (MW)                                                        (powfmw.)                  1956.099  OP 
 Power from energy multiplication in blanket and shield (MW)              (emultmw)                   372.302  OP 
 Total (MW)                                                                                          2328.400  OP 
 
 Net electrical output (MW)	                                              (pnetelmw)                  500.004  OP 
 Heat rejected by main power conversion circuit (MW)                      (rejected_main)            1511.124  OP 
 Heat rejected by other cooling circuits (MW)                             (psechtmw)                  318.341  OP 
 Total (MW)                                                                                          2329.468  OP 
 
 
 Plant efficiency measures :
 
 Net electric power / total nuclear power (%)                             (pnetelmw/(powfmw+em         21.474  OP 
 Net electric power / total fusion power (%)                              (pnetelmw/powfmw)            25.561  OP 
 Gross electric power* / high grade heat (%)                              (etath)                      36.909     
 (*Power for pumps in secondary circuit already subtracted)
 Recirculating power fraction                                             (cirpowfr)                    0.434  OP 
 
 Time-dependent power usage
 
         Pulse timings [s]:
 
                                          tramp      tohs     theat     tburn     tqnch    tdwell
                                          -----      ----     -----     -----     -----    ------
                               Duration   30.00     30.00     10.00   7199.96     30.00    500.00
                                 ------   -----      ----     -----     -----     -----    ------
 
         Continous power usage [MWe]:
 
                                 System   tramp      tohs     theat     tburn     tqnch    tdwell
                                 ------   -----      ----     -----     -----     -----    ------
                        Primary cooling  100.00    100.00    100.00    100.00    100.00    100.00
                              Cyroplant   73.48     73.48     73.48     73.48     73.48     73.48
                                 Vacuum    0.50      0.50      0.50      0.50      0.50      0.50
                                Tritium   15.00     15.00     15.00     15.00     15.00     15.00
                                     TF    9.03      9.03      9.03      9.03      9.03      9.03
                             Facilities   59.55     59.55     59.55     59.55     59.55     59.55
                                 ------   -----      ----     -----     -----     -----    ------
                                  Total  257.55    257.55    257.55    257.55    257.55    257.55
                                 ------   -----      ----     -----     -----     -----    ------
 
         Intermittent power usage [MWe]:
 
                                 System   tramp      tohs     theat     tburn     tqnch    tdwell
                                 ------   -----      ----     -----     -----     -----    ------
                                 H & CD    0.00    300.00    300.00    125.02    300.00      0.00
                                     PF  914.93   -361.51      0.00      2.28  -1100.47      0.00
                                 ------   -----      ----     -----     -----     -----    ------
                                  Total  914.93    -61.51    300.00    127.30   -800.47      0.00
                                 ------   -----      ----     -----     -----     -----    ------
 
         Power production [MWe]:
 
                                          tramp      tohs     theat     tburn     tqnch    tdwell       avg
                                          -----      ----     -----     -----     -----    ------       ---
                            Gross power    0.00      0.00      0.00    884.03      0.00      0.00
                              Net power-1172.48   -196.04   -557.55    499.18    542.91   -257.55    440.38
                                 ------   -----      ----     -----     -----     -----    ------
 
 
 *************************** Water usage during plant operation (secondary cooling) ***************************
 
 Estimated amount of water used through different cooling system options:
 1. Cooling towers
 2. Water bodies (pond, lake, river): recirculating or once-through
 Volume used in cooling tower (m3/day)                                    (waterusetower)           6.424E+04  OP 
 Volume used in recirculating water system (m3/day)                       (wateruserecirc)          2.151E+04  OP 
 Volume used in once-through water system (m3/day)                        (wateruseonethru)         2.108E+06  OP 
 
 ******************************************** Errors and Warnings *********************************************
 
 (See top of file for solver errors and warnings.)
 PROCESS status flag:   Warning messages
 PROCESS error status flag                                                (error_status)                    2     
150     2   CHECK: Lower limit of volume averaged electron temperature (te) has been raised 
155     2   CHECK: dene used as iteration variable without constraint 81 (neped<ne0)        
244     2   PHYSICS: Diamagnetic fraction is more than 1%, but not calculated. Consider usin
 Final error identifier                                                   (error_id)                      244     
 
 ******************************************* End of PROCESS Output ********************************************
 
 
 *************************************** Copy of PROCESS Input Follows ****************************************
 
*****

*--------------------------------------------------*

*---------------Constraint Equations---------------*
neqns = 21
icc = 1        * beta (consistency equation)
icc = 2        * global power balance (consistency equation)
icc = 5        * density upper limit
icc = 7        * beam ion density (nbi) (consistency equation)
icc = 8        * neutron wall load upper limit
*icc = 10       * toroidal field 1/r (consistency equation)
icc = 11       * radial build (consistency equation)
icc = 13       * burn time lower limit (pulse)
icc = 15       * l-h power threshold limit
icc = 16      * net electric power lower limit
icc = 17      * radiation fraction upper limit
icc = 24      * beta upper limit
icc = 26      * central solenoid eof current density upper limit
icc = 27      * central solenoid bop current density upper limit
icc = 30      * injection power upper limit
icc = 31      * tf coil case stress upper limit (sctf)
icc = 32      * tf coil conduit stress upper limit (sctf)
icc = 33      * i_op / i_critical (tf coil) (sctf)
icc = 34      * dump voltage upper limit (sctf)
icc = 35      * j_winding pack/j_protection upper limit (sctf)
icc = 52      * tritium breeding ratio lower limit
icc = 56      * pseparatrix/rmajor upper limit

*---------------Iteration Variables----------------*
nvar = 38
ixc = 2        * bt * Toroidal field on axis (t) (iteration variable 2)
boundl(2) = 0.01
boundu(2) = 10.0

ixc = 3        * rmajor * Plasma major radius (m) (iteration variable 3)
boundl(3) = 8.0
boundu(3) = 9.1

ixc = 4        * te * Volume averaged electron temperature (kev)
boundl(4) = 5.0
boundu(4) = 150.0

ixc = 5        * beta * Total plasma beta (iteration variable 5)
boundl(5) = 0.001
boundu(5) = 1.0

ixc = 6        * dene * Electron density (/m3) (iteration variable 6)
boundl(6) = 7e+19
boundu(6) = 1e+21

ixc = 7        * rnbeam * Hot beam density / n_e (iteration variable 7)
boundl(7) = 1e-06
boundu(7) = 1.0

ixc = 9        * fdene * F-value for density limit
boundl(9) = 0.001
boundu(9) = 1.2

ixc = 10       * hfact * H factor on energy confinement times (iteration variable 10)
boundl(10) = 0.1
boundu(10) = 1.1

*ixc = 12       * oacdcp * Overall current density in tf coil inboard legs (a/m2)
*boundl(12) = 100000.0
*boundu(12) = 150000000.0

ixc = 13      * tfcth * Inboard tf coil thickness; (centrepost for st) (m)
boundl(13) = 1.05
boundu(13) = 5.0

ixc = 14      * fwalld * F-value for maximum wall load
boundl(14) = 0.001
boundu(14) = 1.0

ixc = 16      * ohcth * Central solenoid thickness (m)
boundl(16) = 0.2
boundu(16) =2.0

ixc = 18      * q * Safety factor 'near' plasma edge (iteration variable 18)
boundl(18) = 3.0
boundu(18) = 100.0

ixc = 21      * ftburn * F-value for minimum burn time
boundl(21) = 0.001
boundu(21) = 1.0

ixc = 28      * fradpwr * F-value for core radiation power limit
boundl(28) = 0.001
boundu(28) = 0.99

ixc = 29      * bore * Central solenoid inboard radius (m)
boundl(29) = 0.1
boundu(29) = 10.0

ixc = 36      * fbetatry * F-value for beta limit
boundl(36) = 0.001
boundu(36) = 1.0

ixc = 37      * coheof * Central solenoid overall current density at end of flat-top (a/m2)
boundl(37) = 100000.0
boundu(37) = 100000000.0

ixc = 38      * fjohc * F-value for central solenoid current at end-of-flattop
boundl(38) = 0.01
boundu(38) = 0.25

ixc = 39      * fjohc0 * F-value for central solenoid current at beginning of pulse
boundl(39) = 0.001
boundu(39) = 0.25

ixc = 41      * fcohbop * Ratio of central solenoid overall current density at
boundl(41) = 0.001
boundu(41) = 1.0

ixc = 42      * gapoh * Gap between central solenoid and tf coil
boundl(42) = 0.05
boundu(42) = 0.1

ixc = 44      * fvsbrnni * Fraction of the plasma current produced by
boundl(44) = 0.001
boundu(44) = 1.0

ixc = 48      * fstrcase * F-value for tf coil case stress
boundl(48) = 0.001
boundu(48) = 1.0

ixc = 49      * fstrcond * F-value for tf coil conduit stress
boundl(49) = 0.001
boundu(49) = 1.0

ixc = 50      * fiooic * F-value for tf coil operating current / critical
boundl(50) = 0.001
boundu(50) = 0.5

ixc = 51      * fvdump * F-value for dump voltage
boundl(51) = 0.001
boundu(51) = 1.0

ixc = 53      * fjprot * F-value for tf coil winding pack current density
boundl(53) = 0.001
boundu(53) = 1.0

ixc = 56      * tdmptf * Dump time for tf coil (s)
boundl(56) = 10.0
boundu(56) = 1000000.0

ixc = 57      * thkcas * Inboard tf coil case outer (non-plasma side) thickness (m)
boundl(57) = 0.05
boundu(57) = 1.0

ixc = 58      * thwcndut * Tf coil conduit case thickness (m)
boundl(58) = 0.004
boundu(58) = 1.0

ixc = 59      * fcutfsu * Copper fraction of cable conductor (tf coils)
boundl(59) = 0.001
boundu(59) = 1.0

ixc = 61      * gapds * Gap between inboard vacuum vessel and tf coil (m)
boundl(61) = 0.12
boundu(61) = 10.0

ixc = 89      * ftbr * F-value for minimum tritium breeding ratio
boundl(89) = 0.001
boundu(89) = 1.0

ixc = 97      * fpsepr * F-value for maximum psep/r limit
boundl(97) = 0.001
boundu(97) = 1.0

ixc = 98      * li6enrich * Lithium-6 enrichment of breeding material (%)
boundl(98) = 7.4
boundu(98) = 100.0

ixc = 102     * fimpvar * Impurity fraction to be used as fimp(impvar)
boundl(102) = 1e-06
boundu(102) = 0.01

ixc = 103     * flhthresh * F-value for l-h power threshold
boundl(103) = 1.0
boundu(103) = 1000000.0

ixc = 108     * breeder_f * Volume ratio* li4sio4/(be12ti+li4sio4) (iteration variable 108)
boundl(108) = 0.001
boundu(108) = 1.0

*-----------------Build Variables------------------*
bore = 2.354     * Central solenoid inboard radius (m)
ddwex = 0.15     * Cryostat thickness (m)
d_vv_in  = 0.32  * Inboard vacuum vessel thickness (tf coil / shield) (m)
d_vv_out = 0.32  * Outboard vacuum vessel thickness (tf coil / shield) (m)
d_vv_top = 0.32  * Topside vacuum vessel thickness (tf coil / shield) (m)
d_vv_bot = 0.32  * Underside vacuum vessel thickness (tf coil / shield) (m)
gapds = 0.12     * Gap between inboard vacuum vessel and tf coil (m)
gapoh = 0.05     * Gap between central solenoid and tf coil
gapomin = 0.2    * Minimum gap between outboard vacuum vessel and tf coil (m)
ohcth = 0.82414  * Central solenoid thickness (m)
scrapli = 0.225  * Gap between plasma and first wall; inboard side (m)
scraplo = 0.225  * Gap between plasma and first wall; outboard side (m)
shldith = 0.3    * Inboard shield thickness (m)
shldoth = 0.8    * Outboard shield thickness (m)
shldtth = 0.3    * Upper/lower shield thickness (m);
tfcth = 0.91859  * Inboard tf coil thickness; (centrepost for st) (m)
vgap2 = 0.12     * Vertical gap between vacuum vessel and tf coil (m)
vgap = 1.6     * Vertical gap between x-point and divertor (m)


*---------------Buildings Variables----------------*


*---------------Constraint Variables---------------*
bmxlim = 14.0    * Maximum peak toroidal field (t)
fbetatry = 0.5308  * F-value for beta limit
fdene = 1.0457   * F-value for density limit
fhldiv = 2.0     * F-value for divertor heat load
fjohc = 0.25     * F-value for central solenoid current at end-of-flattop
fjohc0 = 0.25    * F-value for central solenoid current at beginning of pulse
flhthresh = 1.398  * F-value for l-h power threshold
fpeakb = 0.9229  * F-value for maximum toroidal field
fradpwr = 0.5822  * F-value for core radiation power limit
fstrcond = 0.8256  * F-value for tf coil conduit stress
fwalld = 0.13024  * F-value for maximum wall load
pnetelin = 500.0  * Required net electric power (mw)
pseprmax = 17.0  * Maximum ratio of power crossing the separatrix to
tbrnmn = 7200.0  * Minimum burn time (s)
walalw = 8.0     * Allowable wall-load (mw/m2)


*------------------Cost Variables------------------*
abktflnc = 15.0  * Allowable first wall/blanket neutron
adivflnc = 20.0  * Allowable divertor heat fluence (mw-yr/m2)
cfactr = 0.5     * Total plant availability fraction;
iavail = 0       * Switch for plant availability model * use input value for cfactr;
avail_min = 0.45  * Minimum availability (constraint equation 61)
div_nref = 300000  * Reference value for cycle cycle life of divertor
div_nu = 800000  * The cycle when the divertor fails with 100% probability
fwbs_nref = 300000  * Reference value for cycle life of blanket
fwbs_nu = 800000  * The cycle when the blanket fails with 100% probability
tlife = 40.0     * Plant life (years)


*-------------Current Drive Variables--------------*
bscfmax = 0.99   * Maximum fraction of plasma current from bootstrap;
etanbi = 0.4     * Neutral beam wall plug to injector efficiency
frbeam = 1.0     * R_tangential / r_major for neutral beam injection
pinjalw = 50.0   * Maximum allowable value for injected power (mw)


*----------------Divertor Variables----------------*
anginc = 0.175   * Angle of incidence of field line on plate (rad)
divdum = 1       * Switch for divertor zeff model* 0=calc; 1=input
divfix = 0.621   * Divertor structure vertical thickness (m)
hldivlim = 10.0  * Heat load limit (mw/m2)
ksic = 1.4       * Power fraction for outboard double-null scrape-off plasma
prn1 = 0.4       * N-scrape-off / n-average plasma;
zeffdiv = 3.5    * Zeff in the divertor region (if divdum /= 0)


*------------------Fwbs Variables------------------*
iblanket = 3     * Switch for blanket model * ccfe hcpb model with tritium breeding ratio calculation
li6enrich = 83.463014  * Lithium-6 enrichment of breeding material (%)
breeder_f = 0.510455  * Volume ratio* li4sio4/(be12ti+li4sio4) (iteration variable 108)

vfpblkt = 0.1              * He purge void fraction of blanket by volume
iblanket_thickness = 1  * Blanket thickness switch * thin    0;53 m inboard; 0;91 m outboard
secondary_cycle = 3  * Switch for thermodynamic model of power conversion cycle * steam rankine cycle;
afwi = 0.006     * Inner radius of inboard first wall/blanket coolant channels (m)
afwo = 0.006     * Inner radius of outboard first wall/blanket coolant channels (m)
nblktmodto = 54  * Number of outboard blanket modules in toroidal direction
nblktmodti = 36  * Number of inboard blanket modules in toroidal direction
tfwmatmax = 1100.0  * Maximum temperature of first wall material (k) (secondary_cycle>1)
htpmw_min = 100.0   * Minimum total electrical power for primary coolant pumps  (MW)
tbrmin = 1.15       * minimum tritium breeding ratio (constraint equation 52)

*-----------------Global Variables-----------------*
runtitle = demo 1 model for cost paper  * Short descriptive title for the run
verbose = 0      * Switch for turning on/off diagnostic messages * turn on diagnostics


*-------------Heat Transport Variables-------------*
etath = 0.375    * Thermal to electric conversion efficiency; input if ipowerflow=0

fpumpblkt = 0.042  * Fraction of total blanket thermal power required
fpumpdiv = 0.042  * Fraction of total divertor thermal power required
fpumpfw = 0.042  * Fraction of total first wall thermal power required
fpumpshld = 0.042  * Fraction of total shield thermal power required
ipowerflow = 0   * Switch for power flow model * pre-2014 version;


*------------------Ife Variables-------------------*


*------------Impurity Radiation Module-------------*
coreradius = 0.6  * Normalised radius defining the 'core' region
fimp = 1.0, 0.1, 0.0, 0.0, 0.0, 0.0, 0.0, 0.0, 0.0, 0.0, 0.0, 0.0, 0.00044, 5e-05  * Impurity number density fractions relative to electron density
fimpvar = 0.00023564  * Impurity fraction to be used as fimp(impvar)
impvar = 13      * Fimp element value to be varied if iteration


*---------------------Numerics---------------------*
ioptimz = 1      * Code operation switch * for no optimisation; hybrd only;
minmax = 7       * Switch for figure-of-merit * major radius
epsvmc = 1.0e-4   * Error tolerance for vmcon


*----------------Pf Power Variables----------------*


*-----------------Pfcoil Variables-----------------*
coheof = 13465000.0  * Central solenoid overall current density at end of flat-top (a/m2)
cptdin = 42200.0, 42200.0, 42200.0, 42200.0, 43000.0, 43000.0, 43000.0, 43000.0  * Peak current per turn input for pf coil i (a)
fcohbop = 0.9359  * Ratio of central solenoid overall current density at
ipfloc = 2, 2, 3, 3  * Switch for locating scheme of pf coil group i
isumatpf = 3     * Switch for superconductor material in pf coils * nbti;
ncls = 1, 1, 2, 2  * Number of pf coils in group j
ngrp = 4         * Number of groups of pf coils;
ohhghf = 0.9     * Central solenoid height / tf coil internal height
rjconpf = 11000000.0, 11000000.0, 6000000.0, 6000000.0, 8000000.0, 8000000.0, 8000000.0, 8000000.0  * Average winding pack current density of pf coil i (a/m2)
rpf2 = -1.825    * Offset (m) of radial position of ipfloc=2 pf coils

zref = 3.6, 1.2, 1.0, 2.8, 1.0, 1.0, 1.0, 1.0  * Pf coil vertical positioning adjuster


*----------------Physics Variables-----------------*
alphaj = 2.0     * Current profile index;
alphan = 1.0     * Density profile index
alphat = 1.0     * Temperature profile index
aspect = 3.1     * Aspect ratio (iteration variable 1)
beta = 0.035  * Total plasma beta (iteration variable 5)
bt = 5.3829      * Toroidal field on axis (t) (iteration variable 2)
dene = 8.0e+19  * Electron density (/m3) (iteration variable 6)
dnbeta = 3.0     * (troyon-like) coefficient for beta scaling;
fkzohm = 1.0245  * Zohm elongation scaling adjustment factor (ishape=2; 3)
fvsbrnni = 0.473  * Fraction of the plasma current produced by
gamma = 0.3      * Ejima coefficient for resistive startup v-s formula
hfact = 1.1      * H factor on energy confinement times (iteration variable 10)
ibss = 4         * Switch for bootstrap current scaling * for sauter et al scaling
iculbl = 1       * Switch for beta limit scaling * apply limit to thermal beta;
*impc = 0.0       * Carbon impurity multiplier (imprad_model=0 only)
*impo = 0.0       * Oxygen impurity multiplier (imprad_model=0 only)
nesep = 2e+19    * Electron density at separatrix (/m3) (ipedestal=1)
neped = 5.75E+19 * Electron density at pedestal (/m3) (ipedestal=1)
rhopedn = 0.94   * R/a of density pedestal (ipedestal=1)
rhopedt = 0.94   * R/a of temperature pedestal (ipedestal=1)
teped = 5.5      * Electron temperature of pedestal (kev) (ipedestal=1)
tesep = 0.1      * Electron temperature at separatrix (kev) (ipedestal=1)
ishape = 2       * Switch for plasma cross-sectional shape calculation * set kappa to the natural elongation value (zohm iter scaling);
kappa = 1.7      * Plasma separatrix elongation (calculated if ishape > 0)
q = 3.2267       * Safety factor 'near' plasma edge (iteration variable 18)
tauratio = 5.0   * Ratio of he and pellet particle confinement times
rmajor = 8.7  * Plasma major radius (m) (iteration variable 3)
rnbeam = 0.0020723  * Hot beam density / n_e (iteration variable 7)
te = 12.6      * Volume averaged electron temperature (kev)
triang = 0.5     * Plasma separatrix triangularity (calculated if ishape=1; 3 or 4)
*zfear = 1        * High-z impurity switch; 0=iron; 1=argon


*-----------------Pulse Variables------------------*
lpulse = 1       * Switch for reactor model * pulsed operation


*------------------Rfp Variables-------------------*


*-------------------Scan Module--------------------*
isweep = 1       * Number of scan points to calculate
nsweep = 3       * Switch denoting quantity to scan * pnetelin
sweep = 500.0    * Actual values to use in scan


*--------------Stellarator Variables---------------*


*-----------------Tfcoil Variables-----------------*
casths = 0.1     * Inboard tf coil sidewall case thickness (m)
cpttf = 65000.0  * Tf coil current per turn (a)
sig_tf_case_max  = 5.5E8 * Allowable maximum shear stress in TF coil case (Tresca criterion) (Pa)
sig_tf_wp_max    = 5.5E8 * Allowable maximum shear stress in TF coil conduit (Tresca criterion) (Pa)
alstroh = 5.5D8  * allowable von Mises stress in CS structural material (Pa)
fcutfsu = 0.6667  * Copper fraction of cable conductor (tf coils)
oacdcp = 10547000.0  * Overall current density in tf coil inboard legs (a/m2)
ripmax = 0.6     * Maximum allowable toroidal field ripple amplitude
tdmptf = 12.957  * Dump time for tf coil (s)
n_tf = 18.0      * Number of tf coils (default = 50 for stellarators)
tftmp = 4.75     * Peak helium coolant temperature in tf coils and pf coils (k)
thicndut = 0.002  * Conduit insulation thickness (m)
thkcas = 0.49102  * Inboard tf coil case outer (non-plasma side) thickness (m)
thwcndut = 0.004  * Tf coil conduit case thickness (m)
tinstf = 0.013   * Ground wall insulation thickness (m)
tmargmin = 1.7   * Minimum allowable temperature margin (cs and tf coils) (k)
vdalw = 12.65    * Max voltage across tf coil during quench (kv)
vftf = 0.33      * Coolant fraction of tf coil leg (i_tf_sup=0)


*-----------------Times Variables------------------*
tdwell = 500.0   * Time between pulses in a pulsed reactor (s)


*-----------------Vacuum Variables-----------------*<|MERGE_RESOLUTION|>--- conflicted
+++ resolved
@@ -8,7 +8,6 @@
  
    Program :
    Version : 2.1.2   Release Date :: 2021-07-01
-<<<<<<< HEAD
    Tag No. : v2.1-378-g294e3fc3 code contains untracked changes
     Branch : 1304-update-hcd-costs-in-cost-model-2
    Git log : COMMIT_MSG
@@ -17,16 +16,6 @@
   Computer : l0500
  Directory : /tmp/pytest-of-rhicha/pytest-128/test_solver0
      Input : /tmp/pytest-of-rhicha/pytest-128/test_scenario_costs_paper_0/IN.DAT
-=======
-   Tag No. : v2.1-646-g57e098e2
-    Branch : 1407-update-of-shield-cost-calculations
-   Git log : COMMIT_MSG
- Date/time : 11 Oct 2021 10:24:57 +01:00(hh:mm) UTC
-      User : rhicha
-  Computer : l0500
- Directory : /tmp/pytest-of-rhicha/pytest-149/test_solver0
-     Input : /tmp/pytest-of-rhicha/pytest-149/test_scenario_costs_paper_0/IN.DAT
->>>>>>> b9a66f0b
  Run title : demo 1 model for cost paper
   Run type : Reactor concept design: Pulsed tokamak model, (c) CCFE
  
