--- conflicted
+++ resolved
@@ -8,16 +8,6 @@
  
    Program :
    Version : 2.3.0   Release Date :: 2022-01-20
-<<<<<<< HEAD
-   Tag No. : v2.1-1461-g4cdb932e
-    Branch : 1605-divertor-lifetime-calculation-needs-updating
-   Git log : Merge\ branch\ |develop|\ into\ 1605-divertor-lifetime
- Date/time : 30 Mar 2022 13:20:44 +01:00(hh:mm) UTC
-      User : rhicha
-  Computer : l0500
- Directory : /tmp/pytest-of-rhicha/pytest-297/test_solver0
-     Input : /tmp/pytest-of-rhicha/pytest-297/test_scenario_costs_paper_0/IN.DAT
-=======
    Tag No. : v2.1-1456-ge3dc2ccc code contains untracked changes
     Branch : 1336-update-cryoplant-cost-22-03-for-cost-model-2
    Git log : Merge\ branch\ |develop|\ into\ 1336-update-cryoplant-
@@ -26,7 +16,6 @@
   Computer : L1088
  Directory : /tmp/pytest-of-jg6173/pytest-57/test_solver0
      Input : /tmp/pytest-of-jg6173/pytest-57/test_scenario_costs_paper_0/IN.DAT
->>>>>>> ffbb8399
  Run title : demo 1 model for cost paper
   Run type : Reactor concept design: Pulsed tokamak model, (c) CCFE
  
