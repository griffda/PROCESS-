 *****                                                                       
 impvar is now deprecated - use iteration variables 125-136 instead.
 
 **************************************************************************************************************
 ************************************************** PROCESS ***************************************************
 ************************************** Power Reactor Optimisation Code ***************************************
 **************************************************************************************************************
 
   Program :
   Version : 2.3.0   Release Date :: 2022-01-20
<<<<<<< HEAD
   Tag No. : v2.1-1176-g8889788a code contains untracked changes
    Branch : 1205-tf-cond-stiffness
   Git log : Changed\ the\ name\ of\ the\ TF\ coil\ conductor\ behavior
 Date/time :  7 Feb 2022 11:24:54 -05:00(hh:mm) UTC
      User : cswan
  Computer : cswan-2017-desktop
 Directory : /tmp/pytest-of-cswan/pytest-18/test_solver0
     Input : /tmp/pytest-of-cswan/pytest-18/test_scenario_costs_paper_0/IN.DAT
=======
   Tag No. : v2.1-1238-g0543b5a2
    Branch : 1561-incorrect-adjustment-of-vgaptop-in-double-null-case
   Git log : Merge\ branch\ |develop|\ into\ 1561-incorrect-adjustm
 Date/time : 14 Feb 2022 12:15:08 +00:00(hh:mm) UTC
      User : rhicha
  Computer : l0500
 Directory : /tmp/pytest-of-rhicha/pytest-283/test_solver0
     Input : /tmp/pytest-of-rhicha/pytest-283/test_scenario_costs_paper_0/IN.DAT
>>>>>>> 21c3b4b6
 Run title : demo 1 model for cost paper
  Run type : Reactor concept design: Pulsed tokamak model, (c) CCFE
 
 **************************************************************************************************************
 
   Equality constraints : 21
 Inequality constraints : 00
      Total constraints : 21
    Iteration variables : 38
         Max iterations : 200
       Figure of merit  : +07  -- minimise capital cost.
  Convergence parameter : 1.00E-04
 
 **************************************************************************************************************
 
 (Please include this header in any models, presentations and papers based on these results)
 
 **************************************************************************************************************
 
 Quantities listed in standard row format are labelled as follows in columns 112-114:
 ITV : Active iteration variable (in any output blocks)
 OP  : Calculated output quantity
 Unlabelled quantities in standard row format are generally inputs
 Note that calculated quantities may be trivially rescaled from inputs, or equal to bounds which are input.
 
 
 **************************************************************************************************************
 ***** Scan point  1 of  1: Net_electric_power_(MW), pnetelin =  5.000E+02 *****
 **************************************************************************************************************
 
 ************************************************** Numerics **************************************************
 
 PROCESS has performed a VMCON (optimisation) run.
 and found a feasible set of parameters.
 
 VMCON error flag                                                         (ifail)                           1     
 Number of iteration variables                                            (nvar)                           38     
 Number of constraints (total)                                            (neqns+nineqns)                  21     
 Optimisation switch                                                      (ioptimz)                         1     
 Figure of merit switch                                                   (minmax)                          7     
 Square root of the sum of squares of the constraint residuals            (sqsumsq)                 1.079E-05  OP 
 VMCON convergence parameter                                              (convergence_parameter)   5.880E-06  OP 
 Number of VMCON iterations                                               (nviter)                         14  OP 
 
PROCESS has successfully optimised the iteration variables to minimise the figure of merit          CAPITAL COST.
 
 Certain operating limits have been reached,
 as shown by the following iteration variables that are
 at or near to the edge of their prescribed range :
 
                   fdene         =  1.2000E+00 is at or above its upper bound:  1.2000E+00
                   hfact         =  1.1000E+00 is at or above its upper bound:  1.1000E+00
                   q             =  3.0000E+00 is at or below its lower bound:  3.0000E+00
                   ftburn        =  1.0000E+00 is at or above its upper bound:  1.0000E+00
                   fjohc         =  2.5000E-01 is at or above its upper bound:  2.5000E-01
                   fjohc0        =  2.5000E-01 is at or above its upper bound:  2.5000E-01
                   gapoh         =  5.0000E-02 is at or below its lower bound:  5.0000E-02
                   fstrcase      =  1.0000E+00 is at or above its upper bound:  1.0000E+00
                   fiooic        =  5.0000E-01 is at or above its upper bound:  5.0000E-01
                   fvdump        =  1.0000E+00 is at or above its upper bound:  1.0000E+00
                   fjprot        =  1.0000E+00 is at or above its upper bound:  1.0000E+00
                   thwcndut      =  4.0000E-03 is at or below its lower bound:  4.0000E-03
                   gapds         =  1.2000E-01 is at or below its lower bound:  1.2000E-01
                   ftbr          =  1.0000E+00 is at or above its upper bound:  1.0000E+00
                   fpsepr        =  1.0000E+00 is at or above its upper bound:  1.0000E+00
 
 The solution vector is comprised as follows :
 
                                          final       final /
    i                                     value       initial
 
    1                  bt               5.2774E+00     0.9804
    2                  rmajor           8.8513E+00     1.0174
    3                  te               1.2724E+01     1.0098
    4                  beta             3.4731E-02     0.9923
    5                  dene             8.1539E+19     1.0192
    6                  rnbeam           1.5668E-03     0.7561
    7                  fdene            1.2000E+00     1.1476
    8                  hfact            1.1000E+00     1.0000
    9                  tfcth            1.0824E+00     1.1783
   10                  fwalld           1.3019E-01     0.9996
   11                  ohcth            6.0361E-01     0.7324
   12                  q                3.0000E+00     0.9297
   13                  ftburn           1.0000E+00     1.0000
   14                  fradpwr          6.3971E-01     1.0988
   15                  bore             2.5426E+00     1.0801
   16                  fbetatry         5.3218E-01     1.0026
   17                  coheof           1.6740E+07     1.2432
   18                  fjohc            2.5000E-01     1.0000
   19                  fjohc0           2.5000E-01     1.0000
   20                  fcohbop          9.3296E-01     0.9969
   21                  gapoh            5.0000E-02     1.0000
   22                  fvsbrnni         4.5603E-01     0.9641
   23                  fstrcase         1.0000E+00     1.0000
   24                  fstrcond         7.6740E-01     0.9295
   25                  fiooic           5.0000E-01     1.0000
   26                  fvdump           1.0000E+00     1.0000
   27                  fjprot           1.0000E+00     1.0000
   28                  tdmptf           1.7894E+01     1.3811
   29                  thkcas           5.1950E-01     1.0580
   30                  thwcndut         4.0000E-03     1.0000
   31                  fcutfsu          8.0541E-01     1.2081
   32                  gapds            1.2000E-01     1.0000
   33                  ftbr             1.0000E+00     1.0000
   34                  fpsepr           1.0000E+00     1.0000
   35                  li6enrich        5.4202E+01     0.6494
   36                  fimpvar          3.4008E-04     0.7729
   37                  flhthresh        1.3405E+00     0.9589
   38                  breeder_f        4.5453E-01     0.8904
 
 The following equality constraint residues should be close to zero :
 
                                               physical                 constraint                 normalised
                                              constraint                 residue                    residue
 
    1  Beta consistency                      =  3.4731E-02              5.4078E-12                -1.5571E-10
    2  Global power balance consistency      =  1.7976E-01 MW/m3       -8.4460E-12 MW/m3           4.6985E-11
    3  Density upper limit                   <  9.0300E+19 /m3          8.8674E+09 /m3             9.8199E-11
    4  Beam ion density consistency          =  1.2776E+17 /m3         -3.3093E+07 /m3             2.5903E-10
    5  Neutron wall load upper limit         <  1.0415E+00 MW/m2        7.6427E-10 MW/m2           7.3381E-10
    6  Radial build consistency              =  8.8513E+00 m           -3.2316E-10 m               3.6510E-11
    7  Burn time lower limit                 >  7.2000E+03 sec         -1.2038E-02 sec             1.6719E-06
    8  L-H power threshold limit             >  1.1225E+02 MW           7.2086E-08 MW             -6.4218E-10
    9  Net electric power lower limit        >  5.0000E+02 MW           1.0352E-03 MW              2.0704E-06
   10  Radiation fraction upper limit        <  1.7976E-01 MW/m3       -1.7183E-11 MW/m3           1.4943E-10
   11  Beta upper limit                      <  5.6067E-02             -5.1174E-12                -9.1273E-11
   12  CS coil EOF current density limit     <  6.6961E+07 A/m2         8.4708E+01 A/m2            1.2650E-06
   13  CS coil BOP current density limit     <  6.2472E+07 A/m2         7.4745E+01 A/m2            1.1965E-06
   14  Injection power upper limit           <  5.0000E+01 MW          -1.1469E-08 MW              2.2938E-10
   15  TF coil case stress upper limit       <  5.5000E+08 Pa          -4.5674E+01 Pa             -8.3043E-08
   16  TF coil conduit stress upper lim      <  5.5000E+08 Pa          -2.9438E+02 Pa             -5.3524E-07
   17  I_op / I_critical (TF coil)           <  5.8235E+07 A/m2        -8.4718E+01 A/m2            2.9096E-06
   18  Dump voltage upper limit              <  1.2650E+01 V            1.1928E-04 V               9.4290E-06
   19  J_winding pack/J_protection limit     <  2.9117E+07 A/m2         0.0000E+00 A/m2            2.9480E-06
   20  Tritium breeding ratio lower lim      >  1.1500E+00              4.4742E-11                -3.8906E-11
   21  Psep / R upper limit                  <  1.7000E+01 MW/m        -1.0271E-08 MW/m            6.0420E-10
 
 ******************************************** Final Feasible Point ********************************************
 
 
 *************** Estimate of "overnight" capital cost for a first of kind power plant (2014 M$) ***************
 
 
 ******************************** Buildings (M$) ********************************
 
 Admin Buildings                                                               35 
 Tokamak Complex (excluding hot cell)                                        2564 
 Neutral beam buildings                                                         8 
 Cryoplant buildings                                                           73 
 PF Coil winding building                                                     110 
 Magnet power supplies and related buildings                                   42 
 Magnet discharge buildings                                                    31 
 Heat removal system buildings                                                 42 
 Total cost of buildings                                                     2904 
 
 ********************************** Land (M$) ***********************************
 
 Land purchasing                                                               64 
 Land improvement                                                             330 
 Road improvements                                                            173 
 Total land costs                                                             568 
 
 ******************************** TF Coils (M$) *********************************
 
 TF Coil insertion and welding                                                336 
 TF coil winding                                                              743 
 Copper strand for TF coil                                                     64 
 Strands with Nb3Sn superconductor and copper stabiliser                      395 
 Testing of superconducting strands                                             4 
 Cabling and jacketing                                                        145 
 Total TF coil costs                                                         1687 
 
 ************************* First wall and blanket (M$) **************************
 
 Lithium enrichment                                                           303 
 Lithium orthosilicate pebble manufacturing                                    62 
 Titanium beryllide pebble manufacturing                                     1843 
 First wall W coating manufacturing                                            69 
 Blanket and shield materials and manufacturing                               368 
 Total first wall and blanket cost                                           2644 
 
 ***************** Active maintenance and remote handling (M$) ******************
 
 Moveable equipment                                                           734 
 Active maintenance facility with fixed equipment                            2234 
 Total remote handling costs                                                 2968 
 
 ***************** Vacuum vessel and liquid nitrogen plant (M$) *****************
 
 Vacuum vessel                                                                964 
 Liquid nitrogen plant                                                        180 
 Total liquid nitrogen plant and vacuum vessel                               1144 
 
 **************** System for converting heat to electricity (M$) ****************
 
 Energy conversion system                                                     614 
 
 ************************** Remaining subsystems (M$) ***************************
 
 CS and PF coils                                                             2214 
 Vacuum vessel in-wall shielding, ports and in-vessel coils                   331 
 Divertor                                                                     404 
 Ex-vessel neutral beam remote handling equipment                              90 
 Vacuum vessel pressure suppression system                                    141 
 Cryostat                                                                     566 
 Heat removal system                                                         2557 
 Thermal shields                                                              174 
 Pellet injection system                                                       73 
 Gas injection and wall conditioning system                                    94 
 Vacuum pumping                                                               591 
 Tritium plant                                                                664 
 Cryoplant and distribution                                                   833 
 Electrical power supply and distribution                                    1474 
 Neutral beam heating and current drive system                                814 
 Diagnostics systems                                                          640 
 Radiological protection                                                       56 
 Access control and security systems                                           65 
 Assembly                                                                    2095 
 Control and communication                                                    508 
 Additional project expenditure                                              1624 
 Logistics                                                                    208 
 Total remaining subsystem costs                                            16216 
 
 TOTAL OVERNIGHT CAPITAL COST (M$)                                          28745 
 Annual maintenance cost (M$)                                                1415 
 
 Net electric output (MW)                                                 (pnetelmw)                  500.001  OP 
 Capacity factor                                                          (cpfact)                      0.462  OP 
 Mean electric output (MW)                                                (mean_electric_outpu        230.770  OP 
 Capital cost / mean electric output ($/W)                                                            124.560  OP 
 Levelized cost of electricity ($/MWh)                                    (coe)                      2401.868  OP 
 
 ********************************************* Plant Availability *********************************************
 
 Allowable blanket neutron fluence (MW-yr/m2)                             (abktflnc)                1.500E+01     
 Allowable divertor heat fluence (MW-yr/m2)                               (adivflnc)                2.000E+01     
 First wall / blanket lifetime (years)                                    (bktlife)                 2.880E+01  OP 
 Divertor lifetime (years)                                                (divlife)                 1.374E+01  OP 
 Heating/CD system lifetime (years)                                       (cdrlife)                 2.880E+01  OP 
 Total plant lifetime (years)                                             (tlife)                   4.000E+01     
 Total plant availability fraction                                        (cfactr)                  5.000E-01     
 
 *************************************************** Plasma ***************************************************
 
 Plasma configuration = single null divertor
 Tokamak aspect ratio = Conventional, itart = 0                           (itart)                       0.000     
 
 Plasma Geometry :
 
 Major radius (m)                                                         (rmajor)                      8.851  ITV
 Minor radius (m)                                                         (rminor)                      2.855  OP 
 Aspect ratio                                                             (aspect)                      3.100     
 Elongation, X-point (Zohm scaling)                                       (kappa)                       1.781  OP 
 Zohm scaling adjustment factor                                           (fkzohm)                      1.024     
 Elongation, 95% surface (calculated from kappa)                          (kappa95)                     1.590  OP 
 Elongation, area ratio calc.                                             (kappaa)                      1.665  OP 
 Triangularity, X-point (input value used)                                (triang)                      0.500  IP 
 Triangularity, 95% surface (calculated from triang)                      (triang95)                    0.333  OP 
 Plasma poloidal perimeter (m)                                            (pperim)                     25.142  OP 
 Plasma cross-sectional area (m2)                                         (xarea)                      42.641  OP 
 Plasma surface area (m2)                                                 (sarea)                   1.359E+03  OP 
 Plasma volume (m3)                                                       (vol)                     2.323E+03  OP 
 
 Current and Field :
 
 Consistency between q0,q,alphaj,rli,dnbeta is enforced
 
 Plasma current scaling law used                                          (icurr)                           4     
 Plasma current (MA)                                                      (plascur/1D6)                19.273  OP 
 Current density profile factor                                           (alphaj)                      1.508  OP 
 Plasma internal inductance, li                                           (rli)                         1.096  OP 
 Vertical field at plasma (T)                                             (bvert)                      -0.726  OP 
 Vacuum toroidal field at R (T)                                           (bt)                          5.277  ITV
 Average poloidal field (T)                                               (bp)                          0.963  OP 
 Total field (sqrt(bp^2 + bt^2)) (T)                                      (btot)                        5.365  OP 
 Safety factor on axis                                                    (q0)                          1.000     
 Safety factor at 95% flux surface                                        (q95)                         3.000  ITV
 Cylindrical safety factor (qcyl)                                         (qstar)                       2.508  OP 
 
 Beta Information :
 
 Total plasma beta                                                        (beta)                    3.473E-02  ITV
 Total poloidal beta                                                      (betap)                   1.077E+00  OP 
 Total toroidal beta                                                                                3.589E-02  OP 
 Fast alpha beta                                                          (betaft)                  4.090E-03  OP 
 Beam ion beta                                                            (betanb)                  8.030E-04  OP 
 (Fast alpha + beam beta)/(thermal beta)                                  (gammaft)                 1.640E-01  OP 
 Thermal beta                                                                                       2.984E-02  OP 
 Thermal poloidal beta                                                                              9.254E-01  OP 
 Thermal toroidal beta (= beta-exp)                                                                 3.083E-02  OP 
 2nd stability beta : beta_p / (R/a)                                      (eps*betap)                   0.347  OP 
 2nd stability beta upper limit                                           (epbetmax)                    1.380     
 Beta g coefficient                                                       (dnbeta)                      4.383  OP 
 Normalised thermal beta                                                                                2.333  OP 
 Normalised total beta                                                                                  2.715  OP 
 Normalised toroidal beta                                                 (normalised_toroidal          2.806  OP 
 Limit on thermal beta                                                    (betalim)                     0.056  OP 
 Plasma thermal energy (J)                                                                          1.191E+09  OP 
 Total plasma internal energy (J)                                         (total_plasma_internal_en 1.386E+09  OP 
 
 Temperature and Density (volume averaged) :
 
 Electron temperature (keV)                                               (te)                         12.724  ITV
 Electron temperature on axis (keV)                                       (te0)                        22.570  OP 
 Ion temperature (keV)                                                    (ti)                         12.724     
 Ion temperature on axis (keV)                                            (ti0)                        22.570  OP 
 Electron temp., density weighted (keV)                                   (ten)                        13.905  OP 
 Electron density (/m3)                                                   (dene)                    8.154E+19  ITV
 Electron density on axis (/m3)                                           (ne0)                     1.073E+20  OP 
 Line-averaged electron density (/m3)                                     (dnla)                    9.030E+19  OP 
 Line-averaged electron density / Greenwald density                       (dnla_gw)                 1.200E+00  OP 
 Ion density (/m3)                                                        (dnitot)                  7.183E+19  OP 
 Fuel density (/m3)                                                       (deni)                    6.349E+19  OP 
 Total impurity density with Z > 2 (no He) (/m3)                          (dnz)                     3.181E+16  OP 
 Helium ion density (thermalised ions only) (/m3)                         (dnalp)                   8.154E+18  OP 
 Proton density (/m3)                                                     (dnprot)                  2.180E+16  OP 
 Hot beam density (/m3)                                                   (dnbeam)                  1.278E+17  OP 
 Density limit from scaling (/m3)                                         (dnelimt)                 7.525E+19  OP 
 Density limit (enforced) (/m3)                                           (boundu(9)*dnelimt)       9.030E+19  OP 
 Helium ion density (thermalised ions only) / electron density            (ralpne)                  1.000E-01     
 
 Impurities
 
 Plasma ion densities / electron density:
 H_ concentration                                                         (fimp(01)                 7.805E-01  OP 
 He concentration                                                         (fimp(02)                 1.000E-01     
 Be concentration                                                         (fimp(03)                 0.000E+00     
 C_ concentration                                                         (fimp(04)                 0.000E+00     
 N_ concentration                                                         (fimp(05)                 0.000E+00     
 O_ concentration                                                         (fimp(06)                 0.000E+00     
 Ne concentration                                                         (fimp(07)                 0.000E+00     
 Si concentration                                                         (fimp(08)                 0.000E+00     
 Ar concentration                                                         (fimp(09)                 0.000E+00     
 Fe concentration                                                         (fimp(10)                 0.000E+00     
 Ni concentration                                                         (fimp(11)                 0.000E+00     
 Kr concentration                                                         (fimp(12)                 0.000E+00     
 Xe concentration                                                         (fimp(13)                 3.401E-04     
 W_ concentration                                                         (fimp(14)                 5.000E-05     
 Average mass of all ions (amu)                                           (aion)                    2.729E+00  OP 
 
 Effective charge                                                         (zeff)                        2.160  OP 
 Density profile factor                                                   (alphan)                      1.000     
 Plasma profile model                                                     (ipedestal)                       1     
 Pedestal profiles are used.
 Density pedestal r/a location                                            (rhopedn)                     0.940     
 Electron density pedestal height (/m3)                                   (neped)                   6.396E+19  OP 
 Electron density at pedestal / nGW                                       (fgwped_out)              8.500E-01     
 Temperature pedestal r/a location                                        (rhopedt)                     0.940     
 Pedestal scaling switch                                                  (ieped)                           0     
 Electron temp. pedestal height (keV)                                     (teped)                       5.500     
 Electron temp. at separatrix (keV)                                       (tesep)                       0.100     
 Electron density at separatrix (/m3)                                     (nesep)                   3.763E+19     
 Electron density at separatrix / nGW                                     (fgwsep_out)              5.000E-01     
 Temperature profile index                                                (alphat)                      1.000     
 Temperature profile index beta                                           (tbeta)                       2.000     
 
 Density Limit using different models :
 
 Old ASDEX model                                                          (dlimit(1))               4.960E+19  OP 
 Borrass ITER model I                                                     (dlimit(2))               9.890E+19  OP 
 Borrass ITER model II                                                    (dlimit(3))               3.853E+19  OP 
 JET edge radiation model                                                 (dlimit(4))               3.607E+21  OP 
 JET simplified model                                                     (dlimit(5))               3.756E+20  OP 
 Hugill-Murakami Mq model                                                 (dlimit(6))               7.133E+19  OP 
 Greenwald model                                                          (dlimit(7))               7.525E+19  OP 
 
 Fuel Constituents :
 
 Deuterium fuel fraction                                                  (fdeut)                       0.500     
 Tritium fuel fraction                                                    (ftrit)                       0.500     
 
 Fusion Power :
 
 Total fusion power (MW)                                                  (powfmw)                  1.925E+03  OP 
  =    D-T fusion power (MW)                                              (pdt)                     1.922E+03  OP 
   +   D-D fusion power (MW)                                              (pdd)                     2.206E+00  OP 
   + D-He3 fusion power (MW)                                              (pdhe3)                   0.000E+00  OP 
 Alpha power: total (MW)                                                  (palpmw)                  3.845E+02  OP 
 Alpha power: beam-plasma (MW)                                            (palpnb)                  3.992E+00  OP 
 Neutron power (MW)                                                       (pneutmw)                 1.539E+03  OP 
 Charged particle power (excluding alphas) (MW)                           (pchargemw)               1.435E+00  OP 
 Total power deposited in plasma (MW)                                     (tot_power_plasma)        4.176E+02  OP 
 
 Radiation Power (excluding SOL):
 
 Bremsstrahlung radiation power (MW)                                      (pbrempv*vol)             7.096E+01  OP 
 Line radiation power (MW)                                                (plinepv*vol)             1.800E+02  OP 
 Synchrotron radiation power (MW)                                         (psyncpv*vol)             1.618E+01  OP 
 Synchrotron wall reflectivity factor                                     (ssync)                       0.600     
 Normalised minor radius defining 'core'                                  (coreradius)              6.000E-01     
 Fraction of core radiation subtracted from P_L                           (coreradiationfraction)   1.000E+00     
 Total core radiation power (MW)                                          (pcoreradmw)              1.186E+02  OP 
 Edge radiation power (MW)                                                (pedgeradmw)              1.485E+02  OP 
 Total radiation power (MW)                                               (pradmw)                  2.672E+02  OP 
 Core radiation fraction = total radiation in core / total power deposite (rad_fraction_core)       6.397E-01  OP 
 SoL radiation fraction = total radiation in SoL / total power accross se (rad_fraction_sol)        8.000E-01  IP 
 Radiation fraction = total radiation / total power deposited in plasma   (rad_fraction)            9.279E-01  OP 
 Nominal mean radiation load on inside surface of reactor (MW/m2)         (photon_wall)             1.808E-01  OP 
 Peaking factor for radiation wall load                                   (peakfactrad)             3.330E+00  IP 
 Maximum permitted radiation wall load (MW/m^2)                           (maxradwallload)          1.000E+00  IP 
 Peak radiation wall load (MW/m^2)                                        (peakradwallload)         6.022E-01  OP 
 Nominal mean neutron load on inside surface of reactor (MW/m2)           (wallmw)                  1.042E+00  OP 
 
 Power incident on the divertor targets (MW)                              (ptarmw)                  3.009E+01  OP 
 Fraction of power to the lower divertor                                  (ftar)                    1.000E+00  IP 
 Outboard side heat flux decay length (m)                                 (lambdaio)                1.570E-03  OP 
 Fraction of power on the inner targets                                   (fio)                     4.100E-01  OP 
 Fraction of power incident on the lower inner target                     (fLI)                     4.100E-01  OP 
 Fraction of power incident on the lower outer target                     (fLO)                     5.900E-01  OP 
 Power incident on the lower inner target (MW)                            (pLImw)                   1.234E+01  OP 
 Power incident on the lower outer target (MW)                            (pLOmw)                   1.776E+01  OP 
 
 Ohmic heating power (MW)                                                 (pohmmw)                  9.535E-01  OP 
 Fraction of alpha power deposited in plasma                              (falpha)                      0.950  OP 
 Fraction of alpha power to electrons                                     (falpe)                       0.717  OP 
 Fraction of alpha power to ions                                          (falpi)                       0.283  OP 
 Ion transport (MW)                                                       (ptrimw)                  1.400E+02  OP 
 Electron transport (MW)                                                  (ptremw)                  1.590E+02  OP 
 Injection power to ions (MW)                                             (pinjimw)                 1.979E+01  OP 
 Injection power to electrons (MW)                                        (pinjemw)                 3.021E+01  OP 
 Ignited plasma switch (0=not ignited, 1=ignited)                         (ignite)                          0     
 
 Power into divertor zone via charged particles (MW)                      (pdivt)                   1.505E+02  OP 
 Psep / R ratio (MW/m)                                                    (pdivt/rmajor)            1.700E+01  OP 
 Psep Bt / qAR ratio (MWT/m)                                              (pdivtbt/qar)             9.647E+00  OP 
 
 H-mode Power Threshold Scalings :
 
 ITER 1996 scaling: nominal (MW)                                          (pthrmw(1))               1.597E+02  OP 
 ITER 1996 scaling: upper bound (MW)                                      (pthrmw(2))               3.711E+02  OP 
 ITER 1996 scaling: lower bound (MW)                                      (pthrmw(3))               6.777E+01  OP 
 ITER 1997 scaling (1) (MW)                                               (pthrmw(4))               2.686E+02  OP 
 ITER 1997 scaling (2) (MW)                                               (pthrmw(5))               2.056E+02  OP 
 Martin 2008 scaling: nominal (MW)                                        (pthrmw(6))               1.123E+02  OP 
 Martin 2008 scaling: 95% upper bound (MW)                                (pthrmw(7))               1.477E+02  OP 
 Martin 2008 scaling: 95% lower bound (MW)                                (pthrmw(8))               7.684E+01  OP 
 Snipes 2000 scaling: nominal (MW)                                        (pthrmw(9))               7.945E+01  OP 
 Snipes 2000 scaling: upper bound (MW)                                    (pthrmw(10))              1.182E+02  OP 
 Snipes 2000 scaling: lower bound (MW)                                    (pthrmw(11))              5.299E+01  OP 
 Snipes 2000 scaling (closed divertor): nominal (MW)                      (pthrmw(12))              3.621E+01  OP 
 Snipes 2000 scaling (closed divertor): upper bound (MW)                  (pthrmw(13))              5.080E+01  OP 
 Snipes 2000 scaling (closed divertor): lower bound (MW)                  (pthrmw(14))              2.563E+01  OP 
 Hubbard 2012 L-I threshold - nominal (MW)                                (pthrmw(15))              3.187E+01  OP 
 Hubbard 2012 L-I threshold - lower bound (MW)                            (pthrmw(16))              1.596E+01  OP 
 Hubbard 2012 L-I threshold - upper bound (MW)                            (pthrmw(17))              6.364E+01  OP 
 Hubbard 2017 L-I threshold                                               (pthrmw(18))              3.064E+02  OP 
 Martin 2008 aspect ratio corrected scaling: nominal (MW)                 (pthrmw(19))              1.123E+02  OP 
 Martin 2008 aspect ratio corrected scaling: 95% upper bound (MW)         (pthrmw(20))              1.477E+02  OP 
 Martin 2008 aspect ratio corrected scaling: 95% lower bound (MW)         (pthrmw(21))              7.684E+01  OP 
 
 L-H threshold power (enforced) (MW)                                      (boundl(103)*plhthresh)   1.123E+02  OP 
 L-H threshold power (MW)                                                 (plhthresh)               1.123E+02  OP 
 
 Confinement :
 
 Confinement scaling law                    IPB98(y,2)           (H)
 Confinement H factor                                                     (hfact)                       1.100  ITV
 Global thermal energy confinement time (s)                               (taueff)                      3.982  OP 
 Ion energy confinement time (s)                                          (tauei)                       3.982  OP 
 Electron energy confinement time (s)                                     (tauee)                       3.982  OP 
 n.tau = Volume-average electron density x Energy confinement time (s/m3) (dntau)                   3.247E+20  OP 
 Triple product = Vol-average electron density x Vol-average electron temperature x Energy confinement time:
 Triple product  (keV s/m3)                                               (dntau*te)                4.131E+21  OP 
 Transport loss power assumed in scaling law (MW)                         (powerht)                 2.990E+02  OP 
 Switch for radiation loss term usage in power balance                    (iradloss)                        1     
 Radiation power subtracted from plasma power balance (MW)                                          1.186E+02  OP 
   (Radiation correction is core radiation power)
 Alpha particle confinement time (s)                                      (taup)                       27.772  OP 
 Alpha particle/energy confinement time ratio                             (taup/taueff)                 6.975  OP 
 Lower limit on taup/taueff                                               (taulimit)                    5.000     
 Total energy confinement time including radiation loss (s)               (total_energy_conf_t          3.318  OP 
   (= stored energy including fast particles / loss power including radiation
 
 Dimensionless plasma parameters
 
 For definitions see
 Recent progress on the development and analysis of the ITPA global H-mode confinement database
 D.C. McDonald et al, 2007 Nuclear Fusion v47, 147. (nu_star missing 1/mu0)
 Normalized plasma pressure beta as defined by McDonald et al             (beta_mcdonald)           3.589E-02  OP 
 Normalized ion Larmor radius                                             (rho_star)                1.857E-03  OP 
 Normalized collisionality                                                (nu_star)                 3.605E-03  OP 
 Volume measure of elongation                                             (kappaa_IPB)              1.631E+00  OP 
 
 Plasma Volt-second Requirements :
 
 Total volt-second requirement (Wb)                                       (vsstt)                   7.198E+02  OP 
 Inductive volt-seconds (Wb)                                              (vsind)                   2.987E+02  OP 
 Ejima coefficient                                                        (gamma)                       0.300     
 Start-up resistive (Wb)                                                  (vsres)                   6.431E+01  OP 
 Flat-top resistive (Wb)                                                  (vsbrn)                   3.567E+02  OP 
 bootstrap current fraction multiplier                                    (cboot)                       1.000     
 Bootstrap fraction (ITER 1989)                                           (bscf_iter89)                 0.324  OP 
 Bootstrap fraction (Sauter et al)                                        (bscf_sauter)                 0.347  OP 
 Bootstrap fraction (Nevins et al)                                        (bscf_nevins)                 0.319  OP 
 Bootstrap fraction (Wilson)                                              (bscf_wilson)                 0.392  OP 
 Diamagnetic fraction (Hender)                                            (diacf_hender)                0.012  OP 
 Diamagnetic fraction (SCENE)                                             (diacf_scene)                 0.011  OP 
 Pfirsch-Schlueter fraction (SCENE)                                       (pscf_scene)                 -0.003  OP 
   (Sauter et al bootstrap current fraction model used)
   (Diamagnetic current fraction not calculated)
   (Pfirsch-Schlüter current fraction not calculated)
 Bootstrap fraction (enforced)                                            (bootipf.)                    0.347  OP 
 Diamagnetic fraction (enforced)                                          (diaipf.)                     0.000  OP 
 Pfirsch-Schlueter fraction (enforced)                                    (psipf.)                      0.000  OP 
 Loop voltage during burn (V)                                             (vburn)                   4.948E-02  OP 
 Plasma resistance (ohm)                                                  (rplas)                   4.719E-09  OP 
 Resistive diffusion time (s)                                             (res_time)                2.965E+03  OP 
 Plasma inductance (H)                                                    (rlp)                     1.550E-05  OP 
 Coefficient for sawtooth effects on burn V-s requirement                 (csawth)                      1.000     
 
 Fuelling :
 
 Ratio of He and pellet particle confinement times                        (tauratio)                5.000E+00     
 Fuelling rate (nucleus-pairs/s)                                          (qfuel)                   1.678E+22  OP 
 Fuel burn-up rate (reactions/s)                                          (rndfuel)                 6.859E+20  OP 
 Burn-up fraction                                                         (burnup)                      0.041  OP 
 
 ***************************** Energy confinement times, and required H-factors : *****************************
 
    scaling law              confinement time (s)     H-factor for
                                 for H = 1           power balance
 
 IPB98(y)             (H)          4.580                   0.869
 IPB98(y,1)           (H)          4.535                   0.878
 IPB98(y,2)           (H)          3.620                   1.100
 IPB98(y,3)           (H)          3.746                   1.063
 IPB98(y,4)           (H)          3.715                   1.072
 ISS95            (stell)          2.175                   1.831
 ISS04            (stell)          3.806                   1.046
 DS03                 (H)          5.351                   0.744
 Murari et al NPL     (H)          2.639                   1.509
 Petty 2008           (H)          6.310                   0.631
 Lang et al. 2012     (H)          2.328                   1.710
 Hubbard 2017 - nom   (I)          0.072                  55.302
 Hubbard 2017 - lower (I)          0.040                  98.383
 Hubbard 2017 - upper (I)          0.128                  31.086
 NSTX (Spherical)     (H)          8.425                   0.472
 NSTX-Petty08 Hybrid  (H)          6.310                   0.631
 
 ******************************************** Current Drive System ********************************************
 
 Neutral Beam Current Drive
 Current drive efficiency model                                           (iefrf)                           5     
 
 Current is driven by both inductive
 and non-inductive means.
 Auxiliary power used for plasma heating only (MW)                        (pheat)                   0.000E+00     
 Power injected for current drive (MW)                                    (pcurrentdrivemw)         5.000E+01     
 Maximum Allowed Bootstrap current fraction                               (bscfmax)                 9.900E-01     
 Fusion gain factor Q                                                     (bigq)                    3.777E+01  OP 
 Auxiliary current drive (A)                                              (auxiliary_cd)            2.095E+06  OP 
 Current drive efficiency (A/W)                                           (effcd)                   4.190E-02  OP 
 Normalised current drive efficiency, gamma (10^20 A/W-m2)                (gamcd)                   3.024E-01  OP 
 Wall plug to injector efficiency                                         (etacd)                   4.000E-01     
 
 Fractions of current drive :
 
 Bootstrap fraction                                                       (bootipf)                     0.347  OP 
 Diamagnetic fraction                                                     (diaipf)                      0.000  OP 
 Pfirsch-Schlueter fraction                                               (psipf)                       0.000  OP 
 Auxiliary current drive fraction                                         (faccd)                       0.109  OP 
 Inductive fraction                                                       (facoh)                       0.544  OP 
 Total                                                                    (plasipf+faccd+facoh          1.000     
 Fraction of the plasma current produced by non-inductive means           (fvsbrnni)                    0.456  ITV
 
 Neutral beam energy (keV)                                                (enbeam)                  1.000E+03     
 Neutral beam current (A)                                                 (cnbeam)                  5.001E+01  OP 
 Beam efficiency (A/W)                                                    (effnbss)                 4.190E-02  OP 
 Beam gamma (10^20 A/W-m2)                                                (gamnb)                   3.024E-01  OP 
 Neutral beam wall plug efficiency                                        (etanbi)                  4.000E-01     
 Beam decay lengths to centre                                             (taubeam)                 4.549E+00  OP 
 Beam shine-through fraction                                              (nbshinef)                1.119E-04  OP 
 Neutral beam wall plug power (MW)                                        (pwpnb)                   1.250E+02  OP 
 
 Neutral beam power balance :
 ----------------------------
 Beam first orbit loss power (MW)                                         (porbitlossmw)                0.000  OP 
 Beam shine-through power [MW]                                            (nbshinemw)                   0.006  OP 
 Beam power deposited in plasma (MW)                                      (pinjmw)                     50.000  OP 
 Maximum allowable beam power (MW)                                        (pinjalw)                    50.000     
 Total (MW)                                                               (porbitlossmw+nbshin         50.006     
 
 Beam power entering vacuum vessel (MW)                                   (pnbitot)                    50.006  OP 
 
 Fraction of beam energy to ions                                          (fpion)                   3.957E-01  OP 
 Beam duct shielding thickness (m)                                        (nbshield)                5.000E-01     
 Beam tangency radius / Plasma major radius                               (frbeam)                  1.000E+00     
 Beam centreline tangency radius (m)                                      (rtanbeam)                8.851E+00  OP 
 Maximum possible tangency radius (m)                                     (rtanmax)                 1.396E+01  OP 
 
 Volt-second considerations:
 
 Total V-s capability of Central Solenoid/PF coils (Wb)                   (abs(vstot))              7.421E+02     
 Required volt-seconds during start-up (Wb)                               (vssoft)                  3.630E+02     
 Available volt-seconds during burn (Wb)                                  (vsmax)                   3.567E+02     
 
 *************************************************** Times ****************************************************
 
 Initial charge time for CS from zero current (s)                         (tramp)                      30.000     
 Plasma current ramp-up time (s)                                          (tohs)                       30.000     
 Heating time (s)                                                         (theat)                      10.000     
 Burn time (s)                                                            (tburn)                   7.200E+03  OP 
 Reset time to zero current for CS (s)                                    (tqnch)                      30.000     
 Time between pulses (s)                                                  (tdwell)                    500.000     
 
 Total plant cycle time (s)                                               (tcycle)                  7.800E+03  OP 
 
 ************************************************ Radial Build ************************************************
 
                                          Thickness (m)    Radius (m)
 Device centreline                            0.000           0.000                       
 Machine bore                                 2.543           2.543   (bore)              
 Central solenoid                             0.604           3.146   (ohcth)             
 CS precompression                            0.054           3.201   (precomp)           
 Gap                                          0.050           3.251   (gapoh)             
 TF coil inboard leg                          1.082           4.333   (tfcth)             
 Gap                                          0.050           4.383   (tftsgap)           
 Thermal shield                               0.050           4.433   (thshield)          
 Gap                                          0.120           4.553   (gapds)             
 Vacuum vessel (and shielding)                0.620           5.173   (d_vv_in + shldith) 
 Gap                                          0.050           5.223   (vvblgap)           
 Inboard blanket                              0.530           5.753   (blnkith)           
 Inboard first wall                           0.018           5.771   (fwith)             
 Inboard scrape-off                           0.225           5.996   (scrapli)           
 Plasma geometric centre                      2.855           8.851   (rminor)            
 Plasma outboard edge                         2.855          11.707   (rminor)            
 Outboard scrape-off                          0.225          11.932   (scraplo)           
 Outboard first wall                          0.018          11.950   (fwoth)             
 Outboard blanket                             0.910          12.860   (blnkoth)           
 Gap                                          0.050          12.910   (vvblgap)           
 Vacuum vessel (and shielding)                1.120          14.030   (d_vv_out+shldoth)  
 Gap                                          1.096          15.125   (gapsto)            
 Thermal shield                               0.050          15.175   (thshield)          
 Gap                                          0.050          15.225   (tftsgap)           
 TF coil outboard leg                         1.082          16.308   (tfthko)            
 
 *********************************************** Vertical Build ***********************************************
 
 Single null case
                                          Thickness (m)    Height (m)
 TF coil                                      1.082           8.395   (tfcth)             
 Gap                                          0.050           7.312   (tftsgap)           
 Thermal shield                               0.050           7.262   (thshield)          
 Gap                                          0.120           7.212   (vgap2)             
 Vacuum vessel (and shielding)                0.620           7.092   (d_vv_top+shldtth)  
 Gap                                          0.050           6.472   (vvblgap)           
 Top blanket                                  0.720           6.422   (blnktth)           
 Top first wall                               0.018           5.702   (fwtth)             
 Top scrape-off                               0.600           5.684   (vgaptop)           
 Plasma top                                   5.084           5.084   (rminor*kappa)      
 Midplane                                     0.000           0.000                       
 Plasma bottom                                5.084          -5.084   (rminor*kappa)      
 Lower scrape-off                             1.600          -6.684   (vgap)              
 Divertor structure                           0.621          -7.305   (divfix)            
 Vacuum vessel (and shielding)                1.020          -8.325   (d_vv_bot+shldlth)  
 Gap                                          0.120          -8.445   (vgap2)             
 Thermal shield                               0.050          -8.495   (thshield)          
 Gap                                          0.050          -8.545   (tftsgap)           
 TF coil                                      1.082          -9.628   (tfcth)             
 
 ************************************* Divertor build and plasma position *************************************
 
 Divertor Configuration = Single Null Divertor
 
 Plasma top position, radial (m)                                          (ptop_radial)                 7.424  OP 
 Plasma top position, vertical (m)                                        (ptop_vertical)               5.084  OP 
 Plasma geometric centre, radial (m)                                      (rmajor.)                     8.851  OP 
 Plasma geometric centre, vertical (m)                                    (0.0)                         0.000  OP 
 Plasma lower triangularity                                               (tril)                        0.500  OP 
 Plasma elongation                                                        (kappa.)                      1.781  OP 
 TF coil vertical offset (m)                                              (tfoffset)                   -0.616  OP 
 Plasma outer arc radius of curvature (m)                                 (rco)                         5.159  OP 
 Plasma inner arc radius of curvature (m)                                 (rci)                         9.767  OP 
 Plasma lower X-pt, radial (m)                                            (rxpt)                        7.424  OP 
 Plasma lower X-pt, vertical (m)                                          (zxpt)                       -5.084  OP 
 Poloidal plane angle between vertical and inner leg (rad)                (thetai)                      0.171  OP 
 Poloidal plane angle between vertical and outer leg (rad)                (thetao)                      1.023  OP 
 Poloidal plane angle between inner leg and plate (rad)                   (betai)                       1.000     
 Poloidal plane angle between outer leg and plate (rad)                   (betao)                       1.000     
 Inner divertor leg poloidal length (m)                                   (plsepi)                      1.000     
 Outer divertor leg poloidal length (m)                                   (plsepo)                      1.500     
 Inner divertor plate length (m)                                          (plleni)                      1.000     
 Outer divertor plate length (m)                                          (plleno)                      1.000     
 Inner strike point, radial (m)                                           (rspi)                        6.438  OP 
 Inner strike point, vertical (m)                                         (zspi)                       -5.254  OP 
 Inner plate top, radial (m)                                              (rplti)                       6.633  OP 
 Inner plate top, vertical (m)                                            (zplti)                      -4.794  OP 
 Inner plate bottom, radial (m)                                           (rplbi)                       6.243  OP 
 Inner plate bottom, vertical (m)                                         (zplbi)                      -5.715  OP 
 Outer strike point, radial (m)                                           (rspo)                        8.204  OP 
 Outer strike point, vertical (m)                                         (zspo)                       -6.365  OP 
 Outer plate top, radial (m)                                              (rplto)                       8.423  OP 
 Outer plate top, vertical (m)                                            (zplto)                      -5.915  OP 
 Outer plate bottom, radial (m)                                           (rplbo)                       7.986  OP 
 Outer plate bottom, vertical (m)                                         (zplbo)                      -6.815  OP 
 Calculated maximum divertor height (m)                                   (divht)                       2.021  OP 
 
 ************************************************* TF coils  **************************************************
 
 
 TF Coil Stresses (CCFE model) :
 
 Plane stress model with smeared properties
 Allowable maximum shear stress in TF coil case (Tresca criterion) (Pa)   (sig_tf_case_max)         5.500E+08     
 Allowable maximum shear stress in TF coil conduit (Tresca criterion) (Pa (sig_tf_wp_max)           5.500E+08     
 Materal stress of the point of maximum shear stress (Tresca criterion) for each layer
 Please use utilities/plot_stress_tf.py for radial plots plots summary
 Layers                             Steel case            WP    Outer case
 Radial stress               (MPa)       0.000      -215.917         3.519
 toroidal stress             (MPa)    -355.670      -227.738      -277.143
 Vertical stress             (MPa)     194.330       194.330       106.383
 Von-Mises stress            (MPa)     483.097       365.903       342.942
 Shear (Tresca) stress       (MPa)     550.000       422.068       383.527
 
 Toroidal modulus            (GPa)     205.000        24.450       205.000
 Vertical modulus            (GPa)     205.000       104.505       374.473
 
 WP toroidal modulus (GPa)                                                (eyoung_wp_t*1.0D-9)      2.072E+01  OP 
 WP vertical modulus (GPa)                                                (eyoung_wp_z*1.0D-9)      8.395E+01  OP 
 Maximum radial deflection at midplane (m)                                (deflect)                -5.446E-03  OP 
 Vertical strain on casing                                                (casestr)                 9.480E-04  OP 
 Radial strain on insulator                                               (insstrain)              -1.078E-02  OP 
 
 TF design
 
 Conductor technology                                                     (i_tf_sup)                        1     
   -> Superconducting coil (SC)
 Superconductor material                                                  (i_tf_sc_mat)                     1     
   -> ITER Nb3Sn critical surface model
 Presence of TF demountable joints                                        (itart)                           0     
   -> Coils without demountable joints
 TF inboard leg support strategy                                          (i_tf_bucking)                    1     
   -> Steel casing
 
 TF coil Geometry :
 
 Number of TF coils                                                       (n_tf)                           18     
 Inboard leg centre radius (m)                                            (r_tf_inboard_mid)        3.792E+00  OP 
 Outboard leg centre radius (m)                                           (r_tf_outboard_mid)       1.577E+01  OP 
 Total inboard leg radial thickness (m)                                   (tfcth)                   1.082E+00  ITV
 Total outboard leg radial thickness (m)                                  (tfthko)                  1.082E+00     
 Outboard leg toroidal thickness (m)                                      (tftort)                  1.505E+00  OP 
 Maximum inboard edge height (m)                                          (hmax)                    8.545E+00  OP 
 Mean coil circumference (including inboard leg length) (m)               (tfleng)                  4.753E+01  OP 
 Vertical TF shape                                                        (i_tf_shape)                      1     
 
 D-shape coil, inner surface shape approximated by
 by a straight segment and elliptical arcs between the following points:
 
 point         x(m)           y(m)
   1          4.333          4.387
   2          8.280          7.312
   3         15.225          0.000
   4          8.280         -8.545
   5          4.333         -5.127
 
 Global material area/fractions:
 
 TF cross-section (total) (m2)                                            (tfareain)                2.579E+01     
 Total steel cross-section (m2)                                           (a_tf_steel*n_tf)         1.875E+01     
 Total steel TF fraction                                                  (f_tf_steel)              7.273E-01     
 Total Insulation cross-section (total) (m2)                              (a_tf_ins*n_tf)           2.024E+00     
 Total Insulation fraction                                                (f_tf_ins)                7.849E-02     
 
 External steel Case Information :
 
 Casing cross section area (per leg) (m2)                                 (acasetf)                 9.150E-01     
 Inboard leg case plasma side wall thickness (m)                          (casthi)                  5.412E-02     
 Inboard leg case inboard "nose" thickness (m)                            (thkcas)                  5.195E-01  ITV
 Inboard leg case sidewall thickness at its narrowest point (m)           (casths)                  1.000E-01     
 External case mass per coil (kg)                                         (whtcas)                  8.630E+05  OP 
 
 TF winding pack (WP) geometry:
 
 WP cross section area with insulation and insertion (per coil) (m2)      (awpc)                    5.176E-01     
 WP cross section area (per coil) (m2)                                    (aswp)                    4.456E-01     
 Winding pack radial thickness (m)                                        (dr_tf_wp)                4.430E-01  OP 
 Winding pack toroidal width 1 (m)                                        (wwp1)                    1.208E+00  OP 
 Winding pack toroidal width 2 (m)                                        (wwp2)                    1.130E+00  OP 
 Ground wall insulation thickness (m)                                     (tinstf)                  1.300E-02     
 Winding pack insertion gap (m)                                           (tfinsgap)                1.000E-02     
 
 TF winding pack (WP) material area/fractions:
 
 Steel WP cross-section (total) (m2)                                      (aswp*n_tf)               2.284E+00     
 Steel WP fraction                                                        (aswp/awpc)               2.451E-01     
 Insulation WP fraction                                                   (aiwp/awpc)               1.396E-01     
 Cable WP fraction                                                        ((awpc-aswp-aiwp)/awpc)   6.153E-01     
 
 WP turn information:
 
 Turn parametrisation                                                     (i_tf_turns_integer)              0     
   Non-integer number of turns
 Number of turns per TF coil                                              (n_tf_turn)               1.996E+02  OP 
 
 Width of turn including inter-turn insulation (m)                        (t_turn_tf)               4.725E-02  OP 
 Width of conductor (square) (m)                                          (t_conductor)             4.325E-02  OP 
 Width of space inside conductor (m)                                      (t_cable)                 3.525E-02  OP 
 Steel conduit thickness (m)                                              (thwcndut)                4.000E-03  ITV
 Inter-turn insulation thickness (m)                                      (thicndut)                2.000E-03     
 
 Conductor information:
 
 Diameter of central helium channel in cable                              (dhecoil)                 5.000E-03     
 Fractions by area
 internal area of the cable space                                         (acstf)                   1.235E-03     
 Coolant fraction in conductor excluding central channel                  (vftf)                    3.300E-01     
 Copper fraction of conductor                                             (fcutfsu)                 8.054E-01  ITV
 Superconductor fraction of conductor                                     (1-fcutfsu)               1.946E-01     
 Check total area fractions in winding pack = 1                                                         1.000     
 minimum TF conductor temperature margin  (K)                             (tmargmin_tf)                 1.700     
 TF conductor temperature margin (K)                                      (tmargtf)                     2.819     
 Elastic properties behavior                                              (i_tf_cond_eyoung_axial)          0     
   Conductor stiffness neglected
 Conductor axial Young's modulus                                          (eyoung_cond_z)           0.000E+00     
 Conductor transverse Young's modulus                                     (eyoung_cond_t)           0.000E+00     
 
 TF coil mass:
 
 Superconductor mass per coil (kg)                                        (whtconsc)                8.153E+03  OP 
 Copper mass per coil (kg)                                                (whtconcu)                5.460E+04  OP 
 Steel conduit mass per coil (kg)                                         (whtconsh)                4.704E+04  OP 
 Conduit insulation mass per coil (kg)                                    (whtconin)                6.182E+03  OP 
 Total conduit mass per coil (kg)                                         (whtcon)                  1.160E+05  OP 
 Mass of each TF coil (kg)                                                (whttf/n_tf)              9.851E+05  OP 
 Total TF coil mass (kg)                                                  (whttf)                   1.773E+07  OP 
 
 Maximum B field and currents:
 
 Nominal peak field assuming toroidal symmetry (T)                        (bmaxtf)                  1.115E+01  OP 
 Total current in all TF coils (MA)                                       (ritfc/1.D6)              2.336E+02  OP 
 TF coil current (summed over all coils) (A)                              (ritfc)                   2.336E+08     
 Actual peak field at discrete conductor (T)                              (bmaxtfrp)                1.188E+01  OP 
 Winding pack current density (A/m2)                                      (jwptf)                   2.912E+07  OP 
 Inboard leg mid-plane conductor current density (A/m2)                   (oacdcp)                  9.057E+06     
 Total stored energy in TF coils (GJ)                                     (estotftgj)               1.324E+02  OP 
 
 TF Forces:
 
 Inboard vertical tension per coil (N)                                    (vforce)                  2.025E+08  OP 
 Outboard vertical tension per coil (N)                                   (vforce_outboard)         2.025E+08  OP 
 inboard vertical tension fraction (-)                                    (f_vforce_inboard)        5.000E-01  OP 
 Centring force per coil (N/m)                                            (cforce)                  7.233E+07  OP 
 
 Ripple information:
 
 Max allowed ripple amplitude at plasma outboard midplane (%)             (ripmax)                  6.000E-01     
 Ripple amplitude at plasma outboard midplane (%)                         (ripple)                  6.000E-01  OP 
 
 Quench information :
 
 Allowable stress in vacuum vessel (VV) due to quench (Pa)                (sigvvall)                9.300E+07     
 Minimum allowed quench time due to stress in VV (s)                      (taucq)                   2.217E+01  OP 
 Actual quench time (or time constant) (s)                                (tdmptf)                  1.789E+01  ITV
 Maximum allowed voltage during quench due to insulation (kV)             (vdalw)                   1.265E+01     
 Actual quench voltage (kV)                                               (vtfskv)                  1.265E+01  OP 
 Maximum allowed temp rise during a quench (K)                            (tmaxpro)                 1.500E+02     
 
 Radial build of TF coil centre-line :
 
                                          Thickness (m)    Outer radius (m)
 Innermost edge of TF coil                    3.251           3.251                       
 Coil case ("nose")                           0.519           3.770   (thkcas)            
 Insertion gap for winding pack               0.010           3.780   (tfinsgap)          
 Winding pack ground insulation               0.013           3.793   (tinstf)            
 Winding - first half                         0.198           3.992   (dr_tf_wp/2-tinstf-t
 Winding - second half                        0.198           4.190   (dr_tf_wp/2-tinstf-t
 Winding pack insulation                      0.013           4.203   (tinstf)            
 Insertion gap for winding pack               0.010           4.213   (tfinsgap)          
 Plasma side case min radius                  0.054           4.267   (casthi)            
 Plasma side case max radius                  4.333           4.333   (r_tf_inboard_out)  
 TF coil dimensions are consistent
 
 ****************************************** Superconducting TF Coils ******************************************
 
 Superconductor switch                                                    (isumat)                          1     
 Superconductor used: Nb3Sn
   (ITER Jcrit model, standard parameters)
 Critical field at zero temperature and strain (T)                        (bc20m)                   3.297E+01     
 Critical temperature at zero field and strain (K)                        (tc0m)                    1.606E+01     
 
 Helium temperature at peak field (= superconductor temperature) (K)      (thelium)                 4.750E+00     
 Total helium fraction inside cable space                                 (fhetot)                  3.459E-01  OP 
 Copper fraction of conductor                                             (fcutfsu)                 8.054E-01  ITV
 Residual manufacturing strain on superconductor                          (strncon_tf)             -5.000E-03     
 Self-consistent strain on superconductor                                 (strain_wp)               1.860E-03     
 Critical current density in superconductor (A/m2)                        (jcritsc)                 8.272E+08  OP 
 Critical current density in strand (A/m2)                                (jcritstr)                1.610E+08  OP 
 Critical current density in winding pack (A/m2)                          (jwdgcrt)                 5.823E+07  OP 
 Actual current density in winding pack (A/m2)                            (jwdgop)                  2.912E+07  OP 
 Minimum allowed temperature margin in superconductor (K)                 (tmargmin_tf)             1.700E+00     
 Actual temperature margin in superconductor (K)                          (tmarg)                   2.819E+00  OP 
 Critical current (A)                                                     (icrit)                   1.300E+05  OP 
 Actual current (A)                                                       (cpttf)                   6.500E+04  OP 
 Actual current / critical current                                        (iooic)                   5.000E-01  OP 
 
 *************************************** Central Solenoid and PF Coils ****************************************
 
 Superconducting central solenoid
 Central solenoid superconductor material                                 (isumatoh)                        1     
   (ITER Nb3Sn critical surface model)
 
 Central Solenoid Current Density Limits :
 
 Maximum field at Beginning Of Pulse (T)                                  (bmaxoh0)                 1.178E+01  OP 
 Critical superconductor current density at BOP (A/m2)                    (jscoh_bop)               5.950E+08  OP 
 Critical strand current density at BOP (A/m2)                            (jstrandoh_bop)           1.785E+08  OP 
 Allowable overall current density at BOP (A/m2)                          (rjohc0)                  6.247E+07  OP 
 Actual overall current density at BOP (A/m2)                             (cohbop)                  1.562E+07  OP 
 
 Maximum field at End Of Flattop (T)                                      (bmaxoh)                  1.146E+01  OP 
 Critical superconductor current density at EOF (A/m2)                    (jscoh_eof)               6.377E+08  OP 
 Critical strand current density at EOF (A/m2)                            (jstrandoh_eof)           1.913E+08  OP 
 Allowable overall current density at EOF (A/m2)                          (rjohc)                   6.696E+07  OP 
 Actual overall current density at EOF (A/m2)                             (coheof)                  1.674E+07  ITV
 
 CS inside radius (m)                                                     (bore.)                   2.543E+00     
 CS thickness (m)                                                         (ohcth.)                  6.036E-01     
 Gap between central solenoid and TF coil (m)                             (gapoh)                   5.000E-02  ITV
 CS overall cross-sectional area (m2)                                     (areaoh)                  9.285E+00  OP 
 CS conductor+void cross-sectional area (m2)                              (awpoh)                   4.642E+00  OP 
    CS conductor cross-sectional area (m2)                                (awpoh*(1-vfohc))         3.250E+00  OP 
    CS void cross-sectional area (m2)                                     (awpoh*vfohc)             1.393E+00  OP 
 CS steel cross-sectional area (m2)                                       (areaoh-awpoh)            4.642E+00  OP 
 CS steel area fraction                                                   (oh_steel_frac)           5.000E-01     
 Only hoop stress considered
 Switch for CS stress calculation                                         (i_cs_stress)                     0     
 Allowable stress in CS steel (Pa)                                        (alstroh)                 5.500E+08     
 Hoop stress in CS steel (Pa)                                             (sig_hoop)                5.871E+08  OP 
 Axial stress in CS steel (Pa)                                            (sig_axial)              -6.538E+08  OP 
 Maximum shear stress in CS steel for the Tresca criterion (Pa)           (s_tresca_oh)             5.871E+08  OP 
 Axial force in CS (N)                                                    (axial_force)            -1.763E+09  OP 
 Strain on CS superconductor                                              (strncon_cs)             -5.000E-03     
 Copper fraction in strand                                                (fcuohsu)                 7.000E-01     
 Void (coolant) fraction in conductor                                     (vfohc)                   3.000E-01     
 Helium coolant temperature (K)                                           (tftmp)                   4.750E+00     
 CS temperature margin (K)                                                (tmargoh)                 3.406E+00  OP 
 Minimum permitted temperature margin (K)                                 (tmargmin_cs)             1.700E+00     
 residual hoop stress in CS Steel (Pa)                                    (residual_sig_hoop)       2.400E+08     
 Initial vertical crack size (m)                                          (t_crack_vertical)        2.000E-03     
 Initial radial crack size (m)                                            (t_crack_radial)          6.000E-03     
 CS structural vertical thickness (m)                                     (t_structural_vertical)   2.200E-02     
 CS structural radial thickness (m)                                       (t_structural_radial)     7.000E-02     
 Allowable number of cycles till CS fracture                              (N_cycle)                 3.780E+04  OP 
 
 Superconducting PF coils
 PF coil superconductor material                                          (isumatpf)                        3     
   (NbTi)
 Copper fraction in conductor                                             (fcupfsu)                 6.900E-01     
 
 PF Coil Case Stress :
 
 Maximum permissible tensile stress (MPa)                                 (sigpfcalw)               5.000E+02     
 JxB hoop force fraction supported by case                                (sigpfcf)                 6.660E-01     
 
 Geometry of PF coils, central solenoid and plasma :
 
 coil           R(m)        Z(m)        dR(m)       dZ(m)       turns     steel thickness(m)
 
  PF 1           6.25        9.25        1.33        1.33      459.79        0.14
  PF 2           6.25      -10.49        1.43        1.43      532.55        0.16
  PF 3          17.58        2.86        1.18        1.18      199.37        0.09
  PF 4          17.58       -2.86        1.18        1.18      199.37        0.09
  PF 5          15.91        7.99        0.81        0.81      122.56        0.07
  PF 6          15.91       -7.99        0.81        0.81      122.56        0.07
  CS             2.84        0.00        0.60       15.38     3614.53        0.15
 Plasma          8.85        0.00        5.71       10.17        1.00
 
 PF Coil Information at Peak Current:
 
 coil  current  allowed J  actual J   J   cond. mass   steel mass     field
         (MA)    (A/m2)     (A/m2)  ratio    (kg)          (kg)        (T)
 
  PF 1   19.40  3.807E+08  1.100E+07  0.03 2.941E+05   2.545E+05    6.217E+00
  PF 2   22.47  3.292E+08  1.100E+07  0.03 3.407E+05   3.139E+05    6.720E+00
  PF 3   -8.41  7.516E+08  6.000E+06  0.01 6.580E+05   3.933E+05    2.755E+00
  PF 4   -8.41  7.516E+08  6.000E+06  0.01 6.580E+05   3.933E+05    2.755E+00
  PF 5   -5.27  7.713E+08  8.000E+06  0.01 2.798E+05   1.841E+05    2.577E+00
  PF 6   -5.27  7.713E+08  8.000E+06  0.01 2.798E+05   1.841E+05    2.577E+00
  CS  -155.42  6.247E+07  1.674E+07  0.27 3.531E+05   6.471E+05    1.178E+01
       ------                             ---------   ---------
       224.67                             2.864E+06   2.370E+06
 
 PF coil current scaling information :
 
 Sum of squares of residuals                                              (ssq0)                    6.332E-04  OP 
 Smoothing parameter                                                      (alfapf)                  5.000E-10     
 
 ****************************************** Volt Second Consumption *******************************************
 
              volt-sec       volt-sec       volt-sec
              start-up         burn          total

 PF coils :    -210.49        -115.65        -326.14
 CS coil  :    -174.92        -241.06        -415.98
              --------       --------       --------
 Total :       -385.41        -356.72        -742.13
 
 Total volt-second consumption by coils (Wb)                              (vstot)                  -7.421E+02  OP 
 
 Summary of volt-second consumption by circuit (Wb) :
 
 circuit       BOP            BOF            EOF
 
     1       38.663         47.512          1.092
     2       40.431         44.766         -3.778
     3        6.649        -69.682        -77.665
     4        6.649        -69.682        -77.665
     5        1.967        -33.538        -35.900
     6        1.967        -33.538        -35.900
 CS coil    200.779         25.858       -215.206
 
 ********************************** Waveforms ***********************************
 
 Currents (Amps/coil) as a function of time :
 
                                       time (sec)

                0.00      30.00      60.00      70.00    7270.01    7300.01
               Start      BOP        EOR        BOF        EOF        EOP        
 circuit
   1         0.000E+00  1.579E+07  1.940E+07  1.940E+07  4.461E+05  0.000E+00
   2         0.000E+00  2.030E+07  2.247E+07  2.247E+07 -1.897E+06  0.000E+00
   3        -0.000E+00  7.203E+05 -7.549E+06 -7.549E+06 -8.413E+06 -0.000E+00
   4        -0.000E+00  7.203E+05 -7.549E+06 -7.549E+06 -8.413E+06 -0.000E+00
   5        -0.000E+00  2.888E+05 -4.923E+06 -4.923E+06 -5.270E+06 -0.000E+00
   6        -0.000E+00  2.888E+05 -4.923E+06 -4.923E+06 -5.270E+06 -0.000E+00
   7        -0.000E+00  1.450E+08  1.867E+07  1.867E+07 -1.554E+08 -0.000E+00
 Plasma (A)  0.000E+00  0.000E+00  1.927E+07  1.927E+07  1.927E+07  0.000E+00
 
 This consists of: CS coil field balancing:
   1         0.000E+00  1.579E+07  2.033E+06  2.033E+06 -1.692E+07  0.000E+00
   2         0.000E+00  2.030E+07  2.614E+06  2.614E+06 -2.176E+07  0.000E+00
   3        -0.000E+00  7.203E+05  9.276E+04  9.276E+04 -7.720E+05 -0.000E+00
   4        -0.000E+00  7.203E+05  9.276E+04  9.276E+04 -7.720E+05 -0.000E+00
   5        -0.000E+00  2.888E+05  3.719E+04  3.719E+04 -3.095E+05 -0.000E+00
   6        -0.000E+00  2.888E+05  3.719E+04  3.719E+04 -3.095E+05 -0.000E+00
   7        -0.000E+00  1.450E+08  1.867E+07  1.867E+07 -1.554E+08 -0.000E+00
 
 And: equilibrium field:
   1         0.000E+00  0.000E+00  1.737E+07  1.737E+07  1.737E+07  0.000E+00
   2         0.000E+00  0.000E+00  1.986E+07  1.986E+07  1.986E+07  0.000E+00
   3         0.000E+00  0.000E+00 -7.641E+06 -7.641E+06 -7.641E+06  0.000E+00
   4         0.000E+00  0.000E+00 -7.641E+06 -7.641E+06 -7.641E+06  0.000E+00
   5         0.000E+00  0.000E+00 -4.960E+06 -4.960E+06 -4.960E+06  0.000E+00
   6         0.000E+00  0.000E+00 -4.960E+06 -4.960E+06 -4.960E+06  0.000E+00
   7         0.000E+00  0.000E+00  3.287E-09  3.287E-09 -2.630E-08  0.000E+00
 
 Ratio of central solenoid current at beginning of Pulse / end of flat-to (fcohbop)                 9.330E-01  ITV
 Ratio of central solenoid current at beginning of Flat-top / end of flat (fcohbof)                -1.202E-01  OP 
 
 *************************** PF Circuit Waveform Data ***************************
 
 Number of PF circuits including CS and plasma                            (ncirt)                           8     
 PF Circuit 01 - Time point 01 (A)                                        (pfc01t01)                0.000E+00     
 PF Circuit 01 - Time point 02 (A)                                        (pfc01t02)                1.579E+07     
 PF Circuit 01 - Time point 03 (A)                                        (pfc01t03)                1.940E+07     
 PF Circuit 01 - Time point 04 (A)                                        (pfc01t04)                1.940E+07     
 PF Circuit 01 - Time point 05 (A)                                        (pfc01t05)                4.461E+05     
 PF Circuit 01 - Time point 06 (A)                                        (pfc01t06)                0.000E+00     
 PF Circuit 02 - Time point 01 (A)                                        (pfc02t01)                0.000E+00     
 PF Circuit 02 - Time point 02 (A)                                        (pfc02t02)                2.030E+07     
 PF Circuit 02 - Time point 03 (A)                                        (pfc02t03)                2.247E+07     
 PF Circuit 02 - Time point 04 (A)                                        (pfc02t04)                2.247E+07     
 PF Circuit 02 - Time point 05 (A)                                        (pfc02t05)               -1.897E+06     
 PF Circuit 02 - Time point 06 (A)                                        (pfc02t06)                0.000E+00     
 PF Circuit 03 - Time point 01 (A)                                        (pfc03t01)               -0.000E+00     
 PF Circuit 03 - Time point 02 (A)                                        (pfc03t02)                7.203E+05     
 PF Circuit 03 - Time point 03 (A)                                        (pfc03t03)               -7.549E+06     
 PF Circuit 03 - Time point 04 (A)                                        (pfc03t04)               -7.549E+06     
 PF Circuit 03 - Time point 05 (A)                                        (pfc03t05)               -8.413E+06     
 PF Circuit 03 - Time point 06 (A)                                        (pfc03t06)               -0.000E+00     
 PF Circuit 04 - Time point 01 (A)                                        (pfc04t01)               -0.000E+00     
 PF Circuit 04 - Time point 02 (A)                                        (pfc04t02)                7.203E+05     
 PF Circuit 04 - Time point 03 (A)                                        (pfc04t03)               -7.549E+06     
 PF Circuit 04 - Time point 04 (A)                                        (pfc04t04)               -7.549E+06     
 PF Circuit 04 - Time point 05 (A)                                        (pfc04t05)               -8.413E+06     
 PF Circuit 04 - Time point 06 (A)                                        (pfc04t06)               -0.000E+00     
 PF Circuit 05 - Time point 01 (A)                                        (pfc05t01)               -0.000E+00     
 PF Circuit 05 - Time point 02 (A)                                        (pfc05t02)                2.888E+05     
 PF Circuit 05 - Time point 03 (A)                                        (pfc05t03)               -4.923E+06     
 PF Circuit 05 - Time point 04 (A)                                        (pfc05t04)               -4.923E+06     
 PF Circuit 05 - Time point 05 (A)                                        (pfc05t05)               -5.270E+06     
 PF Circuit 05 - Time point 06 (A)                                        (pfc05t06)               -0.000E+00     
 PF Circuit 06 - Time point 01 (A)                                        (pfc06t01)               -0.000E+00     
 PF Circuit 06 - Time point 02 (A)                                        (pfc06t02)                2.888E+05     
 PF Circuit 06 - Time point 03 (A)                                        (pfc06t03)               -4.923E+06     
 PF Circuit 06 - Time point 04 (A)                                        (pfc06t04)               -4.923E+06     
 PF Circuit 06 - Time point 05 (A)                                        (pfc06t05)               -5.270E+06     
 PF Circuit 06 - Time point 06 (A)                                        (pfc06t06)               -0.000E+00     
 CS Circuit  - Time point 01 (A)                                          (cst01)                  -0.000E+00     
 CS Circuit  - Time point 02 (A)                                          (cst02)                   1.450E+08     
 CS Circuit  - Time point 03 (A)                                          (cst03)                   1.867E+07     
 CS Circuit  - Time point 04 (A)                                          (cst04)                   1.867E+07     
 CS Circuit  - Time point 05 (A)                                          (cst05)                  -1.554E+08     
 CS Circuit  - Time point 06 (A)                                          (cst06)                  -0.000E+00     
 Plasma  - Time point 01 (A)                                              (plasmat01)               0.000E+00     
 Plasma  - Time point 02 (A)                                              (plasmat02)               0.000E+00     
 Plasma  - Time point 03 (A)                                              (plasmat03)               1.927E+07     
 Plasma  - Time point 04 (A)                                              (plasmat04)               1.927E+07     
 Plasma  - Time point 05 (A)                                              (plasmat05)               1.927E+07     
 Plasma  - Time point 06 (A)                                              (plasmat06)               0.000E+00     
 
 ********************************************* Support Structure **********************************************
 
 Outer PF coil fence mass (kg)                                            (fncmass)                 3.510E+05  OP 
 Intercoil support structure mass (kg)                                    (aintmass)                5.336E+06  OP 
 Mass of cooled components (kg)                                           (coldmass)                4.433E+07  OP 
 Gravity support structure mass (kg)                                      (clgsmass)                1.821E+06  OP 
 Torus leg support mass (kg)                                              (gsm1)                    1.085E+05  OP 
 Ring beam mass (kg)                                                      (gsm2)                    5.154E+05  OP 
 Ring legs mass (kg)                                                      (gsm3)                    9.183E+05  OP 
 
 ******************************************** PF Coil Inductances *********************************************
 
 Inductance matrix [H] :
 
   1     4.1E+00 7.4E-02 3.4E-01 2.2E-01 2.9E-01 8.1E-02 1.2E+00 1.1E-03
   2     7.4E-02 5.3E+00 2.3E-01 3.6E-01 8.4E-02 3.2E-01 1.0E+00 1.1E-03
   3     3.4E-01 2.3E-01 3.2E+00 1.1E+00 6.5E-01 3.4E-01 5.9E-01 1.8E-03
   4     2.2E-01 3.6E-01 1.1E+00 3.2E+00 3.4E-01 6.5E-01 5.9E-01 1.8E-03
   5     2.9E-01 8.4E-02 6.5E-01 3.4E-01 1.2E+00 1.2E-01 3.2E-01 8.3E-04
   6     8.1E-02 3.2E-01 3.4E-01 6.5E-01 1.2E-01 1.2E+00 3.2E-01 8.3E-04
  CS     1.2E+00 1.0E+00 5.9E-01 5.9E-01 3.2E-01 3.2E-01 2.1E+01 5.0E-03
 Plasma  1.1E-03 1.1E-03 1.8E-03 1.8E-03 8.3E-04 8.3E-04 5.0E-03 1.5E-05
 
 ********************* Heat transfer parameters at the coolant outlet: Inboard first wall *********************
 
 Radius of coolant channel (m)                                            (afw)                     6.000E-03     
 Mean surface heat flux on first wall (W/m2)                              (qpp)                     1.326E+05  OP 
 Mean nuclear power deposited in first wall per unit area (W/m2)                                    1.193E+05  OP 
 Ratio of peak local heat load (surface and nuclear) to mean              (peaking_factor)          1.000E+00     
 Length of a single coolant channel (all in parallel) (m)                 (fw_channel_length)       4.000E+00     
 Pitch of coolant channels (m)                                            (pitch)                   2.000E-02     
 Thermal conductivity of first wall material (W/K/m)                      (tkfw)                    3.107E+01  OP 
 Coolant density (kg/m3)                                                  (rhofo)                   8.868E+00  OP 
 Coolant mass flow rate in one channel (kg/s)                             (massrate)                1.555E-02  OP 
 Coolant velocity (m/s)                                                   (velocity)                1.550E+01  OP 
 Outlet temperature of first wall coolant (K)                             (fwoutlet)                8.230E+02     
 Heat transfer coefficient                                                (hcoeff)                  2.304E+03  OP 
 Temperature drop in the wall material (simple model)                     (deltat_solid)            3.458E+01  OP 
 Temperature drop in the coolant (wall to bulk)                           (deltat_coolant)          5.800E+01  OP 
 First wall temperature (excluding armour) (K)                            (tpeakfw)                 9.156E+02  OP 
 Temperature drop in the wall material: 1D estimate                       (deltat_solid_1D)         2.614E+01  OP 
 
 ************************************ Pumping power for Inboard first wall ************************************
 
 Viscosity (Pa.s)                                                         (viscf)                   3.604E-05  OP 
 Density (kg/m3)                                                          (rhof)                    1.041E+01  OP 
 Velocity (m/s)                                                           (vv)                      1.321E+01  OP 
 Reynolds number                                                          (reyn)                    4.576E+04  OP 
 Darcy friction factor                                                    (lambda)                  2.160E-02  OP 
 Channel length                                                           (flleng)                  4.000E+00  OP 
 Pressure drop (Pa)                                                       (deltap)                  6.939E+03  OP 
 This is the sum of the following:
             Straight sections (Pa)                                       (pdropstraight)           6.535E+03  OP 
             90 degree bends (Pa)                                         (pdrop90)                 4.040E+02  OP 
             180 degree bends (Pa)                                        (pdrop180)                0.000E+00  OP 
 Inlet pressure (Pa)                                                      (coolpin)                 1.551E+07  OP 
 Total coolant mass flow rate in (kg/s)                                   (mf)                      1.325E+02  OP 
 Coolant mass flow rate in one channel (kg/s)                             (mfp)                     1.555E-02  OP 
 Pumping power (MW)                                                       (pumppower)               8.590E-02  OP 
 Additional information is printed when verbose = 1
 
 ************************************* Pumping power for Inboard blanket **************************************
 
 Viscosity (Pa.s)                                                         (viscf)                   3.604E-05  OP 
 Density (kg/m3)                                                          (rhof)                    1.041E+01  OP 
 Velocity (m/s)                                                           (vv)                      1.965E+00  OP 
 Reynolds number                                                          (reyn)                    6.809E+03  OP 
 Darcy friction factor                                                    (lambda)                  3.457E-02  OP 
 Channel length                                                           (flleng)                  4.965E+00  OP 
 Pressure drop (Pa)                                                       (deltap)                  3.163E+02  OP 
 This is the sum of the following:
             Straight sections (Pa)                                       (pdropstraight)           2.875E+02  OP 
             90 degree bends (Pa)                                         (pdrop90)                 2.035E+01  OP 
             180 degree bends (Pa)                                        (pdrop180)                8.465E+00  OP 
 Inlet pressure (Pa)                                                      (coolpin)                 1.550E+07  OP 
 Total coolant mass flow rate in (kg/s)                                   (mf)                      2.900E+02  OP 
 Coolant mass flow rate in one channel (kg/s)                             (mfp)                     2.313E-03  OP 
 Pumping power (MW)                                                       (pumppower)               8.574E-03  OP 
 Additional information is printed when verbose = 1
 
 ******************** Heat transfer parameters at the coolant outlet: Outboard first wall *********************
 
 Radius of coolant channel (m)                                            (afw)                     6.000E-03     
 Mean surface heat flux on first wall (W/m2)                              (qpp)                     1.500E+05  OP 
 Mean nuclear power deposited in first wall per unit area (W/m2)                                    1.193E+05  OP 
 Ratio of peak local heat load (surface and nuclear) to mean              (peaking_factor)          1.000E+00     
 Length of a single coolant channel (all in parallel) (m)                 (fw_channel_length)       4.000E+00     
 Pitch of coolant channels (m)                                            (pitch)                   2.000E-02     
 Thermal conductivity of first wall material (W/K/m)                      (tkfw)                    3.107E+01  OP 
 Coolant density (kg/m3)                                                  (rhofo)                   8.868E+00  OP 
 Coolant mass flow rate in one channel (kg/s)                             (massrate)                1.662E-02  OP 
 Coolant velocity (m/s)                                                   (velocity)                1.657E+01  OP 
 Outlet temperature of first wall coolant (K)                             (fwoutlet)                8.230E+02     
 Heat transfer coefficient                                                (hcoeff)                  2.429E+03  OP 
 Temperature drop in the wall material (simple model)                     (deltat_solid)            3.830E+01  OP 
 Temperature drop in the coolant (wall to bulk)                           (deltat_coolant)          5.882E+01  OP 
 First wall temperature (excluding armour) (K)                            (tpeakfw)                 9.201E+02  OP 
 Temperature drop in the wall material: 1D estimate                       (deltat_solid_1D)         2.895E+01  OP 
 
 *********************************** Pumping power for Outboard first wall ************************************
 
 Viscosity (Pa.s)                                                         (viscf)                   3.604E-05  OP 
 Density (kg/m3)                                                          (rhof)                    1.041E+01  OP 
 Velocity (m/s)                                                           (vv)                      1.412E+01  OP 
 Reynolds number                                                          (reyn)                    4.893E+04  OP 
 Darcy friction factor                                                    (lambda)                  2.130E-02  OP 
 Channel length                                                           (flleng)                  4.000E+00  OP 
 Pressure drop (Pa)                                                       (deltap)                  7.829E+03  OP 
 This is the sum of the following:
             Straight sections (Pa)                                       (pdropstraight)           7.369E+03  OP 
             90 degree bends (Pa)                                         (pdrop90)                 4.604E+02  OP 
             180 degree bends (Pa)                                        (pdrop180)                0.000E+00  OP 
 Inlet pressure (Pa)                                                      (coolpin)                 1.551E+07  OP 
 Total coolant mass flow rate in (kg/s)                                   (mf)                      2.289E+02  OP 
 Coolant mass flow rate in one channel (kg/s)                             (mfp)                     1.662E-02  OP 
 Pumping power (MW)                                                       (pumppower)               1.674E-01  OP 
 Additional information is printed when verbose = 1
 
 ************************************* Pumping power for Outboard blanket *************************************
 
 Viscosity (Pa.s)                                                         (viscf)                   3.604E-05  OP 
 Density (kg/m3)                                                          (rhof)                    1.041E+01  OP 
 Velocity (m/s)                                                           (vv)                      2.599E+00  OP 
 Reynolds number                                                          (reyn)                    9.005E+03  OP 
 Darcy friction factor                                                    (lambda)                  3.197E-02  OP 
 Channel length                                                           (flleng)                  6.566E+00  OP 
 Pressure drop (Pa)                                                       (deltap)                  6.642E+02  OP 
 This is the sum of the following:
             Straight sections (Pa)                                       (pdropstraight)           6.149E+02  OP 
             90 degree bends (Pa)                                         (pdrop90)                 3.473E+01  OP 
             180 degree bends (Pa)                                        (pdrop180)                1.459E+01  OP 
 Inlet pressure (Pa)                                                      (coolpin)                 1.550E+07  OP 
 Total coolant mass flow rate in (kg/s)                                   (mf)                      8.773E+02  OP 
 Coolant mass flow rate in one channel (kg/s)                             (mfp)                     3.059E-03  OP 
 Pumping power (MW)                                                       (pumppower)               5.446E-02  OP 
 Additional information is printed when verbose = 1
 
 ****************************** First wall and blanket thermohydraulics: Summary ******************************
 
 Blanket coolant type (1=He, 2=H20)                                       (coolwh)                          1     
 First wall coolant type                                                  (fwcoolant)                        "helium"
 Wall thickness of first wall cooling channels (m)                        (fw_wall)                 3.000E-03     
 Radius of first wall cooling channels (m)                                (afw)                     6.000E-03     
 Roughness of first wall cooling channels (m)                             (roughness)               1.000E-06     
 Inlet temperature of first wall coolant (K)                              (fwinlet)                   573.000     
 Outlet temperature of first wall coolant (K)                             (fwoutlet)                  823.000     
 Inlet temperature of blanket coolant (K)                                 (inlet_temp)                573.000     
 Outlet temperature of blanket coolant (K)                                (outlet_temp)               823.000     
 First wall coolant mass flow rate (kg/s)                                 (mffw)                    3.614E+02  OP 
 Blanket coolant mass flow rate (kg/s)                                    (mfblkt)                  1.167E+03  OP 
 Total coolant mass flow rate(kg/s)                                       (mftotal)                 1.529E+03  OP 
 First wall coolant pressure (Pa)                                         (fwpressure)              1.550E+07     
 Blanket coolant pressure (Pa)                                            (blpressure)              1.550E+07     
 Allowable temperature of first wall material, excluding armour (K)       (tfwmatmax)                1100.000     
 Actual peak temperature of first wall material (K)                       (tpeak)                     920.117  OP 
 Mechanical pumping power for FW (MW)                                     (htpmw_fw)                2.533E-01  OP 
 Mechanical pumping power for blanket (MW)                                (htpmw_blkt)              6.304E-02  OP 
 Pumping power for divertor (MW)                                          (htpmw_div)               1.505E+01  OP 
 Pumping power for shield and vacuum vessel (MW)                          (htpmw_shld)              9.129E-02  OP 
 Total primary coolant pumping power (MW)                                 (htpmw)                   1.000E+02  OP 
 
 ********************************** First wall and blanket : CCFE HCPB model **********************************
 
 
 Blanket Composition by volume :
 
 Titanium beryllide fraction                                              (fbltibe12)                   0.409  OP 
 Lithium orthosilicate fraction                                           (fblli2sio4)                  0.341  OP 
 Steel fraction                                                           (fblss_ccfe)                  0.097  OP 
 Coolant fraction                                                         (vfcblkt)                     0.053     
 Purge gas fraction                                                       (vfpblkt)                     0.100     
 
 Component Volumes :
 
 First Wall Armour Volume (m3)                                            (fw_armour_vol)               4.078  OP 
 First Wall Volume (m3)                                                   (volfw)                      22.016  OP 
 Blanket Volume (m3)                                                      (volblkt)                  1133.492  OP 
 Shield Volume (m3)                                                       (volshld)                   690.987  OP 
 Vacuum vessel volume (m3)                                                (vdewin)                   1179.731  OP 
 
 Component Masses :
 
<<<<<<< HEAD
 First Wall Armour Mass (kg)                                              (fw_armour_mass)          7.849E+04  OP 
 First Wall Mass, excluding armour (kg)                                   (fwmass)                  1.717E+05  OP 
 Blanket Mass - Total(kg)                                                 (whtblkt)                 2.833E+06  OP 
     Blanket Mass - TiBe12 (kg)                                           (whtbltibe12)             1.048E+06  OP 
     Blanket Mass - Li2SiO4 (kg)                                          (whtblli4sio4)            9.274E+05  OP 
     Blanket Mass - Steel (kg)                                            (whtblss)                 8.580E+05  OP 
 Total mass of armour, first wall and blanket (kg)                        (armour_fw_bl_mass)       3.084E+06  OP 
 Shield Mass (kg)                                                         (whtshld)                 4.042E+06  OP 
 Vacuum vessel mass (kg)                                                  (vvmass)                  9.202E+06  OP 
=======
 First Wall Armour Mass (kg)                                              (fw_armour_mass)          7.887E+04  OP 
 First Wall Mass, excluding armour (kg)                                   (fwmass)                  1.725E+05  OP 
 Blanket Mass - Total(kg)                                                 (whtblkt)                 2.846E+06  OP 
     Blanket Mass - TiBe12 (kg)                                           (whtbltibe12)             1.053E+06  OP 
     Blanket Mass - Li4SiO4 (kg)                                          (whtblli4sio4)            9.310E+05  OP 
     Blanket Mass - Steel (kg)                                            (whtblss)                 8.617E+05  OP 
 Total mass of armour, first wall and blanket (kg)                        (armour_fw_bl_mass)       3.097E+06  OP 
 Shield Mass (kg)                                                         (whtshld)                 4.059E+06  OP 
 Vacuum vessel mass (kg)                                                  (vvmass)                  9.238E+06  OP 
>>>>>>> 21c3b4b6
 
 Nuclear heating :
 
 Total nuclear heating in TF+PF coils (CS is negligible) (MW)             (ptfnuc)                  4.758E-02  OP 
 Total nuclear heating in FW (MW)                                         (pnucfw)                  2.128E+02  OP 
 Total nuclear heating in the blanket (including emult) (MW)              (pnucblkt)                1.513E+03  OP 
 (Note: emult is fixed for this model inside the code)
 Total nuclear heating in the shield (MW)                                 (pnucshld)                2.174E+00  OP 
 Total nuclear heating in the divertor (MW)                               (pnucdiv)                 1.771E+02  OP 
 
  Diagostic output for nuclear heating :
 
 Blanket exponential factor                                               (exp_blanket)             9.991E-01  OP 
 Shield: first exponential                                                (exp_shield1)             5.139E-03  OP 
 Shield: second exponential                                               (exp_shield2)             7.672E-02  OP 
 Solid angle fraction taken by on divertor                                (fdiv)                    1.150E-01     
 Switch for plant secondary cycle                                         (secondary_cycle)                 3     
 First wall coolant pressure (Pa)                                         (fwpressure)              1.550E+07     
 Blanket coolant pressure (Pa)                                            (blpressure)              1.550E+07     
 Mechanical pumping power for first wall (MW)                             (htpmw_fw)                2.533E-01  OP 
 Mechanical pumping power for blanket (MW)                                (htpmw_blkt)              6.304E-02  OP 
 Mechanical pumping power for divertor (MW)                               (htpmw_div)               1.505E+01  OP 
 Mechanical pumping power for shield and vacuum vessel (MW)               (htpmw_shld)              9.129E-02  OP 
 Total electrical coolant pumping power: first wall, blanket, shield and  (htpmw)                   1.000E+02  OP 
 Allowable nominal neutron fluence at first wall (MW.year/m2)             (abktflnc)                1.500E+01     
 No of inboard blanket modules poloidally                                 (nblktmodpi)                      7     
 No of inboard blanket modules toroidally                                 (nblktmodti)                     36     
 No of outboard blanket modules poloidally                                (nblktmodpo)                      8     
 No of outboard blanket modules toroidally                                (nblktmodto)                     54     
 Isentropic efficiency of first wall / blanket coolant pumps              (etaiso)                  8.500E-01     
 
 Other volumes, masses and areas :
 
 First wall area (m2)                                                     (fwarea)                  1.783E+03  OP 
 Cryostat internal radius (m)                                             (rdewex)                  1.867E+01  OP 
 Cryostat internal half-height (m)                                        (zdewex)                  1.552E+01  OP 
 Vertical clearance from TF coil to cryostat (m)                          (clh1)                    5.895E+00  OP 
 Divertor area (m2)                                                       (divsur)                  1.763E+02  OP 
 Divertor mass (kg)                                                       (divmas)                  4.318E+04  OP 
 Lithium-6 enrichment (%)                                                 (li6enrich)                  54.202  ITV
 Breeder fraction by volume: Li4SiO4/(Be12Ti+Li4SiO4)                     (breeder_f)                   0.455  ITV
 Blanket thickness choice: THIN (0.53 m inboard, 0.91 m outboard)         (iblanket_thickness)              1     
 Tritium breeding ratio (5-year time-averaged)                            (tbr)                         1.150  OP 
 Minimum Tritium breeding ratio                                           (tbrmin)                      1.150     
 (See "A parameter study of time-varying tritium production in solid-type breeder blankets,
 J. Shimwell et al, Fusion Engineering and Design
 For consistency, inboard first wall thicknesses should be 0.03 (m)       (fwith)                   1.800E-02     
 For consistency, outboard first wall thicknesses should be 0.03 (m)      (fwoth)                   1.800E-02     
 For consistency, first wall armour thickness should be 0.003 (m)         (fw_armour_thickness)     3.000E-03     
 
 ********************************** Superconducting TF Coil Power Conversion **********************************
 
 TF coil current (kA)                                                     (itfka)                   6.500E+01  OP 
 Number of TF coils                                                       (ntfc)                    1.800E+01     
 Voltage across a TF coil during quench (kV)                              (vtfskv)                  1.265E+01  OP 
 TF coil charge time (hours)                                              (tchghr)                  4.000E+00     
 Total inductance of TF coils (H)                                         (ltfth)                   6.268E+01  OP 
 Total resistance of TF coils (ohm)                                       (rcoils)                  0.000E+00  OP 
 TF coil charging voltage (V)                                             (tfcv)                    4.061E+02     
 Number of DC circuit breakers                                            (ntfbkr)                  1.800E+01     
 Number of dump resistors                                                 (ndumpr)                  7.200E+01     
 Resistance per dump resistor (ohm)                                       (r1dump)                  1.946E-01  OP 
 Dump resistor peak power (MW)                                            (r1ppmw)                  2.056E+02  OP 
 Energy supplied per dump resistor (MJ)                                   (r1emj)                   1.839E+03  OP 
 TF coil L/R time constant (s)                                            (ttfsec)                  1.789E+01  OP 
 Power supply voltage (V)                                                 (tfpsv)                   4.264E+02  OP 
 Power supply current (kA)                                                (tfpska)                  6.825E+01  OP 
 DC power supply rating (kW)                                              (tfckw)                   2.910E+04  OP 
 AC power for charging (kW)                                               (tfackw)                  3.234E+04  OP 
 TF coil resistive power (MW)                                             (rpower)                  8.005E+00  OP 
 TF coil inductive power (MVA)                                            (xpower)                  1.839E+01  OP 
 Aluminium bus current density (kA/cm2)                                   (djmka)                   1.250E-01     
 Aluminium bus cross-sectional area (cm2)                                 (albusa)                  5.200E+02  OP 
 Total length of TF coil bussing (m)                                      (tfbusl)                  3.761E+03  OP 
 Aluminium bus weight (tonnes)                                            (albuswt)                 5.280E+02  OP 
 Total TF coil bus resistance (ohm)                                       (rtfbus)                  1.895E-03  OP 
 TF coil bus voltage drop (V)                                             (vtfbus)                  1.232E+02  OP 
 Dump resistor floor area (m2)                                            (drarea)                  5.420E+03  OP 
 TF coil power conversion floor space (m2)                                (tfcfsp)                  1.915E+03  OP 
 TF coil power conv. building volume (m3)                                 (tfcbv)                   1.149E+04  OP 
 TF coil AC inductive power demand (MW)                                   (xpwrmw)                  2.044E+01  OP 
 Total steady state AC power demand (MW)                                  (tfacpd)                  8.895E+00  OP 
 
 ****************************** PF Coils and Central Solenoid: Power and Energy *******************************
 
 Number of PF coil circuits                                               (pfckts)                  1.200E+01     
 Sum of PF power supply ratings (MVA)                                     (spsmva)                  1.924E+03  OP 
 Total PF coil circuit bus length (m)                                     (spfbusl)                 2.530E+03  OP 
 Total PF coil bus resistive power (kW)                                   (pfbuspwr)                1.065E+03  OP 
 Total PF coil resistive power (kW)                                       (srcktpm)                 1.065E+03  OP 
 Maximum PF coil voltage (kV)                                             (vpfskv)                  2.000E+01     
 Efficiency of transfer of PF stored energy into or out of storage        (etapsu)                  9.000E-01     
 (Energy is dissipated in PFC power supplies only when total PF energy increases or decreases.)
 Maximum stored energy in poloidal field (MJ)                             (ensxpfm)                 3.258E+04  OP 
 Peak absolute rate of change of stored energy in poloidal field (MW)     peakpoloidalpower         1.086E+03  OP 
 Energy stored in poloidal magnetic field :
 
                                            time (sec)

                     0.00      30.00      60.00      70.00    7270.01    7300.01
 Time point         Start      BOP        EOR        BOF        EOF        EOP        
 Energy (MJ)      0.000E+00  2.722E+04  1.608E+04  1.608E+04  3.258E+04  0.000E+00
 
 Interval                tramp      tohs       theat      tburn      tqnch      
 dE/dt (MW)            9.074E+02 -3.714E+02  0.000E+00  2.291E+00 -1.086E+03
 
 
 *********************************************** Vacuum System ************************************************
 
 Pumpdown to Base Pressure :
 
 First wall outgassing rate (Pa m/s)                                      (rat)                     1.300E-08     
 Total outgassing load (Pa m3/s)                                          (ogas)                    1.906E-04  OP 
 Base pressure required (Pa)                                              (pbase)                   5.000E-04     
 Required N2 pump speed (m3/s)                                            (s(1))                    3.812E-01  OP 
 N2 pump speed provided (m3/s)                                            (snet(1))                 1.205E+02  OP 
 
 Pumpdown between Burns :
 
 Plasma chamber volume (m3)                                               (volume)                  2.704E+03  OP 
 Chamber pressure after burn (Pa)                                         (pend)                    1.688E-01  OP 
 Chamber pressure before burn (Pa)                                        (pstart)                  1.688E-03     
 Allowable pumping time switch                                            (dwell_pump)                      0     
 Dwell time between burns (s)                                             (tdwell.)                 5.000E+02     
 CS ramp-up time burns (s)                                                (tramp.)                  3.000E+01     
 Allowable pumping time between burns (s)                                 (tpump)                   5.000E+02     
 Required D-T pump speed (m3/s)                                           (s(2))                    2.490E+01  OP 
 D-T pump speed provided (m3/s)                                           (snet(2))                 2.925E+02  OP 
 
 Helium Ash Removal :
 
 Divertor chamber gas pressure (Pa)                                       (prdiv)                   3.600E-01     
 Helium gas fraction in divertor chamber                                  (fhe)                     4.073E-02  OP 
 Required helium pump speed (m3/s)                                        (s(3))                    1.929E+02  OP 
 Helium pump speed provided (m3/s)                                        (snet(3))                 1.929E+02  OP 
 
 D-T Removal at Fuelling Rate :
 
 D-T fuelling rate (kg/s)                                                 (frate)                   1.393E-04  OP 
 Required D-T pump speed (m3/s)                                           (s(4))                    1.929E+02  OP 
 D-T pump speed provided (m3/s)                                           (snet(4))                 2.925E+02  OP 
 
 The vacuum pumping system size is governed by the
 requirements for pumpdown between burns.
 
 Number of large pump ducts                                               (nduct)                          18     
 Passage diameter, divertor to ducts (m)                                  (d(imax))                 8.573E-01  OP 
 Passage length (m)                                                       (l1)                      1.882E+00  OP 
 Diameter of ducts (m)                                                    (dout)                    1.029E+00  OP 
 Duct length, divertor to elbow (m)                                       (l2)                      4.800E+00  OP 
 Duct length, elbow to pumps (m)                                          (l3)                      2.000E+00     
 Number of pumps                                                          (pumpn)                   1.544E+02  OP 
 
 The vacuum system uses cryo  pumps.
 
 ******************************************* Plant Buildings System *******************************************
 
 Internal volume of reactor building (m3)                                 (vrci)                    1.065E+06     
 Dist from centre of torus to bldg wall (m)                               (wrbi)                    4.073E+01     
 Effective floor area (m2)                                                (efloor)                  3.492E+05     
 Reactor building volume (m3)                                             (rbv)                     1.205E+06     
 Reactor maintenance building volume (m3)                                 (rmbv)                    3.943E+05     
 Warmshop volume (m3)                                                     (wsv)                     1.241E+05     
 Tritium building volume (m3)                                             (triv)                    4.000E+04     
 Electrical building volume (m3)                                          (elev)                    5.249E+04     
 Control building volume (m3)                                             (conv)                    6.000E+04     
 Cryogenics building volume (m3)                                          (cryv)                    1.954E+04     
 Administration building volume (m3)                                      (admv)                    1.000E+05     
 Shops volume (m3)                                                        (shov)                    1.000E+05     
 Total volume of nuclear buildings (m3)                                   (volnucb)                 1.643E+06     
 
 **************************************** Electric Power Requirements *****************************************
 
 Facility base load (MW)                                                  (basemw)                  5.000E+00     
 Divertor coil power supplies (MW)                                        (bdvmw)                   0.000E+00     
 Cryoplant electric power (MW)                                            (crymw)                   6.224E+01  OP 
 Primary coolant pumps (MW)                                               (htpmw..)                 1.000E+02  OP 
 PF coil power supplies (MW)                                              (ppfmw)                   5.372E+02  OP 
 TF coil power supplies (MW)                                              (ptfmw)                   8.895E+00  OP 
 Plasma heating supplies (MW)                                             (pheatingmw)              1.250E+02  OP 
 Tritium processing (MW)                                                  (trithtmw..)              1.500E+01     
 Vacuum pumps  (MW)                                                       (vachtmw..)               5.000E-01     
 
 Total pulsed power (MW)                                                  (pacpmw)                  9.062E+02  OP 
 Total base power required at all times (MW)                              (fcsht)                   5.738E+01  OP 
 
 ************************************************* Cryogenics *************************************************
 
 Conduction and radiation heat loads on cryogenic components (MW)         (qss/1.0D6)               1.906E-02  OP 
 Nuclear heating of cryogenic components (MW)                             (qnuc/1.0D6)              4.758E-02  OP 
 AC losses in cryogenic components (MW)                                   (qac/1.0D6)               4.481E-03  OP 
 Resistive losses in current leads (MW)                                   (qcl/1.0D6)               1.591E-02  OP 
 45% allowance for heat loads in transfer lines, storage tanks etc (MW)   (qmisc/1.0D6)             3.917E-02  OP 
 Sum = Total heat removal at cryogenic temperatures (W)                   (helpow/1.0D6)            1.262E-01  OP 
 Temperature of cryogenic components (K)                                  (tmpcry)                  4.500E+00     
 Efficiency (figure of merit) of cryogenic plant is 13% of ideal Carnot v                           2.028E-03  OP 
 Electric power for cryogenic plant (MW)                                  (crypmw)                  6.224E+01  OP 
 
 ************************************ Plant Power / Heat Transport Balance ************************************
 
 
 Assumptions :
 
 Neutron power multiplication in blanket                                  (emult)                   1.269E+00     
 Divertor area fraction of whole toroid surface                           (fdiv)                    1.150E-01     
 H/CD apparatus + diagnostics area fraction                               (fhcd)                    0.000E+00     
 First wall area fraction                                                 (1-fdiv-fhcd)             8.850E-01     
 Switch for pumping of primary coolant                                    (primary_pumping)                 2     
 Mechanical pumping power is calculated for FW and blanket
 Mechanical pumping power for FW cooling loop including heat exchanger (M (htpmw_fw)                2.533E-01  OP 
 Mechanical pumping power for blanket cooling loop including heat exchang (htpmw_blkt)              6.304E-02  OP 
 Mechanical pumping power for FW and blanket cooling loop including heat  (htpmw_fw_blkt)           3.164E-01  OP 
 Mechanical pumping power for FW (MW)                                     (htpmw_fw)                2.533E-01  OP 
 Mechanical pumping power for blanket (MW)                                (htpmw_blkt)              6.304E-02  OP 
 Mechanical pumping power for divertor (MW)                               (htpmw_div)               1.505E+01  OP 
 Mechanical pumping power for shield and vacuum vessel (MW)               (htpmw_shld)              9.129E-02  OP 
 Electrical pumping power for FW and blanket (MW)                         (htpmwe_fw_blkt)          3.330E-01  OP 
 Electrical pumping power for shield (MW)                                 (htpmwe_shld)             9.609E-02  OP 
 Electrical pumping power for divertor (MW)                               (htpmwe_div)              1.584E+01  OP 
 Total electrical pumping power for primary coolant (MW)                  (htpmw)                   1.000E+02  OP 
 Coolant pump power / non-pumping thermal power in shield                 (fpumpshld)               4.200E-02     
 Coolant pump power / non-pumping thermal power in divertor               (fpumpdiv)                4.200E-02     
 Electrical efficiency of heat transport coolant pumps                    (etahtp)                  9.500E-01     
 
 Plant thermodynamics: options :
 
 Divertor thermal power is collected at only 150 C and is used to preheat the coolant in the power cycle
 Shield thermal power is collected at only 150 C and is used to preheat the coolant in the power cycle
 Power conversion cycle efficiency model: steam Rankine cycle
 Coolant temperature at turbine inlet (K)                                 (tturb)                     803.000     
 Fraction of total high-grade thermal power to divertor                   (pdivfraction)                0.158  OP 
 
 Power Balance for Reactor (across vacuum vessel boundary) - Detail
 ------------------------------------------------------------------
 
                                            High-grade             Low-grade              Total
                                             thermal power (MW)     thermal power (MW)      (MW)
         First wall:
                               neutrons            212.75                0.00              212.75
             charged particle transport             19.22                0.00               19.22
                              radiation            236.45                0.00              236.45
                        coolant pumping              0.25                0.00                0.25
 
         Blanket:
                               neutrons           1513.08                0.00             1513.08
             charged particle transport              0.00                0.00                0.00
                              radiation              0.00                0.00                0.00
                        coolant pumping              0.06                0.00                0.06
 
         Shield:
                               neutrons              2.17                0.00                2.17
             charged particle transport              0.00                0.00                0.00
                              radiation              0.00                0.00                0.00
                        coolant pumping              0.09                0.00                0.09
 
         Divertor:
                               neutrons            177.06                0.00              177.06
             charged particle transport            150.47                0.00              150.47
                              radiation             30.72                0.00               30.72
                        coolant pumping             15.05                0.00               15.05
 
         TF coil:
                               neutrons              0.00                0.05                0.05
             charged particle transport              0.00                0.00                0.00
                              radiation              0.00                0.00                0.00
                        coolant pumping              0.00                0.00                0.00
 
         Losses to H/CD apparatus + diagnostics:
                               neutrons              0.00                0.00                0.00
             charged particle transport              0.00                0.00                0.00
                              radiation              0.00                0.00                0.00
                        coolant pumping              0.00                0.00                0.00
 
         ----------------------------------------------------------------------------------------
                                 Totals           2357.38                0.05             2357.43
 
 Total power leaving reactor (across vacuum vessel boundary) (MW)                                    2357.480  OP 
 
 Other secondary thermal power constituents :
 
 Heat removal from cryogenic plant (MW)                                   (crypmw)                     62.239  OP 
 Heat removal from facilities (MW)                                        (fachtmw)                    57.383  OP 
 Coolant pumping efficiency losses (MW)                                   (htpsecmw)                   84.545  OP 
 Heat removal from injection power (MW)                                   (pinjht)                     75.014  OP 
 Heat removal from tritium plant (MW)                                     (trithtmw)                   15.000  OP 
 Heat removal from vacuum pumps (MW)                                      (vachtmw)                     0.500  OP 
 TF coil resistive power (MW)                                             (tfcmw)                       0.000  OP 
 
 Total low-grade thermal power (MW)                                       (psechtmw)                  305.079  OP 
 Total High-grade thermal power (MW)                                      (pthermmw)                 2357.390  OP 
 
 Number of primary heat exchangers                                        (nphx)                            3  OP 
 
 
 Power Balance across separatrix :
 -------------------------------
 Only energy deposited in the plasma is included here.
 Total power loss is scaling power plus core radiation only (iradloss = 1)
 Transport power from scaling law (MW)                                    (pscalingmw)                299.011  OP 
 Radiation power from inside "coreradius" (MW)                            (pcoreradmw.)               118.632  OP 
 Total (MW)                                                                                           417.643  OP 
 
 Alpha power deposited in plasma (MW)                                     (falpha*palpmw)             365.255  OP 
 Power from charged products of DD and/or D-He3 fusion (MW)               (pchargemw.)                  1.435  OP 
 Ohmic heating (MW)                                                       (pohmmw.)                     0.954  OP 
 Injected power deposited in plasma (MW)                                  (pinjmw)                     50.000  OP 
 Total (MW)                                                                                           417.643  OP 
 
 Power Balance for Reactor - Summary :
 -------------------------------------
 Fusion power (MW)                                                        (powfmw.)                  1924.602  OP 
 Power from energy multiplication in blanket and shield (MW)              (emultmw)                   366.308  OP 
 Injected power (MW)                                                      (pinjmw.)                    50.000  OP 
 Ohmic power (MW)                                                         (pohmmw.)                     0.954  OP 
 Power deposited in primary coolant by pump (MW)                          (htpmw_mech)                 15.455  OP 
 Total (MW)                                                                                          2357.318  OP 
 
 Heat extracted from first wall and blanket (MW)                          (pthermfw_blkt)            1981.818  OP 
 Heat extracted from shield  (MW)                                         (pthermshld)                  2.265  OP 
 Heat extracted from divertor (MW)                                        (pthermdiv)                 373.307  OP 
 Nuclear and photon power lost to H/CD system (MW)                        (psechcd)                     0.000  OP 
 Nuclear power lost to TF (MW)                                            (ptfnuc)                      0.048  OP 
 Total (MW)                                                                                          2357.438  OP 
 
 Electrical Power Balance :
 --------------------------
 Net electric power output(MW)                                            (pnetelmw.)                 500.001  OP 
 Required Net electric power output(MW)                                   (pnetelin)                  500.000     
 Electric power for heating and current drive (MW)                        (pinjwp)                    125.014  OP 
 Electric power for primary coolant pumps (MW)                            (htpmw)                     100.000  OP 
 Electric power for vacuum pumps (MW)                                     (vachtmw)                     0.500     
 Electric power for tritium plant (MW)                                    (trithtmw)                   15.000     
 Electric power for cryoplant (MW)                                        (crypmw)                     62.239  OP 
 Electric power for TF coils (MW)                                         (tfacpd)                      8.895  OP 
 Electric power for PF coils (MW)                                         (pfwpmw)                      1.455  OP 
 All other internal electric power requirements (MW)                      (fachtmw)                    57.383  OP 
 Total (MW)                                                               (tot_plant_power)           870.487  OP 
 Total (MW)                                                                                           870.487  OP 
 
 Gross electrical output* (MW)                                            (pgrossmw)                  870.487  OP 
 (*Power for pumps in secondary circuit already subtracted)
 
 Power balance for power plant :
 -------------------------------
 Fusion power (MW)                                                        (powfmw.)                  1924.602  OP 
 Power from energy multiplication in blanket and shield (MW)              (emultmw)                   366.308  OP 
 Total (MW)                                                                                          2290.910  OP 
 
 Net electrical output (MW)	                                              (pnetelmw)                  500.001  OP 
 Heat rejected by main power conversion circuit (MW)                      (rejected_main)            1486.903  OP 
 Heat rejected by other cooling circuits (MW)                             (psechtmw)                  305.079  OP 
 Total (MW)                                                                                          2291.983  OP 
 
 
 Plant efficiency measures :
 
 Net electric power / total nuclear power (%)                             (pnetelmw/(powfmw+em         21.825  OP 
 Net electric power / total fusion power (%)                              (pnetelmw/powfmw)            25.979  OP 
 Gross electric power* / high grade heat (%)                              (etath)                      36.926     
 (*Power for pumps in secondary circuit already subtracted)
 Recirculating power fraction                                             (cirpowfr)                    0.426  OP 
 
 Time-dependent power usage
 
         Pulse timings [s]:
 
                                          tramp      tohs     theat     tburn     tqnch    tdwell
                                          -----      ----     -----     -----     -----    ------
                               Duration   30.00     30.00     10.00   7200.01     30.00    500.00
                                 ------   -----      ----     -----     -----     -----    ------
 
         Continous power usage [MWe]:
 
                                 System   tramp      tohs     theat     tburn     tqnch    tdwell
                                 ------   -----      ----     -----     -----     -----    ------
                        Primary cooling  100.00    100.00    100.00    100.00    100.00    100.00
                              Cyroplant   62.24     62.24     62.24     62.24     62.24     62.24
                                 Vacuum    0.50      0.50      0.50      0.50      0.50      0.50
                                Tritium   15.00     15.00     15.00     15.00     15.00     15.00
                                     TF    8.89      8.89      8.89      8.89      8.89      8.89
                             Facilities   57.38     57.38     57.38     57.38     57.38     57.38
                                 ------   -----      ----     -----     -----     -----    ------
                                  Total  244.02    244.02    244.02    244.02    244.02    244.02
                                 ------   -----      ----     -----     -----     -----    ------
 
         Intermittent power usage [MWe]:
 
                                 System   tramp      tohs     theat     tburn     tqnch    tdwell
                                 ------   -----      ----     -----     -----     -----    ------
                                 H & CD    0.00    300.00    300.00    125.01    300.00      0.00
                                     PF  907.41   -371.36      0.00      2.29  -1085.99      0.00
                                 ------   -----      ----     -----     -----     -----    ------
                                  Total  907.41    -71.36    300.00    127.31   -785.99      0.00
                                 ------   -----      ----     -----     -----     -----    ------
 
         Power production [MWe]:
 
                                          tramp      tohs     theat     tburn     tqnch    tdwell       avg
                                          -----      ----     -----     -----     -----    ------       ---
                            Gross power    0.00      0.00      0.00    870.49      0.00      0.00
                              Net power-1151.42   -172.65   -544.02    499.16    541.97   -244.02    441.42
                                 ------   -----      ----     -----     -----     -----    ------
 
 
 *************************** Water usage during plant operation (secondary cooling) ***************************
 
 Estimated amount of water used through different cooling system options:
 1. Cooling towers
 2. Water bodies (pond, lake, river): recirculating or once-through
 Volume used in cooling tower (m3/day)                                    (waterusetower)           6.322E+04  OP 
 Volume used in recirculating water system (m3/day)                       (wateruserecirc)          2.116E+04  OP 
 Volume used in once-through water system (m3/day)                        (wateruseonethru)         2.074E+06  OP 
 
 ******************************************** Errors and Warnings *********************************************
 
 (See top of file for solver errors and warnings.)
 PROCESS status flag:   Warning messages
 PROCESS error status flag                                                (error_status)                    2     
150     2   CHECK: Lower limit of volume averaged electron temperature (te) has been raised 
155     2   CHECK: dene used as iteration variable without constraint 81 (neped<ne0)        
244     2   PHYSICS: Diamagnetic fraction is more than 1%, but not calculated. Consider usin
 Final error identifier                                                   (error_id)                      244     
 
 ******************************************* End of PROCESS Output ********************************************
 
 
 *************************************** Copy of PROCESS Input Follows ****************************************
 
*****

*--------------------------------------------------*

*---------------Constraint Equations---------------*
neqns = 21
icc = 1        * beta (consistency equation)
icc = 2        * global power balance (consistency equation)
icc = 5        * density upper limit
icc = 7        * beam ion density (nbi) (consistency equation)
icc = 8        * neutron wall load upper limit
*icc = 10       * toroidal field 1/r (consistency equation)
icc = 11       * radial build (consistency equation)
icc = 13       * burn time lower limit (pulse)
icc = 15       * l-h power threshold limit
icc = 16      * net electric power lower limit
icc = 17      * radiation fraction upper limit
icc = 24      * beta upper limit
icc = 26      * central solenoid eof current density upper limit
icc = 27      * central solenoid bop current density upper limit
icc = 30      * injection power upper limit
icc = 31      * tf coil case stress upper limit (sctf)
icc = 32      * tf coil conduit stress upper limit (sctf)
icc = 33      * i_op / i_critical (tf coil) (sctf)
icc = 34      * dump voltage upper limit (sctf)
icc = 35      * j_winding pack/j_protection upper limit (sctf)
icc = 52      * tritium breeding ratio lower limit
icc = 56      * pseparatrix/rmajor upper limit

*---------------Iteration Variables----------------*
nvar = 38
ixc = 2        * bt * Toroidal field on axis (t) (iteration variable 2)
boundl(2) = 0.01
boundu(2) = 10.0

ixc = 3        * rmajor * Plasma major radius (m) (iteration variable 3)
boundl(3) = 8.0
boundu(3) = 9.1

ixc = 4        * te * Volume averaged electron temperature (kev)
boundl(4) = 5.0
boundu(4) = 150.0

ixc = 5        * beta * Total plasma beta (iteration variable 5)
boundl(5) = 0.001
boundu(5) = 1.0

ixc = 6        * dene * Electron density (/m3) (iteration variable 6)
boundl(6) = 7e+19
boundu(6) = 1e+21

ixc = 7        * rnbeam * Hot beam density / n_e (iteration variable 7)
boundl(7) = 1e-06
boundu(7) = 1.0

ixc = 9        * fdene * F-value for density limit
boundl(9) = 0.001
boundu(9) = 1.2

ixc = 10       * hfact * H factor on energy confinement times (iteration variable 10)
boundl(10) = 0.1
boundu(10) = 1.1

*ixc = 12       * oacdcp * Overall current density in tf coil inboard legs (a/m2)
*boundl(12) = 100000.0
*boundu(12) = 150000000.0

ixc = 13      * tfcth * Inboard tf coil thickness; (centrepost for st) (m)
boundl(13) = 1.05
boundu(13) = 5.0

ixc = 14      * fwalld * F-value for maximum wall load
boundl(14) = 0.001
boundu(14) = 1.0

ixc = 16      * ohcth * Central solenoid thickness (m)
boundl(16) = 0.2
boundu(16) =2.0

ixc = 18      * q * Safety factor 'near' plasma edge (iteration variable 18)
boundl(18) = 3.0
boundu(18) = 100.0

ixc = 21      * ftburn * F-value for minimum burn time
boundl(21) = 0.001
boundu(21) = 1.0

ixc = 28      * fradpwr * F-value for core radiation power limit
boundl(28) = 0.001
boundu(28) = 0.99

ixc = 29      * bore * Central solenoid inboard radius (m)
boundl(29) = 0.1
boundu(29) = 10.0

ixc = 36      * fbetatry * F-value for beta limit
boundl(36) = 0.001
boundu(36) = 1.0

ixc = 37      * coheof * Central solenoid overall current density at end of flat-top (a/m2)
boundl(37) = 100000.0
boundu(37) = 100000000.0

ixc = 38      * fjohc * F-value for central solenoid current at end-of-flattop
boundl(38) = 0.01
boundu(38) = 0.25

ixc = 39      * fjohc0 * F-value for central solenoid current at beginning of pulse
boundl(39) = 0.001
boundu(39) = 0.25

ixc = 41      * fcohbop * Ratio of central solenoid overall current density at
boundl(41) = 0.001
boundu(41) = 1.0

ixc = 42      * gapoh * Gap between central solenoid and tf coil
boundl(42) = 0.05
boundu(42) = 0.1

ixc = 44      * fvsbrnni * Fraction of the plasma current produced by
boundl(44) = 0.001
boundu(44) = 1.0

ixc = 48      * fstrcase * F-value for tf coil case stress
boundl(48) = 0.001
boundu(48) = 1.0

ixc = 49      * fstrcond * F-value for tf coil conduit stress
boundl(49) = 0.001
boundu(49) = 1.0

ixc = 50      * fiooic * F-value for tf coil operating current / critical
boundl(50) = 0.001
boundu(50) = 0.5

ixc = 51      * fvdump * F-value for dump voltage
boundl(51) = 0.001
boundu(51) = 1.0

ixc = 53      * fjprot * F-value for tf coil winding pack current density
boundl(53) = 0.001
boundu(53) = 1.0

ixc = 56      * tdmptf * Dump time for tf coil (s)
boundl(56) = 10.0
boundu(56) = 1000000.0

ixc = 57      * thkcas * Inboard tf coil case outer (non-plasma side) thickness (m)
boundl(57) = 0.05
boundu(57) = 1.0

ixc = 58      * thwcndut * Tf coil conduit case thickness (m)
boundl(58) = 0.004
boundu(58) = 1.0

ixc = 59      * fcutfsu * Copper fraction of cable conductor (tf coils)
boundl(59) = 0.001
boundu(59) = 1.0

ixc = 61      * gapds * Gap between inboard vacuum vessel and tf coil (m)
boundl(61) = 0.12
boundu(61) = 10.0

ixc = 89      * ftbr * F-value for minimum tritium breeding ratio
boundl(89) = 0.001
boundu(89) = 1.0

ixc = 97      * fpsepr * F-value for maximum psep/r limit
boundl(97) = 0.001
boundu(97) = 1.0

ixc = 98      * li6enrich * Lithium-6 enrichment of breeding material (%)
boundl(98) = 7.4
boundu(98) = 100.0

ixc = 102     * fimpvar * Impurity fraction to be used as fimp(impvar)
boundl(102) = 1e-06
boundu(102) = 0.01

ixc = 103     * flhthresh * F-value for l-h power threshold
boundl(103) = 1.0
boundu(103) = 1000000.0

ixc = 108     * breeder_f * Volume ratio* li4sio4/(be12ti+li4sio4) (iteration variable 108)
boundl(108) = 0.001
boundu(108) = 1.0

*-----------------Build Variables------------------*
bore = 2.354     * Central solenoid inboard radius (m)
ddwex = 0.15     * Cryostat thickness (m)
d_vv_in  = 0.32  * Inboard vacuum vessel thickness (tf coil / shield) (m)
d_vv_out = 0.32  * Outboard vacuum vessel thickness (tf coil / shield) (m)
d_vv_top = 0.32  * Topside vacuum vessel thickness (tf coil / shield) (m)
d_vv_bot = 0.32  * Underside vacuum vessel thickness (tf coil / shield) (m)
gapds = 0.12     * Gap between inboard vacuum vessel and tf coil (m)
gapoh = 0.05     * Gap between central solenoid and tf coil
gapomin = 0.2    * Minimum gap between outboard vacuum vessel and tf coil (m)
ohcth = 0.82414  * Central solenoid thickness (m)
scrapli = 0.225  * Gap between plasma and first wall; inboard side (m)
scraplo = 0.225  * Gap between plasma and first wall; outboard side (m)
shldith = 0.3    * Inboard shield thickness (m)
shldoth = 0.8    * Outboard shield thickness (m)
shldtth = 0.3    * Upper/lower shield thickness (m);
tfcth = 0.91859  * Inboard tf coil thickness; (centrepost for st) (m)
vgap2 = 0.12     * Vertical gap between vacuum vessel and tf coil (m)
vgap = 1.6     * Vertical gap between x-point and divertor (m)


*---------------Buildings Variables----------------*


*---------------Constraint Variables---------------*
bmxlim = 14.0    * Maximum peak toroidal field (t)
fbetatry = 0.5308  * F-value for beta limit
fdene = 1.0457   * F-value for density limit
fhldiv = 2.0     * F-value for divertor heat load
fjohc = 0.25     * F-value for central solenoid current at end-of-flattop
fjohc0 = 0.25    * F-value for central solenoid current at beginning of pulse
flhthresh = 1.398  * F-value for l-h power threshold
fpeakb = 0.9229  * F-value for maximum toroidal field
fradpwr = 0.5822  * F-value for core radiation power limit
fstrcond = 0.8256  * F-value for tf coil conduit stress
fwalld = 0.13024  * F-value for maximum wall load
pnetelin = 500.0  * Required net electric power (mw)
pseprmax = 17.0  * Maximum ratio of power crossing the separatrix to
tbrnmn = 7200.0  * Minimum burn time (s)
walalw = 8.0     * Allowable wall-load (mw/m2)


*------------------Cost Variables------------------*
abktflnc = 15.0  * Allowable first wall/blanket neutron
adivflnc = 20.0  * Allowable divertor heat fluence (mw-yr/m2)
cfactr = 0.5     * Total plant availability fraction;
iavail = 0       * Switch for plant availability model * use input value for cfactr;
avail_min = 0.45  * Minimum availability (constraint equation 61)
div_nref = 300000  * Reference value for cycle cycle life of divertor
div_nu = 800000  * The cycle when the divertor fails with 100% probability
fwbs_nref = 300000  * Reference value for cycle life of blanket
fwbs_nu = 800000  * The cycle when the blanket fails with 100% probability
tlife = 40.0     * Plant life (years)


*-------------Current Drive Variables--------------*
bscfmax = 0.99   * Maximum fraction of plasma current from bootstrap;
etanbi = 0.4     * Neutral beam wall plug to injector efficiency
frbeam = 1.0     * R_tangential / r_major for neutral beam injection
pinjalw = 50.0   * Maximum allowable value for injected power (mw)


*----------------Divertor Variables----------------*
anginc = 0.175   * Angle of incidence of field line on plate (rad)
divdum = 1       * Switch for divertor zeff model* 0=calc; 1=input
divfix = 0.621   * Divertor structure vertical thickness (m)
hldivlim = 10.0  * Heat load limit (mw/m2)
ksic = 1.4       * Power fraction for outboard double-null scrape-off plasma
prn1 = 0.4       * N-scrape-off / n-average plasma;
zeffdiv = 3.5    * Zeff in the divertor region (if divdum /= 0)


*------------------Fwbs Variables------------------*
iblanket = 3     * Switch for blanket model * ccfe hcpb model with tritium breeding ratio calculation
li6enrich = 83.463014  * Lithium-6 enrichment of breeding material (%)
breeder_f = 0.510455  * Volume ratio* li4sio4/(be12ti+li4sio4) (iteration variable 108)

vfpblkt = 0.1              * He purge void fraction of blanket by volume
iblanket_thickness = 1  * Blanket thickness switch * thin    0;53 m inboard; 0;91 m outboard
secondary_cycle = 3  * Switch for thermodynamic model of power conversion cycle * steam rankine cycle;
afwi = 0.006     * Inner radius of inboard first wall/blanket coolant channels (m)
afwo = 0.006     * Inner radius of outboard first wall/blanket coolant channels (m)
nblktmodto = 54  * Number of outboard blanket modules in toroidal direction
nblktmodti = 36  * Number of inboard blanket modules in toroidal direction
tfwmatmax = 1100.0  * Maximum temperature of first wall material (k) (secondary_cycle>1)
htpmw_min = 100.0   * Minimum total electrical power for primary coolant pumps  (MW)
tbrmin = 1.15       * minimum tritium breeding ratio (constraint equation 52)

*-----------------Global Variables-----------------*
runtitle = demo 1 model for cost paper  * Short descriptive title for the run
verbose = 0      * Switch for turning on/off diagnostic messages * turn on diagnostics


*-------------Heat Transport Variables-------------*
etath = 0.375    * Thermal to electric conversion efficiency; input if ipowerflow=0

fpumpblkt = 0.042  * Fraction of total blanket thermal power required
fpumpdiv = 0.042  * Fraction of total divertor thermal power required
fpumpfw = 0.042  * Fraction of total first wall thermal power required
fpumpshld = 0.042  * Fraction of total shield thermal power required
ipowerflow = 0   * Switch for power flow model * pre-2014 version;


*------------------Ife Variables-------------------*


*------------Impurity Radiation Module-------------*
coreradius = 0.6  * Normalised radius defining the 'core' region
fimp = 1.0, 0.1, 0.0, 0.0, 0.0, 0.0, 0.0, 0.0, 0.0, 0.0, 0.0, 0.0, 0.00044, 5e-05  * Impurity number density fractions relative to electron density
fimpvar = 0.00023564  * Impurity fraction to be used as fimp(impvar)
impvar = 13      * Fimp element value to be varied if iteration


*---------------------Numerics---------------------*
ioptimz = 1      * Code operation switch * for no optimisation; hybrd only;
minmax = 7       * Switch for figure-of-merit * major radius
epsvmc = 1.0e-4   * Error tolerance for vmcon


*----------------Pf Power Variables----------------*


*-----------------Pfcoil Variables-----------------*
coheof = 13465000.0  * Central solenoid overall current density at end of flat-top (a/m2)
cptdin = 42200.0, 42200.0, 42200.0, 42200.0, 43000.0, 43000.0, 43000.0, 43000.0  * Peak current per turn input for pf coil i (a)
fcohbop = 0.9359  * Ratio of central solenoid overall current density at
ipfloc = 2, 2, 3, 3  * Switch for locating scheme of pf coil group i
isumatpf = 3     * Switch for superconductor material in pf coils * nbti;
ncls = 1, 1, 2, 2  * Number of pf coils in group j
ngrp = 4         * Number of groups of pf coils;
ohhghf = 0.9     * Central solenoid height / tf coil internal height
rjconpf = 11000000.0, 11000000.0, 6000000.0, 6000000.0, 8000000.0, 8000000.0, 8000000.0, 8000000.0  * Average winding pack current density of pf coil i (a/m2)
rpf2 = -1.825    * Offset (m) of radial position of ipfloc=2 pf coils

zref = 3.6, 1.2, 1.0, 2.8, 1.0, 1.0, 1.0, 1.0  * Pf coil vertical positioning adjuster


*----------------Physics Variables-----------------*
alphaj = 2.0     * Current profile index;
alphan = 1.0     * Density profile index
alphat = 1.0     * Temperature profile index
aspect = 3.1     * Aspect ratio (iteration variable 1)
beta = 0.035  * Total plasma beta (iteration variable 5)
bt = 5.3829      * Toroidal field on axis (t) (iteration variable 2)
dene = 8.0e+19  * Electron density (/m3) (iteration variable 6)
dnbeta = 3.0     * (troyon-like) coefficient for beta scaling;
fkzohm = 1.0245  * Zohm elongation scaling adjustment factor (ishape=2; 3)
fvsbrnni = 0.473  * Fraction of the plasma current produced by
gamma = 0.3      * Ejima coefficient for resistive startup v-s formula
hfact = 1.1      * H factor on energy confinement times (iteration variable 10)
ibss = 4         * Switch for bootstrap current scaling * for sauter et al scaling
iculbl = 1       * Switch for beta limit scaling * apply limit to thermal beta;
*impc = 0.0       * Carbon impurity multiplier (imprad_model=0 only)
*impo = 0.0       * Oxygen impurity multiplier (imprad_model=0 only)
nesep = 2e+19    * Electron density at separatrix (/m3) (ipedestal=1)
neped = 5.75E+19 * Electron density at pedestal (/m3) (ipedestal=1)
rhopedn = 0.94   * R/a of density pedestal (ipedestal=1)
rhopedt = 0.94   * R/a of temperature pedestal (ipedestal=1)
teped = 5.5      * Electron temperature of pedestal (kev) (ipedestal=1)
tesep = 0.1      * Electron temperature at separatrix (kev) (ipedestal=1)
ishape = 2       * Switch for plasma cross-sectional shape calculation * set kappa to the natural elongation value (zohm iter scaling);
kappa = 1.7      * Plasma separatrix elongation (calculated if ishape > 0)
q = 3.2267       * Safety factor 'near' plasma edge (iteration variable 18)
tauratio = 5.0   * Ratio of he and pellet particle confinement times
rmajor = 8.7  * Plasma major radius (m) (iteration variable 3)
rnbeam = 0.0020723  * Hot beam density / n_e (iteration variable 7)
te = 12.6      * Volume averaged electron temperature (kev)
triang = 0.5     * Plasma separatrix triangularity (calculated if ishape=1; 3 or 4)
*zfear = 1        * High-z impurity switch; 0=iron; 1=argon


*-----------------Pulse Variables------------------*
lpulse = 1       * Switch for reactor model * pulsed operation


*------------------Rfp Variables-------------------*


*-------------------Scan Module--------------------*
isweep = 1       * Number of scan points to calculate
nsweep = 3       * Switch denoting quantity to scan * pnetelin
sweep = 500.0    * Actual values to use in scan


*--------------Stellarator Variables---------------*


*-----------------Tfcoil Variables-----------------*
casths = 0.1     * Inboard tf coil sidewall case thickness (m)
cpttf = 65000.0  * Tf coil current per turn (a)
sig_tf_case_max  = 5.5E8 * Allowable maximum shear stress in TF coil case (Tresca criterion) (Pa)
sig_tf_wp_max    = 5.5E8 * Allowable maximum shear stress in TF coil conduit (Tresca criterion) (Pa)
alstroh = 5.5D8  * allowable von Mises stress in CS structural material (Pa)
fcutfsu = 0.6667  * Copper fraction of cable conductor (tf coils)
oacdcp = 10547000.0  * Overall current density in tf coil inboard legs (a/m2)
ripmax = 0.6     * Maximum allowable toroidal field ripple amplitude
tdmptf = 12.957  * Dump time for tf coil (s)
n_tf = 18.0      * Number of tf coils (default = 50 for stellarators)
tftmp = 4.75     * Peak helium coolant temperature in tf coils and pf coils (k)
thicndut = 0.002  * Conduit insulation thickness (m)
thkcas = 0.49102  * Inboard tf coil case outer (non-plasma side) thickness (m)
thwcndut = 0.004  * Tf coil conduit case thickness (m)
tinstf = 0.013   * Ground wall insulation thickness (m)
tmargmin = 1.7   * Minimum allowable temperature margin (cs and tf coils) (k)
vdalw = 12.65    * Max voltage across tf coil during quench (kv)
vftf = 0.33      * Coolant fraction of tf coil leg (i_tf_sup=0)


*-----------------Times Variables------------------*
tdwell = 500.0   * Time between pulses in a pulsed reactor (s)


*-----------------Vacuum Variables-----------------*<|MERGE_RESOLUTION|>--- conflicted
+++ resolved
@@ -8,25 +8,14 @@
  
    Program :
    Version : 2.3.0   Release Date :: 2022-01-20
-<<<<<<< HEAD
-   Tag No. : v2.1-1176-g8889788a code contains untracked changes
+   Tag No. : v2.1-1259-g2bf9b76f code contains untracked changes
     Branch : 1205-tf-cond-stiffness
-   Git log : Changed\ the\ name\ of\ the\ TF\ coil\ conductor\ behavior
- Date/time :  7 Feb 2022 11:24:54 -05:00(hh:mm) UTC
+   Git log : Added\ Poisson|s\ ratio\ to\ output
+ Date/time : 23 Feb 2022 11:12:50 -05:00(hh:mm) UTC
       User : cswan
   Computer : cswan-2017-desktop
- Directory : /tmp/pytest-of-cswan/pytest-18/test_solver0
-     Input : /tmp/pytest-of-cswan/pytest-18/test_scenario_costs_paper_0/IN.DAT
-=======
-   Tag No. : v2.1-1238-g0543b5a2
-    Branch : 1561-incorrect-adjustment-of-vgaptop-in-double-null-case
-   Git log : Merge\ branch\ |develop|\ into\ 1561-incorrect-adjustm
- Date/time : 14 Feb 2022 12:15:08 +00:00(hh:mm) UTC
-      User : rhicha
-  Computer : l0500
- Directory : /tmp/pytest-of-rhicha/pytest-283/test_solver0
-     Input : /tmp/pytest-of-rhicha/pytest-283/test_scenario_costs_paper_0/IN.DAT
->>>>>>> 21c3b4b6
+ Directory : /tmp/pytest-of-cswan/pytest-25/test_solver0
+     Input : /tmp/pytest-of-cswan/pytest-25/test_scenario_costs_paper_0/IN.DAT
  Run title : demo 1 model for cost paper
   Run type : Reactor concept design: Pulsed tokamak model, (c) CCFE
  
@@ -744,8 +733,10 @@
  Toroidal modulus            (GPa)     205.000        24.450       205.000
  Vertical modulus            (GPa)     205.000       104.505       374.473
  
- WP toroidal modulus (GPa)                                                (eyoung_wp_t*1.0D-9)      2.072E+01  OP 
+ WP transverse modulus (GPa)                                              (eyoung_wp_t*1.0D-9)      2.072E+01  OP 
  WP vertical modulus (GPa)                                                (eyoung_wp_z*1.0D-9)      8.395E+01  OP 
+ WP transverse Poisson's ratio                                            (poisson_wp_t)            3.069E-01  OP 
+ WP vertical-transverse Pois. rat.                                        (poisson_wp_z)            3.212E-01  OP 
  Maximum radial deflection at midplane (m)                                (deflect)                -5.446E-03  OP 
  Vertical strain on casing                                                (casestr)                 9.480E-04  OP 
  Radial strain on insulator                                               (insstrain)              -1.078E-02  OP 
@@ -1312,27 +1303,15 @@
  
  Component Masses :
  
-<<<<<<< HEAD
  First Wall Armour Mass (kg)                                              (fw_armour_mass)          7.849E+04  OP 
  First Wall Mass, excluding armour (kg)                                   (fwmass)                  1.717E+05  OP 
  Blanket Mass - Total(kg)                                                 (whtblkt)                 2.833E+06  OP 
      Blanket Mass - TiBe12 (kg)                                           (whtbltibe12)             1.048E+06  OP 
-     Blanket Mass - Li2SiO4 (kg)                                          (whtblli4sio4)            9.274E+05  OP 
+     Blanket Mass - Li4SiO4 (kg)                                          (whtblli4sio4)            9.274E+05  OP 
      Blanket Mass - Steel (kg)                                            (whtblss)                 8.580E+05  OP 
  Total mass of armour, first wall and blanket (kg)                        (armour_fw_bl_mass)       3.084E+06  OP 
  Shield Mass (kg)                                                         (whtshld)                 4.042E+06  OP 
  Vacuum vessel mass (kg)                                                  (vvmass)                  9.202E+06  OP 
-=======
- First Wall Armour Mass (kg)                                              (fw_armour_mass)          7.887E+04  OP 
- First Wall Mass, excluding armour (kg)                                   (fwmass)                  1.725E+05  OP 
- Blanket Mass - Total(kg)                                                 (whtblkt)                 2.846E+06  OP 
-     Blanket Mass - TiBe12 (kg)                                           (whtbltibe12)             1.053E+06  OP 
-     Blanket Mass - Li4SiO4 (kg)                                          (whtblli4sio4)            9.310E+05  OP 
-     Blanket Mass - Steel (kg)                                            (whtblss)                 8.617E+05  OP 
- Total mass of armour, first wall and blanket (kg)                        (armour_fw_bl_mass)       3.097E+06  OP 
- Shield Mass (kg)                                                         (whtshld)                 4.059E+06  OP 
- Vacuum vessel mass (kg)                                                  (vvmass)                  9.238E+06  OP 
->>>>>>> 21c3b4b6
  
  Nuclear heating :
  
