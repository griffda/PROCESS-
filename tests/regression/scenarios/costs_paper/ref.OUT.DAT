 *****                                                                       
 impvar is now deprecated - use iteration variables 125-136 instead.
 
 **************************************************************************************************************
 ************************************************** PROCESS ***************************************************
 ************************************** Power Reactor Optimisation Code ***************************************
 **************************************************************************************************************
 
   Program :
   Version : 2.3.0   Release Date :: 2022-01-20
<<<<<<< HEAD
   Tag No. : v2.1-1386-g2155ecdc code contains untracked changes
    Branch : 1456-convert-pfcoil-f90-to-python
   Git log : Regression\ reference\ changes\ to\ kallenbach\ and\ hts
 Date/time :  6 Apr 2022 14:09:51 +01:00(hh:mm) UTC
      User : jon
  Computer : jon-Precision-3560
 Directory : /home/jon/code/process
     Input : /tmp/pytest-of-jon/pytest-76/popen-gw4/test_scenario_costs_paper_0/IN.DAT
=======
   Tag No. : v2.1-1592-g962112e9
    Branch : divertor-costs-into-cost-model-2-more-stable
   Git log : Removed\ costs_step.f90\ as\ superceded\ by\ python\ ver
 Date/time : 19 Apr 2022 11:31:24 +01:00(hh:mm) UTC
      User : jg6173
  Computer : L1088
 Directory : /tmp/pytest-of-jg6173/pytest-70/test_solver0
     Input : /tmp/pytest-of-jg6173/pytest-70/test_scenario_costs_paper_0/IN.DAT
>>>>>>> c2e851f9
 Run title : demo 1 model for cost paper
  Run type : Reactor concept design: Pulsed tokamak model, (c) CCFE
 
 **************************************************************************************************************
 
   Equality constraints : 21
 Inequality constraints : 00
      Total constraints : 21
    Iteration variables : 38
         Max iterations : 200
       Figure of merit  : +07  -- minimise capital cost.
  Convergence parameter : 1.00E-04
 
 **************************************************************************************************************
 
 (Please include this header in any models, presentations and papers based on these results)
 
 **************************************************************************************************************
 
 Quantities listed in standard row format are labelled as follows in columns 112-114:
 ITV : Active iteration variable (in any output blocks)
 OP  : Calculated output quantity
 Unlabelled quantities in standard row format are generally inputs
 Note that calculated quantities may be trivially rescaled from inputs, or equal to bounds which are input.
 
 
 **************************************************************************************************************
 ***** Scan point  1 of  1: Net_electric_power_(MW), pnetelin =  5.000E+02 *****
 **************************************************************************************************************
 
 ************************************************** Numerics **************************************************
 
 PROCESS has performed a VMCON (optimisation) run.
 and found a feasible set of parameters.
 
 VMCON error flag                                                         (ifail)                           1     
 Number of iteration variables                                            (nvar)                           38     
 Number of constraints (total)                                            (neqns+nineqns)                  21     
 Optimisation switch                                                      (ioptimz)                         1     
 Figure of merit switch                                                   (minmax)                          7     
 Square root of the sum of squares of the constraint residuals            (sqsumsq)                 1.079E-05  OP 
 VMCON convergence parameter                                              (convergence_parameter)   5.880E-06  OP 
 Number of VMCON iterations                                               (nviter)                         14  OP 
 
PROCESS has successfully optimised the iteration variables to minimise the figure of merit          CAPITAL COST.
 
 Certain operating limits have been reached,
 as shown by the following iteration variables that are
 at or near to the edge of their prescribed range :
 
                   fdene         =  1.2000E+00 is at or above its upper bound:  1.2000E+00
                   hfact         =  1.1000E+00 is at or above its upper bound:  1.1000E+00
                   q             =  3.0000E+00 is at or below its lower bound:  3.0000E+00
                   ftburn        =  1.0000E+00 is at or above its upper bound:  1.0000E+00
                   fjohc         =  2.5000E-01 is at or above its upper bound:  2.5000E-01
                   fjohc0        =  2.5000E-01 is at or above its upper bound:  2.5000E-01
                   gapoh         =  5.0000E-02 is at or below its lower bound:  5.0000E-02
                   fstrcase      =  1.0000E+00 is at or above its upper bound:  1.0000E+00
                   fiooic        =  5.0000E-01 is at or above its upper bound:  5.0000E-01
                   fvdump        =  1.0000E+00 is at or above its upper bound:  1.0000E+00
                   fjprot        =  1.0000E+00 is at or above its upper bound:  1.0000E+00
                   thwcndut      =  4.0000E-03 is at or below its lower bound:  4.0000E-03
                   gapds         =  1.2000E-01 is at or below its lower bound:  1.2000E-01
                   ftbr          =  1.0000E+00 is at or above its upper bound:  1.0000E+00
                   fpsepr        =  1.0000E+00 is at or above its upper bound:  1.0000E+00
 
 The solution vector is comprised as follows :
 
                                          final       final /
    i                                     value       initial
 
    1                  bt               5.2774E+00     0.9804
    2                  rmajor           8.8513E+00     1.0174
    3                  te               1.2724E+01     1.0098
    4                  beta             3.4731E-02     0.9923
    5                  dene             8.1539E+19     1.0192
    6                  rnbeam           1.5668E-03     0.7561
    7                  fdene            1.2000E+00     1.1476
    8                  hfact            1.1000E+00     1.0000
    9                  tfcth            1.0824E+00     1.1783
   10                  fwalld           1.3019E-01     0.9996
   11                  ohcth            6.0361E-01     0.7324
   12                  q                3.0000E+00     0.9297
   13                  ftburn           1.0000E+00     1.0000
   14                  fradpwr          6.3971E-01     1.0988
   15                  bore             2.5426E+00     1.0801
   16                  fbetatry         5.3218E-01     1.0026
   17                  coheof           1.6740E+07     1.2432
   18                  fjohc            2.5000E-01     1.0000
   19                  fjohc0           2.5000E-01     1.0000
   20                  fcohbop          9.3296E-01     0.9969
   21                  gapoh            5.0000E-02     1.0000
   22                  fvsbrnni         4.5603E-01     0.9641
   23                  fstrcase         1.0000E+00     1.0000
   24                  fstrcond         7.6740E-01     0.9295
   25                  fiooic           5.0000E-01     1.0000
   26                  fvdump           1.0000E+00     1.0000
   27                  fjprot           1.0000E+00     1.0000
   28                  tdmptf           1.7894E+01     1.3811
   29                  thkcas           5.1950E-01     1.0580
   30                  thwcndut         4.0000E-03     1.0000
   31                  fcutfsu          8.0541E-01     1.2081
   32                  gapds            1.2000E-01     1.0000
   33                  ftbr             1.0000E+00     1.0000
   34                  fpsepr           1.0000E+00     1.0000
   35                  li6enrich        5.4202E+01     0.6494
   36                  fimpvar          3.4008E-04     0.7729
   37                  flhthresh        1.3405E+00     0.9589
   38                  breeder_f        4.5453E-01     0.8904
 
 The following equality constraint residues should be close to zero :
 
                                               physical                 constraint                 normalised
                                              constraint                 residue                    residue
 
<<<<<<< HEAD
    1  Beta consistency                      =  3.4728E-02             -2.4029E-11                 6.9192E-10
    2  Global power balance consistency      =  1.7862E-01 MW/m3        4.2323E-10 MW/m3          -2.3694E-09
    3  Density upper limit                   <  8.9959E+19 /m3          3.9210E+08 /m3             4.3587E-12
    4  Beam ion density consistency          =  1.2740E+17 /m3         -2.4497E+08 /m3             1.9228E-09
    5  Neutron wall load upper limit         <  1.0375E+00 MW/m2       -6.8549E-09 MW/m2          -6.6070E-09
    6  Radial build consistency              =  8.8725E+00 m           -5.7149E-10 m               6.4411E-11
    7  Burn time lower limit                 >  7.2000E+03 sec          4.9336E-02 sec            -6.8523E-06
    8  L-H power threshold limit             >  1.1233E+02 MW          -3.7871E-06 MW              3.3715E-08
    9  Net electric power lower limit        >  5.0000E+02 MW          -6.3147E-04 MW             -1.2629E-06
   10  Radiation fraction upper limit        <  1.7862E-01 MW/m3       -1.7059E-09 MW/m3           1.4942E-08
   11  Beta upper limit                      <  5.6067E-02              5.1512E-11                 9.1876E-10
   12  CS coil EOF current density limit     <  6.6811E+07 A/m2         1.1182E+02 A/m2            1.6737E-06
   13  CS coil BOP current density limit     <  6.2341E+07 A/m2         9.8966E+01 A/m2            1.5875E-06
   14  Injection power upper limit           <  5.0000E+01 MW          -2.1228E-08 MW              4.2455E-10
   15  TF coil case stress upper limit       <  5.5000E+08 Pa          -1.3588E+02 Pa             -2.4705E-07
   16  TF coil conduit stress upper lim      <  5.5000E+08 Pa          -6.6476E+02 Pa             -1.2087E-06
   17  I_op / I_critical (TF coil)           <  5.6333E+07 A/m2        -2.4218E+02 A/m2            8.5982E-06
   18  Dump voltage upper limit              <  1.2650E+01 V            2.5220E-08 V               1.9937E-09
   19  J_winding pack/J_protection limit     <  2.8166E+07 A/m2         0.0000E+00 A/m2            8.4063E-06
   20  Tritium breeding ratio lower lim      >  1.1500E+00              1.1032E-05                -9.5934E-06
   21  Psep / R upper limit                  <  1.7000E+01 MW/m         5.4538E-07 MW/m           -3.2081E-08
=======
    1  Beta consistency                      =  3.4731E-02              5.4078E-12                -1.5571E-10
    2  Global power balance consistency      =  1.7976E-01 MW/m3       -8.4460E-12 MW/m3           4.6985E-11
    3  Density upper limit                   <  9.0300E+19 /m3          8.8674E+09 /m3             9.8199E-11
    4  Beam ion density consistency          =  1.2776E+17 /m3         -3.3093E+07 /m3             2.5903E-10
    5  Neutron wall load upper limit         <  1.0415E+00 MW/m2        7.6427E-10 MW/m2           7.3381E-10
    6  Radial build consistency              =  8.8513E+00 m           -3.2316E-10 m               3.6510E-11
    7  Burn time lower limit                 >  7.2000E+03 sec         -1.2038E-02 sec             1.6719E-06
    8  L-H power threshold limit             >  1.1225E+02 MW           7.2086E-08 MW             -6.4218E-10
    9  Net electric power lower limit        >  5.0000E+02 MW           1.0352E-03 MW              2.0704E-06
   10  Radiation fraction upper limit        <  1.7976E-01 MW/m3       -1.7183E-11 MW/m3           1.4943E-10
   11  Beta upper limit                      <  5.6067E-02             -5.1174E-12                -9.1273E-11
   12  CS coil EOF current density limit     <  6.6961E+07 A/m2         8.4708E+01 A/m2            1.2650E-06
   13  CS coil BOP current density limit     <  6.2472E+07 A/m2         7.4745E+01 A/m2            1.1965E-06
   14  Injection power upper limit           <  5.0000E+01 MW          -1.1469E-08 MW              2.2938E-10
   15  TF coil case stress upper limit       <  5.5000E+08 Pa          -4.5674E+01 Pa             -8.3043E-08
   16  TF coil conduit stress upper lim      <  5.5000E+08 Pa          -2.9438E+02 Pa             -5.3524E-07
   17  I_op / I_critical (TF coil)           <  5.8235E+07 A/m2        -8.4718E+01 A/m2            2.9096E-06
   18  Dump voltage upper limit              <  1.2650E+01 V            1.1928E-04 V               9.4290E-06
   19  J_winding pack/J_protection limit     <  2.9117E+07 A/m2         0.0000E+00 A/m2            2.9480E-06
   20  Tritium breeding ratio lower lim      >  1.1500E+00              4.4742E-11                -3.8906E-11
   21  Psep / R upper limit                  <  1.7000E+01 MW/m        -1.0271E-08 MW/m            6.0420E-10
>>>>>>> c2e851f9
 
 ******************************************** Final Feasible Point ********************************************
 
 
 *************** Estimate of "overnight" capital cost for a first of kind power plant (2014 M$) ***************
 
 
 ******************************** Buildings (M$) ********************************
 
 Admin Buildings                                                               35 
 Tokamak Complex (excluding hot cell)                                        2564 
 Neutral beam buildings                                                         8 
 Cryoplant buildings                                                           73 
 PF Coil winding building                                                     110 
 Magnet power supplies and related buildings                                   42 
 Magnet discharge buildings                                                    31 
 Heat removal system buildings                                                 42 
 Total cost of buildings                                                     2904 
 
 ********************************** Land (M$) ***********************************
 
 Land purchasing                                                               64 
 Land improvement                                                             330 
 Road improvements                                                            173 
 Total land costs                                                             568 
 
 ******************************** TF Coils (M$) *********************************
 
 TF Coil insertion and welding                                                336 
 TF coil winding                                                              743 
 Copper strand for TF coil                                                     64 
 Strands with Nb3Sn superconductor and copper stabiliser                      395 
 Testing of superconducting strands                                             4 
 Cabling and jacketing                                                        145 
 Total TF coil costs                                                         1687 
 
 ************************* First wall and blanket (M$) **************************
 
 Lithium enrichment                                                           303 
 Lithium orthosilicate pebble manufacturing                                    62 
 Titanium beryllide pebble manufacturing                                     1843 
 First wall W coating manufacturing                                            69 
 Blanket and shield materials and manufacturing                               368 
 Total first wall and blanket cost                                           2644 
 
 ***************** Active maintenance and remote handling (M$) ******************
 
 Moveable equipment                                                           734 
 Active maintenance facility with fixed equipment                            2234 
 Total remote handling costs                                                 2968 
 
 ***************** Vacuum vessel and liquid nitrogen plant (M$) *****************
 
 Vacuum vessel                                                                964 
 Liquid nitrogen plant                                                        180 
 Total liquid nitrogen plant and vacuum vessel                               1144 
 
 **************** System for converting heat to electricity (M$) ****************
 
 Energy conversion system                                                     614 
 
 ************************** Remaining subsystems (M$) ***************************
 
 CS and PF coils                                                             2214 
 Vacuum vessel in-wall shielding, ports and in-vessel coils                   331 
 Divertor                                                                     404 
 Ex-vessel neutral beam remote handling equipment                              90 
 Vacuum vessel pressure suppression system                                    141 
 Cryostat                                                                     566 
 Heat removal system                                                         2557 
 Thermal shields                                                              174 
 Pellet injection system                                                       73 
 Gas injection and wall conditioning system                                    94 
 Vacuum pumping                                                               591 
 Tritium plant                                                                664 
 Cryoplant and distribution                                                   833 
 Electrical power supply and distribution                                    1474 
 Neutral beam heating and current drive system                                814 
 Diagnostics systems                                                          640 
 Radiological protection                                                       56 
 Access control and security systems                                           65 
 Assembly                                                                    2095 
 Control and communication                                                    508 
 Additional project expenditure                                              1624 
 Logistics                                                                    208 
 Total remaining subsystem costs                                            16216 
 
 TOTAL OVERNIGHT CAPITAL COST (M$)                                          28745 
 Annual maintenance cost (M$)                                                1415 
 
 Net electric output (MW)                                                 (pnetelmw)                  500.001  OP 
 Capacity factor                                                          (cpfact)                      0.462  OP 
 Mean electric output (MW)                                                (mean_electric_outpu        230.770  OP 
 Capital cost / mean electric output ($/W)                                                            124.560  OP 
 Levelized cost of electricity ($/MWh)                                    (coe)                      2401.868  OP 
 
 ********************************************* Plant Availability *********************************************
 
 Allowable blanket neutron fluence (MW-yr/m2)                             (abktflnc)                1.500E+01     
 Allowable divertor heat fluence (MW-yr/m2)                               (adivflnc)                2.000E+01     
 First wall / blanket lifetime (years)                                    (bktlife)                 2.880E+01  OP 
 Divertor lifetime (years)                                                (divlife)                 1.374E+01  OP 
 Heating/CD system lifetime (years)                                       (cdrlife)                 2.880E+01  OP 
 Total plant lifetime (years)                                             (tlife)                   4.000E+01     
 Total plant availability fraction                                        (cfactr)                  5.000E-01     
<<<<<<< HEAD
 Number of fusion cycles to reach allowable fw/blanket DPA                (bktcycles)               5.849E+04     
=======
 Number of fusion cycles to reach allowable fw/blanket DPA                (bktcycles)               5.827E+04     
>>>>>>> c2e851f9
 
 *************************************************** Plasma ***************************************************
 
 Plasma configuration = single null divertor
 Tokamak aspect ratio = Conventional, itart = 0                           (itart)                       0.000     
 
 Plasma Geometry :
 
 Major radius (m)                                                         (rmajor)                      8.851  ITV
 Minor radius (m)                                                         (rminor)                      2.855  OP 
 Aspect ratio                                                             (aspect)                      3.100     
 Elongation, X-point (Zohm scaling)                                       (kappa)                       1.781  OP 
 Zohm scaling adjustment factor                                           (fkzohm)                      1.024     
 Elongation, 95% surface (calculated from kappa)                          (kappa95)                     1.590  OP 
 Elongation, area ratio calc.                                             (kappaa)                      1.665  OP 
 Triangularity, X-point (input value used)                                (triang)                      0.500  IP 
 Triangularity, 95% surface (calculated from triang)                      (triang95)                    0.333  OP 
 Plasma poloidal perimeter (m)                                            (pperim)                     25.142  OP 
 Plasma cross-sectional area (m2)                                         (xarea)                      42.641  OP 
 Plasma surface area (m2)                                                 (sarea)                   1.359E+03  OP 
 Plasma volume (m3)                                                       (vol)                     2.323E+03  OP 
 
 Current and Field :
 
 Consistency between q0,q,alphaj,rli,dnbeta is enforced
 
 Plasma current scaling law used                                          (icurr)                           4     
 Plasma current (MA)                                                      (plascur/1D6)                19.273  OP 
 Current density profile factor                                           (alphaj)                      1.508  OP 
 Plasma internal inductance, li                                           (rli)                         1.096  OP 
 Vertical field at plasma (T)                                             (bvert)                      -0.726  OP 
 Vacuum toroidal field at R (T)                                           (bt)                          5.277  ITV
 Average poloidal field (T)                                               (bp)                          0.963  OP 
 Total field (sqrt(bp^2 + bt^2)) (T)                                      (btot)                        5.365  OP 
 Safety factor on axis                                                    (q0)                          1.000     
 Safety factor at 95% flux surface                                        (q95)                         3.000  ITV
 Cylindrical safety factor (qcyl)                                         (qstar)                       2.508  OP 
 
 Beta Information :
 
 Total plasma beta                                                        (beta)                    3.473E-02  ITV
 Total poloidal beta                                                      (betap)                   1.077E+00  OP 
 Total toroidal beta                                                                                3.589E-02  OP 
 Fast alpha beta                                                          (betaft)                  4.090E-03  OP 
 Beam ion beta                                                            (betanb)                  8.030E-04  OP 
 (Fast alpha + beam beta)/(thermal beta)                                  (gammaft)                 1.640E-01  OP 
 Thermal beta                                                                                       2.984E-02  OP 
 Thermal poloidal beta                                                                              9.254E-01  OP 
 Thermal toroidal beta (= beta-exp)                                                                 3.083E-02  OP 
 2nd stability beta : beta_p / (R/a)                                      (eps*betap)                   0.347  OP 
 2nd stability beta upper limit                                           (epbetmax)                    1.380     
 Beta g coefficient                                                       (dnbeta)                      4.383  OP 
 Normalised thermal beta                                                                                2.333  OP 
 Normalised total beta                                                                                  2.715  OP 
 Normalised toroidal beta                                                 (normalised_toroidal          2.806  OP 
 Limit on thermal beta                                                    (betalim)                     0.056  OP 
 Plasma thermal energy (J)                                                                          1.191E+09  OP 
 Total plasma internal energy (J)                                         (total_plasma_internal_en 1.386E+09  OP 
 
 Temperature and Density (volume averaged) :
 
 Electron temperature (keV)                                               (te)                         12.724  ITV
 Electron temperature on axis (keV)                                       (te0)                        22.570  OP 
 Ion temperature (keV)                                                    (ti)                         12.724     
 Ion temperature on axis (keV)                                            (ti0)                        22.570  OP 
 Electron temp., density weighted (keV)                                   (ten)                        13.905  OP 
 Electron density (/m3)                                                   (dene)                    8.154E+19  ITV
 Electron density on axis (/m3)                                           (ne0)                     1.073E+20  OP 
 Line-averaged electron density (/m3)                                     (dnla)                    9.030E+19  OP 
 Line-averaged electron density / Greenwald density                       (dnla_gw)                 1.200E+00  OP 
 Ion density (/m3)                                                        (dnitot)                  7.183E+19  OP 
 Fuel density (/m3)                                                       (deni)                    6.349E+19  OP 
 Total impurity density with Z > 2 (no He) (/m3)                          (dnz)                     3.181E+16  OP 
 Helium ion density (thermalised ions only) (/m3)                         (dnalp)                   8.154E+18  OP 
 Proton density (/m3)                                                     (dnprot)                  2.180E+16  OP 
 Hot beam density (/m3)                                                   (dnbeam)                  1.278E+17  OP 
 Density limit from scaling (/m3)                                         (dnelimt)                 7.525E+19  OP 
 Density limit (enforced) (/m3)                                           (boundu(9)*dnelimt)       9.030E+19  OP 
 Helium ion density (thermalised ions only) / electron density            (ralpne)                  1.000E-01     
 
 Impurities
 
 Plasma ion densities / electron density:
 H_ concentration                                                         (fimp(01)                 7.805E-01  OP 
 He concentration                                                         (fimp(02)                 1.000E-01     
 Be concentration                                                         (fimp(03)                 0.000E+00     
 C_ concentration                                                         (fimp(04)                 0.000E+00     
 N_ concentration                                                         (fimp(05)                 0.000E+00     
 O_ concentration                                                         (fimp(06)                 0.000E+00     
 Ne concentration                                                         (fimp(07)                 0.000E+00     
 Si concentration                                                         (fimp(08)                 0.000E+00     
 Ar concentration                                                         (fimp(09)                 0.000E+00     
 Fe concentration                                                         (fimp(10)                 0.000E+00     
 Ni concentration                                                         (fimp(11)                 0.000E+00     
 Kr concentration                                                         (fimp(12)                 0.000E+00     
 Xe concentration                                                         (fimp(13)                 3.401E-04     
 W_ concentration                                                         (fimp(14)                 5.000E-05     
 Average mass of all ions (amu)                                           (aion)                    2.729E+00  OP 
 
 Effective charge                                                         (zeff)                        2.160  OP 
 Density profile factor                                                   (alphan)                      1.000     
 Plasma profile model                                                     (ipedestal)                       1     
 Pedestal profiles are used.
 Density pedestal r/a location                                            (rhopedn)                     0.940     
 Electron density pedestal height (/m3)                                   (neped)                   6.396E+19  OP 
 Electron density at pedestal / nGW                                       (fgwped_out)              8.500E-01     
 Temperature pedestal r/a location                                        (rhopedt)                     0.940     
 Pedestal scaling switch                                                  (ieped)                           0     
 Electron temp. pedestal height (keV)                                     (teped)                       5.500     
 Electron temp. at separatrix (keV)                                       (tesep)                       0.100     
 Electron density at separatrix (/m3)                                     (nesep)                   3.763E+19     
 Electron density at separatrix / nGW                                     (fgwsep_out)              5.000E-01     
 Temperature profile index                                                (alphat)                      1.000     
 Temperature profile index beta                                           (tbeta)                       2.000     
 
 Density Limit using different models :
 
 Old ASDEX model                                                          (dlimit(1))               4.960E+19  OP 
 Borrass ITER model I                                                     (dlimit(2))               9.890E+19  OP 
 Borrass ITER model II                                                    (dlimit(3))               3.853E+19  OP 
 JET edge radiation model                                                 (dlimit(4))               3.607E+21  OP 
 JET simplified model                                                     (dlimit(5))               3.756E+20  OP 
 Hugill-Murakami Mq model                                                 (dlimit(6))               7.133E+19  OP 
 Greenwald model                                                          (dlimit(7))               7.525E+19  OP 
 
 Fuel Constituents :
 
 Deuterium fuel fraction                                                  (fdeut)                       0.500     
 Tritium fuel fraction                                                    (ftrit)                       0.500     
 
 Fusion Power :
 
 Total fusion power (MW)                                                  (powfmw)                  1.925E+03  OP 
  =    D-T fusion power (MW)                                              (pdt)                     1.922E+03  OP 
   +   D-D fusion power (MW)                                              (pdd)                     2.206E+00  OP 
   + D-He3 fusion power (MW)                                              (pdhe3)                   0.000E+00  OP 
 Alpha power: total (MW)                                                  (palpmw)                  3.845E+02  OP 
 Alpha power: beam-plasma (MW)                                            (palpnb)                  3.992E+00  OP 
 Neutron power (MW)                                                       (pneutmw)                 1.539E+03  OP 
 Charged particle power (excluding alphas) (MW)                           (pchargemw)               1.435E+00  OP 
 Total power deposited in plasma (MW)                                     (tot_power_plasma)        4.176E+02  OP 
 
 Radiation Power (excluding SOL):
 
 Bremsstrahlung radiation power (MW)                                      (pbrempv*vol)             7.096E+01  OP 
 Line radiation power (MW)                                                (plinepv*vol)             1.800E+02  OP 
 Synchrotron radiation power (MW)                                         (psyncpv*vol)             1.618E+01  OP 
 Synchrotron wall reflectivity factor                                     (ssync)                       0.600     
 Normalised minor radius defining 'core'                                  (coreradius)              6.000E-01     
 Fraction of core radiation subtracted from P_L                           (coreradiationfraction)   1.000E+00     
 Total core radiation power (MW)                                          (pcoreradmw)              1.186E+02  OP 
 Edge radiation power (MW)                                                (pedgeradmw)              1.485E+02  OP 
 Total radiation power (MW)                                               (pradmw)                  2.672E+02  OP 
 Core radiation fraction = total radiation in core / total power deposite (rad_fraction_core)       6.397E-01  OP 
 SoL radiation fraction = total radiation in SoL / total power accross se (rad_fraction_sol)        8.000E-01  IP 
 Radiation fraction = total radiation / total power deposited in plasma   (rad_fraction)            9.279E-01  OP 
 Nominal mean radiation load on inside surface of reactor (MW/m2)         (photon_wall)             1.808E-01  OP 
 Peaking factor for radiation wall load                                   (peakfactrad)             3.330E+00  IP 
 Maximum permitted radiation wall load (MW/m^2)                           (maxradwallload)          1.000E+00  IP 
 Peak radiation wall load (MW/m^2)                                        (peakradwallload)         6.022E-01  OP 
 Nominal mean neutron load on inside surface of reactor (MW/m2)           (wallmw)                  1.042E+00  OP 
 
 Power incident on the divertor targets (MW)                              (ptarmw)                  3.009E+01  OP 
 Fraction of power to the lower divertor                                  (ftar)                    1.000E+00  IP 
 Outboard side heat flux decay length (m)                                 (lambdaio)                1.570E-03  OP 
 Fraction of power on the inner targets                                   (fio)                     4.100E-01  OP 
 Fraction of power incident on the lower inner target                     (fLI)                     4.100E-01  OP 
 Fraction of power incident on the lower outer target                     (fLO)                     5.900E-01  OP 
 Power incident on the lower inner target (MW)                            (pLImw)                   1.234E+01  OP 
 Power incident on the lower outer target (MW)                            (pLOmw)                   1.776E+01  OP 
 
 Ohmic heating power (MW)                                                 (pohmmw)                  9.535E-01  OP 
 Fraction of alpha power deposited in plasma                              (falpha)                      0.950  OP 
 Fraction of alpha power to electrons                                     (falpe)                       0.717  OP 
 Fraction of alpha power to ions                                          (falpi)                       0.283  OP 
 Ion transport (MW)                                                       (ptrimw)                  1.400E+02  OP 
 Electron transport (MW)                                                  (ptremw)                  1.590E+02  OP 
 Injection power to ions (MW)                                             (pinjimw)                 1.979E+01  OP 
 Injection power to electrons (MW)                                        (pinjemw)                 3.021E+01  OP 
 Ignited plasma switch (0=not ignited, 1=ignited)                         (ignite)                          0     
 
 Power into divertor zone via charged particles (MW)                      (pdivt)                   1.505E+02  OP 
 Psep / R ratio (MW/m)                                                    (pdivt/rmajor)            1.700E+01  OP 
 Psep Bt / qAR ratio (MWT/m)                                              (pdivtbt/qar)             9.647E+00  OP 
 
 H-mode Power Threshold Scalings :
 
 ITER 1996 scaling: nominal (MW)                                          (pthrmw(1))               1.597E+02  OP 
 ITER 1996 scaling: upper bound (MW)                                      (pthrmw(2))               3.711E+02  OP 
 ITER 1996 scaling: lower bound (MW)                                      (pthrmw(3))               6.777E+01  OP 
 ITER 1997 scaling (1) (MW)                                               (pthrmw(4))               2.686E+02  OP 
 ITER 1997 scaling (2) (MW)                                               (pthrmw(5))               2.056E+02  OP 
 Martin 2008 scaling: nominal (MW)                                        (pthrmw(6))               1.123E+02  OP 
 Martin 2008 scaling: 95% upper bound (MW)                                (pthrmw(7))               1.477E+02  OP 
 Martin 2008 scaling: 95% lower bound (MW)                                (pthrmw(8))               7.684E+01  OP 
 Snipes 2000 scaling: nominal (MW)                                        (pthrmw(9))               7.945E+01  OP 
 Snipes 2000 scaling: upper bound (MW)                                    (pthrmw(10))              1.182E+02  OP 
 Snipes 2000 scaling: lower bound (MW)                                    (pthrmw(11))              5.299E+01  OP 
 Snipes 2000 scaling (closed divertor): nominal (MW)                      (pthrmw(12))              3.621E+01  OP 
 Snipes 2000 scaling (closed divertor): upper bound (MW)                  (pthrmw(13))              5.080E+01  OP 
 Snipes 2000 scaling (closed divertor): lower bound (MW)                  (pthrmw(14))              2.563E+01  OP 
 Hubbard 2012 L-I threshold - nominal (MW)                                (pthrmw(15))              3.187E+01  OP 
 Hubbard 2012 L-I threshold - lower bound (MW)                            (pthrmw(16))              1.596E+01  OP 
 Hubbard 2012 L-I threshold - upper bound (MW)                            (pthrmw(17))              6.364E+01  OP 
 Hubbard 2017 L-I threshold                                               (pthrmw(18))              3.064E+02  OP 
 Martin 2008 aspect ratio corrected scaling: nominal (MW)                 (pthrmw(19))              1.123E+02  OP 
 Martin 2008 aspect ratio corrected scaling: 95% upper bound (MW)         (pthrmw(20))              1.477E+02  OP 
 Martin 2008 aspect ratio corrected scaling: 95% lower bound (MW)         (pthrmw(21))              7.684E+01  OP 
 
 L-H threshold power (enforced) (MW)                                      (boundl(103)*plhthresh)   1.123E+02  OP 
 L-H threshold power (MW)                                                 (plhthresh)               1.123E+02  OP 
 
 Confinement :
 
 Confinement scaling law                    IPB98(y,2)           (H)
 Confinement H factor                                                     (hfact)                       1.100  ITV
 Global thermal energy confinement time (s)                               (taueff)                      3.982  OP 
 Ion energy confinement time (s)                                          (tauei)                       3.982  OP 
 Electron energy confinement time (s)                                     (tauee)                       3.982  OP 
 n.tau = Volume-average electron density x Energy confinement time (s/m3) (dntau)                   3.247E+20  OP 
 Triple product = Vol-average electron density x Vol-average electron temperature x Energy confinement time:
 Triple product  (keV s/m3)                                               (dntau*te)                4.131E+21  OP 
 Transport loss power assumed in scaling law (MW)                         (powerht)                 2.990E+02  OP 
 Switch for radiation loss term usage in power balance                    (iradloss)                        1     
 Radiation power subtracted from plasma power balance (MW)                                          1.186E+02  OP 
   (Radiation correction is core radiation power)
 Alpha particle confinement time (s)                                      (taup)                       27.772  OP 
 Alpha particle/energy confinement time ratio                             (taup/taueff)                 6.975  OP 
 Lower limit on taup/taueff                                               (taulimit)                    5.000     
 Total energy confinement time including radiation loss (s)               (total_energy_conf_t          3.318  OP 
   (= stored energy including fast particles / loss power including radiation
 
 Dimensionless plasma parameters
 
 For definitions see
 Recent progress on the development and analysis of the ITPA global H-mode confinement database
 D.C. McDonald et al, 2007 Nuclear Fusion v47, 147. (nu_star missing 1/mu0)
 Normalized plasma pressure beta as defined by McDonald et al             (beta_mcdonald)           3.589E-02  OP 
 Normalized ion Larmor radius                                             (rho_star)                1.857E-03  OP 
 Normalized collisionality                                                (nu_star)                 3.605E-03  OP 
 Volume measure of elongation                                             (kappaa_IPB)              1.631E+00  OP 
 
 Plasma Volt-second Requirements :
 
 Total volt-second requirement (Wb)                                       (vsstt)                   7.198E+02  OP 
 Inductive volt-seconds (Wb)                                              (vsind)                   2.987E+02  OP 
 Ejima coefficient                                                        (gamma)                       0.300     
 Start-up resistive (Wb)                                                  (vsres)                   6.431E+01  OP 
 Flat-top resistive (Wb)                                                  (vsbrn)                   3.567E+02  OP 
 bootstrap current fraction multiplier                                    (cboot)                       1.000     
 Bootstrap fraction (ITER 1989)                                           (bscf_iter89)                 0.324  OP 
 Bootstrap fraction (Sauter et al)                                        (bscf_sauter)                 0.347  OP 
 Bootstrap fraction (Nevins et al)                                        (bscf_nevins)                 0.319  OP 
 Bootstrap fraction (Wilson)                                              (bscf_wilson)                 0.392  OP 
 Diamagnetic fraction (Hender)                                            (diacf_hender)                0.012  OP 
 Diamagnetic fraction (SCENE)                                             (diacf_scene)                 0.011  OP 
 Pfirsch-Schlueter fraction (SCENE)                                       (pscf_scene)                 -0.003  OP 
   (Sauter et al bootstrap current fraction model used)
   (Diamagnetic current fraction not calculated)
   (Pfirsch-Schlüter current fraction not calculated)
 Bootstrap fraction (enforced)                                            (bootipf.)                    0.347  OP 
 Diamagnetic fraction (enforced)                                          (diaipf.)                     0.000  OP 
 Pfirsch-Schlueter fraction (enforced)                                    (psipf.)                      0.000  OP 
 Loop voltage during burn (V)                                             (vburn)                   4.948E-02  OP 
 Plasma resistance (ohm)                                                  (rplas)                   4.719E-09  OP 
 Resistive diffusion time (s)                                             (res_time)                2.965E+03  OP 
 Plasma inductance (H)                                                    (rlp)                     1.550E-05  OP 
 Coefficient for sawtooth effects on burn V-s requirement                 (csawth)                      1.000     
 
 Fuelling :
 
 Ratio of He and pellet particle confinement times                        (tauratio)                5.000E+00     
 Fuelling rate (nucleus-pairs/s)                                          (qfuel)                   1.678E+22  OP 
 Fuel burn-up rate (reactions/s)                                          (rndfuel)                 6.859E+20  OP 
 Burn-up fraction                                                         (burnup)                      0.041  OP 
 
 ***************************** Energy confinement times, and required H-factors : *****************************
 
    scaling law              confinement time (s)     H-factor for
                                 for H = 1           power balance
 
 IPB98(y)             (H)          4.580                   0.869
 IPB98(y,1)           (H)          4.535                   0.878
 IPB98(y,2)           (H)          3.620                   1.100
 IPB98(y,3)           (H)          3.746                   1.063
 IPB98(y,4)           (H)          3.715                   1.072
 ISS95            (stell)          2.175                   1.831
 ISS04            (stell)          3.806                   1.046
 DS03                 (H)          5.351                   0.744
 Murari et al NPL     (H)          2.639                   1.509
 Petty 2008           (H)          6.310                   0.631
 Lang et al. 2012     (H)          2.328                   1.710
 Hubbard 2017 - nom   (I)          0.072                  55.302
 Hubbard 2017 - lower (I)          0.040                  98.383
 Hubbard 2017 - upper (I)          0.128                  31.086
 NSTX (Spherical)     (H)          8.425                   0.472
 NSTX-Petty08 Hybrid  (H)          6.310                   0.631
 
 ******************************************** Current Drive System ********************************************
 
 Neutral Beam Current Drive
 Current drive efficiency model                                           (iefrf)                           5     
 
 Current is driven by both inductive
 and non-inductive means.
 Auxiliary power used for plasma heating only (MW)                        (pheat)                   0.000E+00     
 Power injected for current drive (MW)                                    (pcurrentdrivemw)         5.000E+01     
 Maximum Allowed Bootstrap current fraction                               (bscfmax)                 9.900E-01     
 Fusion gain factor Q                                                     (bigq)                    3.777E+01  OP 
 Auxiliary current drive (A)                                              (auxiliary_cd)            2.095E+06  OP 
 Current drive efficiency (A/W)                                           (effcd)                   4.190E-02  OP 
 Normalised current drive efficiency, gamma (10^20 A/W-m2)                (gamcd)                   3.024E-01  OP 
 Wall plug to injector efficiency                                         (etacd)                   4.000E-01     
 
 Fractions of current drive :
 
 Bootstrap fraction                                                       (bootipf)                     0.347  OP 
 Diamagnetic fraction                                                     (diaipf)                      0.000  OP 
 Pfirsch-Schlueter fraction                                               (psipf)                       0.000  OP 
 Auxiliary current drive fraction                                         (faccd)                       0.109  OP 
 Inductive fraction                                                       (facoh)                       0.544  OP 
 Total                                                                    (plasipf+faccd+facoh          1.000     
 Fraction of the plasma current produced by non-inductive means           (fvsbrnni)                    0.456  ITV
 
 Neutral beam energy (keV)                                                (enbeam)                  1.000E+03     
 Neutral beam current (A)                                                 (cnbeam)                  5.001E+01  OP 
 Beam efficiency (A/W)                                                    (effnbss)                 4.190E-02  OP 
 Beam gamma (10^20 A/W-m2)                                                (gamnb)                   3.024E-01  OP 
 Neutral beam wall plug efficiency                                        (etanbi)                  4.000E-01     
 Beam decay lengths to centre                                             (taubeam)                 4.549E+00  OP 
 Beam shine-through fraction                                              (nbshinef)                1.119E-04  OP 
 Neutral beam wall plug power (MW)                                        (pwpnb)                   1.250E+02  OP 
 
 Neutral beam power balance :
 ----------------------------
 Beam first orbit loss power (MW)                                         (porbitlossmw)                0.000  OP 
 Beam shine-through power [MW]                                            (nbshinemw)                   0.006  OP 
 Beam power deposited in plasma (MW)                                      (pinjmw)                     50.000  OP 
 Maximum allowable beam power (MW)                                        (pinjalw)                    50.000     
 Total (MW)                                                               (porbitlossmw+nbshin         50.006     
 
 Beam power entering vacuum vessel (MW)                                   (pnbitot)                    50.006  OP 
 
 Fraction of beam energy to ions                                          (fpion)                   3.957E-01  OP 
 Beam duct shielding thickness (m)                                        (nbshield)                5.000E-01     
 Beam tangency radius / Plasma major radius                               (frbeam)                  1.000E+00     
 Beam centreline tangency radius (m)                                      (rtanbeam)                8.851E+00  OP 
 Maximum possible tangency radius (m)                                     (rtanmax)                 1.396E+01  OP 
 
 Volt-second considerations:
 
 Total V-s capability of Central Solenoid/PF coils (Wb)                   (abs(pfcoil_variables.vst 7.421E+02     
 Required volt-seconds during start-up (Wb)                               (vssoft)                  3.630E+02     
 Available volt-seconds during burn (Wb)                                  (vsmax)                   3.567E+02     
 
 *************************************************** Times ****************************************************
 
 Initial charge time for CS from zero current (s)                         (tramp)                      30.000     
 Plasma current ramp-up time (s)                                          (tohs)                       30.000     
 Heating time (s)                                                         (theat)                      10.000     
 Burn time (s)                                                            (tburn)                   7.200E+03  OP 
 Reset time to zero current for CS (s)                                    (tqnch)                      30.000     
 Time between pulses (s)                                                  (tdwell)                    500.000     
 
 Total plant cycle time (s)                                               (tcycle)                  7.800E+03  OP 
 
 ************************************************ Radial Build ************************************************
 
 Device centreline                            0.000           0.000                       
<<<<<<< HEAD
 Machine build_variables.bore                 2.541           2.541   (bore)              
 Central solenoid                             0.605           3.147   (ohcth)             
=======
 Machine build_variables.bore                 2.543           2.543   (bore)              
 Central solenoid                             0.604           3.146   (ohcth)             
>>>>>>> c2e851f9
 CS precompression                            0.054           3.201   (precomp)           
 Gap                                          0.050           3.251   (gapoh)             
 TF coil inboard leg                          1.082           4.333   (tfcth)             
 Gap                                          0.050           4.383   (tftsgap)           
 Thermal shield                               0.050           4.433   (thshield)          
 Gap                                          0.120           4.553   (gapds)             
 Vacuum vessel (and shielding)                0.620           5.173   (d_vv_in + shldith) 
 Gap                                          0.050           5.223   (vvblgap)           
 Inboard blanket                              0.530           5.753   (blnkith)           
 Inboard first wall                           0.018           5.771   (fwith)             
 Inboard scrape-off                           0.225           5.996   (scrapli)           
 Plasma geometric centre                      2.855           8.851   (rminor)            
 Plasma outboard edge                         2.855          11.707   (rminor)            
 Outboard scrape-off                          0.225          11.932   (scraplo)           
 Outboard first wall                          0.018          11.950   (fwoth)             
 Outboard blanket                             0.910          12.860   (blnkoth)           
 Gap                                          0.050          12.910   (vvblgap)           
 Vacuum vessel (and shielding)                1.120          14.030   (d_vv_out+shldoth)  
 Gap                                          1.096          15.125   (gapsto)            
 Thermal shield                               0.050          15.175   (thshield)          
 Gap                                          0.050          15.225   (tftsgap)           
 TF coil outboard leg                         1.082          16.308   (tfthko)            
 
 *********************************************** Vertical Build ***********************************************
 
<<<<<<< HEAD
 TF coil                                      1.096           8.421   (tfcth)             
 Gap                                          0.050           7.324   (tftsgap)           
 Thermal shield                               0.050           7.274   (thshield)          
 Gap                                          0.120           7.224   (vgap2)             
 Vacuum vessel (and shielding)                0.620           7.104   (d_vv_top+shldtth)  
 Gap                                          0.050           6.484   (vvblgap)           
 Top blanket                                  0.720           6.434   (blnktth)           
 Top first wall                               0.018           5.714   (fwtth)             
 Top scrape-off                               0.600           5.696   (vgaptop)           
 Plasma top                                   5.096           5.096   (rminor*kappa)      
=======
 TF coil                                      1.082           8.395   (tfcth)             
 Gap                                          0.050           7.312   (tftsgap)           
 Thermal shield                               0.050           7.262   (thshield)          
 Gap                                          0.120           7.212   (vgap2)             
 Vacuum vessel (and shielding)                0.620           7.092   (d_vv_top+shldtth)  
 Gap                                          0.050           6.472   (vvblgap)           
 Top blanket                                  0.720           6.422   (blnktth)           
 Top first wall                               0.018           5.702   (fwtth)             
 Top scrape-off                               0.600           5.684   (vgaptop)           
 Plasma top                                   5.084           5.084   (rminor*kappa)      
>>>>>>> c2e851f9
 Midplane                                     0.000           0.000                       
 Plasma bottom                                5.084          -5.084   (rminor*kappa)      
 Lower scrape-off                             1.600          -6.684   (vgap)              
 Divertor structure                           0.621          -7.305   (divfix)            
 Vacuum vessel (and shielding)                1.020          -8.325   (d_vv_bot+shldlth)  
 Gap                                          0.120          -8.445   (vgap2)             
 Thermal shield                               0.050          -8.495   (thshield)          
 Gap                                          0.050          -8.545   (tftsgap)           
 TF coil                                      1.082          -9.628   (tfcth)             
 
 ************************************* Divertor build and plasma position *************************************
 
 Divertor Configuration = Single Null Divertor
 
<<<<<<< HEAD
 Plasma top position, radial (m)                                          (ptop_radial)                 7.441  OP 
 Plasma top position, vertical (m)                                        (ptop_vertical)               5.096  OP 
 Plasma geometric centre, radial (m)                                      (physics_variables.r          8.873  OP 
=======
 Plasma top position, radial (m)                                          (ptop_radial)                 7.424  OP 
 Plasma top position, vertical (m)                                        (ptop_vertical)               5.084  OP 
 Plasma geometric centre, radial (m)                                      (physics_variables.r          8.851  OP 
>>>>>>> c2e851f9
 Plasma geometric centre, vertical (m)                                    (0.0)                         0.000  OP 
 Plasma lower physics_variables.triangularity                             (tril)                        0.500  OP 
 Plasma elongation                                                        (physics_variables.k          1.781  OP 
 TF coil vertical offset (m)                                              (tfoffset)                   -0.616  OP 
 Plasma outer arc radius of curvature (m)                                 (rco)                         5.159  OP 
 Plasma inner arc radius of curvature (m)                                 (rci)                         9.767  OP 
 Plasma lower X-pt, radial (m)                                            (rxpt)                        7.424  OP 
 Plasma lower X-pt, vertical (m)                                          (zxpt)                       -5.084  OP 
 Poloidal plane angle between vertical and inner leg (rad)                (thetai)                      0.171  OP 
 Poloidal plane angle between vertical and outer leg (rad)                (thetao)                      1.023  OP 
 Poloidal plane angle between inner leg and plate (rad)                   (betai)                       1.000     
 Poloidal plane angle between outer leg and plate (rad)                   (betao)                       1.000     
 Inner divertor leg poloidal length (m)                                   (plsepi)                      1.000     
 Outer divertor leg poloidal length (m)                                   (plsepo)                      1.500     
 Inner divertor plate length (m)                                          (plleni)                      1.000     
 Outer divertor plate length (m)                                          (plleno)                      1.000     
 Inner strike point, radial (m)                                           (rspi)                        6.438  OP 
 Inner strike point, vertical (m)                                         (zspi)                       -5.254  OP 
 Inner plate top, radial (m)                                              (rplti)                       6.633  OP 
 Inner plate top, vertical (m)                                            (zplti)                      -4.794  OP 
 Inner plate bottom, radial (m)                                           (rplbi)                       6.243  OP 
 Inner plate bottom, vertical (m)                                         (zplbi)                      -5.715  OP 
 Outer strike point, radial (m)                                           (rspo)                        8.204  OP 
 Outer strike point, vertical (m)                                         (zspo)                       -6.365  OP 
 Outer plate top, radial (m)                                              (rplto)                       8.423  OP 
 Outer plate top, vertical (m)                                            (zplto)                      -5.915  OP 
 Outer plate bottom, radial (m)                                           (rplbo)                       7.986  OP 
 Outer plate bottom, vertical (m)                                         (zplbo)                      -6.815  OP 
 Calculated maximum divertor height (m)                                   (divht)                       2.021  OP 
 
 ************************************************* TF coils  **************************************************
 
 
 TF Coil Stresses (CCFE model) :
 
 Plane stress model with smeared properties
 Allowable maximum shear stress in TF coil case (Tresca criterion) (Pa)   (sig_tf_case_max)         5.500E+08     
 Allowable maximum shear stress in TF coil conduit (Tresca criterion) (Pa (sig_tf_wp_max)           5.500E+08     
 Materal stress of the point of maximum shear stress (Tresca criterion) for each layer
 Please use utilities/plot_stress_tf.py for radial plots plots summary
 Layers                             Steel case            WP    Outer case
 Radial stress               (MPa)       0.000      -215.917         3.519
 toroidal stress             (MPa)    -355.670      -227.738      -277.143
 Vertical stress             (MPa)     194.330       194.330       106.383
 Von-Mises stress            (MPa)     483.097       365.903       342.942
 Shear (Tresca) stress       (MPa)     550.000       422.068       383.527
 
 Toroidal modulus            (GPa)     205.000        24.450       205.000
 Vertical modulus            (GPa)     205.000       104.505       374.473
 
 WP transverse modulus (GPa)                                              (eyoung_wp_trans*1.0D-9)  2.072E+01  OP 
 WP vertical modulus (GPa)                                                (eyoung_wp_axial*1.0D-9)  8.395E+01  OP 
 WP transverse Poisson's ratio                                            (poisson_wp_trans)        3.069E-01  OP 
 WP vertical-transverse Pois. rat.                                        (poisson_wp_axial)        3.212E-01  OP 
 Maximum radial deflection at midplane (m)                                (deflect)                -5.446E-03  OP 
 Vertical strain on casing                                                (casestr)                 9.480E-04  OP 
 Radial strain on insulator                                               (insstrain)              -1.078E-02  OP 
 
 TF design
 
 Conductor technology                                                     (i_tf_sup)                        1     
   -> Superconducting coil (SC)
 Superconductor material                                                  (i_tf_sc_mat)                     1     
   -> ITER Nb3Sn critical surface model
 Presence of TF demountable joints                                        (itart)                           0     
   -> Coils without demountable joints
 TF inboard leg support strategy                                          (i_tf_bucking)                    1     
   -> Steel casing
 
 TF coil Geometry :
 
 Number of TF coils                                                       (n_tf)                           18     
 Inboard leg centre radius (m)                                            (r_tf_inboard_mid)        3.792E+00  OP 
 Outboard leg centre radius (m)                                           (r_tf_outboard_mid)       1.577E+01  OP 
 Total inboard leg radial thickness (m)                                   (tfcth)                   1.082E+00  ITV
 Total outboard leg radial thickness (m)                                  (tfthko)                  1.082E+00     
 Outboard leg toroidal thickness (m)                                      (tftort)                  1.505E+00  OP 
 Maximum inboard edge height (m)                                          (hmax)                    8.545E+00  OP 
 Mean coil circumference (including inboard leg length) (m)               (tfleng)                  4.753E+01  OP 
 Vertical TF shape                                                        (i_tf_shape)                      1     
 
 D-shape coil, inner surface shape approximated by
 by a straight segment and elliptical arcs between the following points:
 
 point         x(m)           y(m)
   1          4.333          4.387
   2          8.280          7.312
   3         15.225          0.000
   4          8.280         -8.545
   5          4.333         -5.127
 
 Global material area/fractions:
 
 TF cross-section (total) (m2)                                            (tfareain)                2.579E+01     
 Total steel cross-section (m2)                                           (a_tf_steel*n_tf)         1.875E+01     
 Total steel TF fraction                                                  (f_tf_steel)              7.273E-01     
 Total Insulation cross-section (total) (m2)                              (a_tf_ins*n_tf)           2.024E+00     
 Total Insulation fraction                                                (f_tf_ins)                7.849E-02     
 
 External steel Case Information :
 
 Casing cross section area (per leg) (m2)                                 (acasetf)                 9.150E-01     
 Inboard leg case plasma side wall thickness (m)                          (casthi)                  5.412E-02     
 Inboard leg case inboard "nose" thickness (m)                            (thkcas)                  5.195E-01  ITV
 Inboard leg case sidewall thickness at its narrowest point (m)           (casths)                  1.000E-01     
 External case mass per coil (kg)                                         (whtcas)                  8.630E+05  OP 
 
 TF winding pack (WP) geometry:
 
 WP cross section area with insulation and insertion (per coil) (m2)      (awpc)                    5.176E-01     
 WP cross section area (per coil) (m2)                                    (aswp)                    4.456E-01     
 Winding pack radial thickness (m)                                        (dr_tf_wp)                4.430E-01  OP 
 Winding pack toroidal width 1 (m)                                        (wwp1)                    1.208E+00  OP 
 Winding pack toroidal width 2 (m)                                        (wwp2)                    1.130E+00  OP 
 Ground wall insulation thickness (m)                                     (tinstf)                  1.300E-02     
 Winding pack insertion gap (m)                                           (tfinsgap)                1.000E-02     
 
 TF winding pack (WP) material area/fractions:
 
 Steel WP cross-section (total) (m2)                                      (aswp*n_tf)               2.284E+00     
 Steel WP fraction                                                        (aswp/awpc)               2.451E-01     
 Insulation WP fraction                                                   (aiwp/awpc)               1.396E-01     
 Cable WP fraction                                                        ((awpc-aswp-aiwp)/awpc)   6.153E-01     
 
 WP turn information:
 
 Turn parametrisation                                                     (i_tf_turns_integer)              0     
   Non-integer number of turns
 Number of turns per TF coil                                              (n_tf_turn)               1.996E+02  OP 
 
 Width of turn including inter-turn insulation (m)                        (t_turn_tf)               4.725E-02  OP 
 Width of conductor (square) (m)                                          (t_conductor)             4.325E-02  OP 
 Width of space inside conductor (m)                                      (t_cable)                 3.525E-02  OP 
 Steel conduit thickness (m)                                              (thwcndut)                4.000E-03  ITV
 Inter-turn insulation thickness (m)                                      (thicndut)                2.000E-03     
 
 Conductor information:
 
 Diameter of central helium channel in cable                              (dhecoil)                 5.000E-03     
 Fractions by area
 internal area of the cable space                                         (acstf)                   1.235E-03     
 Coolant fraction in conductor excluding central channel                  (vftf)                    3.300E-01     
 Copper fraction of conductor                                             (fcutfsu)                 8.054E-01  ITV
 Superconductor fraction of conductor                                     (1-fcutfsu)               1.946E-01     
 Check total area fractions in winding pack = 1                                                         1.000     
 minimum TF conductor temperature margin  (K)                             (tmargmin_tf)                 1.700     
 TF conductor temperature margin (K)                                      (tmargtf)                     2.819     
 Elastic properties behavior                                              (i_tf_cond_eyoung_axial)          0     
   Conductor stiffness neglected
 Conductor axial Young's modulus                                          (eyoung_cond_axial)       0.000E+00     
 Conductor transverse Young's modulus                                     (eyoung_cond_trans)       0.000E+00     
 
 TF coil mass:
 
 Superconductor mass per coil (kg)                                        (whtconsc)                8.153E+03  OP 
 Copper mass per coil (kg)                                                (whtconcu)                5.460E+04  OP 
 Steel conduit mass per coil (kg)                                         (whtconsh)                4.704E+04  OP 
 Conduit insulation mass per coil (kg)                                    (whtconin)                6.182E+03  OP 
 Total conduit mass per coil (kg)                                         (whtcon)                  1.160E+05  OP 
 Mass of each TF coil (kg)                                                (whttf/n_tf)              9.851E+05  OP 
 Total TF coil mass (kg)                                                  (whttf)                   1.773E+07  OP 
 
 Maximum B field and currents:
 
 Nominal peak field assuming toroidal symmetry (T)                        (bmaxtf)                  1.115E+01  OP 
 Total current in all TF coils (MA)                                       (ritfc/1.D6)              2.336E+02  OP 
 TF coil current (summed over all coils) (A)                              (ritfc)                   2.336E+08     
 Actual peak field at discrete conductor (T)                              (bmaxtfrp)                1.188E+01  OP 
 Winding pack current density (A/m2)                                      (jwptf)                   2.912E+07  OP 
 Inboard leg mid-plane conductor current density (A/m2)                   (oacdcp)                  9.057E+06     
 Total stored energy in TF coils (GJ)                                     (estotftgj)               1.324E+02  OP 
 
 TF Forces:
 
 Inboard vertical tension per coil (N)                                    (vforce)                  2.025E+08  OP 
 Outboard vertical tension per coil (N)                                   (vforce_outboard)         2.025E+08  OP 
 inboard vertical tension fraction (-)                                    (f_vforce_inboard)        5.000E-01  OP 
 Centring force per coil (N/m)                                            (cforce)                  7.233E+07  OP 
 
 Ripple information:
 
 Max allowed ripple amplitude at plasma outboard midplane (%)             (ripmax)                  6.000E-01     
 Ripple amplitude at plasma outboard midplane (%)                         (ripple)                  6.000E-01  OP 
 
 Quench information :
 
 Allowable stress in vacuum vessel (VV) due to quench (Pa)                (sigvvall)                9.300E+07     
 Minimum allowed quench time due to stress in VV (s)                      (taucq)                   2.217E+01  OP 
 Actual quench time (or time constant) (s)                                (tdmptf)                  1.789E+01  ITV
 Maximum allowed voltage during quench due to insulation (kV)             (vdalw)                   1.265E+01     
 Actual quench voltage (kV)                                               (vtfskv)                  1.265E+01  OP 
 Maximum allowed temp rise during a quench (K)                            (tmaxpro)                 1.500E+02     
 
 Radial build of TF coil centre-line :
 
                                          Thickness (m)    Outer radius (m)
 Innermost edge of TF coil                    3.251           3.251                       
 Coil case ("nose")                           0.519           3.770   (thkcas)            
 Insertion gap for winding pack               0.010           3.780   (tfinsgap)          
 Winding pack ground insulation               0.013           3.793   (tinstf)            
 Winding - first half                         0.198           3.992   (dr_tf_wp/2-tinstf-t
 Winding - second half                        0.198           4.190   (dr_tf_wp/2-tinstf-t
 Winding pack insulation                      0.013           4.203   (tinstf)            
 Insertion gap for winding pack               0.010           4.213   (tfinsgap)          
 Plasma side case min radius                  0.054           4.267   (casthi)            
 Plasma side case max radius                  4.333           4.333   (r_tf_inboard_out)  
 TF coil dimensions are consistent
 
 ****************************************** Superconducting TF Coils ******************************************
 
 Superconductor switch                                                    (isumat)                          1     
 Superconductor used: Nb3Sn
   (ITER Jcrit model, standard parameters)
 Critical field at zero temperature and strain (T)                        (bc20m)                   3.297E+01     
 Critical temperature at zero field and strain (K)                        (tc0m)                    1.606E+01     
 
 Helium temperature at peak field (= superconductor temperature) (K)      (thelium)                 4.750E+00     
 Total helium fraction inside cable space                                 (fhetot)                  3.459E-01  OP 
 Copper fraction of conductor                                             (fcutfsu)                 8.054E-01  ITV
 Residual manufacturing strain on superconductor                          (str_tf_con_res)         -5.000E-03     
 Self-consistent strain on superconductor                                 (str_wp)                  1.860E-03     
 Critical current density in superconductor (A/m2)                        (jcritsc)                 8.272E+08  OP 
 Critical current density in strand (A/m2)                                (jcritstr)                1.610E+08  OP 
 Critical current density in winding pack (A/m2)                          (jwdgcrt)                 5.823E+07  OP 
 Actual current density in winding pack (A/m2)                            (jwdgop)                  2.912E+07  OP 
 Minimum allowed temperature margin in superconductor (K)                 (tmargmin_tf)             1.700E+00     
 Actual temperature margin in superconductor (K)                          (tmarg)                   2.819E+00  OP 
 Critical current (A)                                                     (icrit)                   1.300E+05  OP 
 Actual current (A)                                                       (cpttf)                   6.500E+04  OP 
 Actual current / critical current                                        (iooic)                   5.000E-01  OP 
 
 *************************************** Central Solenoid and PF Coils ****************************************
 
 Superconducting central solenoid
 Central solenoid superconductor material                                 (pfv.isumatoh)                    1     
   (ITER Nb3Sn critical surface model)
 
 Central Solenoid Current Density Limits :
 
<<<<<<< HEAD
 Maximum field at Beginning Of Pulse (T)                                  (pfv.bmaxoh0)             1.179E+01  OP 
 Critical superconductor current density at BOP (A/m2)                    (pfv.jscoh_bop)           5.937E+08  OP 
 Critical strand current density at BOP (A/m2)                            (pfv.jstrandoh_bop)       1.781E+08  OP 
 Allowable overall current density at BOP (A/m2)                          (pfv.rjohc0)              6.234E+07  OP 
 Actual overall current density at BOP (A/m2)                             (pfv.cohbop)              1.559E+07  OP 
 
 Maximum field at End Of Flattop (T)                                      (pfv.bmaxoh)              1.147E+01  OP 
 Critical superconductor current density at EOF (A/m2)                    (pfv.jscoh_eof)           6.363E+08  OP 
 Critical strand current density at EOF (A/m2)                            (pfv.jstrandoh_eof)       1.909E+08  OP 
 Allowable overall current density at EOF (A/m2)                          (pfv.rjohc)               6.681E+07  OP 
 Actual overall current density at EOF (A/m2)                             (pfv.coheof)              1.670E+07  ITV
 
 CS inside radius (m)                                                     (bv.bore.)                2.541E+00     
 CS thickness (m)                                                         (bv.ohcth.)               6.052E-01     
 Gap between central solenoid and TF coil (m)                             (bv.gapoh)                5.000E-02  ITV
 CS overall cross-sectional area (m2)                                     (pfv.areaoh)              9.323E+00  OP 
 CS conductor+void cross-sectional area (m2)                              (pfv.awpoh)               4.661E+00  OP 
    CS conductor cross-sectional area (m2)                                (pfv.awpoh*(1-pfv.vfohc)) 3.263E+00  OP 
    CS void cross-sectional area (m2)                                     (pfv.awpoh*pfv.vfohc)     1.398E+00  OP 
 CS steel cross-sectional area (m2)                                       (pfv.areaoh-pfv.awpoh)    4.661E+00  OP 
 CS steel area fraction                                                   (pfv.oh_steel_frac)       5.000E-01     
 Only hoop stress considered
 Switch for CS stress calculation                                         (pfv.i_cs_stress)                 0     
 Allowable stress in CS steel (Pa)                                        (pfv.alstroh)             5.500E+08     
 Hoop stress in CS steel (Pa)                                             (sig_hoop)                5.865E+08  OP 
 Axial stress in CS steel (Pa)                                            (sig_axial)              -6.531E+08  OP 
 Maximum shear stress in CS steel for the Tresca criterion (Pa)           (pfv.s_tresca_oh)         5.865E+08  OP 
 Axial force in CS (N)                                                    (axial_force)            -1.766E+09  OP 
 Strain on CS superconductor                                              (tfcoil_variables.strncon-5.000E-03     
 Copper fraction in strand                                                (pfv.fcuohsu)             7.000E-01     
 Void (coolant) fraction in conductor                                     (pfv.vfohc)               3.000E-01     
 Helium coolant temperature (K)                                           (tfv.tftmp)               4.750E+00     
 CS temperature margin (K)                                                (pfv.tmargoh)             3.403E+00  OP 
 Minimum permitted temperature margin (K)                                 (tfv.tmargmin_cs)         1.700E+00     
 residual hoop stress in CS Steel (Pa)                                    (csfv.residual_sig_hoop)  2.400E+08     
 Initial vertical crack size (m)                                          (csfv.t_crack_vertical)   2.000E-03     
 Initial radial crack size (m)                                            (csfv.t_crack_radial)     6.000E-03     
 CS structural vertical thickness (m)                                     (csfv.t_structural_vertic 2.200E-02     
 CS structural radial thickness (m)                                       (csfv.t_structural_radial 7.000E-02     
 Allowable number of cycles till CS fpfv.racture                          (csfv.n_cycle)            3.806E+04  OP 
=======
 Maximum field at Beginning Of Pulse (T)                                  (bmaxoh0)                 1.178E+01  OP 
 Critical superconductor current density at BOP (A/m2)                    (jscoh_bop)               5.950E+08  OP 
 Critical strand current density at BOP (A/m2)                            (jstrandoh_bop)           1.785E+08  OP 
 Allowable overall current density at BOP (A/m2)                          (rjohc0)                  6.247E+07  OP 
 Actual overall current density at BOP (A/m2)                             (cohbop)                  1.562E+07  OP 
 
 Maximum field at End Of Flattop (T)                                      (bmaxoh)                  1.146E+01  OP 
 Critical superconductor current density at EOF (A/m2)                    (jscoh_eof)               6.377E+08  OP 
 Critical strand current density at EOF (A/m2)                            (jstrandoh_eof)           1.913E+08  OP 
 Allowable overall current density at EOF (A/m2)                          (rjohc)                   6.696E+07  OP 
 Actual overall current density at EOF (A/m2)                             (coheof)                  1.674E+07  ITV
 
 CS inside radius (m)                                                     (bore.)                   2.543E+00     
 CS thickness (m)                                                         (ohcth.)                  6.036E-01     
 Gap between central solenoid and TF coil (m)                             (gapoh)                   5.000E-02  ITV
 CS overall cross-sectional area (m2)                                     (areaoh)                  9.285E+00  OP 
 CS conductor+void cross-sectional area (m2)                              (awpoh)                   4.642E+00  OP 
    CS conductor cross-sectional area (m2)                                (awpoh*(1-vfohc))         3.250E+00  OP 
    CS void cross-sectional area (m2)                                     (awpoh*vfohc)             1.393E+00  OP 
 CS steel cross-sectional area (m2)                                       (areaoh-awpoh)            4.642E+00  OP 
 CS steel area fraction                                                   (oh_steel_frac)           5.000E-01     
 Only hoop stress considered
 Switch for CS stress calculation                                         (i_cs_stress)                     0     
 Allowable stress in CS steel (Pa)                                        (alstroh)                 5.500E+08     
 Hoop stress in CS steel (Pa)                                             (sig_hoop)                5.871E+08  OP 
 Axial stress in CS steel (Pa)                                            (sig_axial)              -6.538E+08  OP 
 Maximum shear stress in CS steel for the Tresca criterion (Pa)           (s_tresca_oh)             5.871E+08  OP 
 Axial force in CS (N)                                                    (axial_force)            -1.763E+09  OP 
 Residual manufacturing strain in CS superconductor material              (str_cs_con_res)         -5.000E-03     
 Copper fraction in strand                                                (fcuohsu)                 7.000E-01     
 Void (coolant) fraction in conductor                                     (vfohc)                   3.000E-01     
 Helium coolant temperature (K)                                           (tftmp)                   4.750E+00     
 CS temperature margin (K)                                                (tmargoh)                 3.406E+00  OP 
 Minimum permitted temperature margin (K)                                 (tmargmin_cs)             1.700E+00     
 residual hoop stress in CS Steel (Pa)                                    (residual_sig_hoop)       2.400E+08     
 Initial vertical crack size (m)                                          (t_crack_vertical)        2.000E-03     
 Initial radial crack size (m)                                            (t_crack_radial)          6.000E-03     
 CS structural vertical thickness (m)                                     (t_structural_vertical)   2.200E-02     
 CS structural radial thickness (m)                                       (t_structural_radial)     7.000E-02     
 Allowable number of cycles till CS fracture                              (N_cycle)                 3.780E+04  OP 
>>>>>>> c2e851f9
 
 Superconducting PF coils
 PF coil superconductor material                                          (pfv.isumatpf)                    3     
   (NbTi)
 Copper fraction in conductor                                             (pfv.fcupfsu)             6.900E-01     
 
 PF Coil Case Stress :
 
 Maximum permissible tensile stress (MPa)                                 (pfv.sigpfcalw)           5.000E+02     
 JxB hoop force fraction supported by case                                (pfv.sigpfcf)             6.660E-01     
 
 Geometry of PF coils, central solenoid and plasma:
 
 coil			R(m)			Z(m)			dR(m)			dZ(m)			pfv.turns		steel thickness(m)
 
<<<<<<< HEAD
 PF 0			6.26e+00	9.28e+00	1.33e+00	1.33e+00	4.59e+02	1.41e-01
 PF 1			6.26e+00	-1.05e+01	1.43e+00	1.43e+00	5.32e+02	1.61e-01
 PF 2			1.76e+01	2.86e+00	1.19e+00	1.19e+00	2.00e+02	8.99e-02
 PF 3			1.76e+01	-2.86e+00	1.19e+00	1.19e+00	2.00e+02	8.99e-02
 PF 4			1.60e+01	8.01e+00	8.11e-01	8.11e-01	1.22e+02	6.72e-02
 PF 5			1.60e+01	-8.01e+00	8.11e-01	8.11e-01	1.22e+02	6.72e-02
 CS				2.84e+00	0.00e+00	6.05e-01	1.54e+01	3.62e+03	1.51e-01
 Plasma		8.87e+00	0.0e0			5.72e+00	1.02e+01	1.0e0
=======
  PF 1           6.25        9.25        1.33        1.33      459.79        0.14
  PF 2           6.25      -10.49        1.43        1.43      532.55        0.16
  PF 3          17.58        2.86        1.18        1.18      199.37        0.09
  PF 4          17.58       -2.86        1.18        1.18      199.37        0.09
  PF 5          15.91        7.99        0.81        0.81      122.56        0.07
  PF 6          15.91       -7.99        0.81        0.81      122.56        0.07
  CS             2.84        0.00        0.60       15.38     3614.53        0.15
 Plasma          8.85        0.00        5.71       10.17        1.00
>>>>>>> c2e851f9
 
 PF Coil Information at Peak Current:
 
 coil	current	allowed J		actual J		J			cond. mass	steel mass	field
 				(MA)		(A/m2)		(A/m2)		ratio			(kg)			(kg)			(T)
 
<<<<<<< HEAD
 PF 0	1.94e+01	3.82e+08	1.10e+07	2.88e-02	2.95e+05	2.55e+05	6.20e+00
 PF 1	2.24e+01	3.31e+08	1.10e+07	3.32e-02	3.41e+05	3.14e+05	6.70e+00
 PF 2	-8.43e+00	7.52e+08	6.00e+06	7.98e-03	6.61e+05	3.96e+05	2.76e+00
 PF 3	-8.43e+00	7.52e+08	6.00e+06	7.98e-03	6.61e+05	3.96e+05	2.76e+00
 PF 4	-5.26e+00	7.72e+08	8.00e+06	1.04e-02	2.80e+05	1.84e+05	2.57e+00
 PF 5	-5.26e+00	7.72e+08	8.00e+06	1.04e-02	2.80e+05	1.84e+05	2.57e+00
 CS		-1.56e+02	6.23e+07	1.67e+07	2.68e-01	3.55e+05	6.50e+05	1.18e+01
 				------																---------	---------
 				2.25e+02																2.87e+06	2.38e+06
 
 PF coil current scaling information :
 
 Sum of squares of residuals                                              (pf.ssq0)                 6.280E-04  OP 
 Smoothing parameter                                                      (pfv.alfapf)              5.000E-10     
=======
  PF 1   19.40  3.807E+08  1.100E+07  0.03 2.941E+05   2.545E+05    6.217E+00
  PF 2   22.47  3.292E+08  1.100E+07  0.03 3.407E+05   3.139E+05    6.720E+00
  PF 3   -8.41  7.516E+08  6.000E+06  0.01 6.580E+05   3.933E+05    2.755E+00
  PF 4   -8.41  7.516E+08  6.000E+06  0.01 6.580E+05   3.933E+05    2.755E+00
  PF 5   -5.27  7.713E+08  8.000E+06  0.01 2.798E+05   1.841E+05    2.577E+00
  PF 6   -5.27  7.713E+08  8.000E+06  0.01 2.798E+05   1.841E+05    2.577E+00
  CS  -155.42  6.247E+07  1.674E+07  0.27 3.531E+05   6.471E+05    1.178E+01
       ------                             ---------   ---------
       224.67                             2.864E+06   2.370E+06
 
 PF coil current scaling information :
 
 Sum of squares of residuals                                              (ssq0)                    6.332E-04  OP 
 Smoothing parameter                                                      (alfapf)                  5.000E-10     
>>>>>>> c2e851f9
 
 ****************************************** Volt Second Consumption *******************************************
 
              volt-sec       volt-sec       volt-sec
              start-up         burn          total

 PF coils :    -210.49        -115.65        -326.14
 CS coil  :    -174.92        -241.06        -415.98
              --------       --------       --------
 Total :       -385.41        -356.72        -742.13
 
 Total volt-second consumption by coils (Wb)                              (vstot)                  -7.421E+02  OP 
 
 Summary of volt-second consumption by circuit (Wb) :
 
 circuit       BOP            BOF            EOF
 
<<<<<<< HEAD

 CS coil    200.720         25.263       -215.112
=======
     1       38.663         47.512          1.092
     2       40.431         44.766         -3.778
     3        6.649        -69.682        -77.665
     4        6.649        -69.682        -77.665
     5        1.967        -33.538        -35.900
     6        1.967        -33.538        -35.900
 CS coil    200.779         25.858       -215.206
>>>>>>> c2e851f9
 
 ********************************** Waveforms ***********************************
 
 Currents (Amps/coil) as a function of time :
 
                                       time (sec)

                0.00      30.00      60.00      70.00    7270.01    7300.01
               Start      BOP        EOR        BOF        EOF        EOP        
 circuit
   1         0.000E+00  1.579E+07  1.940E+07  1.940E+07  4.461E+05  0.000E+00
   2         0.000E+00  2.030E+07  2.247E+07  2.247E+07 -1.897E+06  0.000E+00
   3        -0.000E+00  7.203E+05 -7.549E+06 -7.549E+06 -8.413E+06 -0.000E+00
   4        -0.000E+00  7.203E+05 -7.549E+06 -7.549E+06 -8.413E+06 -0.000E+00
   5        -0.000E+00  2.888E+05 -4.923E+06 -4.923E+06 -5.270E+06 -0.000E+00
   6        -0.000E+00  2.888E+05 -4.923E+06 -4.923E+06 -5.270E+06 -0.000E+00
   7        -0.000E+00  1.450E+08  1.867E+07  1.867E+07 -1.554E+08 -0.000E+00
 Plasma (A)  0.000E+00  0.000E+00  1.927E+07  1.927E+07  1.927E+07  0.000E+00
 
 This consists of: CS coil field balancing:
   1         0.000E+00  1.579E+07  2.033E+06  2.033E+06 -1.692E+07  0.000E+00
   2         0.000E+00  2.030E+07  2.614E+06  2.614E+06 -2.176E+07  0.000E+00
   3        -0.000E+00  7.203E+05  9.276E+04  9.276E+04 -7.720E+05 -0.000E+00
   4        -0.000E+00  7.203E+05  9.276E+04  9.276E+04 -7.720E+05 -0.000E+00
   5        -0.000E+00  2.888E+05  3.719E+04  3.719E+04 -3.095E+05 -0.000E+00
   6        -0.000E+00  2.888E+05  3.719E+04  3.719E+04 -3.095E+05 -0.000E+00
   7        -0.000E+00  1.450E+08  1.867E+07  1.867E+07 -1.554E+08 -0.000E+00
 
 And: equilibrium field:
<<<<<<< HEAD
   1         0.000E+00  0.000E+00  1.740E+07  1.740E+07  1.740E+07  0.000E+00
   2         0.000E+00  0.000E+00  1.988E+07  1.988E+07  1.988E+07  0.000E+00
   3         0.000E+00  0.000E+00 -7.649E+06 -7.649E+06 -7.649E+06  0.000E+00
   4         0.000E+00  0.000E+00 -7.649E+06 -7.649E+06 -7.649E+06  0.000E+00
   5         0.000E+00  0.000E+00 -4.967E+06 -4.967E+06 -4.967E+06  0.000E+00
   6         0.000E+00  0.000E+00 -4.967E+06 -4.967E+06 -4.967E+06  0.000E+00
   7         0.000E+00  0.000E+00  0.000E+00  0.000E+00  2.635E-08  0.000E+00
=======
   1         0.000E+00  0.000E+00  1.737E+07  1.737E+07  1.737E+07  0.000E+00
   2         0.000E+00  0.000E+00  1.986E+07  1.986E+07  1.986E+07  0.000E+00
   3         0.000E+00  0.000E+00 -7.641E+06 -7.641E+06 -7.641E+06  0.000E+00
   4         0.000E+00  0.000E+00 -7.641E+06 -7.641E+06 -7.641E+06  0.000E+00
   5         0.000E+00  0.000E+00 -4.960E+06 -4.960E+06 -4.960E+06  0.000E+00
   6         0.000E+00  0.000E+00 -4.960E+06 -4.960E+06 -4.960E+06  0.000E+00
   7         0.000E+00  0.000E+00  3.287E-09  3.287E-09 -2.630E-08  0.000E+00
>>>>>>> c2e851f9
 
 Ratio of central solenoid current at beginning of Pulse / end of flat-to (fcohbop)                 9.330E-01  ITV
 Ratio of central solenoid current at beginning of Flat-top / end of flat (fcohbof)                -1.202E-01  OP 
 
 *************************** PF Circuit Waveform Data ***************************
 
 Number of PF circuits including CS and plasma                            (ncirt)                           8     
 PF Circuit 01 - Time point 01 (A)                                        (pfc01t01)                0.000E+00     
 PF Circuit 01 - Time point 02 (A)                                        (pfc01t02)                1.579E+07     
 PF Circuit 01 - Time point 03 (A)                                        (pfc01t03)                1.940E+07     
 PF Circuit 01 - Time point 04 (A)                                        (pfc01t04)                1.940E+07     
 PF Circuit 01 - Time point 05 (A)                                        (pfc01t05)                4.461E+05     
 PF Circuit 01 - Time point 06 (A)                                        (pfc01t06)                0.000E+00     
 PF Circuit 02 - Time point 01 (A)                                        (pfc02t01)                0.000E+00     
 PF Circuit 02 - Time point 02 (A)                                        (pfc02t02)                2.030E+07     
 PF Circuit 02 - Time point 03 (A)                                        (pfc02t03)                2.247E+07     
 PF Circuit 02 - Time point 04 (A)                                        (pfc02t04)                2.247E+07     
 PF Circuit 02 - Time point 05 (A)                                        (pfc02t05)               -1.897E+06     
 PF Circuit 02 - Time point 06 (A)                                        (pfc02t06)                0.000E+00     
 PF Circuit 03 - Time point 01 (A)                                        (pfc03t01)               -0.000E+00     
 PF Circuit 03 - Time point 02 (A)                                        (pfc03t02)                7.203E+05     
 PF Circuit 03 - Time point 03 (A)                                        (pfc03t03)               -7.549E+06     
 PF Circuit 03 - Time point 04 (A)                                        (pfc03t04)               -7.549E+06     
 PF Circuit 03 - Time point 05 (A)                                        (pfc03t05)               -8.413E+06     
 PF Circuit 03 - Time point 06 (A)                                        (pfc03t06)               -0.000E+00     
 PF Circuit 04 - Time point 01 (A)                                        (pfc04t01)               -0.000E+00     
 PF Circuit 04 - Time point 02 (A)                                        (pfc04t02)                7.203E+05     
 PF Circuit 04 - Time point 03 (A)                                        (pfc04t03)               -7.549E+06     
 PF Circuit 04 - Time point 04 (A)                                        (pfc04t04)               -7.549E+06     
 PF Circuit 04 - Time point 05 (A)                                        (pfc04t05)               -8.413E+06     
 PF Circuit 04 - Time point 06 (A)                                        (pfc04t06)               -0.000E+00     
 PF Circuit 05 - Time point 01 (A)                                        (pfc05t01)               -0.000E+00     
 PF Circuit 05 - Time point 02 (A)                                        (pfc05t02)                2.888E+05     
 PF Circuit 05 - Time point 03 (A)                                        (pfc05t03)               -4.923E+06     
 PF Circuit 05 - Time point 04 (A)                                        (pfc05t04)               -4.923E+06     
 PF Circuit 05 - Time point 05 (A)                                        (pfc05t05)               -5.270E+06     
 PF Circuit 05 - Time point 06 (A)                                        (pfc05t06)               -0.000E+00     
 PF Circuit 06 - Time point 01 (A)                                        (pfc06t01)               -0.000E+00     
 PF Circuit 06 - Time point 02 (A)                                        (pfc06t02)                2.888E+05     
 PF Circuit 06 - Time point 03 (A)                                        (pfc06t03)               -4.923E+06     
 PF Circuit 06 - Time point 04 (A)                                        (pfc06t04)               -4.923E+06     
 PF Circuit 06 - Time point 05 (A)                                        (pfc06t05)               -5.270E+06     
 PF Circuit 06 - Time point 06 (A)                                        (pfc06t06)               -0.000E+00     
 CS Circuit  - Time point 01 (A)                                          (cst01)                  -0.000E+00     
 CS Circuit  - Time point 02 (A)                                          (cst02)                   1.450E+08     
 CS Circuit  - Time point 03 (A)                                          (cst03)                   1.867E+07     
 CS Circuit  - Time point 04 (A)                                          (cst04)                   1.867E+07     
 CS Circuit  - Time point 05 (A)                                          (cst05)                  -1.554E+08     
 CS Circuit  - Time point 06 (A)                                          (cst06)                  -0.000E+00     
 Plasma  - Time point 01 (A)                                              (plasmat01)               0.000E+00     
 Plasma  - Time point 02 (A)                                              (plasmat02)               0.000E+00     
 Plasma  - Time point 03 (A)                                              (plasmat03)               1.927E+07     
 Plasma  - Time point 04 (A)                                              (plasmat04)               1.927E+07     
 Plasma  - Time point 05 (A)                                              (plasmat05)               1.927E+07     
 Plasma  - Time point 06 (A)                                              (plasmat06)               0.000E+00     
 
 ********************************************* Support Structure **********************************************
 
 Outer PF coil fence mass (kg)                                            (fncmass)                 3.510E+05  OP 
 Intercoil support structure mass (kg)                                    (aintmass)                5.336E+06  OP 
 Mass of cooled components (kg)                                           (coldmass)                4.433E+07  OP 
 Gravity support structure mass (kg)                                      (clgsmass)                1.821E+06  OP 
 Torus leg support mass (kg)                                              (gsm1)                    1.085E+05  OP 
 Ring beam mass (kg)                                                      (gsm2)                    5.154E+05  OP 
 Ring legs mass (kg)                                                      (gsm3)                    9.183E+05  OP 
 
 ******************************************** PF Coil Inductances *********************************************
 
 Inductance matrix [H]:
 
<<<<<<< HEAD
 0			[4.1e+00 7.4e-02 3.4e-01 2.2e-01 2.9e-01 8.1e-02 1.2e+00 1.1e-03]
 1			[7.4e-02 5.3e+00 2.3e-01 3.6e-01 8.4e-02 3.2e-01 1.0e+00 1.1e-03]
 2			[3.4e-01 2.3e-01 3.2e+00 1.1e+00 6.5e-01 3.5e-01 5.9e-01 1.8e-03]
 3			[2.2e-01 3.6e-01 1.1e+00 3.2e+00 3.5e-01 6.5e-01 5.9e-01 1.8e-03]
 4			[2.9e-01 8.4e-02 6.5e-01 3.5e-01 1.2e+00 1.2e-01 3.1e-01 8.4e-04]
 5			[8.1e-02 3.2e-01 3.5e-01 6.5e-01 1.2e-01 1.2e+00 3.1e-01 8.4e-04]
 CS			[1.2e+00 1.0e+00 5.9e-01 5.9e-01 3.1e-01 3.1e-01 2.1e+01 5.0e-03]
 Plasma	[1.1e-03 1.1e-03 1.8e-03 1.8e-03 8.4e-04 8.4e-04 5.0e-03 1.6e-05]
=======
   1     4.1E+00 7.4E-02 3.4E-01 2.2E-01 2.9E-01 8.1E-02 1.2E+00 1.1E-03
   2     7.4E-02 5.3E+00 2.3E-01 3.6E-01 8.4E-02 3.2E-01 1.0E+00 1.1E-03
   3     3.4E-01 2.3E-01 3.2E+00 1.1E+00 6.5E-01 3.4E-01 5.9E-01 1.8E-03
   4     2.2E-01 3.6E-01 1.1E+00 3.2E+00 3.4E-01 6.5E-01 5.9E-01 1.8E-03
   5     2.9E-01 8.4E-02 6.5E-01 3.4E-01 1.2E+00 1.2E-01 3.2E-01 8.3E-04
   6     8.1E-02 3.2E-01 3.4E-01 6.5E-01 1.2E-01 1.2E+00 3.2E-01 8.3E-04
  CS     1.2E+00 1.0E+00 5.9E-01 5.9E-01 3.2E-01 3.2E-01 2.1E+01 5.0E-03
 Plasma  1.1E-03 1.1E-03 1.8E-03 1.8E-03 8.3E-04 8.3E-04 5.0E-03 1.5E-05
>>>>>>> c2e851f9
 
 ********************* Heat transfer parameters at the coolant outlet: Inboard first wall *********************
 
 Radius of coolant channel (m)                                            (afw)                     6.000E-03     
 Mean surface heat flux on first wall (W/m2)                              (qpp)                     1.326E+05  OP 
 Mean nuclear power deposited in first wall per unit area (W/m2)                                    1.193E+05  OP 
 Ratio of peak local heat load (surface and nuclear) to mean              (peaking_factor)          1.000E+00     
 Length of a single coolant channel (all in parallel) (m)                 (fw_channel_length)       4.000E+00     
 Pitch of coolant channels (m)                                            (pitch)                   2.000E-02     
 Thermal conductivity of first wall material (W/K/m)                      (tkfw)                    3.107E+01  OP 
 Coolant density (kg/m3)                                                  (rhofo)                   8.868E+00  OP 
 Coolant mass flow rate in one channel (kg/s)                             (massrate)                1.555E-02  OP 
 Coolant velocity (m/s)                                                   (velocity)                1.550E+01  OP 
 Outlet temperature of first wall coolant (K)                             (fwoutlet)                8.230E+02     
 Heat transfer coefficient                                                (hcoeff)                  2.304E+03  OP 
 Temperature drop in the wall material (simple model)                     (deltat_solid)            3.458E+01  OP 
 Temperature drop in the coolant (wall to bulk)                           (deltat_coolant)          5.800E+01  OP 
 First wall temperature (excluding armour) (K)                            (tpeakfw)                 9.156E+02  OP 
 Temperature drop in the wall material: 1D estimate                       (deltat_solid_1D)         2.614E+01  OP 
 
 ************************************ Pumping power for Inboard first wall ************************************
 
 Viscosity (Pa.s)                                                         (viscf)                   3.604E-05  OP 
 Density (kg/m3)                                                          (rhof)                    1.041E+01  OP 
 Velocity (m/s)                                                           (vv)                      1.321E+01  OP 
 Reynolds number                                                          (reyn)                    4.576E+04  OP 
 Darcy friction factor                                                    (lambda)                  2.160E-02  OP 
 Channel length                                                           (flleng)                  4.000E+00  OP 
 Pressure drop (Pa)                                                       (deltap)                  6.939E+03  OP 
 This is the sum of the following:
             Straight sections (Pa)                                       (pdropstraight)           6.535E+03  OP 
             90 degree bends (Pa)                                         (pdrop90)                 4.040E+02  OP 
             180 degree bends (Pa)                                        (pdrop180)                0.000E+00  OP 
 Inlet pressure (Pa)                                                      (coolpin)                 1.551E+07  OP 
 Total coolant mass flow rate in (kg/s)                                   (mf)                      1.325E+02  OP 
 Coolant mass flow rate in one channel (kg/s)                             (mfp)                     1.555E-02  OP 
 Pumping power (MW)                                                       (pumppower)               8.590E-02  OP 
 Additional information is printed when verbose = 1
 
 ************************************* Pumping power for Inboard blanket **************************************
 
 Viscosity (Pa.s)                                                         (viscf)                   3.604E-05  OP 
 Density (kg/m3)                                                          (rhof)                    1.041E+01  OP 
 Velocity (m/s)                                                           (vv)                      1.965E+00  OP 
 Reynolds number                                                          (reyn)                    6.809E+03  OP 
 Darcy friction factor                                                    (lambda)                  3.457E-02  OP 
 Channel length                                                           (flleng)                  4.965E+00  OP 
 Pressure drop (Pa)                                                       (deltap)                  3.163E+02  OP 
 This is the sum of the following:
             Straight sections (Pa)                                       (pdropstraight)           2.875E+02  OP 
             90 degree bends (Pa)                                         (pdrop90)                 2.035E+01  OP 
             180 degree bends (Pa)                                        (pdrop180)                8.465E+00  OP 
 Inlet pressure (Pa)                                                      (coolpin)                 1.550E+07  OP 
 Total coolant mass flow rate in (kg/s)                                   (mf)                      2.900E+02  OP 
 Coolant mass flow rate in one channel (kg/s)                             (mfp)                     2.313E-03  OP 
 Pumping power (MW)                                                       (pumppower)               8.574E-03  OP 
 Additional information is printed when verbose = 1
 
 ******************** Heat transfer parameters at the coolant outlet: Outboard first wall *********************
 
 Radius of coolant channel (m)                                            (afw)                     6.000E-03     
 Mean surface heat flux on first wall (W/m2)                              (qpp)                     1.500E+05  OP 
 Mean nuclear power deposited in first wall per unit area (W/m2)                                    1.193E+05  OP 
 Ratio of peak local heat load (surface and nuclear) to mean              (peaking_factor)          1.000E+00     
 Length of a single coolant channel (all in parallel) (m)                 (fw_channel_length)       4.000E+00     
 Pitch of coolant channels (m)                                            (pitch)                   2.000E-02     
 Thermal conductivity of first wall material (W/K/m)                      (tkfw)                    3.107E+01  OP 
 Coolant density (kg/m3)                                                  (rhofo)                   8.868E+00  OP 
 Coolant mass flow rate in one channel (kg/s)                             (massrate)                1.662E-02  OP 
 Coolant velocity (m/s)                                                   (velocity)                1.657E+01  OP 
 Outlet temperature of first wall coolant (K)                             (fwoutlet)                8.230E+02     
 Heat transfer coefficient                                                (hcoeff)                  2.429E+03  OP 
 Temperature drop in the wall material (simple model)                     (deltat_solid)            3.830E+01  OP 
 Temperature drop in the coolant (wall to bulk)                           (deltat_coolant)          5.882E+01  OP 
 First wall temperature (excluding armour) (K)                            (tpeakfw)                 9.201E+02  OP 
 Temperature drop in the wall material: 1D estimate                       (deltat_solid_1D)         2.895E+01  OP 
 
 *********************************** Pumping power for Outboard first wall ************************************
 
 Viscosity (Pa.s)                                                         (viscf)                   3.604E-05  OP 
 Density (kg/m3)                                                          (rhof)                    1.041E+01  OP 
 Velocity (m/s)                                                           (vv)                      1.412E+01  OP 
 Reynolds number                                                          (reyn)                    4.893E+04  OP 
 Darcy friction factor                                                    (lambda)                  2.130E-02  OP 
 Channel length                                                           (flleng)                  4.000E+00  OP 
 Pressure drop (Pa)                                                       (deltap)                  7.829E+03  OP 
 This is the sum of the following:
             Straight sections (Pa)                                       (pdropstraight)           7.369E+03  OP 
             90 degree bends (Pa)                                         (pdrop90)                 4.604E+02  OP 
             180 degree bends (Pa)                                        (pdrop180)                0.000E+00  OP 
 Inlet pressure (Pa)                                                      (coolpin)                 1.551E+07  OP 
 Total coolant mass flow rate in (kg/s)                                   (mf)                      2.289E+02  OP 
 Coolant mass flow rate in one channel (kg/s)                             (mfp)                     1.662E-02  OP 
 Pumping power (MW)                                                       (pumppower)               1.674E-01  OP 
 Additional information is printed when verbose = 1
 
 ************************************* Pumping power for Outboard blanket *************************************
 
 Viscosity (Pa.s)                                                         (viscf)                   3.604E-05  OP 
 Density (kg/m3)                                                          (rhof)                    1.041E+01  OP 
 Velocity (m/s)                                                           (vv)                      2.599E+00  OP 
 Reynolds number                                                          (reyn)                    9.005E+03  OP 
 Darcy friction factor                                                    (lambda)                  3.197E-02  OP 
 Channel length                                                           (flleng)                  6.566E+00  OP 
 Pressure drop (Pa)                                                       (deltap)                  6.642E+02  OP 
 This is the sum of the following:
             Straight sections (Pa)                                       (pdropstraight)           6.149E+02  OP 
             90 degree bends (Pa)                                         (pdrop90)                 3.473E+01  OP 
             180 degree bends (Pa)                                        (pdrop180)                1.459E+01  OP 
 Inlet pressure (Pa)                                                      (coolpin)                 1.550E+07  OP 
 Total coolant mass flow rate in (kg/s)                                   (mf)                      8.773E+02  OP 
 Coolant mass flow rate in one channel (kg/s)                             (mfp)                     3.059E-03  OP 
 Pumping power (MW)                                                       (pumppower)               5.446E-02  OP 
 Additional information is printed when verbose = 1
 
 ****************************** First wall and blanket thermohydraulics: Summary ******************************
 
 Blanket coolant type (1=He, 2=H20)                                       (coolwh)                          1     
 First wall coolant type                                                  (fwcoolant)                        "helium"
 Wall thickness of first wall cooling channels (m)                        (fw_wall)                 3.000E-03     
 Radius of first wall cooling channels (m)                                (afw)                     6.000E-03     
 Roughness of first wall cooling channels (m)                             (roughness)               1.000E-06     
 Inlet temperature of first wall coolant (K)                              (fwinlet)                   573.000     
 Outlet temperature of first wall coolant (K)                             (fwoutlet)                  823.000     
 Inlet temperature of blanket coolant (K)                                 (inlet_temp)                573.000     
 Outlet temperature of blanket coolant (K)                                (outlet_temp)               823.000     
 First wall coolant mass flow rate (kg/s)                                 (mffw)                    3.614E+02  OP 
 Blanket coolant mass flow rate (kg/s)                                    (mfblkt)                  1.167E+03  OP 
 Total coolant mass flow rate(kg/s)                                       (mftotal)                 1.529E+03  OP 
 First wall coolant pressure (Pa)                                         (fwpressure)              1.550E+07     
 Blanket coolant pressure (Pa)                                            (blpressure)              1.550E+07     
 Allowable temperature of first wall material, excluding armour (K)       (tfwmatmax)                1100.000     
 Actual peak temperature of first wall material (K)                       (tpeak)                     920.117  OP 
 Mechanical pumping power for FW (MW)                                     (htpmw_fw)                2.533E-01  OP 
 Mechanical pumping power for blanket (MW)                                (htpmw_blkt)              6.304E-02  OP 
 Pumping power for divertor (MW)                                          (htpmw_div)               1.505E+01  OP 
 Pumping power for shield and vacuum vessel (MW)                          (htpmw_shld)              9.129E-02  OP 
 Total primary coolant pumping power (MW)                                 (htpmw)                   1.000E+02  OP 
 
 ********************************** First wall and blanket : CCFE HCPB model **********************************
 
 
 Blanket Composition by volume :
 
 Titanium beryllide fraction                                              (fbltibe12)                   0.409  OP 
 Lithium orthosilicate fraction                                           (fblli2sio4)                  0.341  OP 
 Steel fraction                                                           (fblss_ccfe)                  0.097  OP 
 Coolant fraction                                                         (vfcblkt)                     0.053     
 Purge gas fraction                                                       (vfpblkt)                     0.100     
 
 Component Volumes :
 
 First Wall Armour Volume (m3)                                            (fw_armour_vol)               4.078  OP 
 First Wall Volume (m3)                                                   (volfw)                      22.016  OP 
 Blanket Volume (m3)                                                      (volblkt)                  1133.492  OP 
 Shield Volume (m3)                                                       (volshld)                   690.987  OP 
 Vacuum vessel volume (m3)                                                (vdewin)                   1179.731  OP 
 
 Component Masses :
 
 First Wall Armour Mass (kg)                                              (fw_armour_mass)          7.849E+04  OP 
 First Wall Mass, excluding armour (kg)                                   (fwmass)                  1.717E+05  OP 
 Blanket Mass - Total(kg)                                                 (whtblkt)                 2.833E+06  OP 
     Blanket Mass - TiBe12 (kg)                                           (whtbltibe12)             1.048E+06  OP 
     Blanket Mass - Li4SiO4 (kg)                                          (whtblli4sio4)            9.274E+05  OP 
     Blanket Mass - Steel (kg)                                            (whtblss)                 8.580E+05  OP 
 Total mass of armour, first wall and blanket (kg)                        (armour_fw_bl_mass)       3.084E+06  OP 
 Shield Mass (kg)                                                         (whtshld)                 4.042E+06  OP 
 Vacuum vessel mass (kg)                                                  (vvmass)                  9.202E+06  OP 
 
 Nuclear heating :
 
 Total nuclear heating in TF+PF coils (CS is negligible) (MW)             (ptfnuc)                  4.758E-02  OP 
 Total nuclear heating in FW (MW)                                         (pnucfw)                  2.128E+02  OP 
 Total nuclear heating in the blanket (including emult) (MW)              (pnucblkt)                1.513E+03  OP 
 (Note: emult is fixed for this model inside the code)
 Total nuclear heating in the shield (MW)                                 (pnucshld)                2.174E+00  OP 
 Total nuclear heating in the divertor (MW)                               (pnucdiv)                 1.771E+02  OP 
 
  Diagostic output for nuclear heating :
 
 Blanket exponential factor                                               (exp_blanket)             9.991E-01  OP 
 Shield: first exponential                                                (exp_shield1)             5.139E-03  OP 
 Shield: second exponential                                               (exp_shield2)             7.672E-02  OP 
 Solid angle fraction taken by on divertor                                (fdiv)                    1.150E-01     
 Switch for plant secondary cycle                                         (secondary_cycle)                 3     
 First wall coolant pressure (Pa)                                         (fwpressure)              1.550E+07     
 Blanket coolant pressure (Pa)                                            (blpressure)              1.550E+07     
 Mechanical pumping power for first wall (MW)                             (htpmw_fw)                2.533E-01  OP 
 Mechanical pumping power for blanket (MW)                                (htpmw_blkt)              6.304E-02  OP 
 Mechanical pumping power for divertor (MW)                               (htpmw_div)               1.505E+01  OP 
 Mechanical pumping power for shield and vacuum vessel (MW)               (htpmw_shld)              9.129E-02  OP 
 Total electrical coolant pumping power: first wall, blanket, shield and  (htpmw)                   1.000E+02  OP 
 Allowable nominal neutron fluence at first wall (MW.year/m2)             (abktflnc)                1.500E+01     
 No of inboard blanket modules poloidally                                 (nblktmodpi)                      7     
 No of inboard blanket modules toroidally                                 (nblktmodti)                     36     
 No of outboard blanket modules poloidally                                (nblktmodpo)                      8     
 No of outboard blanket modules toroidally                                (nblktmodto)                     54     
 Isentropic efficiency of first wall / blanket coolant pumps              (etaiso)                  8.500E-01     
 
 Other volumes, masses and areas :
 
 First wall area (m2)                                                     (fwarea)                  1.783E+03  OP 
 Cryostat internal radius (m)                                             (rdewex)                  1.867E+01  OP 
 Cryostat internal half-height (m)                                        (zdewex)                  1.552E+01  OP 
 Vertical clearance from TF coil to cryostat (m)                          (clh1)                    5.895E+00  OP 
 Divertor area (m2)                                                       (divsur)                  1.763E+02  OP 
 Divertor mass (kg)                                                       (divmas)                  4.318E+04  OP 
 Lithium-6 enrichment (%)                                                 (li6enrich)                  54.202  ITV
 Breeder fraction by volume: Li4SiO4/(Be12Ti+Li4SiO4)                     (breeder_f)                   0.455  ITV
 Blanket thickness choice: THIN (0.53 m inboard, 0.91 m outboard)         (iblanket_thickness)              1     
 Tritium breeding ratio (5-year time-averaged)                            (tbr)                         1.150  OP 
 Minimum Tritium breeding ratio                                           (tbrmin)                      1.150     
 (See "A parameter study of time-varying tritium production in solid-type breeder blankets,
 J. Shimwell et al, Fusion Engineering and Design
 For consistency, inboard first wall thicknesses should be 0.03 (m)       (fwith)                   1.800E-02     
 For consistency, outboard first wall thicknesses should be 0.03 (m)      (fwoth)                   1.800E-02     
 For consistency, first wall armour thickness should be 0.003 (m)         (fw_armour_thickness)     3.000E-03     
 
 ********************************** Superconducting TF Coil Power Conversion **********************************
 
 TF coil current (kA)                                                     (itfka)                   6.500E+01  OP 
 Number of TF coils                                                       (ntfc)                    1.800E+01     
 Voltage across a TF coil during quench (kV)                              (vtfskv)                  1.265E+01  OP 
 TF coil charge time (hours)                                              (tchghr)                  4.000E+00     
 Total inductance of TF coils (H)                                         (ltfth)                   6.268E+01  OP 
 Total resistance of TF coils (ohm)                                       (rcoils)                  0.000E+00  OP 
 TF coil charging voltage (V)                                             (tfcv)                    4.061E+02     
 Number of DC circuit breakers                                            (ntfbkr)                  1.800E+01     
 Number of dump resistors                                                 (ndumpr)                  7.200E+01     
 Resistance per dump resistor (ohm)                                       (r1dump)                  1.946E-01  OP 
 Dump resistor peak power (MW)                                            (r1ppmw)                  2.056E+02  OP 
 Energy supplied per dump resistor (MJ)                                   (r1emj)                   1.839E+03  OP 
 TF coil L/R time constant (s)                                            (ttfsec)                  1.789E+01  OP 
 Power supply voltage (V)                                                 (tfpsv)                   4.264E+02  OP 
 Power supply current (kA)                                                (tfpska)                  6.825E+01  OP 
 DC power supply rating (kW)                                              (tfckw)                   2.910E+04  OP 
 AC power for charging (kW)                                               (tfackw)                  3.234E+04  OP 
 TF coil resistive power (MW)                                             (rpower)                  8.005E+00  OP 
 TF coil inductive power (MVA)                                            (xpower)                  1.839E+01  OP 
 Aluminium bus current density (kA/cm2)                                   (djmka)                   1.250E-01     
 Aluminium bus cross-sectional area (cm2)                                 (albusa)                  5.200E+02  OP 
 Total length of TF coil bussing (m)                                      (tfbusl)                  3.761E+03  OP 
 Aluminium bus weight (tonnes)                                            (albuswt)                 5.280E+02  OP 
 Total TF coil bus resistance (ohm)                                       (rtfbus)                  1.895E-03  OP 
 TF coil bus voltage drop (V)                                             (vtfbus)                  1.232E+02  OP 
 Dump resistor floor area (m2)                                            (drarea)                  5.420E+03  OP 
 TF coil power conversion floor space (m2)                                (tfcfsp)                  1.915E+03  OP 
 TF coil power conv. building volume (m3)                                 (tfcbv)                   1.149E+04  OP 
 TF coil AC inductive power demand (MW)                                   (xpwrmw)                  2.044E+01  OP 
 Total steady state AC power demand (MW)                                  (tfacpd)                  8.895E+00  OP 
 
 ****************************** PF Coils and Central Solenoid: Power and Energy *******************************
 
 Number of PF coil circuits                                               (pfckts)                  1.200E+01     
 Sum of PF power supply ratings (MVA)                                     (spsmva)                  1.924E+03  OP 
 Total PF coil circuit bus length (m)                                     (spfbusl)                 2.530E+03  OP 
 Total PF coil bus resistive power (kW)                                   (pfbuspwr)                1.065E+03  OP 
 Total PF coil resistive power (kW)                                       (srcktpm)                 1.065E+03  OP 
 Maximum PF coil voltage (kV)                                             (vpfskv)                  2.000E+01     
 Efficiency of transfer of PF stored energy into or out of storage        (etapsu)                  9.000E-01     
 (Energy is dissipated in PFC power supplies only when total PF energy increases or decreases.)
 Maximum stored energy in poloidal field (MJ)                             (ensxpfm)                 3.258E+04  OP 
 Peak absolute rate of change of stored energy in poloidal field (MW)     peakpoloidalpower         1.086E+03  OP 
 Energy stored in poloidal magnetic field :
 
                                            time (sec)

                     0.00      30.00      60.00      70.00    7270.01    7300.01
 Time point         Start      BOP        EOR        BOF        EOF        EOP        
 Energy (MJ)      0.000E+00  2.722E+04  1.608E+04  1.608E+04  3.258E+04  0.000E+00
 
 Interval                tramp      tohs       theat      tburn      tqnch      
 dE/dt (MW)            9.074E+02 -3.714E+02  0.000E+00  2.291E+00 -1.086E+03
 
 
 *********************************************** Vacuum System ************************************************
 
 Pumpdown to Base Pressure :
 
 First wall outgassing rate (Pa m/s)                                      (rat)                     1.300E-08     
 Total outgassing load (Pa m3/s)                                          (ogas)                    1.906E-04  OP 
 Base pressure required (Pa)                                              (pbase)                   5.000E-04     
 Required N2 pump speed (m3/s)                                            (s(1))                    3.812E-01  OP 
 N2 pump speed provided (m3/s)                                            (snet(1))                 1.205E+02  OP 
 
 Pumpdown between Burns :
 
 Plasma chamber volume (m3)                                               (volume)                  2.704E+03  OP 
 Chamber pressure after burn (Pa)                                         (pend)                    1.688E-01  OP 
 Chamber pressure before burn (Pa)                                        (pstart)                  1.688E-03     
 Allowable pumping time switch                                            (dwell_pump)                      0     
 Dwell time between burns (s)                                             (tdwell.)                 5.000E+02     
 CS ramp-up time burns (s)                                                (tramp.)                  3.000E+01     
 Allowable pumping time between burns (s)                                 (tpump)                   5.000E+02     
 Required D-T pump speed (m3/s)                                           (s(2))                    2.490E+01  OP 
 D-T pump speed provided (m3/s)                                           (snet(2))                 2.925E+02  OP 
 
 Helium Ash Removal :
 
 Divertor chamber gas pressure (Pa)                                       (prdiv)                   3.600E-01     
 Helium gas fraction in divertor chamber                                  (fhe)                     4.073E-02  OP 
 Required helium pump speed (m3/s)                                        (s(3))                    1.929E+02  OP 
 Helium pump speed provided (m3/s)                                        (snet(3))                 1.929E+02  OP 
 
 D-T Removal at Fuelling Rate :
 
 D-T fuelling rate (kg/s)                                                 (frate)                   1.393E-04  OP 
 Required D-T pump speed (m3/s)                                           (s(4))                    1.929E+02  OP 
 D-T pump speed provided (m3/s)                                           (snet(4))                 2.925E+02  OP 
 
 The vacuum pumping system size is governed by the
 requirements for pumpdown between burns.
 
 Number of large pump ducts                                               (nduct)                          18     
 Passage diameter, divertor to ducts (m)                                  (d(imax))                 8.573E-01  OP 
 Passage length (m)                                                       (l1)                      1.882E+00  OP 
 Diameter of ducts (m)                                                    (dout)                    1.029E+00  OP 
 Duct length, divertor to elbow (m)                                       (l2)                      4.800E+00  OP 
 Duct length, elbow to pumps (m)                                          (l3)                      2.000E+00     
 Number of pumps                                                          (pumpn)                   1.544E+02  OP 
 
 The vacuum system uses cryo  pumps.
 
 ******************************************* Plant Buildings System *******************************************
 
 Internal volume of reactor building (m3)                                 (vrci)                    1.065E+06     
 Dist from centre of torus to bldg wall (m)                               (wrbi)                    4.073E+01     
 Effective floor area (m2)                                                (efloor)                  3.492E+05     
 Reactor building volume (m3)                                             (rbv)                     1.205E+06     
 Reactor maintenance building volume (m3)                                 (rmbv)                    3.943E+05     
 Warmshop volume (m3)                                                     (wsv)                     1.241E+05     
 Tritium building volume (m3)                                             (triv)                    4.000E+04     
 Electrical building volume (m3)                                          (elev)                    5.249E+04     
 Control building volume (m3)                                             (conv)                    6.000E+04     
 Cryogenics building volume (m3)                                          (cryv)                    1.954E+04     
 Administration building volume (m3)                                      (admv)                    1.000E+05     
 Shops volume (m3)                                                        (shov)                    1.000E+05     
 Total volume of nuclear buildings (m3)                                   (volnucb)                 1.643E+06     
 
 **************************************** Electric Power Requirements *****************************************
 
 Facility base load (MW)                                                  (basemw)                  5.000E+00     
 Divertor coil power supplies (MW)                                        (bdvmw)                   0.000E+00     
 Cryoplant electric power (MW)                                            (crymw)                   6.224E+01  OP 
 Primary coolant pumps (MW)                                               (htpmw..)                 1.000E+02  OP 
 PF coil power supplies (MW)                                              (ppfmw)                   5.372E+02  OP 
 TF coil power supplies (MW)                                              (ptfmw)                   8.895E+00  OP 
 Plasma heating supplies (MW)                                             (pheatingmw)              1.250E+02  OP 
 Tritium processing (MW)                                                  (trithtmw..)              1.500E+01     
 Vacuum pumps  (MW)                                                       (vachtmw..)               5.000E-01     
 
 Total pulsed power (MW)                                                  (pacpmw)                  9.062E+02  OP 
 Total base power required at all times (MW)                              (fcsht)                   5.738E+01  OP 
 
 ************************************************* Cryogenics *************************************************
 
 Conduction and radiation heat loads on cryogenic components (MW)         (qss/1.0D6)               1.906E-02  OP 
 Nuclear heating of cryogenic components (MW)                             (qnuc/1.0D6)              4.758E-02  OP 
 AC losses in cryogenic components (MW)                                   (qac/1.0D6)               4.481E-03  OP 
 Resistive losses in current leads (MW)                                   (qcl/1.0D6)               1.591E-02  OP 
 45% allowance for heat loads in transfer lines, storage tanks etc (MW)   (qmisc/1.0D6)             3.917E-02  OP 
 Sum = Total heat removal at cryogenic temperatures (tmpcry & tcoolin) (M (helpow + helpow_cryal/1. 1.262E-01  OP 
 Temperature of cryogenic superconducting components (K)                  (tmpcry)                  4.500E+00     
 Temperature of cryogenic aluminium components (K)                        (tcoolin)                 3.131E+02     
 Efficiency (figure of merit) of cryogenic plant is 13% of ideal Carnot v                           2.028E-03  OP 
 Efficiency (figure of merit) of cryogenic aluminium plant is 40% of idea                          -2.020E+00  OP 
 Electric power for cryogenic plant (MW)                                  (crypmw)                  6.224E+01  OP 
 
 ************************************ Plant Power / Heat Transport Balance ************************************
 
 
 Assumptions :
 
 Neutron power multiplication in blanket                                  (emult)                   1.269E+00     
 Divertor area fraction of whole toroid surface                           (fdiv)                    1.150E-01     
 H/CD apparatus + diagnostics area fraction                               (fhcd)                    0.000E+00     
 First wall area fraction                                                 (1-fdiv-fhcd)             8.850E-01     
 Switch for pumping of primary coolant                                    (primary_pumping)                 2     
 Mechanical pumping power is calculated for FW and blanket
 Mechanical pumping power for FW cooling loop including heat exchanger (M (htpmw_fw)                2.533E-01  OP 
 Mechanical pumping power for blanket cooling loop including heat exchang (htpmw_blkt)              6.304E-02  OP 
 Mechanical pumping power for FW and blanket cooling loop including heat  (htpmw_fw_blkt)           3.164E-01  OP 
 Mechanical pumping power for FW (MW)                                     (htpmw_fw)                2.533E-01  OP 
 Mechanical pumping power for blanket (MW)                                (htpmw_blkt)              6.304E-02  OP 
 Mechanical pumping power for divertor (MW)                               (htpmw_div)               1.505E+01  OP 
 Mechanical pumping power for shield and vacuum vessel (MW)               (htpmw_shld)              9.129E-02  OP 
 Electrical pumping power for FW and blanket (MW)                         (htpmwe_fw_blkt)          3.330E-01  OP 
 Electrical pumping power for shield (MW)                                 (htpmwe_shld)             9.609E-02  OP 
 Electrical pumping power for divertor (MW)                               (htpmwe_div)              1.584E+01  OP 
 Total electrical pumping power for primary coolant (MW)                  (htpmw)                   1.000E+02  OP 
 Coolant pump power / non-pumping thermal power in shield                 (fpumpshld)               4.200E-02     
 Coolant pump power / non-pumping thermal power in divertor               (fpumpdiv)                4.200E-02     
 Electrical efficiency of heat transport coolant pumps                    (etahtp)                  9.500E-01     
 
 Plant thermodynamics: options :
 
 Divertor thermal power is collected at only 150 C and is used to preheat the coolant in the power cycle
 Shield thermal power is collected at only 150 C and is used to preheat the coolant in the power cycle
 Power conversion cycle efficiency model: steam Rankine cycle
 Coolant temperature at turbine inlet (K)                                 (tturb)                     803.000     
 Fraction of total high-grade thermal power to divertor                   (pdivfraction)                0.158  OP 
 
 Power Balance for Reactor (across vacuum vessel boundary) - Detail
 ------------------------------------------------------------------
 
                                            High-grade             Low-grade              Total
                                             thermal power (MW)     thermal power (MW)      (MW)
         First wall:
                               neutrons            212.75                0.00              212.75
             charged particle transport             19.22                0.00               19.22
                              radiation            236.45                0.00              236.45
                        coolant pumping              0.25                0.00                0.25
 
         Blanket:
                               neutrons           1513.08                0.00             1513.08
             charged particle transport              0.00                0.00                0.00
                              radiation              0.00                0.00                0.00
                        coolant pumping              0.06                0.00                0.06
 
         Shield:
                               neutrons              2.17                0.00                2.17
             charged particle transport              0.00                0.00                0.00
                              radiation              0.00                0.00                0.00
                        coolant pumping              0.09                0.00                0.09
 
         Divertor:
                               neutrons            177.06                0.00              177.06
             charged particle transport            150.47                0.00              150.47
                              radiation             30.72                0.00               30.72
                        coolant pumping             15.05                0.00               15.05
 
         TF coil:
                               neutrons              0.00                0.05                0.05
             charged particle transport              0.00                0.00                0.00
                              radiation              0.00                0.00                0.00
                        coolant pumping              0.00                0.00                0.00
 
         Losses to H/CD apparatus + diagnostics:
                               neutrons              0.00                0.00                0.00
             charged particle transport              0.00                0.00                0.00
                              radiation              0.00                0.00                0.00
                        coolant pumping              0.00                0.00                0.00
 
         ----------------------------------------------------------------------------------------
                                 Totals           2357.38                0.05             2357.43
 
 Total power leaving reactor (across vacuum vessel boundary) (MW)                                    2357.480  OP 
 
 Other secondary thermal power constituents :
 
 Heat removal from cryogenic plant (MW)                                   (crypmw)                     62.239  OP 
 Heat removal from facilities (MW)                                        (fachtmw)                    57.383  OP 
 Coolant pumping efficiency losses (MW)                                   (htpsecmw)                   84.545  OP 
 Heat removal from injection power (MW)                                   (pinjht)                     75.014  OP 
 Heat removal from tritium plant (MW)                                     (trithtmw)                   15.000  OP 
 Heat removal from vacuum pumps (MW)                                      (vachtmw)                     0.500  OP 
 TF coil resistive power (MW)                                             (tfcmw)                       0.000  OP 
 
 Total low-grade thermal power (MW)                                       (psechtmw)                  305.079  OP 
 Total High-grade thermal power (MW)                                      (pthermmw)                 2357.390  OP 
 
 Number of primary heat exchangers                                        (nphx)                            3  OP 
 
 
 Power Balance across separatrix :
 -------------------------------
 Only energy deposited in the plasma is included here.
 Total power loss is scaling power plus core radiation only (iradloss = 1)
 Transport power from scaling law (MW)                                    (pscalingmw)                299.011  OP 
 Radiation power from inside "coreradius" (MW)                            (pcoreradmw.)               118.632  OP 
 Total (MW)                                                                                           417.643  OP 
 
 Alpha power deposited in plasma (MW)                                     (falpha*palpmw)             365.255  OP 
 Power from charged products of DD and/or D-He3 fusion (MW)               (pchargemw.)                  1.435  OP 
 Ohmic heating (MW)                                                       (pohmmw.)                     0.954  OP 
 Injected power deposited in plasma (MW)                                  (pinjmw)                     50.000  OP 
 Total (MW)                                                                                           417.643  OP 
 
 Power Balance for Reactor - Summary :
 -------------------------------------
<<<<<<< HEAD
 Fusion power (MW)                                                        (powfmw)                   1926.464  OP 
 Power from energy multiplication in blanket and shield (MW)              (emultmw)                   366.662  OP 
=======
 Fusion power (MW)                                                        (powfmw)                   1924.602  OP 
 Power from energy multiplication in blanket and shield (MW)              (emultmw)                   366.308  OP 
>>>>>>> c2e851f9
 Injected power (MW)                                                      (pinjmw.)                    50.000  OP 
 Ohmic power (MW)                                                         (pohmmw.)                     0.954  OP 
 Power deposited in primary coolant by pump (MW)                          (htpmw_mech)                 15.455  OP 
 Total (MW)                                                                                          2357.318  OP 
 
 Heat extracted from first wall and blanket (MW)                          (pthermfw_blkt)            1981.818  OP 
 Heat extracted from shield  (MW)                                         (pthermshld)                  2.265  OP 
 Heat extracted from divertor (MW)                                        (pthermdiv)                 373.307  OP 
 Nuclear and photon power lost to H/CD system (MW)                        (psechcd)                     0.000  OP 
 Nuclear power lost to TF (MW)                                            (ptfnuc)                      0.048  OP 
 Total (MW)                                                                                          2357.438  OP 
 
 Electrical Power Balance :
 --------------------------
 Net electric power output(MW)                                            (pnetelmw.)                 500.001  OP 
 Required Net electric power output(MW)                                   (pnetelin)                  500.000     
 Electric power for heating and current drive (MW)                        (pinjwp)                    125.014  OP 
 Electric power for primary coolant pumps (MW)                            (htpmw)                     100.000  OP 
 Electric power for vacuum pumps (MW)                                     (vachtmw)                     0.500     
 Electric power for tritium plant (MW)                                    (trithtmw)                   15.000     
 Electric power for cryoplant (MW)                                        (crypmw)                     62.239  OP 
 Electric power for TF coils (MW)                                         (tfacpd)                      8.895  OP 
 Electric power for PF coils (MW)                                         (pfwpmw)                      1.455  OP 
 All other internal electric power requirements (MW)                      (fachtmw)                    57.383  OP 
 Total (MW)                                                               (tot_plant_power)           870.487  OP 
 Total (MW)                                                                                           870.487  OP 
 
 Gross electrical output* (MW)                                            (pgrossmw)                  870.487  OP 
 (*Power for pumps in secondary circuit already subtracted)
 
 Power balance for power plant :
 -------------------------------
<<<<<<< HEAD
 Fusion power (MW)                                                        (powfmw)                   1926.464  OP 
 Power from energy multiplication in blanket and shield (MW)              (emultmw)                   366.662  OP 
 Total (MW)                                                                                          2293.126  OP 
=======
 Fusion power (MW)                                                        (powfmw)                   1924.602  OP 
 Power from energy multiplication in blanket and shield (MW)              (emultmw)                   366.308  OP 
 Total (MW)                                                                                          2290.910  OP 
>>>>>>> c2e851f9
 
 Net electrical output (MW)	                                              (pnetelmw)                  500.001  OP 
 Heat rejected by main power conversion circuit (MW)                      (rejected_main)            1486.903  OP 
 Heat rejected by other cooling circuits (MW)                             (psechtmw)                  305.079  OP 
 Total (MW)                                                                                          2291.983  OP 
 
 
 Plant efficiency measures :
 
 Net electric power / total nuclear power (%)                             (pnetelmw/(powfmw+em         21.825  OP 
 Net electric power / total fusion power (%)                              (pnetelmw/powfmw)            25.979  OP 
 Gross electric power* / high grade heat (%)                              (etath)                      36.926     
 (*Power for pumps in secondary circuit already subtracted)
 Recirculating power fraction                                             (cirpowfr)                    0.426  OP 
 
 Time-dependent power usage
 
         Pulse timings [s]:
 
                                          tramp      tohs     theat     tburn     tqnch    tdwell
                                          -----      ----     -----     -----     -----    ------
                               Duration   30.00     30.00     10.00   7200.01     30.00    500.00
                                 ------   -----      ----     -----     -----     -----    ------
 
         Continous power usage [MWe]:
 
                                 System   tramp      tohs     theat     tburn     tqnch    tdwell
                                 ------   -----      ----     -----     -----     -----    ------
                        Primary cooling  100.00    100.00    100.00    100.00    100.00    100.00
                              Cyroplant   62.24     62.24     62.24     62.24     62.24     62.24
                                 Vacuum    0.50      0.50      0.50      0.50      0.50      0.50
                                Tritium   15.00     15.00     15.00     15.00     15.00     15.00
                                     TF    8.89      8.89      8.89      8.89      8.89      8.89
                             Facilities   57.38     57.38     57.38     57.38     57.38     57.38
                                 ------   -----      ----     -----     -----     -----    ------
                                  Total  244.02    244.02    244.02    244.02    244.02    244.02
                                 ------   -----      ----     -----     -----     -----    ------
 
         Intermittent power usage [MWe]:
 
                                 System   tramp      tohs     theat     tburn     tqnch    tdwell
                                 ------   -----      ----     -----     -----     -----    ------
                                 H & CD    0.00    300.00    300.00    125.01    300.00      0.00
                                     PF  907.41   -371.36      0.00      2.29  -1085.99      0.00
                                 ------   -----      ----     -----     -----     -----    ------
                                  Total  907.41    -71.36    300.00    127.31   -785.99      0.00
                                 ------   -----      ----     -----     -----     -----    ------
 
         Power production [MWe]:
 
                                          tramp      tohs     theat     tburn     tqnch    tdwell       avg
                                          -----      ----     -----     -----     -----    ------       ---
                            Gross power    0.00      0.00      0.00    870.49      0.00      0.00
                              Net power-1151.42   -172.65   -544.02    499.16    541.97   -244.02    441.42
                                 ------   -----      ----     -----     -----     -----    ------
 
 
 *************************** Water usage during plant operation (secondary cooling) ***************************
 
 Estimated amount of water used through different cooling system options:
 1. Cooling towers
 2. Water bodies (pond, lake, river): recirculating or once-through
 Volume used in cooling tower (m3/day)                                    (waterusetower)           6.322E+04  OP 
 Volume used in recirculating water system (m3/day)                       (wateruserecirc)          2.116E+04  OP 
 Volume used in once-through water system (m3/day)                        (wateruseonethru)         2.074E+06  OP 
 
 ******************************************** Errors and Warnings *********************************************
 
 (See top of file for solver errors and warnings.)
 PROCESS status flag:   Warning messages
 PROCESS error status flag                                                (error_status)                    2     
150     2   CHECK: Lower limit of volume averaged electron temperature (te) has been raised 
155     2   CHECK: dene used as iteration variable without constraint 81 (neped<ne0)        
244     2   PHYSICS: Diamagnetic fraction is more than 1%, but not calculated. Consider usin
 Final error identifier                                                   (error_id)                      244     
 
 ******************************************* End of PROCESS Output ********************************************
 
 
 *************************************** Copy of PROCESS Input Follows ****************************************
 
*****

*--------------------------------------------------*

*---------------Constraint Equations---------------*
neqns = 21
icc = 1        * beta (consistency equation)
icc = 2        * global power balance (consistency equation)
icc = 5        * density upper limit
icc = 7        * beam ion density (nbi) (consistency equation)
icc = 8        * neutron wall load upper limit
*icc = 10       * toroidal field 1/r (consistency equation)
icc = 11       * radial build (consistency equation)
icc = 13       * burn time lower limit (pulse)
icc = 15       * l-h power threshold limit
icc = 16      * net electric power lower limit
icc = 17      * radiation fraction upper limit
icc = 24      * beta upper limit
icc = 26      * central solenoid eof current density upper limit
icc = 27      * central solenoid bop current density upper limit
icc = 30      * injection power upper limit
icc = 31      * tf coil case stress upper limit (sctf)
icc = 32      * tf coil conduit stress upper limit (sctf)
icc = 33      * i_op / i_critical (tf coil) (sctf)
icc = 34      * dump voltage upper limit (sctf)
icc = 35      * j_winding pack/j_protection upper limit (sctf)
icc = 52      * tritium breeding ratio lower limit
icc = 56      * pseparatrix/rmajor upper limit

*---------------Iteration Variables----------------*
nvar = 38
ixc = 2        * bt * Toroidal field on axis (t) (iteration variable 2)
boundl(2) = 0.01
boundu(2) = 10.0

ixc = 3        * rmajor * Plasma major radius (m) (iteration variable 3)
boundl(3) = 8.0
boundu(3) = 9.1

ixc = 4        * te * Volume averaged electron temperature (kev)
boundl(4) = 5.0
boundu(4) = 150.0

ixc = 5        * beta * Total plasma beta (iteration variable 5)
boundl(5) = 0.001
boundu(5) = 1.0

ixc = 6        * dene * Electron density (/m3) (iteration variable 6)
boundl(6) = 7e+19
boundu(6) = 1e+21

ixc = 7        * rnbeam * Hot beam density / n_e (iteration variable 7)
boundl(7) = 1e-06
boundu(7) = 1.0

ixc = 9        * fdene * F-value for density limit
boundl(9) = 0.001
boundu(9) = 1.2

ixc = 10       * hfact * H factor on energy confinement times (iteration variable 10)
boundl(10) = 0.1
boundu(10) = 1.1

*ixc = 12       * oacdcp * Overall current density in tf coil inboard legs (a/m2)
*boundl(12) = 100000.0
*boundu(12) = 150000000.0

ixc = 13      * tfcth * Inboard tf coil thickness; (centrepost for st) (m)
boundl(13) = 1.05
boundu(13) = 5.0

ixc = 14      * fwalld * F-value for maximum wall load
boundl(14) = 0.001
boundu(14) = 1.0

ixc = 16      * ohcth * Central solenoid thickness (m)
boundl(16) = 0.2
boundu(16) =2.0

ixc = 18      * q * Safety factor 'near' plasma edge (iteration variable 18)
boundl(18) = 3.0
boundu(18) = 100.0

ixc = 21      * ftburn * F-value for minimum burn time
boundl(21) = 0.001
boundu(21) = 1.0

ixc = 28      * fradpwr * F-value for core radiation power limit
boundl(28) = 0.001
boundu(28) = 0.99

ixc = 29      * bore * Central solenoid inboard radius (m)
boundl(29) = 0.1
boundu(29) = 10.0

ixc = 36      * fbetatry * F-value for beta limit
boundl(36) = 0.001
boundu(36) = 1.0

ixc = 37      * coheof * Central solenoid overall current density at end of flat-top (a/m2)
boundl(37) = 100000.0
boundu(37) = 100000000.0

ixc = 38      * fjohc * F-value for central solenoid current at end-of-flattop
boundl(38) = 0.01
boundu(38) = 0.25

ixc = 39      * fjohc0 * F-value for central solenoid current at beginning of pulse
boundl(39) = 0.001
boundu(39) = 0.25

ixc = 41      * fcohbop * Ratio of central solenoid overall current density at
boundl(41) = 0.001
boundu(41) = 1.0

ixc = 42      * gapoh * Gap between central solenoid and tf coil
boundl(42) = 0.05
boundu(42) = 0.1

ixc = 44      * fvsbrnni * Fraction of the plasma current produced by
boundl(44) = 0.001
boundu(44) = 1.0

ixc = 48      * fstrcase * F-value for tf coil case stress
boundl(48) = 0.001
boundu(48) = 1.0

ixc = 49      * fstrcond * F-value for tf coil conduit stress
boundl(49) = 0.001
boundu(49) = 1.0

ixc = 50      * fiooic * F-value for tf coil operating current / critical
boundl(50) = 0.001
boundu(50) = 0.5

ixc = 51      * fvdump * F-value for dump voltage
boundl(51) = 0.001
boundu(51) = 1.0

ixc = 53      * fjprot * F-value for tf coil winding pack current density
boundl(53) = 0.001
boundu(53) = 1.0

ixc = 56      * tdmptf * Dump time for tf coil (s)
boundl(56) = 10.0
boundu(56) = 1000000.0

ixc = 57      * thkcas * Inboard tf coil case outer (non-plasma side) thickness (m)
boundl(57) = 0.05
boundu(57) = 1.0

ixc = 58      * thwcndut * Tf coil conduit case thickness (m)
boundl(58) = 0.004
boundu(58) = 1.0

ixc = 59      * fcutfsu * Copper fraction of cable conductor (tf coils)
boundl(59) = 0.001
boundu(59) = 1.0

ixc = 61      * gapds * Gap between inboard vacuum vessel and tf coil (m)
boundl(61) = 0.12
boundu(61) = 10.0

ixc = 89      * ftbr * F-value for minimum tritium breeding ratio
boundl(89) = 0.001
boundu(89) = 1.0

ixc = 97      * fpsepr * F-value for maximum psep/r limit
boundl(97) = 0.001
boundu(97) = 1.0

ixc = 98      * li6enrich * Lithium-6 enrichment of breeding material (%)
boundl(98) = 7.4
boundu(98) = 100.0

ixc = 102     * fimpvar * Impurity fraction to be used as fimp(impvar)
boundl(102) = 1e-06
boundu(102) = 0.01

ixc = 103     * flhthresh * F-value for l-h power threshold
boundl(103) = 1.0
boundu(103) = 1000000.0

ixc = 108     * breeder_f * Volume ratio* li4sio4/(be12ti+li4sio4) (iteration variable 108)
boundl(108) = 0.001
boundu(108) = 1.0

*-----------------Build Variables------------------*
bore = 2.354     * Central solenoid inboard radius (m)
ddwex = 0.15     * Cryostat thickness (m)
d_vv_in  = 0.32  * Inboard vacuum vessel thickness (tf coil / shield) (m)
d_vv_out = 0.32  * Outboard vacuum vessel thickness (tf coil / shield) (m)
d_vv_top = 0.32  * Topside vacuum vessel thickness (tf coil / shield) (m)
d_vv_bot = 0.32  * Underside vacuum vessel thickness (tf coil / shield) (m)
gapds = 0.12     * Gap between inboard vacuum vessel and tf coil (m)
gapoh = 0.05     * Gap between central solenoid and tf coil
gapomin = 0.2    * Minimum gap between outboard vacuum vessel and tf coil (m)
ohcth = 0.82414  * Central solenoid thickness (m)
scrapli = 0.225  * Gap between plasma and first wall; inboard side (m)
scraplo = 0.225  * Gap between plasma and first wall; outboard side (m)
shldith = 0.3    * Inboard shield thickness (m)
shldoth = 0.8    * Outboard shield thickness (m)
shldtth = 0.3    * Upper/lower shield thickness (m);
tfcth = 0.91859  * Inboard tf coil thickness; (centrepost for st) (m)
vgap2 = 0.12     * Vertical gap between vacuum vessel and tf coil (m)
vgap = 1.6     * Vertical gap between x-point and divertor (m)


*---------------Buildings Variables----------------*


*---------------Constraint Variables---------------*
bmxlim = 14.0    * Maximum peak toroidal field (t)
fbetatry = 0.5308  * F-value for beta limit
fdene = 1.0457   * F-value for density limit
fhldiv = 2.0     * F-value for divertor heat load
fjohc = 0.25     * F-value for central solenoid current at end-of-flattop
fjohc0 = 0.25    * F-value for central solenoid current at beginning of pulse
flhthresh = 1.398  * F-value for l-h power threshold
fpeakb = 0.9229  * F-value for maximum toroidal field
fradpwr = 0.5822  * F-value for core radiation power limit
fstrcond = 0.8256  * F-value for tf coil conduit stress
fwalld = 0.13024  * F-value for maximum wall load
pnetelin = 500.0  * Required net electric power (mw)
pseprmax = 17.0  * Maximum ratio of power crossing the separatrix to
tbrnmn = 7200.0  * Minimum burn time (s)
walalw = 8.0     * Allowable wall-load (mw/m2)


*------------------Cost Variables------------------*
abktflnc = 15.0  * Allowable first wall/blanket neutron
adivflnc = 20.0  * Allowable divertor heat fluence (mw-yr/m2)
cfactr = 0.5     * Total plant availability fraction;
iavail = 0       * Switch for plant availability model * use input value for cfactr;
avail_min = 0.45  * Minimum availability (constraint equation 61)
div_nref = 300000  * Reference value for cycle cycle life of divertor
div_nu = 800000  * The cycle when the divertor fails with 100% probability
fwbs_nref = 300000  * Reference value for cycle life of blanket
fwbs_nu = 800000  * The cycle when the blanket fails with 100% probability
tlife = 40.0     * Plant life (years)


*-------------Current Drive Variables--------------*
bscfmax = 0.99   * Maximum fraction of plasma current from bootstrap;
etanbi = 0.4     * Neutral beam wall plug to injector efficiency
frbeam = 1.0     * R_tangential / r_major for neutral beam injection
pinjalw = 50.0   * Maximum allowable value for injected power (mw)


*----------------Divertor Variables----------------*
anginc = 0.175   * Angle of incidence of field line on plate (rad)
divdum = 1       * Switch for divertor zeff model* 0=calc; 1=input
divfix = 0.621   * Divertor structure vertical thickness (m)
hldivlim = 10.0  * Heat load limit (mw/m2)
ksic = 1.4       * Power fraction for outboard double-null scrape-off plasma
prn1 = 0.4       * N-scrape-off / n-average plasma;
zeffdiv = 3.5    * Zeff in the divertor region (if divdum /= 0)


*------------------Fwbs Variables------------------*
iblanket = 3     * Switch for blanket model * ccfe hcpb model with tritium breeding ratio calculation
li6enrich = 83.463014  * Lithium-6 enrichment of breeding material (%)
breeder_f = 0.510455  * Volume ratio* li4sio4/(be12ti+li4sio4) (iteration variable 108)

vfpblkt = 0.1              * He purge void fraction of blanket by volume
iblanket_thickness = 1  * Blanket thickness switch * thin    0;53 m inboard; 0;91 m outboard
secondary_cycle = 3  * Switch for thermodynamic model of power conversion cycle * steam rankine cycle;
afwi = 0.006     * Inner radius of inboard first wall/blanket coolant channels (m)
afwo = 0.006     * Inner radius of outboard first wall/blanket coolant channels (m)
nblktmodto = 54  * Number of outboard blanket modules in toroidal direction
nblktmodti = 36  * Number of inboard blanket modules in toroidal direction
tfwmatmax = 1100.0  * Maximum temperature of first wall material (k) (secondary_cycle>1)
htpmw_min = 100.0   * Minimum total electrical power for primary coolant pumps  (MW)
tbrmin = 1.15       * minimum tritium breeding ratio (constraint equation 52)

*-----------------Global Variables-----------------*
runtitle = demo 1 model for cost paper  * Short descriptive title for the run
verbose = 0      * Switch for turning on/off diagnostic messages * turn on diagnostics


*-------------Heat Transport Variables-------------*
etath = 0.375    * Thermal to electric conversion efficiency; input if ipowerflow=0

fpumpblkt = 0.042  * Fraction of total blanket thermal power required
fpumpdiv = 0.042  * Fraction of total divertor thermal power required
fpumpfw = 0.042  * Fraction of total first wall thermal power required
fpumpshld = 0.042  * Fraction of total shield thermal power required
ipowerflow = 0   * Switch for power flow model * pre-2014 version;


*------------------Ife Variables-------------------*


*------------Impurity Radiation Module-------------*
coreradius = 0.6  * Normalised radius defining the 'core' region
fimp = 1.0, 0.1, 0.0, 0.0, 0.0, 0.0, 0.0, 0.0, 0.0, 0.0, 0.0, 0.0, 0.00044, 5e-05  * Impurity number density fractions relative to electron density
fimpvar = 0.00023564  * Impurity fraction to be used as fimp(impvar)
impvar = 13      * Fimp element value to be varied if iteration


*---------------------Numerics---------------------*
ioptimz = 1      * Code operation switch * for no optimisation; hybrd only;
minmax = 7       * Switch for figure-of-merit * major radius
epsvmc = 1.0e-4   * Error tolerance for vmcon


*----------------Pf Power Variables----------------*


*-----------------Pfcoil Variables-----------------*
coheof = 13465000.0  * Central solenoid overall current density at end of flat-top (a/m2)
cptdin = 42200.0, 42200.0, 42200.0, 42200.0, 43000.0, 43000.0, 43000.0, 43000.0  * Peak current per turn input for pf coil i (a)
fcohbop = 0.9359  * Ratio of central solenoid overall current density at
ipfloc = 2, 2, 3, 3  * Switch for locating scheme of pf coil group i
isumatpf = 3     * Switch for superconductor material in pf coils * nbti;
ncls = 1, 1, 2, 2  * Number of pf coils in group j
ngrp = 4         * Number of groups of pf coils;
ohhghf = 0.9     * Central solenoid height / tf coil internal height
rjconpf = 11000000.0, 11000000.0, 6000000.0, 6000000.0, 8000000.0, 8000000.0, 8000000.0, 8000000.0  * Average winding pack current density of pf coil i (a/m2)
rpf2 = -1.825    * Offset (m) of radial position of ipfloc=2 pf coils

zref = 3.6, 1.2, 1.0, 2.8, 1.0, 1.0, 1.0, 1.0  * Pf coil vertical positioning adjuster


*----------------Physics Variables-----------------*
alphaj = 2.0     * Current profile index;
alphan = 1.0     * Density profile index
alphat = 1.0     * Temperature profile index
aspect = 3.1     * Aspect ratio (iteration variable 1)
beta = 0.035  * Total plasma beta (iteration variable 5)
bt = 5.3829      * Toroidal field on axis (t) (iteration variable 2)
dene = 8.0e+19  * Electron density (/m3) (iteration variable 6)
dnbeta = 3.0     * (troyon-like) coefficient for beta scaling;
fkzohm = 1.0245  * Zohm elongation scaling adjustment factor (ishape=2; 3)
fvsbrnni = 0.473  * Fraction of the plasma current produced by
gamma = 0.3      * Ejima coefficient for resistive startup v-s formula
hfact = 1.1      * H factor on energy confinement times (iteration variable 10)
ibss = 4         * Switch for bootstrap current scaling * for sauter et al scaling
iculbl = 1       * Switch for beta limit scaling * apply limit to thermal beta;
*impc = 0.0       * Carbon impurity multiplier (imprad_model=0 only)
*impo = 0.0       * Oxygen impurity multiplier (imprad_model=0 only)
nesep = 2e+19    * Electron density at separatrix (/m3) (ipedestal=1)
neped = 5.75E+19 * Electron density at pedestal (/m3) (ipedestal=1)
rhopedn = 0.94   * R/a of density pedestal (ipedestal=1)
rhopedt = 0.94   * R/a of temperature pedestal (ipedestal=1)
teped = 5.5      * Electron temperature of pedestal (kev) (ipedestal=1)
tesep = 0.1      * Electron temperature at separatrix (kev) (ipedestal=1)
ishape = 2       * Switch for plasma cross-sectional shape calculation * set kappa to the natural elongation value (zohm iter scaling);
kappa = 1.7      * Plasma separatrix elongation (calculated if ishape > 0)
q = 3.2267       * Safety factor 'near' plasma edge (iteration variable 18)
tauratio = 5.0   * Ratio of he and pellet particle confinement times
rmajor = 8.7  * Plasma major radius (m) (iteration variable 3)
rnbeam = 0.0020723  * Hot beam density / n_e (iteration variable 7)
te = 12.6      * Volume averaged electron temperature (kev)
triang = 0.5     * Plasma separatrix triangularity (calculated if ishape=1; 3 or 4)
*zfear = 1        * High-z impurity switch; 0=iron; 1=argon


*-----------------Pulse Variables------------------*
lpulse = 1       * Switch for reactor model * pulsed operation


*------------------Rfp Variables-------------------*


*-------------------Scan Module--------------------*
isweep = 1       * Number of scan points to calculate
nsweep = 3       * Switch denoting quantity to scan * pnetelin
sweep = 500.0    * Actual values to use in scan


*--------------Stellarator Variables---------------*


*-----------------Tfcoil Variables-----------------*
casths = 0.1     * Inboard tf coil sidewall case thickness (m)
cpttf = 65000.0  * Tf coil current per turn (a)
sig_tf_case_max  = 5.5E8 * Allowable maximum shear stress in TF coil case (Tresca criterion) (Pa)
sig_tf_wp_max    = 5.5E8 * Allowable maximum shear stress in TF coil conduit (Tresca criterion) (Pa)
alstroh = 5.5D8  * allowable von Mises stress in CS structural material (Pa)
fcutfsu = 0.6667  * Copper fraction of cable conductor (tf coils)
oacdcp = 10547000.0  * Overall current density in tf coil inboard legs (a/m2)
ripmax = 0.6     * Maximum allowable toroidal field ripple amplitude
tdmptf = 12.957  * Dump time for tf coil (s)
n_tf = 18.0      * Number of tf coils (default = 50 for stellarators)
tftmp = 4.75     * Peak helium coolant temperature in tf coils and pf coils (k)
thicndut = 0.002  * Conduit insulation thickness (m)
thkcas = 0.49102  * Inboard tf coil case outer (non-plasma side) thickness (m)
thwcndut = 0.004  * Tf coil conduit case thickness (m)
tinstf = 0.013   * Ground wall insulation thickness (m)
tmargmin = 1.7   * Minimum allowable temperature margin (cs and tf coils) (k)
vdalw = 12.65    * Max voltage across tf coil during quench (kv)
vftf = 0.33      * Coolant fraction of tf coil leg (i_tf_sup=0)


*-----------------Times Variables------------------*
tdwell = 500.0   * Time between pulses in a pulsed reactor (s)


*-----------------Vacuum Variables-----------------*<|MERGE_RESOLUTION|>--- conflicted
+++ resolved
@@ -8,16 +8,6 @@
  
    Program :
    Version : 2.3.0   Release Date :: 2022-01-20
-<<<<<<< HEAD
-   Tag No. : v2.1-1386-g2155ecdc code contains untracked changes
-    Branch : 1456-convert-pfcoil-f90-to-python
-   Git log : Regression\ reference\ changes\ to\ kallenbach\ and\ hts
- Date/time :  6 Apr 2022 14:09:51 +01:00(hh:mm) UTC
-      User : jon
-  Computer : jon-Precision-3560
- Directory : /home/jon/code/process
-     Input : /tmp/pytest-of-jon/pytest-76/popen-gw4/test_scenario_costs_paper_0/IN.DAT
-=======
    Tag No. : v2.1-1592-g962112e9
     Branch : divertor-costs-into-cost-model-2-more-stable
    Git log : Removed\ costs_step.f90\ as\ superceded\ by\ python\ ver
@@ -26,7 +16,6 @@
   Computer : L1088
  Directory : /tmp/pytest-of-jg6173/pytest-70/test_solver0
      Input : /tmp/pytest-of-jg6173/pytest-70/test_scenario_costs_paper_0/IN.DAT
->>>>>>> c2e851f9
  Run title : demo 1 model for cost paper
   Run type : Reactor concept design: Pulsed tokamak model, (c) CCFE
  
@@ -142,29 +131,6 @@
                                                physical                 constraint                 normalised
                                               constraint                 residue                    residue
  
-<<<<<<< HEAD
-    1  Beta consistency                      =  3.4728E-02             -2.4029E-11                 6.9192E-10
-    2  Global power balance consistency      =  1.7862E-01 MW/m3        4.2323E-10 MW/m3          -2.3694E-09
-    3  Density upper limit                   <  8.9959E+19 /m3          3.9210E+08 /m3             4.3587E-12
-    4  Beam ion density consistency          =  1.2740E+17 /m3         -2.4497E+08 /m3             1.9228E-09
-    5  Neutron wall load upper limit         <  1.0375E+00 MW/m2       -6.8549E-09 MW/m2          -6.6070E-09
-    6  Radial build consistency              =  8.8725E+00 m           -5.7149E-10 m               6.4411E-11
-    7  Burn time lower limit                 >  7.2000E+03 sec          4.9336E-02 sec            -6.8523E-06
-    8  L-H power threshold limit             >  1.1233E+02 MW          -3.7871E-06 MW              3.3715E-08
-    9  Net electric power lower limit        >  5.0000E+02 MW          -6.3147E-04 MW             -1.2629E-06
-   10  Radiation fraction upper limit        <  1.7862E-01 MW/m3       -1.7059E-09 MW/m3           1.4942E-08
-   11  Beta upper limit                      <  5.6067E-02              5.1512E-11                 9.1876E-10
-   12  CS coil EOF current density limit     <  6.6811E+07 A/m2         1.1182E+02 A/m2            1.6737E-06
-   13  CS coil BOP current density limit     <  6.2341E+07 A/m2         9.8966E+01 A/m2            1.5875E-06
-   14  Injection power upper limit           <  5.0000E+01 MW          -2.1228E-08 MW              4.2455E-10
-   15  TF coil case stress upper limit       <  5.5000E+08 Pa          -1.3588E+02 Pa             -2.4705E-07
-   16  TF coil conduit stress upper lim      <  5.5000E+08 Pa          -6.6476E+02 Pa             -1.2087E-06
-   17  I_op / I_critical (TF coil)           <  5.6333E+07 A/m2        -2.4218E+02 A/m2            8.5982E-06
-   18  Dump voltage upper limit              <  1.2650E+01 V            2.5220E-08 V               1.9937E-09
-   19  J_winding pack/J_protection limit     <  2.8166E+07 A/m2         0.0000E+00 A/m2            8.4063E-06
-   20  Tritium breeding ratio lower lim      >  1.1500E+00              1.1032E-05                -9.5934E-06
-   21  Psep / R upper limit                  <  1.7000E+01 MW/m         5.4538E-07 MW/m           -3.2081E-08
-=======
     1  Beta consistency                      =  3.4731E-02              5.4078E-12                -1.5571E-10
     2  Global power balance consistency      =  1.7976E-01 MW/m3       -8.4460E-12 MW/m3           4.6985E-11
     3  Density upper limit                   <  9.0300E+19 /m3          8.8674E+09 /m3             9.8199E-11
@@ -186,7 +152,6 @@
    19  J_winding pack/J_protection limit     <  2.9117E+07 A/m2         0.0000E+00 A/m2            2.9480E-06
    20  Tritium breeding ratio lower lim      >  1.1500E+00              4.4742E-11                -3.8906E-11
    21  Psep / R upper limit                  <  1.7000E+01 MW/m        -1.0271E-08 MW/m            6.0420E-10
->>>>>>> c2e851f9
  
  ******************************************** Final Feasible Point ********************************************
  
@@ -292,11 +257,7 @@
  Heating/CD system lifetime (years)                                       (cdrlife)                 2.880E+01  OP 
  Total plant lifetime (years)                                             (tlife)                   4.000E+01     
  Total plant availability fraction                                        (cfactr)                  5.000E-01     
-<<<<<<< HEAD
- Number of fusion cycles to reach allowable fw/blanket DPA                (bktcycles)               5.849E+04     
-=======
  Number of fusion cycles to reach allowable fw/blanket DPA                (bktcycles)               5.827E+04     
->>>>>>> c2e851f9
  
  *************************************************** Plasma ***************************************************
  
@@ -666,13 +627,8 @@
  ************************************************ Radial Build ************************************************
  
  Device centreline                            0.000           0.000                       
-<<<<<<< HEAD
- Machine build_variables.bore                 2.541           2.541   (bore)              
- Central solenoid                             0.605           3.147   (ohcth)             
-=======
  Machine build_variables.bore                 2.543           2.543   (bore)              
  Central solenoid                             0.604           3.146   (ohcth)             
->>>>>>> c2e851f9
  CS precompression                            0.054           3.201   (precomp)           
  Gap                                          0.050           3.251   (gapoh)             
  TF coil inboard leg                          1.082           4.333   (tfcth)             
@@ -698,18 +654,6 @@
  
  *********************************************** Vertical Build ***********************************************
  
-<<<<<<< HEAD
- TF coil                                      1.096           8.421   (tfcth)             
- Gap                                          0.050           7.324   (tftsgap)           
- Thermal shield                               0.050           7.274   (thshield)          
- Gap                                          0.120           7.224   (vgap2)             
- Vacuum vessel (and shielding)                0.620           7.104   (d_vv_top+shldtth)  
- Gap                                          0.050           6.484   (vvblgap)           
- Top blanket                                  0.720           6.434   (blnktth)           
- Top first wall                               0.018           5.714   (fwtth)             
- Top scrape-off                               0.600           5.696   (vgaptop)           
- Plasma top                                   5.096           5.096   (rminor*kappa)      
-=======
  TF coil                                      1.082           8.395   (tfcth)             
  Gap                                          0.050           7.312   (tftsgap)           
  Thermal shield                               0.050           7.262   (thshield)          
@@ -720,7 +664,6 @@
  Top first wall                               0.018           5.702   (fwtth)             
  Top scrape-off                               0.600           5.684   (vgaptop)           
  Plasma top                                   5.084           5.084   (rminor*kappa)      
->>>>>>> c2e851f9
  Midplane                                     0.000           0.000                       
  Plasma bottom                                5.084          -5.084   (rminor*kappa)      
  Lower scrape-off                             1.600          -6.684   (vgap)              
@@ -735,15 +678,9 @@
  
  Divertor Configuration = Single Null Divertor
  
-<<<<<<< HEAD
- Plasma top position, radial (m)                                          (ptop_radial)                 7.441  OP 
- Plasma top position, vertical (m)                                        (ptop_vertical)               5.096  OP 
- Plasma geometric centre, radial (m)                                      (physics_variables.r          8.873  OP 
-=======
  Plasma top position, radial (m)                                          (ptop_radial)                 7.424  OP 
  Plasma top position, vertical (m)                                        (ptop_vertical)               5.084  OP 
  Plasma geometric centre, radial (m)                                      (physics_variables.r          8.851  OP 
->>>>>>> c2e851f9
  Plasma geometric centre, vertical (m)                                    (0.0)                         0.000  OP 
  Plasma lower physics_variables.triangularity                             (tril)                        0.500  OP 
  Plasma elongation                                                        (physics_variables.k          1.781  OP 
@@ -983,48 +920,6 @@
  
  Central Solenoid Current Density Limits :
  
-<<<<<<< HEAD
- Maximum field at Beginning Of Pulse (T)                                  (pfv.bmaxoh0)             1.179E+01  OP 
- Critical superconductor current density at BOP (A/m2)                    (pfv.jscoh_bop)           5.937E+08  OP 
- Critical strand current density at BOP (A/m2)                            (pfv.jstrandoh_bop)       1.781E+08  OP 
- Allowable overall current density at BOP (A/m2)                          (pfv.rjohc0)              6.234E+07  OP 
- Actual overall current density at BOP (A/m2)                             (pfv.cohbop)              1.559E+07  OP 
- 
- Maximum field at End Of Flattop (T)                                      (pfv.bmaxoh)              1.147E+01  OP 
- Critical superconductor current density at EOF (A/m2)                    (pfv.jscoh_eof)           6.363E+08  OP 
- Critical strand current density at EOF (A/m2)                            (pfv.jstrandoh_eof)       1.909E+08  OP 
- Allowable overall current density at EOF (A/m2)                          (pfv.rjohc)               6.681E+07  OP 
- Actual overall current density at EOF (A/m2)                             (pfv.coheof)              1.670E+07  ITV
- 
- CS inside radius (m)                                                     (bv.bore.)                2.541E+00     
- CS thickness (m)                                                         (bv.ohcth.)               6.052E-01     
- Gap between central solenoid and TF coil (m)                             (bv.gapoh)                5.000E-02  ITV
- CS overall cross-sectional area (m2)                                     (pfv.areaoh)              9.323E+00  OP 
- CS conductor+void cross-sectional area (m2)                              (pfv.awpoh)               4.661E+00  OP 
-    CS conductor cross-sectional area (m2)                                (pfv.awpoh*(1-pfv.vfohc)) 3.263E+00  OP 
-    CS void cross-sectional area (m2)                                     (pfv.awpoh*pfv.vfohc)     1.398E+00  OP 
- CS steel cross-sectional area (m2)                                       (pfv.areaoh-pfv.awpoh)    4.661E+00  OP 
- CS steel area fraction                                                   (pfv.oh_steel_frac)       5.000E-01     
- Only hoop stress considered
- Switch for CS stress calculation                                         (pfv.i_cs_stress)                 0     
- Allowable stress in CS steel (Pa)                                        (pfv.alstroh)             5.500E+08     
- Hoop stress in CS steel (Pa)                                             (sig_hoop)                5.865E+08  OP 
- Axial stress in CS steel (Pa)                                            (sig_axial)              -6.531E+08  OP 
- Maximum shear stress in CS steel for the Tresca criterion (Pa)           (pfv.s_tresca_oh)         5.865E+08  OP 
- Axial force in CS (N)                                                    (axial_force)            -1.766E+09  OP 
- Strain on CS superconductor                                              (tfcoil_variables.strncon-5.000E-03     
- Copper fraction in strand                                                (pfv.fcuohsu)             7.000E-01     
- Void (coolant) fraction in conductor                                     (pfv.vfohc)               3.000E-01     
- Helium coolant temperature (K)                                           (tfv.tftmp)               4.750E+00     
- CS temperature margin (K)                                                (pfv.tmargoh)             3.403E+00  OP 
- Minimum permitted temperature margin (K)                                 (tfv.tmargmin_cs)         1.700E+00     
- residual hoop stress in CS Steel (Pa)                                    (csfv.residual_sig_hoop)  2.400E+08     
- Initial vertical crack size (m)                                          (csfv.t_crack_vertical)   2.000E-03     
- Initial radial crack size (m)                                            (csfv.t_crack_radial)     6.000E-03     
- CS structural vertical thickness (m)                                     (csfv.t_structural_vertic 2.200E-02     
- CS structural radial thickness (m)                                       (csfv.t_structural_radial 7.000E-02     
- Allowable number of cycles till CS fpfv.racture                          (csfv.n_cycle)            3.806E+04  OP 
-=======
  Maximum field at Beginning Of Pulse (T)                                  (bmaxoh0)                 1.178E+01  OP 
  Critical superconductor current density at BOP (A/m2)                    (jscoh_bop)               5.950E+08  OP 
  Critical strand current density at BOP (A/m2)                            (jstrandoh_bop)           1.785E+08  OP 
@@ -1065,7 +960,6 @@
  CS structural vertical thickness (m)                                     (t_structural_vertical)   2.200E-02     
  CS structural radial thickness (m)                                       (t_structural_radial)     7.000E-02     
  Allowable number of cycles till CS fracture                              (N_cycle)                 3.780E+04  OP 
->>>>>>> c2e851f9
  
  Superconducting PF coils
  PF coil superconductor material                                          (pfv.isumatpf)                    3     
@@ -1081,16 +975,6 @@
  
  coil			R(m)			Z(m)			dR(m)			dZ(m)			pfv.turns		steel thickness(m)
  
-<<<<<<< HEAD
- PF 0			6.26e+00	9.28e+00	1.33e+00	1.33e+00	4.59e+02	1.41e-01
- PF 1			6.26e+00	-1.05e+01	1.43e+00	1.43e+00	5.32e+02	1.61e-01
- PF 2			1.76e+01	2.86e+00	1.19e+00	1.19e+00	2.00e+02	8.99e-02
- PF 3			1.76e+01	-2.86e+00	1.19e+00	1.19e+00	2.00e+02	8.99e-02
- PF 4			1.60e+01	8.01e+00	8.11e-01	8.11e-01	1.22e+02	6.72e-02
- PF 5			1.60e+01	-8.01e+00	8.11e-01	8.11e-01	1.22e+02	6.72e-02
- CS				2.84e+00	0.00e+00	6.05e-01	1.54e+01	3.62e+03	1.51e-01
- Plasma		8.87e+00	0.0e0			5.72e+00	1.02e+01	1.0e0
-=======
   PF 1           6.25        9.25        1.33        1.33      459.79        0.14
   PF 2           6.25      -10.49        1.43        1.43      532.55        0.16
   PF 3          17.58        2.86        1.18        1.18      199.37        0.09
@@ -1099,29 +983,12 @@
   PF 6          15.91       -7.99        0.81        0.81      122.56        0.07
   CS             2.84        0.00        0.60       15.38     3614.53        0.15
  Plasma          8.85        0.00        5.71       10.17        1.00
->>>>>>> c2e851f9
  
  PF Coil Information at Peak Current:
  
  coil	current	allowed J		actual J		J			cond. mass	steel mass	field
  				(MA)		(A/m2)		(A/m2)		ratio			(kg)			(kg)			(T)
  
-<<<<<<< HEAD
- PF 0	1.94e+01	3.82e+08	1.10e+07	2.88e-02	2.95e+05	2.55e+05	6.20e+00
- PF 1	2.24e+01	3.31e+08	1.10e+07	3.32e-02	3.41e+05	3.14e+05	6.70e+00
- PF 2	-8.43e+00	7.52e+08	6.00e+06	7.98e-03	6.61e+05	3.96e+05	2.76e+00
- PF 3	-8.43e+00	7.52e+08	6.00e+06	7.98e-03	6.61e+05	3.96e+05	2.76e+00
- PF 4	-5.26e+00	7.72e+08	8.00e+06	1.04e-02	2.80e+05	1.84e+05	2.57e+00
- PF 5	-5.26e+00	7.72e+08	8.00e+06	1.04e-02	2.80e+05	1.84e+05	2.57e+00
- CS		-1.56e+02	6.23e+07	1.67e+07	2.68e-01	3.55e+05	6.50e+05	1.18e+01
- 				------																---------	---------
- 				2.25e+02																2.87e+06	2.38e+06
- 
- PF coil current scaling information :
- 
- Sum of squares of residuals                                              (pf.ssq0)                 6.280E-04  OP 
- Smoothing parameter                                                      (pfv.alfapf)              5.000E-10     
-=======
   PF 1   19.40  3.807E+08  1.100E+07  0.03 2.941E+05   2.545E+05    6.217E+00
   PF 2   22.47  3.292E+08  1.100E+07  0.03 3.407E+05   3.139E+05    6.720E+00
   PF 3   -8.41  7.516E+08  6.000E+06  0.01 6.580E+05   3.933E+05    2.755E+00
@@ -1136,7 +1003,6 @@
  
  Sum of squares of residuals                                              (ssq0)                    6.332E-04  OP 
  Smoothing parameter                                                      (alfapf)                  5.000E-10     
->>>>>>> c2e851f9
  
  ****************************************** Volt Second Consumption *******************************************
  
@@ -1154,10 +1020,6 @@
  
  circuit       BOP            BOF            EOF
  
-<<<<<<< HEAD
-
- CS coil    200.720         25.263       -215.112
-=======
      1       38.663         47.512          1.092
      2       40.431         44.766         -3.778
      3        6.649        -69.682        -77.665
@@ -1165,7 +1027,6 @@
      5        1.967        -33.538        -35.900
      6        1.967        -33.538        -35.900
  CS coil    200.779         25.858       -215.206
->>>>>>> c2e851f9
  
  ********************************** Waveforms ***********************************
  
@@ -1195,15 +1056,6 @@
    7        -0.000E+00  1.450E+08  1.867E+07  1.867E+07 -1.554E+08 -0.000E+00
  
  And: equilibrium field:
-<<<<<<< HEAD
-   1         0.000E+00  0.000E+00  1.740E+07  1.740E+07  1.740E+07  0.000E+00
-   2         0.000E+00  0.000E+00  1.988E+07  1.988E+07  1.988E+07  0.000E+00
-   3         0.000E+00  0.000E+00 -7.649E+06 -7.649E+06 -7.649E+06  0.000E+00
-   4         0.000E+00  0.000E+00 -7.649E+06 -7.649E+06 -7.649E+06  0.000E+00
-   5         0.000E+00  0.000E+00 -4.967E+06 -4.967E+06 -4.967E+06  0.000E+00
-   6         0.000E+00  0.000E+00 -4.967E+06 -4.967E+06 -4.967E+06  0.000E+00
-   7         0.000E+00  0.000E+00  0.000E+00  0.000E+00  2.635E-08  0.000E+00
-=======
    1         0.000E+00  0.000E+00  1.737E+07  1.737E+07  1.737E+07  0.000E+00
    2         0.000E+00  0.000E+00  1.986E+07  1.986E+07  1.986E+07  0.000E+00
    3         0.000E+00  0.000E+00 -7.641E+06 -7.641E+06 -7.641E+06  0.000E+00
@@ -1211,7 +1063,6 @@
    5         0.000E+00  0.000E+00 -4.960E+06 -4.960E+06 -4.960E+06  0.000E+00
    6         0.000E+00  0.000E+00 -4.960E+06 -4.960E+06 -4.960E+06  0.000E+00
    7         0.000E+00  0.000E+00  3.287E-09  3.287E-09 -2.630E-08  0.000E+00
->>>>>>> c2e851f9
  
  Ratio of central solenoid current at beginning of Pulse / end of flat-to (fcohbop)                 9.330E-01  ITV
  Ratio of central solenoid current at beginning of Flat-top / end of flat (fcohbof)                -1.202E-01  OP 
@@ -1282,16 +1133,6 @@
  
  Inductance matrix [H]:
  
-<<<<<<< HEAD
- 0			[4.1e+00 7.4e-02 3.4e-01 2.2e-01 2.9e-01 8.1e-02 1.2e+00 1.1e-03]
- 1			[7.4e-02 5.3e+00 2.3e-01 3.6e-01 8.4e-02 3.2e-01 1.0e+00 1.1e-03]
- 2			[3.4e-01 2.3e-01 3.2e+00 1.1e+00 6.5e-01 3.5e-01 5.9e-01 1.8e-03]
- 3			[2.2e-01 3.6e-01 1.1e+00 3.2e+00 3.5e-01 6.5e-01 5.9e-01 1.8e-03]
- 4			[2.9e-01 8.4e-02 6.5e-01 3.5e-01 1.2e+00 1.2e-01 3.1e-01 8.4e-04]
- 5			[8.1e-02 3.2e-01 3.5e-01 6.5e-01 1.2e-01 1.2e+00 3.1e-01 8.4e-04]
- CS			[1.2e+00 1.0e+00 5.9e-01 5.9e-01 3.1e-01 3.1e-01 2.1e+01 5.0e-03]
- Plasma	[1.1e-03 1.1e-03 1.8e-03 1.8e-03 8.4e-04 8.4e-04 5.0e-03 1.6e-05]
-=======
    1     4.1E+00 7.4E-02 3.4E-01 2.2E-01 2.9E-01 8.1E-02 1.2E+00 1.1E-03
    2     7.4E-02 5.3E+00 2.3E-01 3.6E-01 8.4E-02 3.2E-01 1.0E+00 1.1E-03
    3     3.4E-01 2.3E-01 3.2E+00 1.1E+00 6.5E-01 3.4E-01 5.9E-01 1.8E-03
@@ -1300,7 +1141,6 @@
    6     8.1E-02 3.2E-01 3.4E-01 6.5E-01 1.2E-01 1.2E+00 3.2E-01 8.3E-04
   CS     1.2E+00 1.0E+00 5.9E-01 5.9E-01 3.2E-01 3.2E-01 2.1E+01 5.0E-03
  Plasma  1.1E-03 1.1E-03 1.8E-03 1.8E-03 8.3E-04 8.3E-04 5.0E-03 1.5E-05
->>>>>>> c2e851f9
  
  ********************* Heat transfer parameters at the coolant outlet: Inboard first wall *********************
  
@@ -1782,13 +1622,8 @@
  
  Power Balance for Reactor - Summary :
  -------------------------------------
-<<<<<<< HEAD
- Fusion power (MW)                                                        (powfmw)                   1926.464  OP 
- Power from energy multiplication in blanket and shield (MW)              (emultmw)                   366.662  OP 
-=======
  Fusion power (MW)                                                        (powfmw)                   1924.602  OP 
  Power from energy multiplication in blanket and shield (MW)              (emultmw)                   366.308  OP 
->>>>>>> c2e851f9
  Injected power (MW)                                                      (pinjmw.)                    50.000  OP 
  Ohmic power (MW)                                                         (pohmmw.)                     0.954  OP 
  Power deposited in primary coolant by pump (MW)                          (htpmw_mech)                 15.455  OP 
@@ -1821,15 +1656,9 @@
  
  Power balance for power plant :
  -------------------------------
-<<<<<<< HEAD
- Fusion power (MW)                                                        (powfmw)                   1926.464  OP 
- Power from energy multiplication in blanket and shield (MW)              (emultmw)                   366.662  OP 
- Total (MW)                                                                                          2293.126  OP 
-=======
  Fusion power (MW)                                                        (powfmw)                   1924.602  OP 
  Power from energy multiplication in blanket and shield (MW)              (emultmw)                   366.308  OP 
  Total (MW)                                                                                          2290.910  OP 
->>>>>>> c2e851f9
  
  Net electrical output (MW)	                                              (pnetelmw)                  500.001  OP 
  Heat rejected by main power conversion circuit (MW)                      (rejected_main)            1486.903  OP 
