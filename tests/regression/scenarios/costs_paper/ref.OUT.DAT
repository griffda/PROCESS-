 *****                                                                       
 impvar is now deprecated - use iteration variables 125-136 instead.
 
 **************************************************************************************************************
 ************************************************** PROCESS ***************************************************
 ************************************** Power Reactor Optimisation Code ***************************************
 **************************************************************************************************************
 
   Program :
   Version : 2.1.1   Release Date :: 2021-03-17
<<<<<<< HEAD
   Tag No. : v2.1-270-g0342a07d
    Branch : 1317-site-costs-should-be-fixed-input-and-not-scale
   Git log : COMMIT_MSG
 Date/time : 27 May 2021 13:25:01 +01:00(hh:mm) UTC
      User : rhicha
  Computer : l0500
 Directory : /tmp/pytest-of-rhicha/pytest-5/test_solver0
     Input : /tmp/pytest-of-rhicha/pytest-5/test_scenario_scenario4_0/IN.DAT
=======
   Tag No. : v2.1-271-g946465bd
    Branch : 1321-reduce-intermittent-failures-in-regression-tests
   Git log : COMMIT_MSG
 Date/time : 26 May 2021 16:06:55 +01:00(hh:mm) UTC
      User : jmaddock
  Computer : J0826UBUNTU
 Directory : /tmp/pytest-of-jmaddock/pytest-105/test_solver0
     Input : /tmp/pytest-of-jmaddock/pytest-105/test_scenario_scenario4_0/IN.DAT
>>>>>>> 58515306
 Run title : demo 1 model for cost paper
  Run type : Reactor concept design: Pulsed tokamak model, (c) CCFE
 
 **************************************************************************************************************
 
   Equality constraints : 21
 Inequality constraints : 00
      Total constraints : 21
    Iteration variables : 38
         Max iterations : 200
       Figure of merit  : +07  -- minimise capital cost.
  Convergence parameter : 1.00E-04
 
 **************************************************************************************************************
 
 (Please include this header in any models, presentations and papers based on these results)
 
 **************************************************************************************************************
 
 Quantities listed in standard row format are labelled as follows in columns 112-114:
 ITV : Active iteration variable (in any output blocks)
 OP  : Calculated output quantity
 Unlabelled quantities in standard row format are generally inputs
 Note that calculated quantities may be trivially rescaled from inputs, or equal to bounds which are input.
 
 
 **************************************************************************************************************
 ***** Scan point  1 of  1: Net_electric_power_(MW), pnetelin =  5.000E+02 *****
 **************************************************************************************************************
 
 ************************************************** Numerics **************************************************
 
 PROCESS has performed a VMCON (optimisation) run.
 and found a feasible set of parameters.
 
 VMCON error flag                                                         (ifail)                           1     
 Number of iteration variables                                            (nvar)                           38     
 Number of constraints (total)                                            (neqns+nineqns)                  21     
 Optimisation switch                                                      (ioptimz)                         1     
 Figure of merit switch                                                   (minmax)                          7     
 Square root of the sum of squares of the constraint residuals            (sqsumsq)                 1.775E-05  OP 
 VMCON convergence parameter                                              (convergence_parameter)   5.159E-05  OP 
 Number of VMCON iterations                                               (nviter)                         12  OP 
 
PROCESS has successfully optimised the iteration variables to minimise the figure of merit          CAPITAL COST.
 
 Certain operating limits have been reached,
 as shown by the following iteration variables that are
 at or near to the edge of their prescribed range :
 
                   rmajor        =  9.0697E+00 is at or above its upper bound:  9.1000E+00
                   fdene         =  1.2000E+00 is at or above its upper bound:  1.2000E+00
                   hfact         =  1.1000E+00 is at or above its upper bound:  1.1000E+00
                   q             =  3.0000E+00 is at or below its lower bound:  3.0000E+00
                   ftburn        =  1.0000E+00 is at or above its upper bound:  1.0000E+00
                   fjohc         =  2.5000E-01 is at or above its upper bound:  2.5000E-01
                   fjohc0        =  2.5000E-01 is at or above its upper bound:  2.5000E-01
                   gapoh         =  5.0000E-02 is at or below its lower bound:  5.0000E-02
                   fstrcond      =  1.0000E+00 is at or above its upper bound:  1.0000E+00
                   fiooic        =  5.0000E-01 is at or above its upper bound:  5.0000E-01
                   fvdump        =  1.0000E+00 is at or above its upper bound:  1.0000E+00
                   fjprot        =  1.0000E+00 is at or above its upper bound:  1.0000E+00
                   gapds         =  1.2000E-01 is at or below its lower bound:  1.2000E-01
                   ftbr          =  1.0000E+00 is at or above its upper bound:  1.0000E+00
                   fpsepr        =  1.0000E+00 is at or above its upper bound:  1.0000E+00
 
 The solution vector is comprised as follows :
 
                                          final       final /
    i                                     value       initial
 
    1                  bt               5.2117E+00     0.9682
    2                  rmajor           9.0697E+00     1.0425
    3                  te               1.2857E+01     1.0204
    4                  beta             3.4725E-02     0.9921
    5                  dene             7.8586E+19     0.9823
    6                  rnbeam           1.5802E-03     0.7625
    7                  fdene            1.2000E+00     1.1476
    8                  hfact            1.1000E+00     1.0000
    9                  tfcth            1.2226E+00     1.3310
   10                  fwalld           1.2602E-01     0.9676
   11                  ohcth            5.6420E-01     0.6846
   12                  q                3.0000E+00     0.9297
   13                  ftburn           1.0000E+00     1.0000
   14                  fradpwr          6.3605E-01     1.0925
   15                  bore             2.5903E+00     1.1004
   16                  fbetatry         5.3153E-01     1.0014
   17                  coheof           1.7573E+07     1.3051
   18                  fjohc            2.5000E-01     1.0000
   19                  fjohc0           2.5000E-01     1.0000
   20                  fcohbop          9.3320E-01     0.9971
   21                  gapoh            5.0000E-02     1.0000
   22                  fvsbrnni         4.5669E-01     0.9655
   23                  fstrcase         9.0716E-01     0.9072
   24                  fstrcond         1.0000E+00     1.2112
   25                  fiooic           5.0000E-01     1.0000
   26                  fvdump           1.0000E+00     1.0000
   27                  fjprot           1.0000E+00     1.0000
   28                  tdmptf           1.8806E+01     1.4514
   29                  thkcas           5.2349E-01     1.0661
   30                  thwcndut         6.9313E-03     1.7328
   31                  fcutfsu          7.5422E-01     1.1313
   32                  gapds            1.2000E-01     1.0000
   33                  ftbr             1.0000E+00     1.0000
   34                  fpsepr           1.0000E+00     1.0000
   35                  li6enrich        5.4616E+01     0.6544
   36                  fimpvar          3.4717E-04     0.7890
   37                  flhthresh        1.3613E+00     0.9737
   38                  breeder_f        4.5644E-01     0.8942
 
 The following equality constraint residues should be close to zero :
 
                                               physical                 constraint                 normalised
                                              constraint                 residue                    residue
 
    1  Beta consistency                      =  3.4725E-02              1.4475E-11                -4.1686E-10
    2  Global power balance consistency      =  1.6949E-01 MW/m3       -1.6700E-10 MW/m3           9.8534E-10
    3  Density upper limit                   <  8.7030E+19 /m3          2.1164E+10 /m3             2.4318E-10
    4  Beam ion density consistency          =  1.2418E+17 /m3         -1.7046E+07 /m3             1.3727E-10
    5  Neutron wall load upper limit         <  1.0082E+00 MW/m2        3.0354E-09 MW/m2           3.0107E-09
    6  Radial build consistency              =  9.0697E+00 m           -1.8966E-09 m               2.0912E-10
    7  Burn time lower limit                 >  7.2000E+03 sec          3.9181E-02 sec            -5.4418E-06
    8  L-H power threshold limit             >  1.1326E+02 MW           1.0758E-06 MW             -9.4979E-09
    9  Net electric power lower limit        >  5.0000E+02 MW           3.8354E-03 MW              7.6707E-06
   10  Radiation fraction upper limit        <  1.6949E-01 MW/m3        3.6748E-10 MW/m3          -3.4089E-09
   11  Beta upper limit                      <  5.6067E-02             -2.2701E-11                -4.0489E-10
   12  CS coil EOF current density limit     <  7.0291E+07 A/m2         3.9302E+02 A/m2            5.5914E-06
   13  CS coil BOP current density limit     <  6.5596E+07 A/m2         3.4891E+02 A/m2            5.3191E-06
   14  Injection power upper limit           <  5.0000E+01 MW          -1.4287E-08 MW              2.8574E-10
   15  TF coil case stress upper limit       <  5.5000E+08 Pa          -1.9551E+02 Pa             -3.5548E-07
   16  TF coil conduit stress upper lim      <  5.5000E+08 Pa           6.3049E+02 Pa              1.1463E-06
   17  I_op / I_critical (TF coil)           <  4.4048E+07 A/m2         1.9585E+02 A/m2           -8.8924E-06
   18  Dump voltage upper limit              <  1.2650E+01 V           -4.1273E-08 V              -3.2627E-09
   19  J_winding pack/J_protection limit     <  2.2024E+07 A/m2         0.0000E+00 A/m2           -8.6492E-06
   20  Tritium breeding ratio lower lim      >  1.1500E+00              3.8904E-06                -3.3830E-06
   21  Psep / R upper limit                  <  1.7000E+01 MW/m        -1.5519E-07 MW/m            9.1289E-09
 
 ******************************************** Final Feasible Point ********************************************
 
 
 *************** Estimate of "overnight" capital cost for a first of kind power plant (2014 M$) ***************
 
 
 ******************************** Buildings (M$) ********************************
 
 Admin Buildings                                                               35 
 Tokamak Complex (excluding hot cell)                                        2761 
 Neutral beam buildings                                                         8 
 Cryoplant buildings                                                           86 
 PF Coil winding building                                                     116 
 Magnet power supplies and related buildings                                   43 
 Magnet discharge buildings                                                    32 
 Heat removal system buildings                                                 42 
 Total cost of buildings                                                     3123 
 
 ********************************** Land (M$) ***********************************
 
 Land purchasing                                                               65 
 Land improvement                                                             343 
 Road improvements                                                            178 
 Total land costs                                                             586 
 
 ******************************** TF Coils (M$) *********************************
 
 TF Coil insertion and welding                                                343 
 TF coil winding                                                              764 
 Copper strand for TF coil                                                     65 
 Strands with Nb3Sn superconductor and copper stabiliser                      721 
 Testing of superconducting strands                                             4 
 Cabling and jacketing                                                        149 
 Total TF coil costs                                                         2047 
 
 ************************* First wall and blanket (M$) **************************
 
 Lithium enrichment                                                           317 
 Lithium orthosilicate pebble manufacturing                                    64 
 Titanium beryllide pebble manufacturing                                     1888 
 First wall W coating manufacturing                                            71 
 Blanket and shield materials and manufacturing                               380 
 Total first wall and blanket cost                                           2721 
 
 ***************** Active maintenance and remote handling (M$) ******************
 
 Moveable equipment                                                           760 
 Active maintenance facility with fixed equipment                            2314 
 Total remote handling costs                                                 3074 
 
 ***************** Vacuum vessel and liquid nitrogen plant (M$) *****************
 
 Vacuum vessel                                                                996 
 Liquid nitrogen plant                                                        206 
 Total liquid nitrogen plant and vacuum vessel                               1202 
 
 **************** System for converting heat to electricity (M$) ****************
 
 Energy conversion system                                                     622 
 
 ************************** Remaining subsystems (M$) ***************************
 
 CS and PF coils                                                             2246 
 Vacuum vessel in-wall shielding, ports and in-vessel coils                   342 
 Divertor                                                                     412 
 Ex-vessel neutral beam remote handling equipment                              90 
 Vacuum vessel pressure suppression system                                    143 
 Cryostat                                                                     601 
 Heat removal system                                                         2596 
 Thermal shields                                                              181 
 Pellet injection system                                                       74 
 Gas injection and wall conditioning system                                    95 
 Vacuum pumping                                                               599 
 Tritium plant                                                                673 
 Cryoplant and distribution                                                   951 
 Electrical power supply and distribution                                    1424 
 Neutral beam heating and current drive system                                814 
 Diagnostics systems                                                          640 
 Radiological protection                                                       57 
 Access control and security systems                                           67 
 Assembly                                                                    2219 
 Control and communication                                                    532 
 Additional project expenditure                                              1624 
 Logistics                                                                    221 
 Total remaining subsystem costs                                            16600 
 
 TOTAL OVERNIGHT CAPITAL COST (M$)                                          29973 
 Annual maintenance cost (M$)                                                1459 
 
 Net electric output (MW)                                                 (pnetelmw)                  500.004  OP 
 Capacity factor                                                          (cpfact)                      0.462  OP 
 Mean electric output (MW)                                                (mean_electric_outpu        230.771  OP 
 Capital cost / mean electric output ($/W)                                                            129.883  OP 
 Levelized cost of electricity ($/MWh)                                    (coe)                      2493.332  OP 
 
 ********************************************* Plant Availability *********************************************
 
 Allowable blanket neutron fluence (MW-yr/m2)                             (abktflnc)                1.500E+01     
 Allowable divertor heat fluence (MW-yr/m2)                               (adivflnc)                2.000E+01     
 First wall / blanket lifetime (years)                                    (bktlife)                 2.976E+01  OP 
 Divertor lifetime (years)                                                (divlife)                 1.302E+01  OP 
 Heating/CD system lifetime (years)                                       (cdrlife)                 2.976E+01  OP 
 Total plant lifetime (years)                                             (tlife)                   4.000E+01     
 Total plant availability fraction                                        (cfactr)                  5.000E-01     
 
 *************************************************** Plasma ***************************************************
 
 Plasma configuration = single null divertor
 Tokamak aspect ratio = Conventional, itart = 0                           (itart)                       0.000     
 
 Plasma Geometry :
 
 Major radius (m)                                                         (rmajor)                      9.070  ITV
 Minor radius (m)                                                         (rminor)                      2.926  OP 
 Aspect ratio                                                             (aspect)                      3.100     
 Elongation, X-point (Zohm scaling)                                       (kappa)                       1.781  OP 
 Zohm scaling adjustment factor                                           (fkzohm)                      1.024     
 Elongation, 95% surface (calculated from kappa)                          (kappa95)                     1.590  OP 
 Elongation, area ratio calc.                                             (kappaa)                      1.665  OP 
 Triangularity, X-point (input value used)                                (triang)                      0.500  IP 
 Triangularity, 95% surface (calculated from triang)                      (triang95)                    0.333  OP 
 Plasma poloidal perimeter (m)                                            (pperim)                     25.762  OP 
 Plasma cross-sectional area (m2)                                         (xarea)                      44.771  OP 
 Plasma surface area (m2)                                                 (sarea)                   1.427E+03  OP 
 Plasma volume (m3)                                                       (vol)                     2.500E+03  OP 
 
 Current and Field :
 
 Consistency between q0,q,alphaj,rli,dnbeta is enforced
 
 Plasma current scaling law used                                          (icurr)                           4     
 Plasma current (MA)                                                      (plascur/1D6)                19.503  OP 
 Current density profile factor                                           (alphaj)                      1.508  OP 
 Plasma internal inductance, li                                           (rli)                         1.096  OP 
 Vertical field at plasma (T)                                             (bvert)                      -0.717  OP 
 Vacuum toroidal field at R (T)                                           (bt)                          5.212  ITV
 Average poloidal field (T)                                               (bp)                          0.951  OP 
 Total field (sqrt(bp^2 + bt^2)) (T)                                      (btot)                        5.298  OP 
 Safety factor on axis                                                    (q0)                          1.000     
 Safety factor at 95% flux surface                                        (q95)                         3.000  ITV
 Cylindrical safety factor (qcyl)                                         (qstar)                       2.508  OP 
 
 Beta Information :
 
 Total plasma beta                                                        (beta)                    3.473E-02  ITV
 Total poloidal beta                                                      (betap)                   1.077E+00  OP 
 Total toroidal beta                                                                                3.588E-02  OP 
 Fast alpha beta                                                          (betaft)                  4.122E-03  OP 
 Beam ion beta                                                            (betanb)                  8.021E-04  OP 
 (Fast alpha + beam beta)/(thermal beta)                                  (gammaft)                 1.652E-01  OP 
 Thermal beta                                                                                       2.980E-02  OP 
 Thermal poloidal beta                                                                              9.242E-01  OP 
 Thermal toroidal beta (= beta-exp)                                                                 3.079E-02  OP 
 2nd stability beta : beta_p / (R/a)                                      (eps*betap)                   0.347  OP 
 2nd stability beta upper limit                                           (epbetmax)                    1.380     
 Beta g coefficient                                                       (dnbeta)                      4.383  OP 
 Normalised thermal beta                                                                                2.330  OP 
 Normalised total beta                                                                                  2.715  OP 
 Normalised toroidal beta                                                                               2.805  OP 
 Limit on thermal beta                                                    (betalim)                     0.056  OP 
 Plasma thermal energy (J)                                                                          1.248E+09  OP 
 Total plasma internal energy (J)                                         (total_plasma_internal_en 1.454E+09  OP 
 
 Temperature and Density (volume averaged) :
 
 Electron temperature (keV)                                               (te)                         12.857  ITV
 Electron temperature on axis (keV)                                       (te0)                        22.871  OP 
 Ion temperature (keV)                                                    (ti)                         12.857     
 Ion temperature on axis (keV)                                            (ti0)                        22.871  OP 
 Electron temp., density weighted (keV)                                   (ten)                        14.056  OP 
 Electron density (/m3)                                                   (dene)                    7.859E+19  ITV
 Electron density on axis (/m3)                                           (ne0)                     1.034E+20  OP 
 Line-averaged electron density (/m3)                                     (dnla)                    8.703E+19  OP 
 Line-averaged electron density / Greenwald density                       (dnla_gw)                 1.200E+00  OP 
 Ion density (/m3)                                                        (dnitot)                  6.920E+19  OP 
 Fuel density (/m3)                                                       (deni)                    6.116E+19  OP 
 Total impurity density with Z > 2 (no He) (/m3)                          (dnz)                     3.121E+16  OP 
 Helium ion density (thermalised ions only) (/m3)                         (dnalp)                   7.859E+18  OP 
 Proton density (/m3)                                                     (dnprot)                  2.110E+16  OP 
 Hot beam density (/m3)                                                   (dnbeam)                  1.242E+17  OP 
 Density limit from scaling (/m3)                                         (dnelimt)                 7.253E+19  OP 
 Density limit (enforced) (/m3)                                           (boundu(9)*dnelimt)       8.703E+19  OP 
 Helium ion density (thermalised ions only) / electron density            (ralpne)                  1.000E-01     
 
 Impurities
 
 Plasma ion densities / electron density:
 H_ concentration                                                         (fimp(01)                 7.801E-01  OP 
 He concentration                                                         (fimp(02)                 1.000E-01     
 Be concentration                                                         (fimp(03)                 0.000E+00     
 C_ concentration                                                         (fimp(04)                 0.000E+00     
 N_ concentration                                                         (fimp(05)                 0.000E+00     
 O_ concentration                                                         (fimp(06)                 0.000E+00     
 Ne concentration                                                         (fimp(07)                 0.000E+00     
 Si concentration                                                         (fimp(08)                 0.000E+00     
 Ar concentration                                                         (fimp(09)                 0.000E+00     
 Fe concentration                                                         (fimp(10)                 0.000E+00     
 Ni concentration                                                         (fimp(11)                 0.000E+00     
 Kr concentration                                                         (fimp(12)                 0.000E+00     
 Xe concentration                                                         (fimp(13)                 3.472E-04     
 W_ concentration                                                         (fimp(14)                 5.000E-05     
 Average mass of all ions (amu)                                           (aion)                    2.730E+00  OP 
 
 Effective charge                                                         (zeff)                        2.179  OP 
 Density profile factor                                                   (alphan)                      1.000     
 Plasma profile model                                                     (ipedestal)                       1     
 Pedestal profiles are used.
 Density pedestal r/a location                                            (rhopedn)                     0.940     
 Electron density pedestal height (/m3)                                   (neped)                   6.165E+19  OP 
 Electron density at pedestal / nGW                                       (fgwped_out)              8.500E-01     
 Temperature pedestal r/a location                                        (rhopedt)                     0.940     
 Pedestal scaling switch                                                  (ieped)                           0     
 Electron temp. pedestal height (keV)                                     (teped)                       5.500     
 Electron temp. at separatrix (keV)                                       (tesep)                       0.100     
 Electron density at separatrix (/m3)                                     (nesep)                   3.626E+19     
 Electron density at separatrix / nGW                                     (fgwsep_out)              5.000E-01     
 Temperature profile index                                                (alphat)                      1.000     
 Temperature profile index beta                                           (tbeta)                       2.000     
 
 Density Limit using different models :
 
 Old ASDEX model                                                          (dlimit(1))               4.836E+19  OP 
 Borrass ITER model I                                                     (dlimit(2))               9.674E+19  OP 
 Borrass ITER model II                                                    (dlimit(3))               3.777E+19  OP 
 JET edge radiation model                                                 (dlimit(4))               3.621E+21  OP 
 JET simplified model                                                     (dlimit(5))               3.665E+20  OP 
 Hugill-Murakami Mq model                                                 (dlimit(6))               6.875E+19  OP 
 Greenwald model                                                          (dlimit(7))               7.253E+19  OP 
 
 Fuel Constituents :
 
 Deuterium fuel fraction                                                  (fdeut)                       0.500     
 Tritium fuel fraction                                                    (ftrit)                       0.500     
 
 Fusion Power :
 
 Total fusion power (MW)                                                  (powfmw)                  1.956E+03  OP 
  =    D-T fusion power (MW)                                              (pdt)                     1.954E+03  OP 
   +   D-D fusion power (MW)                                              (pdd)                     2.252E+00  OP 
   + D-He3 fusion power (MW)                                              (pdhe3)                   0.000E+00  OP 
 Alpha power: total (MW)                                                  (palpmw)                  3.908E+02  OP 
 Alpha power: beam-plasma (MW)                                            (palpnb)                  4.002E+00  OP 
 Neutron power (MW)                                                       (pneutmw)                 1.564E+03  OP 
 Charged particle power (excluding alphas) (MW)                           (pchargemw)               1.464E+00  OP 
 Total power deposited in plasma (MW)                                     ()                        4.236E+02  OP 
 
 Radiation Power (excluding SOL):
 
 Bremsstrahlung radiation power (MW)                                      (pbrempv*vol)             7.191E+01  OP 
 Line radiation power (MW)                                                (plinepv*vol)             1.806E+02  OP 
 Synchrotron radiation power (MW)                                         (psyncpv*vol)             1.690E+01  OP 
 Synchrotron wall reflectivity factor                                     (ssync)                       0.600     
 Normalised minor radius defining 'core'                                  (coreradius)              6.000E-01     
 Fraction of core radiation subtracted from P_L                           (coreradiationfraction)   1.000E+00     
 Total core radiation power (MW)                                          (pcoreradmw)              1.199E+02  OP 
 Edge radiation power (MW)                                                (pedgeradmw)              1.495E+02  OP 
 Total radiation power (MW)                                               (pradmw)                  2.695E+02  OP 
 Core radiation fraction = total radiation in core / total power deposite (rad_fraction_core)       6.360E-01  OP 
 SoL radiation fraction = total radiation in SoL / total power accross se (rad_fraction_sol)        8.000E-01  IP 
 Radiation fraction = total radiation / total power deposited in plasma   (rad_fraction)            9.272E-01  OP 
 Nominal mean radiation load on inside surface of reactor (MW/m2)         (photon_wall)             1.737E-01  OP 
 Peaking factor for radiation wall load                                   (peakfactrad)             3.330E+00  IP 
 Maximum permitted radiation wall load (MW/m^2)                           (maxradwallload)          1.000E+00  IP 
 Peak radiation wall load (MW/m^2)                                        (peakradwallload)         5.785E-01  OP 
 Nominal mean neutron load on inside surface of reactor (MW/m2)           (wallmw)                  1.008E+00  OP 
 
 Power incident on the divertor targets (MW)                              (ptarmw)                  3.084E+01  OP 
 Fraction of power to the lower divertor                                  (ftar)                    1.000E+00  IP 
 Outboard side heat flux decay length (m)                                 (lambdaio)                1.570E-03  OP 
 Fraction of power on the inner targets                                   (fio)                     4.100E-01  OP 
 Fraction of power incident on the lower inner target                     (fLI)                     4.100E-01  OP 
 Fraction of power incident on the lower outer target                     (fLO)                     5.900E-01  OP 
 Power incident on the lower inner target (MW)                            (pLImw)                   1.264E+01  OP 
 Power incident on the lower outer target (MW)                            (pLOmw)                   1.819E+01  OP 
 
 Ohmic heating power (MW)                                                 (pohmmw)                  9.449E-01  OP 
 Fraction of alpha power deposited in plasma                              (falpha)                      0.950  OP 
 Fraction of alpha power to electrons                                     (falpe)                       0.716  OP 
 Fraction of alpha power to ions                                          (falpi)                       0.284  OP 
 Ion transport (MW)                                                       (ptrimw)                  1.422E+02  OP 
 Electron transport (MW)                                                  (ptremw)                  1.615E+02  OP 
 Injection power to ions (MW)                                             (pinjimw)                 1.992E+01  OP 
 Injection power to electrons (MW)                                        (pinjemw)                 3.008E+01  OP 
 Ignited plasma switch (0=not ignited, 1=ignited)                         (ignite)                          0     
 
 Power into divertor zone via charged particles (MW)                      (pdivt)                   1.542E+02  OP 
 Psep / R ratio (MW/m)                                                    (pdivt/rmajor)            1.700E+01  OP 
 Psep Bt / qAR ratio (MWT/m)                                              (pdivtbt/qar)             9.527E+00  OP 
 
 H-mode Power Threshold Scalings :
 
 ITER 1996 scaling: nominal (MW)                                          (pthrmw(1))               1.610E+02  OP 
 ITER 1996 scaling: upper bound (MW)                                      (pthrmw(2))               3.754E+02  OP 
 ITER 1996 scaling: lower bound (MW)                                      (pthrmw(3))               6.815E+01  OP 
 ITER 1997 scaling (1) (MW)                                               (pthrmw(4))               2.705E+02  OP 
 ITER 1997 scaling (2) (MW)                                               (pthrmw(5))               2.072E+02  OP 
 Martin 2008 scaling: nominal (MW)                                        (pthrmw(6))               1.133E+02  OP 
 Martin 2008 scaling: 95% upper bound (MW)                                (pthrmw(7))               1.492E+02  OP 
 Martin 2008 scaling: 95% lower bound (MW)                                (pthrmw(8))               7.737E+01  OP 
 Snipes 2000 scaling: nominal (MW)                                        (pthrmw(9))               8.041E+01  OP 
 Snipes 2000 scaling: upper bound (MW)                                    (pthrmw(10))              1.198E+02  OP 
 Snipes 2000 scaling: lower bound (MW)                                    (pthrmw(11))              5.352E+01  OP 
 Snipes 2000 scaling (closed divertor): nominal (MW)                      (pthrmw(12))              3.662E+01  OP 
 Snipes 2000 scaling (closed divertor): upper bound (MW)                  (pthrmw(13))              5.132E+01  OP 
 Snipes 2000 scaling (closed divertor): lower bound (MW)                  (pthrmw(14))              2.595E+01  OP 
 Hubbard 2012 L-I threshold - nominal (MW)                                (pthrmw(15))              3.146E+01  OP 
 Hubbard 2012 L-I threshold - lower bound (MW)                            (pthrmw(16))              1.581E+01  OP 
 Hubbard 2012 L-I threshold - upper bound (MW)                            (pthrmw(17))              6.259E+01  OP 
 Hubbard 2017 L-I threshold                                               (pthrmw(18))              3.091E+02  OP 
 Martin 2008 aspect ratio corrected scaling: nominal (MW)                 (pthrmw(19))              1.133E+02  OP 
 Martin 2008 aspect ratio corrected scaling: 95% upper bound (MW)         (pthrmw(20))              1.492E+02  OP 
 Martin 2008 aspect ratio corrected scaling: 95% lower bound (MW)         (pthrmw(21))              7.737E+01  OP 
 
 L-H threshold power (enforced) (MW)                                      (boundl(103)*plhthresh)   1.133E+02  OP 
 L-H threshold power (MW)                                                 (plhthresh)               1.133E+02  OP 
 
 Confinement :
 
 Confinement scaling law                    IPB98(y,2)           (H)
 Confinement H factor                                                     (hfact)                       1.100  ITV
 Global thermal energy confinement time (s)                               (taueff)                      4.108  OP 
 Ion energy confinement time (s)                                          (tauei)                       4.108  OP 
 Electron energy confinement time (s)                                     (tauee)                       4.108  OP 
 n.tau = Volume-average electron density x Energy confinement time (s/m3) (dntau)                   3.228E+20  OP 
 Triple product = Vol-average electron density x Vol-average electron temperature x Energy confinement time:
 Triple product  (keV s/m3)                                               (dntau*te)                4.151E+21  OP 
 Transport loss power assumed in scaling law (MW)                         (powerht)                 3.037E+02  OP 
 Switch for radiation loss term usage in power balance                    (iradloss)                        1     
 Radiation power subtracted from plasma power balance (MW)                                          1.199E+02  OP 
   (Radiation correction is core radiation power)
 Alpha particle confinement time (s)                                      (taup)                       28.333  OP 
 Alpha particle/energy confinement time ratio                             (taup/taueff)                 6.897  OP 
 Lower limit on taup/taueff                                               (taulimit)                    5.000     
 Total energy confinement time including radiation loss (s)               (total_energy_conf_t          3.432  OP 
   (= stored energy including fast particles / loss power including radiation
 
 Dimensionless plasma parameters
 
 For definitions see
 Recent progress on the development and analysis of the ITPA global H-mode confinement database
 D.C. McDonald et al, 2007 Nuclear Fusion v47, 147. (nu_star missing 1/mu0)
 Normalized plasma pressure beta as defined by McDonald et al             (beta_mcdonald)           3.588E-02  OP 
 Normalized ion Larmor radius                                             (rho_star)                1.846E-03  OP 
 Normalized collisionality                                                (nu_star)                 3.484E-03  OP 
 Volume measure of elongation                                             (kappaa_IPB)              1.631E+00  OP 
 
 Plasma Volt-second Requirements :
 
 Total volt-second requirement (Wb)                                       (vsstt)                   7.257E+02  OP 
 Inductive volt-seconds (Wb)                                              (vsind)                   3.097E+02  OP 
 Ejima coefficient                                                        (gamma)                       0.300     
 Start-up resistive (Wb)                                                  (vsres)                   6.668E+01  OP 
 Flat-top resistive (Wb)                                                  (vsbrn)                   3.493E+02  OP 
 bootstrap current fraction multiplier                                    (cboot)                       1.000     
 Bootstrap fraction (ITER 1989)                                           (bscf_iter89)                 0.324  OP 
 Bootstrap fraction (Sauter et al)                                        (bscf_sauter)                 0.347  OP 
 Bootstrap fraction (Nevins et al)                                        (bscf_nevins)                 0.320  OP 
 Bootstrap fraction (Wilson)                                              (bscf_wilson)                 0.392  OP 
 Diamagnetic fraction (Hender)                                            (diacf_hender)                0.012  OP 
 Diamagnetic fraction (SCENE)                                             (diacf_scene)                 0.011  OP 
 Pfirsch-Schlueter fraction (SCENE)                                       (pscf_scene)                 -0.003  OP 
   (Sauter et al bootstrap current fraction model used)
   (Diamagnetic current fraction not calculated)
   (Pfirsch-Schlüter current fraction not calculated)
 Bootstrap fraction (enforced)                                            (bootipf.)                    0.347  OP 
 Diamagnetic fraction (enforced)                                          (diaipf.)                     0.000  OP 
 Pfirsch-Schlueter fraction (enforced)                                    (psipf.)                      0.000  OP 
 Loop voltage during burn (V)                                             (vburn)                   4.845E-02  OP 
 Plasma resistance (ohm)                                                  (rplas)                   4.572E-09  OP 
 Resistive diffusion time (s)                                             (res_time)                3.136E+03  OP 
 Plasma inductance (H)                                                    (rlp)                     1.588E-05  OP 
 Coefficient for sawtooth effects on burn V-s requirement                 (csawth)                      1.000     
 
 Fuelling :
 
 Ratio of He and pellet particle confinement times                        (tauratio)                5.000E+00     
 Fuelling rate (nucleus-pairs/s)                                          (qfuel)                   1.705E+22  OP 
 Fuel burn-up rate (reactions/s)                                          (rndfuel)                 6.972E+20  OP 
 Burn-up fraction                                                         (burnup)                      0.041  OP 
 
 ***************************** Energy confinement times, and required H-factors : *****************************
 
    scaling law              confinement time (s)     H-factor for
                                 for H = 1           power balance
 
 IPB98(y)             (H)          4.731                   0.868
 IPB98(y,1)           (H)          4.685                   0.877
 IPB98(y,2)           (H)          3.735                   1.100
 IPB98(y,3)           (H)          3.885                   1.057
 IPB98(y,4)           (H)          3.835                   1.071
 ISS95            (stell)          2.244                   1.831
 ISS04            (stell)          3.926                   1.046
 DS03                 (H)          5.534                   0.742
 Murari et al NPL     (H)          2.713                   1.514
 Petty 2008           (H)          6.547                   0.628
 Lang et al. 2012     (H)          2.404                   1.709
 Hubbard 2017 - nom   (I)          0.072                  57.451
 Hubbard 2017 - lower (I)          0.040                 100.000
 Hubbard 2017 - upper (I)          0.127                  32.332
 NSTX (Spherical)     (H)          8.541                   0.481
 NSTX-Petty08 Hybrid  (H)          6.547                   0.628
 
 ******************************************** Current Drive System ********************************************
 
 Neutral Beam Current Drive
 Current drive efficiency model                                           (iefrf)                           5     
 
 Current is driven by both inductive
 and non-inductive means.
 Auxiliary power used for plasma heating only (MW)                        (pheat)                   0.000E+00     
 Power injected for current drive (MW)                                    (pcurrentdrivemw)         5.000E+01     
 Fusion gain factor Q                                                     (bigq)                    3.840E+01  OP 
 Auxiliary current drive (A)                                              (auxiliary_cd)            2.141E+06  OP 
 Current drive efficiency (A/W)                                           (effcd)                   4.281E-02  OP 
 Normalised current drive efficiency, gamma (10^20 A/W-m2)                (gamcd)                   3.051E-01  OP 
 Wall plug to injector efficiency                                         (etacd)                   4.000E-01     
 
 Fractions of current drive :
 
 Bootstrap fraction                                                       (bootipf)                     0.347  OP 
 Diamagnetic fraction                                                     (diaipf)                      0.000  OP 
 Pfirsch-Schlueter fraction                                               (psipf)                       0.000  OP 
 Auxiliary current drive fraction                                         (faccd)                       0.110  OP 
 Inductive fraction                                                       (facoh)                       0.543  OP 
 Total                                                                    (plasipf+faccd+facoh          1.000     
 Fraction of the plasma current produced by non-inductive means           (fvsbrnni)                    0.457  ITV
 
 Neutral beam energy (keV)                                                (enbeam)                  1.000E+03     
 Neutral beam current (A)                                                 (cnbeam)                  5.001E+01  OP 
 Beam efficiency (A/W)                                                    (effnbss)                 4.281E-02  OP 
 Beam gamma (10^20 A/W-m2)                                                (gamnb)                   3.051E-01  OP 
 Neutral beam wall plug efficiency                                        (etanbi)                  4.000E-01     
 Beam decay lengths to centre                                             (taubeam)                 4.471E+00  OP 
 Beam shine-through fraction                                              (nbshinef)                1.307E-04  OP 
 Neutral beam wall plug power (MW)                                        (pwpnb)                   1.250E+02  OP 
 
 Neutral beam power balance :
 ----------------------------
 Beam first orbit loss power (MW)                                         (porbitlossmw)                0.000  OP 
 Beam shine-through power [MW]                                            (nbshinemw)                   0.007  OP 
 Beam power deposited in plasma (MW)                                      (pinjmw)                     50.000  OP 
 Maximum allowable beam power (MW)                                        (pinjalw)                    50.000     
 Total (MW)                                                               (porbitlossmw+nbshin         50.007     
 
 Beam power entering vacuum vessel (MW)                                   (pnbitot)                    50.007  OP 
 
 Fraction of beam energy to ions                                          (fpion)                   3.985E-01  OP 
 Beam duct shielding thickness (m)                                        (nbshield)                5.000E-01     
 Beam tangency radius / Plasma major radius                               (frbeam)                  1.000E+00     
 Beam centreline tangency radius (m)                                      (rtanbeam)                9.070E+00  OP 
 Maximum possible tangency radius (m)                                     (rtanmax)                 1.441E+01  OP 
 
 Volt-second considerations:
 
 Total V-s capability of Central Solenoid/PF coils (Wb)                   (abs(vstot))              7.465E+02     
 Required volt-seconds during start-up (Wb)                               (vssoft)                  3.764E+02     
 Available volt-seconds during burn (Wb)                                  (vsmax)                   3.493E+02     
 
 *************************************************** Times ****************************************************
 
 Initial charge time for CS from zero current (s)                         (tramp)                      30.000     
 Plasma current ramp-up time (s)                                          (tohs)                       30.000     
 Heating time (s)                                                         (theat)                      10.000     
 Burn time (s)                                                            (tburn)                   7.200E+03  OP 
 Reset time to zero current for CS (s)                                    (tqnch)                      30.000     
 Time between pulses (s)                                                  (tdwell)                    500.000     
 
 Total plant cycle time (s)                                               (tcycle)                  7.800E+03  OP 
 
 ************************************************ Radial Build ************************************************
 
                                          Thickness (m)    Radius (m)
 Device centreline                            0.000           0.000                       
 Machine bore                                 2.590           2.590   (bore)              
 Central solenoid                             0.564           3.154   (ohcth)             
 CS precompression                            0.054           3.208   (precomp)           
 Gap                                          0.050           3.258   (gapoh)             
 TF coil inboard leg                          1.223           4.481   (tfcth)             
 Gap                                          0.050           4.531   (tftsgap)           
 Thermal shield                               0.050           4.581   (thshield)          
 Gap                                          0.120           4.701   (gapds)             
 Vacuum vessel (and shielding)                0.620           5.321   (d_vv_in + shldith) 
 Gap                                          0.050           5.371   (vvblgap)           
 Inboard blanket                              0.530           5.901   (blnkith)           
 Inboard first wall                           0.018           5.919   (fwith)             
 Inboard scrape-off                           0.225           6.144   (scrapli)           
 Plasma geometric centre                      2.926           9.070   (rminor)            
 Plasma outboard edge                         2.926          11.995   (rminor)            
 Outboard scrape-off                          0.225          12.220   (scraplo)           
 Outboard first wall                          0.018          12.238   (fwoth)             
 Outboard blanket                             0.910          13.148   (blnkoth)           
 Gap                                          0.050          13.198   (vvblgap)           
 Vacuum vessel (and shielding)                1.120          14.318   (d_vv_out+shldoth)  
 Gap                                          1.126          15.445   (gapsto)            
 Thermal shield                               0.050          15.495   (thshield)          
 Gap                                          0.050          15.545   (tftsgap)           
 TF coil outboard leg                         1.223          16.767   (tfthko)            
 
 *********************************************** Vertical Build ***********************************************
 
 Single null case
                                          Thickness (m)    Height (m)
 TF coil                                      1.223           8.660   (tfcth)             
 Gap                                          0.050           7.438   (tftsgap)           
 Thermal shield                               0.050           7.388   (thshield)          
 Gap                                          0.120           7.338   (vgap2)             
 Vacuum vessel (and shielding)                0.620           7.218   (d_vv_top+shldtth)  
 Gap                                          0.050           6.598   (vvblgap)           
 Top blanket                                  0.720           6.548   (blnktth)           
 Top first wall                               0.018           5.828   (fwtth)             
 Top scrape-off                               0.600           5.810   (vgaptop)           
 Plasma top                                   5.210           5.210   (rminor*kappa)      
 Midplane                                     0.000           0.000                       
 Plasma bottom                                5.210          -5.210   (rminor*kappa)      
 Lower scrape-off                             1.600          -6.810   (vgap)              
 Divertor structure                           0.621          -7.431   (divfix)            
 Vacuum vessel (and shielding)                1.020          -8.451   (d_vv_bot+shldlth)  
 Gap                                          0.120          -8.571   (vgap2)             
 Thermal shield                               0.050          -8.621   (thshield)          
 Gap                                          0.050          -8.671   (tftsgap)           
 TF coil                                      1.223          -9.893   (tfcth)             
 
 ************************************* Divertor build and plasma position *************************************
 
 Divertor Configuration = Single Null Divertor
 
 Plasma top position, radial (m)                                          (ptop_radial)                 7.607  OP 
 Plasma top position, vertical (m)                                        (ptop_vertical)               5.210  OP 
 Plasma geometric centre, radial (m)                                      (rmajor.)                     9.070  OP 
 Plasma geometric centre, vertical (m)                                    (0.0)                         0.000  OP 
 Plasma lower triangularity                                               (tril)                        0.500  OP 
 Plasma elongation                                                        (kappa.)                      1.781  OP 
 TF coil vertical offset (m)                                              (tfoffset)                   -0.617  OP 
 Plasma outer arc radius of curvature (m)                                 (rco)                         5.287  OP 
 Plasma inner arc radius of curvature (m)                                 (rci)                        10.008  OP 
 Plasma lower X-pt, radial (m)                                            (rxpt)                        7.607  OP 
 Plasma lower X-pt, vertical (m)                                          (zxpt)                       -5.210  OP 
 Poloidal plane angle between vertical and inner leg (rad)                (thetai)                      0.171  OP 
 Poloidal plane angle between vertical and outer leg (rad)                (thetao)                      1.023  OP 
 Poloidal plane angle between inner leg and plate (rad)                   (betai)                       1.000     
 Poloidal plane angle between outer leg and plate (rad)                   (betao)                       1.000     
 Inner divertor leg poloidal length (m)                                   (plsepi)                      1.000     
 Outer divertor leg poloidal length (m)                                   (plsepo)                      1.500     
 Inner divertor plate length (m)                                          (plleni)                      1.000     
 Outer divertor plate length (m)                                          (plleno)                      1.000     
 Inner strike point, radial (m)                                           (rspi)                        6.621  OP 
 Inner strike point, vertical (m)                                         (zspi)                       -5.380  OP 
 Inner plate top, radial (m)                                              (rplti)                       6.816  OP 
 Inner plate top, vertical (m)                                            (zplti)                      -4.919  OP 
 Inner plate bottom, radial (m)                                           (rplbi)                       6.427  OP 
 Inner plate bottom, vertical (m)                                         (zplbi)                      -5.840  OP 
 Outer strike point, radial (m)                                           (rspo)                        8.388  OP 
 Outer strike point, vertical (m)                                         (zspo)                       -6.490  OP 
 Outer plate top, radial (m)                                              (rplto)                       8.606  OP 
 Outer plate top, vertical (m)                                            (zplto)                      -6.041  OP 
 Outer plate bottom, radial (m)                                           (rplbo)                       8.169  OP 
 Outer plate bottom, vertical (m)                                         (zplbo)                      -6.940  OP 
 Calculated maximum divertor height (m)                                   (divht)                       2.021  OP 
 
 ************************************************* TF coils  **************************************************
 
 
 TF Coil Stresses (CCFE model) :
 
 Plane stress model with smeared properties
 Allowable Tresca stress limit (Pa)                                       (alstrtf)                 5.500E+08     
 Structural materal stress of the point of maximum TRESCA stress per layer
 Please use utility/plot_TF_stress.py for radial plots plots summary
 Layers                   Steel case         WP
 Radial stress     (MPa)       0.000      -178.206
 toroidal stress   (MPa)    -329.570      -380.633
 Vertical stress   (MPa)     169.367       169.367
 Von-Mises stress  (MPa)     439.454       487.886
 TRESCA stress     (MPa)     498.936       549.999
 
 Toroidal modulus  (GPa)     205.000        57.254
 Vertical modulus  (GPa)     205.000       101.044
 
 WP toroidal modulus (GPa)                                                (eyoung_wp_t*1.0D-9)      4.969E+01  OP 
 WP vertical modulus (GPa)                                                (eyoung_wp_z*1.0D-9)      7.907E+01  OP 
 Maximum radial deflection at midplane (m)                                (deflect)                -5.058E-03  OP 
 Vertical strain on casing                                                (casestr)                 8.262E-04  OP 
 Vertical strain on winding pack                                          (windstrain)              1.957E-03  OP 
 Radial strain on insulator                                               (insstrain)              -8.536E-03  OP 
 
 TF design
 
 Conductor technology                                                     (i_tf_sup)                        1     
   -> Superconducting coil (SC)
 Superconductor material                                                  (i_tf_sc_mat)                     1     
   -> ITER Nb3Sn critical surface model
 Presence of TF demountable joints                                        (itart)                           0     
   -> Coils without demountable joints
 TF inboard leg support strategy                                          (i_tf_bucking)                    1     
   -> Steel casing
 
 TF coil Geometry :
 
 Number of TF coils                                                       (n_tf)                           18     
 Inboard leg centre radius (m)                                            (r_tf_inboard_mid)        3.870E+00  OP 
 Outboard leg centre radius (m)                                           (r_tf_outboard_mid)       1.616E+01  OP 
 Total inboard leg radial thickness (m)                                   (tfcth)                   1.223E+00  ITV
 Total outboard leg radial thickness (m)                                  (tfthko)                  1.223E+00     
 Outboard leg toroidal thickness (m)                                      (tftort)                  1.556E+00  OP 
 Maximum inboard edge height (m)                                          (hmax)                    8.671E+00  OP 
 Mean coil circumference (m)                                              (tfleng)                  4.866E+01  OP 
 Vertical TF shape                                                        (i_tf_shape)                      1     
 
 D-shape coil, inner surface shape approximated by
 by a straight segment and elliptical arcs between the following points:
 
 point         x(m)           y(m)
   1          4.481          4.463
   2          8.485          7.438
   3         15.545          0.000
   4          8.485         -8.671
   5          4.481         -5.202
 
 Global material area/fractions:
 
 TF cross-section (total) (m2)                                            (tfareain)                2.973E+01     
 Total steel cross-section (m2)                                           (a_tf_steel*n_tf)         2.204E+01     
 Total steel TF fraction                                                  (f_tf_steel)              7.414E-01     
 Total Insulation cross-section (total) (m2)                              (a_tf_ins*n_tf)           2.204E+01     
 Total Insulation fraction                                                (f_tf_ins)                7.778E-02     
 
 External steel Case Information :
 
 Casing cross section area (per leg) (m2)                                 (acasetf)                 9.767E-01     
 Inboard leg case plasma side wall thickness (m)                          (casthi)                  6.113E-02     
 Inboard leg case inboard "nose" thickness (m)                            (thkcas)                  5.235E-01  ITV
 Inboard leg case sidewall thickness at its narrowest point (m)           (casths)                  1.000E-01     
 External case mass per coil (kg)                                         (whtcas)                  1.052E+06  OP 
 
 TF winding pack (WP) geometry:
 
 WP cross section area with insulation and insertion (per coil) (m2)      (awpc)                    6.747E-01     
 WP cross section area (per coil) (m2)                                    (aswp)                    5.962E-01     
 Winding pack radial thickness (m)                                        (dr_tf_wp)                5.699E-01  OP 
 Winding pack toroidal width 1 (m)                                        (wwp1)                    1.234E+00  OP 
 Winding pack toroidal width 2 (m)                                        (wwp2)                    1.134E+00  OP 
 Ground wall insulation thickness (m)                                     (tinstf)                  1.300E-02     
 Winding pack insertion gap (m)                                           (tfinsgap)                1.000E-02     
 
 TF winding pack (WP) material area/fractions:
 
 Steel WP cross-section (total) (m2)                                      (aswp*n_tf)               4.459E+00     
 Steel WP fraction                                                        (aswp/awpc)               3.671E-01     
 Insulation WP fraction                                                   (aiwp/awpc)               1.253E-01     
 Cable WP fraction                                                        ((awpc-aswp-aiwp)/awpc)   5.075E-01     
 
 WP turn information:
 
 Turn parametrisation                                                     (i_tf_turns_integer)              0     
   Non-integer number of turns
 Number of turns per TF coil                                              (n_tf_turn)               2.020E+02  OP 
 
 Width of turn including inter-turn insulation (m)                        (t_turn_tf)               5.433E-02  OP 
 Width of conductor (square) (m)                                          (t_conductor)             5.033E-02  OP 
 Width of space inside conductor (m)                                      (t_cable)                 3.646E-02  OP 
 Steel conduit thickness (m)                                              (thwcndut)                6.931E-03  ITV
 Inter-turn insulation thickness (m)                                      (thicndut)                2.000E-03     
 
 Conductor information:
 
 Diameter of central helium channel in cable                              (dhecoil)                 5.000E-03     
 Fractions by area
 internal area of the cable space                                         (acstf)                   1.306E-03     
 Coolant fraction in conductor excluding central channel                  (vftf)                    3.300E-01     
 Copper fraction of conductor                                             (fcutfsu)                 7.542E-01  ITV
 Superconductor fraction of conductor                                     (1-fcutfsu)               2.458E-01     
 Check total area fractions in winding pack = 1                                                         1.000     
 minimum TF conductor temperature margin  (K)                             (tmargmin_tf)                 1.700     
 TF conductor temperature margin (K)                                      (tmargtf)                     2.306     
 
 TF coil mass:
 
 Superconductor mass per coil (kg)                                        (whtconsc)                1.729E+04  OP 
 Copper mass per coil (kg)                                                (whtconcu)                5.603E+04  OP 
 Steel conduit mass per coil (kg)                                         (whtconsh)                9.402E+04  OP 
 Conduit insulation mass per coil (kg)                                    (whtconin)                7.407E+03  OP 
 Total conduit mass per coil (kg)                                         (whtcon)                  1.748E+05  OP 
 Mass of each TF coil (kg)                                                (whttf/n_tf)              1.233E+06  OP 
 Total TF coil mass (kg)                                                  (whttf)                   2.220E+07     
 
 Maximum B field and currents:
 
 Nominal peak field assuming toroidal symmetry (T)                        (bmaxtf)                  1.092E+01  OP 
 Total current in all TF coils (MA)                                       (ritfc/1.D6)              2.363E+02  OP 
 TF coil current (summed over all coils) (A)                              (ritfc)                   2.363E+08     
 Actual peak field at discrete conductor (T)                              (bmaxtfrp)                1.160E+01  OP 
 Winding pack current density (A/m2)                                      (jwptf)                   2.202E+07  OP 
 Inboard leg mid-plane conductor current density (A/m2)                   (oacdcp)                  7.951E+06     
 Total stored energy in TF coils (GJ)                                     (estotftgj)               1.392E+02  OP 
 
 TF Forces:
 
 Inboard vertical tension per coil (N)                                    (vforce)                  2.074E+08  OP 
 Outboard vertical tension per coil (N)                                   (vforce_outboard)         2.074E+08  OP 
 inboard vertical tension fraction (-)                                    (f_vforce_inboard)        5.000E-01  OP 
 Centring force per coil (N/m)                                            (cforce)                  7.169E+07  OP 
 
 Ripple information:
 
 Max allowed ripple amplitude at plasma outboard midplane (%)             (ripmax)                  6.000E-01     
 Ripple amplitude at plasma outboard midplane (%)                         (ripple)                  6.000E-01  OP 
 
 Quench information :
 
 Allowable stress in vacuum vessel (VV) due to quench (Pa)                (sigvvall)                9.300E+07     
 Minimum allowed quench time due to stress in VV (s)                      (taucq)                   2.258E+01  OP 
 Actual quench time (or time constant) (s)                                (tdmptf)                  1.881E+01  ITV
 Maximum allowed voltage during quench due to insulation (kV)             (vdalw)                   1.265E+01     
 Actual quench voltage (kV)                                               (vtfskv)                  1.265E+01  OP 
 Maximum allowed temp rise during a quench (K)                            (tmaxpro)                 1.500E+02     
 
 Radial build of TF coil centre-line :
 
                                          Thickness (m)    Outer radius (m)
 Innermost edge of TF coil                    3.258           3.258                       
 Coil case ("nose")                           0.523           3.782   (thkcas)            
 Insertion gap for winding pack               0.010           3.792   (tfinsgap)          
 Winding pack ground insulation               0.013           3.805   (tinstf)            
 Winding - first half                         0.262           4.067   (dr_tf_wp/2-tinstf-t
 Winding - second half                        0.262           4.329   (dr_tf_wp/2-tinstf-t
 Winding pack insulation                      0.013           4.342   (tinstf)            
 Insertion gap for winding pack               0.010           4.352   (tfinsgap)          
 Plasma side case min radius                  0.061           4.413   (casthi)            
 Plasma side case max radius                  4.481           4.481   (r_tf_inboard_out)  
 TF coil dimensions are consistent
 
 ****************************************** Superconducting TF Coils ******************************************
 
 Superconductor switch                                                    (isumat)                          1     
 Superconductor used: Nb3Sn
   (ITER Jcrit model, standard parameters)
 Critical field at zero temperature and strain (T)                        (bc20m)                   3.297E+01     
 Critical temperature at zero field and strain (K)                        (tc0m)                    1.606E+01     
 
 Helium temperature at peak field (= superconductor temperature) (K)      (thelium)                 4.750E+00     
 Total helium fraction inside cable space                                 (fhetot)                  3.450E-01  OP 
 Copper fraction of conductor                                             (fcutfsu)                 7.542E-01  ITV
 Strain on superconductor                                                 (strncon_tf)             -5.000E-03     
 Critical current density in superconductor (A/m2)                        (jcritsc)                 6.182E+08  OP 
 Critical current density in strand (A/m2)                                (jcritstr)                1.519E+08  OP 
 Critical current density in winding pack (A/m2)                          (jwdgcrt)                 4.405E+07  OP 
 Actual current density in winding pack (A/m2)                            (jwdgop)                  2.202E+07  OP 
 Minimum allowed temperature margin in superconductor (K)                 (tmargmin_tf)             1.700E+00     
 Actual temperature margin in superconductor (K)                          (tmarg)                   2.306E+00  OP 
 Critical current (A)                                                     (icrit)                   1.300E+05  OP 
 Actual current (A)                                                       (cpttf)                   6.500E+04  OP 
 Actual current / critical current                                        (iooic)                   5.000E-01  OP 
 
 *************************************** Central Solenoid and PF Coils ****************************************
 
 Superconducting central solenoid
 Central solenoid superconductor material                                 (isumatoh)                        1     
   (ITER Nb3Sn critical surface model)
 
 Central Solenoid Current Density Limits :
 
 Maximum field at Beginning Of Pulse (T)                                  (bmaxoh0)                 1.155E+01  OP 
 Critical superconductor current density at BOP (A/m2)                    (jscoh_bop)               6.247E+08  OP 
 Critical strand current density at BOP (A/m2)                            (jstrandoh_bop)           1.874E+08  OP 
 Allowable overall current density at BOP (A/m2)                          (rjohc0)                  6.560E+07  OP 
 Actual overall current density at BOP (A/m2)                             (cohbop)                  1.640E+07  OP 
 
 Maximum field at End Of Flattop (T)                                      (bmaxoh)                  1.123E+01  OP 
 Critical superconductor current density at EOF (A/m2)                    (jscoh_eof)               6.694E+08  OP 
 Critical strand current density at EOF (A/m2)                            (jstrandoh_eof)           2.008E+08  OP 
 Allowable overall current density at EOF (A/m2)                          (rjohc)                   7.029E+07  OP 
 Actual overall current density at EOF (A/m2)                             (coheof)                  1.757E+07  ITV
 
 CS inside radius (m)                                                     (bore.)                   2.590E+00     
 CS thickness (m)                                                         (ohcth.)                  5.642E-01     
 Gap between central solenoid and TF coil (m)                             (gapoh)                   5.000E-02  ITV
 CS overall cross-sectional area (m2)                                     (areaoh)                  8.806E+00  OP 
 CS conductor+void cross-sectional area (m2)                              (awpoh)                   4.403E+00  OP 
    CS conductor cross-sectional area (m2)                                (awpoh*(1-vfohc))         3.082E+00  OP 
    CS void cross-sectional area (m2)                                     (awpoh*vfohc)             1.321E+00  OP 
 CS steel cross-sectional area (m2)                                       (areaoh-awpoh)            4.403E+00  OP 
 CS steel area fraction                                                   (oh_steel_frac)           5.000E-01     
 Only hoop stress considered
 Switch for CS stress calculation                                         (i_cs_stress)                     0     
 Allowable stress in CS steel (Pa)                                        (alstroh)                 5.500E+08     
 Hoop stress in CS steel (Pa)                                             (sig_hoop)                6.053E+08  OP 
 Axial stress in CS steel (Pa)                                            (sig_axial)              -6.721E+08  OP 
 Tresca stress in CS steel (Pa)                                           (s_tresca_oh)             6.053E+08  OP 
 Axial force in CS (N)                                                    (axial_force)            -1.711E+09  OP 
 Strain on CS superconductor                                              (strncon_cs)             -5.000E-03     
 Copper fraction in strand                                                (fcuohsu)                 7.000E-01     
 Void (coolant) fraction in conductor                                     (vfohc)                   3.000E-01     
 Helium coolant temperature (K)                                           (tftmp)                   4.750E+00     
 CS temperature margin (K)                                                (tmargoh)                 3.475E+00  OP 
 Minimum permitted temperature margin (K)                                 (tmargmin_cs)             1.700E+00     
 
 Superconducting PF coils
 PF coil superconductor material                                          (isumatpf)                        3     
   (NbTi)
 Copper fraction in conductor                                             (fcupfsu)                 6.900E-01     
 
 PF Coil Case Stress :
 
 Maximum permissible tensile stress (MPa)                                 (sigpfcalw)               5.000E+02     
 JxB hoop force fraction supported by case                                (sigpfcf)                 6.660E-01     
 
 Geometry of PF coils, central solenoid and plasma :
 
 coil           R(m)        Z(m)        dR(m)       dZ(m)       turns     steel thickness(m)
 
  PF1            6.40        9.52        1.33        1.33      457.95        0.14
  PF2            6.40      -10.75        1.42        1.42      526.90        0.16
  PF3           18.03        2.93        1.19        1.19      202.55        0.09
  PF4           18.03       -2.93        1.19        1.19      202.55        0.09
  PF5           16.33        8.19        0.80        0.80      120.44        0.07
  PF6           16.33       -8.19        0.80        0.80      120.44        0.07
  CS             2.87        0.00        0.56       15.61     3598.55        0.14
 Plasma          9.07        0.00        5.85       10.42        1.00
 
 PF Coil Information at Peak Current:
 
 coil  current  allowed J  actual J   J   cond. mass   steel mass     field
         (MA)    (A/m2)     (A/m2)  ratio    (kg)          (kg)        (T)
 
  PF1   19.33  3.954E+08  1.100E+07  0.03 4.451E+05   2.613E+05    6.075E+00
  PF2   22.24  3.464E+08  1.100E+07  0.03 5.121E+05   3.197E+05    6.551E+00
  PF3   -8.55  7.502E+08  6.000E+06  0.01 1.017E+06   4.233E+05    2.767E+00
  PF4   -8.55  7.502E+08  6.000E+06  0.01 1.017E+06   4.233E+05    2.767E+00
  PF5   -5.18  7.742E+08  8.000E+06  0.01 4.184E+05   1.887E+05    2.550E+00
  PF6   -5.18  7.742E+08  8.000E+06  0.01 4.184E+05   1.887E+05    2.550E+00
  CS  -154.74  6.560E+07  1.757E+07  0.27 5.006E+05   6.198E+05    1.155E+01
       ------                             ---------   ---------
       223.75                             4.328E+06   2.425E+06
 
 PF coil current scaling information :
 
 Sum of squares of residuals                                              (ssq0)                    5.781E-04  OP 
 Smoothing parameter                                                      (alfapf)                  5.000E-10     
 
 ****************************************** Volt Second Consumption *******************************************
 
              volt-sec       volt-sec       volt-sec
              start-up         burn          total

 PF coils :    -218.48        -114.43        -332.91
 CS coil  :    -178.77        -234.87        -413.64
              --------       --------       --------
 Total :       -397.25        -349.30        -746.55
 
 Total volt-second consumption by coils (Wb)                              (vstot)                  -7.465E+02  OP 
 
 Summary of volt-second consumption by circuit (Wb) :
 
 circuit       BOP            BOF            EOF
 
     1       39.650         48.189          1.550
     2       41.417         45.333         -3.385
     3        7.144        -72.350        -80.753
     4        7.144        -72.350        -80.753
     5        0.964        -35.008        -36.142
     6        0.964        -35.008        -36.142
 CS coil    199.675         20.904       -213.968
 
 ********************************** Waveforms ***********************************
 
 Currents (Amps/coil) as a function of time :
 
                                       time (sec)

                0.00      30.00      60.00      70.00    7269.96    7299.96
               Start      BOP        EOR        BOF        EOF        EOP        
 circuit
   1         0.000E+00  1.590E+07  1.933E+07  1.933E+07  6.216E+05  0.000E+00
   2         0.000E+00  2.031E+07  2.224E+07  2.224E+07 -1.660E+06  0.000E+00
   3        -0.000E+00  7.562E+05 -7.658E+06 -7.658E+06 -8.548E+06 -0.000E+00
   4        -0.000E+00  7.562E+05 -7.658E+06 -7.658E+06 -8.548E+06 -0.000E+00
   5        -0.000E+00  1.381E+05 -5.016E+06 -5.016E+06 -5.179E+06 -0.000E+00
   6        -0.000E+00  1.381E+05 -5.016E+06 -5.016E+06 -5.179E+06 -0.000E+00
   7        -0.000E+00  1.444E+08  1.512E+07  1.512E+07 -1.547E+08 -0.000E+00
 Plasma (A)  0.000E+00  0.000E+00  1.950E+07  1.950E+07  1.950E+07  0.000E+00
 
 This consists of: CS coil field balancing:
   1         0.000E+00  1.590E+07  1.665E+06  1.665E+06 -1.704E+07  0.000E+00
   2         0.000E+00  2.031E+07  2.127E+06  2.127E+06 -2.177E+07  0.000E+00
   3        -0.000E+00  7.562E+05  7.916E+04  7.916E+04 -8.103E+05 -0.000E+00
   4        -0.000E+00  7.562E+05  7.916E+04  7.916E+04 -8.103E+05 -0.000E+00
   5        -0.000E+00  1.381E+05  1.445E+04  1.445E+04 -1.479E+05 -0.000E+00
   6        -0.000E+00  1.381E+05  1.445E+04  1.445E+04 -1.479E+05 -0.000E+00
   7        -0.000E+00  1.444E+08  1.512E+07  1.512E+07 -1.547E+08 -0.000E+00
 
 And: equilibrium field:
   1         0.000E+00  0.000E+00  1.766E+07  1.766E+07  1.766E+07  0.000E+00
   2         0.000E+00  0.000E+00  2.011E+07  2.011E+07  2.011E+07  0.000E+00
   3         0.000E+00  0.000E+00 -7.737E+06 -7.737E+06 -7.737E+06  0.000E+00
   4         0.000E+00  0.000E+00 -7.737E+06 -7.737E+06 -7.737E+06  0.000E+00
   5         0.000E+00  0.000E+00 -5.031E+06 -5.031E+06 -5.031E+06  0.000E+00
   6         0.000E+00  0.000E+00 -5.031E+06 -5.031E+06 -5.031E+06  0.000E+00
   7         0.000E+00  0.000E+00  0.000E+00  0.000E+00  0.000E+00  0.000E+00
 
 Ratio of central solenoid current at beginning of Pulse / end of flat-to (fcohbop)                 9.332E-01  ITV
 Ratio of central solenoid current at beginning of Flat-top / end of flat (fcohbof)                -9.770E-02  OP 
 
 *************************** PF Circuit Waveform Data ***************************
 
 Number of PF circuits including CS and plasma                            (ncirt)                           8     
 PF Circuit 01 - Time point 01 (A)                                        (pfc01t01)                0.000E+00     
 PF Circuit 01 - Time point 02 (A)                                        (pfc01t02)                1.590E+07     
 PF Circuit 01 - Time point 03 (A)                                        (pfc01t03)                1.933E+07     
 PF Circuit 01 - Time point 04 (A)                                        (pfc01t04)                1.933E+07     
 PF Circuit 01 - Time point 05 (A)                                        (pfc01t05)                6.216E+05     
 PF Circuit 01 - Time point 06 (A)                                        (pfc01t06)                0.000E+00     
 PF Circuit 02 - Time point 01 (A)                                        (pfc02t01)                0.000E+00     
 PF Circuit 02 - Time point 02 (A)                                        (pfc02t02)                2.031E+07     
 PF Circuit 02 - Time point 03 (A)                                        (pfc02t03)                2.224E+07     
 PF Circuit 02 - Time point 04 (A)                                        (pfc02t04)                2.224E+07     
 PF Circuit 02 - Time point 05 (A)                                        (pfc02t05)               -1.660E+06     
 PF Circuit 02 - Time point 06 (A)                                        (pfc02t06)                0.000E+00     
 PF Circuit 03 - Time point 01 (A)                                        (pfc03t01)               -0.000E+00     
 PF Circuit 03 - Time point 02 (A)                                        (pfc03t02)                7.562E+05     
 PF Circuit 03 - Time point 03 (A)                                        (pfc03t03)               -7.658E+06     
 PF Circuit 03 - Time point 04 (A)                                        (pfc03t04)               -7.658E+06     
 PF Circuit 03 - Time point 05 (A)                                        (pfc03t05)               -8.548E+06     
 PF Circuit 03 - Time point 06 (A)                                        (pfc03t06)               -0.000E+00     
 PF Circuit 04 - Time point 01 (A)                                        (pfc04t01)               -0.000E+00     
 PF Circuit 04 - Time point 02 (A)                                        (pfc04t02)                7.562E+05     
 PF Circuit 04 - Time point 03 (A)                                        (pfc04t03)               -7.658E+06     
 PF Circuit 04 - Time point 04 (A)                                        (pfc04t04)               -7.658E+06     
 PF Circuit 04 - Time point 05 (A)                                        (pfc04t05)               -8.548E+06     
 PF Circuit 04 - Time point 06 (A)                                        (pfc04t06)               -0.000E+00     
 PF Circuit 05 - Time point 01 (A)                                        (pfc05t01)               -0.000E+00     
 PF Circuit 05 - Time point 02 (A)                                        (pfc05t02)                1.381E+05     
 PF Circuit 05 - Time point 03 (A)                                        (pfc05t03)               -5.016E+06     
 PF Circuit 05 - Time point 04 (A)                                        (pfc05t04)               -5.016E+06     
 PF Circuit 05 - Time point 05 (A)                                        (pfc05t05)               -5.179E+06     
 PF Circuit 05 - Time point 06 (A)                                        (pfc05t06)               -0.000E+00     
 PF Circuit 06 - Time point 01 (A)                                        (pfc06t01)               -0.000E+00     
 PF Circuit 06 - Time point 02 (A)                                        (pfc06t02)                1.381E+05     
 PF Circuit 06 - Time point 03 (A)                                        (pfc06t03)               -5.016E+06     
 PF Circuit 06 - Time point 04 (A)                                        (pfc06t04)               -5.016E+06     
 PF Circuit 06 - Time point 05 (A)                                        (pfc06t05)               -5.179E+06     
 PF Circuit 06 - Time point 06 (A)                                        (pfc06t06)               -0.000E+00     
 CS Circuit  - Time point 01 (A)                                          (cst01)                  -0.000E+00     
 CS Circuit  - Time point 02 (A)                                          (cst02)                   1.444E+08     
 CS Circuit  - Time point 03 (A)                                          (cst03)                   1.512E+07     
 CS Circuit  - Time point 04 (A)                                          (cst04)                   1.512E+07     
 CS Circuit  - Time point 05 (A)                                          (cst05)                  -1.547E+08     
 CS Circuit  - Time point 06 (A)                                          (cst06)                  -0.000E+00     
 Plasma  - Time point 01 (A)                                              (plasmat01)               0.000E+00     
 Plasma  - Time point 02 (A)                                              (plasmat02)               0.000E+00     
 Plasma  - Time point 03 (A)                                              (plasmat03)               1.950E+07     
 Plasma  - Time point 04 (A)                                              (plasmat04)               1.950E+07     
 Plasma  - Time point 05 (A)                                              (plasmat05)               1.950E+07     
 Plasma  - Time point 06 (A)                                              (plasmat06)               0.000E+00     
 
 ********************************************* Support Structure **********************************************
 
 Outer PF coil fence mass (kg)                                            (fncmass)                 3.774E+05  OP 
 Intercoil support structure mass (kg)                                    (aintmass)                5.788E+06  OP 
 Mass of cooled components (kg)                                           (coldmass)                5.148E+07  OP 
 Gravity support structure mass (kg)                                      (clgsmass)                2.167E+06  OP 
 Torus leg support mass (kg)                                              (gsm1)                    1.132E+05  OP 
 Ring beam mass (kg)                                                      (gsm2)                    5.748E+05  OP 
 Ring legs mass (kg)                                                      (gsm3)                    1.106E+06  OP 
 
 ******************************************** PF Coil Inductances *********************************************
 
 Inductance matrix [H] :
 
   1     4.2E+00 7.4E-02 3.5E-01 2.3E-01 2.9E-01 8.1E-02 1.1E+00 1.1E-03
   2     7.4E-02 5.4E+00 2.4E-01 3.7E-01 8.3E-02 3.2E-01 1.0E+00 1.1E-03
   3     3.5E-01 2.4E-01 3.4E+00 1.2E+00 6.7E-01 3.5E-01 5.9E-01 1.9E-03
   4     2.3E-01 3.7E-01 1.2E+00 3.4E+00 3.5E-01 6.7E-01 5.9E-01 1.9E-03
   5     2.9E-01 8.3E-02 6.7E-01 3.5E-01 1.2E+00 1.2E-01 3.1E-01 8.4E-04
   6     8.1E-02 3.2E-01 3.5E-01 6.7E-01 1.2E-01 1.2E+00 3.1E-01 8.4E-04
  CS     1.1E+00 1.0E+00 5.9E-01 5.9E-01 3.1E-01 3.1E-01 2.1E+01 5.0E-03
 Plasma  1.1E-03 1.1E-03 1.9E-03 1.9E-03 8.4E-04 8.4E-04 5.0E-03 1.6E-05
 
 ********************* Heat transfer parameters at the coolant outlet: Inboard first wall *********************
 
 Radius of coolant channel (m)                                            (afw)                     6.000E-03     
 Mean surface heat flux on first wall (W/m2)                              (qpp)                     1.279E+05  OP 
 Mean nuclear power deposited in first wall per unit area (W/m2)                                    1.205E+05  OP 
 Ratio of peak local heat load (surface and nuclear) to mean              (peaking_factor)          1.000E+00     
 Length of a single coolant channel (all in parallel) (m)                 (fw_channel_length)       4.000E+00     
 Pitch of coolant channels (m)                                            (pitch)                   2.000E-02     
 Thermal conductivity of first wall material (W/K/m)                      (tkfw)                    3.105E+01  OP 
 Coolant density (kg/m3)                                                  (rhofo)                   8.868E+00  OP 
 Coolant mass flow rate in one channel (kg/s)                             (massrate)                1.533E-02  OP 
 Coolant velocity (m/s)                                                   (velocity)                1.529E+01  OP 
 Outlet temperature of first wall coolant (K)                             (fwoutlet)                8.230E+02     
 Heat transfer coefficient                                                (hcoeff)                  2.279E+03  OP 
 Temperature drop in the wall material (simple model)                     (deltat_solid)            3.366E+01  OP 
 Temperature drop in the coolant (wall to bulk)                           (deltat_coolant)          5.784E+01  OP 
 First wall temperature (excluding armour) (K)                            (tpeakfw)                 9.145E+02  OP 
 Temperature drop in the wall material: 1D estimate                       (deltat_solid_1D)         2.544E+01  OP 
 
 ************************************ Pumping power for Inboard first wall ************************************
 
 Viscosity (Pa.s)                                                         (viscf)                   3.604E-05  OP 
 Density (kg/m3)                                                          (rhof)                    1.041E+01  OP 
 Velocity (m/s)                                                           (vv)                      1.303E+01  OP 
 Reynolds number                                                          (reyn)                    4.513E+04  OP 
 Darcy friction factor                                                    (lambda)                  2.166E-02  OP 
 Channel length                                                           (flleng)                  4.000E+00  OP 
 Pressure drop (Pa)                                                       (deltap)                  6.768E+03  OP 
 This is the sum of the following:
             Straight sections (Pa)                                       (pdropstraight)           6.375E+03  OP 
             90 degree bends (Pa)                                         (pdrop90)                 3.932E+02  OP 
             180 degree bends (Pa)                                        (pdrop180)                0.000E+00  OP 
 Inlet pressure (Pa)                                                      (coolpin)                 1.551E+07  OP 
 Total coolant mass flow rate in (kg/s)                                   (mf)                      1.367E+02  OP 
 Coolant mass flow rate in one channel (kg/s)                             (mfp)                     1.533E-02  OP 
 Pumping power (MW)                                                       (pumppower)               8.646E-02  OP 
 Additional information is printed when verbose = 1
 
 ************************************* Pumping power for Inboard blanket **************************************
 
 Viscosity (Pa.s)                                                         (viscf)                   3.604E-05  OP 
 Density (kg/m3)                                                          (rhof)                    1.041E+01  OP 
 Velocity (m/s)                                                           (vv)                      1.928E+00  OP 
 Reynolds number                                                          (reyn)                    6.678E+03  OP 
 Darcy friction factor                                                    (lambda)                  3.477E-02  OP 
 Channel length                                                           (flleng)                  5.034E+00  OP 
 Pressure drop (Pa)                                                       (deltap)                  3.098E+02  OP 
 This is the sum of the following:
             Straight sections (Pa)                                       (pdropstraight)           2.820E+02  OP 
             90 degree bends (Pa)                                         (pdrop90)                 1.961E+01  OP 
             180 degree bends (Pa)                                        (pdrop180)                8.152E+00  OP 
 Inlet pressure (Pa)                                                      (coolpin)                 1.550E+07  OP 
 Total coolant mass flow rate in (kg/s)                                   (mf)                      2.935E+02  OP 
 Coolant mass flow rate in one channel (kg/s)                             (mfp)                     2.269E-03  OP 
 Pumping power (MW)                                                       (pumppower)               8.496E-03  OP 
 Additional information is printed when verbose = 1
 
 ******************** Heat transfer parameters at the coolant outlet: Outboard first wall *********************
 
 Radius of coolant channel (m)                                            (afw)                     6.000E-03     
 Mean surface heat flux on first wall (W/m2)                              (qpp)                     1.448E+05  OP 
 Mean nuclear power deposited in first wall per unit area (W/m2)                                    1.205E+05  OP 
 Ratio of peak local heat load (surface and nuclear) to mean              (peaking_factor)          1.000E+00     
 Length of a single coolant channel (all in parallel) (m)                 (fw_channel_length)       4.000E+00     
 Pitch of coolant channels (m)                                            (pitch)                   2.000E-02     
 Thermal conductivity of first wall material (W/K/m)                      (tkfw)                    3.105E+01  OP 
 Coolant density (kg/m3)                                                  (rhofo)                   8.868E+00  OP 
 Coolant mass flow rate in one channel (kg/s)                             (massrate)                1.638E-02  OP 
 Coolant velocity (m/s)                                                   (velocity)                1.633E+01  OP 
 Outlet temperature of first wall coolant (K)                             (fwoutlet)                8.230E+02     
 Heat transfer coefficient                                                (hcoeff)                  2.401E+03  OP 
 Temperature drop in the wall material (simple model)                     (deltat_solid)            3.728E+01  OP 
 Temperature drop in the coolant (wall to bulk)                           (deltat_coolant)          5.864E+01  OP 
 First wall temperature (excluding armour) (K)                            (tpeakfw)                 9.189E+02  OP 
 Temperature drop in the wall material: 1D estimate                       (deltat_solid_1D)         2.818E+01  OP 
 
 *********************************** Pumping power for Outboard first wall ************************************
 
 Viscosity (Pa.s)                                                         (viscf)                   3.604E-05  OP 
 Density (kg/m3)                                                          (rhof)                    1.041E+01  OP 
 Velocity (m/s)                                                           (vv)                      1.392E+01  OP 
 Reynolds number                                                          (reyn)                    4.822E+04  OP 
 Darcy friction factor                                                    (lambda)                  2.136E-02  OP 
 Channel length                                                           (flleng)                  4.000E+00  OP 
 Pressure drop (Pa)                                                       (deltap)                  7.624E+03  OP 
 This is the sum of the following:
             Straight sections (Pa)                                       (pdropstraight)           7.176E+03  OP 
             90 degree bends (Pa)                                         (pdrop90)                 4.473E+02  OP 
             180 degree bends (Pa)                                        (pdrop180)                0.000E+00  OP 
 Inlet pressure (Pa)                                                      (coolpin)                 1.551E+07  OP 
 Total coolant mass flow rate in (kg/s)                                   (mf)                      2.357E+02  OP 
 Coolant mass flow rate in one channel (kg/s)                             (mfp)                     1.638E-02  OP 
 Pumping power (MW)                                                       (pumppower)               1.679E-01  OP 
 Additional information is printed when verbose = 1
 
 ************************************* Pumping power for Outboard blanket *************************************
 
 Viscosity (Pa.s)                                                         (viscf)                   3.604E-05  OP 
 Density (kg/m3)                                                          (rhof)                    1.041E+01  OP 
 Velocity (m/s)                                                           (vv)                      2.545E+00  OP 
 Reynolds number                                                          (reyn)                    8.818E+03  OP 
 Darcy friction factor                                                    (lambda)                  3.215E-02  OP 
 Channel length                                                           (flleng)                  6.647E+00  OP 
 Pressure drop (Pa)                                                       (deltap)                  6.477E+02  OP 
 This is the sum of the following:
             Straight sections (Pa)                                       (pdropstraight)           6.003E+02  OP 
             90 degree bends (Pa)                                         (pdrop90)                 3.336E+01  OP 
             180 degree bends (Pa)                                        (pdrop180)                1.400E+01  OP 
 Inlet pressure (Pa)                                                      (coolpin)                 1.550E+07  OP 
 Total coolant mass flow rate in (kg/s)                                   (mf)                      8.863E+02  OP 
 Coolant mass flow rate in one channel (kg/s)                             (mfp)                     2.996E-03  OP 
 Pumping power (MW)                                                       (pumppower)               5.365E-02  OP 
 Additional information is printed when verbose = 1
 
 ****************************** First wall and blanket thermohydraulics: Summary ******************************
 
 Blanket coolant type (1=He, 2=H20)                                       (coolwh)                          1     
 First wall coolant type                                                  (fwcoolant)                        "helium"
 Wall thickness of first wall cooling channels (m)                        (fw_wall)                 3.000E-03     
 Radius of first wall cooling channels (m)                                (afw)                     6.000E-03     
 Roughness of first wall cooling channels (m)                             (roughness)               1.000E-06     
 Inlet temperature of first wall coolant (K)                              (fwinlet)                   573.000     
 Outlet temperature of first wall coolant (K)                             (fwoutlet)                  823.000     
 Inlet temperature of blanket coolant (K)                                 (inlet_temp)                573.000     
 Outlet temperature of blanket coolant (K)                                (outlet_temp)               823.000     
 First wall coolant mass flow rate (kg/s)                                 (mffw)                    3.725E+02  OP 
 Blanket coolant mass flow rate (kg/s)                                    (mfblkt)                  1.180E+03  OP 
 Total coolant mass flow rate(kg/s)                                       (mftotal)                 1.552E+03  OP 
 First wall coolant pressure (Pa)                                         (fwpressure)              1.550E+07     
 Blanket coolant pressure (Pa)                                            (blpressure)              1.550E+07     
 Allowable temperature of first wall material, excluding armour (K)       (tfwmatmax)                1100.000     
 Actual peak temperature of first wall material (K)                       (tpeak)                     918.916  OP 
 Mechanical pumping power for FW (MW)                                     (htpmw_fw)                2.544E-01  OP 
 Mechanical pumping power for blanket (MW)                                (htpmw_blkt)              6.215E-02  OP 
 Pumping power for divertor (MW)                                          (htpmw_div)               1.534E+01  OP 
 Pumping power for shield and vacuum vessel (MW)                          (htpmw_shld)              9.607E-02  OP 
 Total primary coolant pumping power (MW)                                 (htpmw)                   1.000E+02  OP 
 
 ********************************** First wall and blanket : CCFE HCPB model **********************************
 
 
 Blanket Composition by volume :
 
 Titanium beryllide fraction                                              (fbltibe12)                   0.408  OP 
 Lithium orthosilicate fraction                                           (fblli2sio4)                  0.342  OP 
 Steel fraction                                                           (fblss_ccfe)                  0.097  OP 
 Coolant fraction                                                         (vfcblkt)                     0.053     
 Purge gas fraction                                                       (vfpblkt)                     0.100     
 
 Component Volumes :
 
 First Wall Armour Volume (m3)                                            (fw_armour_vol)               4.281  OP 
 First Wall Volume (m3)                                                   (volfw)                      23.021  OP 
 Blanket Volume (m3)                                                      (volblkt)                  1184.179  OP 
 Shield Volume (m3)                                                       (volshld)                   719.992  OP 
 Vacuum vessel volume (m3)                                                (vdewin)                   1227.477  OP 
 
 Component Masses :
 
 First Wall Armour Mass (kg)                                              (fw_armour_mass)          8.241E+04  OP 
 First Wall Mass, excluding armour (kg)                                   (fwmass)                  1.796E+05  OP 
 Blanket Mass - Total(kg)                                                 (whtblkt)                 2.960E+06  OP 
     Blanket Mass - TiBe12 (kg)                                           (whtbltibe12)             1.091E+06  OP 
     Blanket Mass - Li2SiO4 (kg)                                          (whtblli4sio4)            9.729E+05  OP 
     Blanket Mass - Steel (kg)                                            (whtblss)                 8.964E+05  OP 
 Total mass of armour, first wall and blanket (kg)                        (armour_fw_bl_mass)       3.222E+06  OP 
 Shield Mass (kg)                                                         (whtshld)                 4.212E+06  OP 
 Vacuum vessel mass (kg)                                                  (vvmass)                  9.574E+06  OP 
 
 Nuclear heating :
 
 Total nuclear heating in TF+PF coils (CS is negligible) (MW)             (ptfnuc)                  6.016E-02  OP 
 Total nuclear heating in FW (MW)                                         (pnucfw)                  2.248E+02  OP 
 Total nuclear heating in the blanket (including emult) (MW)              (pnucblkt)                1.529E+03  OP 
 (Note: emult is fixed for this model inside the code)
 Total nuclear heating in the shield (MW)                                 (pnucshld)                2.287E+00  OP 
 Total nuclear heating in the divertor (MW)                               (pnucdiv)                 1.800E+02  OP 
 
  Diagostic output for nuclear heating :
 
 Blanket exponential factor                                               (exp_blanket)             9.993E-01  OP 
 Shield: first exponential                                                (exp_shield1)             5.137E-03  OP 
 Shield: second exponential                                               (exp_shield2)             7.672E-02  OP 
 Solid angle fraction taken by on divertor                                (fdiv)                    1.150E-01     
 Switch for plant secondary cycle                                         (secondary_cycle)                 3     
 First wall coolant pressure (Pa)                                         (fwpressure)              1.550E+07     
 Blanket coolant pressure (Pa)                                            (blpressure)              1.550E+07     
 Mechanical pumping power for first wall (MW)                             (htpmw_fw)                2.544E-01  OP 
 Mechanical pumping power for blanket (MW)                                (htpmw_blkt)              6.215E-02  OP 
 Mechanical pumping power for divertor (MW)                               (htpmw_div)               1.534E+01  OP 
 Mechanical pumping power for shield and vacuum vessel (MW)               (htpmw_shld)              9.607E-02  OP 
 Total electrical coolant pumping power: first wall, blanket, shield and  (htpmw)                   1.000E+02  OP 
 Allowable nominal neutron fluence at first wall (MW.year/m2)             (abktflnc)                1.500E+01     
 No of inboard blanket modules poloidally                                 (nblktmodpi)                      7     
 No of inboard blanket modules toroidally                                 (nblktmodti)                     36     
 No of outboard blanket modules poloidally                                (nblktmodpo)                      8     
 No of outboard blanket modules toroidally                                (nblktmodto)                     54     
 Isentropic efficiency of first wall / blanket coolant pumps              (etaiso)                  8.500E-01     
 
 Other volumes, masses and areas :
 
 First wall area (m2)                                                     (fwarea)                  1.865E+03  OP 
 Cryostat internal radius (m)                                             (rdewex)                  1.913E+01  OP 
 Cryostat internal half-height (m)                                        (zdewex)                  1.592E+01  OP 
 Vertical clearance from TF coil to cryostat (m)                          (clh1)                    6.031E+00  OP 
 Divertor area (m2)                                                       (divsur)                  1.851E+02  OP 
 Divertor mass (kg)                                                       (divmas)                  4.534E+04  OP 
 Lithium-6 enrichment (%)                                                 (li6enrich)                  54.616  ITV
 Breeder fraction by volume: Li4SiO4/(Be12Ti+Li4SiO4)                     (breeder_f)                   0.456  ITV
 Blanket thickness choice: THIN (0.53 m inboard, 0.91 m outboard)         (iblanket_thickness)              1     
 Tritium breeding ratio (5-year time-averaged)                            (tbr)                         1.150  OP 
 Minimum Tritium breeding ratio                                           (tbrmin)                      1.150     
 (See "A parameter study of time-varying tritium production in solid-type breeder blankets,
 J. Shimwell et al, Fusion Engineering and Design
 For consistency, inboard first wall thicknesses should be 0.03 (m)       (fwith)                   1.800E-02     
 For consistency, outboard first wall thicknesses should be 0.03 (m)      (fwoth)                   1.800E-02     
 For consistency, first wall armour thickness should be 0.003 (m)         (fw_armour_thickness)     3.000E-03     
 
 ********************************** Superconducting TF Coil Power Conversion **********************************
 
 TF coil current (kA)                                                     (itfka)                   6.500E+01  OP 
 Number of TF coils                                                       (ntfc)                    1.800E+01     
 Voltage across a TF coil during quench (kV)                              (vtfskv)                  1.265E+01  OP 
 TF coil charge time (hours)                                              (tchghr)                  4.000E+00     
 Total inductance of TF coils (H)                                         (ltfth)                   6.588E+01  OP 
 Total resistance of TF coils (ohm)                                       (rcoils)                  0.000E+00  OP 
 TF coil charging voltage (V)                                             (tfcv)                    4.223E+02     
 Number of DC circuit breakers                                            (ntfbkr)                  1.800E+01     
 Number of dump resistors                                                 (ndumpr)                  7.200E+01     
 Resistance per dump resistor (ohm)                                       (r1dump)                  1.946E-01  OP 
 Dump resistor peak power (MW)                                            (r1ppmw)                  2.056E+02  OP 
 Energy supplied per dump resistor (MJ)                                   (r1emj)                   1.933E+03  OP 
 TF coil L/R time constant (s)                                            (ttfsec)                  1.881E+01  OP 
 Power supply voltage (V)                                                 (tfpsv)                   4.435E+02  OP 
 Power supply current (kA)                                                (tfpska)                  6.825E+01  OP 
 DC power supply rating (kW)                                              (tfckw)                   3.027E+04  OP 
 AC power for charging (kW)                                               (tfackw)                  3.363E+04  OP 
 TF coil resistive power (MW)                                             (rpower)                  8.123E+00  OP 
 TF coil inductive power (MVA)                                            (xpower)                  1.933E+01  OP 
 Aluminium bus current density (kA/cm2)                                   (djmka)                   1.250E-01     
 Aluminium bus cross-sectional area (cm2)                                 (albusa)                  5.200E+02  OP 
 Total length of TF coil bussing (m)                                      (tfbusl)                  3.816E+03  OP 
 Aluminium bus weight (tonnes)                                            (albuswt)                 5.357E+02  OP 
 Total TF coil bus resistance (ohm)                                       (rtfbus)                  1.923E-03  OP 
 TF coil bus voltage drop (V)                                             (vtfbus)                  1.250E+02  OP 
 Dump resistor floor area (m2)                                            (drarea)                  5.602E+03  OP 
 TF coil power conversion floor space (m2)                                (tfcfsp)                  1.933E+03  OP 
 TF coil power conv. building volume (m3)                                 (tfcbv)                   1.160E+04  OP 
 TF coil AC inductive power demand (MW)                                   (xpwrmw)                  2.148E+01  OP 
 Total steady state AC power demand (MW)                                  (tfacpd)                  9.025E+00  OP 
 
 ****************************** PF Coils and Central Solenoid: Power and Energy *******************************
 
 Number of PF coil circuits                                               (pfckts)                  1.200E+01     
 Sum of PF power supply ratings (MVA)                                     (spsmva)                  2.000E+03  OP 
 Total PF coil circuit bus length (m)                                     (spfbusl)                 2.551E+03  OP 
 Total PF coil bus resistive power (kW)                                   (pfbuspwr)                1.073E+03  OP 
 Total PF coil resistive power (kW)                                       (srcktpm)                 1.073E+03  OP 
 Maximum PF coil voltage (kV)                                             (vpfskv)                  2.000E+01     
 Efficiency of transfer of PF stored energy into or out of storage        (etapsu)                  9.000E-01     
 (Energy is dissipated in PFC power supplies only when total PF energy increases or decreases.)
 Maximum stored energy in poloidal field (MJ)                             (ensxpfm)                 3.301E+04  OP 
 Peak absolute rate of change of stored energy in poloidal field (MW)     peakpoloidalpower         1.100E+03  OP 
 Energy stored in poloidal magnetic field :
 
                                            time (sec)

                     0.00      30.00      60.00      70.00    7269.96    7299.96
 Time point         Start      BOP        EOR        BOF        EOF        EOP        
 Energy (MJ)      0.000E+00  2.745E+04  1.660E+04  1.660E+04  3.301E+04  0.000E+00
 
 Interval                tramp      tohs       theat      tburn      tqnch      
 dE/dt (MW)            9.149E+02 -3.615E+02  0.000E+00  2.279E+00 -1.100E+03
 
 
 *********************************************** Vacuum System ************************************************
 
 Pumpdown to Base Pressure :
 
 First wall outgassing rate (Pa m/s)                                      (rat)                     1.300E-08     
 Total outgassing load (Pa m3/s)                                          (ogas)                    1.998E-04  OP 
 Base pressure required (Pa)                                              (pbase)                   5.000E-04     
 Required N2 pump speed (m3/s)                                            (s(1))                    3.996E-01  OP 
 N2 pump speed provided (m3/s)                                            (snet(1))                 1.225E+02  OP 
 
 Pumpdown between Burns :
 
 Plasma chamber volume (m3)                                               (volume)                  2.899E+03  OP 
 Chamber pressure after burn (Pa)                                         (pend)                    1.627E-01  OP 
 Chamber pressure before burn (Pa)                                        (pstart)                  1.627E-03     
 Allowable pumping time switch                                            (dwell_pump)                      0     
 Dwell time between burns (s)                                             (tdwell.)                 5.000E+02     
 CS ramp-up time burns (s)                                                (tramp.)                  3.000E+01     
 Allowable pumping time between burns (s)                                 (tpump)                   5.000E+02     
 Required D-T pump speed (m3/s)                                           (s(2))                    2.670E+01  OP 
 D-T pump speed provided (m3/s)                                           (snet(2))                 2.972E+02  OP 
 
 Helium Ash Removal :
 
 Divertor chamber gas pressure (Pa)                                       (prdiv)                   3.600E-01     
 Helium gas fraction in divertor chamber                                  (fhe)                     4.075E-02  OP 
 Required helium pump speed (m3/s)                                        (s(3))                    1.960E+02  OP 
 Helium pump speed provided (m3/s)                                        (snet(3))                 1.960E+02  OP 
 
 D-T Removal at Fuelling Rate :
 
 D-T fuelling rate (kg/s)                                                 (frate)                   1.416E-04  OP 
 Required D-T pump speed (m3/s)                                           (s(4))                    1.960E+02  OP 
 D-T pump speed provided (m3/s)                                           (snet(4))                 2.972E+02  OP 
 
 The vacuum pumping system size is governed by the
 requirements for helium ash removal.
 
 Number of large pump ducts                                               (nduct)                          18     
 Passage diameter, divertor to ducts (m)                                  (d(imax))                 8.674E-01  OP 
 Passage length (m)                                                       (l1)                      2.023E+00  OP 
 Diameter of ducts (m)                                                    (dout)                    1.041E+00  OP 
 Duct length, divertor to elbow (m)                                       (l2)                      4.800E+00  OP 
 Duct length, elbow to pumps (m)                                          (l3)                      2.000E+00     
 Number of pumps                                                          (pumpn)                   1.568E+02  OP 
 
 The vacuum system uses cryo pumps
 
 ******************************************* Plant Buildings System *******************************************
 
 Internal volume of reactor building (m3)                                 (vrci)                    1.133E+06     
 Dist from centre of torus to bldg wall (m)                               (wrbi)                    4.164E+01     
 Effective floor area (m2)                                                (efloor)                  3.637E+05     
 Reactor building volume (m3)                                             (rbv)                     1.279E+06     
 Reactor maintenance building volume (m3)                                 (rmbv)                    4.036E+05     
 Warmshop volume (m3)                                                     (wsv)                     1.258E+05     
 Tritium building volume (m3)                                             (triv)                    4.000E+04     
 Electrical building volume (m3)                                          (elev)                    5.260E+04     
 Control building volume (m3)                                             (conv)                    6.000E+04     
 Cryogenics building volume (m3)                                          (cryv)                    2.123E+04     
 Administration building volume (m3)                                      (admv)                    1.000E+05     
 Shops volume (m3)                                                        (shov)                    1.000E+05     
 Total volume of nuclear buildings (m3)                                   (volnucb)                 1.724E+06     
 
 **************************************** Electric Power Requirements *****************************************
 
 Facility base load (MW)                                                  (basemw)                  5.000E+00     
 Divertor coil power supplies (MW)                                        (bdvmw)                   0.000E+00     
 Cryoplant electric power (MW)                                            (crymw)                   7.348E+01  OP 
 Primary coolant pumps (MW)                                               (htpmw..)                 1.000E+02  OP 
 PF coil power supplies (MW)                                              (ppfmw)                   5.933E+02  OP 
 TF coil power supplies (MW)                                              (ptfmw)                   9.025E+00  OP 
 Plasma heating supplies (MW)                                             (pheatingmw)              1.250E+02  OP 
 Tritium processing (MW)                                                  (trithtmw..)              1.500E+01     
 Vacuum pumps  (MW)                                                       (vachtmw..)               5.000E-01     
 
 Total pulsed power (MW)                                                  (pacpmw)                  9.759E+02  OP 
 Total base power required at all times (MW)                              (fcsht)                   5.955E+01  OP 
 
 ************************************************* Cryogenics *************************************************
 
 Conduction and radiation heat loads on cryogenic components (MW)         (qss/1.0D6)               2.214E-02  OP 
 Nuclear heating of cryogenic components (MW)                             (qnuc/1.0D6)              6.016E-02  OP 
 AC losses in cryogenic components (MW)                                   (qac/1.0D6)               4.541E-03  OP 
 Resistive losses in current leads (MW)                                   (qcl/1.0D6)               1.591E-02  OP 
 45% allowance for heat loads in transfer lines, storage tanks etc (MW)   (qmisc/1.0D6)             4.624E-02  OP 
 Sum = Total heat removal at cryogenic temperatures (W)                   (helpow/1.0D6)            1.490E-01  OP 
 Temperature of cryogenic components (K)                                  (tmpcry)                  4.500E+00     
 Efficiency (figure of merit) of cryogenic plant is 13% of ideal Carnot v                           2.028E-03  OP 
 Electric power for cryogenic plant (MW)                                  (crypmw)                  7.348E+01  OP 
 
 ************************************ Plant Power / Heat Transport Balance ************************************
 
 
 Assumptions :
 
 Neutron power multiplication in blanket                                  (emult)                   1.269E+00     
 Divertor area fraction of whole toroid surface                           (fdiv)                    1.150E-01     
 H/CD apparatus + diagnostics area fraction                               (fhcd)                    0.000E+00     
 First wall area fraction                                                 (1-fdiv-fhcd)             8.850E-01     
 Switch for pumping of primary coolant                                    (primary_pumping)                 2     
 Mechanical pumping power is calculated for FW and blanket
 Mechanical pumping power for FW cooling loop including heat exchanger (M (htpmw_fw)                2.544E-01  OP 
 Mechanical pumping power for blanket cooling loop including heat exchang (htpmw_blkt)              6.215E-02  OP 
 Mechanical pumping power for FW and blanket cooling loop including heat  (htpmw_fw_blkt)           3.165E-01  OP 
 Mechanical pumping power for FW (MW)                                     (htpmw_fw)                2.544E-01  OP 
 Mechanical pumping power for blanket (MW)                                (htpmw_blkt)              6.215E-02  OP 
 Mechanical pumping power for divertor (MW)                               (htpmw_div)               1.534E+01  OP 
 Mechanical pumping power for shield and vacuum vessel (MW)               (htpmw_shld)              9.607E-02  OP 
 Electrical pumping power for FW and blanket (MW)                         (htpmwe_fw_blkt)          3.332E-01  OP 
 Electrical pumping power for shield (MW)                                 (htpmwe_shld)             1.011E-01  OP 
 Electrical pumping power for divertor (MW)                               (htpmwe_div)              1.614E+01  OP 
 Total electrical pumping power for primary coolant (MW)                  (htpmw)                   1.000E+02  OP 
 Coolant pump power / non-pumping thermal power in shield                 (fpumpshld)               4.200E-02     
 Coolant pump power / non-pumping thermal power in divertor               (fpumpdiv)                4.200E-02     
 Electrical efficiency of heat transport coolant pumps                    (etahtp)                  9.500E-01     
 
 Plant thermodynamics: options :
 
 Divertor thermal power is collected at only 150 C and is used to preheat the coolant in the power cycle
 Shield thermal power is collected at only 150 C and is used to preheat the coolant in the power cycle
 Power conversion cycle efficiency model: steam Rankine cycle
 Coolant temperature at turbine inlet (K)                                 (tturb)                     803.000     
 Fraction of total high-grade thermal power to divertor                   (pdivfraction)                0.159  OP 
 
 Power Balance for Reactor (across vacuum vessel boundary) - Detail
 ------------------------------------------------------------------
 
                                            High-grade             Low-grade              Total
                                             thermal power (MW)     thermal power (MW)      (MW)
         First wall:
                               neutrons            224.78                0.00              224.78
             charged particle transport             19.54                0.00               19.54
                              radiation            238.47                0.00              238.47
                        coolant pumping              0.25                0.00                0.25
 
         Blanket:
                               neutrons           1529.20                0.00             1529.20
             charged particle transport              0.00                0.00                0.00
                              radiation              0.00                0.00                0.00
                        coolant pumping              0.06                0.00                0.06
 
         Shield:
                               neutrons              2.29                0.00                2.29
             charged particle transport              0.00                0.00                0.00
                              radiation              0.00                0.00                0.00
                        coolant pumping              0.10                0.00                0.10
 
         Divertor:
                               neutrons            179.96                0.00              179.96
             charged particle transport            154.18                0.00              154.18
                              radiation             30.99                0.00               30.99
                        coolant pumping             15.34                0.00               15.34
 
         TF coil:
                               neutrons              0.00                0.06                0.06
             charged particle transport              0.00                0.00                0.00
                              radiation              0.00                0.00                0.00
                        coolant pumping              0.00                0.00                0.00
 
         Losses to H/CD apparatus + diagnostics:
                               neutrons              0.00                0.00                0.00
             charged particle transport              0.00                0.00                0.00
                              radiation              0.00                0.00                0.00
                        coolant pumping              0.00                0.00                0.00
 
         ----------------------------------------------------------------------------------------
                                 Totals           2395.15                0.06             2395.21
 
 Total power leaving reactor (across vacuum vessel boundary) (MW)                                    2395.270  OP 
 
 Other secondary thermal power constituents :
 
 Heat removal from cryogenic plant (MW)                                   (crypmw)                     73.478  OP 
 Heat removal from facilities (MW)                                        (fachtmw)                    59.550  OP 
 Coolant pumping efficiency losses (MW)                                   (htpsecmw)                   84.252  OP 
 Heat removal from injection power (MW)                                   (pinjht)                     75.016  OP 
 Heat removal from tritium plant (MW)                                     (trithtmw)                   15.000  OP 
 Heat removal from vacuum pumps (MW)                                      (vachtmw)                     0.500  OP 
 TF coil resistive power (MW)                                             (tfcmw)                       0.000  OP 
 
 Total low-grade thermal power (MW)                                       (psechtmw)                  318.341  OP 
 Total High-grade thermal power (MW)                                      (pthermmw)                 2395.156  OP 
 
 Number of primary heat exchangers                                        (nphx)                            3  OP 
 
 
 Power Balance across separatrix :
 -------------------------------
 Only energy deposited in the plasma is included here.
 Total power loss is scaling power plus core radiation only (iradloss = 1)
 Transport power from scaling law (MW)                                    (pscalingmw)                303.702  OP 
 Radiation power from inside "coreradius" (MW)                            (pcoreradmw.)               119.939  OP 
 Total (MW)                                                                                           423.640  OP 
 
 Alpha power deposited in plasma (MW)                                     (falpha*palpmw)             371.231  OP 
 Power from charged products of DD and/or D-He3 fusion (MW)               (pchargemw.)                  1.464  OP 
 Ohmic heating (MW)                                                       (pohmmw.)                     0.945  OP 
 Injected power deposited in plasma (MW)                                  (pinjmw)                     50.000  OP 
 Total (MW)                                                                                           423.640  OP 
 
 Power Balance for Reactor - Summary :
 -------------------------------------
 Fusion power (MW)                                                        (powfmw.)                  1956.099  OP 
 Power from energy multiplication in blanket and shield (MW)              (emultmw)                   372.302  OP 
 Injected power (MW)                                                      (pinjmw.)                    50.000  OP 
 Ohmic power (MW)                                                         (pohmmw.)                     0.945  OP 
 Power deposited in primary coolant by pump (MW)                          (htpmw_mech)                 15.748  OP 
 Total (MW)                                                                                          2395.093  OP 
 
 Heat extracted from first wall and blanket (MW)                          (pthermfw_blkt)            2012.305  OP 
 Heat extracted from shield  (MW)                                         (pthermshld)                  2.384  OP 
 Heat extracted from divertor (MW)                                        (pthermdiv)                 380.468  OP 
 Nuclear and photon power lost to H/CD system (MW)                        (psechcd)                     0.000  OP 
 Total (MW)                                                                                          2395.156  OP 
 
 Electrical Power Balance :
 --------------------------
 Net electric power output(MW)                                            (pnetelmw.)                 500.004  OP 
 Required Net electric power output(MW)                                   (pnetelin)                  500.000     
 Electric power for heating and current drive (MW)                        (pinjwp)                    125.016  OP 
 Electric power for primary coolant pumps (MW)                            (htpmw)                     100.000  OP 
 Electric power for vacuum pumps (MW)                                     (vachtmw)                     0.500     
 Electric power for tritium plant (MW)                                    (trithtmw)                   15.000     
 Electric power for cryoplant (MW)                                        (crypmw)                     73.478  OP 
 Electric power for TF coils (MW)                                         (tfacpd)                      9.025  OP 
 Electric power for PF coils (MW)                                         (pfwpmw)                      1.459  OP 
 All other internal electric power requirements (MW)                      (fachtmw)                    59.550  OP 
 Total (MW)                                                                                           884.032  OP 
 
 Gross electrical output* (MW)                                            (pgrossmw)                  884.032  OP 
 (*Power for pumps in secondary circuit already subtracted)
 
 Power balance for power plant :
 -------------------------------
 Fusion power (MW)                                                        (powfmw.)                  1956.099  OP 
 Power from energy multiplication in blanket and shield (MW)              (emultmw)                   372.302  OP 
 Total (MW)                                                                                          2328.400  OP 
 
 Net electrical output (MW)	                                              (pnetelmw)                  500.004  OP 
 Heat rejected by main power conversion circuit (MW)                      (rejected_main)            1511.124  OP 
 Heat rejected by other cooling circuits (MW)                             (psechtmw)                  318.341  OP 
 Total (MW)                                                                                          2329.468  OP 
 
 
 Plant efficiency measures :
 
 Net electric power / total nuclear power (%)                             (pnetelmw/(powfmw+em         21.474  OP 
 Net electric power / total fusion power (%)                              (pnetelmw/powfmw)            25.561  OP 
 Gross electric power* / high grade heat (%)                              (etath)                      36.909     
 (*Power for pumps in secondary circuit already subtracted)
 Recirculating power fraction                                             (cirpowfr)                    0.434  OP 
 
 Time-dependent power usage
 
         Pulse timings [s]:
 
                                          tramp      tohs     theat     tburn     tqnch    tdwell
                                          -----      ----     -----     -----     -----    ------
                               Duration   30.00     30.00     10.00   7199.96     30.00    500.00
                                 ------   -----      ----     -----     -----     -----    ------
 
         Continous power usage [MWe]:
 
                                 System   tramp      tohs     theat     tburn     tqnch    tdwell
                                 ------   -----      ----     -----     -----     -----    ------
                        Primary cooling  100.00    100.00    100.00    100.00    100.00    100.00
                              Cyroplant   73.48     73.48     73.48     73.48     73.48     73.48
                                 Vacuum    0.50      0.50      0.50      0.50      0.50      0.50
                                Tritium   15.00     15.00     15.00     15.00     15.00     15.00
                                     TF    9.03      9.03      9.03      9.03      9.03      9.03
                             Facilities   59.55     59.55     59.55     59.55     59.55     59.55
                                 ------   -----      ----     -----     -----     -----    ------
                                  Total  257.55    257.55    257.55    257.55    257.55    257.55
                                 ------   -----      ----     -----     -----     -----    ------
 
         Intermittent power usage [MWe]:
 
                                 System   tramp      tohs     theat     tburn     tqnch    tdwell
                                 ------   -----      ----     -----     -----     -----    ------
                                 H & CD    0.00    300.00    300.00    125.02    300.00      0.00
                                     PF  914.93   -361.51      0.00      2.28  -1100.47      0.00
                                 ------   -----      ----     -----     -----     -----    ------
                                  Total  914.93    -61.51    300.00    127.30   -800.47      0.00
                                 ------   -----      ----     -----     -----     -----    ------
 
         Power production [MWe]:
 
                                          tramp      tohs     theat     tburn     tqnch    tdwell       avg
                                          -----      ----     -----     -----     -----    ------       ---
                            Gross power    0.00      0.00      0.00    884.03      0.00      0.00
                              Net power-1172.48   -196.04   -557.55    499.18    542.91   -257.55    440.38
                                 ------   -----      ----     -----     -----     -----    ------
 
 
 ******************************************** Errors and Warnings *********************************************
 
 (See top of file for solver errors and warnings.)
 PROCESS status flag:   Warning messages
 PROCESS error status flag                                                (error_status)                    2     
150     2   CHECK: Lower limit of volume averaged electron temperature (te) has been raised 
155     2   CHECK: dene used as iteration variable without constraint 81 (neped<ne0)        
244     2   PHYSICS: Diamagnetic fraction is more than 1%, but not calculated. Consider usin
 Final error identifier                                                   (error_id)                      244     
 
 ******************************************* End of PROCESS Output ********************************************
 
 
 *************************************** Copy of PROCESS Input Follows ****************************************
 
*****

*--------------------------------------------------*

*---------------Constraint Equations---------------*
neqns = 21
icc = 1        * beta (consistency equation)
icc = 2        * global power balance (consistency equation)
icc = 5        * density upper limit
icc = 7        * beam ion density (nbi) (consistency equation)
icc = 8        * neutron wall load upper limit
*icc = 10       * toroidal field 1/r (consistency equation)
icc = 11       * radial build (consistency equation)
icc = 13       * burn time lower limit (pulse)
icc = 15       * l-h power threshold limit
icc = 16      * net electric power lower limit
icc = 17      * radiation fraction upper limit
icc = 24      * beta upper limit
icc = 26      * central solenoid eof current density upper limit
icc = 27      * central solenoid bop current density upper limit
icc = 30      * injection power upper limit
icc = 31      * tf coil case stress upper limit (sctf)
icc = 32      * tf coil conduit stress upper limit (sctf)
icc = 33      * i_op / i_critical (tf coil) (sctf)
icc = 34      * dump voltage upper limit (sctf)
icc = 35      * j_winding pack/j_protection upper limit (sctf)
icc = 52      * tritium breeding ratio lower limit
icc = 56      * pseparatrix/rmajor upper limit

*---------------Iteration Variables----------------*
nvar = 38
ixc = 2        * bt * Toroidal field on axis (t) (iteration variable 2)
boundl(2) = 0.01
boundu(2) = 10.0

ixc = 3        * rmajor * Plasma major radius (m) (iteration variable 3)
boundl(3) = 8.0
boundu(3) = 9.1

ixc = 4        * te * Volume averaged electron temperature (kev)
boundl(4) = 5.0
boundu(4) = 150.0

ixc = 5        * beta * Total plasma beta (iteration variable 5)
boundl(5) = 0.001
boundu(5) = 1.0

ixc = 6        * dene * Electron density (/m3) (iteration variable 6)
boundl(6) = 7e+19
boundu(6) = 1e+21

ixc = 7        * rnbeam * Hot beam density / n_e (iteration variable 7)
boundl(7) = 1e-06
boundu(7) = 1.0

ixc = 9        * fdene * F-value for density limit
boundl(9) = 0.001
boundu(9) = 1.2

ixc = 10       * hfact * H factor on energy confinement times (iteration variable 10)
boundl(10) = 0.1
boundu(10) = 1.1

*ixc = 12       * oacdcp * Overall current density in tf coil inboard legs (a/m2)
*boundl(12) = 100000.0
*boundu(12) = 150000000.0

ixc = 13      * tfcth * Inboard tf coil thickness; (centrepost for st) (m)
boundl(13) = 1.05
boundu(13) = 5.0

ixc = 14      * fwalld * F-value for maximum wall load
boundl(14) = 0.001
boundu(14) = 1.0

ixc = 16      * ohcth * Central solenoid thickness (m)
boundl(16) = 0.2
boundu(16) =2.0

ixc = 18      * q * Safety factor 'near' plasma edge (iteration variable 18)
boundl(18) = 3.0
boundu(18) = 100.0

ixc = 21      * ftburn * F-value for minimum burn time
boundl(21) = 0.001
boundu(21) = 1.0

ixc = 28      * fradpwr * F-value for core radiation power limit
boundl(28) = 0.001
boundu(28) = 0.99

ixc = 29      * bore * Central solenoid inboard radius (m)
boundl(29) = 0.1
boundu(29) = 10.0

ixc = 36      * fbetatry * F-value for beta limit
boundl(36) = 0.001
boundu(36) = 1.0

ixc = 37      * coheof * Central solenoid overall current density at end of flat-top (a/m2)
boundl(37) = 100000.0
boundu(37) = 100000000.0

ixc = 38      * fjohc * F-value for central solenoid current at end-of-flattop
boundl(38) = 0.01
boundu(38) = 0.25

ixc = 39      * fjohc0 * F-value for central solenoid current at beginning of pulse
boundl(39) = 0.001
boundu(39) = 0.25

ixc = 41      * fcohbop * Ratio of central solenoid overall current density at
boundl(41) = 0.001
boundu(41) = 1.0

ixc = 42      * gapoh * Gap between central solenoid and tf coil
boundl(42) = 0.05
boundu(42) = 0.1

ixc = 44      * fvsbrnni * Fraction of the plasma current produced by
boundl(44) = 0.001
boundu(44) = 1.0

ixc = 48      * fstrcase * F-value for tf coil case stress
boundl(48) = 0.001
boundu(48) = 1.0

ixc = 49      * fstrcond * F-value for tf coil conduit stress
boundl(49) = 0.001
boundu(49) = 1.0

ixc = 50      * fiooic * F-value for tf coil operating current / critical
boundl(50) = 0.001
boundu(50) = 0.5

ixc = 51      * fvdump * F-value for dump voltage
boundl(51) = 0.001
boundu(51) = 1.0

ixc = 53      * fjprot * F-value for tf coil winding pack current density
boundl(53) = 0.001
boundu(53) = 1.0

ixc = 56      * tdmptf * Dump time for tf coil (s)
boundl(56) = 10.0
boundu(56) = 1000000.0

ixc = 57      * thkcas * Inboard tf coil case outer (non-plasma side) thickness (m)
boundl(57) = 0.05
boundu(57) = 1.0

ixc = 58      * thwcndut * Tf coil conduit case thickness (m)
boundl(58) = 0.004
boundu(58) = 1.0

ixc = 59      * fcutfsu * Copper fraction of cable conductor (tf coils)
boundl(59) = 0.001
boundu(59) = 1.0

ixc = 61      * gapds * Gap between inboard vacuum vessel and tf coil (m)
boundl(61) = 0.12
boundu(61) = 10.0

ixc = 89      * ftbr * F-value for minimum tritium breeding ratio
boundl(89) = 0.001
boundu(89) = 1.0

ixc = 97      * fpsepr * F-value for maximum psep/r limit
boundl(97) = 0.001
boundu(97) = 1.0

ixc = 98      * li6enrich * Lithium-6 enrichment of breeding material (%)
boundl(98) = 7.4
boundu(98) = 100.0

ixc = 102     * fimpvar * Impurity fraction to be used as fimp(impvar)
boundl(102) = 1e-06
boundu(102) = 0.01

ixc = 103     * flhthresh * F-value for l-h power threshold
boundl(103) = 1.0
boundu(103) = 1000000.0

ixc = 108     * breeder_f * Volume ratio* li4sio4/(be12ti+li4sio4) (iteration variable 108)
boundl(108) = 0.001
boundu(108) = 1.0

*-----------------Build Variables------------------*
bore = 2.354     * Central solenoid inboard radius (m)
ddwex = 0.15     * Cryostat thickness (m)
d_vv_in  = 0.32  * Inboard vacuum vessel thickness (tf coil / shield) (m)
d_vv_out = 0.32  * Outboard vacuum vessel thickness (tf coil / shield) (m)
d_vv_top = 0.32  * Topside vacuum vessel thickness (tf coil / shield) (m)
d_vv_bot = 0.32  * Underside vacuum vessel thickness (tf coil / shield) (m)
gapds = 0.12     * Gap between inboard vacuum vessel and tf coil (m)
gapoh = 0.05     * Gap between central solenoid and tf coil
gapomin = 0.2    * Minimum gap between outboard vacuum vessel and tf coil (m)
ohcth = 0.82414  * Central solenoid thickness (m)
scrapli = 0.225  * Gap between plasma and first wall; inboard side (m)
scraplo = 0.225  * Gap between plasma and first wall; outboard side (m)
shldith = 0.3    * Inboard shield thickness (m)
shldoth = 0.8    * Outboard shield thickness (m)
shldtth = 0.3    * Upper/lower shield thickness (m);
tfcth = 0.91859  * Inboard tf coil thickness; (centrepost for st) (m)
vgap2 = 0.12     * Vertical gap between vacuum vessel and tf coil (m)
vgap = 1.6     * Vertical gap between x-point and divertor (m)


*---------------Buildings Variables----------------*


*---------------Constraint Variables---------------*
bmxlim = 14.0    * Maximum peak toroidal field (t)
fbetatry = 0.5308  * F-value for beta limit
fdene = 1.0457   * F-value for density limit
fhldiv = 2.0     * F-value for divertor heat load
fjohc = 0.25     * F-value for central solenoid current at end-of-flattop
fjohc0 = 0.25    * F-value for central solenoid current at beginning of pulse
flhthresh = 1.398  * F-value for l-h power threshold
fpeakb = 0.9229  * F-value for maximum toroidal field
fradpwr = 0.5822  * F-value for core radiation power limit
fstrcond = 0.8256  * F-value for tf coil conduit stress
fwalld = 0.13024  * F-value for maximum wall load
pnetelin = 500.0  * Required net electric power (mw)
pseprmax = 17.0  * Maximum ratio of power crossing the separatrix to
tbrnmn = 7200.0  * Minimum burn time (s)
walalw = 8.0     * Allowable wall-load (mw/m2)


*------------------Cost Variables------------------*
abktflnc = 15.0  * Allowable first wall/blanket neutron
adivflnc = 20.0  * Allowable divertor heat fluence (mw-yr/m2)
cfactr = 0.5     * Total plant availability fraction;
iavail = 0       * Switch for plant availability model * use input value for cfactr;
avail_min = 0.45  * Minimum availability (constraint equation 61)
div_nref = 300000  * Reference value for cycle cycle life of divertor
div_nu = 800000  * The cycle when the divertor fails with 100% probability
fwbs_nref = 300000  * Reference value for cycle life of blanket
fwbs_nu = 800000  * The cycle when the blanket fails with 100% probability
tlife = 40.0     * Plant life (years)


*-------------Current Drive Variables--------------*
bscfmax = 0.99   * Maximum fraction of plasma current from bootstrap;
etanbi = 0.4     * Neutral beam wall plug to injector efficiency
frbeam = 1.0     * R_tangential / r_major for neutral beam injection
pinjalw = 50.0   * Maximum allowable value for injected power (mw)


*----------------Divertor Variables----------------*
anginc = 0.175   * Angle of incidence of field line on plate (rad)
divdum = 1       * Switch for divertor zeff model* 0=calc; 1=input
divfix = 0.621   * Divertor structure vertical thickness (m)
hldivlim = 10.0  * Heat load limit (mw/m2)
ksic = 1.4       * Power fraction for outboard double-null scrape-off plasma
prn1 = 0.4       * N-scrape-off / n-average plasma;
zeffdiv = 3.5    * Zeff in the divertor region (if divdum /= 0)


*------------------Fwbs Variables------------------*
iblanket = 3     * Switch for blanket model * ccfe hcpb model with tritium breeding ratio calculation
li6enrich = 83.463014  * Lithium-6 enrichment of breeding material (%)
breeder_f = 0.510455  * Volume ratio* li4sio4/(be12ti+li4sio4) (iteration variable 108)

vfpblkt = 0.1              * He purge void fraction of blanket by volume
iblanket_thickness = 1  * Blanket thickness switch * thin    0;53 m inboard; 0;91 m outboard
secondary_cycle = 3  * Switch for thermodynamic model of power conversion cycle * steam rankine cycle;
afwi = 0.006     * Inner radius of inboard first wall/blanket coolant channels (m)
afwo = 0.006     * Inner radius of outboard first wall/blanket coolant channels (m)
nblktmodto = 54  * Number of outboard blanket modules in toroidal direction
nblktmodti = 36  * Number of inboard blanket modules in toroidal direction
tfwmatmax = 1100.0  * Maximum temperature of first wall material (k) (secondary_cycle>1)
htpmw_min = 100.0   * Minimum total electrical power for primary coolant pumps  (MW)
tbrmin = 1.15       * minimum tritium breeding ratio (constraint equation 52)

*-----------------Global Variables-----------------*
runtitle = demo 1 model for cost paper  * Short descriptive title for the run
verbose = 0      * Switch for turning on/off diagnostic messages * turn on diagnostics


*-------------Heat Transport Variables-------------*
etath = 0.375    * Thermal to electric conversion efficiency; input if ipowerflow=0

fpumpblkt = 0.042  * Fraction of total blanket thermal power required
fpumpdiv = 0.042  * Fraction of total divertor thermal power required
fpumpfw = 0.042  * Fraction of total first wall thermal power required
fpumpshld = 0.042  * Fraction of total shield thermal power required
ipowerflow = 0   * Switch for power flow model * pre-2014 version;


*------------------Ife Variables-------------------*


*------------Impurity Radiation Module-------------*
coreradius = 0.6  * Normalised radius defining the 'core' region
fimp = 1.0, 0.1, 0.0, 0.0, 0.0, 0.0, 0.0, 0.0, 0.0, 0.0, 0.0, 0.0, 0.00044, 5e-05  * Impurity number density fractions relative to electron density
fimpvar = 0.00023564  * Impurity fraction to be used as fimp(impvar)
impvar = 13      * Fimp element value to be varied if iteration


*---------------------Numerics---------------------*
ioptimz = 1      * Code operation switch * for no optimisation; hybrd only;
minmax = 7       * Switch for figure-of-merit * major radius
epsvmc = 1.0e-4   * Error tolerance for vmcon


*----------------Pf Power Variables----------------*


*-----------------Pfcoil Variables-----------------*
coheof = 13465000.0  * Central solenoid overall current density at end of flat-top (a/m2)
cptdin = 42200.0, 42200.0, 42200.0, 42200.0, 43000.0, 43000.0, 43000.0, 43000.0  * Peak current per turn input for pf coil i (a)
fcohbop = 0.9359  * Ratio of central solenoid overall current density at
ipfloc = 2, 2, 3, 3  * Switch for locating scheme of pf coil group i
isumatpf = 3     * Switch for superconductor material in pf coils * nbti;
ncls = 1, 1, 2, 2  * Number of pf coils in group j
ngrp = 4         * Number of groups of pf coils;
ohhghf = 0.9     * Central solenoid height / tf coil internal height
rjconpf = 11000000.0, 11000000.0, 6000000.0, 6000000.0, 8000000.0, 8000000.0, 8000000.0, 8000000.0  * Average winding pack current density of pf coil i (a/m2)
rpf2 = -1.825    * Offset (m) of radial position of ipfloc=2 pf coils

zref = 3.6, 1.2, 1.0, 2.8, 1.0, 1.0, 1.0, 1.0  * Pf coil vertical positioning adjuster


*----------------Physics Variables-----------------*
alphaj = 2.0     * Current profile index;
alphan = 1.0     * Density profile index
alphat = 1.0     * Temperature profile index
aspect = 3.1     * Aspect ratio (iteration variable 1)
beta = 0.035  * Total plasma beta (iteration variable 5)
bt = 5.3829      * Toroidal field on axis (t) (iteration variable 2)
dene = 8.0e+19  * Electron density (/m3) (iteration variable 6)
dnbeta = 3.0     * (troyon-like) coefficient for beta scaling;
fkzohm = 1.0245  * Zohm elongation scaling adjustment factor (ishape=2; 3)
fvsbrnni = 0.473  * Fraction of the plasma current produced by
gamma = 0.3      * Ejima coefficient for resistive startup v-s formula
hfact = 1.1      * H factor on energy confinement times (iteration variable 10)
ibss = 4         * Switch for bootstrap current scaling * for sauter et al scaling
iculbl = 1       * Switch for beta limit scaling * apply limit to thermal beta;
*impc = 0.0       * Carbon impurity multiplier (imprad_model=0 only)
*impo = 0.0       * Oxygen impurity multiplier (imprad_model=0 only)
nesep = 2e+19    * Electron density at separatrix (/m3) (ipedestal=1)
neped = 5.75E+19 * Electron density at pedestal (/m3) (ipedestal=1)
rhopedn = 0.94   * R/a of density pedestal (ipedestal=1)
rhopedt = 0.94   * R/a of temperature pedestal (ipedestal=1)
teped = 5.5      * Electron temperature of pedestal (kev) (ipedestal=1)
tesep = 0.1      * Electron temperature at separatrix (kev) (ipedestal=1)
ishape = 2       * Switch for plasma cross-sectional shape calculation * set kappa to the natural elongation value (zohm iter scaling);
kappa = 1.7      * Plasma separatrix elongation (calculated if ishape > 0)
q = 3.2267       * Safety factor 'near' plasma edge (iteration variable 18)
tauratio = 5.0   * Ratio of he and pellet particle confinement times
rmajor = 8.7  * Plasma major radius (m) (iteration variable 3)
rnbeam = 0.0020723  * Hot beam density / n_e (iteration variable 7)
te = 12.6      * Volume averaged electron temperature (kev)
triang = 0.5     * Plasma separatrix triangularity (calculated if ishape=1; 3 or 4)
*zfear = 1        * High-z impurity switch; 0=iron; 1=argon


*-----------------Pulse Variables------------------*
lpulse = 1       * Switch for reactor model * pulsed operation


*------------------Rfp Variables-------------------*


*-------------------Scan Module--------------------*
isweep = 1       * Number of scan points to calculate
nsweep = 3       * Switch denoting quantity to scan * pnetelin
sweep = 500.0    * Actual values to use in scan


*--------------Stellarator Variables---------------*


*-----------------Tfcoil Variables-----------------*
casths = 0.1     * Inboard tf coil sidewall case thickness (m)
cpttf = 65000.0  * Tf coil current per turn (a)
alstrtf = 5.5D8  * allowable von Mises stress in TF coil structural material (Pa)
alstroh = 5.5D8  * allowable von Mises stress in CS structural material (Pa)
fcutfsu = 0.6667  * Copper fraction of cable conductor (tf coils)
oacdcp = 10547000.0  * Overall current density in tf coil inboard legs (a/m2)
ripmax = 0.6     * Maximum allowable toroidal field ripple amplitude
tdmptf = 12.957  * Dump time for tf coil (s)
n_tf = 18.0      * Number of tf coils (default = 50 for stellarators)
tftmp = 4.75     * Peak helium coolant temperature in tf coils and pf coils (k)
thicndut = 0.002  * Conduit insulation thickness (m)
thkcas = 0.49102  * Inboard tf coil case outer (non-plasma side) thickness (m)
thwcndut = 0.004  * Tf coil conduit case thickness (m)
tinstf = 0.013   * Ground wall insulation thickness (m)
tmargmin = 1.7   * Minimum allowable temperature margin (cs and tf coils) (k)
vdalw = 12.65    * Max voltage across tf coil during quench (kv)
vftf = 0.33      * Coolant fraction of tf coil leg (i_tf_sup=0)


*-----------------Times Variables------------------*
tdwell = 500.0   * Time between pulses in a pulsed reactor (s)


*-----------------Vacuum Variables-----------------*<|MERGE_RESOLUTION|>--- conflicted
+++ resolved
@@ -8,16 +8,6 @@
  
    Program :
    Version : 2.1.1   Release Date :: 2021-03-17
-<<<<<<< HEAD
-   Tag No. : v2.1-270-g0342a07d
-    Branch : 1317-site-costs-should-be-fixed-input-and-not-scale
-   Git log : COMMIT_MSG
- Date/time : 27 May 2021 13:25:01 +01:00(hh:mm) UTC
-      User : rhicha
-  Computer : l0500
- Directory : /tmp/pytest-of-rhicha/pytest-5/test_solver0
-     Input : /tmp/pytest-of-rhicha/pytest-5/test_scenario_scenario4_0/IN.DAT
-=======
    Tag No. : v2.1-271-g946465bd
     Branch : 1321-reduce-intermittent-failures-in-regression-tests
    Git log : COMMIT_MSG
@@ -26,7 +16,6 @@
   Computer : J0826UBUNTU
  Directory : /tmp/pytest-of-jmaddock/pytest-105/test_solver0
      Input : /tmp/pytest-of-jmaddock/pytest-105/test_scenario_scenario4_0/IN.DAT
->>>>>>> 58515306
  Run title : demo 1 model for cost paper
   Run type : Reactor concept design: Pulsed tokamak model, (c) CCFE
  
