 
 **************************************************************************************************************
 ************************************************** PROCESS ***************************************************
 ************************************** Power Reactor Optimisation Code ***************************************
 **************************************************************************************************************
 
   Program :
   Version : 2.2.0   Release Date :: 2021-10-26
<<<<<<< HEAD
   Tag No. : v2.1-740-ge2d520ee code contains untracked changes
    Branch : 1304-update-hcd-costs-in-cost-model-2
   Git log : Edited\ following\ code\ review
 Date/time : 29 Oct 2021 16:43:10 +01:00(hh:mm) UTC
      User : rhicha
  Computer : l0500
 Directory : /tmp/pytest-of-rhicha/pytest-196/test_solver0
     Input : /tmp/pytest-of-rhicha/pytest-196/test_scenario_steady_state_0/IN.DAT
=======
   Tag No. : v2.1-726-g2ddeb970
    Branch : issue-1399-elongation-scaling-aspect-ratio-stability-margin
   Git log : Merge\ branch\ |develop|\ into\ issue-1399-elongation-scaling-aspect-ratio-stability-margin
 Date/time : 29 Oct 2021 13:45:38 +00:00(hh:mm) UTC
      User : root
  Computer : 6f802edae655
 Directory : /tmp/pytest-of-root/pytest-1/test_solver0
     Input : /tmp/pytest-of-root/pytest-1/test_scenario_steady_state_0/IN.DAT
>>>>>>> 8645f791
 Run title : Run Title (change this line using input variable 'runtitle')
  Run type : Reactor concept design: Steady-state tokamak model, (c) CCFE
 
 **************************************************************************************************************
 
   Equality constraints : 24
 Inequality constraints : 00
      Total constraints : 24
    Iteration variables : 42
         Max iterations : 200
       Figure of merit  : +01  -- minimise major radius.
  Convergence parameter : 1.00E-08
 
 **************************************************************************************************************
 
 (Please include this header in any models, presentations and papers based on these results)
 
 **************************************************************************************************************
 
 Quantities listed in standard row format are labelled as follows in columns 112-114:
 ITV : Active iteration variable (in any output blocks)
 OP  : Calculated output quantity
 Unlabelled quantities in standard row format are generally inputs
 Note that calculated quantities may be trivially rescaled from inputs, or equal to bounds which are input.
 
 
 ************************************************** Numerics **************************************************
 
 PROCESS has performed a VMCON (optimisation) run.
 and found a feasible set of parameters.
 
 VMCON error flag                                                         (ifail)                           1     
 Number of iteration variables                                            (nvar)                           42     
 Number of constraints (total)                                            (neqns+nineqns)                  24     
 Optimisation switch                                                      (ioptimz)                         1     
 Figure of merit switch                                                   (minmax)                          1     
 Square root of the sum of squares of the constraint residuals            (sqsumsq)                 1.968E-09  OP 
 VMCON convergence parameter                                              (convergence_parameter)   2.591E-10  OP 
 Number of VMCON iterations                                               (nviter)                         19  OP 
 
PROCESS has successfully optimised the iteration variables to minimise the figure of merit          MAJOR RADIUS.
 
 Certain operating limits have been reached,
 as shown by the following iteration variables that are
 at or near to the edge of their prescribed range :
 
                   fdene         =  1.2000E+00 is at or above its upper bound:  1.2000E+00
                   hfact         =  1.4000E+00 is at or above its upper bound:  1.4000E+00
                   ohcth         =  5.0000E-01 is at or below its lower bound:  5.0000E-01
                   q             =  3.5000E+00 is at or below its lower bound:  3.5000E+00
                   gapoh         =  5.0000E-02 is at or below its lower bound:  5.0000E-02
                   fstrcond      =  1.0000E+00 is at or above its upper bound:  1.0000E+00
                   fvdump        =  1.0000E+00 is at or above its upper bound:  1.0000E+00
                   vdalw         =  1.0000E+01 is at or above its upper bound:  1.0000E+01
                   fjprot        =  1.0000E+00 is at or above its upper bound:  1.0000E+00
                   ftmargtf      =  1.0000E+00 is at or above its upper bound:  1.0000E+00
                   thwcndut      =  8.0000E-03 is at or below its lower bound:  8.0000E-03
                   cpttf         =  6.0000E+04 is at or below its lower bound:  6.0000E+04
                   gapds         =  2.0000E-02 is at or below its lower bound:  2.0000E-02
                   ftmargoh      =  1.0000E+00 is at or above its upper bound:  1.0000E+00
                   ftaulimit     =  1.0000E+00 is at or above its upper bound:  1.0000E+00
                   fpsepbqar     =  1.0000E+00 is at or above its upper bound:  1.0000E+00
                   foh_stress    =  1.0000E+00 is at or above its upper bound:  1.0000E+00
 
 The solution vector is comprised as follows :
 
                                          final       final /
    i                                     value       initial
 
    1                  aspect           2.3950E+00     1.0416
    2                  bt               4.1253E+00     1.0215
    3                  rmajor           8.7841E+00     0.9543
    4                  te               1.9197E+01     0.9099
    5                  beta             6.7018E-02     0.9264
    6                  dene             6.4154E+19     1.0455
    7                  fdene            1.2000E+00     1.0000
    8                  hfact            1.4000E+00     1.0000
    9                  pheat            1.7391E+00     0.0375
   10                  tfcth            1.4860E+00     1.0078
   11                  fwalld           1.6071E-01     0.9876
   12                  ohcth            5.0000E-01     1.0000
   13                  q                3.5000E+00     1.0000
   14                  bore             1.2384E+00     0.9229
   15                  fbetatry         7.5677E-01     0.9724
   16                  coheof           2.3666E+07     0.9893
   17                  fjohc            5.2843E-01     0.9455
   18                  fjohc0           5.1715E-01     1.0087
   19                  fcohbop          9.3490E-01     1.0190
   20                  gapoh            5.0000E-02     1.0000
   21                  fstrcase         9.4516E-01     0.9824
   22                  fstrcond         1.0000E+00     1.0000
   23                  fiooic           6.5509E-01     1.0041
   24                  fvdump           1.0000E+00     1.0226
   25                  vdalw            1.0000E+01     1.0226
   26                  fjprot           1.0000E+00     1.0000
   27                  ftmargtf         1.0000E+00     1.0000
   28                  tdmptf           2.8886E+01     0.8673
   29                  thkcas           3.2795E-01     0.9670
   30                  thwcndut         8.0000E-03     1.0000
   31                  fcutfsu          8.4199E-01     0.9912
   32                  cpttf            6.0000E+04     1.0000
   33                  gapds            2.0000E-02     1.0000
   34                  flhthresh        1.7373E+00     1.0409
   35                  ftmargoh         1.0000E+00     1.0000
   36                  ralpne           9.4054E-02     0.9233
   37                  ftaulimit        1.0000E+00     1.0000
   38                  ftaucq           9.8542E-01     0.9854
   39                  fpsepbqar        1.0000E+00     1.0000
   40                  oh_steel_frac    4.2079E-01     0.9615
   41                  foh_stress       1.0000E+00     1.0000
   42                  fimp(13)         1.3085E-03     0.8880
 
 The following equality constraint residues should be close to zero :
 
                                               physical                 constraint                 normalised
                                              constraint                 residue                    residue
 
    1  Beta consistency                      =  6.7018E-02             -1.4464E-13                 2.1583E-12
    2  Global power balance consistency      =  2.0815E-01 MW/m3        1.8395E-14 MW/m3          -8.8374E-14
    3  Density upper limit                   <  7.1047E+19 /m3          2.1426E+08 /m3             3.0158E-12
    4  Neutron wall load upper limit         <  1.2856E+00 MW/m2        3.2392E-12 MW/m2           2.5195E-12
    5  Radial build consistency              =  8.7841E+00 m           -3.3334E-12 m               3.7947E-13
    6  Volt second lower limit               >  4.0146E+02 V.sec       -3.0059E-10 V.sec           7.4873E-13
    7  L-H power threshold limit             >  9.4519E+01 MW          -4.3549E-09 MW              4.6074E-11
    8  Net electric power lower limit        >  5.0000E+02 MW          -4.7007E-09 MW             -9.4015E-12
    9  Beta upper limit                      <  7.5333E-02              4.4603E-14                 5.9219E-13
   10  Peak toroidal field upper limit       <  1.1200E+01 T           -1.1318E-11 T               1.0105E-12
   11  CS coil EOF current density limit     <  4.4785E+07 A/m2         1.0630E-03 A/m2            2.3736E-11
   12  CS coil BOP current density limit     <  4.2783E+07 A/m2        -1.0765E-04 A/m2           -2.5162E-12
   13  Injection power upper limit           <  2.2500E+02 MW          -2.7284E-09 MW              1.2126E-11
   14  TF coil case stress upper limit       <  5.8000E+08 Pa           2.3625E-03 Pa              4.0734E-12
   15  TF coil conduit stress upper lim      <  5.8000E+08 Pa           2.4167E-03 Pa              4.1667E-12
   16  I_op / I_critical (TF coil)           <  2.3198E+07 A/m2        -9.7943E-05 A/m2            6.4448E-12
   17  Dump voltage upper limit              <  1.0000E+01 V           -1.9588E-08 V              -1.9588E-09
   18  J_winding pack/J_protection limit     <  1.5197E+07 A/m2         0.0000E+00 A/m2            3.2885E-12
   19  TF coil temp. margin lower limit      >  1.5000E+00 K           -2.6137E-10 K               1.7425E-10
   20  CS temperature margin lower limit     >  1.5000E+00 K           -5.0786E-12 K               3.3857E-12
   21  taup/taueff                           >  5.0000E+00             -1.0837E-11                 2.1674E-12
   22  Dump time set by VV stress            >  2.8464E+01 s           -4.2127E-01 s               5.4996E-12
   23  Upper Lim. on Psep * Bt / q A R       <  9.2000E+00 MWT/m        4.6052E-10 MWT/m          -5.0056E-11
   24  CS Tresca yield criterion             <  6.6000E+08 Pa          -5.5587E-04 Pa             -8.4222E-13
 
 ******************************************** Final Feasible Point ********************************************
 
 
 ********************************************* Plant Availability *********************************************
 
 Allowable blanket neutron fluence (MW-yr/m2)                             (abktflnc)                1.500E+01     
 Allowable divertor heat fluence (MW-yr/m2)                               (adivflnc)                2.000E+01     
 First wall / blanket lifetime (years)                                    (bktlife)                 1.556E+01  OP 
 Divertor lifetime (years)                                                (divlife)                 3.601E+00  OP 
 Heating/CD system lifetime (years)                                       (cdrlife)                 1.556E+01  OP 
 Total plant lifetime (years)                                             (tlife)                   4.000E+01     
 Total plant availability fraction                                        (cfactr)                  7.500E-01     
 
 *************************************************** Plasma ***************************************************
 
 Plasma configuration = single null divertor
 Tokamak aspect ratio = Conventional, itart = 0                           (itart)                       0.000     
 
 Plasma Geometry :
 
 Major radius (m)                                                         (rmajor)                      8.784  ITV
 Minor radius (m)                                                         (rminor)                      3.668  OP 
 Aspect ratio                                                             (aspect)                      2.395  ITV
 Elongation, X-point (input value used)                                   (kappa)                       1.848  IP 
 Elongation, 95% surface (calculated from kappa)                          (kappa95)                     1.650  OP 
 Elongation, area ratio calc.                                             (kappaa)                      1.717  OP 
 Triangularity, X-point (input value used)                                (triang)                      0.500  IP 
 Triangularity, 95% surface (calculated from triang)                      (triang95)                    0.333  OP 
 Plasma poloidal perimeter (m)                                            (pperim)                     33.098  OP 
 Plasma cross-sectional area (m2)                                         (xarea)                      72.574  OP 
 Plasma surface area (m2)                                                 (sarea)                   1.758E+03  OP 
 Plasma volume (m3)                                                       (vol)                     3.897E+03  OP 
 
 Current and Field :
 
 Consistency between q0,q,alphaj,rli,dnbeta is enforced
 
 Plasma current scaling law used                                          (icurr)                           4     
 Plasma current (MA)                                                      (plascur/1D6)                25.022  OP 
 Current density profile factor                                           (alphaj)                      1.655  OP 
 Plasma internal inductance, li                                           (rli)                         1.139  OP 
 Vertical field at plasma (T)                                             (bvert)                      -0.955  OP 
 Vacuum toroidal field at R (T)                                           (bt)                          4.125  ITV
 Average poloidal field (T)                                               (bp)                          0.950  OP 
 Total field (sqrt(bp^2 + bt^2)) (T)                                      (btot)                        4.233  OP 
 Safety factor on axis                                                    (q0)                          1.000     
 Safety factor at 95% flux surface                                        (q95)                         3.500  ITV
 Cylindrical safety factor (qcyl)                                         (qstar)                       2.655  OP 
 
 Beta Information :
 
 Total plasma beta                                                        (beta)                    6.702E-02  ITV
 Total poloidal beta                                                      (betap)                   1.331E+00  OP 
 Total toroidal beta                                                                                7.057E-02  OP 
 Fast alpha beta                                                          (betaft)                  1.001E-02  OP 
 Beam ion beta                                                            (betanb)                  0.000E+00  OP 
 (Fast alpha + beam beta)/(thermal beta)                                  (gammaft)                 1.756E-01  OP 
 Thermal beta                                                                                       5.701E-02  OP 
 Thermal poloidal beta                                                                              1.132E+00  OP 
 Thermal toroidal beta (= beta-exp)                                                                 6.003E-02  OP 
 2nd stability beta : beta_p / (R/a)                                      (eps*betap)                   0.556  OP 
 2nd stability beta upper limit                                           (epbetmax)                    1.380     
 Beta g coefficient                                                       (dnbeta)                      4.555  OP 
 Normalised thermal beta                                                                                3.447  OP 
 Normalised total beta                                                                                  4.053  OP 
 Normalised toroidal beta                                                 (normalised_toroidal          4.268  OP 
 Limit on thermal beta                                                    (betalim)                     0.075  OP 
 Plasma thermal energy (J)                                                                          2.376E+09  OP 
 Total plasma internal energy (J)                                         (total_plasma_internal_en 2.793E+09  OP 
 
 Temperature and Density (volume averaged) :
 
 Electron temperature (keV)                                               (te)                         19.197  ITV
 Electron temperature on axis (keV)                                       (te0)                        43.343  OP 
 Ion temperature (keV)                                                    (ti)                         19.197     
 Ion temperature on axis (keV)                                            (ti0)                        43.343  OP 
 Electron temp., density weighted (keV)                                   (ten)                        21.516  OP 
 Electron density (/m3)                                                   (dene)                    6.415E+19  ITV
 Electron density on axis (/m3)                                           (ne0)                     8.438E+19  OP 
 Line-averaged electron density (/m3)                                     (dnla)                    7.105E+19  OP 
 Line-averaged electron density / Greenwald density                       (dnla_gw)                 1.200E+00  OP 
 Ion density (/m3)                                                        (dnitot)                  5.377E+19  OP 
 Fuel density (/m3)                                                       (deni)                    4.762E+19  OP 
 Total impurity density with Z > 2 (no He) (/m3)                          (dnz)                     8.716E+16  OP 
 Helium ion density (thermalised ions only) (/m3)                         (dnalp)                   6.034E+18  OP 
 Proton density (/m3)                                                     (dnprot)                  2.216E+16  OP 
 Hot beam density (/m3)                                                   (dnbeam)                  0.000E+00  OP 
 Density limit from scaling (/m3)                                         (dnelimt)                 5.921E+19  OP 
 Density limit (enforced) (/m3)                                           (boundu(9)*dnelimt)       7.105E+19  OP 
 Helium ion density (thermalised ions only) / electron density            (ralpne)                  9.405E-02  ITV
 
 Impurities
 
 Plasma ion densities / electron density:
 H_ concentration                                                         (fimp(01)                 7.427E-01  OP 
 He concentration                                                         (fimp(02)                 9.405E-02     
 Be concentration                                                         (fimp(03)                 0.000E+00     
 C_ concentration                                                         (fimp(04)                 0.000E+00     
 N_ concentration                                                         (fimp(05)                 0.000E+00     
 O_ concentration                                                         (fimp(06)                 0.000E+00     
 Ne concentration                                                         (fimp(07)                 0.000E+00     
 Si concentration                                                         (fimp(08)                 0.000E+00     
 Ar concentration                                                         (fimp(09)                 0.000E+00     
 Fe concentration                                                         (fimp(10)                 0.000E+00     
 Ni concentration                                                         (fimp(11)                 0.000E+00     
 Kr concentration                                                         (fimp(12)                 0.000E+00     
 Xe concentration                                                         (fimp(13)                 1.309E-03  ITV
 W_ concentration                                                         (fimp(14)                 5.000E-05     
 Average mass of all ions (amu)                                           (aion)                    2.880E+00  OP 
 
 Effective charge                                                         (zeff)                        4.652  OP 
 Density profile factor                                                   (alphan)                      1.000     
 Plasma profile model                                                     (ipedestal)                       1     
 Pedestal profiles are used.
 Density pedestal r/a location                                            (rhopedn)                     0.940     
 Electron density pedestal height (/m3)                                   (neped)                   5.032E+19  OP 
 Electron density at pedestal / nGW                                       (fgwped_out)              8.500E-01     
 Temperature pedestal r/a location                                        (rhopedt)                     0.940     
 Pedestal scaling switch                                                  (ieped)                           1     
 Saarelma 6-parameter pedestal temperature scaling is ON
 WARNING: Pedestal parameters are outside the range of applicability of the scaling:
 triang: 0.4 - 0.6; kappa: 1.5 - 2.0;   plascur: 10 - 20 MA, rmajor: 7 - 11 m;
 rminor: 2 - 3.5 m; tesep: 0 - 0.5 keV; normalised_total_beta: 2 - 3;
 Electron temp. pedestal height (keV)                                     (teped)                       6.129     
 Electron temp. at separatrix (keV)                                       (tesep)                       0.100     
 Electron density at separatrix (/m3)                                     (nesep)                   2.960E+19     
 Electron density at separatrix / nGW                                     (fgwsep_out)              5.000E-01     
 Temperature profile index                                                (alphat)                      1.450     
 Temperature profile index beta                                           (tbeta)                       2.000     
 
 Density Limit using different models :
 
 Old ASDEX model                                                          (dlimit(1))               4.000E+19  OP 
 Borrass ITER model I                                                     (dlimit(2))               8.110E+19  OP 
 Borrass ITER model II                                                    (dlimit(3))               3.198E+19  OP 
 JET edge radiation model                                                 (dlimit(4))               2.060E+21  OP 
 JET simplified model                                                     (dlimit(5))               3.091E+20  OP 
 Hugill-Murakami Mq model                                                 (dlimit(6))               5.306E+19  OP 
 Greenwald model                                                          (dlimit(7))               5.921E+19  OP 
 
 Fuel Constituents :
 
 Deuterium fuel fraction                                                  (fdeut)                       0.500     
 Tritium fuel fraction                                                    (ftrit)                       0.500     
 
 Fusion Power :
 
 Total fusion power (MW)                                                  (powfmw)                  3.073E+03  OP 
  =    D-T fusion power (MW)                                              (pdt)                     3.068E+03  OP 
   +   D-D fusion power (MW)                                              (pdd)                     4.919E+00  OP 
   + D-He3 fusion power (MW)                                              (pdhe3)                   0.000E+00  OP 
 Alpha power: total (MW)                                                  (palpmw)                  6.136E+02  OP 
 Alpha power: beam-plasma (MW)                                            (palpnb)                  0.000E+00  OP 
 Neutron power (MW)                                                       (pneutmw)                 2.456E+03  OP 
 Charged particle power (excluding alphas) (MW)                           (pchargemw)               3.166E+00  OP 
 Total power deposited in plasma (MW)                                     (tot_power_plasma)        8.111E+02  OP 
 
 Radiation Power (excluding SOL):
 
 Bremsstrahlung radiation power (MW)                                      (pbrempv*vol)             1.932E+02  OP 
 Line radiation power (MW)                                                (plinepv*vol)             4.023E+02  OP 
 Synchrotron radiation power (MW)                                         (psyncpv*vol)             5.136E+01  OP 
 Synchrotron wall reflectivity factor                                     (ssync)                       0.600     
 Normalised minor radius defining 'core'                                  (coreradius)              7.500E-01     
 Fraction of core radiation subtracted from P_L                           (coreradiationfraction)   6.000E-01     
 Total core radiation power (MW)                                          (pcoreradmw)              2.611E+02  OP 
 Edge radiation power (MW)                                                (pedgeradmw)              3.858E+02  OP 
 Total radiation power (MW)                                               (pradmw)                  6.469E+02  OP 
 Core radiation fraction = total radiation in core / total power deposite (rad_fraction_core)       7.975E-01  OP 
 SoL radiation fraction = total radiation in SoL / total power accross se (rad_fraction_sol)        8.000E-01  IP 
 Radiation fraction = total radiation / total power deposited in plasma   (rad_fraction)            9.595E-01  OP 
 Nominal mean radiation load on inside surface of reactor (MW/m2)         (photon_wall)             3.386E-01  OP 
 Peaking factor for radiation wall load                                   (peakfactrad)             3.330E+00  IP 
 Maximum permitted radiation wall load (MW/m^2)                           (maxradwallload)          1.000E+00  IP 
 Peak radiation wall load (MW/m^2)                                        (peakradwallload)         1.128E+00  OP 
 Nominal mean neutron load on inside surface of reactor (MW/m2)           (wallmw)                  1.286E+00  OP 
 
 Power incident on the divertor targets (MW)                              (ptarmw)                  3.284E+01  OP 
 Fraction of power to the lower divertor                                  (ftar)                    1.000E+00  IP 
 Outboard side heat flux decay length (m)                                 (lambdaio)                1.570E-03  OP 
 Fraction of power on the inner targets                                   (fio)                     4.100E-01  OP 
 Fraction of power incident on the lower inner target                     (fLI)                     4.100E-01  OP 
 Fraction of power incident on the lower outer target                     (fLO)                     5.900E-01  OP 
 Power incident on the lower inner target (MW)                            (pLImw)                   1.347E+01  OP 
 Power incident on the lower outer target (MW)                            (pLOmw)                   1.938E+01  OP 
 
 Ohmic heating power (MW)                                                 (pohmmw)                  1.484E-10  OP 
 Fraction of alpha power deposited in plasma                              (falpha)                      0.950  OP 
 Fraction of alpha power to electrons                                     (falpe)                       0.641  OP 
 Fraction of alpha power to ions                                          (falpi)                       0.359  OP 
 Ion transport (MW)                                                       (ptrimw)                  2.508E+02  OP 
 Electron transport (MW)                                                  (ptremw)                  2.992E+02  OP 
 Injection power to ions (MW)                                             (pinjimw)                 0.000E+00  OP 
 Injection power to electrons (MW)                                        (pinjemw)                 2.250E+02  OP 
 Ignited plasma switch (0=not ignited, 1=ignited)                         (ignite)                          0     
 
 Power into divertor zone via charged particles (MW)                      (pdivt)                   1.642E+02  OP 
 Psep / R ratio (MW/m)                                                    (pdivt/rmajor)            1.869E+01  OP 
 Psep Bt / qAR ratio (MWT/m)                                              (pdivtbt/qar)             9.200E+00  OP 
 
 H-mode Power Threshold Scalings :
 
 ITER 1996 scaling: nominal (MW)                                          (pthrmw(1))               1.027E+02  OP 
 ITER 1996 scaling: upper bound (MW)                                      (pthrmw(2))               2.239E+02  OP 
 ITER 1996 scaling: lower bound (MW)                                      (pthrmw(3))               4.645E+01  OP 
 ITER 1997 scaling (1) (MW)                                               (pthrmw(4))               1.710E+02  OP 
 ITER 1997 scaling (2) (MW)                                               (pthrmw(5))               1.377E+02  OP 
 Martin 2008 scaling: nominal (MW)                                        (pthrmw(6))               9.362E+01  OP 
 Martin 2008 scaling: 95% upper bound (MW)                                (pthrmw(7))               1.236E+02  OP 
 Martin 2008 scaling: 95% lower bound (MW)                                (pthrmw(8))               6.366E+01  OP 
 Snipes 2000 scaling: nominal (MW)                                        (pthrmw(9))               6.507E+01  OP 
 Snipes 2000 scaling: upper bound (MW)                                    (pthrmw(10))              9.677E+01  OP 
 Snipes 2000 scaling: lower bound (MW)                                    (pthrmw(11))              4.341E+01  OP 
 Snipes 2000 scaling (closed divertor): nominal (MW)                      (pthrmw(12))              2.641E+01  OP 
 Snipes 2000 scaling (closed divertor): upper bound (MW)                  (pthrmw(13))              3.597E+01  OP 
 Snipes 2000 scaling (closed divertor): lower bound (MW)                  (pthrmw(14))              1.925E+01  OP 
 Hubbard 2012 L-I threshold - nominal (MW)                                (pthrmw(15))              3.485E+01  OP 
 Hubbard 2012 L-I threshold - lower bound (MW)                            (pthrmw(16))              1.711E+01  OP 
 Hubbard 2012 L-I threshold - upper bound (MW)                            (pthrmw(17))              7.097E+01  OP 
 Hubbard 2017 L-I threshold                                               (pthrmw(18))              2.924E+02  OP 
 Martin 2008 aspect ratio corrected scaling: nominal (MW)                 (pthrmw(19))              9.452E+01  OP 
 Martin 2008 aspect ratio corrected scaling: 95% upper bound (MW)         (pthrmw(20))              1.248E+02  OP 
 Martin 2008 aspect ratio corrected scaling: 95% lower bound (MW)         (pthrmw(21))              6.427E+01  OP 
 
 L-H threshold power (enforced) (MW)                                      (boundl(103)*plhthresh)   9.452E+01  OP 
 L-H threshold power (MW)                                                 (plhthresh)               9.452E+01  OP 
 
 Confinement :
 
 Confinement scaling law                    IPB98(y,2)           (H)
 Confinement H factor                                                     (hfact)                       1.400  ITV
 Global thermal energy confinement time (s)                               (taueff)                      4.320  OP 
 Ion energy confinement time (s)                                          (tauei)                       4.320  OP 
 Electron energy confinement time (s)                                     (tauee)                       4.320  OP 
 n.tau = Volume-average electron density x Energy confinement time (s/m3) (dntau)                   2.771E+20  OP 
 Triple product = Vol-average electron density x Vol-average electron temperature x Energy confinement time:
 Triple product  (keV s/m3)                                               (dntau*te)                5.320E+21  OP 
 Transport loss power assumed in scaling law (MW)                         (powerht)                 5.500E+02  OP 
 Switch for radiation loss term usage in power balance                    (iradloss)                        1     
 Radiation power subtracted from plasma power balance (MW)                                          2.611E+02  OP 
   (Radiation correction is core radiation power)
 Alpha particle confinement time (s)                                      (taup)                       21.598  OP 
 Alpha particle/energy confinement time ratio                             (taup/taueff)                 5.000  OP 
 Lower limit on taup/taueff                                               (taulimit)                    5.000     
 Total energy confinement time including radiation loss (s)               (total_energy_conf_t          3.444  OP 
   (= stored energy including fast particles / loss power including radiation
 
 Dimensionless plasma parameters
 
 For definitions see
 Recent progress on the development and analysis of the ITPA global H-mode confinement database
 D.C. McDonald et al, 2007 Nuclear Fusion v47, 147. (nu_star missing 1/mu0)
 Normalized plasma pressure beta as defined by McDonald et al             (beta_mcdonald)           7.057E-02  OP 
 Normalized ion Larmor radius                                             (rho_star)                2.348E-03  OP 
 Normalized collisionality                                                (nu_star)                 8.768E-04  OP 
 Volume measure of elongation                                             (kappaa_IPB)              1.671E+00  OP 
 
 Plasma Volt-second Requirements :
 
 Total volt-second requirement (Wb)                                       (vsstt)                   4.015E+02  OP 
 Inductive volt-seconds (Wb)                                              (vsind)                   3.186E+02  OP 
 Ejima coefficient                                                        (gamma)                       0.300     
 Start-up resistive (Wb)                                                  (vsres)                   8.286E+01  OP 
 Flat-top resistive (Wb)                                                  (vsbrn)                   5.935E-08  OP 
 bootstrap current fraction multiplier                                    (cboot)                       1.000     
 Bootstrap fraction (ITER 1989)                                           (bscf_iter89)                 0.452  OP 
 Bootstrap fraction (Sauter et al)                                        (bscf_sauter)                 0.525  OP 
 Bootstrap fraction (Nevins et al)                                        (bscf_nevins)                 0.485  OP 
 Bootstrap fraction (Wilson)                                              (bscf_wilson)                 0.482  OP 
 Diamagnetic fraction (Hender)                                            (diacf_hender)                0.024  OP 
 Diamagnetic fraction (SCENE)                                             (diacf_scene)                 0.022  OP 
 Pfirsch-Schlueter fraction (SCENE)                                       (pscf_scene)                 -0.006  OP 
   (Sauter et al bootstrap current fraction model used)
   (Diamagnetic current fraction not calculated)
   (Pfirsch-Schlüter current fraction not calculated)
 Bootstrap fraction (enforced)                                            (bootipf.)                    0.525  OP 
 Diamagnetic fraction (enforced)                                          (diaipf.)                     0.000  OP 
 Pfirsch-Schlueter fraction (enforced)                                    (psipf.)                      0.000  OP 
 Loop voltage during burn (V)                                             (vburn)                   5.930E-12  OP 
 Plasma resistance (ohm)                                                  (rplas)                   2.370E-09  OP 
 Resistive diffusion time (s)                                             (res_time)                5.646E+03  OP 
 Plasma inductance (H)                                                    (rlp)                     1.273E-05  OP 
 Coefficient for sawtooth effects on burn V-s requirement                 (csawth)                      1.000     
 
 Fuelling :
 
 Ratio of He and pellet particle confinement times                        (tauratio)                1.000E+00     
 Fuelling rate (nucleus-pairs/s)                                          (qfuel)                   5.426E+21  OP 
 Fuel burn-up rate (reactions/s)                                          (rndfuel)                 1.097E+21  OP 
 Burn-up fraction                                                         (burnup)                      0.202  OP 
 
 ***************************** Energy confinement times, and required H-factors : *****************************
 
    scaling law              confinement time (s)     H-factor for
                                 for H = 1           power balance
 
 IPB98(y)             (H)          3.828                   1.128
 IPB98(y,1)           (H)          3.894                   1.109
 IPB98(y,2)           (H)          3.085                   1.400
 IPB98(y,3)           (H)          3.268                   1.322
 IPB98(y,4)           (H)          3.074                   1.405
 ISS95            (stell)          2.015                   2.144
 ISS04            (stell)          3.517                   1.228
 DS03                 (H)          4.541                   0.951
 Murari et al NPL     (H)          2.032                   2.126
 Petty 2008           (H)          6.227                   0.693
 Lang et al. 2012     (H)          1.846                   2.340
 Hubbard 2017 - nom   (I)          0.059                  72.816
 Hubbard 2017 - lower (I)          0.033                 100.000
 Hubbard 2017 - upper (I)          0.107                  40.280
 NSTX (Spherical)     (H)          5.037                   0.857
 NSTX-Petty08 Hybrid  (H)          6.123                   0.705
 
 ******************************************** Current Drive System ********************************************
 
 Electron Cyclotron Current Drive (user input gamma_CD)
 Current drive efficiency model                                           (iefrf)                          10     
 
 Auxiliary power used for plasma heating only (MW)                        (pheat)                   1.739E+00  ITV
 Power injected for current drive (MW)                                    (pcurrentdrivemw)         2.233E+02     
 Maximum Allowed Bootstrap current fraction                               (bscfmax)                 9.900E-01     
 Fusion gain factor Q                                                     (bigq)                    1.366E+01  OP 
 Auxiliary current drive (A)                                              (auxiliary_cd)            1.189E+07  OP 
 Current drive efficiency (A/W)                                           (effcd)                   5.324E-02  OP 
 Normalised current drive efficiency, gamma (10^20 A/W-m2)                (gamcd)                   3.000E-01  OP 
 Wall plug to injector efficiency                                         (etacd)                   4.000E-01     
 ECRH plasma heating efficiency                                           (gamma_ecrh)              3.000E-01     
 
 Fractions of current drive :
 
 Bootstrap fraction                                                       (bootipf)                     0.525  OP 
 Diamagnetic fraction                                                     (diaipf)                      0.000  OP 
 Pfirsch-Schlueter fraction                                               (psipf)                       0.000  OP 
 Auxiliary current drive fraction                                         (faccd)                       0.475  OP 
 Inductive fraction                                                       (facoh)                       0.000  OP 
 Total                                                                    (plasipf+faccd+facoh          1.000     
 Fraction of the plasma current produced by non-inductive means           (fvsbrnni)                    1.000     
 
 Electron cyclotron injected power (MW)                                   (echpwr)                  2.250E+02  OP 
 Maximum allowable ECRH power (MW)                                        (pinjalw)                   225.000     
 ECH wall plug efficiency                                                 (etaech)                  4.000E-01     
 ECH wall plug power (MW)                                                 (echwpow)                 5.625E+02  OP 
 
 *************************************************** Times ****************************************************
 
 Initial charge time for CS from zero current (s)                         (tramp)                      50.043     
 Plasma current ramp-up time (s)                                          (tohs)                       50.043     
 Heating time (s)                                                         (theat)                      10.000     
 Burn time (s)                                                            (tburn)                   1.000E+04  OP 
 Reset time to zero current for CS (s)                                    (tqnch)                      50.043     
 Time between pulses (s)                                                  (tdwell)                      0.000     
 
 Total plant cycle time (s)                                               (tcycle)                  1.016E+04  OP 
 
 ************************************************ Radial Build ************************************************
 
                                          Thickness (m)    Radius (m)
 Device centreline                            0.000           0.000                       
 Machine bore                                 1.238           1.238   (bore)              
 Central solenoid                             0.500           1.738   (ohcth)             
 CS precompression                            0.104           1.842   (precomp)           
 Gap                                          0.050           1.892   (gapoh)             
 TF coil inboard leg                          1.486           3.378   (tfcth)             
 Gap                                          0.050           3.428   (tftsgap)           
 Thermal shield                               0.050           3.478   (thshield)          
 Gap                                          0.020           3.498   (gapds)             
 Vacuum vessel (and shielding)                0.600           4.098   (d_vv_in + shldith) 
 Gap                                          0.020           4.118   (vvblgap)           
 Inboard blanket                              0.755           4.873   (blnkith)           
 Inboard first wall                           0.018           4.891   (fwith)             
 Inboard scrape-off                           0.225           5.116   (scrapli)           
 Plasma geometric centre                      3.668           8.784   (rminor)            
 Plasma outboard edge                         3.668          12.452   (rminor)            
 Outboard scrape-off                          0.225          12.677   (scraplo)           
 Outboard first wall                          0.018          12.695   (fwoth)             
 Outboard blanket                             0.982          13.677   (blnkoth)           
 Gap                                          0.020          13.697   (vvblgap)           
 Vacuum vessel (and shielding)                1.100          14.797   (d_vv_out+shldoth)  
 Gap                                          1.904          16.701   (gapsto)            
 Thermal shield                               0.050          16.751   (thshield)          
 Gap                                          0.050          16.801   (tftsgap)           
 TF coil outboard leg                         1.486          18.287   (tfthko)            
 
 *********************************************** Vertical Build ***********************************************
 
 Single null case
                                          Thickness (m)    Height (m)
 TF coil                                      1.486          10.520   (tfcth)             
 Gap                                          0.050           9.035   (tftsgap)           
 Thermal shield                               0.050           8.985   (thshield)          
 Gap                                          0.050           8.935   (vgap2)             
 Vacuum vessel (and shielding)                0.600           8.885   (d_vv_top+shldtth)  
 Gap                                          0.020           8.285   (vvblgap)           
 Top blanket                                  0.869           8.265   (blnktth)           
 Top first wall                               0.018           7.396   (fwtth)             
 Top scrape-off                               0.600           7.378   (vgaptop)           
 Plasma top                                   6.778           6.778   (rminor*kappa)      
 Midplane                                     0.000          -0.000                       
 Plasma bottom                                6.778          -6.778   (rminor*kappa)      
 Lower scrape-off                             2.002          -8.780   (vgap)              
 Divertor structure                           0.621          -9.401   (divfix)            
 Vacuum vessel (and shielding)                1.000         -10.401   (d_vv_bot+shldlth)  
 Gap                                          0.050         -10.451   (vgap2)             
 Thermal shield                               0.050         -10.501   (thshield)          
 Gap                                          0.050         -10.551   (tftsgap)           
 TF coil                                      1.486         -12.037   (tfcth)             
 
 ************************************* Divertor build and plasma position *************************************
 
 Divertor Configuration = Single Null Divertor
 
 Plasma top position, radial (m)                                          (ptop_radial)                 6.950  OP 
 Plasma top position, vertical (m)                                        (ptop_vertical)               6.778  OP 
 Plasma geometric centre, radial (m)                                      (rmajor.)                     8.784  OP 
 Plasma geometric centre, vertical (m)                                    (0.0)                         0.000  OP 
 Plasma lower triangularity                                               (tril)                        0.500  OP 
 Plasma elongation                                                        (kappa.)                      1.848  OP 
 TF coil vertical offset (m)                                              (tfoffset)                   -0.758  OP 
 Plasma outer arc radius of curvature (m)                                 (rco)                         6.926  OP 
 Plasma inner arc radius of curvature (m)                                 (rci)                        13.443  OP 
 Plasma lower X-pt, radial (m)                                            (rxpt)                        6.950  OP 
 Plasma lower X-pt, vertical (m)                                          (zxpt)                       -6.778  OP 
 Poloidal plane angle between vertical and inner leg (rad)                (thetai)                      0.207  OP 
 Poloidal plane angle between vertical and outer leg (rad)                (thetao)                      1.042  OP 
 Poloidal plane angle between inner leg and plate (rad)                   (betai)                       1.000     
 Poloidal plane angle between outer leg and plate (rad)                   (betao)                       1.000     
 Inner divertor leg poloidal length (m)                                   (plsepi)                      1.000     
 Outer divertor leg poloidal length (m)                                   (plsepo)                      1.500     
 Inner divertor plate length (m)                                          (plleni)                      1.000     
 Outer divertor plate length (m)                                          (plleno)                      1.000     
 Inner strike point, radial (m)                                           (rspi)                        5.972  OP 
 Inner strike point, vertical (m)                                         (zspi)                       -6.984  OP 
 Inner plate top, radial (m)                                              (rplti)                       6.149  OP 
 Inner plate top, vertical (m)                                            (zplti)                      -6.516  OP 
 Inner plate bottom, radial (m)                                           (rplbi)                       5.794  OP 
 Inner plate bottom, vertical (m)                                         (zplbi)                      -7.451  OP 
 Outer strike point, radial (m)                                           (rspo)                        7.707  OP 
 Outer strike point, vertical (m)                                         (zspo)                       -8.073  OP 
 Outer plate top, radial (m)                                              (rplto)                       7.934  OP 
 Outer plate top, vertical (m)                                            (zplto)                      -7.628  OP 
 Outer plate bottom, radial (m)                                           (rplbo)                       7.479  OP 
 Outer plate bottom, vertical (m)                                         (zplbo)                      -8.519  OP 
 Calculated maximum divertor height (m)                                   (divht)                       2.002  OP 
 
 ************************************************* TF coils  **************************************************
 
 
 TF Coil Stresses (CCFE model) :
 
 Plane stress model with smeared properties
 Allowable maximum shear stress in TF coil case (Tresca criterion) (Pa)   (sig_tf_case_max)         5.800E+08     
 Allowable maximum shear stress in TF coil conduit (Tresca criterion) (Pa (sig_tf_wp_max)           5.800E+08     
 Materal stress of the point of maximum shear stress (Tresca criterion) for each layer
 Please use utilities/plot_stress_tf.py for radial plots plots summary
 Layers                   Steel case         WP
 Radial stress               (MPa)       0.000      -132.076
 toroidal stress             (MPa)    -381.387      -413.195
 Vertical stress             (MPa)     166.805       166.805
 Von-Mises stress            (MPa)     486.721       517.182
 Shear (Tresca) stress       (MPa)     548.192       580.000
 
 Toroidal modulus            (GPa)     205.000        31.487
 Vertical modulus            (GPa)     205.000       126.983
 
 WP toroidal modulus (GPa)                                                (eyoung_wp_t*1.0D-9)      2.367E+01  OP 
 WP vertical modulus (GPa)                                                (eyoung_wp_z*1.0D-9)      9.656E+01  OP 
 Maximum radial deflection at midplane (m)                                (deflect)                -3.393E-03  OP 
 Vertical strain on casing                                                (casestr)                 8.137E-04  OP 
 Vertical strain on winding pack                                          (windstrain)              1.781E-03  OP 
 Radial strain on insulator                                               (insstrain)              -9.590E-03  OP 
 
 TF design
 
 Conductor technology                                                     (i_tf_sup)                        1     
   -> Superconducting coil (SC)
 Superconductor material                                                  (i_tf_sc_mat)                     5     
   -> WST Nb3Sn
 Presence of TF demountable joints                                        (itart)                           0     
   -> Coils without demountable joints
 TF inboard leg support strategy                                          (i_tf_bucking)                    1     
   -> Steel casing
 
 TF coil Geometry :
 
 Number of TF coils                                                       (n_tf)                           16     
 Inboard leg centre radius (m)                                            (r_tf_inboard_mid)        2.635E+00  OP 
 Outboard leg centre radius (m)                                           (r_tf_outboard_mid)       1.754E+01  OP 
 Total inboard leg radial thickness (m)                                   (tfcth)                   1.486E+00  ITV
 Total outboard leg radial thickness (m)                                  (tfthko)                  1.486E+00     
 Outboard leg toroidal thickness (m)                                      (tftort)                  1.318E+00  OP 
 Maximum inboard edge height (m)                                          (hmax)                    1.055E+01  OP 
 Mean coil circumference (including inboard leg length) (m)               (tfleng)                  5.910E+01  OP 
 Vertical TF shape                                                        (i_tf_shape)                      1     
 
 D-shape coil, inner surface shape approximated by
 by a straight segment and elliptical arcs between the following points:
 
 point         x(m)           y(m)
   1          3.378          5.421
   2          8.051          9.035
   3         16.801          0.000
   4          8.051        -10.551
   5          3.378         -6.331
 
 Global material area/fractions:
 
 TF cross-section (total) (m2)                                            (tfareain)                2.461E+01     
 Total steel cross-section (m2)                                           (a_tf_steel*n_tf)         1.755E+01     
 Total steel TF fraction                                                  (f_tf_steel)              7.131E-01     
 Total Insulation cross-section (total) (m2)                              (a_tf_ins*n_tf)           2.154E+00     
 Total Insulation fraction                                                (f_tf_ins)                8.754E-02     
 
 External steel Case Information :
 
 Casing cross section area (per leg) (m2)                                 (acasetf)                 7.286E-01     
 Inboard leg case plasma side wall thickness (m)                          (casthi)                  6.000E-02     
 Inboard leg case inboard "nose" thickness (m)                            (thkcas)                  3.279E-01  ITV
 Inboard leg case sidewall thickness at its narrowest point (m)           (casths)                  5.000E-02     
 External case mass per coil (kg)                                         (whtcas)                  1.196E+06  OP 
 
 TF winding pack (WP) geometry:
 
 WP cross section area with insulation and insertion (per coil) (m2)      (awpc)                    8.092E-01     
 WP cross section area (per coil) (m2)                                    (aswp)                    7.451E-01     
 Winding pack radial thickness (m)                                        (dr_tf_wp)                1.033E+00  OP 
 Winding pack toroidal width (m)                                          (wwp1)                    7.833E-01  OP 
 Ground wall insulation thickness (m)                                     (tinstf)                  8.000E-03     
 Winding pack insertion gap (m)                                           (tfinsgap)                1.000E-02     
 
 TF winding pack (WP) material area/fractions:
 
 Steel WP cross-section (total) (m2)                                      (aswp*n_tf)               5.888E+00     
 Steel WP fraction                                                        (aswp/awpc)               4.548E-01     
 Insulation WP fraction                                                   (aiwp/awpc)               1.316E-01     
 Cable WP fraction                                                        ((awpc-aswp-aiwp)/awpc)   4.137E-01     
 
 WP turn information:
 
 Turn parametrisation                                                     (i_tf_turns_integer)              1     
   Integer number of turns
 Number of turns per TF coil                                              (n_tf_turn)               2.000E+02  OP 
 Number of TF pancakes                                                    (n_pancake)                      20     
 Number of TF layers                                                      (n_layer)                        10     
 
 Radial width of turn (m)                                                 (t_turn_radial)           9.971E-02     
 Toroidal width of turn (m)                                               (t_turn_toroidal)         3.737E-02     
 Radial width of conductor (m)                                            (elonductor_radial)       9.571E-02  OP 
 Toroidal width of conductor (m)                                          (t_conductor_toroidal)    3.337E-02  OP 
 Radial width of cable space                                              (t_cable_radial)          7.971E-02     
 Toroidal width of cable space                                            (t_cable_toroidal)        1.737E-02     
 Steel conduit thickness (m)                                              (thwcndut)                8.000E-03  ITV
 Inter-turn insulation thickness (m)                                      (thicndut)                2.000E-03     
 
 Conductor information:
 
 Diameter of central helium channel in cable                              (dhecoil)                 1.000E-02     
 Fractions by area
 internal area of the cable space                                         (acstf)                   1.353E-03     
 Coolant fraction in conductor excluding central channel                  (vftf)                    3.000E-01     
 Copper fraction of conductor                                             (fcutfsu)                 8.420E-01  ITV
 Superconductor fraction of conductor                                     (1-fcutfsu)               1.580E-01     
 Check total area fractions in winding pack = 1                                                         1.000     
 minimum TF conductor temperature margin  (K)                             (tmargmin_tf)                 1.500     
 TF conductor temperature margin (K)                                      (tmargtf)                     1.500     
 
 TF coil mass:
 
 Superconductor mass per coil (kg)                                        (whtconsc)                7.568E+03  OP 
 Copper mass per coil (kg)                                                (whtconcu)                7.564E+04  OP 
 Steel conduit mass per coil (kg)                                         (whtconsh)                1.696E+05  OP 
 Conduit insulation mass per coil (kg)                                    (whtconin)                1.132E+04  OP 
 Total conduit mass per coil (kg)                                         (whtcon)                  2.642E+05  OP 
 Mass of each TF coil (kg)                                                (whttf/n_tf)              1.467E+06  OP 
 Total TF coil mass (kg)                                                  (whttf)                   2.347E+07     
 
 Maximum B field and currents:
 
 Nominal peak field assuming toroidal symmetry (T)                        (bmaxtf)                  1.120E+01  OP 
 Total current in all TF coils (MA)                                       (ritfc/1.D6)              1.812E+02  OP 
 TF coil current (summed over all coils) (A)                              (ritfc)                   1.812E+08     
 Actual peak field at discrete conductor (T)                              (bmaxtfrp)                1.172E+01  OP 
 Winding pack current density (A/m2)                                      (jwptf)                   1.520E+07  OP 
 Inboard leg mid-plane conductor current density (A/m2)                   (oacdcp)                  7.364E+06     
 Total stored energy in TF coils (GJ)                                     (estotftgj)               1.308E+02  OP 
 
 TF Forces:
 
 Inboard vertical tension per coil (N)                                    (vforce)                  1.829E+08  OP 
 Outboard vertical tension per coil (N)                                   (vforce_outboard)         1.829E+08  OP 
 inboard vertical tension fraction (-)                                    (f_vforce_inboard)        5.000E-01  OP 
 Centring force per coil (N/m)                                            (cforce)                  6.341E+07  OP 
 
 Ripple information:
 
 Max allowed ripple amplitude at plasma outboard midplane (%)             (ripmax)                  6.000E-01     
 Ripple amplitude at plasma outboard midplane (%)                         (ripple)                  6.000E-01  OP 
 
 Quench information :
 
 Allowable stress in vacuum vessel (VV) due to quench (Pa)                (sigvvall)                9.300E+07     
 Minimum allowed quench time due to stress in VV (s)                      (taucq)                   2.846E+01  OP 
 Actual quench time (or time constant) (s)                                (tdmptf)                  2.889E+01  ITV
 Maximum allowed voltage during quench due to insulation (kV)             (vdalw)                   1.000E+01  ITV
 Actual quench voltage (kV)                                               (vtfskv)                  1.000E+01  OP 
 Maximum allowed temp rise during a quench (K)                            (tmaxpro)                 1.500E+02     
 
 Radial build of TF coil centre-line :
 
                                          Thickness (m)    Outer radius (m)
 Innermost edge of TF coil                    1.892           1.892                       
 Coil case ("nose")                           0.328           2.220   (thkcas)            
 Insertion gap for winding pack               0.010           2.230   (tfinsgap)          
 Winding pack ground insulation               0.008           2.238   (tinstf)            
 Winding - first half                         0.499           2.737   (dr_tf_wp/2-tinstf-t
 Winding - second half                        0.499           3.235   (dr_tf_wp/2-tinstf-t
 Winding pack insulation                      0.008           3.243   (tinstf)            
 Insertion gap for winding pack               0.010           3.253   (tfinsgap)          
 Plasma side case min radius                  0.060           3.313   (casthi)            
 Plasma side case max radius                  3.378           3.378   (r_tf_inboard_out)  
 TF coil dimensions are consistent
 
 ****************************************** Superconducting TF Coils ******************************************
 
 Superconductor switch                                                    (isumat)                          5     
 Superconductor used: Nb3Sn
  (WST Nb3Sn critical surface model)
 Critical field at zero temperature and strain (T)                        (bc20m)                   3.297E+01     
 Critical temperature at zero field and strain (K)                        (tc0m)                    1.606E+01     
 
 Helium temperature at peak field (= superconductor temperature) (K)      (thelium)                 4.750E+00     
 Total helium fraction inside cable space                                 (fhetot)                  3.580E-01  OP 
 Copper fraction of conductor                                             (fcutfsu)                 8.420E-01  ITV
 Strain on superconductor                                                 (strncon_tf)             -5.000E-03     
 Critical current density in superconductor (A/m2)                        (jcritsc)                 6.296E+08  OP 
 Critical current density in strand (A/m2)                                (jcritstr)                9.949E+07  OP 
 Critical current density in winding pack (A/m2)                          (jwdgcrt)                 2.320E+07  OP 
 Actual current density in winding pack (A/m2)                            (jwdgop)                  1.520E+07  OP 
 Minimum allowed temperature margin in superconductor (K)                 (tmargmin_tf)             1.500E+00     
 Actual temperature margin in superconductor (K)                          (tmarg)                   1.500E+00  OP 
 Critical current (A)                                                     (icrit)                   8.643E+04  OP 
 Actual current (A)                                                       (cpttf)                   5.662E+04  ITV
 Actual current / critical current                                        (iooic)                   6.551E-01  OP 
 
 *************************************** Central Solenoid and PF Coils ****************************************
 
 Superconducting central solenoid
 Central solenoid superconductor material                                 (isumatoh)                        5     
  (WST Nb3Sn critical surface model)
 
 Central Solenoid Current Density Limits :
 
 Maximum field at Beginning Of Pulse (T)                                  (bmaxoh0)                 1.405E+01  OP 
 Critical superconductor current density at BOP (A/m2)                    (jscoh_bop)               3.517E+08  OP 
 Critical strand current density at BOP (A/m2)                            (jstrandoh_bop)           1.055E+08  OP 
 Allowable overall current density at BOP (A/m2)                          (rjohc0)                  4.278E+07  OP 
 Actual overall current density at BOP (A/m2)                             (cohbop)                  2.213E+07  OP 
 
 Maximum field at End Of Flattop (T)                                      (bmaxoh)                  1.388E+01  OP 
 Critical superconductor current density at EOF (A/m2)                    (jscoh_eof)               3.682E+08  OP 
 Critical strand current density at EOF (A/m2)                            (jstrandoh_eof)           1.105E+08  OP 
 Allowable overall current density at EOF (A/m2)                          (rjohc)                   4.479E+07  OP 
 Actual overall current density at EOF (A/m2)                             (coheof)                  2.367E+07  ITV
 
 CS inside radius (m)                                                     (bore.)                   1.238E+00     
 CS thickness (m)                                                         (ohcth.)                  5.000E-01     
 Gap between central solenoid and TF coil (m)                             (gapoh)                   5.000E-02  ITV
 CS overall cross-sectional area (m2)                                     (areaoh)                  9.496E+00  OP 
 CS conductor+void cross-sectional area (m2)                              (awpoh)                   5.500E+00  OP 
    CS conductor cross-sectional area (m2)                                (awpoh*(1-vfohc))         3.850E+00  OP 
    CS void cross-sectional area (m2)                                     (awpoh*vfohc)             1.650E+00  OP 
 CS steel cross-sectional area (m2)                                       (areaoh-awpoh)            3.996E+00  OP 
 CS steel area fraction                                                   (oh_steel_frac)           4.208E-01  ITV
 Only hoop stress considered
 Switch for CS stress calculation                                         (i_cs_stress)                     0     
 Allowable stress in CS steel (Pa)                                        (alstroh)                 6.600E+08     
 Hoop stress in CS steel (Pa)                                             (sig_hoop)                6.600E+08  OP 
 Axial stress in CS steel (Pa)                                            (sig_axial)              -8.254E+08  OP 
 Maximum shear stress in CS steel for the Tresca criterion (Pa)           (s_tresca_oh)             6.600E+08  OP 
 Axial force in CS (N)                                                    (axial_force)            -8.121E+08  OP 
 Strain on CS superconductor                                              (strncon_cs)             -5.000E-03     
 Copper fraction in strand                                                (fcuohsu)                 7.000E-01     
 Void (coolant) fraction in conductor                                     (vfohc)                   3.000E-01     
 Helium coolant temperature (K)                                           (tftmp)                   4.750E+00     
 CS temperature margin (K)                                                (tmargoh)                 1.500E+00  OP 
 Minimum permitted temperature margin (K)                                 (tmargmin_cs)             1.500E+00     
 
 Superconducting PF coils
 PF coil superconductor material                                          (isumatpf)                        3     
   (NbTi)
 Copper fraction in conductor                                             (fcupfsu)                 6.900E-01     
 
 PF Coil Case Stress :
 
 Maximum permissible tensile stress (MPa)                                 (sigpfcalw)               5.000E+02     
 JxB hoop force fraction supported by case                                (sigpfcf)                 6.660E-01     
 
 Geometry of PF coils, central solenoid and plasma :
 
 coil           R(m)        Z(m)        dR(m)       dZ(m)       turns     steel thickness(m)
 
  PF 1           5.44       11.38        1.06        1.06      294.28        0.05
  PF 2           5.44      -12.90        1.10        1.10      314.26        0.04
  PF 3          19.44        3.67        1.38        1.38      272.56        0.13
  PF 4          19.44       -3.67        1.38        1.38      272.56        0.13
  PF 5          16.91       10.27        0.94        0.94      163.57        0.09
  PF 6          16.91      -10.27        0.94        0.94      163.57        0.09
  CS             1.49        0.00        0.50       18.99     5226.48        0.11
 Plasma          8.78        0.00        7.34       13.56        1.00
 
 PF Coil Information at Peak Current:
 
 coil  current  allowed J  actual J   J   cond. mass   steel mass     field
         (MA)    (A/m2)     (A/m2)  ratio    (kg)          (kg)        (T)
 
  PF 1   12.42  6.904E+08  1.100E+07  0.02 2.430E+05   5.701E+04    3.311E+00
  PF 2   13.26  7.287E+08  1.100E+07  0.02 2.595E+05   5.285E+04    2.963E+00
  PF 3  -11.50  6.999E+08  6.000E+06  0.01 1.475E+06   7.651E+05    3.225E+00
  PF 4  -11.50  6.999E+08  6.000E+06  0.01 1.475E+06   7.651E+05    3.225E+00
  PF 5   -7.03  7.231E+08  8.000E+06  0.01 5.886E+05   3.182E+05    3.013E+00
  PF 6   -7.03  7.231E+08  8.000E+06  0.01 5.886E+05   3.182E+05    3.013E+00
  CS  -224.74  4.278E+07  2.367E+07  0.55 3.241E+05   2.915E+05    1.405E+01
       ------                             ---------   ---------
       287.49                             4.955E+06   2.568E+06
 
 PF coil current scaling information :
 
 Sum of squares of residuals                                              (ssq0)                    5.947E-05  OP 
 Smoothing parameter                                                      (alfapf)                  5.000E-10     
 
 ****************************************** Volt Second Consumption *******************************************
 
              volt-sec       volt-sec       volt-sec
              start-up         burn          total

 PF coils :    -252.71           0.00        -252.71
 CS coil  :    -148.75           0.00        -148.75
              --------       --------       --------
 Total :       -401.46           0.00        -401.46
 
 Total volt-second consumption by coils (Wb)                              (vstot)                  -4.015E+02  OP 
 
 Summary of volt-second consumption by circuit (Wb) :
 
 circuit       BOP            BOF            EOF
 
     1        9.846         16.725         16.725
     2       10.390         14.060         14.060
     3        1.475        -91.168        -91.168
     4        1.475        -91.168        -91.168
     5        0.928        -38.060        -38.060
     6        0.928        -38.060        -38.060
 CS coil     71.871        -76.875        -76.875
 
 ********************************** Waveforms ***********************************
 
 Currents (Amps/coil) as a function of time :
 
                                       time (sec)

                0.00      50.04     100.09     110.09   10110.09   10160.13
               Start      BOP        EOR        BOF        EOF        EOP        
 circuit
   1         0.000E+00  7.311E+06  1.242E+07  1.242E+07  1.242E+07  0.000E+00
   2         0.000E+00  9.800E+06  1.326E+07  1.326E+07  1.326E+07  0.000E+00
   3        -0.000E+00  1.861E+05 -1.150E+07 -1.150E+07 -1.150E+07 -0.000E+00
   4        -0.000E+00  1.861E+05 -1.150E+07 -1.150E+07 -1.150E+07 -0.000E+00
   5        -0.000E+00  1.716E+05 -7.034E+06 -7.034E+06 -7.034E+06 -0.000E+00
   6        -0.000E+00  1.716E+05 -7.034E+06 -7.034E+06 -7.034E+06 -0.000E+00
   7        -0.000E+00  2.101E+08 -2.247E+08 -2.247E+08 -2.247E+08 -0.000E+00
 Plasma (A)  0.000E+00  0.000E+00  2.502E+07  2.502E+07  2.502E+07  0.000E+00
 
 This consists of: CS coil field balancing:
   1         0.000E+00  7.311E+06 -7.820E+06 -7.820E+06 -7.820E+06  0.000E+00
   2         0.000E+00  9.800E+06 -1.048E+07 -1.048E+07 -1.048E+07  0.000E+00
   3        -0.000E+00  1.861E+05 -1.990E+05 -1.990E+05 -1.990E+05 -0.000E+00
   4        -0.000E+00  1.861E+05 -1.990E+05 -1.990E+05 -1.990E+05 -0.000E+00
   5        -0.000E+00  1.716E+05 -1.835E+05 -1.835E+05 -1.835E+05 -0.000E+00
   6        -0.000E+00  1.716E+05 -1.835E+05 -1.835E+05 -1.835E+05 -0.000E+00
   7        -0.000E+00  2.101E+08 -2.247E+08 -2.247E+08 -2.247E+08 -0.000E+00
 
 And: equilibrium field:
   1         0.000E+00  0.000E+00  2.024E+07  2.024E+07  2.024E+07  0.000E+00
   2         0.000E+00  0.000E+00  2.374E+07  2.374E+07  2.374E+07  0.000E+00
   3         0.000E+00  0.000E+00 -1.130E+07 -1.130E+07 -1.130E+07  0.000E+00
   4         0.000E+00  0.000E+00 -1.130E+07 -1.130E+07 -1.130E+07  0.000E+00
   5         0.000E+00  0.000E+00 -6.850E+06 -6.850E+06 -6.850E+06  0.000E+00
   6         0.000E+00  0.000E+00 -6.850E+06 -6.850E+06 -6.850E+06  0.000E+00
   7         0.000E+00  0.000E+00  0.000E+00  0.000E+00  0.000E+00  0.000E+00
 
 Ratio of central solenoid current at beginning of Pulse / end of flat-to (fcohbop)                 9.349E-01  ITV
 Ratio of central solenoid current at beginning of Flat-top / end of flat (fcohbof)                 1.000E+00  OP 
 
 *************************** PF Circuit Waveform Data ***************************
 
 Number of PF circuits including CS and plasma                            (ncirt)                           8     
 PF Circuit 01 - Time point 01 (A)                                        (pfc01t01)                0.000E+00     
 PF Circuit 01 - Time point 02 (A)                                        (pfc01t02)                7.311E+06     
 PF Circuit 01 - Time point 03 (A)                                        (pfc01t03)                1.242E+07     
 PF Circuit 01 - Time point 04 (A)                                        (pfc01t04)                1.242E+07     
 PF Circuit 01 - Time point 05 (A)                                        (pfc01t05)                1.242E+07     
 PF Circuit 01 - Time point 06 (A)                                        (pfc01t06)                0.000E+00     
 PF Circuit 02 - Time point 01 (A)                                        (pfc02t01)                0.000E+00     
 PF Circuit 02 - Time point 02 (A)                                        (pfc02t02)                9.800E+06     
 PF Circuit 02 - Time point 03 (A)                                        (pfc02t03)                1.326E+07     
 PF Circuit 02 - Time point 04 (A)                                        (pfc02t04)                1.326E+07     
 PF Circuit 02 - Time point 05 (A)                                        (pfc02t05)                1.326E+07     
 PF Circuit 02 - Time point 06 (A)                                        (pfc02t06)                0.000E+00     
 PF Circuit 03 - Time point 01 (A)                                        (pfc03t01)               -0.000E+00     
 PF Circuit 03 - Time point 02 (A)                                        (pfc03t02)                1.861E+05     
 PF Circuit 03 - Time point 03 (A)                                        (pfc03t03)               -1.150E+07     
 PF Circuit 03 - Time point 04 (A)                                        (pfc03t04)               -1.150E+07     
 PF Circuit 03 - Time point 05 (A)                                        (pfc03t05)               -1.150E+07     
 PF Circuit 03 - Time point 06 (A)                                        (pfc03t06)               -0.000E+00     
 PF Circuit 04 - Time point 01 (A)                                        (pfc04t01)               -0.000E+00     
 PF Circuit 04 - Time point 02 (A)                                        (pfc04t02)                1.861E+05     
 PF Circuit 04 - Time point 03 (A)                                        (pfc04t03)               -1.150E+07     
 PF Circuit 04 - Time point 04 (A)                                        (pfc04t04)               -1.150E+07     
 PF Circuit 04 - Time point 05 (A)                                        (pfc04t05)               -1.150E+07     
 PF Circuit 04 - Time point 06 (A)                                        (pfc04t06)               -0.000E+00     
 PF Circuit 05 - Time point 01 (A)                                        (pfc05t01)               -0.000E+00     
 PF Circuit 05 - Time point 02 (A)                                        (pfc05t02)                1.716E+05     
 PF Circuit 05 - Time point 03 (A)                                        (pfc05t03)               -7.034E+06     
 PF Circuit 05 - Time point 04 (A)                                        (pfc05t04)               -7.034E+06     
 PF Circuit 05 - Time point 05 (A)                                        (pfc05t05)               -7.034E+06     
 PF Circuit 05 - Time point 06 (A)                                        (pfc05t06)               -0.000E+00     
 PF Circuit 06 - Time point 01 (A)                                        (pfc06t01)               -0.000E+00     
 PF Circuit 06 - Time point 02 (A)                                        (pfc06t02)                1.716E+05     
 PF Circuit 06 - Time point 03 (A)                                        (pfc06t03)               -7.034E+06     
 PF Circuit 06 - Time point 04 (A)                                        (pfc06t04)               -7.034E+06     
 PF Circuit 06 - Time point 05 (A)                                        (pfc06t05)               -7.034E+06     
 PF Circuit 06 - Time point 06 (A)                                        (pfc06t06)               -0.000E+00     
 CS Circuit  - Time point 01 (A)                                          (cst01)                  -0.000E+00     
 CS Circuit  - Time point 02 (A)                                          (cst02)                   2.101E+08     
 CS Circuit  - Time point 03 (A)                                          (cst03)                  -2.247E+08     
 CS Circuit  - Time point 04 (A)                                          (cst04)                  -2.247E+08     
 CS Circuit  - Time point 05 (A)                                          (cst05)                  -2.247E+08     
 CS Circuit  - Time point 06 (A)                                          (cst06)                  -0.000E+00     
 Plasma  - Time point 01 (A)                                              (plasmat01)               0.000E+00     
 Plasma  - Time point 02 (A)                                              (plasmat02)               0.000E+00     
 Plasma  - Time point 03 (A)                                              (plasmat03)               2.502E+07     
 Plasma  - Time point 04 (A)                                              (plasmat04)               2.502E+07     
 Plasma  - Time point 05 (A)                                              (plasmat05)               2.502E+07     
 Plasma  - Time point 06 (A)                                              (plasmat06)               0.000E+00     
 
 ********************************************* Support Structure **********************************************
 
 Outer PF coil fence mass (kg)                                            (fncmass)                 7.828E+05  OP 
 Intercoil support structure mass (kg)                                    (aintmass)                8.660E+06  OP 
 Mass of cooled components (kg)                                           (coldmass)                5.878E+07  OP 
 Gravity support structure mass (kg)                                      (clgsmass)                2.396E+06  OP 
 Torus leg support mass (kg)                                              (gsm1)                    1.108E+05  OP 
 Ring beam mass (kg)                                                      (gsm2)                    5.891E+05  OP 
 Ring legs mass (kg)                                                      (gsm3)                    1.448E+06  OP 
 
 ******************************************** PF Coil Inductances *********************************************
 
 Inductance matrix [H] :
 
   1     1.5E+00 9.7E-03 1.9E-01 1.2E-01 1.7E-01 3.8E-02 2.2E-01 4.0E-04
   2     9.7E-03 1.7E+00 1.1E-01 1.9E-01 3.5E-02 1.8E-01 1.6E-01 3.3E-04
   3     1.9E-01 1.1E-01 6.4E+00 2.0E+00 1.1E+00 5.6E-01 2.8E-01 2.2E-03
   4     1.2E-01 1.9E-01 2.0E+00 6.4E+00 5.6E-01 1.1E+00 2.8E-01 2.2E-03
   5     1.7E-01 3.5E-02 1.1E+00 5.6E-01 2.2E+00 1.7E-01 1.4E-01 8.9E-04
   6     3.8E-02 1.8E-01 5.6E-01 1.1E+00 1.7E-01 2.2E+00 1.4E-01 8.9E-04
  CS     2.2E-01 1.6E-01 2.8E-01 2.8E-01 1.4E-01 1.4E-01 1.0E+01 1.8E-03
 Plasma  4.0E-04 3.3E-04 2.2E-03 2.2E-03 8.9E-04 8.9E-04 1.8E-03 1.3E-05
 
 ************************************ Pumping for primary coolant (helium) ************************************
 
 Pressure drop in FW and blanket coolant incl. hx and pipes (Pa)          (dp_he)                   5.500E+05     
 Fraction of FW and blanket thermal power required for pumping            (fpump)                   8.946E-02  OP 
 Total power absorbed by FW & blanket (MW)                                (p_plasma)                3.359E+03  OP 
 Inlet temperature of FW & blanket coolant pump (K)                       (t_in_compressor)         5.570E+02  OP 
 Coolant pump outlet/Inlet temperature of FW & blanket (K)                (t_in_bb)                 5.731E+02     
 Outlet temperature of FW & blanket (K)                                   (t_out_bb)                7.731E+02     
 Mechanical pumping power for FW and blanket cooling loop including heat  (htpmw_fw_blkt)           3.300E+02  OP 
 Mechanical pumping power for divertor (MW)                               (htpmw_div)               2.607E+00  OP 
 Mechanical pumping power for shield and vacuum vessel (MW)               (htpmw_shld)              1.263E-02  OP 
 
 ********************************** First wall and blanket : CCFE HCPB model **********************************
 
 
 Blanket Composition by volume :
 
 Titanium beryllide fraction                                              (fbltibe12)                   0.375  OP 
 Lithium orthosilicate fraction                                           (fblli2sio4)                  0.375  OP 
 Steel fraction                                                           (fblss_ccfe)                  0.097  OP 
 Coolant fraction                                                         (vfcblkt)                     0.053     
 Purge gas fraction                                                       (vfpblkt)                     0.100     
 
 Component Volumes :
 
 First Wall Armour Volume (m3)                                            (fw_armour_vol)               8.788  OP 
 First Wall Volume (m3)                                                   (volfw)                      27.823  OP 
 Blanket Volume (m3)                                                      (volblkt)                  1690.137  OP 
 Shield Volume (m3)                                                       (volshld)                   877.859  OP 
 Vacuum vessel volume (m3)                                                (vdewin)                   1346.582  OP 
 
 Component Masses :
 
 First Wall Armour Mass (kg)                                              (fw_armour_mass)          1.692E+05  OP 
 First Wall Mass, excluding armour (kg)                                   (fwmass)                  2.170E+05  OP 
 Blanket Mass - Total(kg)                                                 (whtblkt)                 4.233E+06  OP 
     Blanket Mass - TiBe12 (kg)                                           (whtbltibe12)             1.432E+06  OP 
     Blanket Mass - Li2SiO4 (kg)                                          (whtblli4sio4)            1.521E+06  OP 
     Blanket Mass - Steel (kg)                                            (whtblss)                 1.279E+06  OP 
 Total mass of armour, first wall and blanket (kg)                        (armour_fw_bl_mass)       4.619E+06  OP 
 Shield Mass (kg)                                                         (whtshld)                 2.739E+06  OP 
 Vacuum vessel mass (kg)                                                  (vvmass)                  1.050E+07  OP 
 
 Nuclear heating :
 
 Total nuclear heating in TF+PF coils (CS is negligible) (MW)             (ptfnuc)                  8.204E-02  OP 
 Total nuclear heating in FW (MW)                                         (pnucfw)                  4.155E+02  OP 
 Total nuclear heating in the blanket (including emult) (MW)              (pnucblkt)                2.340E+03  OP 
 (Note: emult is fixed for this model inside the code)
 Total nuclear heating in the shield (MW)                                 (pnucshld)                2.526E+00  OP 
 Total nuclear heating in the divertor (MW)                               (pnucdiv)                 2.827E+02  OP 
 
  Diagostic output for nuclear heating :
 
 Blanket exponential factor                                               (exp_blanket)             1.000E+00  OP 
 Shield: first exponential                                                (exp_shield1)             1.721E-03  OP 
 Shield: second exponential                                               (exp_shield2)             2.543E-01  OP 
 Solid angle fraction taken by on divertor                                (fdiv)                    1.150E-01     
 Switch for plant secondary cycle                                         (secondary_cycle)                 2     
 First wall coolant pressure (Pa)                                         (fwpressure)              1.550E+07     
 Blanket coolant pressure (Pa)                                            (blpressure)              1.550E+07     
 Allowable nominal neutron fluence at first wall (MW.year/m2)             (abktflnc)                1.500E+01     
 No of inboard blanket modules poloidally                                 (nblktmodpi)                      7     
 No of inboard blanket modules toroidally                                 (nblktmodti)                     32     
 No of outboard blanket modules poloidally                                (nblktmodpo)                      8     
 No of outboard blanket modules toroidally                                (nblktmodto)                     48     
 Isentropic efficiency of first wall / blanket coolant pumps              (etaiso)                  9.000E-01     
 
 Other volumes, masses and areas :
 
 First wall area (m2)                                                     (fwarea)                  2.254E+03  OP 
 Cryostat internal radius (m)                                             (rdewex)                  2.064E+01  OP 
 Cryostat internal half-height (m)                                        (zdewex)                  1.811E+01  OP 
 Vertical clearance from TF coil to cryostat (m)                          (clh1)                    6.068E+00  OP 
 Divertor area (m2)                                                       (divsur)                  2.247E+02  OP 
 Divertor mass (kg)                                                       (divmas)                  5.505E+04  OP 
 
 ********************************** Superconducting TF Coil Power Conversion **********************************
 
 TF coil current (kA)                                                     (itfka)                   5.662E+01  OP 
 Number of TF coils                                                       (ntfc)                    1.600E+01     
 Voltage across a TF coil during quench (kV)                              (vtfskv)                  1.000E+01  OP 
 TF coil charge time (hours)                                              (tchghr)                  4.000E+00     
 Total inductance of TF coils (H)                                         (ltfth)                   8.163E+01  OP 
 Total resistance of TF coils (ohm)                                       (rcoils)                  0.000E+00  OP 
 TF coil charging voltage (V)                                             (tfcv)                    4.314E+02     
 Number of DC circuit breakers                                            (ntfbkr)                  1.600E+01     
 Number of dump resistors                                                 (ndumpr)                  6.400E+01     
 Resistance per dump resistor (ohm)                                       (r1dump)                  1.766E-01  OP 
 Dump resistor peak power (MW)                                            (r1ppmw)                  1.416E+02  OP 
 Energy supplied per dump resistor (MJ)                                   (r1emj)                   2.044E+03  OP 
 TF coil L/R time constant (s)                                            (ttfsec)                  2.889E+01  OP 
 Power supply voltage (V)                                                 (tfpsv)                   4.530E+02  OP 
 Power supply current (kA)                                                (tfpska)                  5.945E+01  OP 
 DC power supply rating (kW)                                              (tfckw)                   2.693E+04  OP 
 AC power for charging (kW)                                               (tfackw)                  2.992E+04  OP 
 TF coil resistive power (MW)                                             (rpower)                  6.254E+00  OP 
 TF coil inductive power (MVA)                                            (xpower)                  1.817E+01  OP 
 Aluminium bus current density (kA/cm2)                                   (djmka)                   1.250E-01     
 Aluminium bus cross-sectional area (cm2)                                 (albusa)                  4.530E+02  OP 
 Total length of TF coil bussing (m)                                      (tfbusl)                  3.373E+03  OP 
 Aluminium bus weight (tonnes)                                            (albuswt)                 4.125E+02  OP 
 Total TF coil bus resistance (ohm)                                       (rtfbus)                  1.951E-03  OP 
 TF coil bus voltage drop (V)                                             (vtfbus)                  1.105E+02  OP 
 Dump resistor floor area (m2)                                            (drarea)                  5.169E+03  OP 
 TF coil power conversion floor space (m2)                                (tfcfsp)                  1.476E+03  OP 
 TF coil power conv. building volume (m3)                                 (tfcbv)                   8.855E+03  OP 
 TF coil AC inductive power demand (MW)                                   (xpwrmw)                  2.019E+01  OP 
 Total steady state AC power demand (MW)                                  (tfacpd)                  6.949E+00  OP 
 
 ****************************** PF Coils and Central Solenoid: Power and Energy *******************************
 
 Number of PF coil circuits                                               (pfckts)                  1.200E+01     
 Sum of PF power supply ratings (MVA)                                     (spsmva)                  1.701E+03  OP 
 Total PF coil circuit bus length (m)                                     (spfbusl)                 2.523E+03  OP 
 Total PF coil bus resistive power (kW)                                   (pfbuspwr)                1.757E+03  OP 
 Total PF coil resistive power (kW)                                       (srcktpm)                 1.757E+03  OP 
 Maximum PF coil voltage (kV)                                             (vpfskv)                  2.000E+01     
 Efficiency of transfer of PF stored energy into or out of storage        (etapsu)                  9.000E-01     
 (Energy is dissipated in PFC power supplies only when total PF energy increases or decreases.)
 Maximum stored energy in poloidal field (MJ)                             (ensxpfm)                 3.314E+04  OP 
 Peak absolute rate of change of stored energy in poloidal field (MW)     peakpoloidalpower         6.622E+02  OP 
 Energy stored in poloidal magnetic field :
 
                                            time (sec)

                     0.00      50.04     100.09     110.09   10110.09   10160.13
 Time point         Start      BOP        EOR        BOF        EOF        EOP        
 Energy (MJ)      0.000E+00  1.023E+04  3.314E+04  3.314E+04  3.314E+04  0.000E+00
 
 Interval                tramp      tohs       theat      tburn      tqnch      
 dE/dt (MW)            2.044E+02  4.578E+02  0.000E+00  0.000E+00 -6.622E+02
 
 
 *********************************************** Vacuum System ************************************************
 
 Pumpdown to Base Pressure :
 
 First wall outgassing rate (Pa m/s)                                      (rat)                     1.300E-08     
 Total outgassing load (Pa m3/s)                                          (ogas)                    2.425E-04  OP 
 Base pressure required (Pa)                                              (pbase)                   5.000E-04     
 Required N2 pump speed (m3/s)                                            (s(1))                    4.850E-01  OP 
 N2 pump speed provided (m3/s)                                            (snet(1))                 1.571E+02  OP 
 
 Pumpdown between Burns :
 
 Plasma chamber volume (m3)                                               (volume)                  4.389E+03  OP 
 Chamber pressure after burn (Pa)                                         (pend)                    1.328E-01  OP 
 Chamber pressure before burn (Pa)                                        (pstart)                  1.328E-03     
 Allowable pumping time switch                                            (dwell_pump)                      0     
 Dwell time between burns (s)                                             (tdwell.)                 0.000E+00     
 CS ramp-up time burns (s)                                                (tramp.)                  5.004E+01     
 Allowable pumping time between burns (s)                                 (tpump)                   5.004E+01     
 Required D-T pump speed (m3/s)                                           (s(2))                    4.039E+02  OP 
 D-T pump speed provided (m3/s)                                           (snet(2))                 4.039E+02  OP 
 
 Helium Ash Removal :
 
 Divertor chamber gas pressure (Pa)                                       (prdiv)                   3.600E-01     
 Helium gas fraction in divertor chamber                                  (fhe)                     2.011E-01  OP 
 Required helium pump speed (m3/s)                                        (s(3))                    6.239E+01  OP 
 Helium pump speed provided (m3/s)                                        (snet(3))                 1.371E+02  OP 
 
 D-T Removal at Fuelling Rate :
 
 D-T fuelling rate (kg/s)                                                 (frate)                   4.505E-05  OP 
 Required D-T pump speed (m3/s)                                           (s(4))                    6.239E+01  OP 
 D-T pump speed provided (m3/s)                                           (snet(4))                 4.039E+02  OP 
 
 The vacuum pumping system size is governed by the
 requirements for pumpdown between burns.
 
 Number of large pump ducts                                               (nduct)                          16     
 Passage diameter, divertor to ducts (m)                                  (d(imax))                 1.271E+00  OP 
 Passage length (m)                                                       (l1)                      2.286E+00  OP 
 Diameter of ducts (m)                                                    (dout)                    1.525E+00  OP 
 Duct length, divertor to elbow (m)                                       (l2)                      4.800E+00  OP 
 Duct length, elbow to pumps (m)                                          (l3)                      2.000E+00     
 Number of pumps                                                          (pumpn)                   6.463E+01  OP 
 
 The vacuum system uses cryo pumps
 
 ******************************************* Plant Buildings System *******************************************
 
 Internal volume of reactor building (m3)                                 (vrci)                    1.533E+06     
 Dist from centre of torus to bldg wall (m)                               (wrbi)                    4.603E+01     
 Effective floor area (m2)                                                (efloor)                  4.620E+05     
 Reactor building volume (m3)                                             (rbv)                     1.711E+06     
 Reactor maintenance building volume (m3)                                 (rmbv)                    5.454E+05     
 Warmshop volume (m3)                                                     (wsv)                     1.514E+05     
 Tritium building volume (m3)                                             (triv)                    4.000E+04     
 Electrical building volume (m3)                                          (elev)                    4.886E+04     
 Control building volume (m3)                                             (conv)                    6.000E+04     
 Cryogenics building volume (m3)                                          (cryv)                    1.536E+04     
 Administration building volume (m3)                                      (admv)                    1.000E+05     
 Shops volume (m3)                                                        (shov)                    1.000E+05     
 Total volume of nuclear buildings (m3)                                   (volnucb)                 2.286E+06     
 
 **************************************** Electric Power Requirements *****************************************
 
 Facility base load (MW)                                                  (basemw)                  5.000E+00     
 Divertor coil power supplies (MW)                                        (bdvmw)                   0.000E+00     
 Cryoplant electric power (MW)                                            (crymw)                   3.847E+01  OP 
 Primary coolant pumps (MW)                                               (htpmw..)                 3.824E+02  OP 
 PF coil power supplies (MW)                                              (ppfmw)                   1.679E+03  OP 
 TF coil power supplies (MW)                                              (ptfmw)                   6.949E+00  OP 
 Plasma heating supplies (MW)                                             (pheatingmw)              5.625E+02  OP 
 Tritium processing (MW)                                                  (trithtmw..)              1.500E+01     
 Vacuum pumps  (MW)                                                       (vachtmw..)               5.000E-01     
 
 Total pulsed power (MW)                                                  (pacpmw)                  2.759E+03  OP 
 Total base power required at all times (MW)                              (fcsht)                   7.429E+01  OP 
 
 ************************************************* Cryogenics *************************************************
 
 Conduction and radiation heat loads on cryogenic components (MW)         (qss/1.0D6)               2.527E-02  OP 
 Nuclear heating of cryogenic components (MW)                             (qnuc/1.0D6)              1.292E-02  OP 
 Nuclear heating of cryogenic components is a user input.
 AC losses in cryogenic components (MW)                                   (qac/1.0D6)               3.278E-03  OP 
 Resistive losses in current leads (MW)                                   (qcl/1.0D6)               1.232E-02  OP 
 45% allowance for heat loads in transfer lines, storage tanks etc (MW)   (qmisc/1.0D6)             2.421E-02  OP 
 Sum = Total heat removal at cryogenic temperatures (W)                   (helpow/1.0D6)            7.800E-02  OP 
 Temperature of cryogenic components (K)                                  (tmpcry)                  4.500E+00     
 Efficiency (figure of merit) of cryogenic plant is 13% of ideal Carnot v                           2.028E-03  OP 
 Electric power for cryogenic plant (MW)                                  (crypmw)                  3.847E+01  OP 
 
 ************************************ Plant Power / Heat Transport Balance ************************************
 
 
 Assumptions :
 
 Neutron power multiplication in blanket                                  (emult)                   1.269E+00     
 Divertor area fraction of whole toroid surface                           (fdiv)                    1.150E-01     
 H/CD apparatus + diagnostics area fraction                               (fhcd)                    0.000E+00     
 First wall area fraction                                                 (1-fdiv-fhcd)             8.850E-01     
 Switch for pumping of primary coolant                                    (primary_pumping)                 3     
 Mechanical pumping power for FW and blanket cooling loop
 includes heat exchanger, using specified pressure drop
 Mechanical pumping power for FW cooling loop including heat exchanger (M (htpmw_fw)                0.000E+00  OP 
 Mechanical pumping power for blanket cooling loop including heat exchang (htpmw_blkt)              0.000E+00  OP 
 Mechanical pumping power for FW and blanket cooling loop including heat  (htpmw_fw_blkt)           3.300E+02  OP 
 Mechanical pumping power for divertor (MW)                               (htpmw_div)               2.607E+00  OP 
 Mechanical pumping power for shield and vacuum vessel (MW)               (htpmw_shld)              1.263E-02  OP 
 Electrical pumping power for FW and blanket (MW)                         (htpmwe_fw_blkt)          3.793E+02  OP 
 Electrical pumping power for shield (MW)                                 (htpmwe_shld)             1.452E-02  OP 
 Electrical pumping power for divertor (MW)                               (htpmwe_div)              2.996E+00  OP 
 Total electrical pumping power for primary coolant (MW)                  (htpmw)                   3.824E+02  OP 
 Coolant pump power / non-pumping thermal power in shield                 (fpumpshld)               5.000E-03     
 Coolant pump power / non-pumping thermal power in divertor               (fpumpdiv)                5.000E-03     
 Electrical efficiency of heat transport coolant pumps                    (etahtp)                  8.700E-01     
 
 Plant thermodynamics: options :
 
 Divertor thermal power is collected at only 150 C and is used to preheat the coolant in the power cycle
 Shield thermal power is collected at only 150 C and is used to preheat the coolant in the power cycle
 Power conversion cycle efficiency model: user-defined efficiency
 Thermal to electric conversion efficiency of the power conversion cycle  (etath)                       0.375     
 Fraction of total high-grade thermal power to divertor                   (pdivfraction)                0.124  OP 
 
 Power Balance for Reactor (across vacuum vessel boundary) - Detail
 ------------------------------------------------------------------
 
                                            High-grade             Low-grade              Total
                                             thermal power (MW)     thermal power (MW)      (MW)
         First wall:
                               neutrons            415.51                0.00              415.51
             charged particle transport             30.68                0.00               30.68
                              radiation            572.49                0.00              572.49
                        coolant pumping              0.00                0.00                0.00
 
         Blanket:
                               neutrons           2340.31                0.00             2340.31
             charged particle transport              0.00                0.00                0.00
                              radiation              0.00                0.00                0.00
                        coolant pumping              0.00                0.00                0.00
 
         Shield:
                               neutrons              2.53                0.00                2.53
             charged particle transport              0.00                0.00                0.00
                              radiation              0.00                0.00                0.00
                        coolant pumping              0.01                0.00                0.01
 
         Divertor:
                               neutrons            282.71                0.00              282.71
             charged particle transport            164.21                0.00              164.21
                              radiation             74.39                0.00               74.39
                        coolant pumping              2.61                0.00                2.61
 
         TF coil:
                               neutrons              0.00                0.08                0.08
             charged particle transport              0.00                0.00                0.00
                              radiation              0.00                0.00                0.00
                        coolant pumping              0.00                0.00                0.00
 
         Losses to H/CD apparatus + diagnostics:
                               neutrons              0.00                0.00                0.00
             charged particle transport              0.00                0.00                0.00
                              radiation              0.00                0.00                0.00
                        coolant pumping              0.00                0.00                0.00
 
         ----------------------------------------------------------------------------------------
                                 Totals           3885.44                0.08             3885.52
 
 Total power leaving reactor (across vacuum vessel boundary) (MW)                                    3885.600  OP 
 
 Other secondary thermal power constituents :
 
 Heat removal from cryogenic plant (MW)                                   (crypmw)                     38.466  OP 
 Heat removal from facilities (MW)                                        (fachtmw)                    74.293  OP 
 Coolant pumping efficiency losses (MW)                                   (htpsecmw)                   49.706  OP 
 Heat removal from injection power (MW)                                   (pinjht)                    337.500  OP 
 Heat removal from tritium plant (MW)                                     (trithtmw)                   15.000  OP 
 Heat removal from vacuum pumps (MW)                                      (vachtmw)                     0.500  OP 
 TF coil resistive power (MW)                                             (tfcmw)                       0.000  OP 
 
 Total low-grade thermal power (MW)                                       (psechtmw)                  523.232  OP 
 Total High-grade thermal power (MW)                                      (pthermmw)                 4215.467  OP 
 
 Number of primary heat exchangers                                        (nphx)                            5  OP 
 
 
 Power Balance across separatrix :
 -------------------------------
 Only energy deposited in the plasma is included here.
 Total power loss is scaling power plus core radiation only (iradloss = 1)
 Transport power from scaling law (MW)                                    (pscalingmw)                549.985  OP 
 Radiation power from inside "coreradius" (MW)                            (pcoreradmw.)               261.102  OP 
 Total (MW)                                                                                           811.086  OP 
 
 Alpha power deposited in plasma (MW)                                     (falpha*palpmw)             582.921  OP 
 Power from charged products of DD and/or D-He3 fusion (MW)               (pchargemw.)                  3.166  OP 
 Ohmic heating (MW)                                                       (pohmmw.)                     0.000  OP 
 Injected power deposited in plasma (MW)                                  (pinjmw)                    225.000  OP 
 Total (MW)                                                                                           811.086  OP 
 
 Power Balance for Reactor - Summary :
 -------------------------------------
 Fusion power (MW)                                                        (powfmw.)                  3072.923  OP 
 Power from energy multiplication in blanket and shield (MW)              (emultmw)                   584.725  OP 
 Injected power (MW)                                                      (pinjmw.)                   225.000  OP 
 Ohmic power (MW)                                                         (pohmmw.)                     0.000  OP 
 Power deposited in primary coolant by pump (MW)                          (htpmw_mech)                332.650  OP 
 Total (MW)                                                                                          4215.298  OP 
 
 Heat extracted from first wall and blanket (MW)                          (pthermfw_blkt)            3689.013  OP 
 Heat extracted from shield  (MW)                                         (pthermshld)                  2.539  OP 
 Heat extracted from divertor (MW)                                        (pthermdiv)                 523.916  OP 
 Nuclear and photon power lost to H/CD system (MW)                        (psechcd)                     0.000  OP 
 Nuclear power lost to TF (MW)                                            (ptfnuc)                      0.082  OP 
 Total (MW)                                                                                          4215.549  OP 
 
 Electrical Power Balance :
 --------------------------
 Net electric power output(MW)                                            (pnetelmw.)                 500.000  OP 
 Required Net electric power output(MW)                                   (pnetelin)                  500.000     
 Electric power for heating and current drive (MW)                        (pinjwp)                    562.500  OP 
 Electric power for primary coolant pumps (MW)                            (htpmw)                     382.357  OP 
 Electric power for vacuum pumps (MW)                                     (vachtmw)                     0.500     
 Electric power for tritium plant (MW)                                    (trithtmw)                   15.000     
 Electric power for cryoplant (MW)                                        (crypmw)                     38.466  OP 
 Electric power for TF coils (MW)                                         (tfacpd)                      6.949  OP 
 Electric power for PF coils (MW)                                         (pfwpmw)                      0.736  OP 
 All other internal electric power requirements (MW)                      (fachtmw)                    74.293  OP 
 Total (MW)                                                               (tot_plant_power)          1580.800  OP 
 Total (MW)                                                                                          1580.800  OP 
 
 Gross electrical output* (MW)                                            (pgrossmw)                 1580.800  OP 
 (*Power for pumps in secondary circuit already subtracted)
 
 Power balance for power plant :
 -------------------------------
 Fusion power (MW)                                                        (powfmw.)                  3072.923  OP 
 Power from energy multiplication in blanket and shield (MW)              (emultmw)                   584.725  OP 
 Total (MW)                                                                                          3657.648  OP 
 
 Net electrical output (MW)	                                              (pnetelmw)                  500.000  OP 
 Heat rejected by main power conversion circuit (MW)                      (rejected_main)            2634.667  OP 
 Heat rejected by other cooling circuits (MW)                             (psechtmw)                  523.232  OP 
 Total (MW)                                                                                          3657.899  OP 
 
 
 Plant efficiency measures :
 
 Net electric power / total nuclear power (%)                             (pnetelmw/(powfmw+em         13.670  OP 
 Net electric power / total fusion power (%)                              (pnetelmw/powfmw)            16.271  OP 
 Gross electric power* / high grade heat (%)                              (etath)                      37.500     
 (*Power for pumps in secondary circuit already subtracted)
 Recirculating power fraction                                             (cirpowfr)                    0.684  OP 
 
 Time-dependent power usage
 
         Pulse timings [s]:
 
                                          tramp      tohs     theat     tburn     tqnch    tdwell
                                          -----      ----     -----     -----     -----    ------
                               Duration   50.04     50.04     10.00  10000.00     50.04      0.00
                                 ------   -----      ----     -----     -----     -----    ------
 
         Continous power usage [MWe]:
 
                                 System   tramp      tohs     theat     tburn     tqnch    tdwell
                                 ------   -----      ----     -----     -----     -----    ------
                        Primary cooling  382.36    382.36    382.36    382.36    382.36    382.36
                              Cyroplant   38.47     38.47     38.47     38.47     38.47     38.47
                                 Vacuum    0.50      0.50      0.50      0.50      0.50      0.50
                                Tritium   15.00     15.00     15.00     15.00     15.00     15.00
                                     TF    6.95      6.95      6.95      6.95      6.95      6.95
                             Facilities   74.29     74.29     74.29     74.29     74.29     74.29
                                 ------   -----      ----     -----     -----     -----    ------
                                  Total  517.56    517.56    517.56    517.56    517.56    517.56
                                 ------   -----      ----     -----     -----     -----    ------
 
         Intermittent power usage [MWe]:
 
                                 System   tramp      tohs     theat     tburn     tqnch    tdwell
                                 ------   -----      ----     -----     -----     -----    ------
                                 H & CD    0.00    300.00    300.00    562.50    300.00      0.00
                                     PF  204.36    457.81      0.00      0.00   -662.17      0.00
                                 ------   -----      ----     -----     -----     -----    ------
                                  Total  204.36    757.81    300.00    562.50   -362.17      0.00
                                 ------   -----      ----     -----     -----     -----    ------
 
         Power production [MWe]:
 
                                          tramp      tohs     theat     tburn     tqnch    tdwell       avg
                                          -----      ----     -----     -----     -----    ------       ---
                            Gross power    0.00      0.00      0.00   1580.80      0.00      0.00
                              Net power -721.92  -1275.37   -817.56    500.74   -155.40   -517.56    481.44
                                 ------   -----      ----     -----     -----     -----    ------
 
 
 *************************** Water usage during plant operation (secondary cooling) ***************************
 
 Estimated amount of water used through different cooling system options:
 1. Cooling towers
 2. Water bodies (pond, lake, river): recirculating or once-through
 Volume used in cooling tower (m3/day)                                    (waterusetower)           1.120E+05  OP 
 Volume used in recirculating water system (m3/day)                       (wateruserecirc)          3.750E+04  OP 
 Volume used in once-through water system (m3/day)                        (wateruseonethru)         3.675E+06  OP 
 
 ******************************************** Errors and Warnings *********************************************
 
 (See top of file for solver errors and warnings.)
 PROCESS status flag:   Warning messages
 PROCESS error status flag                                                (error_status)                    2     
150     2   CHECK: Lower limit of volume averaged electron temperature (te) has been raised 
155     2   CHECK: dene used as iteration variable without constraint 81 (neped<ne0)        
244     2   PHYSICS: Diamagnetic fraction is more than 1%, but not calculated. Consider usin
145     1   OUTTF: (TF coil peak field calculation) Winding pack radial thickness out of fit
 Final error identifier                                                   (error_id)                      145     
 
 ******************************************* End of PROCESS Output ********************************************
 
 
 *************************************** Copy of PROCESS Input Follows ****************************************
 

*--------------------------------------------------*


*---------------Constraint Equations---------------*

icc = 1 * Beta
icc = 2 * Global power balance
icc = 5 * Density upper limit
icc = 8 * Neutron wall load upper limit
icc = 11 * Radial build
icc = 12 * Volt second lower limit
icc = 15 * LH power threshold limit
icc = 16 * Net electric power lower limit
icc = 24 * Beta upper limit
icc = 25 * Peak toroidal field upper limit
icc = 26 * Central solenoid EOF current density upper limit
icc = 27 * Central solenoid BOP current density upper limit
icc = 30 * Injection power upper limit
icc = 31 * TF coil case stress upper limit
icc = 32 * TF coil conduit stress upper limit
icc = 33 * I_op
icc = 34 * Dump voltage upper limit
icc = 35 * J_winding pack
icc = 36 * TF coil temperature margin lower limit
icc = 60 * Central solenoid temperature margin lower limit
icc = 62 * taup
icc = 65 * Dump time set by VV loads
icc = 68 * Psep
icc = 72 * central solenoid Tresca stress limit

*---------------Iteration Variables----------------*

ixc = 1 * aspect
ixc = 2 * bt
boundu(2) = 20.0
ixc = 3 * rmajor
boundu(3) = 13
ixc = 4 * te
boundu(4) = 150.0
ixc = 5 * beta
ixc = 6 * dene
ixc = 9 * fdene
boundu(9) = 1.2
ixc = 10 * hfact
boundu(10) = 1.4
ixc = 11 * pheat
ixc = 13 * tfcth
boundl(13) = 1.4
ixc = 14 * fwalld
ixc = 16 * ohcth
boundl(16) = 0.5
ixc = 18 * q
boundl(18) = 3.5
ixc = 29 * bore
boundl(29) = 0.1
ixc = 36 * fbetatry
ixc = 37 * coheof
ixc = 38 * fjohc
boundu(38) = 1.0
ixc = 39 * fjohc0
boundu(39) = 1.0
ixc = 41 * fcohbop
ixc = 42 * gapoh
boundl(42) = 0.05
boundu(42) = 0.1
*ixc = 44 * fvsbrnni
*boundl(44) = 0.1
ixc = 48 * fstrcase
ixc = 49 * fstrcond
ixc = 50 * fiooic
boundu(50) = 1.0
ixc = 51 * fvdump
ixc = 52 * vdalw
boundu(52) = 10.0
ixc = 53 * fjprot
ixc = 54 * ftmargtf
ixc = 56 * tdmptf
ixc = 57 * thkcas
ixc = 58 * thwcndut
boundl(58) = 8.0d-3
ixc = 59 * fcutfsu
boundl(59) = 0.50
boundu(59) = 0.94
ixc = 60 * cpttf
boundl(60) = 6.0d4
boundu(60) = 9.0d4
ixc = 61 * gapds
boundl(61) = 0.02
ixc = 103 * flhthresh
boundu(103) = 10.0
ixc = 106 * ftmargoh
ixc = 109 * ralpne
ixc = 110 * ftaulimit
ixc = 113 * ftaucq
ixc = 117 * fpsepbqar
ixc = 122 * oh_steel_frac
ixc = 123 * foh_stress
ixc = 135 * fimp(13)

*----------------------Abs Cd----------------------*


*-------------------Autodoc Data-------------------*


*---------------Availability Module----------------*


*----------------------Bsquar----------------------*


*-------------------Build Module-------------------*


*-----------------Build Variables------------------*

blnkith  = 0.755 * inboard blanket thickness (m); (calculated if <code>blktmodel&gt;0</code>) (=0;0 if <code>iblnkith=0</code>)
blnkoth  = 0.982 * outboard blanket thickness (m); calculated if <code>blktmodel&gt;0</code>
bore     = 1.3419 * central solenoid inboard radius (m) (<code>iteration variable 29</code>)
ddwex    = 0.15 * cryostat thickness (m)
d_vv_in  = 0.30 * Inboard vacuum vessel thickness (tf coil / shield) (m)
d_vv_out = 0.30 * Outboard vacuum vessel thickness (tf coil / shield) (m)
d_vv_top = 0.30 * Topside vacuum vessel thickness (tf coil / shield) (m)
d_vv_bot = 0.30 * Underside vacuum vessel thickness (tf coil / shield) (m)
gapds    = 0.02 * gap between inboard vacuum vessel and thermal shield (m) (<code>iteration variable 61</code>)
gapoh    = 0.05 * gap between central solenoid and TF coil (m) (<code>iteration variable 42</code>)
gapomin  = 0.20 * minimum gap between outboard vacuum vessel and TF coil (m) (<code>iteration variable 31</code>)
iohcl    = 1 * Switch for existence of central solenoid;
ohcth    = 0.5 * Central solenoid thickness (m) (<code>iteration variable 16</code>)
scrapli  = 0.225 * Gap between plasma and first wall; inboard side (m) (if <code>iscrp=1</code>) (<code>iteration variable 73</code>)
scraplo  = 0.225 * gap between plasma and first wall; outboard side (m) (if <code>iscrp=1</code>) (<code>iteration variable 74</code>)
shldith  = 0.30 * inboard shield thickness (m) (<code>iteration variable 93</code>)
shldoth  = 0.80 * outboard shield thickness (m) (<code>iteration variable 94</code>)
shldtth  = 0.30 * upper/lower shield thickness (m); calculated if <code>blktmodel &gt; 0</code>
tfcth    = 1.4745 * inboard TF coil thickness; (centrepost for ST) (m)
tftsgap  = 0.05 * Minimum metal-to-metal gap between TF coil and thermal shield (m)
vgap2    = 0.05 * vertical gap between vacuum vessel and thermal shields (m)
vvblgap  = 0.02 * gap between vacuum vessel and blanket (m)

*-----------------Buildings Module-----------------*


*---------------Buildings Variables----------------*


*------------------Calltree Data-------------------*


*-----------------Ccfe Hcpb Module-----------------*


*---------------Const And Precisions---------------*


*--------------------Constants---------------------*


*---------------Constraint Variables---------------*

bmxlim   = 11.2 * maximum peak toroidal field (T) (<code>constraint equation 25</code>)
fbetatry = 0.77825 * f-value for beta limit (<code>constraint equation 24</code>; <code>iteration variable 36</code>)
fdene    = 1.2 * f-value for density limit (<code>constraint equation 5</code>; <code>iteration variable 9</code>)
ffuspow  = 1 * f-value for maximum fusion power (<code>constraint equation 9</code>; <code>iteration variable 26</code>)
fiooic   = 0.65244 * f-value for TF coil operating current / critical current ratio
fjohc    = 0.55889 * f-value for central solenoid current at end-of-flattop
fjohc0   = 0.5127 * f-value for central solenoid current at beginning of pulse
fjprot   = 1.0 * f-value for TF coil winding pack current density 
flhthresh = 1.6691 * f-value for L-H power threshold (<code>constraint equation 15</code>; <code>iteration variable 103</code>)
foh_stress = 1.0 * f-value for Tresca stress in Central Solenoid
fpeakb   = 1.0 * f-value for maximum toroidal field (<code>constraint equation 25</code>; <code>iteration variable 35</code>)
fpinj    = 1.0 * f-value for injection power (<code>constraint equation 30</code>; <code>iteration variable 46</code>)
fpnetel  = 1.0 * f-value for net electric power (<code>constraint equation 16</code>; <code>iteration variable 25</code>)
fpsepbqar = 1.0 * f-value for maximum Psep*Bt/qAR limit (<code>constraint equation 68</code>; <code>iteration variable 117</code>)
fstrcase = 0.96205 * f-value for maximum TF coil case TRESCA stress 
fstrcond = 1.0 * f-value for maxiumum TF coil conduit TRESCA stress
ftaucq   = 1.0 * f-value for calculated minimum TF quench time 
ftburn   = 1.00e+00 * f-value for minimum burn time (<code>constraint equation 13</code>; <code>iteration variable 21</code>)
ftmargoh = 1.0 * f-value for central solenoid temperature margin
ftmargtf = 1.0 * f-value for TF coil temperature margin (<code>constraint equation 36</code>; <code>iteration variable 54</code>)
fvdump   = 0.97791 * f-value for dump voltage (<code>constraint equation 34</code>; <code>iteration variable 51</code>)
fvs      = 1.0 * f-value for flux-swing (V-s) requirement (STEADY STATE)
fwalld   = 0.16273 * f-value for maximum wall load (<code>constraint equation 8</code>; <code>iteration variable 14</code>)
pnetelin = 500.0 * required net electric power (MW) (<code>constraint equation 16</code>)
psepbqarmax = 9.2 * maximum ratio of Psep*Bt/qAR (MWT/m) (<code>constraint equation 68</code>)
tbrnmn   = 7.2e3 * minimum burn time (s) (KE - no longer itv;; see issue #706)
walalw   = 8.0 * allowable wall-load (MW/m2) (<code>constraint equation 8</code>)
ftaulimit = 1.0 * f-value for lower limit on taup/taueff the ratio of alpha particle to energy 

*-------------------Constraints--------------------*


*------------------Cost Variables------------------*

abktflnc = 15 * allowable first wall/blanket neutron fluence (MW-yr/m2) (<code>blktmodel=0</code>)
adivflnc = 20.0 * allowable divertor heat fluence (MW-yr/m2)
cfactr   = 0.75 * Total plant availability fraction; input if <code>iavail=0</code>
cost_model = 0 * Switch for cost model;
dintrt   = 0.00 * diff between borrowing and saving interest rates
fcap0    = 1.15 * average cost of money for construction of plant assuming design/construction time of six years
fcap0cp  = 1.06 * average cost of money for replaceable components assuming lead time for these of two years
fcontng  = 0.15 * project contingency factor
fcr0     = 0.065 * fixed charge rate during construction
fkind    = 1.0 * multiplier for Nth of a kind costs
iavail   = 0 * Switch for plant availability model;
ifueltyp = 1 * Switch for fuel type;
lsa      = 2 * Level of safety assurance switch (generally; use 3 or 4);
output_costs = 0 * Switch for costs output;
discount_rate = 0.06 * effective cost of money in constant dollars
tlife    = 40 * plant life (years)
ucblvd   = 280.0 * unit cost for blanket vanadium ($/kg)
ucdiv    = 5.0d5 * cost of divertor blade ($)
ucme     = 3.0d8 * cost of maintenance equipment ($)

*----------------Costs 2015 Module-----------------*


*-------------------Costs Module-------------------*


*----------------Costs Step Module-----------------*


*---------------Current Drive Module---------------*


*-------------Current Drive Variables--------------*

bscfmax  = 0.99 * maximum fraction of plasma current from bootstrap; if <code>bscfmax &lt; 0</code>; 
etaech   = 0.4 * ECH wall plug to injector efficiency
gamma_ecrh = 0.30 * User input ECRH gamma (1;0e20 A/(W m^2))
iefrf    = 10 * Switch for current drive efficiency model;
pheat    = 46.328 * heating power not used for current drive (MW) (<code>iteration variable 11</code>)
pinjalw  = 225.0 * maximum allowable value for injected power (MW) (<code>constraint equation 30</code>)

*------------Define Iteration Variables------------*


*----------Divertor Kallenbach Variables-----------*


*-----------------Divertor Module------------------*


*-------------------Divertor Ode-------------------*


*-----------------Divertor Ode Var-----------------*


*----------------Divertor Variables----------------*

divdum   = 1 * switch for divertor Zeff model;
divfix   = 0.621 * divertor structure vertical thickness (m)
hldivlim = 10 * heat load limit (MW/m2)
ksic     = 1.4 * power fraction for outboard double-null scrape-off plasma
prn1     = 0.4 * n-scrape-off / n-average plasma; (input for <code>ipedestal=0</code>; = nesep/dene if <code>ipedestal&gt;=1</code>)
zeffdiv  = 3.5 * Zeff in the divertor region (if <code>divdum /= 0</code>)

*------------------Error Handling------------------*


*-------------------Final Module-------------------*


*----------------Fispact Variables-----------------*


*-----------------------Freq-----------------------*


*-------------------Fson Library-------------------*


*-------------------Fson Path M--------------------*


*------------------Fson String M-------------------*


*-------------------Fson Value M-------------------*


*----------------Function Evaluator----------------*


*--------------------Fw Module---------------------*


*-------------------Fwbs Module--------------------*


*------------------Fwbs Variables------------------*

inuclear = 1 * switch for nuclear heating in the coils;
qnuc     = 1.292e4 * nuclear heating in the coils (W) (<code>inuclear=1</code>)
primary_pumping = 3 * Switch for pumping power for primary coolant (mechanical power only and peak first wall 
secondary_cycle = 2 * Switch for power conversion cycle;
vfshld   = 0.60 * coolant void fraction in shield
etaiso   = 0.9 * isentropic efficiency of FW and blanket coolant pumps
etahtp   = 0.87 * electrical efficiency of primary coolant pumps

*-----------------Global Variables-----------------*


*------------------Green Func Ext------------------*


*-----------------------Hare-----------------------*


*-------------Heat Transport Variables-------------*

etath    = 0.375d0 * thermal to electric conversion efficiency if <code>secondary_cycle=2</code>; otherwise calculated;
ipowerflow = 0 * switch for power flow model;
iprimshld = 1 * Switch for shield thermal power destiny;

*--------------------Ife Module--------------------*


*------------------Ife Variables-------------------*


*------------Impurity Radiation Module-------------*

coreradius = 0.75 * coreradius /0;6/ ; normalised radius defining the 'core' region
coreradiationfraction = 0.6 * coreradiationfraction /1;0/ ; fraction of radiation from 'core' region that is subtracted from the loss power
fimp(1) = 1.0
fimp(2) = 0.1
fimp(3) = 0.0
fimp(4) = 0.0
fimp(5) = 0.0
fimp(6) = 0.0
fimp(7) = 0.0
fimp(8) = 0.0
fimp(9) = 0.0
fimp(10) = 0.0
fimp(11) = 0.0
fimp(12) = 0.0
fimp(13) = 1.4735E-03
fimp(14) = 5e-05 

*-------------------Init Module--------------------*


*----------------Kallenbach Module-----------------*


*----------------Kit Blanket Model-----------------*


*-----------------Kit Hcll Module------------------*


*-----------------Kit Hcpb Module------------------*


*----------------------Linliu----------------------*


*----------------------Machin----------------------*


*-------------------Main Module--------------------*


*------------------Maths Library-------------------*


*-------------------Mod F90 Kind-------------------*


*-----------------------Mode-----------------------*


*---------------------Numerics---------------------*

ioptimz  = 1 * for optimisation VMCON only
minmax   = 1 * 
epsvmc   = 1.0e-8 * epsvmc /1;0e-6/ ; error tolerance for VMCON

*---------------------Ode Mod----------------------*


*------------------Output Module-------------------*


*----------------------Param-----------------------*


*----------------Pf Power Variables----------------*


*------------------Pfcoil Module-------------------*


*-----------------Pfcoil Variables-----------------*

alstroh  = 6.6d8 * allowable hoop stress in Central Solenoid structural material (Pa)
coheof   = 23922000.0 * Central solenoid overall current density at end of flat-top (A/m2) (<code>iteration variable 37</code>)
cptdin   = 4.22d4, 4.22d4, 4.22d4, 4.22d4, 4.3d4, 4.3d4,  4.3d4, 4.3d4, * peak current per turn input for PF coil i (A)
fcohbop  = 0.91748 * ratio of central solenoid overall current density at beginning of pulse / end of flat-top
fcuohsu  = 0.70 * copper fraction of strand in central solenoid
ipfloc   = 2,2,3,3 * switch for locating scheme of PF coil group i;
isumatoh = 5 * switch for superconductor material in central solenoid;
isumatpf = 3 * switch for superconductor material in PF coils;
ncls     = 1,1,2,2, * number of PF coils in group j
ngrp     = 4 * number of groups of PF coils; Symmetric coil pairs should all be in the same group
ohhghf   = 0.9 * Central solenoid height / TF coil internal height
oh_steel_frac = 0.43762 * central solenoid steel fraction (<code>iteration variable 122</code>)
rjconpf  = 1.1d7, 1.1d7, 6.d6, 6.d6, 8.d6, 8.0d6, 8.0d6, 8.0d6, * average winding pack current density of PF coil i (A/m2) at time of peak 
rpf2     = -1.825 * offset (m) of radial position of <code>ipfloc=2</code> PF coils from being at 
zref(1) = 3.6
zref(2) = 1.2
zref(3) = 1.0
zref(4) = 2.8
zref(5) = 1.0
zref(6) = 1.0
zref(7) = 1.0
zref(8) = 1.0

*-------------Physics Functions Module-------------*


*------------------Physics Module------------------*


*----------------Physics Variables-----------------*

alphan   = 1.00 * density profile index
alphat   = 1.45 * temperature profile index
aspect   = 2.2993 * aspect ratio (<code>iteration variable 1</code>)
beta     = 0.072346 * total plasma beta (<code>iteration variable 5</code>) (calculated if <code>ipedestal=3</code> or stellarator)
bt       = 4.0384 * toroidal field on axis (T) (<code>iteration variable 2</code>)
dene     = 6.1361e+19 * electron density (/m3) (<code>iteration variable 6</code>) (calculated if <code>ipedestal=3</code>)
dnbeta   = 3.0 * Troyon-like coefficient for beta scaling calculated 
fgwped   = 0.85 * fraction of Greenwald density to set as pedestal-top density; If <code>&lt;0</code>; pedestal-top 
fkzohm   = 1.0245 * Zohm elongation scaling adjustment factor (<code>ishape=2; 3</code>)
fvsbrnni = 1.0 * fraction of the plasma current produced by non-inductive means (<code>iteration variable 44</code>)
gamma    = 0.3 * Ejima coefficient for resistive startup V-s formula
hfact    = 1.4 * H factor on energy confinement times; radiation corrected (<code>iteration variable 10</code>); If 
ibss     = 4 * switch for bootstrap current scaling
iculbl   = 1 * switch for beta limit scaling (<code>constraint equation 24</code>)
icurr    = 4 * switch for plasma current scaling to use
idensl   = 7 * switch for density limit to enforce (<code>constraint equation 5</code>)
ifalphap = 1 * switch for fast alpha pressure calculation
ifispact = 0 * switch for neutronics calculations;
iinvqd   = 1 * switch for inverse quadrature in L-mode scaling laws 5 and 9;
ipedestal = 1 * switch for pedestal profiles;
ieped    = 1 * switch for scaling pedestal-top temperature with plasma parameters (issue #730);
neped    = 0.678e20 * electron density of pedestal [m-3] (<code>ipedestal=1;2; calculated if 3</code>)
nesep    = 0.2e20 * electron density at separatrix [m-3] (<code>ipedestal=1;2; calculated if 3</code>)
plasma_res_factor = 0.66 * plasma resistivity pre-factor
rhopedn  = 0.94 * r/a of density pedestal (<code>ipedestal&gt;=1</code>)
rhopedt  = 0.94 * r/a of temperature pedestal (<code>ipedestal&gt;=1</code>)
tbeta    = 2.0 * temperature profile index beta  (<code>ipedestal=1;2</code>)
teped    = 5.5 * electron temperature of pedestal (keV) (<code>ipedestal&gt;=1; ieped=0; calculated for ieped=1</code>)
tesep    = 0.1 * electron temperature at separatrix (keV) (<code>ipedestal&gt;=1</code>) calculated if reinke 
iprofile = 1 * switch for current profile consistency;
isc      = 34 * switch for energy confinement time scaling law (see description in <code>tauscl</code>)
ishape   = 0 * switch for plasma cross-sectional shape calculation;
kappa    = 1.848 * plasma separatrix elongation (calculated if <code>ishape &gt; 0</code>)
q        = 3.5 * safety factor 'near' plasma edge (<code>iteration variable 18</code>) equal to q95 
q0       = 1.0 * safety factor on axis
ralpne   = 0.10187 * thermal alpha density/electron density (<code>iteration variable 109</code>) (calculated if <code>ipedestal=3</code>)
rmajor   = 9.2047 * plasma major radius (m) (<code>iteration variable 3</code>)
i_single_null = 1 * switch for single null / double null plasma;
ssync    = 0.6 * synchrotron wall reflectivity factor
te       = 21.097 * volume averaged electron temperature (keV) (<code>iteration variable 4</code>)
triang   = 0.5 * plasma separatrix triangularity (calculated if <code>ishape=1; 3 or 4</code>)

*--------------Plasma Geometry Module--------------*


*------------------Plasmod Module------------------*


*----------------Plasmod Variables-----------------*


*-------------------Power Module-------------------*


*------------------Precision Mod-------------------*


*------------Primary Pumping Variables-------------*


*------------------Process Input-------------------*


*------------------Process Output------------------*


*-----------------Profiles Module------------------*


*-------------------Pulse Module-------------------*


*-----------------Pulse Variables------------------*

lpulse   = 0 * Switch for reactor model;

*-------------Read And Get Atomic Data-------------*


*------------------Read Radiation------------------*


*---------------------Real Mod---------------------*


*-----------------Rebco Variables------------------*


*------------------Reinke Module-------------------*


*-----------------Reinke Variables-----------------*


*---------------Resistive Materials----------------*


*-------------------Scan Module--------------------*

*isweep   = 12 * isweep /0/ ; number of scan points to calculate
*nsweep   = 55 * nsweep /1/ ; switch denoting quantity to scan;<UL>
*sweep    = 0.1, 0.5, 0.8, 0.9, 0.94, 0.96, 0.98, 0.99, 0.995, 0.997, 0.999, 1.0 * sweep(ipnscns) /;;/; actual values to use in scan

*-----------------Sctfcoil Module------------------*


*------------------Startup Module------------------*


*----------------Startup Variables-----------------*


*------------Stellarator Configuration-------------*


*----------------Stellarator Module----------------*


*--------------Stellarator Variables---------------*


*-----------------Structure Module-----------------*


*---------------Structure Variables----------------*


*-----------------Superconductors------------------*


*------------------Tfcoil Module-------------------*


*-----------------Tfcoil Variables-----------------*

sig_tf_case_max  = 5.8E8 * Allowable maximum shear stress in TF coil case (Tresca criterion) (Pa)
sig_tf_wp_max    = 5.8E8 * Allowable maximum shear stress in TF coil conduit (Tresca criterion) (Pa)
casthi   = 0.06 * inboard TF coil case plasma side thickness (m) (calculated for stellarators)
casths   = 0.05 * inboard TF coil sidewall case thickness (m) (calculated for stellarators)
cpttf    = 60000.0 * TF coil current per turn (A); (calculated for stellarators) (calculated for 
dhecoil  = 0.010 * diameter of He coil in TF winding (m)
fcutfsu  = 0.84948 * copper fraction of cable conductor (TF coils)
i_tf_turns_integer = 1 * Switch for TF coil integer/non-integer turns;
i_tf_sc_mat = 5 * Switch for superconductor material in TF coils;
n_pancake = 20 * Number of pancakes in TF coil; Only used if <code>i_tf_turns_integer=1</code>
n_layer  = 10 * Number of layers in TF coil; Only used if <code>i_tf_turns_integer=1</code>
oacdcp   = 8.6739e+06 * Overall current density in TF coil inboard legs midplane (A/m2)
ripmax   = 0.6 * aximum allowable toroidal field ripple amplitude at plasma edge (%)
tdmptf   = 33.305 * fast discharge time for TF coil in event of quench (s) (<code>iteration variable 56</code>)
n_tf     = 16 * Number of TF coils (default = 50 for stellarators); Number of TF coils outer legs for ST
tftmp    = 4.750 * peak helium coolant temperature in TF coils and PF coils (K)
thicndut = 2.0d-3 * conduit insulation thickness (m)
thkcas   = 0.33914 * inboard TF coil case outer (non-plasma side) thickness (m) (<code>iteration variable 57</code>)
thwcndut = 0.008 * TF coil conduit case thickness (m) (<code>iteration variable 58</code>)
tinstf   = 0.008 * Thickness of the ground insulation layer surrounding (m) 
tmargmin = 1.500 * minimum allowable temperature margin ; TFC AND CS (K)
vdalw    = 9.7791 * max voltage across TF coil during quench (kV) (<code>iteration variable 52</code>)
vftf     = 0.300 * coolant fraction of TFC 'cable' (<code>i_tf_sup=1</code>); or of TFC leg (<code>i_tf_ssup=0</code>)

*-----------------Times Variables------------------*

pulsetimings = 0 * Switch for pulse timings (if lpulse=1);
tburn    = 1.0d4 * burn time (s) (calculated if <code>lpulse=1</code>)
tdwell   = 0 * time between pulses in a pulsed reactor (s) (<code>iteration variable 17</code>)
tramp    = 500.0 * initial PF coil charge time (s); if pulsed; = tohs

*--------------------Utilities---------------------*


*------------------Vacuum Module-------------------*


*-----------------Vacuum Variables-----------------*
<|MERGE_RESOLUTION|>--- conflicted
+++ resolved
@@ -6,25 +6,14 @@
  
    Program :
    Version : 2.2.0   Release Date :: 2021-10-26
-<<<<<<< HEAD
-   Tag No. : v2.1-740-ge2d520ee code contains untracked changes
-    Branch : 1304-update-hcd-costs-in-cost-model-2
-   Git log : Edited\ following\ code\ review
- Date/time : 29 Oct 2021 16:43:10 +01:00(hh:mm) UTC
-      User : rhicha
-  Computer : l0500
- Directory : /tmp/pytest-of-rhicha/pytest-196/test_solver0
-     Input : /tmp/pytest-of-rhicha/pytest-196/test_scenario_steady_state_0/IN.DAT
-=======
-   Tag No. : v2.1-726-g2ddeb970
-    Branch : issue-1399-elongation-scaling-aspect-ratio-stability-margin
-   Git log : Merge\ branch\ |develop|\ into\ issue-1399-elongation-scaling-aspect-ratio-stability-margin
- Date/time : 29 Oct 2021 13:45:38 +00:00(hh:mm) UTC
+   Tag No. : v2.1-728-g1dfa3f06
+    Branch : develop
+   Git log : Merge\ branch\ |1418-pf-placement|\ into\ |develop|
+ Date/time : 29 Oct 2021 16:25:46 +00:00(hh:mm) UTC
       User : root
   Computer : 6f802edae655
- Directory : /tmp/pytest-of-root/pytest-1/test_solver0
-     Input : /tmp/pytest-of-root/pytest-1/test_scenario_steady_state_0/IN.DAT
->>>>>>> 8645f791
+ Directory : /tmp/pytest-of-root/pytest-6/test_solver0
+     Input : /tmp/pytest-of-root/pytest-6/test_scenario_steady_state_0/IN.DAT
  Run title : Run Title (change this line using input variable 'runtitle')
   Run type : Reactor concept design: Steady-state tokamak model, (c) CCFE
  
