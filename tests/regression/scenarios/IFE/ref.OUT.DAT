 *************************************************************************   
 *****                                                               *****   
 *****               OSIRIS Inertial Fusion Plant                    *****   
 *****               Stuart Muldrew (01/08/2019)                     *****   
 *****               Based on run by Peter Knight                    *****   
 *****                                                               *****   
 *****                                                               *****   
 *************************************************************************   
 
 **************************************************************************************************************
 ************************************************** PROCESS ***************************************************
 ************************************** Power Reactor Optimisation Code ***************************************
 **************************************************************************************************************
 
   Program :
   Version : 2.1.1   Release Date :: 2021-03-17
<<<<<<< HEAD
   Tag No. : v2.1-292-gb08717e8 code contains untracked changes
    Branch : 1333-costs-and-temperature-margin-missing-from-durham-rebco-model
   Git log : COMMIT_MSG
 Date/time : 25 Jun 2021 15:06:35 +01:00(hh:mm) UTC
      User : schislett
  Computer : LAPTOP-4TE2HACQ
 Directory : /tmp/pytest-of-schislett/pytest-34/test_solver0
     Input : /tmp/pytest-of-schislett/pytest-34/test_scenario_IFE_0/IN.DAT
=======
   Tag No. : v2.1-299-g48aef294
    Branch : 1332-additional-waste-facilities-building-costs
   Git log : COMMIT_MSG
 Date/time : 28 Jun 2021 17:42:03 +01:00(hh:mm) UTC
      User : rhicha
  Computer : l0500
 Directory : /tmp/pytest-of-rhicha/pytest-15/test_solver0
     Input : /tmp/pytest-of-rhicha/pytest-15/test_scenario_IFE_0/IN.DAT
>>>>>>> 19e88d88
 Run title : IFE_001
  Run type : Reactor concept design: Inertial Fusion model, (c) CCFE
 
 **************************************************************************************************************
 
   Equality constraints : 01
 Inequality constraints : 00
      Total constraints : 01
    Iteration variables : 01
         Max iterations : 200
       Figure of merit  : +07  -- minimise capital cost.
  Convergence parameter : 1.00E-06
 
 **************************************************************************************************************
 
 (Please include this header in any models, presentations and papers based on these results)
 
 **************************************************************************************************************
 
 Quantities listed in standard row format are labelled as follows in columns 112-114:
 ITV : Active iteration variable (in any output blocks)
 OP  : Calculated output quantity
 Unlabelled quantities in standard row format are generally inputs
 Note that calculated quantities may be trivially rescaled from inputs, or equal to bounds which are input.
 
 The following constraint equations have been imposed,
 but limits will not be enforced by the code :
         icc            label
 
  1       16     Net electric power lower limit   
 WARNING: The sweep variable is also an iteration variable.
 The values of the sweep variable will be overwritten by the optimiser.
 
 ************************************************** Numerics **************************************************
 
 PROCESS has performed a HYBRD (non-optimisation) run,
 and found a feasible set of parameters.
 
 HYBRD error flag                                                         (ifail)                           1     
 
 Square root of the sum of squares of the constraint residuals            (sqsumsq)                 2.024E-11  OP 
 
 The solution vector is comprised as follows :
 
    i                 final     fractional   residue
                      value       change
 
    1                                   5.0120E+06  1.0024E+00  6.2080E-07
 
 The following constraint residues should be close to zero :
 
                                               physical                 constraint                 normalised
                                              constraint                 residue                    residue
 
    1  Net electric power lower limit        >  1.0000E+03 MW           2.0239E-08 MW              2.0239E-11
 
 ******************************************** Final Feasible Point ********************************************
 
 
 *************************************** Power Reactor Costs (1990 US$) ***************************************
 
 First wall / blanket life (years)                                        (fwbllife)                    2.996     
 Cost of electricity (m$/kWh)                                             (coe)                        81.147     
 
 Power Generation Costs :
 
                                                                           Annual Costs, M$       COE, m$/kWh

 Capital Investment                                                                375.51               57.12
 Operation & Maintenance                                                            67.92               10.33
 Decommissioning Fund                                                                8.99                1.37
 Fuel Charge Breakdown

     Blanket & first wall                                                   41.18                6.26
     Divertors                                                               0.00                0.00
     Centrepost (TART only)                                                  0.00                0.00
     Auxiliary Heating                                                       0.00                0.00
     Actual Fuel                                                            32.70                4.97
     Waste Disposal                                                          7.19                1.09
 Total Fuel Cost                                                                    81.08               12.33

 Total Cost                                                                        533.49               81.15
 
 ****************** Replaceable Components Direct Capital Cost ******************
 
 First wall direct capital cost (M$)                                      (fwallcst)                    1.052     
 Blanket direct capital cost (M$)                                         (blkcst)                     80.335     
 IFE driver system direct cap cost (M$)                                                                 0.000  ITV
 Fraction of driver cost --> fuel cost                                    (fcdfuel)                     0.000     
 
 **************************************** Detailed Costings (1990 US$) ****************************************
 
 Acc.22 multiplier for Nth of a kind                                      (fkind)                   1.000E+00     
 Level of Safety Assurance                                                (lsa)                             4     
 
 
 ************************ Structures and Site Facilities ************************
 
 (c211)              Site improvements, facilities, land (M$)                                                     35.20
 (c212)              Reactor building cost (M$)                                                                    8.38
 (c213)              Turbine building cost (M$)                                                                   38.00
 (c2141)             Reactor maintenance building cost (M$)                                                       76.44
 (c2142)             Warm shop cost (M$)                                                                          50.65
 (c215)              Tritium building cost (M$)                                                                   14.80
 (c216)              Electrical equipment building cost (M$)                                                      15.20
 (c2171)             Additional buildings cost (M$)                                                               18.00
 (c2172)             Control room buildings cost (M$)                                                             21.00
 (c2173)             Shop and warehouses cost (M$)                                                                11.50
 (c2174)             Cryogenic building cost (M$)                                                                  0.00
 
 (c21)               Total account 21 cost (M$)                                                                  289.17
 
 ******************************* Reactor Systems ********************************
 
 (c2211)             First wall cost (M$)                                                                          0.00
 (c22121)            Blanket beryllium cost (M$)                                                                   0.00
 (c22122)            Blanket lithium oxide cost (M$)                                                               0.00
 (c22123)            Blanket stainless steel cost (M$)                                                             0.00
 (c22124)            Blanket vanadium cost (M$)                                                                    0.00
 (c22125)            Blanket carbon cloth cost (M$)                                                                1.43
 (c22126)            Blanket concrete cost (M$)                                                                    0.00
 (c22127)            Blanket FLiBe cost (M$)                                                                      78.90
 (c22128)            Blanket lithium cost (M$)                                                                     0.00
 (c2212)             Blanket total cost (M$)                                                                       0.00
 (c22131)            Bulk shield cost (M$)                                                                        34.15
 (c22132)            Penetration shielding cost (M$)                                                               0.00
 (c2213)             Total shield cost (M$)                                                                       34.15
 (c2214)             Total support structure cost (M$)                                                             0.00
 (c2215)             Divertor cost (M$)                                                                            0.00
 
 First wall, total blanket and divertor direct costs
 are zero as they are assumed to be fuel costs.
 
 (c221)              Total account 221 cost (M$)                                                                  34.15
 
 ******************************* Power Injection ********************************
 
 (c2231)             IFE driver system cost (M$)                                                                 545.12
 
 (c223)              Total account 223 cost (M$)                                                                 545.12
 
 ******************************** Vacuum Systems ********************************
 
 (c2241)             High vacuum pumps cost (M$)                                                                  12.48
 (c2242)             Backing pumps cost (M$)                                                                       4.68
 (c2243)             Vacuum duct cost (M$)                                                                         1.35
 (c2244)             Valves cost (M$)                                                                              2.99
 (c2245)             Duct shielding cost (M$)                                                                      0.00
 (c2246)             Instrumentation cost (M$)                                                                     1.30
 
 (c224)              Total account 224 cost (M$)                                                                  22.80
 
 **************************** Heat Transport System *****************************
 
 (cpp)               Pumps and piping system cost (M$)                                                            69.88
 (chx)               Primary heat exchanger cost (M$)                                                             79.82
 (c2261)             Total, reactor cooling system cost (M$)                                                     149.70
 (cppa)              Pumps, piping cost (M$)                                                                      19.85
 (c2262)             Total, auxiliary cooling system cost (M$)                                                    19.85
 (c2263)             Total, cryogenic system cost (M$)                                                            71.48
 
 (c226)              Total account 226 cost (M$)                                                                 241.03
 
 ***************************** Fuel Handling System *****************************
 
 (c2271)             Fuelling system cost (M$)                                                                     5.00
 (c2272)             Fuel processing and purification cost (M$)                                                  159.72
 (c2273)             Atmospheric recovery systems cost (M$)                                                        6.21
 (c2274)             Nuclear building ventilation cost (M$)                                                       11.57
 
 (c227)              Total account 227 cost (M$)                                                                 182.51
 
 ************************* Instrumentation and Control **************************
 
 (c228)              Instrumentation and control cost (M$)                                                       150.00
 
 **************************** Maintenance Equipment *****************************
 
 (c229)              Maintenance equipment cost (M$)                                                             300.00
 
 **************************** Total Account 22 Cost *****************************
 
 (c22)               Total account 22 cost (M$)                                                                 1475.61
 
 *************************** Turbine Plant Equipment ****************************
 
 (c23)               Turbine plant equipment cost (M$)                                                           220.59
 
 *************************** Electric Plant Equipment ***************************
 
 (c241)              Switchyard equipment cost (M$)                                                               18.40
 (c242)              Transformers cost (M$)                                                                        2.48
 (c243)              Low voltage equipment cost (M$)                                                               1.08
 (c244)              Diesel backup equipment cost (M$)                                                             6.80
 (c245)              Auxiliary facilities cost (M$)                                                                1.50
 
 (c24)               Total account 24 cost (M$)                                                                   30.27
 
 ************************ Miscellaneous Plant Equipment *************************
 
 (c25)               Miscellaneous plant equipment cost (M$)                                                      25.00
 
 **************************** Heat Rejection System *****************************
 
 (c26)               Heat rejection system cost (M$)                                                              53.30
 
 ****************************** Plant Direct Cost *******************************
 
 (cdirt)             Plant direct cost (M$)                                                                     2093.93
 
 ****************************** Reactor Core Cost *******************************
 
 (crctcore)          Reactor core cost (M$)                                                                      579.28
 
 ******************************** Indirect Cost *********************************
 
 (c9)                Indirect cost (M$)                                                                          698.33
 
 ****************************** Total Contingency *******************************
 
 (ccont)             Total contingency (M$)                                                                      544.49
 
 ******************************* Constructed Cost *******************************
 
 (concost)           Constructed cost (M$)                                                                      3336.75
 
 ************************* Interest during Construction *************************
 
 (moneyint)          Interest during construction (M$)                                                           550.56
 
 *************************** Total Capital Investment ***************************
 
 (capcost)           Total capital investment (M$)                                                              3887.32
 
 ********************************************* Plant Availability *********************************************
 
 Allowable blanket neutron fluence (MW-yr/m2)                             (abktflnc)                2.000E+01     
 Allowable divertor heat fluence (MW-yr/m2)                               (adivflnc)                7.000E+00     
 First wall / blanket lifetime (years)                                    (bktlife)                 2.996E+00  OP 
 Divertor lifetime (years)                                                (divlife)                 0.000E+00  OP 
 Heating/CD system lifetime (years)                                       (cdrlife)                 2.996E+00  OP 
 Total plant lifetime (years)                                             (tlife)                   3.000E+01     
 Total plant availability fraction                                        (cfactr)                  7.500E-01     
 
 ****************************************** Physics / Driver Issues *******************************************
 
 Driver type : heavy ion beam
 
 Driver energy (J)                                                        (edrive)                  5.012E+06     
 Driver efficiency                                                        (etadrv)                  2.820E-01     
 Driver power reaching target (W)                                         (pdrive)                  2.310E+07     
 Driver repetition rate (Hz)                                              (reprat)                  4.609E+00     
 Target gain                                                              (gain)                    8.712E+01     
 Fusion power (MW)                                                        (powfmw)                  2.012E+03     
 Neutron wall load (MW/m2)                                                (wallmw)                  8.900E+00     
 
 ************************************************ Radial Build ************************************************
 
                                          Thickness (m)    Radius (m)
 Device centreline                            0.000           0.000                       
 Chamber                                      3.500           3.500                       
 First Wall                                   0.055           3.555                       
 Void 1                                       0.005           3.560                       
 Blanket                                      0.550           4.110                       
 Void 2                                       2.190           6.300                       
 Shield                                       0.200           6.500                       
 Void 3                                       3.500          10.000                       
 
 *********************************************** Vertical Build ***********************************************
 
                                          Thickness (m)    Height (m)
 Base of device                               0.000          -5.850                       
 Void 3                                       0.000          -5.850                       
 Shield                                       0.350          -5.500                       
 Void 2                                       0.000          -5.500                       
 Blanket                                      0.650          -4.850                       
 Void 1                                       1.750          -3.100                       
 First Wall                                   0.000          -3.100                       
 Chamber                                      3.100           0.000                       
 Chamber                                      3.700           3.700                       
 First Wall                                   0.055           3.755                       
 Void 1                                       0.005           3.760                       
 Blanket                                      0.550           4.310                       
 Void 2                                       0.850           5.160                       
 Shield                                       0.200           5.360                       
 Void 3                                      13.640          19.000                       
 
 ********************************************** Material volumes **********************************************
 
          Chamber  1st wall  Void 1  Blanket   Void 2   Shield   Void 3
void      2.62E+02 4.14E-01 6.97E+01 5.71E+00 7.68E+02 2.19E+01 6.32E+03
steel     0.00E+00 0.00E+00 0.00E+00 0.00E+00 0.00E+00 1.37E+02 0.00E+00
carbon    0.00E+00 9.15E-01 9.27E-01 1.25E+00 0.00E+00 0.00E+00 0.00E+00
FLiBe     0.00E+00 9.14E+00 0.00E+00 1.71E+02 4.04E+01 0.00E+00 0.00E+00
Li2O      0.00E+00 0.00E+00 0.00E+00 0.00E+00 0.00E+00 0.00E+00 0.00E+00
concrete  0.00E+00 0.00E+00 0.00E+00 0.00E+00 0.00E+00 0.00E+00 0.00E+00
helium    0.00E+00 0.00E+00 0.00E+00 0.00E+00 0.00E+00 0.00E+00 0.00E+00
xenon     0.00E+00 0.00E+00 0.00E+00 0.00E+00 0.00E+00 0.00E+00 0.00E+00
lithium   0.00E+00 0.00E+00 0.00E+00 0.00E+00 0.00E+00 0.00E+00 0.00E+00
 
 **************************************** First Wall, Blanket, Shield *****************************************
 
 First wall area (m2)                                                     (fwarea)                  1.880E+02     
 First wall mass (kg)                                                     (fwmass)                  2.057E+04     
 Blanket mass (kg)                                                        (whtblkt)                 3.480E+05     
 Blanket lithium mass (kg)                                                (whtblli)                 0.000E+00     
 Total mass of FLiBe (kg)                                                 (mflibe)                  9.393E+05     
 Shield mass (kg)                                                         (whtshld)                 1.067E+06     
 
 ******************************************* Plant Buildings System *******************************************
 
 Internal volume of reactor building (m3)                                 (vrci)                    9.940E+03     
 Dist from device centre to bldg wall (m)                                 (wrbi)                    1.000E+01     
 Effective floor area (m2)                                                (efloor)                  1.288E+05     
 Reactor building volume (m3)                                             (rbv)                     2.094E+04     
 Reactor maintenance building volume (m3)                                 (rmbv)                    2.940E+05     
 Warmshop volume (m3)                                                     (wsv)                     1.101E+05     
 Tritium building volume (m3)                                             (triv)                    4.000E+04     
 Electrical building volume (m3)                                          (elev)                    4.000E+04     
 Control building volume (m3)                                             (conv)                    6.000E+04     
 Cryogenics building volume (m3)                                          (cryv)                    7.832E+03     
 Administration building volume (m3)                                      (admv)                    1.000E+05     
 Shops volume (m3)                                                        (shov)                    1.000E+05     
 Total volume of nuclear buildings (m3)                                   (volnucb)                 4.619E+05     
 
 ************************************************** AC Power **************************************************
 
 Facility base load (MW)                                                  (basemw)                  5.000E+00     
 Total floor space (m2)                                                   (efloor)                  1.288E+05     
 Power/floor area (MW/m2)                                                 (pmwpm2)                  1.500E-04     
 Driver power supplies (MW)                                               (pinjwp)                  8.190E+01     
 Target delivery system (MW)                                              (tdspmw)                  1.000E-02     
 Target factory (MW)                                                      (tfacmw)                  1.663E+00     
 Tritium processing plant (MW)                                            (trithtmw)                1.500E+01     
 Vacuum pump motors (MW)                                                  (vachtmw)                 5.000E-01     
 Cryogenic comp motors (MW)                                               (crypmw)                  1.000E+01     
 Heat transport system pump motors (MW)                                   (htpmw_ife*reprat/6)      7.681E+00     
 
 Total pulsed power (MW)                                                  (pacpmw)                  1.411E+02     
 Total base power reqd at all times (MW)                                  (fcsht)                   2.432E+01     
 Total low voltage power (MW)                                             (tlvpmw)                  5.417E+01     
 
 ******************************************* Power / Heat Transport *******************************************
 
 Fusion power escaping via holes (MW)                                     (pnucloss)                0.000E+00     
 Power multiplication factor                                              (emult)                   1.260E+00     
 Driver wall plug power (MW)                                              (pinjwp)                  8.190E+01     
 First wall nuclear heating (MW)                                          (pfwdiv)                  6.086E+02     
 Blanket nuclear heating (MW)                                             (pnucblkt)                1.927E+03     
 Primary heat (MW)                                                        (pthermmw)                2.536E+03     
 Secondary heat (MW)                                                      (psechtmw)                1.203E+02     
 
 Heat removal from driver power (MW)                                      (pinjht)                  5.880E+01     
 Heat removal from cryogenic plant (MW)                                   (crypmw)                  1.000E+01     
 Heat removal from vacuum pumps (MW)                                      (vachtmw)                 5.000E-01     
 Heat removal from target factory (MW)                                    (tfacmw)                  1.663E+00     
 Heat removal from delivery system (MW)                                   (tdspmw)                  1.000E-02     
 Heat removal from tritium plant (MW)                                     (trithtmw)                1.500E+01     
 Heat removal from facilities (MW)                                        (fachtmw)                 2.432E+01     
 Number of primary heat exchangers                                        (nphx)                            3     
 
 Reactor powers :
 
 Gross electric power (MW)                                                (pgrossmw)                1.141E+03     
 Net electric power (MW)                                                  (pnetelmw)                1.000E+03     
 Balance of plant aux. power fraction                                     (fgrosbop)                0.000E+00     
 
 ******************************************** Errors and Warnings *********************************************
 
 (See top of file for solver errors and warnings.)
 PROCESS status flag:   No messages
 PROCESS error status flag                                                (error_status)                    0     
 Final error/warning identifier                                           (error_id)                        0     
 
 ******************************************* End of PROCESS Output ********************************************
 
 
 *************************************** Copy of PROCESS Input Follows ****************************************
 
*************************************************************************
*****                                                               *****
*****               OSIRIS Inertial Fusion Plant                    *****
*****               Stuart Muldrew (01/08/2019)                     *****
*****               Based on run by Peter Knight                    *****
*****                                                               *****
*****                                                               *****
*************************************************************************

*---------------Constraint Equations---------------*

icc = 16               *Net electric power lower limit

*---------------Iteration Variables----------------*
ixc = 81               *edrive
edrive = 5.0D6         *IFE driver energy (J)

*-----------------Global Variables-----------------*
runtitle = IFE_001

*---------------Constraint Variables---------------*
pnetelin  = 1000.0     *Required net electric power (MW)

*---------------Numerics Variables-----------------*
IOPTIMZ   = -1         *Code operation switch (-1: No optimisation, HYBRD only)

*------------------IFE Variables-------------------*
ife         = 1        *Switch for Inertial Fusion Energy model
ifetyp      = 1        *Switch for type of IFE device build (1: OSIRIS-like build)
ifedrv      = 2        *Switch for type of IFE driver (2: Heavy ion beam driver based on OSIRIS)
bldr        = 0.55     *Radial thickness of IFE blanket (m)
bldzl       = 0.65     *Vertical thickness of IFE blanket below chamber (m)
bldzu       = 0.55     *Vertical thickness of IFE blanket above chamber (m)

blmatf(1)   = 0.0500   *Blanket material fraction (radial void)
blmatf(2)   = 0.0000   *Blanket material fraction (upper void)
blmatf(3)   = 0.0000   *Blanket material fraction (lower void)
blmatf(4)   = 0.0000   *Blanket material fraction (radial steel)
blmatf(5)   = 0.0000   *Blanket material fraction (upper steel)
blmatf(6)   = 0.0000   *Blanket material fraction (lower steel)
blmatf(7)   = 0.0086   *Blanket material fraction (radial carbon)
blmatf(8)   = 0.0091   *Blanket material fraction (upper carbon)
blmatf(9)   = 0.0000   *Blanket material fraction (lower carbon)
blmatf(10)  = 0.9414   *Blanket material fraction (radial FLiBe)
blmatf(11)  = 0.9909   *Blanket material fraction (upper FLiBe)
blmatf(12)  = 1.0000   *Blanket material fraction (lower FLiBe)
blmatf(13)  = 0.0000   *Blanket material fraction (radial Li20)
blmatf(14)  = 0.0000   *Blanket material fraction (upper Li20)
blmatf(15)  = 0.0000   *Blanket material fraction (lower Li20)
blmatf(16)  = 0.0000   *Blanket material fraction (radial concrete)
blmatf(17)  = 0.0000   *Blanket material fraction (upper concrete)
blmatf(18)  = 0.0000   *Blanket material fraction (lower concrete)
blmatf(19)  = 0.0000   *Blanket material fraction (radial helium)
blmatf(20)  = 0.0000   *Blanket material fraction (upper helium)
blmatf(21)  = 0.0000   *Blanket material fraction (lower helium)
blmatf(22)  = 0.0000   *Blanket material fraction (radial xenon)
blmatf(23)  = 0.0000   *Blanket material fraction (upper xenon)
blmatf(24)  = 0.0000   *Blanket material fraction (lower xenon)
blmatf(25)  = 0.0000   *Blanket material fraction (radial lithium)
blmatf(26)  = 0.0000   *Blanket material fraction (upper lithium)
blmatf(27)  = 0.0000   *Blanket material fraction (lower lithium)

chdzl       = 3.1      *Vertical thickness of IFE chamber below centre (m)
chdzu       = 3.7      *Vertical thickness of IFE chamber above centre (m)
chmatf(0)   = 1.0      *IFE chamber material fractions (void)
chrad       = 3.5      *Radius of IFE chamber (m)
fauxbop     = 0.0      *Fraction of gross electric power to balance-of-plant
fbreed      = 0.526    *Fraction of breeder external to device core
fwdr        = 0.055    *Radial thickness of IFE first wall (m)
fwdzl       = 0.0      *Vertical thickness of IFE first wall below chamber (m)
fwdzu       = 0.055    *Vertical thickness of IFE first wall above chamber (m)

fwmatf(1)   = 0.0500   *First wall material fraction (radial void)
fwmatf(2)   = 0.0000   *First wall material fraction (upper void)
fwmatf(3)   = 1.0000   *First wall material fraction (lower void)
fwmatf(4)   = 0.0000   *First wall material fraction (radial steel)
fwmatf(5)   = 0.0000   *First wall material fraction (upper steel)
fwmatf(6)   = 0.0000   *First wall material fraction (lower steel)
fwmatf(7)   = 0.0864   *First wall material fraction (radial carbon)
fwmatf(8)   = 0.0909   *First wall material fraction (upper carbon)
fwmatf(9)   = 0.0000   *First wall material fraction (lower carbon)
fwmatf(10)  = 0.8636   *First wall material fraction (radial FLiBe)
fwmatf(11)  = 0.9091   *First wall material fraction (upper FLiBe)
fwmatf(12)  = 0.0000   *First wall material fraction (lower FLiBe)
fwmatf(13)  = 0.0000   *First wall material fraction (radial Li20)
fwmatf(14)  = 0.0000   *First wall material fraction (upper Li20)
fwmatf(15)  = 0.0000   *First wall material fraction (lower Li20)
fwmatf(16)  = 0.0000   *First wall material fraction (radial concrete)
fwmatf(17)  = 0.0000   *First wall material fraction (upper concrete)
fwmatf(18)  = 0.0000   *First wall material fraction (lower concrete)
fwmatf(19)  = 0.0000   *First wall material fraction (radial helium)
fwmatf(20)  = 0.0000   *First wall material fraction (upper helium)
fwmatf(21)  = 0.0000   *First wall material fraction (lower helium)
fwmatf(22)  = 0.0000   *First wall material fraction (radial xenon)
fwmatf(23)  = 0.0000   *First wall material fraction (upper xenon)
fwmatf(24)  = 0.0000   *First wall material fraction (lower xenon)
fwmatf(25)  = 0.0000   *First wall material fraction (radial lithium)
fwmatf(26)  = 0.0000   *First wall material fraction (upper lithium)
fwmatf(27)  = 0.0000   *First wall material fraction (lower lithium)

pdrive      = 23.1D6   *IFE driver power reaching target (W)
shdr        = 0.2      *Radial thickness of IFE shield (m)
shdzl       = 0.35     *Vertical thickness of IFE shield below chamber (m)
shdzu       = 0.2      *Vertical thickness of IFE shield above chamber (m)

shmatf(1)   = 0.0000   *Shield material fraction (radial void)
shmatf(2)   = 0.3000   *Shield material fraction (upper void)
shmatf(3)   = 0.3000   *Shield material fraction (lower void)
shmatf(4)   = 1.0000   *Shield material fraction (radial steel)
shmatf(5)   = 0.7000   *Shield material fraction (upper steel)
shmatf(6)   = 0.7000   *Shield material fraction (lower steel)
shmatf(7)   = 0.0000   *Shield material fraction (radial carbon)
shmatf(8)   = 0.0000   *Shield material fraction (upper carbon)
shmatf(9)   = 0.0000   *Shield material fraction (lower carbon)
shmatf(10)  = 0.0000   *Shield material fraction (radial FLiBe)
shmatf(11)  = 0.0000   *Shield material fraction (upper FLiBe)
shmatf(12)  = 0.0000   *Shield material fraction (lower FLiBe)
shmatf(13)  = 0.0000   *Shield material fraction (radial Li20)
shmatf(14)  = 0.0000   *Shield material fraction (upper Li20)
shmatf(15)  = 0.0000   *Shield material fraction (lower Li20)
shmatf(16)  = 0.0000   *Shield material fraction (radial concrete)
shmatf(17)  = 0.0000   *Shield material fraction (upper concrete)
shmatf(18)  = 0.0000   *Shield material fraction (lower concrete)
shmatf(19)  = 0.0000   *Shield material fraction (radial helium)
shmatf(20)  = 0.0000   *Shield material fraction (upper helium)
shmatf(21)  = 0.0000   *Shield material fraction (lower helium)
shmatf(22)  = 0.0000   *Shield material fraction (radial xenon)
shmatf(23)  = 0.0000   *Shield material fraction (upper xenon)
shmatf(24)  = 0.0000   *Shield material fraction (lower xenon)
shmatf(25)  = 0.0000   *Shield material fraction (radial lithium)
shmatf(26)  = 0.0000   *Shield material fraction (upper lithium)
shmatf(27)  = 0.0000   *Shield material fraction (lower lithium)

v1dr        = 0.005    *Radial thickness of IFE void between first wall and blanket (m)
v1dzl       = 1.75     *Vertical thickness of IFE void 1 below chamber (m)
v1dzu       = 0.005    *Vertical thickness of IFE void 1 above chamber (m)

v1matf(1)   = 0.0500   *Void 1 material fraction (radial void)
v1matf(2)   = 0.0000   *Void 1 material fraction (upper void)
v1matf(3)   = 1.0000   *Void 1 material fraction (lower void)
v1matf(4)   = 0.0000   *Void 1 material fraction (radial steel)
v1matf(5)   = 0.0000   *Void 1 material fraction (upper steel)
v1matf(6)   = 0.0000   *Void 1 material fraction (lower steel)
v1matf(7)   = 0.9500   *Void 1 material fraction (radial carbon)
v1matf(8)   = 1.0000   *Void 1 material fraction (upper carbon)
v1matf(9)   = 0.0000   *Void 1 material fraction (lower carbon)
v1matf(10)  = 0.0000   *Void 1 material fraction (radial FLiBe)
v1matf(11)  = 0.0000   *Void 1 material fraction (upper FLiBe)
v1matf(12)  = 0.0000   *Void 1 material fraction (lower FLiBe)
v1matf(13)  = 0.0000   *Void 1 material fraction (radial Li20)
v1matf(14)  = 0.0000   *Void 1 material fraction (upper Li20)
v1matf(15)  = 0.0000   *Void 1 material fraction (lower Li20)
v1matf(16)  = 0.0000   *Void 1 material fraction (radial concrete)
v1matf(17)  = 0.0000   *Void 1 material fraction (upper concrete)
v1matf(18)  = 0.0000   *Void 1 material fraction (lower concrete)
v1matf(19)  = 0.0000   *Void 1 material fraction (radial helium)
v1matf(20)  = 0.0000   *Void 1 material fraction (upper helium)
v1matf(21)  = 0.0000   *Void 1 material fraction (lower helium)
v1matf(22)  = 0.0000   *Void 1 material fraction (radial xenon)
v1matf(23)  = 0.0000   *Void 1 material fraction (upper xenon)
v1matf(24)  = 0.0000   *Void 1 material fraction (lower xenon)
v1matf(25)  = 0.0000   *Void 1 material fraction (radial lithium)
v1matf(26)  = 0.0000   *Void 1 material fraction (upper lithium)
v1matf(27)  = 0.0000   *Void 1 material fraction (lower lithium)

v2dr        = 2.19     *Radial thickness of IFE void between blanket and shield (m)
v2dzl       = 0.0      *Vertical thickness of IFE void 2 below chamber (m)
v2dzu       = 0.85     *Vertical thickness of IFE void 2 above chamber (m)

v2matf(1)   = 0.9500   *Void 2 material fraction (radial void)
v2matf(2)   = 0.9500   *Void 2 material fraction (upper void)
v2matf(3)   = 0.9500   *Void 2 material fraction (lower void)
v2matf(4)   = 0.0000   *Void 2 material fraction (radial steel)
v2matf(5)   = 0.0000   *Void 2 material fraction (upper steel)
v2matf(6)   = 0.0000   *Void 2 material fraction (lower steel)
v2matf(7)   = 0.0000   *Void 2 material fraction (radial carbon)
v2matf(8)   = 0.0000   *Void 2 material fraction (upper carbon)
v2matf(9)   = 0.0000   *Void 2 material fraction (lower carbon)
v2matf(10)  = 0.0500   *Void 2 material fraction (radial FLiBe)
v2matf(11)  = 0.0500   *Void 2 material fraction (upper FLiBe)
v2matf(12)  = 0.5000   *Void 2 material fraction (lower FLiBe)
v2matf(13)  = 0.0000   *Void 2 material fraction (radial Li20)
v2matf(14)  = 0.0000   *Void 2 material fraction (upper Li20)
v2matf(15)  = 0.0000   *Void 2 material fraction (lower Li20)
v2matf(16)  = 0.0000   *Void 2 material fraction (radial concrete)
v2matf(17)  = 0.0000   *Void 2 material fraction (upper concrete)
v2matf(18)  = 0.0000   *Void 2 material fraction (lower concrete)
v2matf(19)  = 0.0000   *Void 2 material fraction (radial helium)
v2matf(20)  = 0.0000   *Void 2 material fraction (upper helium)
v2matf(21)  = 0.0000   *Void 2 material fraction (lower helium)
v2matf(22)  = 0.0000   *Void 2 material fraction (radial xenon)
v2matf(23)  = 0.0000   *Void 2 material fraction (upper xenon)
v2matf(24)  = 0.0000   *Void 2 material fraction (lower xenon)
v2matf(25)  = 0.0000   *Void 2 material fraction (radial lithium)
v2matf(26)  = 0.0000   *Void 2 material fraction (upper lithium)
v2matf(27)  = 0.0000   *Void 2 material fraction (lower lithium)

v3dr        = 3.5      *Radial thickness of IFE void outside shield (m)
v3dzl       = 0.0      *Vertical thickness of IFE void 3 below chamber (m)
v3dzu       = 13.64    *Vertical thickness of IFE void 3 above chamber (m)

v3matf(1)   = 1.0000   *Void 3 material fraction (radial void)
v3matf(2)   = 1.0000   *Void 3 material fraction (upper void)
v3matf(3)   = 1.0000   *Void 3 material fraction (lower void)
v3matf(4)   = 0.0000   *Void 3 material fraction (radial steel)
v3matf(5)   = 0.0000   *Void 3 material fraction (upper steel)
v3matf(6)   = 0.0000   *Void 3 material fraction (lower steel)
v3matf(7)   = 0.0000   *Void 3 material fraction (radial carbon)
v3matf(8)   = 0.0000   *Void 3 material fraction (upper carbon)
v3matf(9)   = 0.0000   *Void 3 material fraction (lower carbon)
v3matf(10)  = 0.0000   *Void 3 material fraction (radial FLiBe)
v3matf(11)  = 0.0000   *Void 3 material fraction (upper FLiBe)
v3matf(12)  = 0.0000   *Void 3 material fraction (lower FLiBe)
v3matf(13)  = 0.0000   *Void 3 material fraction (radial Li20)
v3matf(14)  = 0.0000   *Void 3 material fraction (upper Li20)
v3matf(15)  = 0.0000   *Void 3 material fraction (lower Li20)
v3matf(16)  = 0.0000   *Void 3 material fraction (radial concrete)
v3matf(17)  = 0.0000   *Void 3 material fraction (upper concrete)
v3matf(18)  = 0.0000   *Void 3 material fraction (lower concrete)
v3matf(19)  = 0.0000   *Void 3 material fraction (radial helium)
v3matf(20)  = 0.0000   *Void 3 material fraction (upper helium)
v3matf(21)  = 0.0000   *Void 3 material fraction (lower helium)
v3matf(22)  = 0.0000   *Void 3 material fraction (radial xenon)
v3matf(23)  = 0.0000   *Void 3 material fraction (upper xenon)
v3matf(24)  = 0.0000   *Void 3 material fraction (lower xenon)
v3matf(25)  = 0.0000   *Void 3 material fraction (radial lithium)
v3matf(26)  = 0.0000   *Void 3 material fraction (upper lithium)
v3matf(27)  = 0.0000   *Void 3 material fraction (lower lithium)

*------------------FWBS Variables------------------*
emult       = 1.26     *Energy multiplication in blanket and shield
fhole       = 0.0      *Area fraction taken up by other holes 

*-----------------Cost Variables-------------------*
abktflnc    = 20.0     *Allowable first wall/blanket neutron fluence (MW-yr/m2)
cfactr      = 0.75     *Total plant availability fraction
fcdfuel     = 0.0      *Fraction of current drive cost treated as fuel (if ifueltyp = 1)
fkind       = 1.0      *Multiplier for Nth of a kind costs
iavail      = 0        *Switch for plant availability model (use cfactr)
ifueltyp    = 1        *Fuel Switch (1: Treat blankets, FW and fcdfuel of CD as fuel)
ireactor    = 1        *Switch for net electric and CoE (1: calculate)
lsa         = 4        *Level of safety assurance switch (4: like current fission plant)
uccarb      = 500.0    *Cost of carbon cloth ($/kg)
ucf1        = 5.0D6    *Cost of fuelling system ($)
ucme        = 3.0D8    *Cost of maintenance equipment ($)

*---------------Buildings Variables----------------*
pibv        = 4.0D4    *Power injection building volume (m3)
rbrt        = 3.2      *Reactor building roof thickness (m)
rbwt        = 3.2      *Reactor building wall thickness (m)

*---------------Heat Transport Variables-----------*
etath       = 0.45    *Thermal-to-electric conversion efficiency
fauxbop     = 0.0     *Fraction of gross electric power to balance-of-plant
htpmw_ife   = 10.0    *IFE heat transport system electrical pump power (MW)<|MERGE_RESOLUTION|>--- conflicted
+++ resolved
@@ -14,16 +14,6 @@
  
    Program :
    Version : 2.1.1   Release Date :: 2021-03-17
-<<<<<<< HEAD
-   Tag No. : v2.1-292-gb08717e8 code contains untracked changes
-    Branch : 1333-costs-and-temperature-margin-missing-from-durham-rebco-model
-   Git log : COMMIT_MSG
- Date/time : 25 Jun 2021 15:06:35 +01:00(hh:mm) UTC
-      User : schislett
-  Computer : LAPTOP-4TE2HACQ
- Directory : /tmp/pytest-of-schislett/pytest-34/test_solver0
-     Input : /tmp/pytest-of-schislett/pytest-34/test_scenario_IFE_0/IN.DAT
-=======
    Tag No. : v2.1-299-g48aef294
     Branch : 1332-additional-waste-facilities-building-costs
    Git log : COMMIT_MSG
@@ -32,7 +22,6 @@
   Computer : l0500
  Directory : /tmp/pytest-of-rhicha/pytest-15/test_solver0
      Input : /tmp/pytest-of-rhicha/pytest-15/test_scenario_IFE_0/IN.DAT
->>>>>>> 19e88d88
  Run title : IFE_001
   Run type : Reactor concept design: Inertial Fusion model, (c) CCFE
  
