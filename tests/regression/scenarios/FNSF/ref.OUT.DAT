 *************************************************************************   
 *****                                                               *****   
 *****        Fusion Nuclear Science Facility (FNSF)                 *****   
 *****            Stuart Muldrew (23/08/2019)                        *****   
 *****      Menard et al. (2016), Nucl. Fusion, 56, 106023           *****   
 *****                                                               *****   
 *****                                                               *****   
 *************************************************************************   
 
 **************************************************************************************************************
 ************************************************** PROCESS ***************************************************
 ************************************** Power Reactor Optimisation Code ***************************************
 **************************************************************************************************************
 
   Program :
   Version : 2.1.2   Release Date :: 2021-07-01
<<<<<<< HEAD
   Tag No. : v2.1-372-g033e9349
    Branch : develop-stable
   Git log : COMMIT_MSG
 Date/time :  7 Oct 2021 11:01:57 -04:00(hh:mm) UTC
      User : cswan
  Computer : cswan-2017-desktop
 Directory : /home/cswan/process/process
     Input : /tmp/pytest-of-cswan/pytest-3/test_scenario_FNSF_0/IN.DAT
=======
   Tag No. : v2.1-626-g169715a4 code contains untracked changes
    Branch : develop-stable-remerge
   Git log : COMMIT_MSG
 Date/time :  6 Oct 2021  9:07:35 +00:00(hh:mm) UTC
      User : root
  Computer : dd823aac20af
 Directory : /root/process
     Input : /tmp/pytest-of-root/pytest-5/test_scenario_FNSF_0/IN.DAT
>>>>>>> 233418f0
 Run title : FNSF (Menard et al. 2016)
  Run type : Reactor concept design: Tight aspect ratio tokamak model, (c) CCFE
 
 **************************************************************************************************************
 
   Equality constraints : 15
 Inequality constraints : 00
      Total constraints : 15
    Iteration variables : 19
         Max iterations : 400
       Figure of merit  : -05  -- maximise fusion gain.
  Convergence parameter : 1.00E-07
 
 **************************************************************************************************************
 
 (Please include this header in any models, presentations and papers based on these results)
 
 **************************************************************************************************************
 
 Quantities listed in standard row format are labelled as follows in columns 112-114:
 ITV : Active iteration variable (in any output blocks)
 OP  : Calculated output quantity
 Unlabelled quantities in standard row format are generally inputs
 Note that calculated quantities may be trivially rescaled from inputs, or equal to bounds which are input.
 
 
 ************************************************** Numerics **************************************************
 
 PROCESS has performed a VMCON (optimisation) run.
 and found a feasible set of parameters.
 
 VMCON error flag                                                         (ifail)                           1     
 Number of iteration variables                                            (nvar)                           19     
 Number of constraints (total)                                            (neqns+nineqns)                  15     
 Optimisation switch                                                      (ioptimz)                         1     
 Figure of merit switch                                                   (minmax)                         -5     
 Square root of the sum of squares of the constraint residuals            (sqsumsq)                 3.516E-08  OP 
 VMCON convergence parameter                                              (convergence_parameter)   1.282E-08  OP 
 Number of VMCON iterations                                               (nviter)                         25  OP 
 
PROCESS has successfully optimised the iteration variables to maximise the figure of merit           FUSION GAIN.
 
 Certain operating limits have been reached,
 as shown by the following iteration variables that are
 at or near to the edge of their prescribed range :
 
                   ffuspow       =  1.0000E+00 is at or above its upper bound:  1.0000E+00
                   scrapli       =  1.2000E-01 is at or above its upper bound:  1.2000E-01
                   flhthresh     =  1.0000E+00 is at or below its lower bound:  1.0000E+00
                   fimp(13)      =  3.8910E-04 is at or below its lower bound:  3.8910E-04
 
 The solution vector is comprised as follows :
 
                                          final       final /
    i                                     value       initial
 
    1                  te               5.7900E+00     1.0000
    2                  beta             1.4470E-01     1.0000
    3                  dene             2.3125E+20     1.0000
    4                  rnbeam           6.6126E-03     1.0000
    5                  fdene            7.7146E-01     1.0000
    6                  hfact            1.5483E+00     1.0000
    7                  tfcth            5.4057E-01     3.4914
    8                  fwalld           1.0180E-01     1.0000
    9                  q                6.1865E+00     1.0000
   10                  tcpav            3.4659E+02     0.9985
   11                  fcoolcp          1.4332E-01     1.1263
   12                  ffuspow          1.0000E+00     1.0000
   13                  fradpwr          8.4588E-01     1.0000
   14                  fbetatry         7.4945E-01     1.0000
   15                  fipir            4.8294E-01     1.0000
   16                  scrapli          1.2000E-01     1.2507
   17                  fpsepr           5.0247E-01     1.0000
   18                  flhthresh        1.0000E+00     1.0000
   19                  fimp(13)         3.8910E-04     0.8843
 
 The following equality constraint residues should be close to zero :
 
                                               physical                 constraint                 normalised
                                              constraint                 residue                    residue
 
    1  Beta consistency                      =  1.4470E-01             -3.2618E-07                 2.2541E-06
    2  Global power balance consistency      =  1.5068E+00 MW/m3        8.0468E-06 MW/m3          -5.3404E-06
    3  Density upper limit                   <  2.4404E+20 /m3          1.2177E+08 /m3             4.9893E-13
    4  Beam ion density consistency          =  1.5292E+18 /m3         -3.4171E+13 /m3             2.2346E-05
    5  Neutron wall load upper limit         <  1.0180E+00 MW/m2       -4.0227E-06 MW/m2          -3.9515E-06
    6  Fusion power upper limit              <  1.6200E+02 MW           6.3981E-04 MW             -3.9494E-06
    7  Radial build consistency              =  1.7000E+00 m            0.0000E+00 m              -0.0000E+00
    8  L-H power threshold limit             <  1.7084E+01 MW          -1.9097E-03 MW              1.1177E-04
    9  Radiation fraction upper limit        <  1.5068E+00 MW/m3       -2.1957E-05 MW/m3           1.7227E-05
   10  Beta upper limit                      <  1.9308E-01              2.4461E-13                 1.2670E-12
   11  Injection power upper limit           <  8.0000E+01 MW          -1.7881E-03 MW              2.2351E-05
   12  Average centrepost temperature        =  7.3443E+01 deg C        6.6437E-06 deg C          -9.0460E-08
   13  Peak centrepost temp. upper limit     <  2.0000E+02 deg C        1.1919E-05 deg C          -1.1919E-07
   14  Ip/Irod upper limit                   <  7.6151E-01              1.6332E-16                -4.4409E-16
   15  Psep / R upper limit                  <  1.9998E+01 MW/m         1.1234E-03 MW/m           -1.1178E-04
 
 ******************************************** Final Feasible Point ********************************************
 
 
 ********************************************* Plant Availability *********************************************
 
 Allowable blanket neutron fluence (MW-yr/m2)                             (abktflnc)                2.000E+01     
 Allowable divertor heat fluence (MW-yr/m2)                               (adivflnc)                2.500E+01     
 First wall / blanket lifetime (years)                                    (bktlife)                 2.619E+01  OP 
 Divertor lifetime (years)                                                (divlife)                 3.000E+01  OP 
 Centrepost lifetime (years)                                              (cplife)                  2.619E+01  OP 
 Heating/CD system lifetime (years)                                       (cdrlife)                 2.619E+01  OP 
 Total plant lifetime (years)                                             (tlife)                   3.000E+01     
 Total plant availability fraction                                        (cfactr)                  7.500E-01     
 
 *************************************************** Plasma ***************************************************
 
 Plasma configuration = double null divertor
 Tokamak aspect ratio = Spherical, itart = 1                              (itart)                       1.000     
 
 Plasma Geometry :
 
 Major radius (m)                                                         (rmajor)                      1.700     
 Minor radius (m)                                                         (rminor)                      0.971  OP 
 Aspect ratio                                                             (aspect)                      1.750     
 Elongation, X-point (input value used)                                   (kappa)                       2.750  IP 
 Elongation, 95% surface (calculated from kappa)                          (kappa95)                     2.597  OP 
 Elongation, area ratio calc.                                             (kappaa)                      2.438  OP 
 Triangularity, X-point (input value used)                                (triang)                      0.500  IP 
 Triangularity, 95% surface (calculated from triang)                      (triang95)                    0.327  OP 
 Plasma poloidal perimeter (m)                                            (pperim)                     11.806  OP 
 Plasma cross-sectional area (m2)                                         (xarea)                       7.229  OP 
 Plasma surface area (m2)                                                 (sarea)                   1.171E+02  OP 
 Plasma volume (m3)                                                       (vol)                     7.357E+01  OP 
 
 Current and Field :
 
 Consistency between q0,q,alphaj,rli,dnbeta is not enforced
 
 Plasma current scaling law used                                          (icurr)                           9     
 Plasma current (MA)                                                      (plascur/1D6)                 9.378  OP 
 Current density profile factor                                           (alphaj)                      1.000     
 Plasma internal inductance, li                                           (rli)                         0.650  OP 
 Vertical field at plasma (T)                                             (bvert)                      -1.609  OP 
 Vacuum toroidal field at R (T)                                           (bt)                          3.000     
 Average poloidal field (T)                                               (bp)                          0.998  OP 
 Total field (sqrt(bp^2 + bt^2)) (T)                                      (btot)                        3.162  OP 
 Safety factor on axis                                                    (q0)                          2.000     
 Safety factor at 95% flux surface                                        (q95)                         6.187  ITV
 Cylindrical safety factor (qcyl)                                         (qstar)                       3.953  OP 
 
 Beta Information :
 
 Total plasma beta                                                        (beta)                    1.447E-01  ITV
 Total poloidal beta                                                      (betap)                   1.452E+00  OP 
 Total toroidal beta                                                                                1.607E-01  OP 
 Fast alpha beta                                                          (betaft)                  6.422E-03  OP 
 Beam ion beta                                                            (betanb)                  1.346E-02  OP 
 (Fast alpha + beam beta)/(thermal beta)                                  (gammaft)                 1.593E-01  OP 
 Thermal beta                                                                                       1.248E-01  OP 
 Thermal poloidal beta                                                                              1.252E+00  OP 
 Thermal toroidal beta (= beta-exp)                                                                 1.386E-01  OP 
 2nd stability beta : beta_p / (R/a)                                      (eps*betap)                   0.830  OP 
 2nd stability beta upper limit                                           (epbetmax)                   10.000     
 Beta g coefficient                                                       (dnbeta)                      6.000     
 Normalised thermal beta                                                                                3.879  OP 
 Normalised total beta                                                                                  4.497  OP 
 Normalised toroidal beta                                                 (normalised_toroidal          4.995  OP 
 Limit on total beta                                                      (betalim)                     0.193  OP 
 Plasma thermal energy (J)                                                                          5.479E+07  OP 
 Total plasma internal energy (J)                                         (total_plasma_internal_en 6.351E+07  OP 
 
 Temperature and Density (volume averaged) :
 
 Electron temperature (keV)                                               (te)                          5.790  ITV
 Electron temperature on axis (keV)                                       (te0)                         6.531  OP 
 Ion temperature (keV)                                                    (ti)                          7.817     
 Ion temperature on axis (keV)                                            (ti0)                         8.817  OP 
 Electron temp., density weighted (keV)                                   (ten)                         6.045  OP 
 Electron density (/m3)                                                   (dene)                    2.313E+20  ITV
 Electron density on axis (/m3)                                           (ne0)                     2.616E+20  OP 
 Line-averaged electron density (/m3)                                     (dnla)                    2.440E+20  OP 
 Line-averaged electron density / Greenwald density                       (dnla_gw)                 7.715E-01  OP 
 Ion density (/m3)                                                        (dnitot)                  2.084E+20  OP 
 Fuel density (/m3)                                                       (deni)                    1.882E+20  OP 
 Total impurity density with Z > 2 (no He) (/m3)                          (dnz)                     1.015E+17  OP 
 Helium ion density (thermalised ions only) (/m3)                         (dnalp)                   1.850E+19  OP 
 Proton density (/m3)                                                     (dnprot)                  4.041E+16  OP 
 Hot beam density (/m3)                                                   (dnbeam)                  1.529E+18  OP 
 Density limit from scaling (/m3)                                         (dnelimt)                 3.163E+20  OP 
 Density limit (enforced) (/m3)                                           (boundu(9)*dnelimt)       3.163E+20  OP 
 Helium ion density (thermalised ions only) / electron density            (ralpne)                  8.000E-02     
 
 Impurities
 
 Plasma ion densities / electron density:
 H_ concentration                                                         (fimp(01)                 8.207E-01  OP 
 He concentration                                                         (fimp(02)                 8.000E-02     
 Be concentration                                                         (fimp(03)                 0.000E+00     
 C_ concentration                                                         (fimp(04)                 0.000E+00     
 N_ concentration                                                         (fimp(05)                 0.000E+00     
 O_ concentration                                                         (fimp(06)                 0.000E+00     
 Ne concentration                                                         (fimp(07)                 0.000E+00     
 Si concentration                                                         (fimp(08)                 0.000E+00     
 Ar concentration                                                         (fimp(09)                 0.000E+00     
 Fe concentration                                                         (fimp(10)                 0.000E+00     
 Ni concentration                                                         (fimp(11)                 0.000E+00     
 Kr concentration                                                         (fimp(12)                 0.000E+00     
 Xe concentration                                                         (fimp(13)                 3.891E-04  ITV
 W_ concentration                                                         (fimp(14)                 5.000E-05     
 Average mass of all ions (amu)                                           (aion)                    2.695E+00  OP 
 
 Effective charge                                                         (zeff)                        1.987  OP 
 Density profile factor                                                   (alphan)                      0.250     
 Plasma profile model                                                     (ipedestal)                       1     
 Pedestal profiles are used.
 Density pedestal r/a location                                            (rhopedn)                     0.940     
 Electron density pedestal height (/m3)                                   (neped)                   1.898E+20  OP 
 Electron density at pedestal / nGW                                       (fgwped_out)              6.000E-01     
 Temperature pedestal r/a location                                        (rhopedt)                     0.940     
 Pedestal scaling switch                                                  (ieped)                           0     
 Electron temp. pedestal height (keV)                                     (teped)                       5.500     
 Electron temp. at separatrix (keV)                                       (tesep)                       0.100     
 Electron density at separatrix (/m3)                                     (nesep)                   3.163E+19     
 Electron density at separatrix / nGW                                     (fgwsep_out)              1.000E-01     
 Temperature profile index                                                (alphat)                      0.500     
 Temperature profile index beta                                           (tbeta)                       2.000     
 
 Density Limit using different models :
 
 Old ASDEX model                                                          (dlimit(1))               2.400E+20  OP 
 Borrass ITER model I                                                     (dlimit(2))               3.975E+20  OP 
 Borrass ITER model II                                                    (dlimit(3))               1.388E+20  OP 
 JET edge radiation model                                                 (dlimit(4))               3.736E+21  OP 
 JET simplified model                                                     (dlimit(5))               1.264E+21  OP 
 Hugill-Murakami Mq model                                                 (dlimit(6))               1.339E+20  OP 
 Greenwald model                                                          (dlimit(7))               3.163E+20  OP 
 
 Fuel Constituents :
 
 Deuterium fuel fraction                                                  (fdeut)                       0.500     
 Tritium fuel fraction                                                    (ftrit)                       0.500     
 
 Fusion Power :
 
 Total fusion power (MW)                                                  (powfmw)                  1.620E+02  OP 
  =    D-T fusion power (MW)                                              (pdt)                     1.619E+02  OP 
   +   D-D fusion power (MW)                                              (pdd)                     1.489E-01  OP 
   + D-He3 fusion power (MW)                                              (pdhe3)                   0.000E+00  OP 
 Alpha power: total (MW)                                                  (palpmw)                  3.237E+01  OP 
 Alpha power: beam-plasma (MW)                                            (palpnb)                  5.754E+00  OP 
 Neutron power (MW)                                                       (pneutmw)                 1.295E+02  OP 
 Charged particle power (excluding alphas) (MW)                           (pchargemw)               9.795E-02  OP 
 Total power deposited in plasma (MW)                                     (tot_power_plasma)        1.109E+02  OP 
 
 Radiation Power (excluding SOL):
 
 Bremsstrahlung radiation power (MW)                                      (pbrempv*vol)             1.085E+01  OP 
 Line radiation power (MW)                                                (plinepv*vol)             8.288E+01  OP 
 Synchrotron radiation power (MW)                                         (psyncpv*vol)             3.493E-02  OP 
 Synchrotron wall reflectivity factor                                     (ssync)                       0.700     
 Normalised minor radius defining 'core'                                  (coreradius)              7.500E-01     
 Fraction of core radiation subtracted from P_L                           (coreradiationfraction)   6.000E-01     
 Total core radiation power (MW)                                          (pcoreradmw)              3.635E+01  OP 
 Edge radiation power (MW)                                                (pedgeradmw)              5.741E+01  OP 
 Total radiation power (MW)                                               (pradmw)                  9.377E+01  OP 
 Core radiation fraction = total radiation in core / total power deposite (rad_fraction_core)       8.459E-01  OP 
 SoL radiation fraction = total radiation in SoL / total power accross se (rad_fraction_sol)        8.000E-01  IP 
 Radiation fraction = total radiation / total power deposited in plasma   (rad_fraction)            9.692E-01  OP 
 Nominal mean radiation load on inside surface of reactor (MW/m2)         (photon_wall)             7.369E-01  OP 
 Peaking factor for radiation wall load                                   (peakfactrad)             3.330E+00  IP 
 Maximum permitted radiation wall load (MW/m^2)                           (maxradwallload)          1.000E+00  IP 
 Peak radiation wall load (MW/m^2)                                        (peakradwallload)         2.454E+00  OP 
 Nominal mean neutron load on inside surface of reactor (MW/m2)           (wallmw)                  1.018E+00  OP 
 
 Power incident on the divertor targets (MW)                              (ptarmw)                  3.417E+00  OP 
 Fraction of power to the lower divertor                                  (ftar)                    1.000E+00  IP 
 Outboard side heat flux decay length (m)                                 (lambdaio)                1.570E-03  OP 
 Midplane seperation of the two magnetic closed flux surfaces (m)         (drsep)                   -Infinity  OP 
 Fraction of power on the inner targets                                   (fio)                     4.100E-01  OP 
 Fraction of power incident on the lower inner target                     (fLI)                     4.100E-01  OP 
 Fraction of power incident on the lower outer target                     (fLO)                     5.900E-01  OP 
 Fraction of power incident on the upper inner target                     (fUI)                     0.000E+00  OP 
 Fraction of power incident on the upper outer target                     (fUO)                     0.000E+00  OP 
 Power incident on the lower inner target (MW)                            (pLImw)                   1.401E+00  OP 
 Power incident on the lower outer target (MW)                            (pLOmw)                   2.016E+00  OP 
 Power incident on the upper innner target (MW)                           (pUImw)                   0.000E+00  OP 
 Power incident on the upper outer target (MW)                            (pUOmw)                   0.000E+00  OP 
 
 Ohmic heating power (MW)                                                 (pohmmw)                  1.802E-10  OP 
 Fraction of alpha power deposited in plasma                              (falpha)                      0.950  OP 
 Fraction of alpha power to electrons                                     (falpe)                       0.806  OP 
 Fraction of alpha power to ions                                          (falpi)                       0.194  OP 
 Ion transport (MW)                                                       (ptrimw)                  4.089E+01  OP 
 Electron transport (MW)                                                  (ptremw)                  3.361E+01  OP 
 Injection power to ions (MW)                                             (pinjimw)                 2.894E+01  OP 
 Injection power to electrons (MW)                                        (pinjemw)                 5.106E+01  OP 
 Ignited plasma switch (0=not ignited, 1=ignited)                         (ignite)                          0     
 
 Power into divertor zone via charged particles (MW)                      (pdivt)                   1.709E+01  OP 
 Psep / R ratio (MW/m)                                                    (pdivmax/rmajor)          1.005E+01  OP 
 Psep Bt / qAR ratio (MWT/m)                                              (pdivmaxbt/qar)           2.785E+00  OP 
 
 H-mode Power Threshold Scalings :
 
 ITER 1996 scaling: nominal (MW)                                          (pthrmw(1))               7.316E+00  OP 
 ITER 1996 scaling: upper bound (MW)                                      (pthrmw(2))               9.672E+00  OP 
 ITER 1996 scaling: lower bound (MW)                                      (pthrmw(3))               5.460E+00  OP 
 ITER 1997 scaling (1) (MW)                                               (pthrmw(4))               1.200E+01  OP 
 ITER 1997 scaling (2) (MW)                                               (pthrmw(5))               1.429E+01  OP 
 Martin 2008 scaling: nominal (MW)                                        (pthrmw(6))               1.466E+01  OP 
 Martin 2008 scaling: 95% upper bound (MW)                                (pthrmw(7))               1.809E+01  OP 
 Martin 2008 scaling: 95% lower bound (MW)                                (pthrmw(8))               1.124E+01  OP 
 Snipes 2000 scaling: nominal (MW)                                        (pthrmw(9))               7.228E+00  OP 
 Snipes 2000 scaling: upper bound (MW)                                    (pthrmw(10))              8.795E+00  OP 
 Snipes 2000 scaling: lower bound (MW)                                    (pthrmw(11))              5.892E+00  OP 
 Snipes 2000 scaling (closed divertor): nominal (MW)                      (pthrmw(12))              3.700E+00  OP 
 Snipes 2000 scaling (closed divertor): upper bound (MW)                  (pthrmw(13))              4.700E+00  OP 
 Snipes 2000 scaling (closed divertor): lower bound (MW)                  (pthrmw(14))              2.891E+00  OP 
 Hubbard 2012 L-I threshold - nominal (MW)                                (pthrmw(15))              3.090E+01  OP 
 Hubbard 2012 L-I threshold - lower bound (MW)                            (pthrmw(16))              1.538E+01  OP 
 Hubbard 2012 L-I threshold - upper bound (MW)                            (pthrmw(17))              6.208E+01  OP 
 Hubbard 2017 L-I threshold                                               (pthrmw(18))              6.158E+01  OP 
 Martin 2008 aspect ratio corrected scaling: nominal (MW)                 (pthrmw(19))              1.708E+01  OP 
 Martin 2008 aspect ratio corrected scaling: 95% upper bound (MW)         (pthrmw(20))              2.108E+01  OP 
 Martin 2008 aspect ratio corrected scaling: 95% lower bound (MW)         (pthrmw(21))              1.309E+01  OP 
 
 L-H threshold power (enforced) (MW)                                      (boundl(103)*plhthresh)   1.708E+01  OP 
 L-H threshold power (MW)                                                 (plhthresh)               1.708E+01  OP 
 
 Confinement :
 
 Confinement scaling law                    IPB98(y,2)           (H)
 Confinement H factor                                                     (hfact)                       1.548  ITV
 Global thermal energy confinement time (s)                               (taueff)                      0.735  OP 
 Ion energy confinement time (s)                                          (tauei)                       0.735  OP 
 Electron energy confinement time (s)                                     (tauee)                       0.735  OP 
 n.tau = Volume-average electron density x Energy confinement time (s/m3) (dntau)                   1.701E+20  OP 
 Triple product = Vol-average electron density x Vol-average electron temperature x Energy confinement time:
 Triple product  (keV s/m3)                                               (dntau*te)                9.846E+20  OP 
 Transport loss power assumed in scaling law (MW)                         (powerht)                 7.450E+01  OP 
 Switch for radiation loss term usage in power balance                    (iradloss)                        1     
 Radiation power subtracted from plasma power balance (MW)                                          3.635E+01  OP 
   (Radiation correction is core radiation power)
 Alpha particle confinement time (s)                                      (taup)                       23.701  OP 
 Alpha particle/energy confinement time ratio                             (taup/taueff)                32.231  OP 
 Lower limit on taup/taueff                                               (taulimit)                    5.000     
 Total energy confinement time including radiation loss (s)               (total_energy_conf_t          0.573  OP 
   (= stored energy including fast particles / loss power including radiation
 
 Dimensionless plasma parameters
 
 For definitions see
 Recent progress on the development and analysis of the ITPA global H-mode confinement database
 D.C. McDonald et al, 2007 Nuclear Fusion v47, 147. (nu_star missing 1/mu0)
 Normalized plasma pressure beta as defined by McDonald et al             (beta_mcdonald)           1.607E-01  OP 
 Normalized ion Larmor radius                                             (rho_star)                6.983E-03  OP 
 Normalized collisionality                                                (nu_star)                 2.788E-03  OP 
 Volume measure of elongation                                             (kappaa_IPB)              2.323E+00  OP 
 
 Plasma Volt-second Requirements :
 
 Total volt-second requirement (Wb)                                       (vsstt)                   1.920E+01  OP 
 Inductive volt-seconds (Wb)                                              (vsind)                   1.119E+01  OP 
 Ejima coefficient                                                        (gamma)                       0.400     
 Start-up resistive (Wb)                                                  (vsres)                   8.014E+00  OP 
 Flat-top resistive (Wb)                                                  (vsbrn)                   1.941E-08  OP 
 bootstrap current fraction multiplier                                    (cboot)                       1.000     
 Bootstrap fraction (ITER 1989)                                           (bscf_iter89)                 0.468  OP 
 Bootstrap fraction (Sauter et al)                                        (bscf_sauter)                 0.892  OP 
 Bootstrap fraction (Nevins et al)                                        (bscf_nevins)                 0.738  OP 
 Bootstrap fraction (Wilson)                                              (bscf_wilson)                 0.543  OP 
 Diamagnetic fraction (Hender)                                            (diacf_hender)                0.052  OP 
 Diamagnetic fraction (SCENE)                                             (diacf_scene)                 0.045  OP 
 Pfirsch-Schlueter fraction (SCENE)                                       (pscf_scene)                 -0.013  OP 
   (Wilson bootstrap current fraction model used)
   (SCENE diamagnetic current fraction scaling used)
   (SCENE Pfirsch-Schlüter current fraction scaling used)
 Bootstrap fraction (enforced)                                            (bootipf.)                    0.543  OP 
 Diamagnetic fraction (enforced)                                          (diaipf.)                     0.045  OP 
 Pfirsch-Schlueter fraction (enforced)                                    (psipf.)                     -0.013  OP 
 Loop voltage during burn (V)                                             (vburn)                   1.922E-11  OP 
 Plasma resistance (ohm)                                                  (rplas)                   2.049E-08  OP 
 Resistive diffusion time (s)                                             (res_time)                8.029E+01  OP 
 Plasma inductance (H)                                                    (rlp)                     1.193E-06  OP 
 Coefficient for sawtooth effects on burn V-s requirement                 (csawth)                      1.000     
 
 Fuelling :
 
 Ratio of He and pellet particle confinement times                        (tauratio)                1.000E+00     
 Fuelling rate (nucleus-pairs/s)                                          (qfuel)                   3.511E+20  OP 
 Fuel burn-up rate (reactions/s)                                          (rndfuel)                 5.768E+19  OP 
 Burn-up fraction                                                         (burnup)                      0.164  OP 
 
 ***************************** Energy confinement times, and required H-factors : *****************************
 
    scaling law              confinement time (s)     H-factor for
                                 for H = 1           power balance
 
 IPB98(y)             (H)          0.496                   1.482
 IPB98(y,1)           (H)          0.502                   1.465
 IPB98(y,2)           (H)          0.475                   1.548
 IPB98(y,3)           (H)          0.406                   1.811
 IPB98(y,4)           (H)          0.418                   1.758
 ISS95            (stell)          0.216                   3.398
 ISS04            (stell)          0.379                   1.942
 DS03                 (H)          0.522                   1.409
 Murari et al NPL     (H)          0.354                   2.079
 Petty 2008           (H)          0.589                   1.247
 Lang et al. 2012     (H)          0.246                   2.992
 Hubbard 2017 - nom   (I)          0.044                  16.871
 Hubbard 2017 - lower (I)          0.027                  27.073
 Hubbard 2017 - upper (I)          0.070                  10.512
 NSTX (Spherical)     (H)          0.923                   0.797
 NSTX-Petty08 Hybrid  (H)          0.875                   0.840
 
 ******************************************** Current Drive System ********************************************
 
 Neutral Beam Current Drive
 Current drive efficiency model                                           (iefrf)                           8     
 
 Auxiliary power used for plasma heating only (MW)                        (pheat)                   0.000E+00     
 Power injected for current drive (MW)                                    (pcurrentdrivemw)         8.000E+01     
 Maximum Allowed Bootstrap current fraction                               (bscfmax)                 8.800E-01     
 Fusion gain factor Q                                                     (bigq)                    2.025E+00  OP 
 Auxiliary current drive (A)                                              (auxiliary_cd)            3.989E+06  OP 
 Current drive efficiency (A/W)                                           (effcd)                   4.986E-02  OP 
 Normalised current drive efficiency, gamma (10^20 A/W-m2)                (gamcd)                   1.960E-01  OP 
 Wall plug to injector efficiency                                         (etacd)                   3.000E-01     
 
 Fractions of current drive :
 
 Bootstrap fraction                                                       (bootipf)                     0.543  OP 
 Diamagnetic fraction                                                     (diaipf)                      0.045  OP 
 Pfirsch-Schlueter fraction                                               (psipf)                      -0.013  OP 
 Auxiliary current drive fraction                                         (faccd)                       0.425  OP 
 Inductive fraction                                                       (facoh)                       0.000  OP 
 Total                                                                    (plasipf+faccd+facoh          1.000     
 Fraction of the plasma current produced by non-inductive means           (fvsbrnni)                    1.000     
 
 Neutral beam energy (keV)                                                (enbeam)                  5.000E+02     
 Neutral beam current (A)                                                 (cnbeam)                  1.600E+02  OP 
 Beam efficiency (A/W)                                                    (effnbss)                 4.986E-02  OP 
 Beam gamma (10^20 A/W-m2)                                                (gamnb)                   1.960E-01  OP 
 Neutral beam wall plug efficiency                                        (etanbi)                  3.000E-01     
 Beam decay lengths to centre                                             (taubeam)                 7.038E+00  OP 
 Beam shine-through fraction                                              (nbshinef)                7.713E-07  OP 
 Neutral beam wall plug power (MW)                                        (pwpnb)                   2.667E+02  OP 
 
 Neutral beam power balance :
 ----------------------------
 Beam first orbit loss power (MW)                                         (porbitlossmw)                0.000  OP 
 Beam shine-through power [MW]                                            (nbshinemw)                   0.000  OP 
 Beam power deposited in plasma (MW)                                      (pinjmw)                     80.002  OP 
 Maximum allowable beam power (MW)                                        (pinjalw)                    80.000     
 Total (MW)                                                               (porbitlossmw+nbshin         80.002     
 
 Beam power entering vacuum vessel (MW)                                   (pnbitot)                    80.002  OP 
 
 Fraction of beam energy to ions                                          (fpion)                   3.618E-01  OP 
 Beam duct shielding thickness (m)                                        (nbshield)                1.000E-01     
 Beam tangency radius / Plasma major radius                               (frbeam)                  1.050E+00     
 Beam centreline tangency radius (m)                                      (rtanbeam)                1.785E+00  OP 
 Maximum possible tangency radius (m)                                     (rtanmax)                 3.773E+00  OP 
 
 *************************************************** Times ****************************************************
 
 Initial charge time for CS from zero current (s)                         (tramp)                      18.756     
 Plasma current ramp-up time (s)                                          (tohs)                       18.756     
 Heating time (s)                                                         (theat)                      10.000     
 Burn time (s)                                                            (tburn)                   1.000E+03  OP 
 Reset time to zero current for CS (s)                                    (tqnch)                      18.756     
 Time between pulses (s)                                                  (tdwell)                    100.000     
 
 Total plant cycle time (s)                                               (tcycle)                  1.166E+03  OP 
 
 Divertor Heat Load
 
 Assume an expanded divertor with a gaseous target
 
 Power to the divertor (MW)                                               (pdivt.)                  1.709E+01     
 Divertor surface area (m2)                                               (areadv)                  8.892E+01     
 Divertor heat load (MW/m2)                                               (hldiv)                   1.921E-01     
 
 ************************************************ Radial Build ************************************************
 
 (Ripple result may not be accurate, as the fit was outside
  its range of applicability.)
 
                                          Thickness (m)    Radius (m)
 Device centreline                            0.000           0.000                       
 Machine bore                                 0.000           0.000   (bore)              
 Central solenoid                             0.000           0.000   (ohcth)             
 CS precompression                            0.000           0.000   (precomp)           
 Gap                                          0.000           0.000   (gapoh)             
 TF coil inboard leg                          0.541           0.541   (tfcth)             
 Gap                                          0.050           0.591   (tftsgap)           
 Thermal shield                               0.000           0.591   (thshield)          
 Gap                                          0.000           0.591   (gapds)             
 Vacuum vessel (and shielding)                0.000           0.591   (d_vv_in + shldith) 
 Gap                                          0.000           0.591   (vvblgap)           
 Inboard blanket                              0.000           0.591   (blnkith)           
 Inboard first wall                           0.018           0.609   (fwith)             
 Inboard scrape-off                           0.120           0.729   (scrapli)           
 Plasma geometric centre                      0.971           1.700   (rminor)            
 Plasma outboard edge                         0.971           2.671   (rminor)            
 Outboard scrape-off                          0.120           2.791   (scraplo)           
 Outboard first wall                          0.018           2.809   (fwoth)             
 Outboard blanket                             0.700           3.509   (blnkoth)           
 Gap                                          0.000           3.509   (vvblgap)           
 Vacuum vessel (and shielding)                0.550           4.059   (d_vv_out+shldoth)  
 Gap                                          0.000           4.059   (gapsto)            
 Thermal shield                               0.000           4.059   (thshield)          
 Gap                                          0.050           4.109   (tftsgap)           
 TF coil outboard leg                         0.541           4.650   (tfthko)            
 
 *********************************************** Vertical Build ***********************************************
 
 Double null case
                                          Thickness (m)    Height (m)
 TF coil                                      0.541           4.962   (tfcth)             
 Gap                                          0.050           4.421   (tftsgap)           
 Thermal shield                               0.000           4.371   (thshield)          
 Gap                                          0.000           4.371   (vgap2)             
 Vacuum vessel (and shielding)                1.000           4.371   (d_vv_top+shldtth)  
 Divertor structure                           0.200           3.371   (divfix)            
 Top scrape-off                               0.500           3.171   (vgaptop)           
 Plasma top                                   2.671           2.671   (rminor*kappa)      
 Midplane                                     0.000           0.000                       
 Plasma bottom                                2.671          -2.671   (rminor*kappa)      
 Lower scrape-off                             0.500          -3.171   (vgap)              
 Divertor structure                           0.200          -3.371   (divfix)            
 Vacuum vessel (and shielding)                1.000          -4.371   (d_vv_bot+shldlth)  
 Gap                                          0.000          -4.371   (vgap2)             
 Thermal shield                               0.000          -4.371   (thshield)          
 Gap                                          0.050          -4.421   (tftsgap)           
 TF coil                                      0.541          -4.962   (tfcth)             
 
 ************************************************* TF coils  **************************************************
 
 
 TF Coil Stresses (CCFE model) :
 
 Generalized plane strain model
 Allowable maximum shear stress in TF coil case (Tresca criterion) (Pa)   (sig_tf_case_max)         6.000E+08     
 Allowable maximum shear stress in TF coil conduit (Tresca criterion) (Pa (sig_tf_wp_max)           6.000E+08     
 Structural materal stress of the point of maximum TRESCA stress per layer
 Please use utility/plot_TF_stress.py for radial plots plots summary
 Layers                    conductor
 Radial stress     (MPa)     -70.212
 toroidal stress   (MPa)     -70.212
 Vertical stress   (MPa)      60.249
 Von-Mises stress  (MPa)     130.461
 TRESCA stress     (MPa)     130.461
 
 Toroidal modulus  (GPa)     117.000
 Vertical modulus  (GPa)      99.029
 
 WP toroidal modulus (GPa)                                                (eyoung_wp_t*1.0D-9)      1.170E+02  OP 
 WP vertical modulus (GPa)                                                (eyoung_wp_z*1.0D-9)      9.903E+01  OP 
 
 TF design
 
 Conductor technology                                                     (i_tf_sup)                        0     
   -> Resitive coil : Water cooled copper (GLIDCOP AL-15)
 Presence of TF demountable joints                                        (itart)                           1     
   -> TF coil made of a Centerpost (CP) and outer legs
      interfaced with demountable joints
 TF inboard leg support strategy                                          (i_tf_bucking)                    0     
   -> No support structure
 
 TF coil Geometry :
 
 Number of TF coils                                                       (n_tf)                           12     
 Inboard leg centre radius (m)                                            (r_tf_inboard_mid)        2.703E-01  OP 
 Outboard leg centre radius (m)                                           (r_tf_outboard_mid)       4.380E+00  OP 
 Total inboard leg radial thickness (m)                                   (tfcth)                   5.406E-01  ITV
 Total outboard leg radial thickness (m)                                  (tfthko)                  5.406E-01     
 Outboard leg toroidal thickness (m)                                      (tftort)                  4.070E-01  OP 
 Maximum inboard edge height (m)                                          (hmax)                    4.421E+00  OP 
 Mean coil circumference (inboard leg not included) (m)                   (tfleng)                  1.657E+01  OP 
 Vertical TF shape                                                        (i_tf_shape)                      2     
 
 Picture frame coil, inner surface approximated by
 by a straight segment between the following points:
 
 point         x(m)           y(m)
   1          0.786          4.421
   2          4.109          4.421
   3          4.109          0.000
   4          4.109         -4.421
   5          0.786         -4.421
 
 Tapered Centrepost TF coil Dimensions:
 
 TF coil centrepost outer radius at midplane (m)                          (r_tf_inboard_out)        5.406E-01     
 TF coil centrepost outer radius at its top (m)                           (r_cp_top)                7.863E-01     
 Top/miplane TF CP radius ratio (-)                                       (f_r_cp)                  1.455E+00     
 Distance from the midplane to the top of the tapered section (m)         (h_cp_top)                2.671E+00     
 Distance from the midplane to the top of the centrepost (m)              (hmax + tfthko)           4.962E+00     
 
 Bucking cylinder information:
 
 Casing cross section area (per leg) (m2)                                 (acasetf)                 7.459E-03     
 Inboard leg case plasma side wall thickness (m)                          (casthi)                  2.703E-02     
 Inboard leg bucking cylinder thickness (m)                               (thkcas)                  0.000E+00     
 
 Inboard TFC conductor sector geometry:
 
 Inboard TFC conductor sector area with gr insulation (per leg) (m2)      (awpc))                   6.904E-02     
 Inboard TFC conductor sector area (per leg) (m2)                         (aswp)                    6.904E-02     
 Inboard conductor sector radial thickness (m)                            (dr_tf_wp)                5.135E-01     
 Central collumn top conductor sector radial thickness (m)                (dr_tf_wp_top)            7.593E-01     
 Ground wall insulation thickness (m)                                     (tinstf)                  0.000E+00     
 
 Coil turn information:
 
 Number of turns per TF leg                                               (n_tf_turn)               1.000E+00     
 Turn insulation thickness                                                (thicndut)                8.000E-04     
 Mid-plane CP cooling fraction                                            (fcoolcp)                 1.433E-01  ITV
 Outboard leg current per turn (A)                                        (cpttf)                   2.125E+06     
 Inboard leg conductor volume (m3)                                        (vol_cond_cp)             1.301E+01     
 Outboard leg volume per coil (m3)                                        (voltfleg)                3.646E+00     
 
 TF coil mass:
 
 Superconductor mass per coil (kg)                                        (whtconsc)                0.000E+00  OP 
 Copper mass per coil (kg)                                                (whtconcu)                3.543E+04  OP 
 Steel conduit mass per coil (kg)                                         (whtconsh)                0.000E+00  OP 
 Conduit insulation mass per coil (kg)                                    (whtconin)                6.929E+01  OP 
 Mass of inboard legs (kg)                                                (whtcp)                   1.236E+05     
 Mass of outboard legs (kg)                                               (whttflgs)                3.099E+05     
 Mass of each TF coil (kg)                                                (whttf/n_tf)              3.612E+04  OP 
 Total TF coil mass (kg)                                                  (whttf)                   4.335E+05     
 
 Maximum B field and currents:
 
 Nominal peak field assuming toroidal symmetry (T)                        (bmaxtf)                  9.947E+00  OP 
 Total current in all TF coils (MA)                                       (ritfc/1.D6)              2.550E+01  OP 
 TF coil current (summed over all coils) (A)                              (ritfc)                   2.550E+07     
 Inboard leg mid-plane conductor current density (A/m2)                   (oacdcp)                  2.778E+07     
 Outboard leg conductor current density (A/m2)                            (cdtfleg)                 1.362E+08     
 Total stored energy in TF coils (GJ)                                     (estotftgj)               1.797E+00  OP 
 
 TF Forces:
 
 Inboard vertical tension per coil (N)                                    (vforce)                  5.018E+06  OP 
 Outboard vertical tension per coil (N)                                   (vforce_outboard)         9.180E+06  OP 
 inboard vertical tension fraction (-)                                    (f_vforce_inboard)        3.534E-01  OP 
 Centring force per coil (N/m)                                            (cforce)                  1.057E+07  OP 
 
 Resitive loss parameters:
 
 Resistive Material : GLIDCOP AL-15 - Dispersion Strengthened Copper
 CP resistivity (ohm.m)                                                   (rhocp)                   2.181E-08     
 Leg resistivity (ohm.m)                                                  (rhotfleg)                2.181E-08     
 CP resistive power loss (W)                                              (prescp)                  1.203E+08     
 Leg resitive power loss, (per leg) (W)                                   (presleg)                 1.120E+08     
 joints resistive power loss (W)                                          (pres_joints)             5.569E+05     
 Outboard leg resistance per coil (ohm)                                   (tflegres)                2.067E-06     
 Average CP temperature (K)                                               (tcpav)                   3.466E+02  ITV
 Average leg temperature (K)                                              (tlegav)                 -1.000E+00     
 
 Ripple information:
 
 Max allowed ripple amplitude at plasma (%)                               (ripmax)                  1.000E+00     
 Ripple at plasma edge (%)                                                (ripple)                  4.899E-01     
   Ripple calculation to be re-defined for picure frame coils
 
 Radial build of TF coil centre-line :
 
                                          Thickness (m)    Outer radius (m)
 Innermost edge of TF coil                    0.000           0.000                       
 Coil bucking cylindre                        0.000           0.000   (thkcas)            
 Conductor ground insulation                  0.000           0.000   (tinstf)            
 Conductor - first half                       0.257           0.257   (dr_tf_wp/2-tinstf) 
 Conductor - second half                      0.257           0.514   (dr_tf_wp/2-tinstf) 
 Conductor ground insulation                  0.000           0.514   (tinstf)            
 Plasma side TF coil support                  0.027           0.541   (casthi)            
 TF coil dimensions are consistent
 
 Radial build of TF coil at central collumn top :
 
                                          Thickness (m)    Outer radius (m)
 Innermost edge of TF coil                    0.000           0.000                       
 Coil bucking cylindre                        0.000           0.000   (thkcas)            
 Conductor ground insulation                  0.000           0.000   (tinstf)            
 Conductor - first half                       0.380           0.380   (dr_tf_wp_top/2-tins
 Conductor - second half                      0.380           0.759   (dr_tf_wp_top/2-tins
 Conductor ground insulation                  0.000           0.759   (tinstf)            
 Plasma side TF coil support                  0.027           0.786   (casthi)            
 Top TF coil dimensions are consistent
 
 *************************************** Centrepost Coolant Parameters ****************************************
 
 Centrepost coolant fraction                                              (fcoolcp)                 1.433E-01  ITV
 Average coolant channel diameter (m)                                     (dcool)                   6.000E-03     
 Coolant channel length (m)                                               (lcool)                   9.924E+00     
 Inlet coolant flow speed (m/s)                                           (vcool)                   5.000E+00     
 Outlet coolant flow speed (m/s)                                          (vcool_max)               5.000E+00     
 Coolant mass flow rate (kg/s)                                            (cool_mass_flow)          5.761E+02     
 Number of coolant tubes                                                  (ncool)                   4.137E+03     
 Reynolds number                                                          (reyn)                    6.274E+04     
 Prandtl number                                                           (prndtl)                  3.024E+00     
 Nusselt number                                                           (nuselt)                  2.466E+02     
 
 Resistive Heating :
 
 Average conductor resistivity (ohm.m)                                    (rhocp)                   2.181E-08     
 Resistive heating (MW)                                                   (prescp/1.0D6)            1.203E+02     
 Nuclear heating (MW)                                                     (pnuc_cp_tf)              6.367E+00     
 Total heating (MW)                                                       (ptot/1.0D6)              1.267E+02     
 
 Temperatures :
 
 Input coolant temperature (K)                                            (tcoolin)                 3.131E+02     
 Input-output coolant temperature rise (K)                                (dtiocool)                5.260E+01     
 Film temperature rise (K)                                                (dtfilmav)                6.117E+00     
 Average temp gradient in conductor (K/m)                                 (dtcncpav)                1.026E+00     
 Average centrepost temperature (K)                                       (tcpav2)                  3.466E+02     
 Peak centrepost temperature (K)                                          (tcpmax)                  3.732E+02     
 
 Pump Power :
 
 Coolant pressure drop (Pa)                                               (dpres)                   7.297E+05     
 Coolant inlet pressure (Pa)                                              (presin)                  2.313E+07     
 Pump power (W)                                                           (ppump)                   5.334E+05     
 
 *************************************** Central Solenoid and PF Coils ****************************************
 
 No central solenoid included
 
 
 Resistive PF coils
 
 Resistive Power :
 
 PF coil resistive power (W)                                              (powpfres)                3.443E+08  OP 
 
 Geometry of PF coils, central solenoid and plasma :
 
 coil           R(m)        Z(m)        dR(m)       dZ(m)       turns     steel thickness(m)
 
  PF1            0.91        3.62        0.48        0.48      164.00        0.00
  PF2            0.91       -3.62        0.48        0.48      164.00        0.00
  PF3            5.15        1.17        0.35        0.35       89.32        0.00
  PF4            5.15       -1.17        0.35        0.35       89.32        0.00
 Plasma          1.70        0.00        1.94        5.34        1.00
 
 PF Coil Information at Peak Current:
 
 coil  current  allowed J  actual J   J   cond. mass   steel mass     field
         (MA)    (A/m2)     (A/m2)  ratio    (kg)          (kg)        (T)
 
  PF1    6.89 -1.000E+00  3.000E+07  1.00 8.163E+03   0.000E+00    7.015E+00
  PF2    6.89 -1.000E+00  3.000E+07  1.00 8.163E+03   0.000E+00    7.015E+00
  PF3   -3.75 -1.000E+00  3.000E+07  1.00 2.521E+04   0.000E+00    3.960E+00
  PF4   -3.75 -1.000E+00  3.000E+07  1.00 2.521E+04   0.000E+00    3.960E+00
       ------                             ---------   ---------
        21.28                             6.674E+04   0.000E+00
 
 PF coil current scaling information :
 
 Sum of squares of residuals                                              (ssq0)                    0.000E+00  OP 
 Smoothing parameter                                                      (alfapf)                  5.000E-10     
 
 ****************************************** Volt Second Consumption *******************************************
 
              volt-sec       volt-sec       volt-sec
              start-up         burn          total

 PF coils :      -6.99           0.00          -6.99
 CS coil  :       0.00           0.00           0.00
              --------       --------       --------
 Total :         -6.99           0.00          -6.99
 
 Total volt-second consumption by coils (Wb)                              (vstot)                  -6.990E+00  OP 
 
 Summary of volt-second consumption by circuit (Wb) :
 
 circuit       BOP            BOF            EOF
 
     1        0.000          0.477          0.477
     2        0.000          0.477          0.477
     3        0.000         -3.972         -3.972
     4        0.000         -3.972         -3.972
 CS coil      0.000         -3.972         -3.972
 
 ********************************** Waveforms ***********************************
 
 Currents (Amps/coil) as a function of time :
 
                                       time (sec)

                0.00      18.76      37.51      47.51    1047.51    1066.27
               Start      BOP        EOR        BOF        EOF        EOP        
 circuit
   1         0.000E+00  0.000E+00  6.888E+06  6.888E+06  6.888E+06  0.000E+00
   2         0.000E+00  0.000E+00  6.888E+06  6.888E+06  6.888E+06  0.000E+00
   3        -0.000E+00  0.000E+00 -3.751E+06 -3.751E+06 -3.751E+06 -0.000E+00
   4        -0.000E+00  0.000E+00 -3.751E+06 -3.751E+06 -3.751E+06 -0.000E+00
 Plasma (A)  0.000E+00  0.000E+00  9.378E+06  9.378E+06  9.378E+06  0.000E+00
 
 This consists of: CS coil field balancing:
   1         0.000E+00  0.000E+00 -0.000E+00 -0.000E+00 -0.000E+00  0.000E+00
   2         0.000E+00  0.000E+00 -0.000E+00 -0.000E+00 -0.000E+00  0.000E+00
   3        -0.000E+00  0.000E+00 -0.000E+00 -0.000E+00 -0.000E+00 -0.000E+00
   4        -0.000E+00  0.000E+00 -0.000E+00 -0.000E+00 -0.000E+00 -0.000E+00
 
 And: equilibrium field:
   1         0.000E+00  0.000E+00  6.888E+06  6.888E+06  6.888E+06  0.000E+00
   2         0.000E+00  0.000E+00  6.888E+06  6.888E+06  6.888E+06  0.000E+00
   3         0.000E+00  0.000E+00 -3.751E+06 -3.751E+06 -3.751E+06  0.000E+00
   4         0.000E+00  0.000E+00 -3.751E+06 -3.751E+06 -3.751E+06  0.000E+00
 
 Ratio of central solenoid current at beginning of Pulse / end of flat-to (fcohbop)                 9.000E-01     
 Ratio of central solenoid current at beginning of Flat-top / end of flat (fcohbof)                 1.000E+00  OP 
 
 *************************** PF Circuit Waveform Data ***************************
 
 Number of PF circuits including CS and plasma                            (ncirt)                           5     
 PF Circuit 01 - Time point 01 (A)                                        (pfc01t01)                0.000E+00     
 PF Circuit 01 - Time point 02 (A)                                        (pfc01t02)                0.000E+00     
 PF Circuit 01 - Time point 03 (A)                                        (pfc01t03)                6.888E+06     
 PF Circuit 01 - Time point 04 (A)                                        (pfc01t04)                6.888E+06     
 PF Circuit 01 - Time point 05 (A)                                        (pfc01t05)                6.888E+06     
 PF Circuit 01 - Time point 06 (A)                                        (pfc01t06)                0.000E+00     
 PF Circuit 02 - Time point 01 (A)                                        (pfc02t01)                0.000E+00     
 PF Circuit 02 - Time point 02 (A)                                        (pfc02t02)                0.000E+00     
 PF Circuit 02 - Time point 03 (A)                                        (pfc02t03)                6.888E+06     
 PF Circuit 02 - Time point 04 (A)                                        (pfc02t04)                6.888E+06     
 PF Circuit 02 - Time point 05 (A)                                        (pfc02t05)                6.888E+06     
 PF Circuit 02 - Time point 06 (A)                                        (pfc02t06)                0.000E+00     
 PF Circuit 03 - Time point 01 (A)                                        (pfc03t01)               -0.000E+00     
 PF Circuit 03 - Time point 02 (A)                                        (pfc03t02)                0.000E+00     
 PF Circuit 03 - Time point 03 (A)                                        (pfc03t03)               -3.751E+06     
 PF Circuit 03 - Time point 04 (A)                                        (pfc03t04)               -3.751E+06     
 PF Circuit 03 - Time point 05 (A)                                        (pfc03t05)               -3.751E+06     
 PF Circuit 03 - Time point 06 (A)                                        (pfc03t06)               -0.000E+00     
 CS Circuit  - Time point 01 (A)                                          (cst01)                  -0.000E+00     
 CS Circuit  - Time point 02 (A)                                          (cst02)                   0.000E+00     
 CS Circuit  - Time point 03 (A)                                          (cst03)                  -3.751E+06     
 CS Circuit  - Time point 04 (A)                                          (cst04)                  -3.751E+06     
 CS Circuit  - Time point 05 (A)                                          (cst05)                  -3.751E+06     
 CS Circuit  - Time point 06 (A)                                          (cst06)                  -0.000E+00     
 Plasma  - Time point 01 (A)                                              (plasmat01)               0.000E+00     
 Plasma  - Time point 02 (A)                                              (plasmat02)               0.000E+00     
 Plasma  - Time point 03 (A)                                              (plasmat03)               9.378E+06     
 Plasma  - Time point 04 (A)                                              (plasmat04)               9.378E+06     
 Plasma  - Time point 05 (A)                                              (plasmat05)               9.378E+06     
 Plasma  - Time point 06 (A)                                              (plasmat06)               0.000E+00     
 
 ********************************************* Support Structure **********************************************
 
 Outer PF coil fence mass (kg)                                            (fncmass)                 8.388E+03  OP 
 Intercoil support structure mass (kg)                                    (aintmass)                1.989E+05  OP 
 Mass of cooled components (kg)                                           (coldmass)                0.000E+00  OP 
 Gravity support structure mass (kg)                                      (clgsmass)                1.492E+04  OP 
 Torus leg support mass (kg)                                              (gsm1)                    6.774E+03  OP 
 Ring beam mass (kg)                                                      (gsm2)                    2.491E+04  OP 
 Ring legs mass (kg)                                                      (gsm3)                    1.738E+04  OP 
 
 ******************************************** PF Coil Inductances *********************************************
 
 Inductance matrix [H] :
 
   1     4.7E-02 9.1E-05 3.4E-03 1.8E-03 1.1E-05
   2     9.1E-05 4.7E-02 1.8E-03 3.4E-03 1.1E-05
   3     3.4E-03 1.8E-03 1.8E-01 5.0E-02 9.5E-05
   4     1.8E-03 3.4E-03 5.0E-02 1.8E-01 9.5E-05
 Plasma  1.1E-05 1.1E-05 9.5E-05 9.5E-05 1.2E-06
 
 ********************* Heat transfer parameters at the coolant outlet: Inboard first wall *********************
 
 Radius of coolant channel (m)                                            (afw)                     6.000E-03     
 Mean surface heat flux on first wall (W/m2)                              (qpp)                     6.630E+05  OP 
 Mean nuclear power deposited in first wall per unit area (W/m2)                                    2.391E+04  OP 
 Ratio of peak local heat load (surface and nuclear) to mean              (peaking_factor)          1.000E+00     
 Length of a single coolant channel (all in parallel) (m)                 (fw_channel_length)       4.000E+00     
 Pitch of coolant channels (m)                                            (pitch)                   2.000E-02     
 Thermal conductivity of first wall material (W/K/m)                      (tkfw)                    3.284E+01  OP 
 Coolant density (kg/m3)                                                  (rhofo)                   8.868E+00  OP 
 Coolant mass flow rate in one channel (kg/s)                             (massrate)                4.239E-02  OP 
 Coolant velocity (m/s)                                                   (velocity)                4.227E+01  OP 
 Outlet temperature of first wall coolant (K)                             (fwoutlet)                8.230E+02     
 Heat transfer coefficient                                                (hcoeff)                  5.167E+03  OP 
 Temperature drop in the wall material (simple model)                     (deltat_solid)            1.347E+02  OP 
 Temperature drop in the coolant (wall to bulk)                           (deltat_coolant)          7.052E+01  OP 
 First wall temperature (excluding armour) (K)                            (tpeakfw)                 1.028E+03  OP 
 Temperature drop in the wall material: 1D estimate                       (deltat_solid_1D)         1.019E+02  OP 
 
 ************************************ Pumping power for Inboard first wall ************************************
 
 Viscosity (Pa.s)                                                         (viscf)                   3.604E-05  OP 
 Density (kg/m3)                                                          (rhof)                    1.041E+01  OP 
 Velocity (m/s)                                                           (vv)                      3.602E+01  OP 
 Reynolds number                                                          (reyn)                    1.248E+05  OP 
 Darcy friction factor                                                    (lambda)                  1.789E-02  OP 
 Channel length                                                           (flleng)                  4.000E+00  OP 
 Pressure drop (Pa)                                                       (deltap)                  4.315E+04  OP 
 This is the sum of the following:
             Straight sections (Pa)                                       (pdropstraight)           4.027E+04  OP 
             90 degree bends (Pa)                                         (pdrop90)                 2.886E+03  OP 
             180 degree bends (Pa)                                        (pdrop180)                0.000E+00  OP 
 Inlet pressure (Pa)                                                      (coolpin)                 1.554E+07  OP 
 Total coolant mass flow rate in (kg/s)                                   (mf)                      9.372E+00  OP 
 Coolant mass flow rate in one channel (kg/s)                             (mfp)                     4.239E-02  OP 
 Pumping power (MW)                                                       (pumppower)               3.773E-02  OP 
 Additional information is printed when verbose = 1
 
 ******************** Heat transfer parameters at the coolant outlet: Outboard first wall *********************
 
 Radius of coolant channel (m)                                            (afw)                     6.000E-03     
 Mean surface heat flux on first wall (W/m2)                              (qpp)                     6.807E+05  OP 
 Mean nuclear power deposited in first wall per unit area (W/m2)                                    2.391E+04  OP 
 Ratio of peak local heat load (surface and nuclear) to mean              (peaking_factor)          1.000E+00     
 Length of a single coolant channel (all in parallel) (m)                 (fw_channel_length)       4.000E+00     
 Pitch of coolant channels (m)                                            (pitch)                   2.000E-02     
 Thermal conductivity of first wall material (W/K/m)                      (tkfw)                    3.284E+01  OP 
 Coolant density (kg/m3)                                                  (rhofo)                   8.868E+00  OP 
 Coolant mass flow rate in one channel (kg/s)                             (massrate)                4.349E-02  OP 
 Coolant velocity (m/s)                                                   (velocity)                4.336E+01  OP 
 Outlet temperature of first wall coolant (K)                             (fwoutlet)                8.230E+02     
 Heat transfer coefficient                                                (hcoeff)                  5.277E+03  OP 
 Temperature drop in the wall material (simple model)                     (deltat_solid)            1.383E+02  OP 
 Temperature drop in the coolant (wall to bulk)                           (deltat_coolant)          7.084E+01  OP 
 First wall temperature (excluding armour) (K)                            (tpeakfw)                 1.032E+03  OP 
 Temperature drop in the wall material: 1D estimate                       (deltat_solid_1D)         1.046E+02  OP 
 
 *********************************** Pumping power for Outboard first wall ************************************
 
 Viscosity (Pa.s)                                                         (viscf)                   3.604E-05  OP 
 Density (kg/m3)                                                          (rhof)                    1.041E+01  OP 
 Velocity (m/s)                                                           (vv)                      3.695E+01  OP 
 Reynolds number                                                          (reyn)                    1.280E+05  OP 
 Darcy friction factor                                                    (lambda)                  1.782E-02  OP 
 Channel length                                                           (flleng)                  4.000E+00  OP 
 Pressure drop (Pa)                                                       (deltap)                  4.523E+04  OP 
 This is the sum of the following:
             Straight sections (Pa)                                       (pdropstraight)           4.220E+04  OP 
             90 degree bends (Pa)                                         (pdrop90)                 3.035E+03  OP 
             180 degree bends (Pa)                                        (pdrop180)                0.000E+00  OP 
 Inlet pressure (Pa)                                                      (coolpin)                 1.555E+07  OP 
 Total coolant mass flow rate in (kg/s)                                   (mf)                      4.959E+01  OP 
 Coolant mass flow rate in one channel (kg/s)                             (mfp)                     4.349E-02  OP 
 Pumping power (MW)                                                       (pumppower)               2.092E-01  OP 
 Additional information is printed when verbose = 1
 
 ************************************* Pumping power for Outboard blanket *************************************
 
 Viscosity (Pa.s)                                                         (viscf)                   3.604E-05  OP 
 Density (kg/m3)                                                          (rhof)                    1.041E+01  OP 
 Velocity (m/s)                                                           (vv)                      1.744E+00  OP 
 Reynolds number                                                          (reyn)                    6.043E+03  OP 
 Darcy friction factor                                                    (lambda)                  3.579E-02  OP 
 Channel length                                                           (flleng)                  3.824E+00  OP 
 Pressure drop (Pa)                                                       (deltap)                  2.035E+02  OP 
 This is the sum of the following:
             Straight sections (Pa)                                       (pdropstraight)           1.805E+02  OP 
             90 degree bends (Pa)                                         (pdrop90)                 1.621E+01  OP 
             180 degree bends (Pa)                                        (pdrop180)                6.713E+00  OP 
 Inlet pressure (Pa)                                                      (coolpin)                 1.550E+07  OP 
 Total coolant mass flow rate in (kg/s)                                   (mf)                      8.012E+01  OP 
 Coolant mass flow rate in one channel (kg/s)                             (mfp)                     2.053E-03  OP 
 Pumping power (MW)                                                       (pumppower)               1.524E-03  OP 
 Additional information is printed when verbose = 1
 
 ****************************** First wall and blanket thermohydraulics: Summary ******************************
 
 Blanket coolant type (1=He, 2=H20)                                       (coolwh)                          1     
 First wall coolant type                                                  (fwcoolant)                        "helium"
 Wall thickness of first wall cooling channels (m)                        (fw_wall)                 3.000E-03     
 Radius of first wall cooling channels (m)                                (afw)                     6.000E-03     
 Roughness of first wall cooling channels (m)                             (roughness)               1.000E-06     
 Inlet temperature of first wall coolant (K)                              (fwinlet)                   573.000     
 Outlet temperature of first wall coolant (K)                             (fwoutlet)                  823.000     
 Inlet temperature of blanket coolant (K)                                 (inlet_temp)                573.000     
 Outlet temperature of blanket coolant (K)                                (outlet_temp)               823.000     
 First wall coolant mass flow rate (kg/s)                                 (mffw)                    5.896E+01  OP 
 Blanket coolant mass flow rate (kg/s)                                    (mfblkt)                  8.012E+01  OP 
 Total coolant mass flow rate(kg/s)                                       (mftotal)                 1.391E+02  OP 
 First wall coolant pressure (Pa)                                         (fwpressure)              1.550E+07     
 Blanket coolant pressure (Pa)                                            (blpressure)              1.550E+07     
 Allowable temperature of first wall material, excluding armour (K)       (tfwmatmax)                 823.000     
 Actual peak temperature of first wall material (K)                       (tpeak)                    1032.160  OP 
 Mechanical pumping power for FW (MW)                                     (htpmw_fw)                2.470E-01  OP 
 Mechanical pumping power for blanket (MW)                                (htpmw_blkt)              1.524E-03  OP 
 Pumping power for divertor (MW)                                          (htpmw_div)               3.423E-01  OP 
 Pumping power for shield and vacuum vessel (MW)                          (htpmw_shld)              4.753E-02  OP 
 Total primary coolant pumping power (MW)                                 (htpmw)                   6.719E-01  OP 
 
 ********************************** First wall and blanket : CCFE HCPB model **********************************
 
 
 Blanket Composition by volume :
 
 Titanium beryllide fraction                                              (fbltibe12)                   0.375  OP 
 Lithium orthosilicate fraction                                           (fblli2sio4)                  0.375  OP 
 Steel fraction                                                           (fblss_ccfe)                  0.097  OP 
 Coolant fraction                                                         (vfcblkt)                     0.053     
 Purge gas fraction                                                       (vfpblkt)                     0.100     
 
 Component Volumes :
 
 First Wall Armour Volume (m3)                                            (fw_armour_vol)               0.585  OP 
 First Wall Volume (m3)                                                   (volfw)                       1.344  OP 
 Blanket Volume (m3)                                                      (volblkt)                    67.516  OP 
 Shield Volume (m3)                                                       (volshld)                    44.018  OP 
 Vacuum vessel volume (m3)                                                (vdewin)                    109.222  OP 
 
 Component Masses :
 
 First Wall Armour Mass (kg)                                              (fw_armour_mass)          1.127E+04  OP 
 First Wall Mass, excluding armour (kg)                                   (fwmass)                  1.049E+04  OP 
 Blanket Mass - Total(kg)                                                 (whtblkt)                 1.691E+05  OP 
     Blanket Mass - TiBe12 (kg)                                           (whtbltibe12)             5.722E+04  OP 
     Blanket Mass - Li2SiO4 (kg)                                          (whtblli4sio4)            6.076E+04  OP 
     Blanket Mass - Steel (kg)                                            (whtblss)                 5.111E+04  OP 
 Total mass of armour, first wall and blanket (kg)                        (armour_fw_bl_mass)       1.908E+05  OP 
 Shield Mass (kg)                                                         (whtshld)                 2.575E+05  OP 
 Vacuum vessel mass (kg)                                                  (vvmass)                  8.519E+05  OP 
 
 Nuclear heating :
 
 
 (Copper resistive centrepost used)
 
 ST centrepost TF heating (MW)                                            (pnuc_cp_tf)              6.367E+00  OP 
 ST centrepost shield heating (MW)                                        (pnuc_cp_sh)              9.386E+00  OP 
 ST centrepost total heating (MW)                                         (pnuc_cp)                 6.367E+00  OP 
 Total nuclear heating in TF+PF coils (CS is negligible) (MW)             (ptfnuc)                  6.369E+00  OP 
 Total nuclear heating in FW (MW)                                         (pnucfw)                  2.604E+00  OP 
 Total nuclear heating in the blanket (including emult) (MW)              (pnucblkt)                1.039E+02  OP 
 (Note: emult is fixed for this model inside the code)
 Total nuclear heating in the shield (MW)                                 (pnucshld)                1.190E-01  OP 
 Total nuclear heating in the divertor (MW)                               (pnucdiv)                 2.981E+01  OP 
 
  Diagostic output for nuclear heating :
 
 Blanket exponential factor                                               (exp_blanket)             3.421E-01  OP 
 Shield: first exponential                                                (exp_shield1)             5.430E-03  OP 
 Shield: second exponential                                               (exp_shield2)             3.113E-01  OP 
 Solid angle fraction taken by on divertor                                (fdiv)                    1.150E-01     
 Switch for plant secondary cycle                                         (secondary_cycle)                 0     
 First wall coolant pressure (Pa)                                         (fwpressure)              1.550E+07     
 Blanket coolant pressure (Pa)                                            (blpressure)              1.550E+07     
 Mechanical pumping power for first wall (MW)                             (htpmw_fw)                2.470E-01  OP 
 Mechanical pumping power for blanket (MW)                                (htpmw_blkt)              1.524E-03  OP 
 Mechanical pumping power for divertor (MW)                               (htpmw_div)               3.423E-01  OP 
 Mechanical pumping power for shield and vacuum vessel (MW)               (htpmw_shld)              4.753E-02  OP 
 Total electrical coolant pumping power: first wall, blanket, shield and  (htpmw)                   6.719E-01  OP 
 Allowable nominal neutron fluence at first wall (MW.year/m2)             (abktflnc)                2.000E+01     
 No of inboard blanket modules poloidally                                 (nblktmodpi)                      7     
 No of inboard blanket modules toroidally                                 (nblktmodti)                     32     
 No of outboard blanket modules poloidally                                (nblktmodpo)                      8     
 No of outboard blanket modules toroidally                                (nblktmodto)                     48     
 Isentropic efficiency of first wall / blanket coolant pumps              (etaiso)                  8.500E-01     
 
 Other volumes, masses and areas :
 
 First wall area (m2)                                                     (fwarea)                  1.089E+02  OP 
 Cryostat internal radius (m)                                             (rdewex)                  5.827E+00  OP 
 Cryostat internal half-height (m)                                        (zdewex)                  5.610E+00  OP 
 Vertical clearance from TF coil to cryostat (m)                          (clh1)                    6.479E-01  OP 
 Divertor area (m2)                                                       (divsur)                  2.304E+01  OP 
 Divertor mass (kg)                                                       (divmas)                  5.644E+03  OP 
 
 ************************************* Resistive TF Coil Power Conversion *************************************
 
 Bus resistance (ohm)                                                     (tfbusres)                3.853E-06  OP 
 Bus current density (A/m2)                                               (jbus)                    1.250E+06     
 Bus length - all coils (m)                                               (tfbusl)                  3.000E+02     
 Bus mass (kg)                                                            (tfbusmas)                4.539E+06  OP 
 Total resistance for TF coil set (ohm)                                   (ztot)                    2.885E-05  OP 
 Steady-state voltage per coil (kV)                                       (vtfkv)                   5.108E-03  OP 
 Total power dissipation in TF coil set (MW)                              (tfcmw..)                 2.503E+02  OP 
 Power dissipation in TF coil set: inboard legs (MW)                      (tfcpmw)                  1.203E+02  OP 
 Power dissipation in TF coil set: outboard legs (MW)                     (tflegmw)                 1.120E+02  OP 
 Power dissipation in TF coil set: buses                                  (tfbusmw)                 1.740E+01  OP 
 Power dissipation in TF coil set: joints                                 (tfjtsmw)                 5.569E-01  OP 
 
 ****************************** PF Coils and Central Solenoid: Power and Energy *******************************
 
 Number of PF coil circuits                                               (pfckts)                  9.000E+00     
 Sum of PF power supply ratings (MVA)                                     (spsmva)                  4.763E+01  OP 
 Total PF coil circuit bus length (m)                                     (spfbusl)                 1.382E+03  OP 
 Total PF coil bus resistive power (kW)                                   (pfbuspwr)                5.071E+02  OP 
 Total PF coil resistive power (kW)                                       (srcktpm)                 3.449E+05  OP 
 Maximum PF coil voltage (kV)                                             (vpfskv)                  2.000E+01     
 Efficiency of transfer of PF stored energy into or out of storage        (etapsu)                  9.000E-01     
 (Energy is dissipated in PFC power supplies only when total PF energy increases or decreases.)
 Maximum stored energy in poloidal field (MJ)                             (ensxpfm)                 4.467E+02  OP 
 Peak absolute rate of change of stored energy in poloidal field (MW)     peakpoloidalpower         2.382E+01  OP 
 Energy stored in poloidal magnetic field :
 
                                            time (sec)

                     0.00      18.76      37.51      47.51    1047.51    1066.27
 Time point         Start      BOP        EOR        BOF        EOF        EOP        
 Energy (MJ)      0.000E+00  0.000E+00  4.467E+02  4.467E+02  4.467E+02  0.000E+00
 
 Interval                tramp      tohs       theat      tburn      tqnch      
 dE/dt (MW)            0.000E+00  2.382E+01  0.000E+00  0.000E+00 -2.382E+01
 
 
 *********************************************** Vacuum System ************************************************
 
 Pumpdown to Base Pressure :
 
 First wall outgassing rate (Pa m/s)                                      (rat)                     1.300E-08     
 Total outgassing load (Pa m3/s)                                          (ogas)                    1.710E-05  OP 
 Base pressure required (Pa)                                              (pbase)                   5.000E-04     
 Required N2 pump speed (m3/s)                                            (s(1))                    3.420E-02  OP 
 N2 pump speed provided (m3/s)                                            (snet(1))                 1.807E+00  OP 
 
 Pumpdown between Burns :
 
 Plasma chamber volume (m3)                                               (volume)                  9.287E+01  OP 
 Chamber pressure after burn (Pa)                                         (pend)                    4.787E-01  OP 
 Chamber pressure before burn (Pa)                                        (pstart)                  4.787E-03     
 Allowable pumping time switch                                            (dwell_pump)                      0     
 Dwell time between burns (s)                                             (tdwell.)                 1.000E+02     
 CS ramp-up time burns (s)                                                (tramp.)                  1.876E+01     
 Allowable pumping time between burns (s)                                 (tpump)                   1.000E+02     
 Required D-T pump speed (m3/s)                                           (s(2))                    4.277E+00  OP 
 D-T pump speed provided (m3/s)                                           (snet(2))                 4.277E+00  OP 
 
 Helium Ash Removal :
 
 Divertor chamber gas pressure (Pa)                                       (prdiv)                   3.600E-01     
 Helium gas fraction in divertor chamber                                  (fhe)                     1.639E-01  OP 
 Required helium pump speed (m3/s)                                        (s(3))                    4.037E+00  OP 
 Helium pump speed provided (m3/s)                                        (snet(3))                 4.634E+00  OP 
 
 D-T Removal at Fuelling Rate :
 
 D-T fuelling rate (kg/s)                                                 (frate)                   2.915E-06  OP 
 Required D-T pump speed (m3/s)                                           (s(4))                    4.037E+00  OP 
 D-T pump speed provided (m3/s)                                           (snet(4))                 4.277E+00  OP 
 
 The vacuum pumping system size is governed by the
 requirements for pumpdown between burns.
 
 Number of large pump ducts                                               (nduct)                          24     
 Passage diameter, divertor to ducts (m)                                  (d(imax))                 1.457E-01  OP 
 Passage length (m)                                                       (l1)                      7.906E-01  OP 
 Diameter of ducts (m)                                                    (dout)                    1.748E-01  OP 
 Duct length, divertor to elbow (m)                                       (l2)                      4.250E+00  OP 
 Duct length, elbow to pumps (m)                                          (l3)                      2.000E+00     
 Number of pumps                                                          (pumpn)                   4.800E+01  OP 
 
 The vacuum system uses cryo pumps
 
 ******************************************* Plant Buildings System *******************************************
 
 Internal volume of reactor building (m3)                                 (vrci)                    1.335E+05     
 Dist from centre of torus to bldg wall (m)                               (wrbi)                    1.948E+01     
 Effective floor area (m2)                                                (efloor)                  1.231E+05     
 Reactor building volume (m3)                                             (rbv)                     1.705E+05     
 Reactor maintenance building volume (m3)                                 (rmbv)                    1.383E+05     
 Warmshop volume (m3)                                                     (wsv)                     7.007E+04     
 Tritium building volume (m3)                                             (triv)                    4.000E+04     
 Electrical building volume (m3)                                          (elev)                    6.000E+04     
 Control building volume (m3)                                             (conv)                    6.000E+04     
 Cryogenics building volume (m3)                                          (cryv)                    0.000E+00     
 Administration building volume (m3)                                      (admv)                    1.000E+05     
 Shops volume (m3)                                                        (shov)                    1.000E+05     
 Total volume of nuclear buildings (m3)                                   (volnucb)                 3.818E+05     
 
 **************************************** Electric Power Requirements *****************************************
 
 Facility base load (MW)                                                  (basemw)                  5.000E+00     
 Divertor coil power supplies (MW)                                        (bdvmw)                   0.000E+00     
 Cryoplant electric power (MW)                                            (crymw)                   0.000E+00  OP 
 Primary coolant pumps (MW)                                               (htpmw..)                 6.719E-01  OP 
 PF coil power supplies (MW)                                              (ppfmw)                   3.920E+02  OP 
 TF coil power supplies (MW)                                              (ptfmw)                   2.781E+02  OP 
 Plasma heating supplies (MW)                                             (pheatingmw)              2.667E+02  OP 
 Tritium processing (MW)                                                  (trithtmw..)              1.500E+01     
 Vacuum pumps  (MW)                                                       (vachtmw..)               5.000E-01     
 
 Total pulsed power (MW)                                                  (pacpmw)                  9.764E+02  OP 
 Total base power required at all times (MW)                              (fcsht)                   2.347E+01  OP 
 
 ************************************************* Cryogenics *************************************************
 
 Conduction and radiation heat loads on cryogenic components (MW)         (qss/1.0D6)               0.000E+00  OP 
 Nuclear heating of cryogenic components (MW)                             (qnuc/1.0D6)              0.000E+00  OP 
 AC losses in cryogenic components (MW)                                   (qac/1.0D6)               0.000E+00  OP 
 Resistive losses in current leads (MW)                                   (qcl/1.0D6)               0.000E+00  OP 
 45% allowance for heat loads in transfer lines, storage tanks etc (MW)   (qmisc/1.0D6)             0.000E+00  OP 
 Sum = Total heat removal at cryogenic temperatures (W)                   (helpow/1.0D6)            0.000E+00  OP 
 Temperature of cryogenic components (K)                                  (tmpcry)                  4.500E+00     
 Efficiency (figure of merit) of cryogenic plant is 13% of ideal Carnot v                           2.028E-03  OP 
 Electric power for cryogenic plant (MW)                                  (crypmw)                  0.000E+00  OP 
 
 ************************************ Plant Power / Heat Transport Balance ************************************
 
 WARNING: Calculated net electric power is negative
 --------------------------------------------------
 
 Assumptions :
 
 Neutron power multiplication in blanket                                  (emult)                   1.269E+00     
 Double Null Divertor area fraction of whole toroid surface               (2*fdiv)                  2.300E-01     
 H/CD apparatus + diagnostics area fraction                               (fhcd)                    0.000E+00     
 First wall area fraction                                                 (1-2*fdiv-fhcd)           7.700E-01     
 Switch for pumping of primary coolant                                    (primary_pumping)                 2     
 Mechanical pumping power is calculated for FW and blanket
 Mechanical pumping power for FW cooling loop including heat exchanger (M (htpmw_fw)                2.470E-01  OP 
 Mechanical pumping power for blanket cooling loop including heat exchang (htpmw_blkt)              1.524E-03  OP 
 Mechanical pumping power for FW and blanket cooling loop including heat  (htpmw_fw_blkt)           2.485E-01  OP 
 Mechanical pumping power for FW (MW)                                     (htpmw_fw)                2.470E-01  OP 
 Mechanical pumping power for blanket (MW)                                (htpmw_blkt)              1.524E-03  OP 
 Mechanical pumping power for divertor (MW)                               (htpmw_div)               3.423E-01  OP 
 Mechanical pumping power for shield and vacuum vessel (MW)               (htpmw_shld)              4.753E-02  OP 
 Electrical pumping power for FW and blanket (MW)                         (htpmwe_fw_blkt)          2.616E-01  OP 
 Electrical pumping power for shield (MW)                                 (htpmwe_shld)             5.003E-02  OP 
 Electrical pumping power for divertor (MW)                               (htpmwe_div)              3.603E-01  OP 
 Total electrical pumping power for primary coolant (MW)                  (htpmw)                   6.719E-01  OP 
 Coolant pump power / non-pumping thermal power in shield                 (fpumpshld)               5.000E-03     
 Coolant pump power / non-pumping thermal power in divertor               (fpumpdiv)                5.000E-03     
 Electrical efficiency of heat transport coolant pumps                    (etahtp)                  9.500E-01     
 
 Plant thermodynamics: options :
 
 Divertor thermal power is not used, but rejected directly to the environment.
 Shield thermal power is collected at only 150 C and is used to preheat the coolant in the power cycle
 Power conversion cycle efficiency model: efficiency set according to blanket type (div power to secondary)
 Fraction of total high-grade thermal power to divertor                   (pdivfraction)                0.362  OP 
 
 Power Balance for Reactor (across vacuum vessel boundary) - Detail
 ------------------------------------------------------------------
 
                                            High-grade             Low-grade              Total
                                             thermal power (MW)     thermal power (MW)      (MW)
         First wall:
                               neutrons              2.60                0.00                2.60
             charged particle transport              1.62                0.00                1.62
                              radiation             72.20                0.00               72.20
                        coolant pumping              0.25                0.00                0.25
 
         Blanket:
                               neutrons            103.85                0.00              103.85
             charged particle transport              0.00                0.00                0.00
                              radiation              0.00                0.00                0.00
                        coolant pumping              0.00                0.00                0.00
 
         Shield:
                               neutrons              0.12                0.00                0.12
             charged particle transport              0.00                0.00                0.00
                              radiation              0.00                0.00                0.00
                        coolant pumping              0.05                0.00                0.05
 
         Divertor:
                               neutrons              0.00               29.81               29.81
             charged particle transport              0.00               17.09               17.09
                              radiation              0.00               21.57               21.57
                        coolant pumping              0.00                0.34                0.34
 
         TART centrepost:
                               neutrons              0.00                6.37                6.37
             charged particle transport              0.00                0.00                0.00
                              radiation              0.00                0.00                0.00
                        coolant pumping              0.00                0.53                0.53
 
         TF coil:
                               neutrons              0.00                6.37                6.37
             charged particle transport              0.00                0.00                0.00
                              radiation              0.00                0.00                0.00
                        coolant pumping              0.00                0.00                0.00
 
         Losses to H/CD apparatus + diagnostics:
                               neutrons              0.00                0.00                0.00
             charged particle transport              0.00                0.00                0.00
                              radiation              0.00                0.00                0.00
                        coolant pumping              0.00                0.00                0.00
 
         ----------------------------------------------------------------------------------------
                                 Totals            180.69               82.07              262.76
 
 Total power leaving reactor (across vacuum vessel boundary) (MW)                                     269.132  OP 
 
 Other secondary thermal power constituents :
 
 Heat removal from cryogenic plant (MW)                                   (crypmw)                      0.000  OP 
 Heat removal from facilities (MW)                                        (fachtmw)                    23.472  OP 
 Coolant pumping efficiency losses (MW)                                   (htpsecmw)                    0.034  OP 
 Heat removal from injection power (MW)                                   (pinjht)                    186.671  OP 
 Heat removal from tritium plant (MW)                                     (trithtmw)                   15.000  OP 
 Heat removal from vacuum pumps (MW)                                      (vachtmw)                     0.500  OP 
 TF coil resistive power (MW)                                             (tfcmw)                     250.267  OP 
 
 Total low-grade thermal power (MW)                                       (psechtmw)                  579.555  OP 
 Total High-grade thermal power (MW)                                      (pthermmw)                  190.078  OP 
 
 Number of primary heat exchangers                                        (nphx)                            1  OP 
 
 
 Power Balance across separatrix :
 -------------------------------
 Only energy deposited in the plasma is included here.
 Total power loss is scaling power plus core radiation only (iradloss = 1)
 Transport power from scaling law (MW)                                    (pscalingmw)                 74.496  OP 
 Radiation power from inside "coreradius" (MW)                            (pcoreradmw.)                36.355  OP 
 Total (MW)                                                                                           110.851  OP 
 
 Alpha power deposited in plasma (MW)                                     (falpha*palpmw)              30.752  OP 
 Power from charged products of DD and/or D-He3 fusion (MW)               (pchargemw.)                  0.098  OP 
 Ohmic heating (MW)                                                       (pohmmw.)                     0.000  OP 
 Injected power deposited in plasma (MW)                                  (pinjmw)                     80.002  OP 
 Total (MW)                                                                                           110.852  OP 
 
 Power Balance for Reactor - Summary :
 -------------------------------------
 Fusion power (MW)                                                        (powfmw.)                   162.001  OP 
 Power from energy multiplication in blanket and shield (MW)              (emultmw)                    22.592  OP 
 Injected power (MW)                                                      (pinjmw.)                    80.002  OP 
 Ohmic power (MW)                                                         (pohmmw.)                     0.000  OP 
 Power deposited in primary coolant by pump (MW)                          (htpmw_mech)                  0.638  OP 
 Total (MW)                                                                                           265.233  OP 
 
 Heat extracted from first wall and blanket (MW)                          (pthermfw_blkt)             180.525  OP 
 Heat extracted from shield  (MW)                                         (pthermshld)                  9.553  OP 
 Heat extracted from divertor (MW)                                        (pthermdiv)                  68.802  OP 
 Nuclear and photon power lost to H/CD system (MW)                        (psechcd)                     0.000  OP 
 Nuclear power lost to TF (MW)                                            (ptfnuc)                      6.369  OP 
 Total (MW)                                                                                           265.249  OP 
 
 Electrical Power Balance :
 --------------------------
 Net electric power output(MW)                                            (pnetelmw.)                -506.902  OP 
 Required Net electric power output(MW)                                   (pnetelin)                 1000.000     
 Electric power for heating and current drive (MW)                        (pinjwp)                    266.673  OP 
 Electric power for primary coolant pumps (MW)                            (htpmw)                       0.672  OP 
 Electric power for vacuum pumps (MW)                                     (vachtmw)                     0.500     
 Electric power for tritium plant (MW)                                    (trithtmw)                   15.000     
 Electric power for cryoplant (MW)                                        (crypmw)                      0.000  OP 
 Electric power for TF coils (MW)                                         (tfacpd)                    278.075  OP 
 Electric power for PF coils (MW)                                         (pfwpmw)                      0.099  OP 
 All other internal electric power requirements (MW)                      (fachtmw)                    23.472  OP 
 Total (MW)                                                               (tot_plant_power)            77.589  OP 
 Total (MW)                                                                                            77.589  OP 
 
 Gross electrical output* (MW)                                            (pgrossmw)                   78.122  OP 
 (*Power for pumps in secondary circuit already subtracted)
 
 Power balance for power plant :
 -------------------------------
 Fusion power (MW)                                                        (powfmw.)                   162.001  OP 
 Power from energy multiplication in blanket and shield (MW)              (emultmw)                    22.592  OP 
 Total (MW)                                                                                           184.593  OP 
 
 Net electrical output (MW)	                                              (pnetelmw)                 -506.902  OP 
 Heat rejected by main power conversion circuit (MW)                      (rejected_main)             111.956  OP 
 Heat rejected by other cooling circuits (MW)                             (psechtmw)                  579.555  OP 
 Total (MW)                                                                                           184.609  OP 
 
 
 Plant efficiency measures :
 
 Net electric power / total nuclear power (%)                             (pnetelmw/(powfmw+em       -274.606  OP 
 Net electric power / total fusion power (%)                              (pnetelmw/powfmw)          -312.901  OP 
 Gross electric power* / high grade heat (%)                              (etath)                      41.100     
 (*Power for pumps in secondary circuit already subtracted)
 Recirculating power fraction                                             (cirpowfr)                    7.489  OP 
 
 Time-dependent power usage
 
         Pulse timings [s]:
 
                                          tramp      tohs     theat     tburn     tqnch    tdwell
                                          -----      ----     -----     -----     -----    ------
                               Duration   18.76     18.76     10.00   1000.00     18.76    100.00
                                 ------   -----      ----     -----     -----     -----    ------
 
         Continous power usage [MWe]:
 
                                 System   tramp      tohs     theat     tburn     tqnch    tdwell
                                 ------   -----      ----     -----     -----     -----    ------
                        Primary cooling    0.67      0.67      0.67      0.67      0.67      0.67
                              Cyroplant    0.00      0.00      0.00      0.00      0.00      0.00
                                 Vacuum    0.50      0.50      0.50      0.50      0.50      0.50
                                Tritium   15.00     15.00     15.00     15.00     15.00     15.00
                                     TF  278.07    278.07    278.07    278.07    278.07    278.07
                             Facilities   23.47     23.47     23.47     23.47     23.47     23.47
                                 ------   -----      ----     -----     -----     -----    ------
                                  Total  317.72    317.72    317.72    317.72    317.72    317.72
                                 ------   -----      ----     -----     -----     -----    ------
 
         Intermittent power usage [MWe]:
 
                                 System   tramp      tohs     theat     tburn     tqnch    tdwell
                                 ------   -----      ----     -----     -----     -----    ------
                                 H & CD    0.00    400.00    400.00    266.67    400.00      0.00
                                     PF    0.00     23.82      0.00      0.00    -23.82      0.00
                                 ------   -----      ----     -----     -----     -----    ------
                                  Total    0.00    423.82    400.00    266.67    376.18      0.00
                                 ------   -----      ----     -----     -----     -----    ------
 
         Power production [MWe]:
 
                                          tramp      tohs     theat     tburn     tqnch    tdwell       avg
                                          -----      ----     -----     -----     -----    ------       ---
                            Gross power    0.00      0.00      0.00     78.12      0.00      0.00
                              Net power -317.72   -741.54   -717.72   -506.27   -693.90   -317.72   -495.68
                                 ------   -----      ----     -----     -----     -----    ------
 
 
 *************************** Water usage during plant operation (secondary cooling) ***************************
 
 Estimated amount of water used through different cooling system options:
 1. Cooling towers
 2. Water bodies (pond, lake, river): recirculating or once-through
 Volume used in cooling tower (m3/day)                                    (waterusetower)           4.760E+03  OP 
 Volume used in recirculating water system (m3/day)                       (wateruserecirc)          1.593E+03  OP 
 Volume used in once-through water system (m3/day)                        (wateruseonethru)         1.561E+05  OP 
 
 ******************************************** Errors and Warnings *********************************************
 
 (See top of file for solver errors and warnings.)
 PROCESS status flag:   Warning messages
 PROCESS error status flag                                                (error_status)                    2     
150     2   CHECK: Lower limit of volume averaged electron temperature (te) has been raised 
155     2   CHECK: dene used as iteration variable without constraint 81 (neped<ne0)        
272     2   Double-null: Upper vertical build forced to match lower                         
 62     1   RADIALB: Ripple result may be inaccurate, as the fit has been extrapolated      
143     1   RADIALB: (TF coil ripple calculation) (R+a)/rtot out of fitted range            
 Final error identifier                                                   (error_id)                      143     
 
 ******************************************* End of PROCESS Output ********************************************
 
 
 *************************************** Copy of PROCESS Input Follows ****************************************
 
*************************************************************************
*****                                                               *****
*****        Fusion Nuclear Science Facility (FNSF)                 *****
*****            Stuart Muldrew (23/08/2019)                        *****
*****      Menard et al. (2016), Nucl. Fusion, 56, 106023           *****
*****                                                               *****
*****                                                               *****
*************************************************************************

*---------------Constraint Equations---------------*

icc = 1             *Beta (consistency equation)
icc = 2             *Global power balance (consistency equation)
icc = 5             *Density limit
icc = 7             *Beam ion density (NBI)
icc = 8             *Neutron wall load upper limit
icc = 9             *Fusion power upper limit
icc = 11            *Radial build (consistency equation)
icc = 15            *LH power threshold limit
icc = 17            *Radiation fraction upper limit
icc = 24            *Beta upper limit
icc = 30            *Injection power upper limit
icc = 43            *Average centrepost temperature (TART)
icc = 44            *Peak centrepost temperature upper limit (TART)
icc = 46            *Ip/Irod upper limit (TART)
icc = 56            *Pseparatrix / Rmajor upper limit

*---------------Iteration Variables----------------*

ixc = 4             *te
te = 5.7900         *Volume averaged electron temperature (keV)
boundl(4) = 3.0

ixc = 5             *beta
beta = 0.14470      *total plasma beta

ixc = 6             *dene
dene = 2.3125E20    *Electron density (/m3)

ixc = 7             *rnbeam
rnbeam = 0.0066126  *Hot beam density / n_e

ixc = 9             *fdene
fdene = 0.77146     *f-value for density limit (constraint equation 5)

ixc = 10            *hfact
hfact = 1.5483      *H factor on energy confinement times

ixc = 13            *tfcth
tfcth = 0.15483     *Inboard TF coil thickness (centrepost for ST) (m)
boundl(13) = 0.3

ixc = 14            *fwalld
fwalld = 0.10180    *f-value for maximum wall load

ixc = 18            *q
q = 6.1865          * Safety factor 'near' plasma edge
boundl(18) = 6.1

ixc = 20            *tcpav
tcpav = 347.13      *Average temp of TF coil inboard leg conductor (C) (resistive coils)
boundl(20) = 303.15
boundu(20) = 373.15

ixc = 23            *fcoolcp
fcoolcp = 0.12725   *Coolant fraction of TF coil inboard legs
boundl(23) = 0.05

ixc = 26            *ffuspow
ffuspow = 1.0       *f-value for maximum fusion power
boundu(26) = 1.0

ixc = 28            *fradpwr
fradpwr = 0.84588   *f-value for core radiation power limit

ixc = 36            *fbetatry
fbetatry = 0.74945  *f-value for beta limit

ixc = 72            *fipir
fipir = 0.48294     *f-value for Ip/Irod limit

ixc = 73            *scrapli
scrapli = 0.095950  *Gap between plasma and first wall inboard side (m)
boundu(73) = 0.12

ixc = 97             *fpsepr
fpsepr = 0.50247     *f-value for maximum Psep/R limit (constraint equation 56)
boundl(97) = 0.001
boundu(97) = 1.0

ixc = 103           *flhthresh
flhthresh = 1.0     *f-value for L-H power threshold

ixc = 135           *fimp(13)
fimp(13) = 0.00044  *Xenon
boundl(135) = 0.00038910

*-----------------Global Variables-----------------*

maxcal   = 400      *Maximum number of VMCON iterations
runtitle = FNSF (Menard et al. 2016)

*---------------Numerics Variables-----------------*

epsvmc   = 1.0E-7   *Error tolerance for VMCON
ioptimz  = 1        *Code operation switch (VMCON only)
minmax   = -5       *Switch for figure-of-merit (5: fusion gain Q)

*---------------Constraint Variables---------------*

fpinj    = 1.0      *f-value for injection power (constraint equation 30)
fptemp   = 0.5      *f-value for peak centrepost temperature (constraint equation 44)
powfmax  = 162.0    *Maximum fusion power (MW) (constraint equation 9) 
pseprmax = 20.0      *Maximum ratio of power crossing the separatrix to plasma major radius (Psep/R) (MW/m) (constraint equation 56)
walalw   = 10.0     *Allowable wall-load (MW/m2) (constraint equation 8) 
*Iteration variables: fbetatry fdene ffuspow fipir flhthresh fradpwr fwalld

*----------------Physics Variables-----------------*

alphaj   = 1.0      *Current profile index
alphan   = 0.25     *Density profile index
alphat   = 0.5      *Temperature profile index
aspect   = 1.75     *Aspect ratio
bt       = 3.0      *Toroidal field on axis (T)
dnbeta   = 6.0      *(Troyon-like) coefficient for beta scaling
epbetmax = 10.0     *Maximum (eps*beta_poloidal) (constraint equation 6)
ibss     = 3        *Switch for bootstrap current scaling (3: Wilson numerical scaling)
iculbl   = 0        *Switch for beta limit scaling (CE 24) (2: apply limit to thermal + neutral beam beta)
icurr    = 9        *Switch for plasma current scaling to use (9: FIESTA ST fit)
idia     = 2        *switch for diamagnetic current scaling (2: SCENE scaling)
idensl   = 7        *Switch for density limit to enforce (CE 5) (7: Greenwald limit)
igeom    = 0        *Switch for plasma geometry calculation (0: original method)
iohcl    = 0        *Switch for existence of central solenoid
iprofile = 0        *Switch for current profile consistency (0: use input values for alphaj rli dnbeta)
ips      = 1        *Switch for Pfirsch-Schlüter current scaling (1: SCENE scaling)
ishape   = 8        *Switch for plasma cross-sectional shape calculation (8: FIESTA fit)
i_single_null = 0   *Switch for divertor configuration (0: double null)
itart    = 1        *Switch for spherical tokamak (ST) models (1: use spherical tokamak models)
kappa    = 2.75     *Plasma separatrix elongation
q0       = 2.0      *Safety factor on axis
ralpne   = 0.08     *Thermal alpha density / electron density
rli      = 0.65     *Plasma normalised internal inductance
rmajor   = 1.7      *Plasma major radius (m)
ssync    = 0.7      *Synchrotron wall reflectivity factor
tratio   = 1.35     *Ion temperature / electron temperature
triang   = 0.5      *Plasma separatrix triangularity triang
*Iteration variables: beta dene hfact q rmajor rnbeam te

*---------------Pedestal Variables-----------------*

ipedestal= 1        *Switch for pedestal profiles (1: use pedestal profiles)
fgwped   = 0.6      *Fraction of Greenwald density to set as pedestal-top density (ipedestal=1)
fgwsep   = 0.1      *Fraction of Greenwald density to set as separatrix density (ipedestal=1)
rhopedn  = 0.94     *r/a of density pedestal (ipedestal=1)
rhopedt  = 0.94     *r/a of temperature pedestal (ipedestal=1)
tbeta    = 2.0      *Temperature profile index beta (ipedestal=1)
teped    = 5.5      *Electron temperature of pedestal (keV) (ipedestal=1)
tesep    = 0.1      *Electron temperature at separatrix (keV) (ipedestal=1)

*-----------------Times Variables------------------*

tburn    = 1000.0    *Burn time (s)
tdwell   = 100.0    *Time between pulses in a pulsed reactor (s)

*-----------------Build Variables------------------*
bore     = 0.0      *central solenoid inboard radius (m)
gapoh    = 0.0      *gap between central solenoid and TF coil (m)
ohcth    = 0.0      *central solenoid thickness (m)
thkcas   = 0.0      *Inboard TF coil case outer (non-plasma side) thickness (m)
blnkith  = 0.0      *Inboard blanket thickness (m)
blnkoth  = 0.7      *Outboard blanket thickness (m)
d_vv_in  = 0.0      *Inboard vacuum vessel thickness (m)
d_vv_out = 0.3      *Outboard vacuum vessel thickness (m)
d_vv_top = 0.3      *Topside vacuum vessel thickness  (m)
d_vv_bot = 0.3      *Underside vacuum vessel thickness (m)
gapds    = 0.0      *Gap between inboard vacuum vessel and thermal shield (m)
gapomin  = 0.0      *Minimum gap between outboard vacuum vessel and TF coil (m)
iprecomp = 0        *Switch for existence of central solenoid pre-compression structure (0: no pre-compression structure)
scraplo  = 0.12     *Gap between plasma and first wall outboard side (m) 
shldith  = 0.00     *Inboard shield thickness (m) 
shldoth  = 0.25     *Outboard shield thickness (m)
shldtth  = 0.2      *Upper/lower shield thickness (m)
tfootfi  = 1.0      *TF coil outboard leg / inboard leg radial thickness ratio tfootfi 
thshield = 0.0      *TF-VV thermal shield thickness (m)
vgap     = 0.5      *Vertical gap between x-point and divertor (m)
vgap2    = 0.0      *Vertical gap between vacuum vessel and TF coil (m)
vvblgap  = 0.0      *Gap between vacuum vessel and blanket (m)
*Iteration variables: scrapli tfcth

*-----------------TF Coil Variables----------------*
tinstf   = 0.0      *Centrepost insulation thickness (no inusltion in this case)
casthi   = 0.0      *inboard TF coil case outer (non-plasma side) thickness (m)
frhocp   = 1.0      *Centrepost resistivity enhancement factor 
i_tf_sup = 0        *Switch for TF coil conductor model (0: copper) 
ptempalw = 473.15   *Maximum peak centrepost temperature (C) (constraint equation 44)
rcool    = 3.0E-3   *Average radius of coolant channel (m) 
ripmax   = 1.0      *Maximum allowable toroidal field ripple amplitude at plasma edge (%)
n_tf     = 12       *Number of TF coil  
vcool    = 5.0      *Max centrepost coolant flow speed at midplane (m/s)
vftf     = 0.2      *Coolant fraction of TFC 'cable' (i_tf_sup=1) or of TFC leg (i_tf_sup=0)
i_tf_plane_stress = 2
*Iteration variables: cdtfleg fcoolcp oacdcp tcpav

*-------------Current Drive Variables--------------*

beamwd   = 0.31     *Width of neutral beam duct where it passes between the TF coils (m)
bscfmax  = 0.88     *Maximum fraction of plasma current from bootstrap
enbeam   = 500.0    *Neutral beam energy (keV) 
etanbi   = 0.3      *Neutral beam wall plug to injector efficiency 
feffcd   = 1.0      *Current drive efficiency fudge factor
iefrf    = 8        *Switch for current drive efficiency model (8: new Culham Neutral Beam model) 
nbshield = 0.1      *Neutral beam duct shielding thickness (m)
pinjalw  = 80.0     *Maximum allowable value for injected power (MW) (constraint equation 30)
tbeamin  = 2.3      *Permitted neutral beam e-decay lengths to plasma centre

*-----------------PF Coil Variables----------------*

coheof   = 1.4E7    *Central solenoid overall current density at end of flat-top (A/m2)
cptdin   = 4.2E4,4.2E4,4.2E4,4.2E4,4.2E4,4.2E4,4.2E4,4.2E4,4.2E4,4.2E4 *Peak current per turn input for PF coil i (A)
ipfloc   = 2,3    *Switch for locating scheme of PF coil group i
ipfres   = 1        *Switch for PF coil type (1: resistive PF coils) 
ncls     = 2,2    *Number of PF coils in group j
ngrp     = 2        *Number of groups of PF coils
routr    = 0.5      *Radial distance (m) from outboard TF coil leg to centre of ipfloc=3 PF coils
zref     = 0.8      *PF coil vertical positioning adjuster

*------------------FWBS Variables------------------*

blkttype = 3        *Switch for blanket type (3 HCPB; efficiency taken from WP12-DAS08-T01 EFDA_D_2LLNBX)
emult    = 1.44     *Energy multiplication in blanket and shield
fblbe    = 0.52     *Beryllium fraction of blanket by volume (if (iblanket=2 (KIT HCPB)) Be fraction of breeding zone)
fblli2o  = 0.13     *Lithium oxide fraction of blanket by volume
fblss    = 0.25     *KIT blanket model: steel fraction of breeding zone
fblvd    = 0.0      *Vanadium fraction of blanket by volume 
fhole    = 0.0      *Area fraction taken up by other holes (not used)
fwbsshape= 1        *First wall blanket shield and vacuum vessel shape (1 D-shaped (cylinder inboard + ellipse outboard))
iblanket = 1        *Switch for blanket model (2: CCFE HCPB model)

*-----------------Cost Variables-------------------*

abktflnc = 20.0     *Allowable first wall/blanket neutron fluence (MW-yr/m2)
adivflnc = 25.0     *Allowable divertor heat fluence (MW-yr/m2)
cost_model = 0      *Switch for cost model (0: use $ 1990 PROCESS model)
cpstflnc = 20.0     *Allowable ST centrepost neutron fluence (MW-yr/m2)
dintrt   = 0.02     *Diff between borrowing and saving interest rates
fcap0    = 1.1845   *Average cost of money for construction of plant assuming design/construction time of six years
fcap0cp  = 1.08     *Average cost of money for replaceable components assuming lead time for these of two years
fcontng  = 0.15     *Project contingency factor
fcr0     = 0.089    *Fixed charge rate during construction
fkind    = 1.0      *Multiplier for Nth of a kind costs
iavail   = 0        *Switch for plant availability model (0: use input value for cfactr)
ifueltyp = 1        *Switch (1: treat blanket divertor first wall and fraction fcdfuel of CD equipment as fuel cost)
lsa      = 2        *Level of safety assurance switch (2: in-between)
output_costs = 0    *Switch for costs output (0: do not write cost-related outputs to file)
discount_rate = 0.08     *Effective cost of money in constant dollars 
ucblvd   = 280.0    *Unit cost for blanket vanadium ($/kg)
ucdiv    = 5.0E5    *Cost of divertor blade ($) 
ucme     = 3.0E8    *Unit cost of maintenance equipment ($/W**0.3) 

*---------------Heat Transport Variables-----------*

etath    = 0.415    *Thermal to electric conversion efficiency
ipowerflow = 0      *Switch for power flow model (0: pre-2014 version)

*------------Impurity Radiation Variables----------*

coreradius = 0.75 * Normalised radius defining the 'core' region
coreradiationfraction = 0.6 * fraction of radiation from core region lost

fimp(1) = 1.0        *Hydrogen (fraction calculated by code)
fimp(2) = 0.1        *Helium (fraction calculated by code)
fimp(3) = 0.0        *Beryllium
fimp(4) = 0.0        *Carbon
fimp(5) = 0.0        *Nitrogen
fimp(6) = 0.0        *Oxygen
fimp(7) = 0.0        *Neon
fimp(8) = 0.0        *Silicon
fimp(9) = 0.0        *Argon
fimp(10) = 0.0       *Iron
fimp(11) = 0.0       *Nickel
fimp(12) = 0.0       *Krypton
fimp(14) = 5e-05     *Tungsten

*Iteration variable: fimp(13)
<|MERGE_RESOLUTION|>--- conflicted
+++ resolved
@@ -14,25 +14,14 @@
  
    Program :
    Version : 2.1.2   Release Date :: 2021-07-01
-<<<<<<< HEAD
-   Tag No. : v2.1-372-g033e9349
-    Branch : develop-stable
+   Tag No. : v2.1-390-g8c66dc66 code contains untracked changes
+    Branch : axisymmetric-extended-plane-strain
    Git log : COMMIT_MSG
- Date/time :  7 Oct 2021 11:01:57 -04:00(hh:mm) UTC
+ Date/time :  7 Oct 2021 11:49:00 -04:00(hh:mm) UTC
       User : cswan
   Computer : cswan-2017-desktop
  Directory : /home/cswan/process/process
-     Input : /tmp/pytest-of-cswan/pytest-3/test_scenario_FNSF_0/IN.DAT
-=======
-   Tag No. : v2.1-626-g169715a4 code contains untracked changes
-    Branch : develop-stable-remerge
-   Git log : COMMIT_MSG
- Date/time :  6 Oct 2021  9:07:35 +00:00(hh:mm) UTC
-      User : root
-  Computer : dd823aac20af
- Directory : /root/process
-     Input : /tmp/pytest-of-root/pytest-5/test_scenario_FNSF_0/IN.DAT
->>>>>>> 233418f0
+     Input : /tmp/pytest-of-cswan/pytest-6/test_scenario_FNSF_0/IN.DAT
  Run title : FNSF (Menard et al. 2016)
   Run type : Reactor concept design: Tight aspect ratio tokamak model, (c) CCFE
  
