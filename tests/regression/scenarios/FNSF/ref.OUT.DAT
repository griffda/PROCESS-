 *************************************************************************   
 *****                                                               *****   
 *****        Fusion Nuclear Science Facility (FNSF)                 *****   
 *****            Stuart Muldrew (23/08/2019)                        *****   
 *****      Menard et al. (2016), Nucl. Fusion, 56, 106023           *****   
 *****                                                               *****   
 *****                                                               *****   
 *************************************************************************   
 
 **************************************************************************************************************
 ************************************************** PROCESS ***************************************************
 ************************************** Power Reactor Optimisation Code ***************************************
 **************************************************************************************************************
 
   Program :
   Version : 2.3.0   Release Date :: 2022-01-20
<<<<<<< HEAD
   Tag No. : v2.1-1176-g8889788a code contains untracked changes
    Branch : 1205-tf-cond-stiffness
   Git log : Changed\ the\ name\ of\ the\ TF\ coil\ conductor\ behavior
 Date/time :  7 Feb 2022 11:24:57 -05:00(hh:mm) UTC
      User : cswan
  Computer : cswan-2017-desktop
 Directory : /tmp/pytest-of-cswan/pytest-18/test_solver0
     Input : /tmp/pytest-of-cswan/pytest-18/test_scenario_FNSF_0/IN.DAT
=======
   Tag No. : v2.1-1238-g0543b5a2
    Branch : 1561-incorrect-adjustment-of-vgaptop-in-double-null-case
   Git log : Merge\ branch\ |develop|\ into\ 1561-incorrect-adjustm
 Date/time : 14 Feb 2022 12:15:12 +00:00(hh:mm) UTC
      User : rhicha
  Computer : l0500
 Directory : /tmp/pytest-of-rhicha/pytest-283/test_solver0
     Input : /tmp/pytest-of-rhicha/pytest-283/test_scenario_FNSF_0/IN.DAT
>>>>>>> 21c3b4b6
 Run title : FNSF (Menard et al. 2016)
  Run type : Reactor concept design: Tight aspect ratio tokamak model, (c) CCFE
 
 **************************************************************************************************************
 
   Equality constraints : 15
 Inequality constraints : 00
      Total constraints : 15
    Iteration variables : 19
         Max iterations : 400
       Figure of merit  : -05  -- maximise fusion gain.
  Convergence parameter : 1.00E-07
 
 **************************************************************************************************************
 
 (Please include this header in any models, presentations and papers based on these results)
 
 **************************************************************************************************************
 
 Quantities listed in standard row format are labelled as follows in columns 112-114:
 ITV : Active iteration variable (in any output blocks)
 OP  : Calculated output quantity
 Unlabelled quantities in standard row format are generally inputs
 Note that calculated quantities may be trivially rescaled from inputs, or equal to bounds which are input.
 
 
 ************************************************** Numerics **************************************************
 
 PROCESS has performed a VMCON (optimisation) run.
 and found a feasible set of parameters.
 
 VMCON error flag                                                         (ifail)                           1     
 Number of iteration variables                                            (nvar)                           19     
 Number of constraints (total)                                            (neqns+nineqns)                  15     
 Optimisation switch                                                      (ioptimz)                         1     
 Figure of merit switch                                                   (minmax)                         -5     
 Square root of the sum of squares of the constraint residuals            (sqsumsq)                 3.516E-08  OP 
 VMCON convergence parameter                                              (convergence_parameter)   1.282E-08  OP 
 Number of VMCON iterations                                               (nviter)                         25  OP 
 
PROCESS has successfully optimised the iteration variables to maximise the figure of merit           FUSION GAIN.
 
 Certain operating limits have been reached,
 as shown by the following iteration variables that are
 at or near to the edge of their prescribed range :
 
                   ffuspow       =  1.0000E+00 is at or above its upper bound:  1.0000E+00
                   scrapli       =  1.2000E-01 is at or above its upper bound:  1.2000E-01
                   flhthresh     =  1.0000E+00 is at or below its lower bound:  1.0000E+00
                   fimp(13)      =  3.8910E-04 is at or below its lower bound:  3.8910E-04
 
 The solution vector is comprised as follows :
 
                                          final       final /
    i                                     value       initial
 
    1                  te               5.7900E+00     1.0000
    2                  beta             1.4470E-01     1.0000
    3                  dene             2.3125E+20     1.0000
    4                  rnbeam           6.6126E-03     1.0000
    5                  fdene            7.7146E-01     1.0000
    6                  hfact            1.5483E+00     1.0000
    7                  tfcth            5.4057E-01     3.4914
    8                  fwalld           1.0180E-01     1.0000
    9                  q                6.1865E+00     1.0000
   10                  tcpav            3.4659E+02     0.9985
   11                  fcoolcp          1.4332E-01     1.1263
   12                  ffuspow          1.0000E+00     1.0000
   13                  fradpwr          8.4588E-01     1.0000
   14                  fbetatry         7.4945E-01     1.0000
   15                  fipir            4.8294E-01     1.0000
   16                  scrapli          1.2000E-01     1.2507
   17                  fpsepr           5.0247E-01     1.0000
   18                  flhthresh        1.0000E+00     1.0000
   19                  fimp(13)         3.8910E-04     0.8843
 
 The following equality constraint residues should be close to zero :
 
                                               physical                 constraint                 normalised
                                              constraint                 residue                    residue
 
    1  Beta consistency                      =  1.4470E-01             -3.2618E-07                 2.2541E-06
    2  Global power balance consistency      =  1.5068E+00 MW/m3        8.0468E-06 MW/m3          -5.3404E-06
    3  Density upper limit                   <  2.4404E+20 /m3          1.2177E+08 /m3             4.9893E-13
    4  Beam ion density consistency          =  1.5292E+18 /m3         -3.4171E+13 /m3             2.2346E-05
    5  Neutron wall load upper limit         <  1.0180E+00 MW/m2       -4.0227E-06 MW/m2          -3.9515E-06
    6  Fusion power upper limit              <  1.6200E+02 MW           6.3981E-04 MW             -3.9494E-06
    7  Radial build consistency              =  1.7000E+00 m            0.0000E+00 m              -0.0000E+00
    8  L-H power threshold limit             <  1.7084E+01 MW          -1.9097E-03 MW              1.1177E-04
    9  Radiation fraction upper limit        <  1.5068E+00 MW/m3       -2.1957E-05 MW/m3           1.7227E-05
   10  Beta upper limit                      <  1.9308E-01              2.4461E-13                 1.2670E-12
   11  Injection power upper limit           <  8.0000E+01 MW          -1.7881E-03 MW              2.2351E-05
   12  Average centrepost temperature        =  7.3443E+01 deg C        6.6437E-06 deg C          -9.0460E-08
   13  Peak centrepost temp. upper limit     <  2.0000E+02 deg C        1.1919E-05 deg C          -1.1919E-07
   14  Ip/Irod upper limit                   <  7.6151E-01              1.6332E-16                -4.4409E-16
   15  Psep / R upper limit                  <  1.9998E+01 MW/m         1.1234E-03 MW/m           -1.1178E-04
 
 ******************************************** Final Feasible Point ********************************************
 
 
 ********************************************* Plant Availability *********************************************
 
 Allowable blanket neutron fluence (MW-yr/m2)                             (abktflnc)                2.000E+01     
 Allowable divertor heat fluence (MW-yr/m2)                               (adivflnc)                2.500E+01     
 First wall / blanket lifetime (years)                                    (bktlife)                 2.619E+01  OP 
 Divertor lifetime (years)                                                (divlife)                 3.000E+01  OP 
 Centrepost lifetime (years)                                              (cplife)                  2.619E+01  OP 
 Heating/CD system lifetime (years)                                       (cdrlife)                 2.619E+01  OP 
 Total plant lifetime (years)                                             (tlife)                   3.000E+01     
 Total plant availability fraction                                        (cfactr)                  7.500E-01     
 
 *************************************************** Plasma ***************************************************
 
 Plasma configuration = double null divertor
 Tokamak aspect ratio = Spherical, itart = 1                              (itart)                       1.000     
 
 Plasma Geometry :
 
 Major radius (m)                                                         (rmajor)                      1.700     
 Minor radius (m)                                                         (rminor)                      0.971  OP 
 Aspect ratio                                                             (aspect)                      1.750     
 Elongation, X-point (input value used)                                   (kappa)                       2.750  IP 
 Elongation, 95% surface (calculated from kappa)                          (kappa95)                     2.597  OP 
 Elongation, area ratio calc.                                             (kappaa)                      2.438  OP 
 Triangularity, X-point (input value used)                                (triang)                      0.500  IP 
 Triangularity, 95% surface (calculated from triang)                      (triang95)                    0.327  OP 
 Plasma poloidal perimeter (m)                                            (pperim)                     11.806  OP 
 Plasma cross-sectional area (m2)                                         (xarea)                       7.229  OP 
 Plasma surface area (m2)                                                 (sarea)                   1.171E+02  OP 
 Plasma volume (m3)                                                       (vol)                     7.357E+01  OP 
 
 Current and Field :
 
 Consistency between q0,q,alphaj,rli,dnbeta is not enforced
 
 Plasma current scaling law used                                          (icurr)                           9     
 Plasma current (MA)                                                      (plascur/1D6)                 9.378  OP 
 Current density profile factor                                           (alphaj)                      1.000     
 Plasma internal inductance, li                                           (rli)                         0.650  OP 
 Vertical field at plasma (T)                                             (bvert)                      -1.609  OP 
 Vacuum toroidal field at R (T)                                           (bt)                          3.000     
 Average poloidal field (T)                                               (bp)                          0.998  OP 
 Total field (sqrt(bp^2 + bt^2)) (T)                                      (btot)                        3.162  OP 
 Safety factor on axis                                                    (q0)                          2.000     
 Safety factor at 95% flux surface                                        (q95)                         6.187  ITV
 Cylindrical safety factor (qcyl)                                         (qstar)                       3.953  OP 
 
 Beta Information :
 
 Total plasma beta                                                        (beta)                    1.447E-01  ITV
 Total poloidal beta                                                      (betap)                   1.452E+00  OP 
 Total toroidal beta                                                                                1.607E-01  OP 
 Fast alpha beta                                                          (betaft)                  6.422E-03  OP 
 Beam ion beta                                                            (betanb)                  1.346E-02  OP 
 (Fast alpha + beam beta)/(thermal beta)                                  (gammaft)                 1.593E-01  OP 
 Thermal beta                                                                                       1.248E-01  OP 
 Thermal poloidal beta                                                                              1.252E+00  OP 
 Thermal toroidal beta (= beta-exp)                                                                 1.386E-01  OP 
 2nd stability beta : beta_p / (R/a)                                      (eps*betap)                   0.830  OP 
 2nd stability beta upper limit                                           (epbetmax)                   10.000     
 Beta g coefficient                                                       (dnbeta)                      6.000     
 Normalised thermal beta                                                                                3.879  OP 
 Normalised total beta                                                                                  4.497  OP 
 Normalised toroidal beta                                                 (normalised_toroidal          4.995  OP 
 Limit on total beta                                                      (betalim)                     0.193  OP 
 Plasma thermal energy (J)                                                                          5.479E+07  OP 
 Total plasma internal energy (J)                                         (total_plasma_internal_en 6.351E+07  OP 
 
 Temperature and Density (volume averaged) :
 
 Electron temperature (keV)                                               (te)                          5.790  ITV
 Electron temperature on axis (keV)                                       (te0)                         6.531  OP 
 Ion temperature (keV)                                                    (ti)                          7.817     
 Ion temperature on axis (keV)                                            (ti0)                         8.817  OP 
 Electron temp., density weighted (keV)                                   (ten)                         6.045  OP 
 Electron density (/m3)                                                   (dene)                    2.313E+20  ITV
 Electron density on axis (/m3)                                           (ne0)                     2.616E+20  OP 
 Line-averaged electron density (/m3)                                     (dnla)                    2.440E+20  OP 
 Line-averaged electron density / Greenwald density                       (dnla_gw)                 7.715E-01  OP 
 Ion density (/m3)                                                        (dnitot)                  2.084E+20  OP 
 Fuel density (/m3)                                                       (deni)                    1.882E+20  OP 
 Total impurity density with Z > 2 (no He) (/m3)                          (dnz)                     1.015E+17  OP 
 Helium ion density (thermalised ions only) (/m3)                         (dnalp)                   1.850E+19  OP 
 Proton density (/m3)                                                     (dnprot)                  4.041E+16  OP 
 Hot beam density (/m3)                                                   (dnbeam)                  1.529E+18  OP 
 Density limit from scaling (/m3)                                         (dnelimt)                 3.163E+20  OP 
 Density limit (enforced) (/m3)                                           (boundu(9)*dnelimt)       3.163E+20  OP 
 Helium ion density (thermalised ions only) / electron density            (ralpne)                  8.000E-02     
 
 Impurities
 
 Plasma ion densities / electron density:
 H_ concentration                                                         (fimp(01)                 8.207E-01  OP 
 He concentration                                                         (fimp(02)                 8.000E-02     
 Be concentration                                                         (fimp(03)                 0.000E+00     
 C_ concentration                                                         (fimp(04)                 0.000E+00     
 N_ concentration                                                         (fimp(05)                 0.000E+00     
 O_ concentration                                                         (fimp(06)                 0.000E+00     
 Ne concentration                                                         (fimp(07)                 0.000E+00     
 Si concentration                                                         (fimp(08)                 0.000E+00     
 Ar concentration                                                         (fimp(09)                 0.000E+00     
 Fe concentration                                                         (fimp(10)                 0.000E+00     
 Ni concentration                                                         (fimp(11)                 0.000E+00     
 Kr concentration                                                         (fimp(12)                 0.000E+00     
 Xe concentration                                                         (fimp(13)                 3.891E-04  ITV
 W_ concentration                                                         (fimp(14)                 5.000E-05     
 Average mass of all ions (amu)                                           (aion)                    2.695E+00  OP 
 
 Effective charge                                                         (zeff)                        1.987  OP 
 Density profile factor                                                   (alphan)                      0.250     
 Plasma profile model                                                     (ipedestal)                       1     
 Pedestal profiles are used.
 Density pedestal r/a location                                            (rhopedn)                     0.940     
 Electron density pedestal height (/m3)                                   (neped)                   1.898E+20  OP 
 Electron density at pedestal / nGW                                       (fgwped_out)              6.000E-01     
 Temperature pedestal r/a location                                        (rhopedt)                     0.940     
 Pedestal scaling switch                                                  (ieped)                           0     
 Electron temp. pedestal height (keV)                                     (teped)                       5.500     
 Electron temp. at separatrix (keV)                                       (tesep)                       0.100     
 Electron density at separatrix (/m3)                                     (nesep)                   3.163E+19     
 Electron density at separatrix / nGW                                     (fgwsep_out)              1.000E-01     
 Temperature profile index                                                (alphat)                      0.500     
 Temperature profile index beta                                           (tbeta)                       2.000     
 
 Density Limit using different models :
 
 Old ASDEX model                                                          (dlimit(1))               2.400E+20  OP 
 Borrass ITER model I                                                     (dlimit(2))               3.975E+20  OP 
 Borrass ITER model II                                                    (dlimit(3))               1.388E+20  OP 
 JET edge radiation model                                                 (dlimit(4))               3.736E+21  OP 
 JET simplified model                                                     (dlimit(5))               1.264E+21  OP 
 Hugill-Murakami Mq model                                                 (dlimit(6))               1.339E+20  OP 
 Greenwald model                                                          (dlimit(7))               3.163E+20  OP 
 
 Fuel Constituents :
 
 Deuterium fuel fraction                                                  (fdeut)                       0.500     
 Tritium fuel fraction                                                    (ftrit)                       0.500     
 
 Fusion Power :
 
 Total fusion power (MW)                                                  (powfmw)                  1.620E+02  OP 
  =    D-T fusion power (MW)                                              (pdt)                     1.619E+02  OP 
   +   D-D fusion power (MW)                                              (pdd)                     1.489E-01  OP 
   + D-He3 fusion power (MW)                                              (pdhe3)                   0.000E+00  OP 
 Alpha power: total (MW)                                                  (palpmw)                  3.237E+01  OP 
 Alpha power: beam-plasma (MW)                                            (palpnb)                  5.754E+00  OP 
 Neutron power (MW)                                                       (pneutmw)                 1.295E+02  OP 
 Charged particle power (excluding alphas) (MW)                           (pchargemw)               9.795E-02  OP 
 Total power deposited in plasma (MW)                                     (tot_power_plasma)        1.109E+02  OP 
 
 Radiation Power (excluding SOL):
 
 Bremsstrahlung radiation power (MW)                                      (pbrempv*vol)             1.085E+01  OP 
 Line radiation power (MW)                                                (plinepv*vol)             8.288E+01  OP 
 Synchrotron radiation power (MW)                                         (psyncpv*vol)             3.493E-02  OP 
 Synchrotron wall reflectivity factor                                     (ssync)                       0.700     
 Normalised minor radius defining 'core'                                  (coreradius)              7.500E-01     
 Fraction of core radiation subtracted from P_L                           (coreradiationfraction)   6.000E-01     
 Total core radiation power (MW)                                          (pcoreradmw)              3.635E+01  OP 
 Edge radiation power (MW)                                                (pedgeradmw)              5.741E+01  OP 
 Total radiation power (MW)                                               (pradmw)                  9.377E+01  OP 
 Core radiation fraction = total radiation in core / total power deposite (rad_fraction_core)       8.459E-01  OP 
 SoL radiation fraction = total radiation in SoL / total power accross se (rad_fraction_sol)        8.000E-01  IP 
 Radiation fraction = total radiation / total power deposited in plasma   (rad_fraction)            9.692E-01  OP 
 Nominal mean radiation load on inside surface of reactor (MW/m2)         (photon_wall)             7.369E-01  OP 
 Peaking factor for radiation wall load                                   (peakfactrad)             3.330E+00  IP 
 Maximum permitted radiation wall load (MW/m^2)                           (maxradwallload)          1.000E+00  IP 
 Peak radiation wall load (MW/m^2)                                        (peakradwallload)         2.454E+00  OP 
 Nominal mean neutron load on inside surface of reactor (MW/m2)           (wallmw)                  1.018E+00  OP 
 
 Power incident on the divertor targets (MW)                              (ptarmw)                  3.417E+00  OP 
 Fraction of power to the lower divertor                                  (ftar)                    1.000E+00  IP 
 Outboard side heat flux decay length (m)                                 (lambdaio)                1.570E-03  OP 
 Midplane seperation of the two magnetic closed flux surfaces (m)         (drsep)                   -Infinity  OP 
 Fraction of power on the inner targets                                   (fio)                     4.100E-01  OP 
 Fraction of power incident on the lower inner target                     (fLI)                     4.100E-01  OP 
 Fraction of power incident on the lower outer target                     (fLO)                     5.900E-01  OP 
 Fraction of power incident on the upper inner target                     (fUI)                     0.000E+00  OP 
 Fraction of power incident on the upper outer target                     (fUO)                     0.000E+00  OP 
 Power incident on the lower inner target (MW)                            (pLImw)                   1.401E+00  OP 
 Power incident on the lower outer target (MW)                            (pLOmw)                   2.016E+00  OP 
 Power incident on the upper innner target (MW)                           (pUImw)                   0.000E+00  OP 
 Power incident on the upper outer target (MW)                            (pUOmw)                   0.000E+00  OP 
 
 Ohmic heating power (MW)                                                 (pohmmw)                  1.802E-10  OP 
 Fraction of alpha power deposited in plasma                              (falpha)                      0.950  OP 
 Fraction of alpha power to electrons                                     (falpe)                       0.806  OP 
 Fraction of alpha power to ions                                          (falpi)                       0.194  OP 
 Ion transport (MW)                                                       (ptrimw)                  4.089E+01  OP 
 Electron transport (MW)                                                  (ptremw)                  3.361E+01  OP 
 Injection power to ions (MW)                                             (pinjimw)                 2.894E+01  OP 
 Injection power to electrons (MW)                                        (pinjemw)                 5.106E+01  OP 
 Ignited plasma switch (0=not ignited, 1=ignited)                         (ignite)                          0     
 
 Power into divertor zone via charged particles (MW)                      (pdivt)                   1.709E+01  OP 
 Psep / R ratio (MW/m)                                                    (pdivmax/rmajor)          1.005E+01  OP 
 Psep Bt / qAR ratio (MWT/m)                                              (pdivmaxbt/qar)           2.785E+00  OP 
 
 H-mode Power Threshold Scalings :
 
 ITER 1996 scaling: nominal (MW)                                          (pthrmw(1))               7.316E+00  OP 
 ITER 1996 scaling: upper bound (MW)                                      (pthrmw(2))               9.672E+00  OP 
 ITER 1996 scaling: lower bound (MW)                                      (pthrmw(3))               5.460E+00  OP 
 ITER 1997 scaling (1) (MW)                                               (pthrmw(4))               1.200E+01  OP 
 ITER 1997 scaling (2) (MW)                                               (pthrmw(5))               1.429E+01  OP 
 Martin 2008 scaling: nominal (MW)                                        (pthrmw(6))               1.466E+01  OP 
 Martin 2008 scaling: 95% upper bound (MW)                                (pthrmw(7))               1.809E+01  OP 
 Martin 2008 scaling: 95% lower bound (MW)                                (pthrmw(8))               1.124E+01  OP 
 Snipes 2000 scaling: nominal (MW)                                        (pthrmw(9))               7.228E+00  OP 
 Snipes 2000 scaling: upper bound (MW)                                    (pthrmw(10))              8.795E+00  OP 
 Snipes 2000 scaling: lower bound (MW)                                    (pthrmw(11))              5.892E+00  OP 
 Snipes 2000 scaling (closed divertor): nominal (MW)                      (pthrmw(12))              3.700E+00  OP 
 Snipes 2000 scaling (closed divertor): upper bound (MW)                  (pthrmw(13))              4.700E+00  OP 
 Snipes 2000 scaling (closed divertor): lower bound (MW)                  (pthrmw(14))              2.891E+00  OP 
 Hubbard 2012 L-I threshold - nominal (MW)                                (pthrmw(15))              3.090E+01  OP 
 Hubbard 2012 L-I threshold - lower bound (MW)                            (pthrmw(16))              1.538E+01  OP 
 Hubbard 2012 L-I threshold - upper bound (MW)                            (pthrmw(17))              6.208E+01  OP 
 Hubbard 2017 L-I threshold                                               (pthrmw(18))              6.158E+01  OP 
 Martin 2008 aspect ratio corrected scaling: nominal (MW)                 (pthrmw(19))              1.708E+01  OP 
 Martin 2008 aspect ratio corrected scaling: 95% upper bound (MW)         (pthrmw(20))              2.108E+01  OP 
 Martin 2008 aspect ratio corrected scaling: 95% lower bound (MW)         (pthrmw(21))              1.309E+01  OP 
 
 L-H threshold power (enforced) (MW)                                      (boundl(103)*plhthresh)   1.708E+01  OP 
 L-H threshold power (MW)                                                 (plhthresh)               1.708E+01  OP 
 
 Confinement :
 
 Confinement scaling law                    IPB98(y,2)           (H)
 Confinement H factor                                                     (hfact)                       1.548  ITV
 Global thermal energy confinement time (s)                               (taueff)                      0.735  OP 
 Ion energy confinement time (s)                                          (tauei)                       0.735  OP 
 Electron energy confinement time (s)                                     (tauee)                       0.735  OP 
 n.tau = Volume-average electron density x Energy confinement time (s/m3) (dntau)                   1.701E+20  OP 
 Triple product = Vol-average electron density x Vol-average electron temperature x Energy confinement time:
 Triple product  (keV s/m3)                                               (dntau*te)                9.846E+20  OP 
 Transport loss power assumed in scaling law (MW)                         (powerht)                 7.450E+01  OP 
 Switch for radiation loss term usage in power balance                    (iradloss)                        1     
 Radiation power subtracted from plasma power balance (MW)                                          3.635E+01  OP 
   (Radiation correction is core radiation power)
 Alpha particle confinement time (s)                                      (taup)                       23.701  OP 
 Alpha particle/energy confinement time ratio                             (taup/taueff)                32.231  OP 
 Lower limit on taup/taueff                                               (taulimit)                    5.000     
 Total energy confinement time including radiation loss (s)               (total_energy_conf_t          0.573  OP 
   (= stored energy including fast particles / loss power including radiation
 
 Dimensionless plasma parameters
 
 For definitions see
 Recent progress on the development and analysis of the ITPA global H-mode confinement database
 D.C. McDonald et al, 2007 Nuclear Fusion v47, 147. (nu_star missing 1/mu0)
 Normalized plasma pressure beta as defined by McDonald et al             (beta_mcdonald)           1.607E-01  OP 
 Normalized ion Larmor radius                                             (rho_star)                6.983E-03  OP 
 Normalized collisionality                                                (nu_star)                 2.788E-03  OP 
 Volume measure of elongation                                             (kappaa_IPB)              2.323E+00  OP 
 
 Plasma Volt-second Requirements :
 
 Total volt-second requirement (Wb)                                       (vsstt)                   1.920E+01  OP 
 Inductive volt-seconds (Wb)                                              (vsind)                   1.119E+01  OP 
 Ejima coefficient                                                        (gamma)                       0.400     
 Start-up resistive (Wb)                                                  (vsres)                   8.014E+00  OP 
 Flat-top resistive (Wb)                                                  (vsbrn)                   1.941E-08  OP 
 bootstrap current fraction multiplier                                    (cboot)                       1.000     
 Bootstrap fraction (ITER 1989)                                           (bscf_iter89)                 0.468  OP 
 Bootstrap fraction (Sauter et al)                                        (bscf_sauter)                 0.892  OP 
 Bootstrap fraction (Nevins et al)                                        (bscf_nevins)                 0.738  OP 
 Bootstrap fraction (Wilson)                                              (bscf_wilson)                 0.543  OP 
 Diamagnetic fraction (Hender)                                            (diacf_hender)                0.052  OP 
 Diamagnetic fraction (SCENE)                                             (diacf_scene)                 0.045  OP 
 Pfirsch-Schlueter fraction (SCENE)                                       (pscf_scene)                 -0.013  OP 
   (Wilson bootstrap current fraction model used)
   (SCENE diamagnetic current fraction scaling used)
   (SCENE Pfirsch-Schlüter current fraction scaling used)
 Bootstrap fraction (enforced)                                            (bootipf.)                    0.543  OP 
 Diamagnetic fraction (enforced)                                          (diaipf.)                     0.045  OP 
 Pfirsch-Schlueter fraction (enforced)                                    (psipf.)                     -0.013  OP 
 Loop voltage during burn (V)                                             (vburn)                   1.922E-11  OP 
 Plasma resistance (ohm)                                                  (rplas)                   2.049E-08  OP 
 Resistive diffusion time (s)                                             (res_time)                8.029E+01  OP 
 Plasma inductance (H)                                                    (rlp)                     1.193E-06  OP 
 Coefficient for sawtooth effects on burn V-s requirement                 (csawth)                      1.000     
 
 Fuelling :
 
 Ratio of He and pellet particle confinement times                        (tauratio)                1.000E+00     
 Fuelling rate (nucleus-pairs/s)                                          (qfuel)                   3.511E+20  OP 
 Fuel burn-up rate (reactions/s)                                          (rndfuel)                 5.768E+19  OP 
 Burn-up fraction                                                         (burnup)                      0.164  OP 
 
 ***************************** Energy confinement times, and required H-factors : *****************************
 
    scaling law              confinement time (s)     H-factor for
                                 for H = 1           power balance
 
 IPB98(y)             (H)          0.496                   1.482
 IPB98(y,1)           (H)          0.502                   1.465
 IPB98(y,2)           (H)          0.475                   1.548
 IPB98(y,3)           (H)          0.406                   1.811
 IPB98(y,4)           (H)          0.418                   1.758
 ISS95            (stell)          0.216                   3.398
 ISS04            (stell)          0.379                   1.942
 DS03                 (H)          0.522                   1.409
 Murari et al NPL     (H)          0.354                   2.079
 Petty 2008           (H)          0.589                   1.247
 Lang et al. 2012     (H)          0.246                   2.992
 Hubbard 2017 - nom   (I)          0.044                  16.871
 Hubbard 2017 - lower (I)          0.027                  27.073
 Hubbard 2017 - upper (I)          0.070                  10.512
 NSTX (Spherical)     (H)          0.923                   0.797
 NSTX-Petty08 Hybrid  (H)          0.875                   0.840
 
 ******************************************** Current Drive System ********************************************
 
 Neutral Beam Current Drive
 Current drive efficiency model                                           (iefrf)                           8     
 
 Auxiliary power used for plasma heating only (MW)                        (pheat)                   0.000E+00     
 Power injected for current drive (MW)                                    (pcurrentdrivemw)         8.000E+01     
 Maximum Allowed Bootstrap current fraction                               (bscfmax)                 8.800E-01     
 Fusion gain factor Q                                                     (bigq)                    2.025E+00  OP 
 Auxiliary current drive (A)                                              (auxiliary_cd)            3.989E+06  OP 
 Current drive efficiency (A/W)                                           (effcd)                   4.986E-02  OP 
 Normalised current drive efficiency, gamma (10^20 A/W-m2)                (gamcd)                   1.960E-01  OP 
 Wall plug to injector efficiency                                         (etacd)                   3.000E-01     
 
 Fractions of current drive :
 
 Bootstrap fraction                                                       (bootipf)                     0.543  OP 
 Diamagnetic fraction                                                     (diaipf)                      0.045  OP 
 Pfirsch-Schlueter fraction                                               (psipf)                      -0.013  OP 
 Auxiliary current drive fraction                                         (faccd)                       0.425  OP 
 Inductive fraction                                                       (facoh)                       0.000  OP 
 Total                                                                    (plasipf+faccd+facoh          1.000     
 Fraction of the plasma current produced by non-inductive means           (fvsbrnni)                    1.000     
 
 Neutral beam energy (keV)                                                (enbeam)                  5.000E+02     
 Neutral beam current (A)                                                 (cnbeam)                  1.600E+02  OP 
 Beam efficiency (A/W)                                                    (effnbss)                 4.986E-02  OP 
 Beam gamma (10^20 A/W-m2)                                                (gamnb)                   1.960E-01  OP 
 Neutral beam wall plug efficiency                                        (etanbi)                  3.000E-01     
 Beam decay lengths to centre                                             (taubeam)                 7.038E+00  OP 
 Beam shine-through fraction                                              (nbshinef)                7.713E-07  OP 
 Neutral beam wall plug power (MW)                                        (pwpnb)                   2.667E+02  OP 
 
 Neutral beam power balance :
 ----------------------------
 Beam first orbit loss power (MW)                                         (porbitlossmw)                0.000  OP 
 Beam shine-through power [MW]                                            (nbshinemw)                   0.000  OP 
 Beam power deposited in plasma (MW)                                      (pinjmw)                     80.002  OP 
 Maximum allowable beam power (MW)                                        (pinjalw)                    80.000     
 Total (MW)                                                               (porbitlossmw+nbshin         80.002     
 
 Beam power entering vacuum vessel (MW)                                   (pnbitot)                    80.002  OP 
 
 Fraction of beam energy to ions                                          (fpion)                   3.618E-01  OP 
 Beam duct shielding thickness (m)                                        (nbshield)                1.000E-01     
 Beam tangency radius / Plasma major radius                               (frbeam)                  1.050E+00     
 Beam centreline tangency radius (m)                                      (rtanbeam)                1.785E+00  OP 
 Maximum possible tangency radius (m)                                     (rtanmax)                 3.773E+00  OP 
 
 *************************************************** Times ****************************************************
 
 Initial charge time for CS from zero current (s)                         (tramp)                      18.756     
 Plasma current ramp-up time (s)                                          (tohs)                       18.756     
 Heating time (s)                                                         (theat)                      10.000     
 Burn time (s)                                                            (tburn)                   1.000E+03  OP 
 Reset time to zero current for CS (s)                                    (tqnch)                      18.756     
 Time between pulses (s)                                                  (tdwell)                    100.000     
 
 Total plant cycle time (s)                                               (tcycle)                  1.166E+03  OP 
 
 Divertor Heat Load
 
 Assume an expanded divertor with a gaseous target
 
 Power to the divertor (MW)                                               (pdivt.)                  1.709E+01     
 Divertor surface area (m2)                                               (areadv)                  8.892E+01     
 Divertor heat load (MW/m2)                                               (hldiv)                   1.921E-01     
 
 ************************************************ Radial Build ************************************************
 
 (Ripple result may not be accurate, as the fit was outside
  its range of applicability.)
 
                                          Thickness (m)    Radius (m)
 Device centreline                            0.000           0.000                       
 Machine bore                                 0.000           0.000   (bore)              
 Central solenoid                             0.000           0.000   (ohcth)             
 CS precompression                            0.000           0.000   (precomp)           
 Gap                                          0.000           0.000   (gapoh)             
 TF coil inboard leg                          0.541           0.541   (tfcth)             
 Gap                                          0.050           0.591   (tftsgap)           
 Thermal shield                               0.000           0.591   (thshield)          
 Gap                                          0.000           0.591   (gapds)             
 Vacuum vessel (and shielding)                0.000           0.591   (d_vv_in + shldith) 
 Gap                                          0.000           0.591   (vvblgap)           
 Inboard blanket                              0.000           0.591   (blnkith)           
 Inboard first wall                           0.018           0.609   (fwith)             
 Inboard scrape-off                           0.120           0.729   (scrapli)           
 Plasma geometric centre                      0.971           1.700   (rminor)            
 Plasma outboard edge                         0.971           2.671   (rminor)            
 Outboard scrape-off                          0.120           2.791   (scraplo)           
 Outboard first wall                          0.018           2.809   (fwoth)             
 Outboard blanket                             0.700           3.509   (blnkoth)           
 Gap                                          0.000           3.509   (vvblgap)           
 Vacuum vessel (and shielding)                0.550           4.059   (d_vv_out+shldoth)  
 Gap                                          0.000           4.059   (gapsto)            
 Thermal shield                               0.000           4.059   (thshield)          
 Gap                                          0.050           4.109   (tftsgap)           
 TF coil outboard leg                         0.541           4.650   (tfthko)            
 
 *********************************************** Vertical Build ***********************************************
 
 Double null case
                                          Thickness (m)    Height (m)
 TF coil                                      0.541           4.962   (tfcth)             
 Gap                                          0.050           4.421   (tftsgap)           
 Thermal shield                               0.000           4.371   (thshield)          
 Gap                                          0.000           4.371   (vgap2)             
 Vacuum vessel (and shielding)                1.000           4.371   (d_vv_top+shldtth)  
 Divertor structure                           0.200           3.371   (divfix)            
 Top scrape-off                               0.500           3.171   (vgaptop)           
 Plasma top                                   2.671           2.671   (rminor*kappa)      
 Midplane                                     0.000           0.000                       
 Plasma bottom                                2.671          -2.671   (rminor*kappa)      
 Lower scrape-off                             0.500          -3.171   (vgap)              
 Divertor structure                           0.200          -3.371   (divfix)            
 Vacuum vessel (and shielding)                1.000          -4.371   (d_vv_bot+shldlth)  
 Gap                                          0.000          -4.371   (vgap2)             
 Thermal shield                               0.000          -4.371   (thshield)          
 Gap                                          0.050          -4.421   (tftsgap)           
 TF coil                                      0.541          -4.962   (tfcth)             
 
 ************************************************* TF coils  **************************************************
 
 
 TF Coil Stresses (CCFE model) :
 
 Generalized plane strain model
 Allowable maximum shear stress in TF coil case (Tresca criterion) (Pa)   (sig_tf_case_max)         6.000E+08     
 Allowable maximum shear stress in TF coil conduit (Tresca criterion) (Pa (sig_tf_wp_max)           6.000E+08     
 Materal stress of the point of maximum shear stress (Tresca criterion) for each layer
 Please use utilities/plot_stress_tf.py for radial plots plots summary
 Layers                              conductor    Outer case
 Radial stress               (MPa)     -68.437         1.770
 toroidal stress             (MPa)     -68.438       -34.535
 Vertical stress             (MPa)      39.935       159.270
 Von-Mises stress            (MPa)     108.373       178.444
 Shear (Tresca) stress       (MPa)     108.373       193.805
 
 Toroidal modulus            (GPa)     117.000       205.000
 Vertical modulus            (GPa)      99.029       205.000
 
 WP toroidal modulus (GPa)                                                (eyoung_wp_t*1.0D-9)      1.170E+02  OP 
 WP vertical modulus (GPa)                                                (eyoung_wp_z*1.0D-9)      9.903E+01  OP 
 
 TF design
 
 Conductor technology                                                     (i_tf_sup)                        0     
   -> Resitive coil : Water cooled copper (GLIDCOP AL-15)
 Presence of TF demountable joints                                        (itart)                           1     
   -> TF coil made of a Centerpost (CP) and outer legs
      interfaced with demountable joints
 TF inboard leg support strategy                                          (i_tf_bucking)                    0     
   -> No support structure
 
 TF coil Geometry :
 
 Number of TF coils                                                       (n_tf)                           12     
 Inboard leg centre radius (m)                                            (r_tf_inboard_mid)        2.703E-01  OP 
 Outboard leg centre radius (m)                                           (r_tf_outboard_mid)       4.380E+00  OP 
 Total inboard leg radial thickness (m)                                   (tfcth)                   5.406E-01  ITV
 Total outboard leg radial thickness (m)                                  (tfthko)                  5.406E-01     
 Outboard leg toroidal thickness (m)                                      (tftort)                  4.070E-01  OP 
 Maximum inboard edge height (m)                                          (hmax)                    4.421E+00  OP 
 Mean coil circumference (inboard leg not included) (m)                   (tfleng)                  1.657E+01  OP 
 Length of the inboard segment (m)                                        (cplen)                   0.000E+00  OP 
 Vertical TF shape                                                        (i_tf_shape)                      2     
 
 Picture frame coil, inner surface approximated by
 by a straight segment between the following points:
 
 point         x(m)           y(m)
   1          0.786          4.421
   2          4.109          4.421
   3          4.109          0.000
   4          4.109         -4.421
   5          0.786         -4.421
 
 Tapered Centrepost TF coil Dimensions:
 
 TF coil centrepost outer radius at midplane (m)                          (r_tf_inboard_out)        5.406E-01     
 TF coil centrepost outer radius at its top (m)                           (r_cp_top)                7.863E-01     
 Top/miplane TF CP radius ratio (-)                                       (f_r_cp)                  1.455E+00     
 Distance from the midplane to the top of the tapered section (m)         (h_cp_top)                2.671E+00     
 Distance from the midplane to the top of the centrepost (m)              (hmax + tfthko)           4.962E+00     
 
 Bucking cylinder information:
 
 Casing cross section area (per leg) (m2)                                 (acasetf)                 7.459E-03     
 Inboard leg case plasma side wall thickness (m)                          (casthi)                  2.703E-02     
 Inboard leg bucking cylinder thickness (m)                               (thkcas)                  0.000E+00     
 
 Inboard TFC conductor sector geometry:
 
 Inboard TFC conductor sector area with gr insulation (per leg) (m2)      (awpc))                   6.904E-02     
 Inboard TFC conductor sector area, NO ground & gap (per leg) (m2)        (awptf)                   6.904E-02     
 Inboard conductor sector radial thickness (m)                            (dr_tf_wp)                5.135E-01     
 Central collumn top conductor sector radial thickness (m)                (dr_tf_wp_top)            7.593E-01     
 Ground wall insulation thickness (m)                                     (tinstf)                  0.000E+00     
 
 Coil turn information:
 
 Number of turns per TF leg                                               (n_tf_turn)               1.000E+00     
 Turn insulation thickness                                                (thicndut)                8.000E-04     
 Mid-plane CP cooling fraction                                            (fcoolcp)                 1.433E-01  ITV
 Outboard leg current per turn (A)                                        (cpttf)                   2.125E+06     
 Inboard leg conductor volume (m3)                                        (vol_cond_cp)             1.301E+01     
 Outboard leg volume per coil (m3)                                        (voltfleg)                3.646E+00     
 
 TF coil mass:
 
 Superconductor mass per coil (kg)                                        (whtconsc)                0.000E+00  OP 
 Copper mass per coil (kg)                                                (whtconcu)                3.543E+04  OP 
 Steel conduit mass per coil (kg)                                         (whtconsh)                0.000E+00  OP 
 Conduit insulation mass per coil (kg)                                    (whtconin)                6.929E+01  OP 
 Mass of inboard legs (kg)                                                (whtcp)                   1.236E+05  OP 
 Mass of outboard legs (kg)                                               (whttflgs)                3.099E+05  OP 
 Mass of each TF coil (kg)                                                (whttf/n_tf)              3.612E+04  OP 
 Total TF coil mass (kg)                                                  (whttf)                   4.335E+05  OP 
 
 Maximum B field and currents:
 
 Nominal peak field assuming toroidal symmetry (T)                        (bmaxtf)                  9.947E+00  OP 
 Total current in all TF coils (MA)                                       (ritfc/1.D6)              2.550E+01  OP 
 TF coil current (summed over all coils) (A)                              (ritfc)                   2.550E+07     
 Inboard leg mid-plane conductor current density (A/m2)                   (oacdcp)                  2.778E+07     
 Outboard leg conductor current density (A/m2)                            (cdtfleg)                 1.362E+08     
 Total stored energy in TF coils (GJ)                                     (estotftgj)               1.797E+00  OP 
 
 TF Forces:
 
 Inboard vertical tension per coil (N)                                    (vforce)                  5.018E+06  OP 
 Outboard vertical tension per coil (N)                                   (vforce_outboard)         9.180E+06  OP 
 inboard vertical tension fraction (-)                                    (f_vforce_inboard)        3.534E-01  OP 
 Centring force per coil (N/m)                                            (cforce)                  1.057E+07  OP 
 
 Resitive loss parameters:
 
 Resistive Material : GLIDCOP AL-15 - Dispersion Strengthened Copper
 CP resistivity (ohm.m)                                                   (rhocp)                   2.181E-08     
 Leg resistivity (ohm.m)                                                  (rhotfleg)                2.181E-08     
 CP resistive power loss (W)                                              (prescp)                  1.203E+08     
 Leg resitive power loss, (per leg) (W)                                   (presleg)                 1.120E+08     
 joints resistive power loss (W)                                          (pres_joints)             5.569E+05     
 Outboard leg resistance per coil (ohm)                                   (tflegres)                2.067E-06     
 Average CP temperature (K)                                               (tcpav)                   3.466E+02  ITV
 Average leg temperature (K)                                              (tlegav)                 -1.000E+00     
 
 Ripple information:
 
 Max allowed ripple amplitude at plasma (%)                               (ripmax)                  1.000E+00     
 Ripple at plasma edge (%)                                                (ripple)                  4.899E-01     
   Ripple calculation to be re-defined for picure frame coils
 
 Radial build of TF coil centre-line :
 
                                          Thickness (m)    Outer radius (m)
 Innermost edge of TF coil                    0.000           0.000                       
 Coil bucking cylindre                        0.000           0.000   (thkcas)            
 Conductor ground insulation                  0.000           0.000   (tinstf)            
 Conductor - first half                       0.257           0.257   (dr_tf_wp/2-tinstf) 
 Conductor - second half                      0.257           0.514   (dr_tf_wp/2-tinstf) 
 Conductor ground insulation                  0.000           0.514   (tinstf)            
 Plasma side TF coil support                  0.027           0.541   (casthi)            
 TF coil dimensions are consistent
 
 Radial build of TF coil at central collumn top :
 
                                          Thickness (m)    Outer radius (m)
 Innermost edge of TF coil                    0.000           0.000                       
 Coil bucking cylindre                        0.000           0.000   (thkcas)            
 Conductor ground insulation                  0.000           0.000   (tinstf)            
 Conductor - first half                       0.380           0.380   (dr_tf_wp_top/2-tins
 Conductor - second half                      0.380           0.759   (dr_tf_wp_top/2-tins
 Conductor ground insulation                  0.000           0.759   (tinstf)            
 Plasma side TF coil support                  0.027           0.786   (casthi)            
 Top TF coil dimensions are consistent
 
 *************************************** Centrepost Coolant Parameters ****************************************
 
 Centrepost coolant fraction                                              (fcoolcp)                 1.433E-01  ITV
 Average coolant channel diameter (m)                                     (dcool)                   6.000E-03     
 Coolant channel length (m)                                               (lcool)                   9.924E+00     
 Inlet coolant flow speed (m/s)                                           (tfv.vcool)               5.000E+00     
 Outlet coolant flow speed (m/s)                                          (vcool_max)               5.000E+00     
 Coolant mass flow rate (kg/s)                                            (cool_mass_flow)          5.761E+02     
 Number of coolant tubes                                                  (ncool)                   4.137E+03     
 Reynolds number                                                          (reyn)                    6.274E+04     
 Prandtl number                                                           (prndtl)                  3.024E+00     
 Nusselt number                                                           (nuselt)                  2.466E+02     
 
 Resistive Heating :
 
 Average conductor resistivity (ohm.m)                                    (rhocp)                   2.181E-08     
 Resistive heating (MW)                                                   (prescp/1.0e6)            1.203E+02     
 Nuclear heating (MW)                                                     (pnuc_cp_tf)              6.367E+00     
 Total heating (MW)                                                       (ptot/1.0e6)              1.267E+02     
 
 Temperatures :
 
 Input coolant temperature (K)                                            (tfv.tcoolin)             3.131E+02     
 Input-output coolant temperature rise (K)                                (dtiocool)                5.260E+01     
 Film temperature rise (K)                                                (dtfilmav)                6.117E+00     
 Average temp gradient in conductor (K/m)                                 (dtcncpav)                1.026E+00     
 Average centrepost temperature (K)                                       (tcpav2)                  3.466E+02     
 Peak centrepost temperature (K)                                          (tcpmax)                  3.732E+02     
 
 Pump Power :
 
 Coolant pressure drop (Pa)                                               (dpres)                   7.297E+05     
 Coolant inlet pressure (Pa)                                              (presin)                  2.313E+07     
 Pump power (W)                                                           (ppump)                   5.334E+05     
 
 *************************************** Central Solenoid and PF Coils ****************************************
 
 No central solenoid included
 
 
 Resistive PF coils
 
 Resistive Power :
 
 PF coil resistive power (W)                                              (powpfres)                3.443E+08  OP 
 
 Geometry of PF coils, central solenoid and plasma :
 
 coil           R(m)        Z(m)        dR(m)       dZ(m)       turns     steel thickness(m)
 
  PF 1           0.91        3.62        0.48        0.48      164.00        0.00
  PF 2           0.91       -3.62        0.48        0.48      164.00        0.00
  PF 3           5.15        1.17        0.35        0.35       89.32        0.00
  PF 4           5.15       -1.17        0.35        0.35       89.32        0.00
 Plasma          1.70        0.00        1.94        5.34        1.00
 
 PF Coil Information at Peak Current:
 
 coil  current  allowed J  actual J   J   cond. mass   steel mass     field
         (MA)    (A/m2)     (A/m2)  ratio    (kg)          (kg)        (T)
 
  PF 1    6.89 -1.000E+00  3.000E+07  1.00 8.163E+03   0.000E+00    7.015E+00
  PF 2    6.89 -1.000E+00  3.000E+07  1.00 8.163E+03   0.000E+00    7.015E+00
  PF 3   -3.75 -1.000E+00  3.000E+07  1.00 2.521E+04   0.000E+00    3.960E+00
  PF 4   -3.75 -1.000E+00  3.000E+07  1.00 2.521E+04   0.000E+00    3.960E+00
       ------                             ---------   ---------
        21.28                             6.674E+04   0.000E+00
 
 PF coil current scaling information :
 
 Sum of squares of residuals                                              (ssq0)                    0.000E+00  OP 
 Smoothing parameter                                                      (alfapf)                  5.000E-10     
 
 ****************************************** Volt Second Consumption *******************************************
 
              volt-sec       volt-sec       volt-sec
              start-up         burn          total

 PF coils :      -6.99           0.00          -6.99
 CS coil  :       0.00           0.00           0.00
              --------       --------       --------
 Total :         -6.99           0.00          -6.99
 
 Total volt-second consumption by coils (Wb)                              (vstot)                  -6.990E+00  OP 
 
 Summary of volt-second consumption by circuit (Wb) :
 
 circuit       BOP            BOF            EOF
 
     1        0.000          0.477          0.477
     2        0.000          0.477          0.477
     3        0.000         -3.972         -3.972
     4        0.000         -3.972         -3.972
 CS coil      0.000         -3.972         -3.972
 
 ********************************** Waveforms ***********************************
 
 Currents (Amps/coil) as a function of time :
 
                                       time (sec)

                0.00      18.76      37.51      47.51    1047.51    1066.27
               Start      BOP        EOR        BOF        EOF        EOP        
 circuit
   1         0.000E+00  0.000E+00  6.888E+06  6.888E+06  6.888E+06  0.000E+00
   2         0.000E+00  0.000E+00  6.888E+06  6.888E+06  6.888E+06  0.000E+00
   3        -0.000E+00  0.000E+00 -3.751E+06 -3.751E+06 -3.751E+06 -0.000E+00
   4        -0.000E+00  0.000E+00 -3.751E+06 -3.751E+06 -3.751E+06 -0.000E+00
 Plasma (A)  0.000E+00  0.000E+00  9.378E+06  9.378E+06  9.378E+06  0.000E+00
 
 This consists of: CS coil field balancing:
   1         0.000E+00  0.000E+00 -0.000E+00 -0.000E+00 -0.000E+00  0.000E+00
   2         0.000E+00  0.000E+00 -0.000E+00 -0.000E+00 -0.000E+00  0.000E+00
   3        -0.000E+00  0.000E+00 -0.000E+00 -0.000E+00 -0.000E+00 -0.000E+00
   4        -0.000E+00  0.000E+00 -0.000E+00 -0.000E+00 -0.000E+00 -0.000E+00
 
 And: equilibrium field:
   1         0.000E+00  0.000E+00  6.888E+06  6.888E+06  6.888E+06  0.000E+00
   2         0.000E+00  0.000E+00  6.888E+06  6.888E+06  6.888E+06  0.000E+00
   3         0.000E+00  0.000E+00 -3.751E+06 -3.751E+06 -3.751E+06  0.000E+00
   4         0.000E+00  0.000E+00 -3.751E+06 -3.751E+06 -3.751E+06  0.000E+00
 
 Ratio of central solenoid current at beginning of Pulse / end of flat-to (fcohbop)                 9.000E-01     
 Ratio of central solenoid current at beginning of Flat-top / end of flat (fcohbof)                 1.000E+00  OP 
 
 *************************** PF Circuit Waveform Data ***************************
 
 Number of PF circuits including CS and plasma                            (ncirt)                           5     
 PF Circuit 01 - Time point 01 (A)                                        (pfc01t01)                0.000E+00     
 PF Circuit 01 - Time point 02 (A)                                        (pfc01t02)                0.000E+00     
 PF Circuit 01 - Time point 03 (A)                                        (pfc01t03)                6.888E+06     
 PF Circuit 01 - Time point 04 (A)                                        (pfc01t04)                6.888E+06     
 PF Circuit 01 - Time point 05 (A)                                        (pfc01t05)                6.888E+06     
 PF Circuit 01 - Time point 06 (A)                                        (pfc01t06)                0.000E+00     
 PF Circuit 02 - Time point 01 (A)                                        (pfc02t01)                0.000E+00     
 PF Circuit 02 - Time point 02 (A)                                        (pfc02t02)                0.000E+00     
 PF Circuit 02 - Time point 03 (A)                                        (pfc02t03)                6.888E+06     
 PF Circuit 02 - Time point 04 (A)                                        (pfc02t04)                6.888E+06     
 PF Circuit 02 - Time point 05 (A)                                        (pfc02t05)                6.888E+06     
 PF Circuit 02 - Time point 06 (A)                                        (pfc02t06)                0.000E+00     
 PF Circuit 03 - Time point 01 (A)                                        (pfc03t01)               -0.000E+00     
 PF Circuit 03 - Time point 02 (A)                                        (pfc03t02)                0.000E+00     
 PF Circuit 03 - Time point 03 (A)                                        (pfc03t03)               -3.751E+06     
 PF Circuit 03 - Time point 04 (A)                                        (pfc03t04)               -3.751E+06     
 PF Circuit 03 - Time point 05 (A)                                        (pfc03t05)               -3.751E+06     
 PF Circuit 03 - Time point 06 (A)                                        (pfc03t06)               -0.000E+00     
 CS Circuit  - Time point 01 (A)                                          (cst01)                  -0.000E+00     
 CS Circuit  - Time point 02 (A)                                          (cst02)                   0.000E+00     
 CS Circuit  - Time point 03 (A)                                          (cst03)                  -3.751E+06     
 CS Circuit  - Time point 04 (A)                                          (cst04)                  -3.751E+06     
 CS Circuit  - Time point 05 (A)                                          (cst05)                  -3.751E+06     
 CS Circuit  - Time point 06 (A)                                          (cst06)                  -0.000E+00     
 Plasma  - Time point 01 (A)                                              (plasmat01)               0.000E+00     
 Plasma  - Time point 02 (A)                                              (plasmat02)               0.000E+00     
 Plasma  - Time point 03 (A)                                              (plasmat03)               9.378E+06     
 Plasma  - Time point 04 (A)                                              (plasmat04)               9.378E+06     
 Plasma  - Time point 05 (A)                                              (plasmat05)               9.378E+06     
 Plasma  - Time point 06 (A)                                              (plasmat06)               0.000E+00     
 
 ********************************************* Support Structure **********************************************
 
 Outer PF coil fence mass (kg)                                            (fncmass)                 8.388E+03  OP 
 Intercoil support structure mass (kg)                                    (aintmass)                1.989E+05  OP 
 Mass of cooled components (kg)                                           (coldmass)                0.000E+00  OP 
 Gravity support structure mass (kg)                                      (clgsmass)                1.492E+04  OP 
 Torus leg support mass (kg)                                              (gsm1)                    6.774E+03  OP 
 Ring beam mass (kg)                                                      (gsm2)                    2.491E+04  OP 
 Ring legs mass (kg)                                                      (gsm3)                    1.738E+04  OP 
 
 ******************************************** PF Coil Inductances *********************************************
 
 Inductance matrix [H] :
 
   1     4.7E-02 9.1E-05 3.4E-03 1.8E-03 1.1E-05
   2     9.1E-05 4.7E-02 1.8E-03 3.4E-03 1.1E-05
   3     3.4E-03 1.8E-03 1.8E-01 5.0E-02 9.5E-05
   4     1.8E-03 3.4E-03 5.0E-02 1.8E-01 9.5E-05
 Plasma  1.1E-05 1.1E-05 9.5E-05 9.5E-05 1.2E-06
 
 ********************* Heat transfer parameters at the coolant outlet: Inboard first wall *********************
 
 Radius of coolant channel (m)                                            (afw)                     6.000E-03     
 Mean surface heat flux on first wall (W/m2)                              (qpp)                     6.630E+05  OP 
 Mean nuclear power deposited in first wall per unit area (W/m2)                                    2.391E+04  OP 
 Ratio of peak local heat load (surface and nuclear) to mean              (peaking_factor)          1.000E+00     
 Length of a single coolant channel (all in parallel) (m)                 (fw_channel_length)       4.000E+00     
 Pitch of coolant channels (m)                                            (pitch)                   2.000E-02     
 Thermal conductivity of first wall material (W/K/m)                      (tkfw)                    3.284E+01  OP 
 Coolant density (kg/m3)                                                  (rhofo)                   8.868E+00  OP 
 Coolant mass flow rate in one channel (kg/s)                             (massrate)                4.239E-02  OP 
 Coolant velocity (m/s)                                                   (velocity)                4.227E+01  OP 
 Outlet temperature of first wall coolant (K)                             (fwoutlet)                8.230E+02     
 Heat transfer coefficient                                                (hcoeff)                  5.167E+03  OP 
 Temperature drop in the wall material (simple model)                     (deltat_solid)            1.347E+02  OP 
 Temperature drop in the coolant (wall to bulk)                           (deltat_coolant)          7.052E+01  OP 
 First wall temperature (excluding armour) (K)                            (tpeakfw)                 1.028E+03  OP 
 Temperature drop in the wall material: 1D estimate                       (deltat_solid_1D)         1.019E+02  OP 
 
 ************************************ Pumping power for Inboard first wall ************************************
 
 Viscosity (Pa.s)                                                         (viscf)                   3.604E-05  OP 
 Density (kg/m3)                                                          (rhof)                    1.041E+01  OP 
 Velocity (m/s)                                                           (vv)                      3.602E+01  OP 
 Reynolds number                                                          (reyn)                    1.248E+05  OP 
 Darcy friction factor                                                    (lambda)                  1.789E-02  OP 
 Channel length                                                           (flleng)                  4.000E+00  OP 
 Pressure drop (Pa)                                                       (deltap)                  4.315E+04  OP 
 This is the sum of the following:
             Straight sections (Pa)                                       (pdropstraight)           4.027E+04  OP 
             90 degree bends (Pa)                                         (pdrop90)                 2.886E+03  OP 
             180 degree bends (Pa)                                        (pdrop180)                0.000E+00  OP 
 Inlet pressure (Pa)                                                      (coolpin)                 1.554E+07  OP 
 Total coolant mass flow rate in (kg/s)                                   (mf)                      9.372E+00  OP 
 Coolant mass flow rate in one channel (kg/s)                             (mfp)                     4.239E-02  OP 
 Pumping power (MW)                                                       (pumppower)               3.773E-02  OP 
 Additional information is printed when verbose = 1
 
 ******************** Heat transfer parameters at the coolant outlet: Outboard first wall *********************
 
 Radius of coolant channel (m)                                            (afw)                     6.000E-03     
 Mean surface heat flux on first wall (W/m2)                              (qpp)                     6.807E+05  OP 
 Mean nuclear power deposited in first wall per unit area (W/m2)                                    2.391E+04  OP 
 Ratio of peak local heat load (surface and nuclear) to mean              (peaking_factor)          1.000E+00     
 Length of a single coolant channel (all in parallel) (m)                 (fw_channel_length)       4.000E+00     
 Pitch of coolant channels (m)                                            (pitch)                   2.000E-02     
 Thermal conductivity of first wall material (W/K/m)                      (tkfw)                    3.284E+01  OP 
 Coolant density (kg/m3)                                                  (rhofo)                   8.868E+00  OP 
 Coolant mass flow rate in one channel (kg/s)                             (massrate)                4.349E-02  OP 
 Coolant velocity (m/s)                                                   (velocity)                4.336E+01  OP 
 Outlet temperature of first wall coolant (K)                             (fwoutlet)                8.230E+02     
 Heat transfer coefficient                                                (hcoeff)                  5.277E+03  OP 
 Temperature drop in the wall material (simple model)                     (deltat_solid)            1.383E+02  OP 
 Temperature drop in the coolant (wall to bulk)                           (deltat_coolant)          7.084E+01  OP 
 First wall temperature (excluding armour) (K)                            (tpeakfw)                 1.032E+03  OP 
 Temperature drop in the wall material: 1D estimate                       (deltat_solid_1D)         1.046E+02  OP 
 
 *********************************** Pumping power for Outboard first wall ************************************
 
 Viscosity (Pa.s)                                                         (viscf)                   3.604E-05  OP 
 Density (kg/m3)                                                          (rhof)                    1.041E+01  OP 
 Velocity (m/s)                                                           (vv)                      3.695E+01  OP 
 Reynolds number                                                          (reyn)                    1.280E+05  OP 
 Darcy friction factor                                                    (lambda)                  1.782E-02  OP 
 Channel length                                                           (flleng)                  4.000E+00  OP 
 Pressure drop (Pa)                                                       (deltap)                  4.523E+04  OP 
 This is the sum of the following:
             Straight sections (Pa)                                       (pdropstraight)           4.220E+04  OP 
             90 degree bends (Pa)                                         (pdrop90)                 3.035E+03  OP 
             180 degree bends (Pa)                                        (pdrop180)                0.000E+00  OP 
 Inlet pressure (Pa)                                                      (coolpin)                 1.555E+07  OP 
 Total coolant mass flow rate in (kg/s)                                   (mf)                      4.959E+01  OP 
 Coolant mass flow rate in one channel (kg/s)                             (mfp)                     4.349E-02  OP 
 Pumping power (MW)                                                       (pumppower)               2.092E-01  OP 
 Additional information is printed when verbose = 1
 
 ************************************* Pumping power for Outboard blanket *************************************
 
 Viscosity (Pa.s)                                                         (viscf)                   3.604E-05  OP 
 Density (kg/m3)                                                          (rhof)                    1.041E+01  OP 
 Velocity (m/s)                                                           (vv)                      1.744E+00  OP 
 Reynolds number                                                          (reyn)                    6.043E+03  OP 
 Darcy friction factor                                                    (lambda)                  3.579E-02  OP 
 Channel length                                                           (flleng)                  3.824E+00  OP 
 Pressure drop (Pa)                                                       (deltap)                  2.035E+02  OP 
 This is the sum of the following:
             Straight sections (Pa)                                       (pdropstraight)           1.805E+02  OP 
             90 degree bends (Pa)                                         (pdrop90)                 1.621E+01  OP 
             180 degree bends (Pa)                                        (pdrop180)                6.713E+00  OP 
 Inlet pressure (Pa)                                                      (coolpin)                 1.550E+07  OP 
 Total coolant mass flow rate in (kg/s)                                   (mf)                      8.012E+01  OP 
 Coolant mass flow rate in one channel (kg/s)                             (mfp)                     2.053E-03  OP 
 Pumping power (MW)                                                       (pumppower)               1.524E-03  OP 
 Additional information is printed when verbose = 1
 
 ****************************** First wall and blanket thermohydraulics: Summary ******************************
 
 Blanket coolant type (1=He, 2=H20)                                       (coolwh)                          1     
 First wall coolant type                                                  (fwcoolant)                        "helium"
 Wall thickness of first wall cooling channels (m)                        (fw_wall)                 3.000E-03     
 Radius of first wall cooling channels (m)                                (afw)                     6.000E-03     
 Roughness of first wall cooling channels (m)                             (roughness)               1.000E-06     
 Inlet temperature of first wall coolant (K)                              (fwinlet)                   573.000     
 Outlet temperature of first wall coolant (K)                             (fwoutlet)                  823.000     
 Inlet temperature of blanket coolant (K)                                 (inlet_temp)                573.000     
 Outlet temperature of blanket coolant (K)                                (outlet_temp)               823.000     
 First wall coolant mass flow rate (kg/s)                                 (mffw)                    5.896E+01  OP 
 Blanket coolant mass flow rate (kg/s)                                    (mfblkt)                  8.012E+01  OP 
 Total coolant mass flow rate(kg/s)                                       (mftotal)                 1.391E+02  OP 
 First wall coolant pressure (Pa)                                         (fwpressure)              1.550E+07     
 Blanket coolant pressure (Pa)                                            (blpressure)              1.550E+07     
 Allowable temperature of first wall material, excluding armour (K)       (tfwmatmax)                 823.000     
 Actual peak temperature of first wall material (K)                       (tpeak)                    1032.160  OP 
 Mechanical pumping power for FW (MW)                                     (htpmw_fw)                2.470E-01  OP 
 Mechanical pumping power for blanket (MW)                                (htpmw_blkt)              1.524E-03  OP 
 Pumping power for divertor (MW)                                          (htpmw_div)               3.423E-01  OP 
 Pumping power for shield and vacuum vessel (MW)                          (htpmw_shld)              4.753E-02  OP 
 Total primary coolant pumping power (MW)                                 (htpmw)                   6.719E-01  OP 
 
 ********************************** First wall and blanket : CCFE HCPB model **********************************
 
 
 Blanket Composition by volume :
 
 Titanium beryllide fraction                                              (fbltibe12)                   0.375  OP 
 Lithium orthosilicate fraction                                           (fblli2sio4)                  0.375  OP 
 Steel fraction                                                           (fblss_ccfe)                  0.097  OP 
 Coolant fraction                                                         (vfcblkt)                     0.053     
 Purge gas fraction                                                       (vfpblkt)                     0.100     
 
 Component Volumes :
 
 First Wall Armour Volume (m3)                                            (fw_armour_vol)               0.585  OP 
 First Wall Volume (m3)                                                   (volfw)                       1.344  OP 
 Blanket Volume (m3)                                                      (volblkt)                    67.516  OP 
 Shield Volume (m3)                                                       (volshld)                    44.018  OP 
 Vacuum vessel volume (m3)                                                (vdewin)                    109.222  OP 
 
 Component Masses :
 
 First Wall Armour Mass (kg)                                              (fw_armour_mass)          1.127E+04  OP 
 First Wall Mass, excluding armour (kg)                                   (fwmass)                  1.049E+04  OP 
 Blanket Mass - Total(kg)                                                 (whtblkt)                 1.691E+05  OP 
     Blanket Mass - TiBe12 (kg)                                           (whtbltibe12)             5.722E+04  OP 
     Blanket Mass - Li4SiO4 (kg)                                          (whtblli4sio4)            6.076E+04  OP 
     Blanket Mass - Steel (kg)                                            (whtblss)                 5.111E+04  OP 
 Total mass of armour, first wall and blanket (kg)                        (armour_fw_bl_mass)       1.908E+05  OP 
 Shield Mass (kg)                                                         (whtshld)                 2.575E+05  OP 
 Vacuum vessel mass (kg)                                                  (vvmass)                  8.519E+05  OP 
 
 Nuclear heating :
 
 
 (Copper resistive centrepost used)
 
 ST centrepost TF heating (MW)                                            (pnuc_cp_tf)              6.367E+00  OP 
 ST centrepost shield heating (MW)                                        (pnuc_cp_sh)              9.386E+00  OP 
 ST centrepost total heating (MW)                                         (pnuc_cp)                 6.367E+00  OP 
 Total nuclear heating in TF+PF coils (CS is negligible) (MW)             (ptfnuc)                  6.369E+00  OP 
 Total nuclear heating in FW (MW)                                         (pnucfw)                  2.604E+00  OP 
 Total nuclear heating in the blanket (including emult) (MW)              (pnucblkt)                1.039E+02  OP 
 (Note: emult is fixed for this model inside the code)
 Total nuclear heating in the shield (MW)                                 (pnucshld)                1.190E-01  OP 
 Total nuclear heating in the divertor (MW)                               (pnucdiv)                 2.981E+01  OP 
 
  Diagostic output for nuclear heating :
 
 Blanket exponential factor                                               (exp_blanket)             3.421E-01  OP 
 Shield: first exponential                                                (exp_shield1)             5.430E-03  OP 
 Shield: second exponential                                               (exp_shield2)             3.113E-01  OP 
 Solid angle fraction taken by on divertor                                (fdiv)                    1.150E-01     
 Switch for plant secondary cycle                                         (secondary_cycle)                 0     
 First wall coolant pressure (Pa)                                         (fwpressure)              1.550E+07     
 Blanket coolant pressure (Pa)                                            (blpressure)              1.550E+07     
 Mechanical pumping power for first wall (MW)                             (htpmw_fw)                2.470E-01  OP 
 Mechanical pumping power for blanket (MW)                                (htpmw_blkt)              1.524E-03  OP 
 Mechanical pumping power for divertor (MW)                               (htpmw_div)               3.423E-01  OP 
 Mechanical pumping power for shield and vacuum vessel (MW)               (htpmw_shld)              4.753E-02  OP 
 Total electrical coolant pumping power: first wall, blanket, shield and  (htpmw)                   6.719E-01  OP 
 Allowable nominal neutron fluence at first wall (MW.year/m2)             (abktflnc)                2.000E+01     
 No of inboard blanket modules poloidally                                 (nblktmodpi)                      7     
 No of inboard blanket modules toroidally                                 (nblktmodti)                     32     
 No of outboard blanket modules poloidally                                (nblktmodpo)                      8     
 No of outboard blanket modules toroidally                                (nblktmodto)                     48     
 Isentropic efficiency of first wall / blanket coolant pumps              (etaiso)                  8.500E-01     
 
 Other volumes, masses and areas :
 
 First wall area (m2)                                                     (fwarea)                  1.089E+02  OP 
 Cryostat internal radius (m)                                             (rdewex)                  5.827E+00  OP 
 Cryostat internal half-height (m)                                        (zdewex)                  5.610E+00  OP 
 Vertical clearance from TF coil to cryostat (m)                          (clh1)                    6.479E-01  OP 
 Divertor area (m2)                                                       (divsur)                  2.304E+01  OP 
 Divertor mass (kg)                                                       (divmas)                  5.644E+03  OP 
 
 ************************************* Resistive TF Coil Power Conversion *************************************
 
 Bus resistance (ohm)                                                     (tfbusres)                3.853E-06  OP 
 Bus current density (A/m2)                                               (jbus)                    1.250E+06     
 Bus length - all coils (m)                                               (tfbusl)                  3.000E+02     
 Bus mass (kg)                                                            (tfbusmas)                4.539E+06  OP 
 Total resistance for TF coil set (ohm)                                   (ztot)                    2.885E-05  OP 
 Steady-state voltage per coil (kV)                                       (vtfkv)                   5.108E-03  OP 
 Total power dissipation in TF coil set (MW)                              (tfcmw..)                 2.503E+02  OP 
 Power dissipation in TF coil set: inboard legs (MW)                      (tfcpmw)                  1.203E+02  OP 
 Power dissipation in TF coil set: outboard legs (MW)                     (tflegmw)                 1.120E+02  OP 
 Power dissipation in TF coil set: buses                                  (tfbusmw)                 1.740E+01  OP 
 Power dissipation in TF coil set: joints                                 (tfjtsmw)                 5.569E-01  OP 
 
 ****************************** PF Coils and Central Solenoid: Power and Energy *******************************
 
 Number of PF coil circuits                                               (pfckts)                  9.000E+00     
 Sum of PF power supply ratings (MVA)                                     (spsmva)                  4.763E+01  OP 
 Total PF coil circuit bus length (m)                                     (spfbusl)                 1.382E+03  OP 
 Total PF coil bus resistive power (kW)                                   (pfbuspwr)                5.071E+02  OP 
 Total PF coil resistive power (kW)                                       (srcktpm)                 3.449E+05  OP 
 Maximum PF coil voltage (kV)                                             (vpfskv)                  2.000E+01     
 Efficiency of transfer of PF stored energy into or out of storage        (etapsu)                  9.000E-01     
 (Energy is dissipated in PFC power supplies only when total PF energy increases or decreases.)
 Maximum stored energy in poloidal field (MJ)                             (ensxpfm)                 4.467E+02  OP 
 Peak absolute rate of change of stored energy in poloidal field (MW)     peakpoloidalpower         2.382E+01  OP 
 Energy stored in poloidal magnetic field :
 
                                            time (sec)

                     0.00      18.76      37.51      47.51    1047.51    1066.27
 Time point         Start      BOP        EOR        BOF        EOF        EOP        
 Energy (MJ)      0.000E+00  0.000E+00  4.467E+02  4.467E+02  4.467E+02  0.000E+00
 
 Interval                tramp      tohs       theat      tburn      tqnch      
 dE/dt (MW)            0.000E+00  2.382E+01  0.000E+00  0.000E+00 -2.382E+01
 
 
 *********************************************** Vacuum System ************************************************
 
 Pumpdown to Base Pressure :
 
 First wall outgassing rate (Pa m/s)                                      (rat)                     1.300E-08     
 Total outgassing load (Pa m3/s)                                          (ogas)                    1.710E-05  OP 
 Base pressure required (Pa)                                              (pbase)                   5.000E-04     
 Required N2 pump speed (m3/s)                                            (s(1))                    3.420E-02  OP 
 N2 pump speed provided (m3/s)                                            (snet(1))                 1.807E+00  OP 
 
 Pumpdown between Burns :
 
 Plasma chamber volume (m3)                                               (volume)                  9.287E+01  OP 
 Chamber pressure after burn (Pa)                                         (pend)                    4.787E-01  OP 
 Chamber pressure before burn (Pa)                                        (pstart)                  4.787E-03     
 Allowable pumping time switch                                            (dwell_pump)                      0     
 Dwell time between burns (s)                                             (tdwell.)                 1.000E+02     
 CS ramp-up time burns (s)                                                (tramp.)                  1.876E+01     
 Allowable pumping time between burns (s)                                 (tpump)                   1.000E+02     
 Required D-T pump speed (m3/s)                                           (s(2))                    4.277E+00  OP 
 D-T pump speed provided (m3/s)                                           (snet(2))                 4.277E+00  OP 
 
 Helium Ash Removal :
 
 Divertor chamber gas pressure (Pa)                                       (prdiv)                   3.600E-01     
 Helium gas fraction in divertor chamber                                  (fhe)                     1.639E-01  OP 
 Required helium pump speed (m3/s)                                        (s(3))                    4.037E+00  OP 
 Helium pump speed provided (m3/s)                                        (snet(3))                 4.634E+00  OP 
 
 D-T Removal at Fuelling Rate :
 
 D-T fuelling rate (kg/s)                                                 (frate)                   2.915E-06  OP 
 Required D-T pump speed (m3/s)                                           (s(4))                    4.037E+00  OP 
 D-T pump speed provided (m3/s)                                           (snet(4))                 4.277E+00  OP 
 
 The vacuum pumping system size is governed by the
 requirements for pumpdown to base pressure.
 
 Number of large pump ducts                                               (nduct)                          24     
 Passage diameter, divertor to ducts (m)                                  (d(imax))                 1.457E-01  OP 
 Passage length (m)                                                       (l1)                      7.906E-01  OP 
 Diameter of ducts (m)                                                    (dout)                    1.748E-01  OP 
 Duct length, divertor to elbow (m)                                       (l2)                      4.250E+00  OP 
 Duct length, elbow to pumps (m)                                          (l3)                      2.000E+00     
 Number of pumps                                                          (pumpn)                   4.800E+01  OP 
 
 The vacuum system uses cryo  pumps.
 
 ******************************************* Plant Buildings System *******************************************
 
 Internal volume of reactor building (m3)                                 (vrci)                    1.335E+05     
 Dist from centre of torus to bldg wall (m)                               (wrbi)                    1.948E+01     
 Effective floor area (m2)                                                (efloor)                  1.231E+05     
 Reactor building volume (m3)                                             (rbv)                     1.705E+05     
 Reactor maintenance building volume (m3)                                 (rmbv)                    1.383E+05     
 Warmshop volume (m3)                                                     (wsv)                     7.007E+04     
 Tritium building volume (m3)                                             (triv)                    4.000E+04     
 Electrical building volume (m3)                                          (elev)                    6.000E+04     
 Control building volume (m3)                                             (conv)                    6.000E+04     
 Cryogenics building volume (m3)                                          (cryv)                    0.000E+00     
 Administration building volume (m3)                                      (admv)                    1.000E+05     
 Shops volume (m3)                                                        (shov)                    1.000E+05     
 Total volume of nuclear buildings (m3)                                   (volnucb)                 3.818E+05     
 
 **************************************** Electric Power Requirements *****************************************
 
 Facility base load (MW)                                                  (basemw)                  5.000E+00     
 Divertor coil power supplies (MW)                                        (bdvmw)                   0.000E+00     
 Cryoplant electric power (MW)                                            (crymw)                   0.000E+00  OP 
 Primary coolant pumps (MW)                                               (htpmw..)                 6.719E-01  OP 
 PF coil power supplies (MW)                                              (ppfmw)                   3.920E+02  OP 
 TF coil power supplies (MW)                                              (ptfmw)                   2.781E+02  OP 
 Plasma heating supplies (MW)                                             (pheatingmw)              2.667E+02  OP 
 Tritium processing (MW)                                                  (trithtmw..)              1.500E+01     
 Vacuum pumps  (MW)                                                       (vachtmw..)               5.000E-01     
 
 Total pulsed power (MW)                                                  (pacpmw)                  9.764E+02  OP 
 Total base power required at all times (MW)                              (fcsht)                   2.347E+01  OP 
 
 ************************************************* Cryogenics *************************************************
 
 Conduction and radiation heat loads on cryogenic components (MW)         (qss/1.0D6)               0.000E+00  OP 
 Nuclear heating of cryogenic components (MW)                             (qnuc/1.0D6)              0.000E+00  OP 
 AC losses in cryogenic components (MW)                                   (qac/1.0D6)               0.000E+00  OP 
 Resistive losses in current leads (MW)                                   (qcl/1.0D6)               0.000E+00  OP 
 45% allowance for heat loads in transfer lines, storage tanks etc (MW)   (qmisc/1.0D6)             0.000E+00  OP 
 Sum = Total heat removal at cryogenic temperatures (W)                   (helpow/1.0D6)            0.000E+00  OP 
 Temperature of cryogenic components (K)                                  (tmpcry)                  4.500E+00     
 Efficiency (figure of merit) of cryogenic plant is 13% of ideal Carnot v                           2.028E-03  OP 
 Electric power for cryogenic plant (MW)                                  (crypmw)                  0.000E+00  OP 
 
 ************************************ Plant Power / Heat Transport Balance ************************************
 
 WARNING: Calculated net electric power is negative
 --------------------------------------------------
 
 Assumptions :
 
 Neutron power multiplication in blanket                                  (emult)                   1.269E+00     
 Double Null Divertor area fraction of whole toroid surface               (2*fdiv)                  2.300E-01     
 H/CD apparatus + diagnostics area fraction                               (fhcd)                    0.000E+00     
 First wall area fraction                                                 (1-2*fdiv-fhcd)           7.700E-01     
 Switch for pumping of primary coolant                                    (primary_pumping)                 2     
 Mechanical pumping power is calculated for FW and blanket
 Mechanical pumping power for FW cooling loop including heat exchanger (M (htpmw_fw)                2.470E-01  OP 
 Mechanical pumping power for blanket cooling loop including heat exchang (htpmw_blkt)              1.524E-03  OP 
 Mechanical pumping power for FW and blanket cooling loop including heat  (htpmw_fw_blkt)           2.485E-01  OP 
 Mechanical pumping power for FW (MW)                                     (htpmw_fw)                2.470E-01  OP 
 Mechanical pumping power for blanket (MW)                                (htpmw_blkt)              1.524E-03  OP 
 Mechanical pumping power for divertor (MW)                               (htpmw_div)               3.423E-01  OP 
 Mechanical pumping power for shield and vacuum vessel (MW)               (htpmw_shld)              4.753E-02  OP 
 Electrical pumping power for FW and blanket (MW)                         (htpmwe_fw_blkt)          2.616E-01  OP 
 Electrical pumping power for shield (MW)                                 (htpmwe_shld)             5.003E-02  OP 
 Electrical pumping power for divertor (MW)                               (htpmwe_div)              3.603E-01  OP 
 Total electrical pumping power for primary coolant (MW)                  (htpmw)                   6.719E-01  OP 
 Coolant pump power / non-pumping thermal power in shield                 (fpumpshld)               5.000E-03     
 Coolant pump power / non-pumping thermal power in divertor               (fpumpdiv)                5.000E-03     
 Electrical efficiency of heat transport coolant pumps                    (etahtp)                  9.500E-01     
 
 Plant thermodynamics: options :
 
 Divertor thermal power is not used, but rejected directly to the environment.
 Shield thermal power is collected at only 150 C and is used to preheat the coolant in the power cycle
 Power conversion cycle efficiency model: efficiency set according to blanket type (div power to secondary)
 Fraction of total high-grade thermal power to divertor                   (pdivfraction)                0.362  OP 
 
 Power Balance for Reactor (across vacuum vessel boundary) - Detail
 ------------------------------------------------------------------
 
                                            High-grade             Low-grade              Total
                                             thermal power (MW)     thermal power (MW)      (MW)
         First wall:
                               neutrons              2.60                0.00                2.60
             charged particle transport              1.62                0.00                1.62
                              radiation             72.20                0.00               72.20
                        coolant pumping              0.25                0.00                0.25
 
         Blanket:
                               neutrons            103.85                0.00              103.85
             charged particle transport              0.00                0.00                0.00
                              radiation              0.00                0.00                0.00
                        coolant pumping              0.00                0.00                0.00
 
         Shield:
                               neutrons              0.12                0.00                0.12
             charged particle transport              0.00                0.00                0.00
                              radiation              0.00                0.00                0.00
                        coolant pumping              0.05                0.00                0.05
 
         Divertor:
                               neutrons              0.00               29.81               29.81
             charged particle transport              0.00               17.09               17.09
                              radiation              0.00               21.57               21.57
                        coolant pumping              0.00                0.34                0.34
 
         TART centrepost:
                               neutrons              0.00                6.37                6.37
             charged particle transport              0.00                0.00                0.00
                              radiation              0.00                0.00                0.00
                        coolant pumping              0.00                0.53                0.53
 
         TF coil:
                               neutrons              0.00                6.37                6.37
             charged particle transport              0.00                0.00                0.00
                              radiation              0.00                0.00                0.00
                        coolant pumping              0.00                0.00                0.00
 
         Losses to H/CD apparatus + diagnostics:
                               neutrons              0.00                0.00                0.00
             charged particle transport              0.00                0.00                0.00
                              radiation              0.00                0.00                0.00
                        coolant pumping              0.00                0.00                0.00
 
         ----------------------------------------------------------------------------------------
                                 Totals            180.69               82.07              262.76
 
 Total power leaving reactor (across vacuum vessel boundary) (MW)                                     269.132  OP 
 
 Other secondary thermal power constituents :
 
 Heat removal from cryogenic plant (MW)                                   (crypmw)                      0.000  OP 
 Heat removal from facilities (MW)                                        (fachtmw)                    23.472  OP 
 Coolant pumping efficiency losses (MW)                                   (htpsecmw)                    0.034  OP 
 Heat removal from injection power (MW)                                   (pinjht)                    186.671  OP 
 Heat removal from tritium plant (MW)                                     (trithtmw)                   15.000  OP 
 Heat removal from vacuum pumps (MW)                                      (vachtmw)                     0.500  OP 
 TF coil resistive power (MW)                                             (tfcmw)                     250.267  OP 
 
 Total low-grade thermal power (MW)                                       (psechtmw)                  579.555  OP 
 Total High-grade thermal power (MW)                                      (pthermmw)                  190.078  OP 
 
 Number of primary heat exchangers                                        (nphx)                            1  OP 
 
 
 Power Balance across separatrix :
 -------------------------------
 Only energy deposited in the plasma is included here.
 Total power loss is scaling power plus core radiation only (iradloss = 1)
 Transport power from scaling law (MW)                                    (pscalingmw)                 74.496  OP 
 Radiation power from inside "coreradius" (MW)                            (pcoreradmw.)                36.355  OP 
 Total (MW)                                                                                           110.851  OP 
 
 Alpha power deposited in plasma (MW)                                     (falpha*palpmw)              30.752  OP 
 Power from charged products of DD and/or D-He3 fusion (MW)               (pchargemw.)                  0.098  OP 
 Ohmic heating (MW)                                                       (pohmmw.)                     0.000  OP 
 Injected power deposited in plasma (MW)                                  (pinjmw)                     80.002  OP 
 Total (MW)                                                                                           110.852  OP 
 
 Power Balance for Reactor - Summary :
 -------------------------------------
 Fusion power (MW)                                                        (powfmw.)                   162.001  OP 
 Power from energy multiplication in blanket and shield (MW)              (emultmw)                    22.592  OP 
 Injected power (MW)                                                      (pinjmw.)                    80.002  OP 
 Ohmic power (MW)                                                         (pohmmw.)                     0.000  OP 
 Power deposited in primary coolant by pump (MW)                          (htpmw_mech)                  0.638  OP 
 Total (MW)                                                                                           265.233  OP 
 
 Heat extracted from first wall and blanket (MW)                          (pthermfw_blkt)             180.525  OP 
 Heat extracted from shield  (MW)                                         (pthermshld)                  9.553  OP 
 Heat extracted from divertor (MW)                                        (pthermdiv)                  68.802  OP 
 Nuclear and photon power lost to H/CD system (MW)                        (psechcd)                     0.000  OP 
 Nuclear power lost to TF (MW)                                            (ptfnuc)                      6.369  OP 
 Total (MW)                                                                                           265.249  OP 
 
 Electrical Power Balance :
 --------------------------
 Net electric power output(MW)                                            (pnetelmw.)                -506.902  OP 
 Required Net electric power output(MW)                                   (pnetelin)                 1000.000     
 Electric power for heating and current drive (MW)                        (pinjwp)                    266.673  OP 
 Electric power for primary coolant pumps (MW)                            (htpmw)                       0.672  OP 
 Electric power for vacuum pumps (MW)                                     (vachtmw)                     0.500     
 Electric power for tritium plant (MW)                                    (trithtmw)                   15.000     
 Electric power for cryoplant (MW)                                        (crypmw)                      0.000  OP 
 Electric power for TF coils (MW)                                         (tfacpd)                    278.075  OP 
 Electric power for PF coils (MW)                                         (pfwpmw)                      0.099  OP 
 All other internal electric power requirements (MW)                      (fachtmw)                    23.472  OP 
 Total (MW)                                                               (tot_plant_power)            77.589  OP 
 Total (MW)                                                                                            77.589  OP 
 
 Gross electrical output* (MW)                                            (pgrossmw)                   78.122  OP 
 (*Power for pumps in secondary circuit already subtracted)
 
 Power balance for power plant :
 -------------------------------
 Fusion power (MW)                                                        (powfmw.)                   162.001  OP 
 Power from energy multiplication in blanket and shield (MW)              (emultmw)                    22.592  OP 
 Total (MW)                                                                                           184.593  OP 
 
 Net electrical output (MW)	                                              (pnetelmw)                 -506.902  OP 
 Heat rejected by main power conversion circuit (MW)                      (rejected_main)             111.956  OP 
 Heat rejected by other cooling circuits (MW)                             (psechtmw)                  579.555  OP 
 Total (MW)                                                                                           184.609  OP 
 
 
 Plant efficiency measures :
 
 Net electric power / total nuclear power (%)                             (pnetelmw/(powfmw+em       -274.606  OP 
 Net electric power / total fusion power (%)                              (pnetelmw/powfmw)          -312.901  OP 
 Gross electric power* / high grade heat (%)                              (etath)                      41.100     
 (*Power for pumps in secondary circuit already subtracted)
 Recirculating power fraction                                             (cirpowfr)                    7.489  OP 
 
 Time-dependent power usage
 
         Pulse timings [s]:
 
                                          tramp      tohs     theat     tburn     tqnch    tdwell
                                          -----      ----     -----     -----     -----    ------
                               Duration   18.76     18.76     10.00   1000.00     18.76    100.00
                                 ------   -----      ----     -----     -----     -----    ------
 
         Continous power usage [MWe]:
 
                                 System   tramp      tohs     theat     tburn     tqnch    tdwell
                                 ------   -----      ----     -----     -----     -----    ------
                        Primary cooling    0.67      0.67      0.67      0.67      0.67      0.67
                              Cyroplant    0.00      0.00      0.00      0.00      0.00      0.00
                                 Vacuum    0.50      0.50      0.50      0.50      0.50      0.50
                                Tritium   15.00     15.00     15.00     15.00     15.00     15.00
                                     TF  278.07    278.07    278.07    278.07    278.07    278.07
                             Facilities   23.47     23.47     23.47     23.47     23.47     23.47
                                 ------   -----      ----     -----     -----     -----    ------
                                  Total  317.72    317.72    317.72    317.72    317.72    317.72
                                 ------   -----      ----     -----     -----     -----    ------
 
         Intermittent power usage [MWe]:
 
                                 System   tramp      tohs     theat     tburn     tqnch    tdwell
                                 ------   -----      ----     -----     -----     -----    ------
                                 H & CD    0.00    400.00    400.00    266.67    400.00      0.00
                                     PF    0.00     23.82      0.00      0.00    -23.82      0.00
                                 ------   -----      ----     -----     -----     -----    ------
                                  Total    0.00    423.82    400.00    266.67    376.18      0.00
                                 ------   -----      ----     -----     -----     -----    ------
 
         Power production [MWe]:
 
                                          tramp      tohs     theat     tburn     tqnch    tdwell       avg
                                          -----      ----     -----     -----     -----    ------       ---
                            Gross power    0.00      0.00      0.00     78.12      0.00      0.00
                              Net power -317.72   -741.54   -717.72   -506.27   -693.90   -317.72   -495.68
                                 ------   -----      ----     -----     -----     -----    ------
 
 
 *************************** Water usage during plant operation (secondary cooling) ***************************
 
 Estimated amount of water used through different cooling system options:
 1. Cooling towers
 2. Water bodies (pond, lake, river): recirculating or once-through
 Volume used in cooling tower (m3/day)                                    (waterusetower)           4.760E+03  OP 
 Volume used in recirculating water system (m3/day)                       (wateruserecirc)          1.593E+03  OP 
 Volume used in once-through water system (m3/day)                        (wateruseonethru)         1.561E+05  OP 
 
 ******************************************** Errors and Warnings *********************************************
 
 (See top of file for solver errors and warnings.)
 PROCESS status flag:   Warning messages
 PROCESS error status flag                                                (error_status)                    2     
150     2   CHECK: Lower limit of volume averaged electron temperature (te) has been raised 
155     2   CHECK: dene used as iteration variable without constraint 81 (neped<ne0)        
272     2   Double-null: Upper vertical build forced to match lower                         
 62     1   RADIALB: Ripple result may be inaccurate, as the fit has been extrapolated      
143     1   RADIALB: (TF coil ripple calculation) (R+a)/rtot out of fitted range            
 Final error identifier                                                   (error_id)                      143     
 
 ******************************************* End of PROCESS Output ********************************************
 
 
 *************************************** Copy of PROCESS Input Follows ****************************************
 
*************************************************************************
*****                                                               *****
*****        Fusion Nuclear Science Facility (FNSF)                 *****
*****            Stuart Muldrew (23/08/2019)                        *****
*****      Menard et al. (2016), Nucl. Fusion, 56, 106023           *****
*****                                                               *****
*****                                                               *****
*************************************************************************

*---------------Constraint Equations---------------*

icc = 1             *Beta (consistency equation)
icc = 2             *Global power balance (consistency equation)
icc = 5             *Density limit
icc = 7             *Beam ion density (NBI)
icc = 8             *Neutron wall load upper limit
icc = 9             *Fusion power upper limit
icc = 11            *Radial build (consistency equation)
icc = 15            *LH power threshold limit
icc = 17            *Radiation fraction upper limit
icc = 24            *Beta upper limit
icc = 30            *Injection power upper limit
icc = 43            *Average centrepost temperature (TART)
icc = 44            *Peak centrepost temperature upper limit (TART)
icc = 46            *Ip/Irod upper limit (TART)
icc = 56            *Pseparatrix / Rmajor upper limit

*---------------Iteration Variables----------------*

ixc = 4             *te
te = 5.7900         *Volume averaged electron temperature (keV)
boundl(4) = 3.0

ixc = 5             *beta
beta = 0.14470      *total plasma beta

ixc = 6             *dene
dene = 2.3125E20    *Electron density (/m3)

ixc = 7             *rnbeam
rnbeam = 0.0066126  *Hot beam density / n_e

ixc = 9             *fdene
fdene = 0.77146     *f-value for density limit (constraint equation 5)

ixc = 10            *hfact
hfact = 1.5483      *H factor on energy confinement times

ixc = 13            *tfcth
tfcth = 0.15483     *Inboard TF coil thickness (centrepost for ST) (m)
boundl(13) = 0.3

ixc = 14            *fwalld
fwalld = 0.10180    *f-value for maximum wall load

ixc = 18            *q
q = 6.1865          * Safety factor 'near' plasma edge
boundl(18) = 6.1

ixc = 20            *tcpav
tcpav = 347.13      *Average temp of TF coil inboard leg conductor (C) (resistive coils)
boundl(20) = 303.15
boundu(20) = 373.15

ixc = 23            *fcoolcp
fcoolcp = 0.12725   *Coolant fraction of TF coil inboard legs
boundl(23) = 0.05

ixc = 26            *ffuspow
ffuspow = 1.0       *f-value for maximum fusion power
boundu(26) = 1.0

ixc = 28            *fradpwr
fradpwr = 0.84588   *f-value for core radiation power limit

ixc = 36            *fbetatry
fbetatry = 0.74945  *f-value for beta limit

ixc = 72            *fipir
fipir = 0.48294     *f-value for Ip/Irod limit

ixc = 73            *scrapli
scrapli = 0.095950  *Gap between plasma and first wall inboard side (m)
boundu(73) = 0.12

ixc = 97             *fpsepr
fpsepr = 0.50247     *f-value for maximum Psep/R limit (constraint equation 56)
boundl(97) = 0.001
boundu(97) = 1.0

ixc = 103           *flhthresh
flhthresh = 1.0     *f-value for L-H power threshold

ixc = 135           *fimp(13)
fimp(13) = 0.00044  *Xenon
boundl(135) = 0.00038910

*-----------------Global Variables-----------------*

maxcal   = 400      *Maximum number of VMCON iterations
runtitle = FNSF (Menard et al. 2016)

*---------------Numerics Variables-----------------*

epsvmc   = 1.0E-7   *Error tolerance for VMCON
ioptimz  = 1        *Code operation switch (VMCON only)
minmax   = -5       *Switch for figure-of-merit (5: fusion gain Q)

*---------------Constraint Variables---------------*

fpinj    = 1.0      *f-value for injection power (constraint equation 30)
fptemp   = 0.5      *f-value for peak centrepost temperature (constraint equation 44)
powfmax  = 162.0    *Maximum fusion power (MW) (constraint equation 9) 
pseprmax = 20.0      *Maximum ratio of power crossing the separatrix to plasma major radius (Psep/R) (MW/m) (constraint equation 56)
walalw   = 10.0     *Allowable wall-load (MW/m2) (constraint equation 8) 
*Iteration variables: fbetatry fdene ffuspow fipir flhthresh fradpwr fwalld

*----------------Physics Variables-----------------*

alphaj   = 1.0      *Current profile index
alphan   = 0.25     *Density profile index
alphat   = 0.5      *Temperature profile index
aspect   = 1.75     *Aspect ratio
bt       = 3.0      *Toroidal field on axis (T)
dnbeta   = 6.0      *(Troyon-like) coefficient for beta scaling
epbetmax = 10.0     *Maximum (eps*beta_poloidal) (constraint equation 6)
ibss     = 3        *Switch for bootstrap current scaling (3: Wilson numerical scaling)
iculbl   = 0        *Switch for beta limit scaling (CE 24) (2: apply limit to thermal + neutral beam beta)
icurr    = 9        *Switch for plasma current scaling to use (9: FIESTA ST fit)
idia     = 2        *switch for diamagnetic current scaling (2: SCENE scaling)
idensl   = 7        *Switch for density limit to enforce (CE 5) (7: Greenwald limit)
igeom    = 0        *Switch for plasma geometry calculation (0: original method)
iohcl    = 0        *Switch for existence of central solenoid
iprofile = 0        *Switch for current profile consistency (0: use input values for alphaj rli dnbeta)
ips      = 1        *Switch for Pfirsch-Schlüter current scaling (1: SCENE scaling)
ishape   = 8        *Switch for plasma cross-sectional shape calculation (8: FIESTA fit)
i_single_null = 0   *Switch for divertor configuration (0: double null)
itart    = 1        *Switch for spherical tokamak (ST) models (1: use spherical tokamak models)
kappa    = 2.75     *Plasma separatrix elongation
q0       = 2.0      *Safety factor on axis
ralpne   = 0.08     *Thermal alpha density / electron density
rli      = 0.65     *Plasma normalised internal inductance
rmajor   = 1.7      *Plasma major radius (m)
ssync    = 0.7      *Synchrotron wall reflectivity factor
tratio   = 1.35     *Ion temperature / electron temperature
triang   = 0.5      *Plasma separatrix triangularity triang
*Iteration variables: beta dene hfact q rmajor rnbeam te

*---------------Pedestal Variables-----------------*

ipedestal= 1        *Switch for pedestal profiles (1: use pedestal profiles)
fgwped   = 0.6      *Fraction of Greenwald density to set as pedestal-top density (ipedestal=1)
fgwsep   = 0.1      *Fraction of Greenwald density to set as separatrix density (ipedestal=1)
rhopedn  = 0.94     *r/a of density pedestal (ipedestal=1)
rhopedt  = 0.94     *r/a of temperature pedestal (ipedestal=1)
tbeta    = 2.0      *Temperature profile index beta (ipedestal=1)
teped    = 5.5      *Electron temperature of pedestal (keV) (ipedestal=1)
tesep    = 0.1      *Electron temperature at separatrix (keV) (ipedestal=1)

*-----------------Times Variables------------------*

tburn    = 1000.0    *Burn time (s)
tdwell   = 100.0    *Time between pulses in a pulsed reactor (s)

*-----------------Build Variables------------------*
bore     = 0.0      *central solenoid inboard radius (m)
gapoh    = 0.0      *gap between central solenoid and TF coil (m)
ohcth    = 0.0      *central solenoid thickness (m)
thkcas   = 0.0      *Inboard TF coil case outer (non-plasma side) thickness (m)
blnkith  = 0.0      *Inboard blanket thickness (m)
blnkoth  = 0.7      *Outboard blanket thickness (m)
d_vv_in  = 0.0      *Inboard vacuum vessel thickness (m)
d_vv_out = 0.3      *Outboard vacuum vessel thickness (m)
d_vv_top = 0.3      *Topside vacuum vessel thickness  (m)
d_vv_bot = 0.3      *Underside vacuum vessel thickness (m)
gapds    = 0.0      *Gap between inboard vacuum vessel and thermal shield (m)
gapomin  = 0.0      *Minimum gap between outboard vacuum vessel and TF coil (m)
iprecomp = 0        *Switch for existence of central solenoid pre-compression structure (0: no pre-compression structure)
scraplo  = 0.12     *Gap between plasma and first wall outboard side (m) 
shldith  = 0.00     *Inboard shield thickness (m) 
shldoth  = 0.25     *Outboard shield thickness (m)
shldtth  = 0.2      *Upper/lower shield thickness (m)
tfootfi  = 1.0      *TF coil outboard leg / inboard leg radial thickness ratio tfootfi 
thshield = 0.0      *TF-VV thermal shield thickness (m)
vgap     = 0.5      *Vertical gap between x-point and divertor (m)
vgap2    = 0.0      *Vertical gap between vacuum vessel and TF coil (m)
vvblgap  = 0.0      *Gap between vacuum vessel and blanket (m)
*Iteration variables: scrapli tfcth

*-----------------TF Coil Variables----------------*
tinstf   = 0.0      *Centrepost insulation thickness (no inusltion in this case)
casthi   = 0.0      *inboard TF coil case outer (non-plasma side) thickness (m)
frhocp   = 1.0      *Centrepost resistivity enhancement factor 
i_tf_sup = 0        *Switch for TF coil conductor model (0: copper) 
ptempalw = 473.15   *Maximum peak centrepost temperature (C) (constraint equation 44)
rcool    = 3.0E-3   *Average radius of coolant channel (m) 
ripmax   = 1.0      *Maximum allowable toroidal field ripple amplitude at plasma edge (%)
n_tf     = 12       *Number of TF coil  
vcool    = 5.0      *Max centrepost coolant flow speed at midplane (m/s)
vftf     = 0.2      *Coolant fraction of TFC 'cable' (i_tf_sup=1) or of TFC leg (i_tf_sup=0)
i_tf_stress_model = 2 *Switch for the TF coil stress model (2: Axisymmetric extended plane strain)
*Iteration variables: cdtfleg fcoolcp oacdcp tcpav

*-------------Current Drive Variables--------------*

beamwd   = 0.31     *Width of neutral beam duct where it passes between the TF coils (m)
bscfmax  = 0.88     *Maximum fraction of plasma current from bootstrap
enbeam   = 500.0    *Neutral beam energy (keV) 
etanbi   = 0.3      *Neutral beam wall plug to injector efficiency 
feffcd   = 1.0      *Current drive efficiency fudge factor
iefrf    = 8        *Switch for current drive efficiency model (8: new Culham Neutral Beam model) 
nbshield = 0.1      *Neutral beam duct shielding thickness (m)
pinjalw  = 80.0     *Maximum allowable value for injected power (MW) (constraint equation 30)
tbeamin  = 2.3      *Permitted neutral beam e-decay lengths to plasma centre

*-----------------PF Coil Variables----------------*

coheof   = 1.4E7    *Central solenoid overall current density at end of flat-top (A/m2)
cptdin   = 4.2E4,4.2E4,4.2E4,4.2E4,4.2E4,4.2E4,4.2E4,4.2E4,4.2E4,4.2E4 *Peak current per turn input for PF coil i (A)
ipfloc   = 2,3    *Switch for locating scheme of PF coil group i
ipfres   = 1        *Switch for PF coil type (1: resistive PF coils) 
ncls     = 2,2    *Number of PF coils in group j
ngrp     = 2        *Number of groups of PF coils
routr    = 0.5      *Radial distance (m) from outboard TF coil leg to centre of ipfloc=3 PF coils
zref     = 0.8      *PF coil vertical positioning adjuster

*------------------FWBS Variables------------------*

blkttype = 3        *Switch for blanket type (3 HCPB; efficiency taken from WP12-DAS08-T01 EFDA_D_2LLNBX)
emult    = 1.44     *Energy multiplication in blanket and shield
fblbe    = 0.52     *Beryllium fraction of blanket by volume (if (iblanket=2 (KIT HCPB)) Be fraction of breeding zone)
fblli2o  = 0.13     *Lithium oxide fraction of blanket by volume
fblss    = 0.25     *KIT blanket model: steel fraction of breeding zone
fblvd    = 0.0      *Vanadium fraction of blanket by volume 
fhole    = 0.0      *Area fraction taken up by other holes (not used)
fwbsshape= 1        *First wall blanket shield and vacuum vessel shape (1 D-shaped (cylinder inboard + ellipse outboard))
iblanket = 1        *Switch for blanket model (2: CCFE HCPB model)

*-----------------Cost Variables-------------------*

abktflnc = 20.0     *Allowable first wall/blanket neutron fluence (MW-yr/m2)
adivflnc = 25.0     *Allowable divertor heat fluence (MW-yr/m2)
cost_model = 0      *Switch for cost model (0: use $ 1990 PROCESS model)
cpstflnc = 20.0     *Allowable ST centrepost neutron fluence (MW-yr/m2)
dintrt   = 0.02     *Diff between borrowing and saving interest rates
fcap0    = 1.1845   *Average cost of money for construction of plant assuming design/construction time of six years
fcap0cp  = 1.08     *Average cost of money for replaceable components assuming lead time for these of two years
fcontng  = 0.15     *Project contingency factor
fcr0     = 0.089    *Fixed charge rate during construction
fkind    = 1.0      *Multiplier for Nth of a kind costs
iavail   = 0        *Switch for plant availability model (0: use input value for cfactr)
ifueltyp = 1        *Switch (1: treat blanket divertor first wall and fraction fcdfuel of CD equipment as fuel cost)
lsa      = 2        *Level of safety assurance switch (2: in-between)
output_costs = 0    *Switch for costs output (0: do not write cost-related outputs to file)
discount_rate = 0.08     *Effective cost of money in constant dollars 
ucblvd   = 280.0    *Unit cost for blanket vanadium ($/kg)
ucdiv    = 5.0E5    *Cost of divertor blade ($) 
ucme     = 3.0E8    *Unit cost of maintenance equipment ($/W**0.3) 

*---------------Heat Transport Variables-----------*

etath    = 0.415    *Thermal to electric conversion efficiency
ipowerflow = 0      *Switch for power flow model (0: pre-2014 version)

*------------Impurity Radiation Variables----------*

coreradius = 0.75 * Normalised radius defining the 'core' region
coreradiationfraction = 0.6 * fraction of radiation from core region lost

fimp(1) = 1.0        *Hydrogen (fraction calculated by code)
fimp(2) = 0.1        *Helium (fraction calculated by code)
fimp(3) = 0.0        *Beryllium
fimp(4) = 0.0        *Carbon
fimp(5) = 0.0        *Nitrogen
fimp(6) = 0.0        *Oxygen
fimp(7) = 0.0        *Neon
fimp(8) = 0.0        *Silicon
fimp(9) = 0.0        *Argon
fimp(10) = 0.0       *Iron
fimp(11) = 0.0       *Nickel
fimp(12) = 0.0       *Krypton
fimp(14) = 5e-05     *Tungsten

*Iteration variable: fimp(13)
<|MERGE_RESOLUTION|>--- conflicted
+++ resolved
@@ -14,25 +14,14 @@
  
    Program :
    Version : 2.3.0   Release Date :: 2022-01-20
-<<<<<<< HEAD
-   Tag No. : v2.1-1176-g8889788a code contains untracked changes
+   Tag No. : v2.1-1259-g2bf9b76f code contains untracked changes
     Branch : 1205-tf-cond-stiffness
-   Git log : Changed\ the\ name\ of\ the\ TF\ coil\ conductor\ behavior
- Date/time :  7 Feb 2022 11:24:57 -05:00(hh:mm) UTC
+   Git log : Added\ Poisson|s\ ratio\ to\ output
+ Date/time : 23 Feb 2022 11:12:53 -05:00(hh:mm) UTC
       User : cswan
   Computer : cswan-2017-desktop
- Directory : /tmp/pytest-of-cswan/pytest-18/test_solver0
-     Input : /tmp/pytest-of-cswan/pytest-18/test_scenario_FNSF_0/IN.DAT
-=======
-   Tag No. : v2.1-1238-g0543b5a2
-    Branch : 1561-incorrect-adjustment-of-vgaptop-in-double-null-case
-   Git log : Merge\ branch\ |develop|\ into\ 1561-incorrect-adjustm
- Date/time : 14 Feb 2022 12:15:12 +00:00(hh:mm) UTC
-      User : rhicha
-  Computer : l0500
- Directory : /tmp/pytest-of-rhicha/pytest-283/test_solver0
-     Input : /tmp/pytest-of-rhicha/pytest-283/test_scenario_FNSF_0/IN.DAT
->>>>>>> 21c3b4b6
+ Directory : /tmp/pytest-of-cswan/pytest-25/test_solver0
+     Input : /tmp/pytest-of-cswan/pytest-25/test_scenario_FNSF_0/IN.DAT
  Run title : FNSF (Menard et al. 2016)
   Run type : Reactor concept design: Tight aspect ratio tokamak model, (c) CCFE
  
@@ -587,8 +576,10 @@
  Toroidal modulus            (GPa)     117.000       205.000
  Vertical modulus            (GPa)      99.029       205.000
  
- WP toroidal modulus (GPa)                                                (eyoung_wp_t*1.0D-9)      1.170E+02  OP 
+ WP transverse modulus (GPa)                                              (eyoung_wp_t*1.0D-9)      1.170E+02  OP 
  WP vertical modulus (GPa)                                                (eyoung_wp_z*1.0D-9)      9.903E+01  OP 
+ WP transverse Poisson's ratio                                            (poisson_wp_t)            3.500E-01  OP 
+ WP vertical-transverse Pois. rat.                                        (poisson_wp_z)            3.499E-01  OP 
  
  TF design
  
