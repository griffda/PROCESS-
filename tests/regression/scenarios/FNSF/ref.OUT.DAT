 *************************************************************************   
 *****                                                               *****   
 *****        Fusion Nuclear Science Facility (FNSF)                 *****   
 *****            Stuart Muldrew (23/08/2019)                        *****   
 *****      Menard et al. (2016), Nucl. Fusion, 56, 106023           *****   
 *****                                                               *****   
 *****                                                               *****   
 *************************************************************************   
 
 **************************************************************************************************************
 ************************************************** PROCESS ***************************************************
 ************************************** Power Reactor Optimisation Code ***************************************
 **************************************************************************************************************
 
   Program :
   Version : 2.1.2   Release Date :: 2021-07-01
<<<<<<< HEAD
   Tag No. : v2.1-378-g8e646ccf
    Branch : 1345-elongation-scaleable-with-aspect-ratio
   Git log : COMMIT_MSG
 Date/time : 30 Sep 2021 12:02:04 +01:00(hh:mm) UTC
      User : rhicha
  Computer : l0500
 Directory : /tmp/pytest-of-rhicha/pytest-130/test_solver0
     Input : /tmp/pytest-of-rhicha/pytest-130/test_scenario_FNSF_0/IN.DAT
=======
   Tag No. : v2.1-538-g66f889bd
    Branch : 1397-remove-f90wrap-from-build-process-tim2
   Git log : COMMIT_MSG
 Date/time : 29 Sep 2021 10:37:10 +00:00(hh:mm) UTC
      User : root
  Computer : c510c7d65104
 Directory : /root/process
     Input : /tmp/pytest-of-root/pytest-10/test_scenario_FNSF_0/IN.DAT
>>>>>>> b5ab7988
 Run title : FNSF (Menard et al. 2016)
  Run type : Reactor concept design: Tight aspect ratio tokamak model, (c) CCFE
 
 **************************************************************************************************************
 
   Equality constraints : 15
 Inequality constraints : 00
      Total constraints : 15
    Iteration variables : 19
         Max iterations : 400
       Figure of merit  : -05  -- maximise fusion gain.
  Convergence parameter : 1.00E-07
 
 **************************************************************************************************************
 
 (Please include this header in any models, presentations and papers based on these results)
 
 **************************************************************************************************************
 
 Quantities listed in standard row format are labelled as follows in columns 112-114:
 ITV : Active iteration variable (in any output blocks)
 OP  : Calculated output quantity
 Unlabelled quantities in standard row format are generally inputs
 Note that calculated quantities may be trivially rescaled from inputs, or equal to bounds which are input.
 
 
 ************************************************** Numerics **************************************************
 
 PROCESS has performed a VMCON (optimisation) run.
 and found a feasible set of parameters.
 
 VMCON error flag                                                         (ifail)                           1     
 Number of iteration variables                                            (nvar)                           19     
 Number of constraints (total)                                            (neqns+nineqns)                  15     
 Optimisation switch                                                      (ioptimz)                         1     
 Figure of merit switch                                                   (minmax)                         -5     
<<<<<<< HEAD
 Square root of the sum of squares of the constraint residuals            (sqsumsq)                 3.516E-08  OP 
 VMCON convergence parameter                                              (convergence_parameter)   1.282E-08  OP 
=======
 Square root of the sum of squares of the constraint residuals            (sqsumsq)                 3.583E-08  OP 
 VMCON convergence parameter                                              (convergence_parameter)   0.000E+00  OP 
>>>>>>> b5ab7988
 Number of VMCON iterations                                               (nviter)                         25  OP 
 
PROCESS has successfully optimised the iteration variables to maximise the figure of merit           FUSION GAIN.
 
 Certain operating limits have been reached,
 as shown by the following iteration variables that are
 at or near to the edge of their prescribed range :
 
                   ffuspow       =  1.0000E+00 is at or above its upper bound:  1.0000E+00
                   scrapli       =  1.2000E-01 is at or above its upper bound:  1.2000E-01
                   flhthresh     =  1.0000E+00 is at or below its lower bound:  1.0000E+00
                   fimp(13)      =  3.8910E-04 is at or below its lower bound:  3.8910E-04
 
 The solution vector is comprised as follows :
 
                                          final       final /
    i                                     value       initial
 
    1                  te               5.7900E+00     1.0000
    2                  beta             1.4470E-01     1.0000
    3                  dene             2.3125E+20     1.0000
    4                  rnbeam           6.6126E-03     1.0000
    5                  fdene            7.7146E-01     1.0000
    6                  hfact            1.5483E+00     1.0000
    7                  tfcth            5.4057E-01     3.4914
    8                  fwalld           1.0180E-01     1.0000
    9                  q                6.1865E+00     1.0000
   10                  tcpav            3.4659E+02     0.9985
   11                  fcoolcp          1.4332E-01     1.1263
   12                  ffuspow          1.0000E+00     1.0000
   13                  fradpwr          8.4588E-01     1.0000
   14                  fbetatry         7.4945E-01     1.0000
   15                  fipir            4.8294E-01     1.0000
   16                  scrapli          1.2000E-01     1.2507
   17                  fpsepr           5.0247E-01     1.0000
   18                  flhthresh        1.0000E+00     1.0000
   19                  fimp(13)         3.8910E-04     0.8843
 
 The following equality constraint residues should be close to zero :
 
                                               physical                 constraint                 normalised
                                              constraint                 residue                    residue
 
    1  Beta consistency                      =  1.4470E-01             -3.2618E-07                 2.2541E-06
    2  Global power balance consistency      =  1.5068E+00 MW/m3        8.0468E-06 MW/m3          -5.3404E-06
    3  Density upper limit                   <  2.4404E+20 /m3          1.2177E+08 /m3             4.9893E-13
    4  Beam ion density consistency          =  1.5292E+18 /m3         -3.4171E+13 /m3             2.2346E-05
    5  Neutron wall load upper limit         <  1.0180E+00 MW/m2       -4.0227E-06 MW/m2          -3.9515E-06
    6  Fusion power upper limit              <  1.6200E+02 MW           6.3981E-04 MW             -3.9494E-06
    7  Radial build consistency              =  1.7000E+00 m            0.0000E+00 m              -0.0000E+00
    8  L-H power threshold limit             <  1.7084E+01 MW          -1.9097E-03 MW              1.1177E-04
    9  Radiation fraction upper limit        <  1.5068E+00 MW/m3       -2.1957E-05 MW/m3           1.7227E-05
   10  Beta upper limit                      <  1.9308E-01              2.4461E-13                 1.2670E-12
   11  Injection power upper limit           <  8.0000E+01 MW          -1.7881E-03 MW              2.2351E-05
   12  Average centrepost temperature        =  7.3443E+01 deg C        6.6437E-06 deg C          -9.0460E-08
   13  Peak centrepost temp. upper limit     <  2.0000E+02 deg C        1.1919E-05 deg C          -1.1919E-07
   14  Ip/Irod upper limit                   <  7.6151E-01              1.6332E-16                -4.4409E-16
   15  Psep / R upper limit                  <  1.9998E+01 MW/m         1.1234E-03 MW/m           -1.1178E-04
 
 ******************************************** Final Feasible Point ********************************************
 
 
 ********************************************* Plant Availability *********************************************
 
 Allowable blanket neutron fluence (MW-yr/m2)                             (abktflnc)                2.000E+01     
 Allowable divertor heat fluence (MW-yr/m2)                               (adivflnc)                2.500E+01     
 First wall / blanket lifetime (years)                                    (bktlife)                 2.619E+01  OP 
 Divertor lifetime (years)                                                (divlife)                 3.000E+01  OP 
 Centrepost lifetime (years)                                              (cplife)                  2.619E+01  OP 
 Heating/CD system lifetime (years)                                       (cdrlife)                 2.619E+01  OP 
 Total plant lifetime (years)                                             (tlife)                   3.000E+01     
 Total plant availability fraction                                        (cfactr)                  7.500E-01     
 
 *************************************************** Plasma ***************************************************
 
 Plasma configuration = double null divertor
 Tokamak aspect ratio = Spherical, itart = 1                              (itart)                       1.000     
 
 Plasma Geometry :
 
 Major radius (m)                                                         (rmajor)                      1.700     
 Minor radius (m)                                                         (rminor)                      0.971  OP 
 Aspect ratio                                                             (aspect)                      1.750     
 Elongation, X-point (input value used)                                   (kappa)                       2.750  IP 
 Elongation, 95% surface (calculated from kappa)                          (kappa95)                     2.597  OP 
 Elongation, area ratio calc.                                             (kappaa)                      2.438  OP 
 Triangularity, X-point (input value used)                                (triang)                      0.500  IP 
 Triangularity, 95% surface (calculated from triang)                      (triang95)                    0.327  OP 
 Plasma poloidal perimeter (m)                                            (pperim)                     11.806  OP 
 Plasma cross-sectional area (m2)                                         (xarea)                       7.229  OP 
 Plasma surface area (m2)                                                 (sarea)                   1.171E+02  OP 
 Plasma volume (m3)                                                       (vol)                     7.357E+01  OP 
 
 Current and Field :
 
 Consistency between q0,q,alphaj,rli,dnbeta is not enforced
 
 Plasma current scaling law used                                          (icurr)                           9     
 Plasma current (MA)                                                      (plascur/1D6)                 9.378  OP 
 Current density profile factor                                           (alphaj)                      1.000     
 Plasma internal inductance, li                                           (rli)                         0.650  OP 
 Vertical field at plasma (T)                                             (bvert)                      -1.609  OP 
 Vacuum toroidal field at R (T)                                           (bt)                          3.000     
 Average poloidal field (T)                                               (bp)                          0.998  OP 
 Total field (sqrt(bp^2 + bt^2)) (T)                                      (btot)                        3.162  OP 
 Safety factor on axis                                                    (q0)                          2.000     
 Safety factor at 95% flux surface                                        (q95)                         6.187  ITV
 Cylindrical safety factor (qcyl)                                         (qstar)                       3.953  OP 
 
 Beta Information :
 
 Total plasma beta                                                        (beta)                    1.447E-01  ITV
 Total poloidal beta                                                      (betap)                   1.452E+00  OP 
 Total toroidal beta                                                                                1.607E-01  OP 
 Fast alpha beta                                                          (betaft)                  6.422E-03  OP 
 Beam ion beta                                                            (betanb)                  1.346E-02  OP 
 (Fast alpha + beam beta)/(thermal beta)                                  (gammaft)                 1.593E-01  OP 
 Thermal beta                                                                                       1.248E-01  OP 
 Thermal poloidal beta                                                                              1.252E+00  OP 
 Thermal toroidal beta (= beta-exp)                                                                 1.386E-01  OP 
 2nd stability beta : beta_p / (R/a)                                      (eps*betap)                   0.830  OP 
 2nd stability beta upper limit                                           (epbetmax)                   10.000     
 Beta g coefficient                                                       (dnbeta)                      6.000     
 Normalised thermal beta                                                                                3.879  OP 
 Normalised total beta                                                                                  4.497  OP 
 Normalised toroidal beta                                                 (normalised_toroidal          4.995  OP 
 Limit on total beta                                                      (betalim)                     0.193  OP 
 Plasma thermal energy (J)                                                                          5.479E+07  OP 
 Total plasma internal energy (J)                                         (total_plasma_internal_en 6.351E+07  OP 
 
 Temperature and Density (volume averaged) :
 
 Electron temperature (keV)                                               (te)                          5.790  ITV
 Electron temperature on axis (keV)                                       (te0)                         6.531  OP 
 Ion temperature (keV)                                                    (ti)                          7.817     
 Ion temperature on axis (keV)                                            (ti0)                         8.817  OP 
 Electron temp., density weighted (keV)                                   (ten)                         6.045  OP 
 Electron density (/m3)                                                   (dene)                    2.313E+20  ITV
 Electron density on axis (/m3)                                           (ne0)                     2.616E+20  OP 
 Line-averaged electron density (/m3)                                     (dnla)                    2.440E+20  OP 
 Line-averaged electron density / Greenwald density                       (dnla_gw)                 7.715E-01  OP 
 Ion density (/m3)                                                        (dnitot)                  2.084E+20  OP 
 Fuel density (/m3)                                                       (deni)                    1.882E+20  OP 
 Total impurity density with Z > 2 (no He) (/m3)                          (dnz)                     1.015E+17  OP 
 Helium ion density (thermalised ions only) (/m3)                         (dnalp)                   1.850E+19  OP 
 Proton density (/m3)                                                     (dnprot)                  4.041E+16  OP 
 Hot beam density (/m3)                                                   (dnbeam)                  1.529E+18  OP 
 Density limit from scaling (/m3)                                         (dnelimt)                 3.163E+20  OP 
 Density limit (enforced) (/m3)                                           (boundu(9)*dnelimt)       3.163E+20  OP 
 Helium ion density (thermalised ions only) / electron density            (ralpne)                  8.000E-02     
 
 Impurities
 
 Plasma ion densities / electron density:
 H_ concentration                                                         (fimp(01)                 8.207E-01  OP 
 He concentration                                                         (fimp(02)                 8.000E-02     
 Be concentration                                                         (fimp(03)                 0.000E+00     
 C_ concentration                                                         (fimp(04)                 0.000E+00     
 N_ concentration                                                         (fimp(05)                 0.000E+00     
 O_ concentration                                                         (fimp(06)                 0.000E+00     
 Ne concentration                                                         (fimp(07)                 0.000E+00     
 Si concentration                                                         (fimp(08)                 0.000E+00     
 Ar concentration                                                         (fimp(09)                 0.000E+00     
 Fe concentration                                                         (fimp(10)                 0.000E+00     
 Ni concentration                                                         (fimp(11)                 0.000E+00     
 Kr concentration                                                         (fimp(12)                 0.000E+00     
 Xe concentration                                                         (fimp(13)                 3.891E-04  ITV
 W_ concentration                                                         (fimp(14)                 5.000E-05     
 Average mass of all ions (amu)                                           (aion)                    2.695E+00  OP 
 
 Effective charge                                                         (zeff)                        1.987  OP 
 Density profile factor                                                   (alphan)                      0.250     
 Plasma profile model                                                     (ipedestal)                       1     
 Pedestal profiles are used.
 Density pedestal r/a location                                            (rhopedn)                     0.940     
 Electron density pedestal height (/m3)                                   (neped)                   1.898E+20  OP 
 Electron density at pedestal / nGW                                       (fgwped_out)              6.000E-01     
 Temperature pedestal r/a location                                        (rhopedt)                     0.940     
 Pedestal scaling switch                                                  (ieped)                           0     
 Electron temp. pedestal height (keV)                                     (teped)                       5.500     
 Electron temp. at separatrix (keV)                                       (tesep)                       0.100     
 Electron density at separatrix (/m3)                                     (nesep)                   3.163E+19     
 Electron density at separatrix / nGW                                     (fgwsep_out)              1.000E-01     
 Temperature profile index                                                (alphat)                      0.500     
 Temperature profile index beta                                           (tbeta)                       2.000     
 
 Density Limit using different models :
 
 Old ASDEX model                                                          (dlimit(1))               2.400E+20  OP 
 Borrass ITER model I                                                     (dlimit(2))               3.975E+20  OP 
 Borrass ITER model II                                                    (dlimit(3))               1.388E+20  OP 
 JET edge radiation model                                                 (dlimit(4))               3.736E+21  OP 
 JET simplified model                                                     (dlimit(5))               1.264E+21  OP 
 Hugill-Murakami Mq model                                                 (dlimit(6))               1.339E+20  OP 
 Greenwald model                                                          (dlimit(7))               3.163E+20  OP 
 
 Fuel Constituents :
 
 Deuterium fuel fraction                                                  (fdeut)                       0.500     
 Tritium fuel fraction                                                    (ftrit)                       0.500     
 
 Fusion Power :
 
 Total fusion power (MW)                                                  (powfmw)                  1.620E+02  OP 
  =    D-T fusion power (MW)                                              (pdt)                     1.619E+02  OP 
   +   D-D fusion power (MW)                                              (pdd)                     1.489E-01  OP 
   + D-He3 fusion power (MW)                                              (pdhe3)                   0.000E+00  OP 
 Alpha power: total (MW)                                                  (palpmw)                  3.237E+01  OP 
 Alpha power: beam-plasma (MW)                                            (palpnb)                  5.754E+00  OP 
 Neutron power (MW)                                                       (pneutmw)                 1.295E+02  OP 
 Charged particle power (excluding alphas) (MW)                           (pchargemw)               9.795E-02  OP 
 Total power deposited in plasma (MW)                                     (tot_power_plasma)        1.109E+02  OP 
 
 Radiation Power (excluding SOL):
 
 Bremsstrahlung radiation power (MW)                                      (pbrempv*vol)             1.085E+01  OP 
 Line radiation power (MW)                                                (plinepv*vol)             8.288E+01  OP 
 Synchrotron radiation power (MW)                                         (psyncpv*vol)             3.493E-02  OP 
 Synchrotron wall reflectivity factor                                     (ssync)                       0.700     
 Normalised minor radius defining 'core'                                  (coreradius)              7.500E-01     
 Fraction of core radiation subtracted from P_L                           (coreradiationfraction)   6.000E-01     
 Total core radiation power (MW)                                          (pcoreradmw)              3.635E+01  OP 
 Edge radiation power (MW)                                                (pedgeradmw)              5.741E+01  OP 
 Total radiation power (MW)                                               (pradmw)                  9.377E+01  OP 
 Core radiation fraction = total radiation in core / total power deposite (rad_fraction_core)       8.459E-01  OP 
 SoL radiation fraction = total radiation in SoL / total power accross se (rad_fraction_sol)        8.000E-01  IP 
 Radiation fraction = total radiation / total power deposited in plasma   (rad_fraction)            9.692E-01  OP 
 Nominal mean radiation load on inside surface of reactor (MW/m2)         (photon_wall)             7.369E-01  OP 
 Peaking factor for radiation wall load                                   (peakfactrad)             3.330E+00  IP 
 Maximum permitted radiation wall load (MW/m^2)                           (maxradwallload)          1.000E+00  IP 
 Peak radiation wall load (MW/m^2)                                        (peakradwallload)         2.454E+00  OP 
 Nominal mean neutron load on inside surface of reactor (MW/m2)           (wallmw)                  1.018E+00  OP 
 
 Power incident on the divertor targets (MW)                              (ptarmw)                  3.417E+00  OP 
 Fraction of power to the lower divertor                                  (ftar)                    1.000E+00  IP 
 Outboard side heat flux decay length (m)                                 (lambdaio)                1.570E-03  OP 
 Midplane seperation of the two magnetic closed flux surfaces (m)         (drsep)                   -Infinity  OP 
 Fraction of power on the inner targets                                   (fio)                     4.100E-01  OP 
 Fraction of power incident on the lower inner target                     (fLI)                     4.100E-01  OP 
 Fraction of power incident on the lower outer target                     (fLO)                     5.900E-01  OP 
 Fraction of power incident on the upper inner target                     (fUI)                     0.000E+00  OP 
 Fraction of power incident on the upper outer target                     (fUO)                     0.000E+00  OP 
 Power incident on the lower inner target (MW)                            (pLImw)                   1.401E+00  OP 
 Power incident on the lower outer target (MW)                            (pLOmw)                   2.016E+00  OP 
 Power incident on the upper innner target (MW)                           (pUImw)                   0.000E+00  OP 
 Power incident on the upper outer target (MW)                            (pUOmw)                   0.000E+00  OP 
 
 Ohmic heating power (MW)                                                 (pohmmw)                  1.802E-10  OP 
 Fraction of alpha power deposited in plasma                              (falpha)                      0.950  OP 
 Fraction of alpha power to electrons                                     (falpe)                       0.806  OP 
 Fraction of alpha power to ions                                          (falpi)                       0.194  OP 
 Ion transport (MW)                                                       (ptrimw)                  4.089E+01  OP 
 Electron transport (MW)                                                  (ptremw)                  3.361E+01  OP 
 Injection power to ions (MW)                                             (pinjimw)                 2.894E+01  OP 
 Injection power to electrons (MW)                                        (pinjemw)                 5.106E+01  OP 
 Ignited plasma switch (0=not ignited, 1=ignited)                         (ignite)                          0     
 
 Power into divertor zone via charged particles (MW)                      (pdivt)                   1.709E+01  OP 
 Psep / R ratio (MW/m)                                                    (pdivmax/rmajor)          1.005E+01  OP 
 Psep Bt / qAR ratio (MWT/m)                                              (pdivmaxbt/qar)           2.785E+00  OP 
 
 H-mode Power Threshold Scalings :
 
 ITER 1996 scaling: nominal (MW)                                          (pthrmw(1))               7.316E+00  OP 
 ITER 1996 scaling: upper bound (MW)                                      (pthrmw(2))               9.672E+00  OP 
 ITER 1996 scaling: lower bound (MW)                                      (pthrmw(3))               5.460E+00  OP 
 ITER 1997 scaling (1) (MW)                                               (pthrmw(4))               1.200E+01  OP 
 ITER 1997 scaling (2) (MW)                                               (pthrmw(5))               1.429E+01  OP 
 Martin 2008 scaling: nominal (MW)                                        (pthrmw(6))               1.466E+01  OP 
 Martin 2008 scaling: 95% upper bound (MW)                                (pthrmw(7))               1.809E+01  OP 
 Martin 2008 scaling: 95% lower bound (MW)                                (pthrmw(8))               1.124E+01  OP 
 Snipes 2000 scaling: nominal (MW)                                        (pthrmw(9))               7.228E+00  OP 
 Snipes 2000 scaling: upper bound (MW)                                    (pthrmw(10))              8.795E+00  OP 
 Snipes 2000 scaling: lower bound (MW)                                    (pthrmw(11))              5.892E+00  OP 
 Snipes 2000 scaling (closed divertor): nominal (MW)                      (pthrmw(12))              3.700E+00  OP 
 Snipes 2000 scaling (closed divertor): upper bound (MW)                  (pthrmw(13))              4.700E+00  OP 
 Snipes 2000 scaling (closed divertor): lower bound (MW)                  (pthrmw(14))              2.891E+00  OP 
 Hubbard 2012 L-I threshold - nominal (MW)                                (pthrmw(15))              3.090E+01  OP 
 Hubbard 2012 L-I threshold - lower bound (MW)                            (pthrmw(16))              1.538E+01  OP 
 Hubbard 2012 L-I threshold - upper bound (MW)                            (pthrmw(17))              6.208E+01  OP 
 Hubbard 2017 L-I threshold                                               (pthrmw(18))              6.158E+01  OP 
 Martin 2008 aspect ratio corrected scaling: nominal (MW)                 (pthrmw(19))              1.708E+01  OP 
 Martin 2008 aspect ratio corrected scaling: 95% upper bound (MW)         (pthrmw(20))              2.108E+01  OP 
 Martin 2008 aspect ratio corrected scaling: 95% lower bound (MW)         (pthrmw(21))              1.309E+01  OP 
 
 L-H threshold power (enforced) (MW)                                      (boundl(103)*plhthresh)   1.708E+01  OP 
 L-H threshold power (MW)                                                 (plhthresh)               1.708E+01  OP 
 
 Confinement :
 
 Confinement scaling law                    IPB98(y,2)           (H)
 Confinement H factor                                                     (hfact)                       1.548  ITV
 Global thermal energy confinement time (s)                               (taueff)                      0.735  OP 
 Ion energy confinement time (s)                                          (tauei)                       0.735  OP 
 Electron energy confinement time (s)                                     (tauee)                       0.735  OP 
 n.tau = Volume-average electron density x Energy confinement time (s/m3) (dntau)                   1.701E+20  OP 
 Triple product = Vol-average electron density x Vol-average electron temperature x Energy confinement time:
 Triple product  (keV s/m3)                                               (dntau*te)                9.846E+20  OP 
 Transport loss power assumed in scaling law (MW)                         (powerht)                 7.450E+01  OP 
 Switch for radiation loss term usage in power balance                    (iradloss)                        1     
 Radiation power subtracted from plasma power balance (MW)                                          3.635E+01  OP 
   (Radiation correction is core radiation power)
 Alpha particle confinement time (s)                                      (taup)                       23.701  OP 
 Alpha particle/energy confinement time ratio                             (taup/taueff)                32.231  OP 
 Lower limit on taup/taueff                                               (taulimit)                    5.000     
 Total energy confinement time including radiation loss (s)               (total_energy_conf_t          0.573  OP 
   (= stored energy including fast particles / loss power including radiation
 
 Dimensionless plasma parameters
 
 For definitions see
 Recent progress on the development and analysis of the ITPA global H-mode confinement database
 D.C. McDonald et al, 2007 Nuclear Fusion v47, 147. (nu_star missing 1/mu0)
 Normalized plasma pressure beta as defined by McDonald et al             (beta_mcdonald)           1.607E-01  OP 
 Normalized ion Larmor radius                                             (rho_star)                6.983E-03  OP 
 Normalized collisionality                                                (nu_star)                 2.788E-03  OP 
 Volume measure of elongation                                             (kappaa_IPB)              2.323E+00  OP 
 
 Plasma Volt-second Requirements :
 
 Total volt-second requirement (Wb)                                       (vsstt)                   1.920E+01  OP 
 Inductive volt-seconds (Wb)                                              (vsind)                   1.119E+01  OP 
 Ejima coefficient                                                        (gamma)                       0.400     
 Start-up resistive (Wb)                                                  (vsres)                   8.014E+00  OP 
 Flat-top resistive (Wb)                                                  (vsbrn)                   1.941E-08  OP 
 bootstrap current fraction multiplier                                    (cboot)                       1.000     
 Bootstrap fraction (ITER 1989)                                           (bscf_iter89)                 0.468  OP 
 Bootstrap fraction (Sauter et al)                                        (bscf_sauter)                 0.892  OP 
 Bootstrap fraction (Nevins et al)                                        (bscf_nevins)                 0.738  OP 
 Bootstrap fraction (Wilson)                                              (bscf_wilson)                 0.543  OP 
 Diamagnetic fraction (Hender)                                            (diacf_hender)                0.052  OP 
 Diamagnetic fraction (SCENE)                                             (diacf_scene)                 0.045  OP 
 Pfirsch-Schlueter fraction (SCENE)                                       (pscf_scene)                 -0.013  OP 
   (Wilson bootstrap current fraction model used)
   (SCENE diamagnetic current fraction scaling used)
   (SCENE Pfirsch-Schlüter current fraction scaling used)
 Bootstrap fraction (enforced)                                            (bootipf.)                    0.543  OP 
 Diamagnetic fraction (enforced)                                          (diaipf.)                     0.045  OP 
 Pfirsch-Schlueter fraction (enforced)                                    (psipf.)                     -0.013  OP 
 Loop voltage during burn (V)                                             (vburn)                   1.922E-11  OP 
 Plasma resistance (ohm)                                                  (rplas)                   2.049E-08  OP 
 Resistive diffusion time (s)                                             (res_time)                8.029E+01  OP 
 Plasma inductance (H)                                                    (rlp)                     1.193E-06  OP 
 Coefficient for sawtooth effects on burn V-s requirement                 (csawth)                      1.000     
 
 Fuelling :
 
 Ratio of He and pellet particle confinement times                        (tauratio)                1.000E+00     
 Fuelling rate (nucleus-pairs/s)                                          (qfuel)                   3.511E+20  OP 
 Fuel burn-up rate (reactions/s)                                          (rndfuel)                 5.768E+19  OP 
 Burn-up fraction                                                         (burnup)                      0.164  OP 
 
 ***************************** Energy confinement times, and required H-factors : *****************************
 
    scaling law              confinement time (s)     H-factor for
                                 for H = 1           power balance
 
 IPB98(y)             (H)          0.496                   1.482
 IPB98(y,1)           (H)          0.502                   1.465
 IPB98(y,2)           (H)          0.475                   1.548
 IPB98(y,3)           (H)          0.406                   1.811
 IPB98(y,4)           (H)          0.418                   1.758
 ISS95            (stell)          0.216                   3.398
 ISS04            (stell)          0.379                   1.942
 DS03                 (H)          0.522                   1.409
 Murari et al NPL     (H)          0.354                   2.079
 Petty 2008           (H)          0.589                   1.247
 Lang et al. 2012     (H)          0.246                   2.992
 Hubbard 2017 - nom   (I)          0.044                  16.871
 Hubbard 2017 - lower (I)          0.027                  27.073
 Hubbard 2017 - upper (I)          0.070                  10.512
 NSTX (Spherical)     (H)          0.923                   0.797
 NSTX-Petty08 Hybrid  (H)          0.875                   0.840
 
 ******************************************** Current Drive System ********************************************
 
 Neutral Beam Current Drive
 Current drive efficiency model                                           (iefrf)                           8     
 
 Auxiliary power used for plasma heating only (MW)                        (pheat)                   0.000E+00     
 Power injected for current drive (MW)                                    (pcurrentdrivemw)         8.000E+01     
 Maximum Allowed Bootstrap current fraction                               (bscfmax)                 8.800E-01     
 Fusion gain factor Q                                                     (bigq)                    2.025E+00  OP 
 Auxiliary current drive (A)                                              (auxiliary_cd)            3.989E+06  OP 
 Current drive efficiency (A/W)                                           (effcd)                   4.986E-02  OP 
 Normalised current drive efficiency, gamma (10^20 A/W-m2)                (gamcd)                   1.960E-01  OP 
 Wall plug to injector efficiency                                         (etacd)                   3.000E-01     
 
 Fractions of current drive :
 
 Bootstrap fraction                                                       (bootipf)                     0.543  OP 
 Diamagnetic fraction                                                     (diaipf)                      0.045  OP 
 Pfirsch-Schlueter fraction                                               (psipf)                      -0.013  OP 
 Auxiliary current drive fraction                                         (faccd)                       0.425  OP 
 Inductive fraction                                                       (facoh)                       0.000  OP 
 Total                                                                    (plasipf+faccd+facoh          1.000     
 Fraction of the plasma current produced by non-inductive means           (fvsbrnni)                    1.000     
 
 Neutral beam energy (keV)                                                (enbeam)                  5.000E+02     
 Neutral beam current (A)                                                 (cnbeam)                  1.600E+02  OP 
 Beam efficiency (A/W)                                                    (effnbss)                 4.986E-02  OP 
 Beam gamma (10^20 A/W-m2)                                                (gamnb)                   1.960E-01  OP 
 Neutral beam wall plug efficiency                                        (etanbi)                  3.000E-01     
 Beam decay lengths to centre                                             (taubeam)                 7.038E+00  OP 
 Beam shine-through fraction                                              (nbshinef)                7.713E-07  OP 
 Neutral beam wall plug power (MW)                                        (pwpnb)                   2.667E+02  OP 
 
 Neutral beam power balance :
 ----------------------------
 Beam first orbit loss power (MW)                                         (porbitlossmw)                0.000  OP 
 Beam shine-through power [MW]                                            (nbshinemw)                   0.000  OP 
 Beam power deposited in plasma (MW)                                      (pinjmw)                     80.002  OP 
 Maximum allowable beam power (MW)                                        (pinjalw)                    80.000     
 Total (MW)                                                               (porbitlossmw+nbshin         80.002     
 
 Beam power entering vacuum vessel (MW)                                   (pnbitot)                    80.002  OP 
 
 Fraction of beam energy to ions                                          (fpion)                   3.618E-01  OP 
 Beam duct shielding thickness (m)                                        (nbshield)                1.000E-01     
 Beam tangency radius / Plasma major radius                               (frbeam)                  1.050E+00     
 Beam centreline tangency radius (m)                                      (rtanbeam)                1.785E+00  OP 
 Maximum possible tangency radius (m)                                     (rtanmax)                 3.773E+00  OP 
 
 *************************************************** Times ****************************************************
 
 Initial charge time for CS from zero current (s)                         (tramp)                      18.756     
 Plasma current ramp-up time (s)                                          (tohs)                       18.756     
 Heating time (s)                                                         (theat)                      10.000     
 Burn time (s)                                                            (tburn)                   1.000E+03  OP 
 Reset time to zero current for CS (s)                                    (tqnch)                      18.756     
 Time between pulses (s)                                                  (tdwell)                    100.000     
 
 Total plant cycle time (s)                                               (tcycle)                  1.166E+03  OP 
 
 Divertor Heat Load
 
 Assume an expanded divertor with a gaseous target
 
 Power to the divertor (MW)                                               (pdivt.)                  1.709E+01     
 Divertor surface area (m2)                                               (areadv)                  8.892E+01     
 Divertor heat load (MW/m2)                                               (hldiv)                   1.921E-01     
 
 ************************************************ Radial Build ************************************************
 
 (Ripple result may not be accurate, as the fit was outside
  its range of applicability.)
 
                                          Thickness (m)    Radius (m)
 Device centreline                            0.000           0.000                       
 Machine bore                                 0.000           0.000   (bore)              
 Central solenoid                             0.000           0.000   (ohcth)             
 CS precompression                            0.000           0.000   (precomp)           
 Gap                                          0.000           0.000   (gapoh)             
 TF coil inboard leg                          0.541           0.541   (tfcth)             
 Gap                                          0.050           0.591   (tftsgap)           
 Thermal shield                               0.000           0.591   (thshield)          
 Gap                                          0.000           0.591   (gapds)             
 Vacuum vessel (and shielding)                0.000           0.591   (d_vv_in + shldith) 
 Gap                                          0.000           0.591   (vvblgap)           
 Inboard blanket                              0.000           0.591   (blnkith)           
 Inboard first wall                           0.018           0.609   (fwith)             
 Inboard scrape-off                           0.120           0.729   (scrapli)           
 Plasma geometric centre                      0.971           1.700   (rminor)            
 Plasma outboard edge                         0.971           2.671   (rminor)            
 Outboard scrape-off                          0.120           2.791   (scraplo)           
 Outboard first wall                          0.018           2.809   (fwoth)             
 Outboard blanket                             0.700           3.509   (blnkoth)           
 Gap                                          0.000           3.509   (vvblgap)           
 Vacuum vessel (and shielding)                0.550           4.059   (d_vv_out+shldoth)  
 Gap                                          0.000           4.059   (gapsto)            
 Thermal shield                               0.000           4.059   (thshield)          
 Gap                                          0.050           4.109   (tftsgap)           
 TF coil outboard leg                         0.541           4.650   (tfthko)            
 
 *********************************************** Vertical Build ***********************************************
 
 Double null case
                                          Thickness (m)    Height (m)
 TF coil                                      0.541           4.962   (tfcth)             
 Gap                                          0.050           4.421   (tftsgap)           
 Thermal shield                               0.000           4.371   (thshield)          
 Gap                                          0.000           4.371   (vgap2)             
 Vacuum vessel (and shielding)                1.000           4.371   (d_vv_top+shldtth)  
 Divertor structure                           0.200           3.371   (divfix)            
 Top scrape-off                               0.500           3.171   (vgaptop)           
 Plasma top                                   2.671           2.671   (rminor*kappa)      
 Midplane                                     0.000           0.000                       
 Plasma bottom                                2.671          -2.671   (rminor*kappa)      
 Lower scrape-off                             0.500          -3.171   (vgap)              
 Divertor structure                           0.200          -3.371   (divfix)            
 Vacuum vessel (and shielding)                1.000          -4.371   (d_vv_bot+shldlth)  
 Gap                                          0.000          -4.371   (vgap2)             
 Thermal shield                               0.000          -4.371   (thshield)          
 Gap                                          0.050          -4.421   (tftsgap)           
 TF coil                                      0.541          -4.962   (tfcth)             
 
 TF design
 
 Conductor technology                                                     (i_tf_sup)                        0     
   -> Resitive coil : Water cooled copper (GLIDCOP AL-15)
 Presence of TF demountable joints                                        (itart)                           1     
   -> TF coil made of a Centerpost (CP) and outer legs
      interfaced with demountable joints
 TF inboard leg support strategy                                          (i_tf_bucking)                    0     
   -> No support structure
 
 TF coil Geometry :
 
 Number of TF coils                                                       (n_tf)                           12     
 Inboard leg centre radius (m)                                            (r_tf_inboard_mid)        2.703E-01  OP 
 Outboard leg centre radius (m)                                           (r_tf_outboard_mid)       4.380E+00  OP 
 Total inboard leg radial thickness (m)                                   (tfcth)                   5.406E-01  ITV
 Total outboard leg radial thickness (m)                                  (tfthko)                  5.406E-01     
 Outboard leg toroidal thickness (m)                                      (tftort)                  4.070E-01  OP 
 Maximum inboard edge height (m)                                          (hmax)                    4.421E+00  OP 
 Mean coil circumference (inboard leg not included) (m)                   (tfleng)                  1.657E+01  OP 
 Vertical TF shape                                                        (i_tf_shape)                      2     
 
 Picture frame coil, inner surface approximated by
 by a straight segment between the following points:
 
 point         x(m)           y(m)
   1          0.786          4.421
   2          4.109          4.421
   3          4.109          0.000
   4          4.109         -4.421
   5          0.786         -4.421
 
 Tapered Centrepost TF coil Dimensions:
 
 TF coil centrepost outer radius at midplane (m)                          (r_tf_inboard_out)        5.406E-01     
 TF coil centrepost outer radius at its top (m)                           (r_cp_top)                7.863E-01     
 Top/miplane TF CP radius ratio (-)                                       (f_r_cp)                  1.455E+00     
 Distance from the midplane to the top of the tapered section (m)         (h_cp_top)                2.671E+00     
 Distance from the midplane to the top of the centrepost (m)              (hmax + tfthko)           4.962E+00     
 
 Bucking cylinder information:
 
 Casing cross section area (per leg) (m2)                                 (acasetf)                 7.459E-03     
 Inboard leg case plasma side wall thickness (m)                          (casthi)                  2.703E-02     
 Inboard leg bucking cylinder thickness (m)                               (thkcas)                  0.000E+00     
 
 Inboard TFC conductor sector geometry:
 
 Inboard TFC conductor sector area with gr insulation (per leg) (m2)      (awpc))                   6.904E-02     
 Inboard TFC conductor sector area (per leg) (m2)                         (aswp)                    6.904E-02     
 Inboard conductor sector radial thickness (m)                            (dr_tf_wp)                5.135E-01     
 Central collumn top conductor sector radial thickness (m)                (dr_tf_wp_top)            7.593E-01     
 Ground wall insulation thickness (m)                                     (tinstf)                  0.000E+00     
 
 Coil turn information:
 
 Number of turns per TF leg                                               (n_tf_turn)               1.000E+00     
 Turn insulation thickness                                                (thicndut)                8.000E-04     
 Mid-plane CP cooling fraction                                            (fcoolcp)                 1.433E-01  ITV
 Outboard leg current per turn (A)                                        (cpttf)                   2.125E+06     
 Inboard leg conductor volume (m3)                                        (vol_cond_cp)             1.301E+01     
 Outboard leg volume per coil (m3)                                        (voltfleg)                3.646E+00     
 
 TF coil mass:
 
 Superconductor mass per coil (kg)                                        (whtconsc)                0.000E+00  OP 
 Copper mass per coil (kg)                                                (whtconcu)                3.543E+04  OP 
 Steel conduit mass per coil (kg)                                         (whtconsh)                0.000E+00  OP 
 Conduit insulation mass per coil (kg)                                    (whtconin)                6.929E+01  OP 
 Mass of inboard legs (kg)                                                (whtcp)                   1.236E+05     
 Mass of outboard legs (kg)                                               (whttflgs)                3.099E+05     
 Mass of each TF coil (kg)                                                (whttf/n_tf)              3.612E+04  OP 
 Total TF coil mass (kg)                                                  (whttf)                   4.335E+05     
 
 Maximum B field and currents:
 
 Nominal peak field assuming toroidal symmetry (T)                        (bmaxtf)                  9.947E+00  OP 
 Total current in all TF coils (MA)                                       (ritfc/1.D6)              2.550E+01  OP 
 TF coil current (summed over all coils) (A)                              (ritfc)                   2.550E+07     
 Inboard leg mid-plane conductor current density (A/m2)                   (oacdcp)                  2.778E+07     
 Outboard leg conductor current density (A/m2)                            (cdtfleg)                 1.362E+08     
 Total stored energy in TF coils (GJ)                                     (estotftgj)               1.797E+00  OP 
 
 TF Forces:
 
 Inboard vertical tension per coil (N)                                    (vforce)                  5.018E+06  OP 
 Outboard vertical tension per coil (N)                                   (vforce_outboard)         9.180E+06  OP 
 inboard vertical tension fraction (-)                                    (f_vforce_inboard)        3.534E-01  OP 
 Centring force per coil (N/m)                                            (cforce)                  1.057E+07  OP 
 
 Resitive loss parameters:
 
 Resistive Material : GLIDCOP AL-15 - Dispersion Strengthened Copper
 CP resistivity (ohm.m)                                                   (rhocp)                   2.181E-08     
 Leg resistivity (ohm.m)                                                  (rhotfleg)                2.181E-08     
 CP resistive power loss (W)                                              (prescp)                  1.203E+08     
 Leg resitive power loss, (per leg) (W)                                   (presleg)                 1.120E+08     
 joints resistive power loss (W)                                          (pres_joints)             5.569E+05     
 Outboard leg resistance per coil (ohm)                                   (tflegres)                2.067E-06     
 Average CP temperature (K)                                               (tcpav)                   3.466E+02  ITV
 Average leg temperature (K)                                              (tlegav)                 -1.000E+00     
 
 Ripple information:
 
 Max allowed ripple amplitude at plasma (%)                               (ripmax)                  1.000E+00     
 Ripple at plasma edge (%)                                                (ripple)                  4.899E-01     
   Ripple calculation to be re-defined for picure frame coils
 
 Radial build of TF coil centre-line :
 
                                          Thickness (m)    Outer radius (m)
 Innermost edge of TF coil                    0.000           0.000                       
 Coil bucking cylindre                        0.000           0.000   (thkcas)            
 Conductor ground insulation                  0.000           0.000   (tinstf)            
 Conductor - first half                       0.257           0.257   (dr_tf_wp/2-tinstf) 
 Conductor - second half                      0.257           0.514   (dr_tf_wp/2-tinstf) 
 Conductor ground insulation                  0.000           0.514   (tinstf)            
 Plasma side TF coil support                  0.027           0.541   (casthi)            
 TF coil dimensions are consistent
 
 Radial build of TF coil at central collumn top :
 
                                          Thickness (m)    Outer radius (m)
 Innermost edge of TF coil                    0.000           0.000                       
 Coil bucking cylindre                        0.000           0.000   (thkcas)            
 Conductor ground insulation                  0.000           0.000   (tinstf)            
 Conductor - first half                       0.380           0.380   (dr_tf_wp_top/2-tins
 Conductor - second half                      0.380           0.759   (dr_tf_wp_top/2-tins
 Conductor ground insulation                  0.000           0.759   (tinstf)            
 Plasma side TF coil support                  0.027           0.786   (casthi)            
 Top TF coil dimensions are consistent
 
 *************************************** Centrepost Coolant Parameters ****************************************
 
 Centrepost coolant fraction                                              (fcoolcp)                 1.433E-01  ITV
 Average coolant channel diameter (m)                                     (dcool)                   6.000E-03     
 Coolant channel length (m)                                               (lcool)                   9.924E+00     
 Inlet coolant flow speed (m/s)                                           (vcool)                   5.000E+00     
 Outlet coolant flow speed (m/s)                                          (vcool_max)               5.000E+00     
 Coolant mass flow rate (kg/s)                                            (cool_mass_flow)          5.761E+02     
 Number of coolant tubes                                                  (ncool)                   4.137E+03     
 Reynolds number                                                          (reyn)                    6.274E+04     
 Prandtl number                                                           (prndtl)                  3.024E+00     
 Nusselt number                                                           (nuselt)                  2.466E+02     
 
 Resistive Heating :
 
 Average conductor resistivity (ohm.m)                                    (rhocp)                   2.181E-08     
 Resistive heating (MW)                                                   (prescp/1.0D6)            1.203E+02     
 Nuclear heating (MW)                                                     (pnuc_cp_tf)              6.367E+00     
 Total heating (MW)                                                       (ptot/1.0D6)              1.267E+02     
 
 Temperatures :
 
 Input coolant temperature (K)                                            (tcoolin)                 3.131E+02     
 Input-output coolant temperature rise (K)                                (dtiocool)                5.260E+01     
 Film temperature rise (K)                                                (dtfilmav)                6.117E+00     
 Average temp gradient in conductor (K/m)                                 (dtcncpav)                1.026E+00     
 Average centrepost temperature (K)                                       (tcpav2)                  3.466E+02     
 Peak centrepost temperature (K)                                          (tcpmax)                  3.732E+02     
 
 Pump Power :
 
 Coolant pressure drop (Pa)                                               (dpres)                   7.297E+05     
 Coolant inlet pressure (Pa)                                              (presin)                  2.313E+07     
 Pump power (W)                                                           (ppump)                   5.334E+05     
 
 *************************************** Central Solenoid and PF Coils ****************************************
 
 No central solenoid included
 
 
 Resistive PF coils
 
 Resistive Power :
 
 PF coil resistive power (W)                                              (powpfres)                3.443E+08  OP 
 
 Geometry of PF coils, central solenoid and plasma :
 
 coil           R(m)        Z(m)        dR(m)       dZ(m)       turns     steel thickness(m)
 
  PF1            0.91        3.62        0.48        0.48      164.00        0.00
  PF2            0.91       -3.62        0.48        0.48      164.00        0.00
  PF3            5.15        1.17        0.35        0.35       89.32        0.00
  PF4            5.15       -1.17        0.35        0.35       89.32        0.00
 Plasma          1.70        0.00        1.94        5.34        1.00
 
 PF Coil Information at Peak Current:
 
 coil  current  allowed J  actual J   J   cond. mass   steel mass     field
         (MA)    (A/m2)     (A/m2)  ratio    (kg)          (kg)        (T)
 
  PF1    6.89 -1.000E+00  3.000E+07  1.00 8.163E+03   0.000E+00    7.015E+00
  PF2    6.89 -1.000E+00  3.000E+07  1.00 8.163E+03   0.000E+00    7.015E+00
  PF3   -3.75 -1.000E+00  3.000E+07  1.00 2.521E+04   0.000E+00    3.960E+00
  PF4   -3.75 -1.000E+00  3.000E+07  1.00 2.521E+04   0.000E+00    3.960E+00
       ------                             ---------   ---------
        21.28                             6.674E+04   0.000E+00
 
 PF coil current scaling information :
 
 Sum of squares of residuals                                              (ssq0)                    0.000E+00  OP 
 Smoothing parameter                                                      (alfapf)                  5.000E-10     
 
 ****************************************** Volt Second Consumption *******************************************
 
              volt-sec       volt-sec       volt-sec
              start-up         burn          total

 PF coils :      -6.99           0.00          -6.99
 CS coil  :       0.00           0.00           0.00
              --------       --------       --------
 Total :         -6.99           0.00          -6.99
 
 Total volt-second consumption by coils (Wb)                              (vstot)                  -6.990E+00  OP 
 
 Summary of volt-second consumption by circuit (Wb) :
 
 circuit       BOP            BOF            EOF
 
     1        0.000          0.477          0.477
     2        0.000          0.477          0.477
     3        0.000         -3.972         -3.972
     4        0.000         -3.972         -3.972
 CS coil      0.000         -3.972         -3.972
 
 ********************************** Waveforms ***********************************
 
 Currents (Amps/coil) as a function of time :
 
                                       time (sec)

                0.00      18.76      37.51      47.51    1047.51    1066.27
               Start      BOP        EOR        BOF        EOF        EOP        
 circuit
   1         0.000E+00  0.000E+00  6.888E+06  6.888E+06  6.888E+06  0.000E+00
   2         0.000E+00  0.000E+00  6.888E+06  6.888E+06  6.888E+06  0.000E+00
   3        -0.000E+00  0.000E+00 -3.751E+06 -3.751E+06 -3.751E+06 -0.000E+00
   4        -0.000E+00  0.000E+00 -3.751E+06 -3.751E+06 -3.751E+06 -0.000E+00
 Plasma (A)  0.000E+00  0.000E+00  9.378E+06  9.378E+06  9.378E+06  0.000E+00
 
 This consists of: CS coil field balancing:
   1         0.000E+00  0.000E+00 -0.000E+00 -0.000E+00 -0.000E+00  0.000E+00
   2         0.000E+00  0.000E+00 -0.000E+00 -0.000E+00 -0.000E+00  0.000E+00
   3        -0.000E+00  0.000E+00 -0.000E+00 -0.000E+00 -0.000E+00 -0.000E+00
   4        -0.000E+00  0.000E+00 -0.000E+00 -0.000E+00 -0.000E+00 -0.000E+00
 
 And: equilibrium field:
   1         0.000E+00  0.000E+00  6.888E+06  6.888E+06  6.888E+06  0.000E+00
   2         0.000E+00  0.000E+00  6.888E+06  6.888E+06  6.888E+06  0.000E+00
   3         0.000E+00  0.000E+00 -3.751E+06 -3.751E+06 -3.751E+06  0.000E+00
   4         0.000E+00  0.000E+00 -3.751E+06 -3.751E+06 -3.751E+06  0.000E+00
 
 Ratio of central solenoid current at beginning of Pulse / end of flat-to (fcohbop)                 9.000E-01     
 Ratio of central solenoid current at beginning of Flat-top / end of flat (fcohbof)                 1.000E+00  OP 
 
 *************************** PF Circuit Waveform Data ***************************
 
 Number of PF circuits including CS and plasma                            (ncirt)                           5     
 PF Circuit 01 - Time point 01 (A)                                        (pfc01t01)                0.000E+00     
 PF Circuit 01 - Time point 02 (A)                                        (pfc01t02)                0.000E+00     
 PF Circuit 01 - Time point 03 (A)                                        (pfc01t03)                6.888E+06     
 PF Circuit 01 - Time point 04 (A)                                        (pfc01t04)                6.888E+06     
 PF Circuit 01 - Time point 05 (A)                                        (pfc01t05)                6.888E+06     
 PF Circuit 01 - Time point 06 (A)                                        (pfc01t06)                0.000E+00     
 PF Circuit 02 - Time point 01 (A)                                        (pfc02t01)                0.000E+00     
 PF Circuit 02 - Time point 02 (A)                                        (pfc02t02)                0.000E+00     
 PF Circuit 02 - Time point 03 (A)                                        (pfc02t03)                6.888E+06     
 PF Circuit 02 - Time point 04 (A)                                        (pfc02t04)                6.888E+06     
 PF Circuit 02 - Time point 05 (A)                                        (pfc02t05)                6.888E+06     
 PF Circuit 02 - Time point 06 (A)                                        (pfc02t06)                0.000E+00     
 PF Circuit 03 - Time point 01 (A)                                        (pfc03t01)               -0.000E+00     
 PF Circuit 03 - Time point 02 (A)                                        (pfc03t02)                0.000E+00     
 PF Circuit 03 - Time point 03 (A)                                        (pfc03t03)               -3.751E+06     
 PF Circuit 03 - Time point 04 (A)                                        (pfc03t04)               -3.751E+06     
 PF Circuit 03 - Time point 05 (A)                                        (pfc03t05)               -3.751E+06     
 PF Circuit 03 - Time point 06 (A)                                        (pfc03t06)               -0.000E+00     
 CS Circuit  - Time point 01 (A)                                          (cst01)                  -0.000E+00     
 CS Circuit  - Time point 02 (A)                                          (cst02)                   0.000E+00     
 CS Circuit  - Time point 03 (A)                                          (cst03)                  -3.751E+06     
 CS Circuit  - Time point 04 (A)                                          (cst04)                  -3.751E+06     
 CS Circuit  - Time point 05 (A)                                          (cst05)                  -3.751E+06     
 CS Circuit  - Time point 06 (A)                                          (cst06)                  -0.000E+00     
 Plasma  - Time point 01 (A)                                              (plasmat01)               0.000E+00     
 Plasma  - Time point 02 (A)                                              (plasmat02)               0.000E+00     
 Plasma  - Time point 03 (A)                                              (plasmat03)               9.378E+06     
 Plasma  - Time point 04 (A)                                              (plasmat04)               9.378E+06     
 Plasma  - Time point 05 (A)                                              (plasmat05)               9.378E+06     
 Plasma  - Time point 06 (A)                                              (plasmat06)               0.000E+00     
 
 ********************************************* Support Structure **********************************************
 
 Outer PF coil fence mass (kg)                                            (fncmass)                 8.388E+03  OP 
 Intercoil support structure mass (kg)                                    (aintmass)                1.989E+05  OP 
 Mass of cooled components (kg)                                           (coldmass)                0.000E+00  OP 
 Gravity support structure mass (kg)                                      (clgsmass)                1.492E+04  OP 
 Torus leg support mass (kg)                                              (gsm1)                    6.774E+03  OP 
 Ring beam mass (kg)                                                      (gsm2)                    2.491E+04  OP 
 Ring legs mass (kg)                                                      (gsm3)                    1.738E+04  OP 
 
 ******************************************** PF Coil Inductances *********************************************
 
 Inductance matrix [H] :
 
   1     4.7E-02 9.1E-05 3.4E-03 1.8E-03 1.1E-05
   2     9.1E-05 4.7E-02 1.8E-03 3.4E-03 1.1E-05
   3     3.4E-03 1.8E-03 1.8E-01 5.0E-02 9.5E-05
   4     1.8E-03 3.4E-03 5.0E-02 1.8E-01 9.5E-05
 Plasma  1.1E-05 1.1E-05 9.5E-05 9.5E-05 1.2E-06
 
 ********************* Heat transfer parameters at the coolant outlet: Inboard first wall *********************
 
 Radius of coolant channel (m)                                            (afw)                     6.000E-03     
 Mean surface heat flux on first wall (W/m2)                              (qpp)                     6.630E+05  OP 
 Mean nuclear power deposited in first wall per unit area (W/m2)                                    2.391E+04  OP 
 Ratio of peak local heat load (surface and nuclear) to mean              (peaking_factor)          1.000E+00     
 Length of a single coolant channel (all in parallel) (m)                 (fw_channel_length)       4.000E+00     
 Pitch of coolant channels (m)                                            (pitch)                   2.000E-02     
 Thermal conductivity of first wall material (W/K/m)                      (tkfw)                    3.284E+01  OP 
 Coolant density (kg/m3)                                                  (rhofo)                   8.868E+00  OP 
 Coolant mass flow rate in one channel (kg/s)                             (massrate)                4.239E-02  OP 
 Coolant velocity (m/s)                                                   (velocity)                4.227E+01  OP 
 Outlet temperature of first wall coolant (K)                             (fwoutlet)                8.230E+02     
 Heat transfer coefficient                                                (hcoeff)                  5.167E+03  OP 
 Temperature drop in the wall material (simple model)                     (deltat_solid)            1.347E+02  OP 
 Temperature drop in the coolant (wall to bulk)                           (deltat_coolant)          7.052E+01  OP 
 First wall temperature (excluding armour) (K)                            (tpeakfw)                 1.028E+03  OP 
 Temperature drop in the wall material: 1D estimate                       (deltat_solid_1D)         1.019E+02  OP 
 
 ************************************ Pumping power for Inboard first wall ************************************
 
 Viscosity (Pa.s)                                                         (viscf)                   3.604E-05  OP 
 Density (kg/m3)                                                          (rhof)                    1.041E+01  OP 
 Velocity (m/s)                                                           (vv)                      3.602E+01  OP 
 Reynolds number                                                          (reyn)                    1.248E+05  OP 
 Darcy friction factor                                                    (lambda)                  1.789E-02  OP 
 Channel length                                                           (flleng)                  4.000E+00  OP 
 Pressure drop (Pa)                                                       (deltap)                  4.315E+04  OP 
 This is the sum of the following:
             Straight sections (Pa)                                       (pdropstraight)           4.027E+04  OP 
             90 degree bends (Pa)                                         (pdrop90)                 2.886E+03  OP 
             180 degree bends (Pa)                                        (pdrop180)                0.000E+00  OP 
 Inlet pressure (Pa)                                                      (coolpin)                 1.554E+07  OP 
 Total coolant mass flow rate in (kg/s)                                   (mf)                      9.372E+00  OP 
 Coolant mass flow rate in one channel (kg/s)                             (mfp)                     4.239E-02  OP 
 Pumping power (MW)                                                       (pumppower)               3.773E-02  OP 
 Additional information is printed when verbose = 1
 
 ******************** Heat transfer parameters at the coolant outlet: Outboard first wall *********************
 
 Radius of coolant channel (m)                                            (afw)                     6.000E-03     
 Mean surface heat flux on first wall (W/m2)                              (qpp)                     6.807E+05  OP 
 Mean nuclear power deposited in first wall per unit area (W/m2)                                    2.391E+04  OP 
 Ratio of peak local heat load (surface and nuclear) to mean              (peaking_factor)          1.000E+00     
 Length of a single coolant channel (all in parallel) (m)                 (fw_channel_length)       4.000E+00     
 Pitch of coolant channels (m)                                            (pitch)                   2.000E-02     
 Thermal conductivity of first wall material (W/K/m)                      (tkfw)                    3.284E+01  OP 
 Coolant density (kg/m3)                                                  (rhofo)                   8.868E+00  OP 
 Coolant mass flow rate in one channel (kg/s)                             (massrate)                4.349E-02  OP 
 Coolant velocity (m/s)                                                   (velocity)                4.336E+01  OP 
 Outlet temperature of first wall coolant (K)                             (fwoutlet)                8.230E+02     
 Heat transfer coefficient                                                (hcoeff)                  5.277E+03  OP 
 Temperature drop in the wall material (simple model)                     (deltat_solid)            1.383E+02  OP 
 Temperature drop in the coolant (wall to bulk)                           (deltat_coolant)          7.084E+01  OP 
 First wall temperature (excluding armour) (K)                            (tpeakfw)                 1.032E+03  OP 
 Temperature drop in the wall material: 1D estimate                       (deltat_solid_1D)         1.046E+02  OP 
 
 *********************************** Pumping power for Outboard first wall ************************************
 
 Viscosity (Pa.s)                                                         (viscf)                   3.604E-05  OP 
 Density (kg/m3)                                                          (rhof)                    1.041E+01  OP 
 Velocity (m/s)                                                           (vv)                      3.695E+01  OP 
 Reynolds number                                                          (reyn)                    1.280E+05  OP 
 Darcy friction factor                                                    (lambda)                  1.782E-02  OP 
 Channel length                                                           (flleng)                  4.000E+00  OP 
 Pressure drop (Pa)                                                       (deltap)                  4.523E+04  OP 
 This is the sum of the following:
             Straight sections (Pa)                                       (pdropstraight)           4.220E+04  OP 
             90 degree bends (Pa)                                         (pdrop90)                 3.035E+03  OP 
             180 degree bends (Pa)                                        (pdrop180)                0.000E+00  OP 
 Inlet pressure (Pa)                                                      (coolpin)                 1.555E+07  OP 
 Total coolant mass flow rate in (kg/s)                                   (mf)                      4.959E+01  OP 
 Coolant mass flow rate in one channel (kg/s)                             (mfp)                     4.349E-02  OP 
 Pumping power (MW)                                                       (pumppower)               2.092E-01  OP 
 Additional information is printed when verbose = 1
 
 ************************************* Pumping power for Outboard blanket *************************************
 
 Viscosity (Pa.s)                                                         (viscf)                   3.604E-05  OP 
 Density (kg/m3)                                                          (rhof)                    1.041E+01  OP 
 Velocity (m/s)                                                           (vv)                      1.744E+00  OP 
 Reynolds number                                                          (reyn)                    6.043E+03  OP 
 Darcy friction factor                                                    (lambda)                  3.579E-02  OP 
 Channel length                                                           (flleng)                  3.824E+00  OP 
 Pressure drop (Pa)                                                       (deltap)                  2.035E+02  OP 
 This is the sum of the following:
             Straight sections (Pa)                                       (pdropstraight)           1.805E+02  OP 
             90 degree bends (Pa)                                         (pdrop90)                 1.621E+01  OP 
             180 degree bends (Pa)                                        (pdrop180)                6.713E+00  OP 
 Inlet pressure (Pa)                                                      (coolpin)                 1.550E+07  OP 
 Total coolant mass flow rate in (kg/s)                                   (mf)                      8.012E+01  OP 
 Coolant mass flow rate in one channel (kg/s)                             (mfp)                     2.053E-03  OP 
 Pumping power (MW)                                                       (pumppower)               1.524E-03  OP 
 Additional information is printed when verbose = 1
 
 ****************************** First wall and blanket thermohydraulics: Summary ******************************
 
 Blanket coolant type (1=He, 2=H20)                                       (coolwh)                          1     
 First wall coolant type                                                  (fwcoolant)                        "helium"
 Wall thickness of first wall cooling channels (m)                        (fw_wall)                 3.000E-03     
 Radius of first wall cooling channels (m)                                (afw)                     6.000E-03     
 Roughness of first wall cooling channels (m)                             (roughness)               1.000E-06     
 Inlet temperature of first wall coolant (K)                              (fwinlet)                   573.000     
 Outlet temperature of first wall coolant (K)                             (fwoutlet)                  823.000     
 Inlet temperature of blanket coolant (K)                                 (inlet_temp)                573.000     
 Outlet temperature of blanket coolant (K)                                (outlet_temp)               823.000     
 First wall coolant mass flow rate (kg/s)                                 (mffw)                    5.896E+01  OP 
 Blanket coolant mass flow rate (kg/s)                                    (mfblkt)                  8.012E+01  OP 
 Total coolant mass flow rate(kg/s)                                       (mftotal)                 1.391E+02  OP 
 First wall coolant pressure (Pa)                                         (fwpressure)              1.550E+07     
 Blanket coolant pressure (Pa)                                            (blpressure)              1.550E+07     
 Allowable temperature of first wall material, excluding armour (K)       (tfwmatmax)                 823.000     
 Actual peak temperature of first wall material (K)                       (tpeak)                    1032.160  OP 
 Mechanical pumping power for FW (MW)                                     (htpmw_fw)                2.470E-01  OP 
 Mechanical pumping power for blanket (MW)                                (htpmw_blkt)              1.524E-03  OP 
 Pumping power for divertor (MW)                                          (htpmw_div)               3.423E-01  OP 
 Pumping power for shield and vacuum vessel (MW)                          (htpmw_shld)              4.753E-02  OP 
 Total primary coolant pumping power (MW)                                 (htpmw)                   6.719E-01  OP 
 
 ********************************** First wall and blanket : CCFE HCPB model **********************************
 
 
 Blanket Composition by volume :
 
 Titanium beryllide fraction                                              (fbltibe12)                   0.375  OP 
 Lithium orthosilicate fraction                                           (fblli2sio4)                  0.375  OP 
 Steel fraction                                                           (fblss_ccfe)                  0.097  OP 
 Coolant fraction                                                         (vfcblkt)                     0.053     
 Purge gas fraction                                                       (vfpblkt)                     0.100     
 
 Component Volumes :
 
 First Wall Armour Volume (m3)                                            (fw_armour_vol)               0.585  OP 
 First Wall Volume (m3)                                                   (volfw)                       1.344  OP 
 Blanket Volume (m3)                                                      (volblkt)                    67.516  OP 
 Shield Volume (m3)                                                       (volshld)                    44.018  OP 
 Vacuum vessel volume (m3)                                                (vdewin)                    109.222  OP 
 
 Component Masses :
 
 First Wall Armour Mass (kg)                                              (fw_armour_mass)          1.127E+04  OP 
 First Wall Mass, excluding armour (kg)                                   (fwmass)                  1.049E+04  OP 
 Blanket Mass - Total(kg)                                                 (whtblkt)                 1.691E+05  OP 
     Blanket Mass - TiBe12 (kg)                                           (whtbltibe12)             5.722E+04  OP 
     Blanket Mass - Li2SiO4 (kg)                                          (whtblli4sio4)            6.076E+04  OP 
     Blanket Mass - Steel (kg)                                            (whtblss)                 5.111E+04  OP 
 Total mass of armour, first wall and blanket (kg)                        (armour_fw_bl_mass)       1.908E+05  OP 
 Shield Mass (kg)                                                         (whtshld)                 2.575E+05  OP 
 Vacuum vessel mass (kg)                                                  (vvmass)                  8.519E+05  OP 
 
 Nuclear heating :
 
 
 (Copper resistive centrepost used)
 
 ST centrepost TF heating (MW)                                            (pnuc_cp_tf)              6.367E+00  OP 
 ST centrepost shield heating (MW)                                        (pnuc_cp_sh)              9.386E+00  OP 
 ST centrepost total heating (MW)                                         (pnuc_cp)                 6.367E+00  OP 
 Total nuclear heating in TF+PF coils (CS is negligible) (MW)             (ptfnuc)                  6.369E+00  OP 
 Total nuclear heating in FW (MW)                                         (pnucfw)                  2.604E+00  OP 
 Total nuclear heating in the blanket (including emult) (MW)              (pnucblkt)                1.039E+02  OP 
 (Note: emult is fixed for this model inside the code)
 Total nuclear heating in the shield (MW)                                 (pnucshld)                1.190E-01  OP 
 Total nuclear heating in the divertor (MW)                               (pnucdiv)                 2.981E+01  OP 
 
  Diagostic output for nuclear heating :
 
 Blanket exponential factor                                               (exp_blanket)             3.421E-01  OP 
 Shield: first exponential                                                (exp_shield1)             5.430E-03  OP 
 Shield: second exponential                                               (exp_shield2)             3.113E-01  OP 
 Solid angle fraction taken by on divertor                                (fdiv)                    1.150E-01     
 Switch for plant secondary cycle                                         (secondary_cycle)                 0     
 First wall coolant pressure (Pa)                                         (fwpressure)              1.550E+07     
 Blanket coolant pressure (Pa)                                            (blpressure)              1.550E+07     
 Mechanical pumping power for first wall (MW)                             (htpmw_fw)                2.470E-01  OP 
 Mechanical pumping power for blanket (MW)                                (htpmw_blkt)              1.524E-03  OP 
 Mechanical pumping power for divertor (MW)                               (htpmw_div)               3.423E-01  OP 
 Mechanical pumping power for shield and vacuum vessel (MW)               (htpmw_shld)              4.753E-02  OP 
 Total electrical coolant pumping power: first wall, blanket, shield and  (htpmw)                   6.719E-01  OP 
 Allowable nominal neutron fluence at first wall (MW.year/m2)             (abktflnc)                2.000E+01     
 No of inboard blanket modules poloidally                                 (nblktmodpi)                      7     
 No of inboard blanket modules toroidally                                 (nblktmodti)                     32     
 No of outboard blanket modules poloidally                                (nblktmodpo)                      8     
 No of outboard blanket modules toroidally                                (nblktmodto)                     48     
 Isentropic efficiency of first wall / blanket coolant pumps              (etaiso)                  8.500E-01     
 
 Other volumes, masses and areas :
 
 First wall area (m2)                                                     (fwarea)                  1.089E+02  OP 
 Cryostat internal radius (m)                                             (rdewex)                  5.827E+00  OP 
 Cryostat internal half-height (m)                                        (zdewex)                  5.610E+00  OP 
 Vertical clearance from TF coil to cryostat (m)                          (clh1)                    6.479E-01  OP 
 Divertor area (m2)                                                       (divsur)                  2.304E+01  OP 
 Divertor mass (kg)                                                       (divmas)                  5.644E+03  OP 
 
 ************************************* Resistive TF Coil Power Conversion *************************************
 
 Bus resistance (ohm)                                                     (tfbusres)                3.853E-06  OP 
 Bus current density (A/m2)                                               (jbus)                    1.250E+06     
 Bus length - all coils (m)                                               (tfbusl)                  3.000E+02     
 Bus mass (kg)                                                            (tfbusmas)                4.539E+06  OP 
 Total resistance for TF coil set (ohm)                                   (ztot)                    2.885E-05  OP 
 Steady-state voltage per coil (kV)                                       (vtfkv)                   5.108E-03  OP 
 Total power dissipation in TF coil set (MW)                              (tfcmw..)                 2.503E+02  OP 
 Power dissipation in TF coil set: inboard legs (MW)                      (tfcpmw)                  1.203E+02  OP 
 Power dissipation in TF coil set: outboard legs (MW)                     (tflegmw)                 1.120E+02  OP 
 Power dissipation in TF coil set: buses                                  (tfbusmw)                 1.740E+01  OP 
 Power dissipation in TF coil set: joints                                 (tfjtsmw)                 5.569E-01  OP 
 
 ****************************** PF Coils and Central Solenoid: Power and Energy *******************************
 
 Number of PF coil circuits                                               (pfckts)                  9.000E+00     
 Sum of PF power supply ratings (MVA)                                     (spsmva)                  4.763E+01  OP 
 Total PF coil circuit bus length (m)                                     (spfbusl)                 1.382E+03  OP 
 Total PF coil bus resistive power (kW)                                   (pfbuspwr)                5.071E+02  OP 
 Total PF coil resistive power (kW)                                       (srcktpm)                 3.449E+05  OP 
 Maximum PF coil voltage (kV)                                             (vpfskv)                  2.000E+01     
 Efficiency of transfer of PF stored energy into or out of storage        (etapsu)                  9.000E-01     
 (Energy is dissipated in PFC power supplies only when total PF energy increases or decreases.)
 Maximum stored energy in poloidal field (MJ)                             (ensxpfm)                 4.467E+02  OP 
 Peak absolute rate of change of stored energy in poloidal field (MW)     peakpoloidalpower         2.382E+01  OP 
 Energy stored in poloidal magnetic field :
 
                                            time (sec)

                     0.00      18.76      37.51      47.51    1047.51    1066.27
 Time point         Start      BOP        EOR        BOF        EOF        EOP        
 Energy (MJ)      0.000E+00  0.000E+00  4.467E+02  4.467E+02  4.467E+02  0.000E+00
 
 Interval                tramp      tohs       theat      tburn      tqnch      
 dE/dt (MW)            0.000E+00  2.382E+01  0.000E+00  0.000E+00 -2.382E+01
 
 
 *********************************************** Vacuum System ************************************************
 
 Pumpdown to Base Pressure :
 
 First wall outgassing rate (Pa m/s)                                      (rat)                     1.300E-08     
 Total outgassing load (Pa m3/s)                                          (ogas)                    1.710E-05  OP 
 Base pressure required (Pa)                                              (pbase)                   5.000E-04     
 Required N2 pump speed (m3/s)                                            (s(1))                    3.420E-02  OP 
 N2 pump speed provided (m3/s)                                            (snet(1))                 1.807E+00  OP 
 
 Pumpdown between Burns :
 
 Plasma chamber volume (m3)                                               (volume)                  9.287E+01  OP 
 Chamber pressure after burn (Pa)                                         (pend)                    4.787E-01  OP 
 Chamber pressure before burn (Pa)                                        (pstart)                  4.787E-03     
 Allowable pumping time switch                                            (dwell_pump)                      0     
 Dwell time between burns (s)                                             (tdwell.)                 1.000E+02     
 CS ramp-up time burns (s)                                                (tramp.)                  1.876E+01     
 Allowable pumping time between burns (s)                                 (tpump)                   1.000E+02     
 Required D-T pump speed (m3/s)                                           (s(2))                    4.277E+00  OP 
 D-T pump speed provided (m3/s)                                           (snet(2))                 4.277E+00  OP 
 
 Helium Ash Removal :
 
 Divertor chamber gas pressure (Pa)                                       (prdiv)                   3.600E-01     
 Helium gas fraction in divertor chamber                                  (fhe)                     1.639E-01  OP 
 Required helium pump speed (m3/s)                                        (s(3))                    4.037E+00  OP 
 Helium pump speed provided (m3/s)                                        (snet(3))                 4.634E+00  OP 
 
 D-T Removal at Fuelling Rate :
 
 D-T fuelling rate (kg/s)                                                 (frate)                   2.915E-06  OP 
 Required D-T pump speed (m3/s)                                           (s(4))                    4.037E+00  OP 
 D-T pump speed provided (m3/s)                                           (snet(4))                 4.277E+00  OP 
 
 The vacuum pumping system size is governed by the
 requirements for pumpdown between burns.
 
 Number of large pump ducts                                               (nduct)                          24     
 Passage diameter, divertor to ducts (m)                                  (d(imax))                 1.457E-01  OP 
 Passage length (m)                                                       (l1)                      7.906E-01  OP 
 Diameter of ducts (m)                                                    (dout)                    1.748E-01  OP 
 Duct length, divertor to elbow (m)                                       (l2)                      4.250E+00  OP 
 Duct length, elbow to pumps (m)                                          (l3)                      2.000E+00     
 Number of pumps                                                          (pumpn)                   4.800E+01  OP 
 
 The vacuum system uses cryo pumps
 
 ******************************************* Plant Buildings System *******************************************
 
 Internal volume of reactor building (m3)                                 (vrci)                    1.335E+05     
 Dist from centre of torus to bldg wall (m)                               (wrbi)                    1.948E+01     
 Effective floor area (m2)                                                (efloor)                  1.231E+05     
 Reactor building volume (m3)                                             (rbv)                     1.705E+05     
 Reactor maintenance building volume (m3)                                 (rmbv)                    1.383E+05     
 Warmshop volume (m3)                                                     (wsv)                     7.007E+04     
 Tritium building volume (m3)                                             (triv)                    4.000E+04     
 Electrical building volume (m3)                                          (elev)                    6.000E+04     
 Control building volume (m3)                                             (conv)                    6.000E+04     
 Cryogenics building volume (m3)                                          (cryv)                    0.000E+00     
 Administration building volume (m3)                                      (admv)                    1.000E+05     
 Shops volume (m3)                                                        (shov)                    1.000E+05     
 Total volume of nuclear buildings (m3)                                   (volnucb)                 3.818E+05     
 
 **************************************** Electric Power Requirements *****************************************
 
 Facility base load (MW)                                                  (basemw)                  5.000E+00     
 Divertor coil power supplies (MW)                                        (bdvmw)                   0.000E+00     
 Cryoplant electric power (MW)                                            (crymw)                   0.000E+00  OP 
 Primary coolant pumps (MW)                                               (htpmw..)                 6.719E-01  OP 
 PF coil power supplies (MW)                                              (ppfmw)                   3.920E+02  OP 
 TF coil power supplies (MW)                                              (ptfmw)                   2.781E+02  OP 
 Plasma heating supplies (MW)                                             (pheatingmw)              2.667E+02  OP 
 Tritium processing (MW)                                                  (trithtmw..)              1.500E+01     
 Vacuum pumps  (MW)                                                       (vachtmw..)               5.000E-01     
 
 Total pulsed power (MW)                                                  (pacpmw)                  9.764E+02  OP 
 Total base power required at all times (MW)                              (fcsht)                   2.347E+01  OP 
 
 ************************************************* Cryogenics *************************************************
 
 Conduction and radiation heat loads on cryogenic components (MW)         (qss/1.0D6)               0.000E+00  OP 
 Nuclear heating of cryogenic components (MW)                             (qnuc/1.0D6)              0.000E+00  OP 
 AC losses in cryogenic components (MW)                                   (qac/1.0D6)               0.000E+00  OP 
 Resistive losses in current leads (MW)                                   (qcl/1.0D6)               0.000E+00  OP 
 45% allowance for heat loads in transfer lines, storage tanks etc (MW)   (qmisc/1.0D6)             0.000E+00  OP 
 Sum = Total heat removal at cryogenic temperatures (W)                   (helpow/1.0D6)            0.000E+00  OP 
 Temperature of cryogenic components (K)                                  (tmpcry)                  4.500E+00     
 Efficiency (figure of merit) of cryogenic plant is 13% of ideal Carnot v                           2.028E-03  OP 
 Electric power for cryogenic plant (MW)                                  (crypmw)                  0.000E+00  OP 
 
 ************************************ Plant Power / Heat Transport Balance ************************************
 
 WARNING: Calculated net electric power is negative
 --------------------------------------------------
 
 Assumptions :
 
 Neutron power multiplication in blanket                                  (emult)                   1.269E+00     
 Double Null Divertor area fraction of whole toroid surface               (2*fdiv)                  2.300E-01     
 H/CD apparatus + diagnostics area fraction                               (fhcd)                    0.000E+00     
 First wall area fraction                                                 (1-2*fdiv-fhcd)           7.700E-01     
 Switch for pumping of primary coolant                                    (primary_pumping)                 2     
 Mechanical pumping power is calculated for FW and blanket
 Mechanical pumping power for FW cooling loop including heat exchanger (M (htpmw_fw)                2.470E-01  OP 
 Mechanical pumping power for blanket cooling loop including heat exchang (htpmw_blkt)              1.524E-03  OP 
 Mechanical pumping power for FW and blanket cooling loop including heat  (htpmw_fw_blkt)           2.485E-01  OP 
 Mechanical pumping power for FW (MW)                                     (htpmw_fw)                2.470E-01  OP 
 Mechanical pumping power for blanket (MW)                                (htpmw_blkt)              1.524E-03  OP 
 Mechanical pumping power for divertor (MW)                               (htpmw_div)               3.423E-01  OP 
 Mechanical pumping power for shield and vacuum vessel (MW)               (htpmw_shld)              4.753E-02  OP 
 Electrical pumping power for FW and blanket (MW)                         (htpmwe_fw_blkt)          2.616E-01  OP 
 Electrical pumping power for shield (MW)                                 (htpmwe_shld)             5.003E-02  OP 
 Electrical pumping power for divertor (MW)                               (htpmwe_div)              3.603E-01  OP 
 Total electrical pumping power for primary coolant (MW)                  (htpmw)                   6.719E-01  OP 
 Coolant pump power / non-pumping thermal power in shield                 (fpumpshld)               5.000E-03     
 Coolant pump power / non-pumping thermal power in divertor               (fpumpdiv)                5.000E-03     
 Electrical efficiency of heat transport coolant pumps                    (etahtp)                  9.500E-01     
 
 Plant thermodynamics: options :
 
 Divertor thermal power is not used, but rejected directly to the environment.
 Shield thermal power is collected at only 150 C and is used to preheat the coolant in the power cycle
 Power conversion cycle efficiency model: efficiency set according to blanket type (div power to secondary)
 Fraction of total high-grade thermal power to divertor                   (pdivfraction)                0.362  OP 
 
 Power Balance for Reactor (across vacuum vessel boundary) - Detail
 ------------------------------------------------------------------
 
                                            High-grade             Low-grade              Total
                                             thermal power (MW)     thermal power (MW)      (MW)
         First wall:
                               neutrons              2.60                0.00                2.60
             charged particle transport              1.62                0.00                1.62
                              radiation             72.20                0.00               72.20
                        coolant pumping              0.25                0.00                0.25
 
         Blanket:
                               neutrons            103.85                0.00              103.85
             charged particle transport              0.00                0.00                0.00
                              radiation              0.00                0.00                0.00
                        coolant pumping              0.00                0.00                0.00
 
         Shield:
                               neutrons              0.12                0.00                0.12
             charged particle transport              0.00                0.00                0.00
                              radiation              0.00                0.00                0.00
                        coolant pumping              0.05                0.00                0.05
 
         Divertor:
                               neutrons              0.00               29.81               29.81
             charged particle transport              0.00               17.09               17.09
                              radiation              0.00               21.57               21.57
                        coolant pumping              0.00                0.34                0.34
 
         TART centrepost:
                               neutrons              0.00                6.37                6.37
             charged particle transport              0.00                0.00                0.00
                              radiation              0.00                0.00                0.00
                        coolant pumping              0.00                0.53                0.53
 
         TF coil:
                               neutrons              0.00                6.37                6.37
             charged particle transport              0.00                0.00                0.00
                              radiation              0.00                0.00                0.00
                        coolant pumping              0.00                0.00                0.00
 
         Losses to H/CD apparatus + diagnostics:
                               neutrons              0.00                0.00                0.00
             charged particle transport              0.00                0.00                0.00
                              radiation              0.00                0.00                0.00
                        coolant pumping              0.00                0.00                0.00
 
         ----------------------------------------------------------------------------------------
                                 Totals            180.69               82.07              262.76
 
 Total power leaving reactor (across vacuum vessel boundary) (MW)                                     269.132  OP 
 
 Other secondary thermal power constituents :
 
 Heat removal from cryogenic plant (MW)                                   (crypmw)                      0.000  OP 
 Heat removal from facilities (MW)                                        (fachtmw)                    23.472  OP 
 Coolant pumping efficiency losses (MW)                                   (htpsecmw)                    0.034  OP 
 Heat removal from injection power (MW)                                   (pinjht)                    186.671  OP 
 Heat removal from tritium plant (MW)                                     (trithtmw)                   15.000  OP 
 Heat removal from vacuum pumps (MW)                                      (vachtmw)                     0.500  OP 
 TF coil resistive power (MW)                                             (tfcmw)                     250.267  OP 
 
 Total low-grade thermal power (MW)                                       (psechtmw)                  579.555  OP 
 Total High-grade thermal power (MW)                                      (pthermmw)                  190.078  OP 
 
 Number of primary heat exchangers                                        (nphx)                            1  OP 
 
 
 Power Balance across separatrix :
 -------------------------------
 Only energy deposited in the plasma is included here.
 Total power loss is scaling power plus core radiation only (iradloss = 1)
 Transport power from scaling law (MW)                                    (pscalingmw)                 74.496  OP 
 Radiation power from inside "coreradius" (MW)                            (pcoreradmw.)                36.355  OP 
 Total (MW)                                                                                           110.851  OP 
 
 Alpha power deposited in plasma (MW)                                     (falpha*palpmw)              30.752  OP 
 Power from charged products of DD and/or D-He3 fusion (MW)               (pchargemw.)                  0.098  OP 
 Ohmic heating (MW)                                                       (pohmmw.)                     0.000  OP 
 Injected power deposited in plasma (MW)                                  (pinjmw)                     80.002  OP 
 Total (MW)                                                                                           110.852  OP 
 
 Power Balance for Reactor - Summary :
 -------------------------------------
 Fusion power (MW)                                                        (powfmw.)                   162.001  OP 
 Power from energy multiplication in blanket and shield (MW)              (emultmw)                    22.592  OP 
 Injected power (MW)                                                      (pinjmw.)                    80.002  OP 
 Ohmic power (MW)                                                         (pohmmw.)                     0.000  OP 
 Power deposited in primary coolant by pump (MW)                          (htpmw_mech)                  0.638  OP 
 Total (MW)                                                                                           265.233  OP 
 
 Heat extracted from first wall and blanket (MW)                          (pthermfw_blkt)             180.525  OP 
 Heat extracted from shield  (MW)                                         (pthermshld)                  9.553  OP 
 Heat extracted from divertor (MW)                                        (pthermdiv)                  68.802  OP 
 Nuclear and photon power lost to H/CD system (MW)                        (psechcd)                     0.000  OP 
 Nuclear power lost to TF (MW)                                            (ptfnuc)                      6.369  OP 
 Total (MW)                                                                                           265.249  OP 
 
 Electrical Power Balance :
 --------------------------
 Net electric power output(MW)                                            (pnetelmw.)                -506.902  OP 
 Required Net electric power output(MW)                                   (pnetelin)                 1000.000     
 Electric power for heating and current drive (MW)                        (pinjwp)                    266.673  OP 
 Electric power for primary coolant pumps (MW)                            (htpmw)                       0.672  OP 
 Electric power for vacuum pumps (MW)                                     (vachtmw)                     0.500     
 Electric power for tritium plant (MW)                                    (trithtmw)                   15.000     
 Electric power for cryoplant (MW)                                        (crypmw)                      0.000  OP 
 Electric power for TF coils (MW)                                         (tfacpd)                    278.075  OP 
 Electric power for PF coils (MW)                                         (pfwpmw)                      0.099  OP 
 All other internal electric power requirements (MW)                      (fachtmw)                    23.472  OP 
 Total (MW)                                                               (tot_plant_power)            77.589  OP 
 Total (MW)                                                                                            77.589  OP 
 
 Gross electrical output* (MW)                                            (pgrossmw)                   78.122  OP 
 (*Power for pumps in secondary circuit already subtracted)
 
 Power balance for power plant :
 -------------------------------
 Fusion power (MW)                                                        (powfmw.)                   162.001  OP 
 Power from energy multiplication in blanket and shield (MW)              (emultmw)                    22.592  OP 
 Total (MW)                                                                                           184.593  OP 
 
 Net electrical output (MW)	                                              (pnetelmw)                 -506.902  OP 
 Heat rejected by main power conversion circuit (MW)                      (rejected_main)             111.956  OP 
 Heat rejected by other cooling circuits (MW)                             (psechtmw)                  579.555  OP 
 Total (MW)                                                                                           184.609  OP 
 
 
 Plant efficiency measures :
 
 Net electric power / total nuclear power (%)                             (pnetelmw/(powfmw+em       -274.606  OP 
 Net electric power / total fusion power (%)                              (pnetelmw/powfmw)          -312.901  OP 
 Gross electric power* / high grade heat (%)                              (etath)                      41.100     
 (*Power for pumps in secondary circuit already subtracted)
 Recirculating power fraction                                             (cirpowfr)                    7.489  OP 
 
 Time-dependent power usage
 
         Pulse timings [s]:
 
                                          tramp      tohs     theat     tburn     tqnch    tdwell
                                          -----      ----     -----     -----     -----    ------
                               Duration   18.76     18.76     10.00   1000.00     18.76    100.00
                                 ------   -----      ----     -----     -----     -----    ------
 
         Continous power usage [MWe]:
 
                                 System   tramp      tohs     theat     tburn     tqnch    tdwell
                                 ------   -----      ----     -----     -----     -----    ------
                        Primary cooling    0.67      0.67      0.67      0.67      0.67      0.67
                              Cyroplant    0.00      0.00      0.00      0.00      0.00      0.00
                                 Vacuum    0.50      0.50      0.50      0.50      0.50      0.50
                                Tritium   15.00     15.00     15.00     15.00     15.00     15.00
                                     TF  278.07    278.07    278.07    278.07    278.07    278.07
                             Facilities   23.47     23.47     23.47     23.47     23.47     23.47
                                 ------   -----      ----     -----     -----     -----    ------
                                  Total  317.72    317.72    317.72    317.72    317.72    317.72
                                 ------   -----      ----     -----     -----     -----    ------
 
         Intermittent power usage [MWe]:
 
                                 System   tramp      tohs     theat     tburn     tqnch    tdwell
                                 ------   -----      ----     -----     -----     -----    ------
                                 H & CD    0.00    400.00    400.00    266.67    400.00      0.00
                                     PF    0.00     23.82      0.00      0.00    -23.82      0.00
                                 ------   -----      ----     -----     -----     -----    ------
                                  Total    0.00    423.82    400.00    266.67    376.18      0.00
                                 ------   -----      ----     -----     -----     -----    ------
 
         Power production [MWe]:
 
                                          tramp      tohs     theat     tburn     tqnch    tdwell       avg
                                          -----      ----     -----     -----     -----    ------       ---
                            Gross power    0.00      0.00      0.00     78.12      0.00      0.00
                              Net power -317.72   -741.54   -717.72   -506.27   -693.90   -317.72   -495.68
                                 ------   -----      ----     -----     -----     -----    ------
 
 
 *************************** Water usage during plant operation (secondary cooling) ***************************
 
 Estimated amount of water used through different cooling system options:
 1. Cooling towers
 2. Water bodies (pond, lake, river): recirculating or once-through
 Volume used in cooling tower (m3/day)                                    (waterusetower)           4.760E+03  OP 
 Volume used in recirculating water system (m3/day)                       (wateruserecirc)          1.593E+03  OP 
 Volume used in once-through water system (m3/day)                        (wateruseonethru)         1.561E+05  OP 
 
 ******************************************** Errors and Warnings *********************************************
 
 (See top of file for solver errors and warnings.)
 PROCESS status flag:   Warning messages
 PROCESS error status flag                                                (error_status)                    2     
150     2   CHECK: Lower limit of volume averaged electron temperature (te) has been raised 
155     2   CHECK: dene used as iteration variable without constraint 81 (neped<ne0)        
272     2   Double-null: Upper vertical build forced to match lower                         
 62     1   RADIALB: Ripple result may be inaccurate, as the fit has been extrapolated      
143     1   RADIALB: (TF coil ripple calculation) (R+a)/rtot out of fitted range            
245     2   [sctfcoil] Invalid stress model (r_tf_inboard = 0), stress constraint switched o
 Final error identifier                                                   (error_id)                      245     
 
 ******************************************* End of PROCESS Output ********************************************
 
 
 *************************************** Copy of PROCESS Input Follows ****************************************
 
*************************************************************************
*****                                                               *****
*****        Fusion Nuclear Science Facility (FNSF)                 *****
*****            Stuart Muldrew (23/08/2019)                        *****
*****      Menard et al. (2016), Nucl. Fusion, 56, 106023           *****
*****                                                               *****
*****                                                               *****
*************************************************************************

*---------------Constraint Equations---------------*

icc = 1             *Beta (consistency equation)
icc = 2             *Global power balance (consistency equation)
icc = 5             *Density limit
icc = 7             *Beam ion density (NBI)
icc = 8             *Neutron wall load upper limit
icc = 9             *Fusion power upper limit
icc = 11            *Radial build (consistency equation)
icc = 15            *LH power threshold limit
icc = 17            *Radiation fraction upper limit
icc = 24            *Beta upper limit
icc = 30            *Injection power upper limit
icc = 43            *Average centrepost temperature (TART)
icc = 44            *Peak centrepost temperature upper limit (TART)
icc = 46            *Ip/Irod upper limit (TART)
icc = 56            *Pseparatrix / Rmajor upper limit

*---------------Iteration Variables----------------*

ixc = 4             *te
te = 5.7900         *Volume averaged electron temperature (keV)
boundl(4) = 3.0

ixc = 5             *beta
beta = 0.14470      *total plasma beta

ixc = 6             *dene
dene = 2.3125E20    *Electron density (/m3)

ixc = 7             *rnbeam
rnbeam = 0.0066126  *Hot beam density / n_e

ixc = 9             *fdene
fdene = 0.77146     *f-value for density limit (constraint equation 5)

ixc = 10            *hfact
hfact = 1.5483      *H factor on energy confinement times

ixc = 13            *tfcth
tfcth = 0.15483     *Inboard TF coil thickness (centrepost for ST) (m)
boundl(13) = 0.3

ixc = 14            *fwalld
fwalld = 0.10180    *f-value for maximum wall load

ixc = 18            *q
q = 6.1865          * Safety factor 'near' plasma edge
boundl(18) = 6.1

ixc = 20            *tcpav
tcpav = 347.13      *Average temp of TF coil inboard leg conductor (C) (resistive coils)
boundl(20) = 303.15
boundu(20) = 373.15

ixc = 23            *fcoolcp
fcoolcp = 0.12725   *Coolant fraction of TF coil inboard legs
boundl(23) = 0.05

ixc = 26            *ffuspow
ffuspow = 1.0       *f-value for maximum fusion power
boundu(26) = 1.0

ixc = 28            *fradpwr
fradpwr = 0.84588   *f-value for core radiation power limit

ixc = 36            *fbetatry
fbetatry = 0.74945  *f-value for beta limit

ixc = 72            *fipir
fipir = 0.48294     *f-value for Ip/Irod limit

ixc = 73            *scrapli
scrapli = 0.095950  *Gap between plasma and first wall inboard side (m)
boundu(73) = 0.12

ixc = 97             *fpsepr
fpsepr = 0.50247     *f-value for maximum Psep/R limit (constraint equation 56)
boundl(97) = 0.001
boundu(97) = 1.0

ixc = 103           *flhthresh
flhthresh = 1.0     *f-value for L-H power threshold

ixc = 135           *fimp(13)
fimp(13) = 0.00044  *Xenon
boundl(135) = 0.00038910

*-----------------Global Variables-----------------*

maxcal   = 400      *Maximum number of VMCON iterations
runtitle = FNSF (Menard et al. 2016)

*---------------Numerics Variables-----------------*

epsvmc   = 1.0E-7   *Error tolerance for VMCON
ioptimz  = 1        *Code operation switch (VMCON only)
minmax   = -5       *Switch for figure-of-merit (5: fusion gain Q)

*---------------Constraint Variables---------------*

fpinj    = 1.0      *f-value for injection power (constraint equation 30)
fptemp   = 0.5      *f-value for peak centrepost temperature (constraint equation 44)
powfmax  = 162.0    *Maximum fusion power (MW) (constraint equation 9) 
pseprmax = 20.0      *Maximum ratio of power crossing the separatrix to plasma major radius (Psep/R) (MW/m) (constraint equation 56)
walalw   = 10.0     *Allowable wall-load (MW/m2) (constraint equation 8) 
*Iteration variables: fbetatry fdene ffuspow fipir flhthresh fradpwr fwalld

*----------------Physics Variables-----------------*

alphaj   = 1.0      *Current profile index
alphan   = 0.25     *Density profile index
alphat   = 0.5      *Temperature profile index
aspect   = 1.75     *Aspect ratio
bt       = 3.0      *Toroidal field on axis (T)
dnbeta   = 6.0      *(Troyon-like) coefficient for beta scaling
epbetmax = 10.0     *Maximum (eps*beta_poloidal) (constraint equation 6)
ibss     = 3        *Switch for bootstrap current scaling (3: Wilson numerical scaling)
iculbl   = 0        *Switch for beta limit scaling (CE 24) (2: apply limit to thermal + neutral beam beta)
icurr    = 9        *Switch for plasma current scaling to use (9: FIESTA ST fit)
idia     = 2        *switch for diamagnetic current scaling (2: SCENE scaling)
idensl   = 7        *Switch for density limit to enforce (CE 5) (7: Greenwald limit)
igeom    = 0        *Switch for plasma geometry calculation (0: original method)
iohcl    = 0        *Switch for existence of central solenoid
iprofile = 0        *Switch for current profile consistency (0: use input values for alphaj rli dnbeta)
ips      = 1        *Switch for Pfirsch-Schlüter current scaling (1: SCENE scaling)
ishape   = 8        *Switch for plasma cross-sectional shape calculation (8: FIESTA fit)
i_single_null = 0   *Switch for divertor configuration (0: double null)
itart    = 1        *Switch for spherical tokamak (ST) models (1: use spherical tokamak models)
kappa    = 2.75     *Plasma separatrix elongation
q0       = 2.0      *Safety factor on axis
ralpne   = 0.08     *Thermal alpha density / electron density
rli      = 0.65     *Plasma normalised internal inductance
rmajor   = 1.7      *Plasma major radius (m)
ssync    = 0.7      *Synchrotron wall reflectivity factor
tratio   = 1.35     *Ion temperature / electron temperature
triang   = 0.5      *Plasma separatrix triangularity triang
*Iteration variables: beta dene hfact q rmajor rnbeam te

*---------------Pedestal Variables-----------------*

ipedestal= 1        *Switch for pedestal profiles (1: use pedestal profiles)
fgwped   = 0.6      *Fraction of Greenwald density to set as pedestal-top density (ipedestal=1)
fgwsep   = 0.1      *Fraction of Greenwald density to set as separatrix density (ipedestal=1)
rhopedn  = 0.94     *r/a of density pedestal (ipedestal=1)
rhopedt  = 0.94     *r/a of temperature pedestal (ipedestal=1)
tbeta    = 2.0      *Temperature profile index beta (ipedestal=1)
teped    = 5.5      *Electron temperature of pedestal (keV) (ipedestal=1)
tesep    = 0.1      *Electron temperature at separatrix (keV) (ipedestal=1)

*-----------------Times Variables------------------*

tburn    = 1000.0    *Burn time (s)
tdwell   = 100.0    *Time between pulses in a pulsed reactor (s)

*-----------------Build Variables------------------*
bore     = 0.0      *central solenoid inboard radius (m)
gapoh    = 0.0      *gap between central solenoid and TF coil (m)
ohcth    = 0.0      *central solenoid thickness (m)
thkcas   = 0.0      *Inboard TF coil case outer (non-plasma side) thickness (m)
blnkith  = 0.0      *Inboard blanket thickness (m)
blnkoth  = 0.7      *Outboard blanket thickness (m)
d_vv_in  = 0.0      *Inboard vacuum vessel thickness (m)
d_vv_out = 0.3      *Outboard vacuum vessel thickness (m)
d_vv_top = 0.3      *Topside vacuum vessel thickness  (m)
d_vv_bot = 0.3      *Underside vacuum vessel thickness (m)
gapds    = 0.0      *Gap between inboard vacuum vessel and thermal shield (m)
gapomin  = 0.0      *Minimum gap between outboard vacuum vessel and TF coil (m)
iprecomp = 0        *Switch for existence of central solenoid pre-compression structure (0: no pre-compression structure)
scraplo  = 0.12     *Gap between plasma and first wall outboard side (m) 
shldith  = 0.00     *Inboard shield thickness (m) 
shldoth  = 0.25     *Outboard shield thickness (m)
shldtth  = 0.2      *Upper/lower shield thickness (m)
tfootfi  = 1.0      *TF coil outboard leg / inboard leg radial thickness ratio tfootfi 
thshield = 0.0      *TF-VV thermal shield thickness (m)
vgap     = 0.5      *Vertical gap between x-point and divertor (m)
vgap2    = 0.0      *Vertical gap between vacuum vessel and TF coil (m)
vvblgap  = 0.0      *Gap between vacuum vessel and blanket (m)
*Iteration variables: scrapli tfcth

*-----------------TF Coil Variables----------------*
tinstf   = 0.0      *Centrepost insulation thickness (no inusltion in this case)
casthi   = 0.0      *inboard TF coil case outer (non-plasma side) thickness (m)
frhocp   = 1.0      *Centrepost resistivity enhancement factor 
i_tf_sup = 0        *Switch for TF coil conductor model (0: copper) 
ptempalw = 473.15   *Maximum peak centrepost temperature (C) (constraint equation 44)
rcool    = 3.0E-3   *Average radius of coolant channel (m) 
ripmax   = 1.0      *Maximum allowable toroidal field ripple amplitude at plasma edge (%)
n_tf     = 12       *Number of TF coil  
vcool    = 5.0      *Max centrepost coolant flow speed at midplane (m/s)
vftf     = 0.2      *Coolant fraction of TFC 'cable' (i_tf_sup=1) or of TFC leg (i_tf_sup=0)
i_tf_plane_stress = 0 
*Iteration variables: cdtfleg fcoolcp oacdcp tcpav

*-------------Current Drive Variables--------------*

beamwd   = 0.31     *Width of neutral beam duct where it passes between the TF coils (m)
bscfmax  = 0.88     *Maximum fraction of plasma current from bootstrap
enbeam   = 500.0    *Neutral beam energy (keV) 
etanbi   = 0.3      *Neutral beam wall plug to injector efficiency 
feffcd   = 1.0      *Current drive efficiency fudge factor
iefrf    = 8        *Switch for current drive efficiency model (8: new Culham Neutral Beam model) 
nbshield = 0.1      *Neutral beam duct shielding thickness (m)
pinjalw  = 80.0     *Maximum allowable value for injected power (MW) (constraint equation 30)
tbeamin  = 2.3      *Permitted neutral beam e-decay lengths to plasma centre

*-----------------PF Coil Variables----------------*

coheof   = 1.4E7    *Central solenoid overall current density at end of flat-top (A/m2)
cptdin   = 4.2E4,4.2E4,4.2E4,4.2E4,4.2E4,4.2E4,4.2E4,4.2E4,4.2E4,4.2E4 *Peak current per turn input for PF coil i (A)
ipfloc   = 2,3    *Switch for locating scheme of PF coil group i
ipfres   = 1        *Switch for PF coil type (1: resistive PF coils) 
ncls     = 2,2    *Number of PF coils in group j
ngrp     = 2        *Number of groups of PF coils
routr    = 0.5      *Radial distance (m) from outboard TF coil leg to centre of ipfloc=3 PF coils
zref     = 0.8      *PF coil vertical positioning adjuster

*------------------FWBS Variables------------------*

blkttype = 3        *Switch for blanket type (3 HCPB; efficiency taken from WP12-DAS08-T01 EFDA_D_2LLNBX)
emult    = 1.44     *Energy multiplication in blanket and shield
fblbe    = 0.52     *Beryllium fraction of blanket by volume (if (iblanket=2 (KIT HCPB)) Be fraction of breeding zone)
fblli2o  = 0.13     *Lithium oxide fraction of blanket by volume
fblss    = 0.25     *KIT blanket model: steel fraction of breeding zone
fblvd    = 0.0      *Vanadium fraction of blanket by volume 
fhole    = 0.0      *Area fraction taken up by other holes (not used)
fwbsshape= 1        *First wall blanket shield and vacuum vessel shape (1 D-shaped (cylinder inboard + ellipse outboard))
iblanket = 1        *Switch for blanket model (2: CCFE HCPB model)

*-----------------Cost Variables-------------------*

abktflnc = 20.0     *Allowable first wall/blanket neutron fluence (MW-yr/m2)
adivflnc = 25.0     *Allowable divertor heat fluence (MW-yr/m2)
cost_model = 0      *Switch for cost model (0: use $ 1990 PROCESS model)
cpstflnc = 20.0     *Allowable ST centrepost neutron fluence (MW-yr/m2)
dintrt   = 0.02     *Diff between borrowing and saving interest rates
fcap0    = 1.1845   *Average cost of money for construction of plant assuming design/construction time of six years
fcap0cp  = 1.08     *Average cost of money for replaceable components assuming lead time for these of two years
fcontng  = 0.15     *Project contingency factor
fcr0     = 0.089    *Fixed charge rate during construction
fkind    = 1.0      *Multiplier for Nth of a kind costs
iavail   = 0        *Switch for plant availability model (0: use input value for cfactr)
ifueltyp = 1        *Switch (1: treat blanket divertor first wall and fraction fcdfuel of CD equipment as fuel cost)
lsa      = 2        *Level of safety assurance switch (2: in-between)
output_costs = 0    *Switch for costs output (0: do not write cost-related outputs to file)
discount_rate = 0.08     *Effective cost of money in constant dollars 
ucblvd   = 280.0    *Unit cost for blanket vanadium ($/kg)
ucdiv    = 5.0E5    *Cost of divertor blade ($) 
ucme     = 3.0E8    *Unit cost of maintenance equipment ($/W**0.3) 

*---------------Heat Transport Variables-----------*

etath    = 0.415    *Thermal to electric conversion efficiency
ipowerflow = 0      *Switch for power flow model (0: pre-2014 version)

*------------Impurity Radiation Variables----------*

coreradius = 0.75 * Normalised radius defining the 'core' region
coreradiationfraction = 0.6 * fraction of radiation from core region lost

fimp(1) = 1.0        *Hydrogen (fraction calculated by code)
fimp(2) = 0.1        *Helium (fraction calculated by code)
fimp(3) = 0.0        *Beryllium
fimp(4) = 0.0        *Carbon
fimp(5) = 0.0        *Nitrogen
fimp(6) = 0.0        *Oxygen
fimp(7) = 0.0        *Neon
fimp(8) = 0.0        *Silicon
fimp(9) = 0.0        *Argon
fimp(10) = 0.0       *Iron
fimp(11) = 0.0       *Nickel
fimp(12) = 0.0       *Krypton
fimp(14) = 5e-05     *Tungsten

*Iteration variable: fimp(13)
<|MERGE_RESOLUTION|>--- conflicted
+++ resolved
@@ -14,16 +14,6 @@
  
    Program :
    Version : 2.1.2   Release Date :: 2021-07-01
-<<<<<<< HEAD
-   Tag No. : v2.1-378-g8e646ccf
-    Branch : 1345-elongation-scaleable-with-aspect-ratio
-   Git log : COMMIT_MSG
- Date/time : 30 Sep 2021 12:02:04 +01:00(hh:mm) UTC
-      User : rhicha
-  Computer : l0500
- Directory : /tmp/pytest-of-rhicha/pytest-130/test_solver0
-     Input : /tmp/pytest-of-rhicha/pytest-130/test_scenario_FNSF_0/IN.DAT
-=======
    Tag No. : v2.1-538-g66f889bd
     Branch : 1397-remove-f90wrap-from-build-process-tim2
    Git log : COMMIT_MSG
@@ -32,7 +22,6 @@
   Computer : c510c7d65104
  Directory : /root/process
      Input : /tmp/pytest-of-root/pytest-10/test_scenario_FNSF_0/IN.DAT
->>>>>>> b5ab7988
  Run title : FNSF (Menard et al. 2016)
   Run type : Reactor concept design: Tight aspect ratio tokamak model, (c) CCFE
  
@@ -69,13 +58,8 @@
  Number of constraints (total)                                            (neqns+nineqns)                  15     
  Optimisation switch                                                      (ioptimz)                         1     
  Figure of merit switch                                                   (minmax)                         -5     
-<<<<<<< HEAD
- Square root of the sum of squares of the constraint residuals            (sqsumsq)                 3.516E-08  OP 
- VMCON convergence parameter                                              (convergence_parameter)   1.282E-08  OP 
-=======
  Square root of the sum of squares of the constraint residuals            (sqsumsq)                 3.583E-08  OP 
  VMCON convergence parameter                                              (convergence_parameter)   0.000E+00  OP 
->>>>>>> b5ab7988
  Number of VMCON iterations                                               (nviter)                         25  OP 
  
 PROCESS has successfully optimised the iteration variables to maximise the figure of merit           FUSION GAIN.
