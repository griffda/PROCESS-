--- conflicted
+++ resolved
@@ -14,16 +14,6 @@
  
    Program :
    Version : 2.3.0   Release Date :: 2022-01-20
-<<<<<<< HEAD
-   Tag No. : v2.1-1386-g2155ecdc code contains untracked changes
-    Branch : 1456-convert-pfcoil-f90-to-python
-   Git log : Regression\ reference\ changes\ to\ kallenbach\ and\ hts
- Date/time :  6 Apr 2022 14:02:19 +01:00(hh:mm) UTC
-      User : jon
-  Computer : jon-Precision-3560
- Directory : /home/jon/code/process
-     Input : /tmp/pytest-of-jon/pytest-76/popen-gw2/test_scenario_FNSF_0/IN.DAT
-=======
    Tag No. : v2.1-1592-g962112e9
     Branch : divertor-costs-into-cost-model-2-more-stable
    Git log : Removed\ costs_step.f90\ as\ superceded\ by\ python\ ver
@@ -32,7 +22,6 @@
   Computer : L1088
  Directory : /tmp/pytest-of-jg6173/pytest-70/test_solver0
      Input : /tmp/pytest-of-jg6173/pytest-70/test_scenario_FNSF_0/IN.DAT
->>>>>>> c2e851f9
  Run title : FNSF (Menard et al. 2016)
   Run type : Reactor concept design: Tight aspect ratio tokamak model, (c) CCFE
  
