--- conflicted
+++ resolved
@@ -14,16 +14,6 @@
  
    Program :
    Version : 2.1.2   Release Date :: 2021-07-01
-<<<<<<< HEAD
-   Tag No. : v2.1-378-g294e3fc3 code contains untracked changes
-    Branch : 1304-update-hcd-costs-in-cost-model-2
-   Git log : COMMIT_MSG
- Date/time : 20 Sep 2021 11:05:07 +01:00(hh:mm) UTC
-      User : rhicha
-  Computer : l0500
- Directory : /tmp/pytest-of-rhicha/pytest-128/test_solver0
-     Input : /tmp/pytest-of-rhicha/pytest-128/test_scenario_FNSF_0/IN.DAT
-=======
    Tag No. : v2.1-661-g3493036b
     Branch : 1350-higher-current-density-material-in-tf-coil
    Git log : COMMIT_MSG
@@ -32,7 +22,6 @@
   Computer : l0500
  Directory : /tmp/pytest-of-rhicha/pytest-171/test_solver0
      Input : /tmp/pytest-of-rhicha/pytest-171/test_scenario_FNSF_0/IN.DAT
->>>>>>> 845981f6
  Run title : FNSF (Menard et al. 2016)
   Run type : Reactor concept design: Tight aspect ratio tokamak model, (c) CCFE
  
