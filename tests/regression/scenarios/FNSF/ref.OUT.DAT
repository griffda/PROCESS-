--- conflicted
+++ resolved
@@ -13,26 +13,15 @@
  **************************************************************************************************************
  
    Program :
-   Version : 2.2.0   Release Date :: 2021-10-26
-<<<<<<< HEAD
-   Tag No. : v2.1-1146-gb851821f code contains untracked changes
+   Version : 2.3.0   Release Date :: 2022-01-20
+   Tag No. : v2.1-1176-g8889788a code contains untracked changes
     Branch : 1205-tf-cond-stiffness
-   Git log : Changed\ the\ name\ of\ the\ eyngseries\ functions\ to\ be
- Date/time : 18 Jan 2022 13:13:47 -05:00(hh:mm) UTC
+   Git log : Changed\ the\ name\ of\ the\ TF\ coil\ conductor\ behavior
+ Date/time :  7 Feb 2022 11:24:57 -05:00(hh:mm) UTC
       User : cswan
   Computer : cswan-2017-desktop
- Directory : /tmp/pytest-of-cswan/pytest-4/test_solver0
-     Input : /tmp/pytest-of-cswan/pytest-4/test_scenario_FNSF_0/IN.DAT
-=======
-   Tag No. : v2.1-1116-g4cf3024e
-    Branch : 1358-sc-tf-coil-external-case-mass-redux
-   Git log : Merge\ branch\ |develop|\ into\ 1358-sc-tf-coil-extern
- Date/time : 14 Jan 2022 13:43:41 +00:00(hh:mm) UTC
-      User : rhicha
-  Computer : l0500
- Directory : /tmp/pytest-of-rhicha/pytest-273/test_solver0
-     Input : /tmp/pytest-of-rhicha/pytest-273/test_scenario_FNSF_0/IN.DAT
->>>>>>> 8e3f6a88
+ Directory : /tmp/pytest-of-cswan/pytest-18/test_solver0
+     Input : /tmp/pytest-of-cswan/pytest-18/test_scenario_FNSF_0/IN.DAT
  Run title : FNSF (Menard et al. 2016)
   Run type : Reactor concept design: Tight aspect ratio tokamak model, (c) CCFE
  
