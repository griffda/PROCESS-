 *************************************************************************   
 *****                                                               *****   
 *****        Fusion Nuclear Science Facility (FNSF)                 *****   
 *****            Stuart Muldrew (23/08/2019)                        *****   
 *****      Menard et al. (2016), Nucl. Fusion, 56, 106023           *****   
 *****                                                               *****   
 *****                                                               *****   
 *************************************************************************   
 
 **************************************************************************************************************
 ************************************************** PROCESS ***************************************************
 ************************************** Power Reactor Optimisation Code ***************************************
 **************************************************************************************************************
 
   Program :
   Version : 2.2.0   Release Date :: 2021-10-26
<<<<<<< HEAD
   Tag No. : v2.1-1102-g7770f3b3 code contains untracked changes
    Branch : 1205-tf-cond-stiffness
   Git log : removed\ diagnostic\ outputs
 Date/time : 12 Jan 2022 13:25:45 -05:00(hh:mm) UTC
      User : cswan
  Computer : cswan-2017-desktop
 Directory : /tmp/pytest-of-cswan/pytest-45/test_solver0
     Input : /tmp/pytest-of-cswan/pytest-45/test_scenario_FNSF_0/IN.DAT
=======
   Tag No. : v2.1-1079-g2393fac5 code contains untracked changes
    Branch : 1432-plot-plot-fails-for-i_tf_sc_mat-9
   Git log : Merge\ branch\ |1509-outer-tf-case|\ into\ |develop|
 Date/time : 10 Jan 2022 17:08:40 +00:00(hh:mm) UTC
      User : rhicha
  Computer : l0500
 Directory : /tmp/pytest-of-rhicha/pytest-270/test_solver0
     Input : /tmp/pytest-of-rhicha/pytest-270/test_scenario_FNSF_0/IN.DAT
>>>>>>> 3208a416
 Run title : FNSF (Menard et al. 2016)
  Run type : Reactor concept design: Tight aspect ratio tokamak model, (c) CCFE
 
 **************************************************************************************************************
 
   Equality constraints : 15
 Inequality constraints : 00
      Total constraints : 15
    Iteration variables : 19
         Max iterations : 400
       Figure of merit  : -05  -- maximise fusion gain.
  Convergence parameter : 1.00E-07
 
 **************************************************************************************************************
 
 (Please include this header in any models, presentations and papers based on these results)
 
 **************************************************************************************************************
 
 Quantities listed in standard row format are labelled as follows in columns 112-114:
 ITV : Active iteration variable (in any output blocks)
 OP  : Calculated output quantity
 Unlabelled quantities in standard row format are generally inputs
 Note that calculated quantities may be trivially rescaled from inputs, or equal to bounds which are input.
 
 
 ************************************************** Numerics **************************************************
 
 PROCESS has performed a VMCON (optimisation) run.
 and found a feasible set of parameters.
 
 VMCON error flag                                                         (ifail)                           1     
 Number of iteration variables                                            (nvar)                           19     
 Number of constraints (total)                                            (neqns+nineqns)                  15     
 Optimisation switch                                                      (ioptimz)                         1     
 Figure of merit switch                                                   (minmax)                         -5     
 Square root of the sum of squares of the constraint residuals            (sqsumsq)                 3.516E-08  OP 
 VMCON convergence parameter                                              (convergence_parameter)   1.282E-08  OP 
 Number of VMCON iterations                                               (nviter)                         25  OP 
 
PROCESS has successfully optimised the iteration variables to maximise the figure of merit           FUSION GAIN.
 
 Certain operating limits have been reached,
 as shown by the following iteration variables that are
 at or near to the edge of their prescribed range :
 
                   ffuspow       =  1.0000E+00 is at or above its upper bound:  1.0000E+00
                   scrapli       =  1.2000E-01 is at or above its upper bound:  1.2000E-01
                   flhthresh     =  1.0000E+00 is at or below its lower bound:  1.0000E+00
                   fimp(13)      =  3.8910E-04 is at or below its lower bound:  3.8910E-04
 
 The solution vector is comprised as follows :
 
                                          final       final /
    i                                     value       initial
 
    1                  te               5.7900E+00     1.0000
    2                  beta             1.4470E-01     1.0000
    3                  dene             2.3125E+20     1.0000
    4                  rnbeam           6.6126E-03     1.0000
    5                  fdene            7.7146E-01     1.0000
    6                  hfact            1.5483E+00     1.0000
    7                  tfcth            5.4057E-01     3.4914
    8                  fwalld           1.0180E-01     1.0000
    9                  q                6.1865E+00     1.0000
   10                  tcpav            3.4659E+02     0.9985
   11                  fcoolcp          1.4332E-01     1.1263
   12                  ffuspow          1.0000E+00     1.0000
   13                  fradpwr          8.4588E-01     1.0000
   14                  fbetatry         7.4945E-01     1.0000
   15                  fipir            4.8294E-01     1.0000
   16                  scrapli          1.2000E-01     1.2507
   17                  fpsepr           5.0247E-01     1.0000
   18                  flhthresh        1.0000E+00     1.0000
   19                  fimp(13)         3.8910E-04     0.8843
 
 The following equality constraint residues should be close to zero :
 
                                               physical                 constraint                 normalised
                                              constraint                 residue                    residue
 
    1  Beta consistency                      =  1.4470E-01             -3.2618E-07                 2.2541E-06
    2  Global power balance consistency      =  1.5068E+00 MW/m3        8.0468E-06 MW/m3          -5.3404E-06
    3  Density upper limit                   <  2.4404E+20 /m3          1.2177E+08 /m3             4.9893E-13
    4  Beam ion density consistency          =  1.5292E+18 /m3         -3.4171E+13 /m3             2.2346E-05
    5  Neutron wall load upper limit         <  1.0180E+00 MW/m2       -4.0227E-06 MW/m2          -3.9515E-06
    6  Fusion power upper limit              <  1.6200E+02 MW           6.3981E-04 MW             -3.9494E-06
    7  Radial build consistency              =  1.7000E+00 m            0.0000E+00 m              -0.0000E+00
    8  L-H power threshold limit             <  1.7084E+01 MW          -1.9097E-03 MW              1.1177E-04
    9  Radiation fraction upper limit        <  1.5068E+00 MW/m3       -2.1957E-05 MW/m3           1.7227E-05
   10  Beta upper limit                      <  1.9308E-01              2.4461E-13                 1.2670E-12
   11  Injection power upper limit           <  8.0000E+01 MW          -1.7881E-03 MW              2.2351E-05
   12  Average centrepost temperature        =  7.3443E+01 deg C        6.6437E-06 deg C          -9.0460E-08
   13  Peak centrepost temp. upper limit     <  2.0000E+02 deg C        1.1919E-05 deg C          -1.1919E-07
   14  Ip/Irod upper limit                   <  7.6151E-01              1.6332E-16                -4.4409E-16
   15  Psep / R upper limit                  <  1.9998E+01 MW/m         1.1234E-03 MW/m           -1.1178E-04
 
 ******************************************** Final Feasible Point ********************************************
 
 
 ********************************************* Plant Availability *********************************************
 
 Allowable blanket neutron fluence (MW-yr/m2)                             (abktflnc)                2.000E+01     
 Allowable divertor heat fluence (MW-yr/m2)                               (adivflnc)                2.500E+01     
 First wall / blanket lifetime (years)                                    (bktlife)                 2.619E+01  OP 
 Divertor lifetime (years)                                                (divlife)                 3.000E+01  OP 
 Centrepost lifetime (years)                                              (cplife)                  2.619E+01  OP 
 Heating/CD system lifetime (years)                                       (cdrlife)                 2.619E+01  OP 
 Total plant lifetime (years)                                             (tlife)                   3.000E+01     
 Total plant availability fraction                                        (cfactr)                  7.500E-01     
 
 *************************************************** Plasma ***************************************************
 
 Plasma configuration = double null divertor
 Tokamak aspect ratio = Spherical, itart = 1                              (itart)                       1.000     
 
 Plasma Geometry :
 
 Major radius (m)                                                         (rmajor)                      1.700     
 Minor radius (m)                                                         (rminor)                      0.971  OP 
 Aspect ratio                                                             (aspect)                      1.750     
 Elongation, X-point (input value used)                                   (kappa)                       2.750  IP 
 Elongation, 95% surface (calculated from kappa)                          (kappa95)                     2.597  OP 
 Elongation, area ratio calc.                                             (kappaa)                      2.438  OP 
 Triangularity, X-point (input value used)                                (triang)                      0.500  IP 
 Triangularity, 95% surface (calculated from triang)                      (triang95)                    0.327  OP 
 Plasma poloidal perimeter (m)                                            (pperim)                     11.806  OP 
 Plasma cross-sectional area (m2)                                         (xarea)                       7.229  OP 
 Plasma surface area (m2)                                                 (sarea)                   1.171E+02  OP 
 Plasma volume (m3)                                                       (vol)                     7.357E+01  OP 
 
 Current and Field :
 
 Consistency between q0,q,alphaj,rli,dnbeta is not enforced
 
 Plasma current scaling law used                                          (icurr)                           9     
 Plasma current (MA)                                                      (plascur/1D6)                 9.378  OP 
 Current density profile factor                                           (alphaj)                      1.000     
 Plasma internal inductance, li                                           (rli)                         0.650  OP 
 Vertical field at plasma (T)                                             (bvert)                      -1.609  OP 
 Vacuum toroidal field at R (T)                                           (bt)                          3.000     
 Average poloidal field (T)                                               (bp)                          0.998  OP 
 Total field (sqrt(bp^2 + bt^2)) (T)                                      (btot)                        3.162  OP 
 Safety factor on axis                                                    (q0)                          2.000     
 Safety factor at 95% flux surface                                        (q95)                         6.187  ITV
 Cylindrical safety factor (qcyl)                                         (qstar)                       3.953  OP 
 
 Beta Information :
 
 Total plasma beta                                                        (beta)                    1.447E-01  ITV
 Total poloidal beta                                                      (betap)                   1.452E+00  OP 
 Total toroidal beta                                                                                1.607E-01  OP 
 Fast alpha beta                                                          (betaft)                  6.422E-03  OP 
 Beam ion beta                                                            (betanb)                  1.346E-02  OP 
 (Fast alpha + beam beta)/(thermal beta)                                  (gammaft)                 1.593E-01  OP 
 Thermal beta                                                                                       1.248E-01  OP 
 Thermal poloidal beta                                                                              1.252E+00  OP 
 Thermal toroidal beta (= beta-exp)                                                                 1.386E-01  OP 
 2nd stability beta : beta_p / (R/a)                                      (eps*betap)                   0.830  OP 
 2nd stability beta upper limit                                           (epbetmax)                   10.000     
 Beta g coefficient                                                       (dnbeta)                      6.000     
 Normalised thermal beta                                                                                3.879  OP 
 Normalised total beta                                                                                  4.497  OP 
 Normalised toroidal beta                                                 (normalised_toroidal          4.995  OP 
 Limit on total beta                                                      (betalim)                     0.193  OP 
 Plasma thermal energy (J)                                                                          5.479E+07  OP 
 Total plasma internal energy (J)                                         (total_plasma_internal_en 6.351E+07  OP 
 
 Temperature and Density (volume averaged) :
 
 Electron temperature (keV)                                               (te)                          5.790  ITV
 Electron temperature on axis (keV)                                       (te0)                         6.531  OP 
 Ion temperature (keV)                                                    (ti)                          7.817     
 Ion temperature on axis (keV)                                            (ti0)                         8.817  OP 
 Electron temp., density weighted (keV)                                   (ten)                         6.045  OP 
 Electron density (/m3)                                                   (dene)                    2.313E+20  ITV
 Electron density on axis (/m3)                                           (ne0)                     2.616E+20  OP 
 Line-averaged electron density (/m3)                                     (dnla)                    2.440E+20  OP 
 Line-averaged electron density / Greenwald density                       (dnla_gw)                 7.715E-01  OP 
 Ion density (/m3)                                                        (dnitot)                  2.084E+20  OP 
 Fuel density (/m3)                                                       (deni)                    1.882E+20  OP 
 Total impurity density with Z > 2 (no He) (/m3)                          (dnz)                     1.015E+17  OP 
 Helium ion density (thermalised ions only) (/m3)                         (dnalp)                   1.850E+19  OP 
 Proton density (/m3)                                                     (dnprot)                  4.041E+16  OP 
 Hot beam density (/m3)                                                   (dnbeam)                  1.529E+18  OP 
 Density limit from scaling (/m3)                                         (dnelimt)                 3.163E+20  OP 
 Density limit (enforced) (/m3)                                           (boundu(9)*dnelimt)       3.163E+20  OP 
 Helium ion density (thermalised ions only) / electron density            (ralpne)                  8.000E-02     
 
 Impurities
 
 Plasma ion densities / electron density:
 H_ concentration                                                         (fimp(01)                 8.207E-01  OP 
 He concentration                                                         (fimp(02)                 8.000E-02     
 Be concentration                                                         (fimp(03)                 0.000E+00     
 C_ concentration                                                         (fimp(04)                 0.000E+00     
 N_ concentration                                                         (fimp(05)                 0.000E+00     
 O_ concentration                                                         (fimp(06)                 0.000E+00     
 Ne concentration                                                         (fimp(07)                 0.000E+00     
 Si concentration                                                         (fimp(08)                 0.000E+00     
 Ar concentration                                                         (fimp(09)                 0.000E+00     
 Fe concentration                                                         (fimp(10)                 0.000E+00     
 Ni concentration                                                         (fimp(11)                 0.000E+00     
 Kr concentration                                                         (fimp(12)                 0.000E+00     
 Xe concentration                                                         (fimp(13)                 3.891E-04  ITV
 W_ concentration                                                         (fimp(14)                 5.000E-05     
 Average mass of all ions (amu)                                           (aion)                    2.695E+00  OP 
 
 Effective charge                                                         (zeff)                        1.987  OP 
 Density profile factor                                                   (alphan)                      0.250     
 Plasma profile model                                                     (ipedestal)                       1     
 Pedestal profiles are used.
 Density pedestal r/a location                                            (rhopedn)                     0.940     
 Electron density pedestal height (/m3)                                   (neped)                   1.898E+20  OP 
 Electron density at pedestal / nGW                                       (fgwped_out)              6.000E-01     
 Temperature pedestal r/a location                                        (rhopedt)                     0.940     
 Pedestal scaling switch                                                  (ieped)                           0     
 Electron temp. pedestal height (keV)                                     (teped)                       5.500     
 Electron temp. at separatrix (keV)                                       (tesep)                       0.100     
 Electron density at separatrix (/m3)                                     (nesep)                   3.163E+19     
 Electron density at separatrix / nGW                                     (fgwsep_out)              1.000E-01     
 Temperature profile index                                                (alphat)                      0.500     
 Temperature profile index beta                                           (tbeta)                       2.000     
 
 Density Limit using different models :
 
 Old ASDEX model                                                          (dlimit(1))               2.400E+20  OP 
 Borrass ITER model I                                                     (dlimit(2))               3.975E+20  OP 
 Borrass ITER model II                                                    (dlimit(3))               1.388E+20  OP 
 JET edge radiation model                                                 (dlimit(4))               3.736E+21  OP 
 JET simplified model                                                     (dlimit(5))               1.264E+21  OP 
 Hugill-Murakami Mq model                                                 (dlimit(6))               1.339E+20  OP 
 Greenwald model                                                          (dlimit(7))               3.163E+20  OP 
 
 Fuel Constituents :
 
 Deuterium fuel fraction                                                  (fdeut)                       0.500     
 Tritium fuel fraction                                                    (ftrit)                       0.500     
 
 Fusion Power :
 
 Total fusion power (MW)                                                  (powfmw)                  1.620E+02  OP 
  =    D-T fusion power (MW)                                              (pdt)                     1.619E+02  OP 
   +   D-D fusion power (MW)                                              (pdd)                     1.489E-01  OP 
   + D-He3 fusion power (MW)                                              (pdhe3)                   0.000E+00  OP 
 Alpha power: total (MW)                                                  (palpmw)                  3.237E+01  OP 
 Alpha power: beam-plasma (MW)                                            (palpnb)                  5.754E+00  OP 
 Neutron power (MW)                                                       (pneutmw)                 1.295E+02  OP 
 Charged particle power (excluding alphas) (MW)                           (pchargemw)               9.795E-02  OP 
 Total power deposited in plasma (MW)                                     (tot_power_plasma)        1.109E+02  OP 
 
 Radiation Power (excluding SOL):
 
 Bremsstrahlung radiation power (MW)                                      (pbrempv*vol)             1.085E+01  OP 
 Line radiation power (MW)                                                (plinepv*vol)             8.288E+01  OP 
 Synchrotron radiation power (MW)                                         (psyncpv*vol)             3.493E-02  OP 
 Synchrotron wall reflectivity factor                                     (ssync)                       0.700     
 Normalised minor radius defining 'core'                                  (coreradius)              7.500E-01     
 Fraction of core radiation subtracted from P_L                           (coreradiationfraction)   6.000E-01     
 Total core radiation power (MW)                                          (pcoreradmw)              3.635E+01  OP 
 Edge radiation power (MW)                                                (pedgeradmw)              5.741E+01  OP 
 Total radiation power (MW)                                               (pradmw)                  9.377E+01  OP 
 Core radiation fraction = total radiation in core / total power deposite (rad_fraction_core)       8.459E-01  OP 
 SoL radiation fraction = total radiation in SoL / total power accross se (rad_fraction_sol)        8.000E-01  IP 
 Radiation fraction = total radiation / total power deposited in plasma   (rad_fraction)            9.692E-01  OP 
 Nominal mean radiation load on inside surface of reactor (MW/m2)         (photon_wall)             7.369E-01  OP 
 Peaking factor for radiation wall load                                   (peakfactrad)             3.330E+00  IP 
 Maximum permitted radiation wall load (MW/m^2)                           (maxradwallload)          1.000E+00  IP 
 Peak radiation wall load (MW/m^2)                                        (peakradwallload)         2.454E+00  OP 
 Nominal mean neutron load on inside surface of reactor (MW/m2)           (wallmw)                  1.018E+00  OP 
 
 Power incident on the divertor targets (MW)                              (ptarmw)                  3.417E+00  OP 
 Fraction of power to the lower divertor                                  (ftar)                    1.000E+00  IP 
 Outboard side heat flux decay length (m)                                 (lambdaio)                1.570E-03  OP 
 Midplane seperation of the two magnetic closed flux surfaces (m)         (drsep)                   -Infinity  OP 
 Fraction of power on the inner targets                                   (fio)                     4.100E-01  OP 
 Fraction of power incident on the lower inner target                     (fLI)                     4.100E-01  OP 
 Fraction of power incident on the lower outer target                     (fLO)                     5.900E-01  OP 
 Fraction of power incident on the upper inner target                     (fUI)                     0.000E+00  OP 
 Fraction of power incident on the upper outer target                     (fUO)                     0.000E+00  OP 
 Power incident on the lower inner target (MW)                            (pLImw)                   1.401E+00  OP 
 Power incident on the lower outer target (MW)                            (pLOmw)                   2.016E+00  OP 
 Power incident on the upper innner target (MW)                           (pUImw)                   0.000E+00  OP 
 Power incident on the upper outer target (MW)                            (pUOmw)                   0.000E+00  OP 
 
 Ohmic heating power (MW)                                                 (pohmmw)                  1.802E-10  OP 
 Fraction of alpha power deposited in plasma                              (falpha)                      0.950  OP 
 Fraction of alpha power to electrons                                     (falpe)                       0.806  OP 
 Fraction of alpha power to ions                                          (falpi)                       0.194  OP 
 Ion transport (MW)                                                       (ptrimw)                  4.089E+01  OP 
 Electron transport (MW)                                                  (ptremw)                  3.361E+01  OP 
 Injection power to ions (MW)                                             (pinjimw)                 2.894E+01  OP 
 Injection power to electrons (MW)                                        (pinjemw)                 5.106E+01  OP 
 Ignited plasma switch (0=not ignited, 1=ignited)                         (ignite)                          0     
 
 Power into divertor zone via charged particles (MW)                      (pdivt)                   1.709E+01  OP 
 Psep / R ratio (MW/m)                                                    (pdivmax/rmajor)          1.005E+01  OP 
 Psep Bt / qAR ratio (MWT/m)                                              (pdivmaxbt/qar)           2.785E+00  OP 
 
 H-mode Power Threshold Scalings :
 
 ITER 1996 scaling: nominal (MW)                                          (pthrmw(1))               7.316E+00  OP 
 ITER 1996 scaling: upper bound (MW)                                      (pthrmw(2))               9.672E+00  OP 
 ITER 1996 scaling: lower bound (MW)                                      (pthrmw(3))               5.460E+00  OP 
 ITER 1997 scaling (1) (MW)                                               (pthrmw(4))               1.200E+01  OP 
 ITER 1997 scaling (2) (MW)                                               (pthrmw(5))               1.429E+01  OP 
 Martin 2008 scaling: nominal (MW)                                        (pthrmw(6))               1.466E+01  OP 
 Martin 2008 scaling: 95% upper bound (MW)                                (pthrmw(7))               1.809E+01  OP 
 Martin 2008 scaling: 95% lower bound (MW)                                (pthrmw(8))               1.124E+01  OP 
 Snipes 2000 scaling: nominal (MW)                                        (pthrmw(9))               7.228E+00  OP 
 Snipes 2000 scaling: upper bound (MW)                                    (pthrmw(10))              8.795E+00  OP 
 Snipes 2000 scaling: lower bound (MW)                                    (pthrmw(11))              5.892E+00  OP 
 Snipes 2000 scaling (closed divertor): nominal (MW)                      (pthrmw(12))              3.700E+00  OP 
 Snipes 2000 scaling (closed divertor): upper bound (MW)                  (pthrmw(13))              4.700E+00  OP 
 Snipes 2000 scaling (closed divertor): lower bound (MW)                  (pthrmw(14))              2.891E+00  OP 
 Hubbard 2012 L-I threshold - nominal (MW)                                (pthrmw(15))              3.090E+01  OP 
 Hubbard 2012 L-I threshold - lower bound (MW)                            (pthrmw(16))              1.538E+01  OP 
 Hubbard 2012 L-I threshold - upper bound (MW)                            (pthrmw(17))              6.208E+01  OP 
 Hubbard 2017 L-I threshold                                               (pthrmw(18))              6.158E+01  OP 
 Martin 2008 aspect ratio corrected scaling: nominal (MW)                 (pthrmw(19))              1.708E+01  OP 
 Martin 2008 aspect ratio corrected scaling: 95% upper bound (MW)         (pthrmw(20))              2.108E+01  OP 
 Martin 2008 aspect ratio corrected scaling: 95% lower bound (MW)         (pthrmw(21))              1.309E+01  OP 
 
 L-H threshold power (enforced) (MW)                                      (boundl(103)*plhthresh)   1.708E+01  OP 
 L-H threshold power (MW)                                                 (plhthresh)               1.708E+01  OP 
 
 Confinement :
 
 Confinement scaling law                    IPB98(y,2)           (H)
 Confinement H factor                                                     (hfact)                       1.548  ITV
 Global thermal energy confinement time (s)                               (taueff)                      0.735  OP 
 Ion energy confinement time (s)                                          (tauei)                       0.735  OP 
 Electron energy confinement time (s)                                     (tauee)                       0.735  OP 
 n.tau = Volume-average electron density x Energy confinement time (s/m3) (dntau)                   1.701E+20  OP 
 Triple product = Vol-average electron density x Vol-average electron temperature x Energy confinement time:
 Triple product  (keV s/m3)                                               (dntau*te)                9.846E+20  OP 
 Transport loss power assumed in scaling law (MW)                         (powerht)                 7.450E+01  OP 
 Switch for radiation loss term usage in power balance                    (iradloss)                        1     
 Radiation power subtracted from plasma power balance (MW)                                          3.635E+01  OP 
   (Radiation correction is core radiation power)
 Alpha particle confinement time (s)                                      (taup)                       23.701  OP 
 Alpha particle/energy confinement time ratio                             (taup/taueff)                32.231  OP 
 Lower limit on taup/taueff                                               (taulimit)                    5.000     
 Total energy confinement time including radiation loss (s)               (total_energy_conf_t          0.573  OP 
   (= stored energy including fast particles / loss power including radiation
 
 Dimensionless plasma parameters
 
 For definitions see
 Recent progress on the development and analysis of the ITPA global H-mode confinement database
 D.C. McDonald et al, 2007 Nuclear Fusion v47, 147. (nu_star missing 1/mu0)
 Normalized plasma pressure beta as defined by McDonald et al             (beta_mcdonald)           1.607E-01  OP 
 Normalized ion Larmor radius                                             (rho_star)                6.983E-03  OP 
 Normalized collisionality                                                (nu_star)                 2.788E-03  OP 
 Volume measure of elongation                                             (kappaa_IPB)              2.323E+00  OP 
 
 Plasma Volt-second Requirements :
 
 Total volt-second requirement (Wb)                                       (vsstt)                   1.920E+01  OP 
 Inductive volt-seconds (Wb)                                              (vsind)                   1.119E+01  OP 
 Ejima coefficient                                                        (gamma)                       0.400     
 Start-up resistive (Wb)                                                  (vsres)                   8.014E+00  OP 
 Flat-top resistive (Wb)                                                  (vsbrn)                   1.941E-08  OP 
 bootstrap current fraction multiplier                                    (cboot)                       1.000     
 Bootstrap fraction (ITER 1989)                                           (bscf_iter89)                 0.468  OP 
 Bootstrap fraction (Sauter et al)                                        (bscf_sauter)                 0.892  OP 
 Bootstrap fraction (Nevins et al)                                        (bscf_nevins)                 0.738  OP 
 Bootstrap fraction (Wilson)                                              (bscf_wilson)                 0.543  OP 
 Diamagnetic fraction (Hender)                                            (diacf_hender)                0.052  OP 
 Diamagnetic fraction (SCENE)                                             (diacf_scene)                 0.045  OP 
 Pfirsch-Schlueter fraction (SCENE)                                       (pscf_scene)                 -0.013  OP 
   (Wilson bootstrap current fraction model used)
   (SCENE diamagnetic current fraction scaling used)
   (SCENE Pfirsch-Schlüter current fraction scaling used)
 Bootstrap fraction (enforced)                                            (bootipf.)                    0.543  OP 
 Diamagnetic fraction (enforced)                                          (diaipf.)                     0.045  OP 
 Pfirsch-Schlueter fraction (enforced)                                    (psipf.)                     -0.013  OP 
 Loop voltage during burn (V)                                             (vburn)                   1.922E-11  OP 
 Plasma resistance (ohm)                                                  (rplas)                   2.049E-08  OP 
 Resistive diffusion time (s)                                             (res_time)                8.029E+01  OP 
 Plasma inductance (H)                                                    (rlp)                     1.193E-06  OP 
 Coefficient for sawtooth effects on burn V-s requirement                 (csawth)                      1.000     
 
 Fuelling :
 
 Ratio of He and pellet particle confinement times                        (tauratio)                1.000E+00     
 Fuelling rate (nucleus-pairs/s)                                          (qfuel)                   3.511E+20  OP 
 Fuel burn-up rate (reactions/s)                                          (rndfuel)                 5.768E+19  OP 
 Burn-up fraction                                                         (burnup)                      0.164  OP 
 
 ***************************** Energy confinement times, and required H-factors : *****************************
 
    scaling law              confinement time (s)     H-factor for
                                 for H = 1           power balance
 
 IPB98(y)             (H)          0.496                   1.482
 IPB98(y,1)           (H)          0.502                   1.465
 IPB98(y,2)           (H)          0.475                   1.548
 IPB98(y,3)           (H)          0.406                   1.811
 IPB98(y,4)           (H)          0.418                   1.758
 ISS95            (stell)          0.216                   3.398
 ISS04            (stell)          0.379                   1.942
 DS03                 (H)          0.522                   1.409
 Murari et al NPL     (H)          0.354                   2.079
 Petty 2008           (H)          0.589                   1.247
 Lang et al. 2012     (H)          0.246                   2.992
 Hubbard 2017 - nom   (I)          0.044                  16.871
 Hubbard 2017 - lower (I)          0.027                  27.073
 Hubbard 2017 - upper (I)          0.070                  10.512
 NSTX (Spherical)     (H)          0.923                   0.797
 NSTX-Petty08 Hybrid  (H)          0.875                   0.840
 
 ******************************************** Current Drive System ********************************************
 
 Neutral Beam Current Drive
 Current drive efficiency model                                           (iefrf)                           8     
 
 Auxiliary power used for plasma heating only (MW)                        (pheat)                   0.000E+00     
 Power injected for current drive (MW)                                    (pcurrentdrivemw)         8.000E+01     
 Maximum Allowed Bootstrap current fraction                               (bscfmax)                 8.800E-01     
 Fusion gain factor Q                                                     (bigq)                    2.025E+00  OP 
 Auxiliary current drive (A)                                              (auxiliary_cd)            3.989E+06  OP 
 Current drive efficiency (A/W)                                           (effcd)                   4.986E-02  OP 
 Normalised current drive efficiency, gamma (10^20 A/W-m2)                (gamcd)                   1.960E-01  OP 
 Wall plug to injector efficiency                                         (etacd)                   3.000E-01     
 
 Fractions of current drive :
 
 Bootstrap fraction                                                       (bootipf)                     0.543  OP 
 Diamagnetic fraction                                                     (diaipf)                      0.045  OP 
 Pfirsch-Schlueter fraction                                               (psipf)                      -0.013  OP 
 Auxiliary current drive fraction                                         (faccd)                       0.425  OP 
 Inductive fraction                                                       (facoh)                       0.000  OP 
 Total                                                                    (plasipf+faccd+facoh          1.000     
 Fraction of the plasma current produced by non-inductive means           (fvsbrnni)                    1.000     
 
 Neutral beam energy (keV)                                                (enbeam)                  5.000E+02     
 Neutral beam current (A)                                                 (cnbeam)                  1.600E+02  OP 
 Beam efficiency (A/W)                                                    (effnbss)                 4.986E-02  OP 
 Beam gamma (10^20 A/W-m2)                                                (gamnb)                   1.960E-01  OP 
 Neutral beam wall plug efficiency                                        (etanbi)                  3.000E-01     
 Beam decay lengths to centre                                             (taubeam)                 7.038E+00  OP 
 Beam shine-through fraction                                              (nbshinef)                7.713E-07  OP 
 Neutral beam wall plug power (MW)                                        (pwpnb)                   2.667E+02  OP 
 
 Neutral beam power balance :
 ----------------------------
 Beam first orbit loss power (MW)                                         (porbitlossmw)                0.000  OP 
 Beam shine-through power [MW]                                            (nbshinemw)                   0.000  OP 
 Beam power deposited in plasma (MW)                                      (pinjmw)                     80.002  OP 
 Maximum allowable beam power (MW)                                        (pinjalw)                    80.000     
 Total (MW)                                                               (porbitlossmw+nbshin         80.002     
 
 Beam power entering vacuum vessel (MW)                                   (pnbitot)                    80.002  OP 
 
 Fraction of beam energy to ions                                          (fpion)                   3.618E-01  OP 
 Beam duct shielding thickness (m)                                        (nbshield)                1.000E-01     
 Beam tangency radius / Plasma major radius                               (frbeam)                  1.050E+00     
 Beam centreline tangency radius (m)                                      (rtanbeam)                1.785E+00  OP 
 Maximum possible tangency radius (m)                                     (rtanmax)                 3.773E+00  OP 
 
 *************************************************** Times ****************************************************
 
 Initial charge time for CS from zero current (s)                         (tramp)                      18.756     
 Plasma current ramp-up time (s)                                          (tohs)                       18.756     
 Heating time (s)                                                         (theat)                      10.000     
 Burn time (s)                                                            (tburn)                   1.000E+03  OP 
 Reset time to zero current for CS (s)                                    (tqnch)                      18.756     
 Time between pulses (s)                                                  (tdwell)                    100.000     
 
 Total plant cycle time (s)                                               (tcycle)                  1.166E+03  OP 
 
 Divertor Heat Load
 
 Assume an expanded divertor with a gaseous target
 
 Power to the divertor (MW)                                               (pdivt.)                  1.709E+01     
 Divertor surface area (m2)                                               (areadv)                  8.892E+01     
 Divertor heat load (MW/m2)                                               (hldiv)                   1.921E-01     
 
 ************************************************ Radial Build ************************************************
 
 (Ripple result may not be accurate, as the fit was outside
  its range of applicability.)
 
                                          Thickness (m)    Radius (m)
 Device centreline                            0.000           0.000                       
 Machine bore                                 0.000           0.000   (bore)              
 Central solenoid                             0.000           0.000   (ohcth)             
 CS precompression                            0.000           0.000   (precomp)           
 Gap                                          0.000           0.000   (gapoh)             
 TF coil inboard leg                          0.541           0.541   (tfcth)             
 Gap                                          0.050           0.591   (tftsgap)           
 Thermal shield                               0.000           0.591   (thshield)          
 Gap                                          0.000           0.591   (gapds)             
 Vacuum vessel (and shielding)                0.000           0.591   (d_vv_in + shldith) 
 Gap                                          0.000           0.591   (vvblgap)           
 Inboard blanket                              0.000           0.591   (blnkith)           
 Inboard first wall                           0.018           0.609   (fwith)             
 Inboard scrape-off                           0.120           0.729   (scrapli)           
 Plasma geometric centre                      0.971           1.700   (rminor)            
 Plasma outboard edge                         0.971           2.671   (rminor)            
 Outboard scrape-off                          0.120           2.791   (scraplo)           
 Outboard first wall                          0.018           2.809   (fwoth)             
 Outboard blanket                             0.700           3.509   (blnkoth)           
 Gap                                          0.000           3.509   (vvblgap)           
 Vacuum vessel (and shielding)                0.550           4.059   (d_vv_out+shldoth)  
 Gap                                          0.000           4.059   (gapsto)            
 Thermal shield                               0.000           4.059   (thshield)          
 Gap                                          0.050           4.109   (tftsgap)           
 TF coil outboard leg                         0.541           4.650   (tfthko)            
 
 *********************************************** Vertical Build ***********************************************
 
 Double null case
                                          Thickness (m)    Height (m)
 TF coil                                      0.541           4.962   (tfcth)             
 Gap                                          0.050           4.421   (tftsgap)           
 Thermal shield                               0.000           4.371   (thshield)          
 Gap                                          0.000           4.371   (vgap2)             
 Vacuum vessel (and shielding)                1.000           4.371   (d_vv_top+shldtth)  
 Divertor structure                           0.200           3.371   (divfix)            
 Top scrape-off                               0.500           3.171   (vgaptop)           
 Plasma top                                   2.671           2.671   (rminor*kappa)      
 Midplane                                     0.000           0.000                       
 Plasma bottom                                2.671          -2.671   (rminor*kappa)      
 Lower scrape-off                             0.500          -3.171   (vgap)              
 Divertor structure                           0.200          -3.371   (divfix)            
 Vacuum vessel (and shielding)                1.000          -4.371   (d_vv_bot+shldlth)  
 Gap                                          0.000          -4.371   (vgap2)             
 Thermal shield                               0.000          -4.371   (thshield)          
 Gap                                          0.050          -4.421   (tftsgap)           
 TF coil                                      0.541          -4.962   (tfcth)             
 
 ************************************************* TF coils  **************************************************
 
 
 TF Coil Stresses (CCFE model) :
 
 Generalized plane strain model
 Allowable maximum shear stress in TF coil case (Tresca criterion) (Pa)   (sig_tf_case_max)         6.000E+08     
 Allowable maximum shear stress in TF coil conduit (Tresca criterion) (Pa (sig_tf_wp_max)           6.000E+08     
 Materal stress of the point of maximum shear stress (Tresca criterion) for each layer
 Please use utilities/plot_stress_tf.py for radial plots plots summary
 Layers                              conductor    Outer case
 Radial stress               (MPa)     -68.437         1.770
 toroidal stress             (MPa)     -68.438       -34.535
 Vertical stress             (MPa)      39.935       159.270
 Von-Mises stress            (MPa)     108.373       178.444
 Shear (Tresca) stress       (MPa)     108.373       193.805
 
 Toroidal modulus            (GPa)     117.000       205.000
 Vertical modulus            (GPa)      99.029       205.000
 
 WP toroidal modulus (GPa)                                                (eyoung_wp_t*1.0D-9)      1.170E+02  OP 
 WP vertical modulus (GPa)                                                (eyoung_wp_z*1.0D-9)      9.903E+01  OP 
 
 TF design
 
 Conductor technology                                                     (i_tf_sup)                        0     
   -> Resitive coil : Water cooled copper (GLIDCOP AL-15)
 Presence of TF demountable joints                                        (itart)                           1     
   -> TF coil made of a Centerpost (CP) and outer legs
      interfaced with demountable joints
 TF inboard leg support strategy                                          (i_tf_bucking)                    0     
   -> No support structure
 
 TF coil Geometry :
 
 Number of TF coils                                                       (n_tf)                           12     
 Inboard leg centre radius (m)                                            (r_tf_inboard_mid)        2.703E-01  OP 
 Outboard leg centre radius (m)                                           (r_tf_outboard_mid)       4.380E+00  OP 
 Total inboard leg radial thickness (m)                                   (tfcth)                   5.406E-01  ITV
 Total outboard leg radial thickness (m)                                  (tfthko)                  5.406E-01     
 Outboard leg toroidal thickness (m)                                      (tftort)                  4.070E-01  OP 
 Maximum inboard edge height (m)                                          (hmax)                    4.421E+00  OP 
 Mean coil circumference (inboard leg not included) (m)                   (tfleng)                  1.657E+01  OP 
 Vertical TF shape                                                        (i_tf_shape)                      2     
 
 Picture frame coil, inner surface approximated by
 by a straight segment between the following points:
 
 point         x(m)           y(m)
   1          0.786          4.421
   2          4.109          4.421
   3          4.109          0.000
   4          4.109         -4.421
   5          0.786         -4.421
 
 Tapered Centrepost TF coil Dimensions:
 
 TF coil centrepost outer radius at midplane (m)                          (r_tf_inboard_out)        5.406E-01     
 TF coil centrepost outer radius at its top (m)                           (r_cp_top)                7.863E-01     
 Top/miplane TF CP radius ratio (-)                                       (f_r_cp)                  1.455E+00     
 Distance from the midplane to the top of the tapered section (m)         (h_cp_top)                2.671E+00     
 Distance from the midplane to the top of the centrepost (m)              (hmax + tfthko)           4.962E+00     
 
 Bucking cylinder information:
 
 Casing cross section area (per leg) (m2)                                 (acasetf)                 7.459E-03     
 Inboard leg case plasma side wall thickness (m)                          (casthi)                  2.703E-02     
 Inboard leg bucking cylinder thickness (m)                               (thkcas)                  0.000E+00     
 
 Inboard TFC conductor sector geometry:
 
 Inboard TFC conductor sector area with gr insulation (per leg) (m2)      (awpc))                   6.904E-02     
 Inboard TFC conductor sector area, NO ground & gap (per leg) (m2)        (awptf)                   6.904E-02     
 Inboard conductor sector radial thickness (m)                            (dr_tf_wp)                5.135E-01     
 Central collumn top conductor sector radial thickness (m)                (dr_tf_wp_top)            7.593E-01     
 Ground wall insulation thickness (m)                                     (tinstf)                  0.000E+00     
 
 Coil turn information:
 
 Number of turns per TF leg                                               (n_tf_turn)               1.000E+00     
 Turn insulation thickness                                                (thicndut)                8.000E-04     
 Mid-plane CP cooling fraction                                            (fcoolcp)                 1.433E-01  ITV
 Outboard leg current per turn (A)                                        (cpttf)                   2.125E+06     
 Inboard leg conductor volume (m3)                                        (vol_cond_cp)             1.301E+01     
 Outboard leg volume per coil (m3)                                        (voltfleg)                3.646E+00     
 
 TF coil mass:
 
 Superconductor mass per coil (kg)                                        (whtconsc)                0.000E+00  OP 
 Copper mass per coil (kg)                                                (whtconcu)                3.543E+04  OP 
 Steel conduit mass per coil (kg)                                         (whtconsh)                0.000E+00  OP 
 Conduit insulation mass per coil (kg)                                    (whtconin)                6.929E+01  OP 
 Mass of inboard legs (kg)                                                (whtcp)                   1.236E+05     
 Mass of outboard legs (kg)                                               (whttflgs)                3.099E+05     
 Mass of each TF coil (kg)                                                (whttf/n_tf)              3.612E+04  OP 
 Total TF coil mass (kg)                                                  (whttf)                   4.335E+05     
 
 Maximum B field and currents:
 
 Nominal peak field assuming toroidal symmetry (T)                        (bmaxtf)                  9.947E+00  OP 
 Total current in all TF coils (MA)                                       (ritfc/1.D6)              2.550E+01  OP 
 TF coil current (summed over all coils) (A)                              (ritfc)                   2.550E+07     
 Inboard leg mid-plane conductor current density (A/m2)                   (oacdcp)                  2.778E+07     
 Outboard leg conductor current density (A/m2)                            (cdtfleg)                 1.362E+08     
 Total stored energy in TF coils (GJ)                                     (estotftgj)               1.797E+00  OP 
 
 TF Forces:
 
 Inboard vertical tension per coil (N)                                    (vforce)                  5.018E+06  OP 
 Outboard vertical tension per coil (N)                                   (vforce_outboard)         9.180E+06  OP 
 inboard vertical tension fraction (-)                                    (f_vforce_inboard)        3.534E-01  OP 
 Centring force per coil (N/m)                                            (cforce)                  1.057E+07  OP 
 
 Resitive loss parameters:
 
 Resistive Material : GLIDCOP AL-15 - Dispersion Strengthened Copper
 CP resistivity (ohm.m)                                                   (rhocp)                   2.181E-08     
 Leg resistivity (ohm.m)                                                  (rhotfleg)                2.181E-08     
 CP resistive power loss (W)                                              (prescp)                  1.203E+08     
 Leg resitive power loss, (per leg) (W)                                   (presleg)                 1.120E+08     
 joints resistive power loss (W)                                          (pres_joints)             5.569E+05     
 Outboard leg resistance per coil (ohm)                                   (tflegres)                2.067E-06     
 Average CP temperature (K)                                               (tcpav)                   3.466E+02  ITV
 Average leg temperature (K)                                              (tlegav)                 -1.000E+00     
 
 Ripple information:
 
 Max allowed ripple amplitude at plasma (%)                               (ripmax)                  1.000E+00     
 Ripple at plasma edge (%)                                                (ripple)                  4.899E-01     
   Ripple calculation to be re-defined for picure frame coils
 
 Radial build of TF coil centre-line :
 
                                          Thickness (m)    Outer radius (m)
 Innermost edge of TF coil                    0.000           0.000                       
 Coil bucking cylindre                        0.000           0.000   (thkcas)            
 Conductor ground insulation                  0.000           0.000   (tinstf)            
 Conductor - first half                       0.257           0.257   (dr_tf_wp/2-tinstf) 
 Conductor - second half                      0.257           0.514   (dr_tf_wp/2-tinstf) 
 Conductor ground insulation                  0.000           0.514   (tinstf)            
 Plasma side TF coil support                  0.027           0.541   (casthi)            
 TF coil dimensions are consistent
 
 Radial build of TF coil at central collumn top :
 
                                          Thickness (m)    Outer radius (m)
 Innermost edge of TF coil                    0.000           0.000                       
 Coil bucking cylindre                        0.000           0.000   (thkcas)            
 Conductor ground insulation                  0.000           0.000   (tinstf)            
 Conductor - first half                       0.380           0.380   (dr_tf_wp_top/2-tins
 Conductor - second half                      0.380           0.759   (dr_tf_wp_top/2-tins
 Conductor ground insulation                  0.000           0.759   (tinstf)            
 Plasma side TF coil support                  0.027           0.786   (casthi)            
 Top TF coil dimensions are consistent
 
 *************************************** Centrepost Coolant Parameters ****************************************
 
 Centrepost coolant fraction                                              (fcoolcp)                 1.433E-01  ITV
 Average coolant channel diameter (m)                                     (dcool)                   6.000E-03     
 Coolant channel length (m)                                               (lcool)                   9.924E+00     
 Inlet coolant flow speed (m/s)                                           (tfv.vcool)               5.000E+00     
 Outlet coolant flow speed (m/s)                                          (vcool_max)               5.000E+00     
 Coolant mass flow rate (kg/s)                                            (cool_mass_flow)          5.761E+02     
 Number of coolant tubes                                                  (ncool)                   4.137E+03     
 Reynolds number                                                          (reyn)                    6.274E+04     
 Prandtl number                                                           (prndtl)                  3.024E+00     
 Nusselt number                                                           (nuselt)                  2.466E+02     
 
 Resistive Heating :
 
 Average conductor resistivity (ohm.m)                                    (rhocp)                   2.181E-08     
 Resistive heating (MW)                                                   (prescp/1.0e6)            1.203E+02     
 Nuclear heating (MW)                                                     (pnuc_cp_tf)              6.367E+00     
 Total heating (MW)                                                       (ptot/1.0e6)              1.267E+02     
 
 Temperatures :
 
 Input coolant temperature (K)                                            (tfv.tcoolin)             3.131E+02     
 Input-output coolant temperature rise (K)                                (dtiocool)                5.260E+01     
 Film temperature rise (K)                                                (dtfilmav)                6.117E+00     
 Average temp gradient in conductor (K/m)                                 (dtcncpav)                1.026E+00     
 Average centrepost temperature (K)                                       (tcpav2)                  3.466E+02     
 Peak centrepost temperature (K)                                          (tcpmax)                  3.732E+02     
 
 Pump Power :
 
 Coolant pressure drop (Pa)                                               (dpres)                   7.297E+05     
 Coolant inlet pressure (Pa)                                              (presin)                  2.313E+07     
 Pump power (W)                                                           (ppump)                   5.334E+05     
 
 *************************************** Central Solenoid and PF Coils ****************************************
 
 No central solenoid included
 
 
 Resistive PF coils
 
 Resistive Power :
 
 PF coil resistive power (W)                                              (powpfres)                3.443E+08  OP 
 
 Geometry of PF coils, central solenoid and plasma :
 
 coil           R(m)        Z(m)        dR(m)       dZ(m)       turns     steel thickness(m)
 
  PF 1           0.91        3.62        0.48        0.48      164.00        0.00
  PF 2           0.91       -3.62        0.48        0.48      164.00        0.00
  PF 3           5.15        1.17        0.35        0.35       89.32        0.00
  PF 4           5.15       -1.17        0.35        0.35       89.32        0.00
 Plasma          1.70        0.00        1.94        5.34        1.00
 
 PF Coil Information at Peak Current:
 
 coil  current  allowed J  actual J   J   cond. mass   steel mass     field
         (MA)    (A/m2)     (A/m2)  ratio    (kg)          (kg)        (T)
 
  PF 1    6.89 -1.000E+00  3.000E+07  1.00 8.163E+03   0.000E+00    7.015E+00
  PF 2    6.89 -1.000E+00  3.000E+07  1.00 8.163E+03   0.000E+00    7.015E+00
  PF 3   -3.75 -1.000E+00  3.000E+07  1.00 2.521E+04   0.000E+00    3.960E+00
  PF 4   -3.75 -1.000E+00  3.000E+07  1.00 2.521E+04   0.000E+00    3.960E+00
       ------                             ---------   ---------
        21.28                             6.674E+04   0.000E+00
 
 PF coil current scaling information :
 
 Sum of squares of residuals                                              (ssq0)                    0.000E+00  OP 
 Smoothing parameter                                                      (alfapf)                  5.000E-10     
 
 ****************************************** Volt Second Consumption *******************************************
 
              volt-sec       volt-sec       volt-sec
              start-up         burn          total

 PF coils :      -6.99           0.00          -6.99
 CS coil  :       0.00           0.00           0.00
              --------       --------       --------
 Total :         -6.99           0.00          -6.99
 
 Total volt-second consumption by coils (Wb)                              (vstot)                  -6.990E+00  OP 
 
 Summary of volt-second consumption by circuit (Wb) :
 
 circuit       BOP            BOF            EOF
 
     1        0.000          0.477          0.477
     2        0.000          0.477          0.477
     3        0.000         -3.972         -3.972
     4        0.000         -3.972         -3.972
 CS coil      0.000         -3.972         -3.972
 
 ********************************** Waveforms ***********************************
 
 Currents (Amps/coil) as a function of time :
 
                                       time (sec)

                0.00      18.76      37.51      47.51    1047.51    1066.27
               Start      BOP        EOR        BOF        EOF        EOP        
 circuit
   1         0.000E+00  0.000E+00  6.888E+06  6.888E+06  6.888E+06  0.000E+00
   2         0.000E+00  0.000E+00  6.888E+06  6.888E+06  6.888E+06  0.000E+00
   3        -0.000E+00  0.000E+00 -3.751E+06 -3.751E+06 -3.751E+06 -0.000E+00
   4        -0.000E+00  0.000E+00 -3.751E+06 -3.751E+06 -3.751E+06 -0.000E+00
 Plasma (A)  0.000E+00  0.000E+00  9.378E+06  9.378E+06  9.378E+06  0.000E+00
 
 This consists of: CS coil field balancing:
   1         0.000E+00  0.000E+00 -0.000E+00 -0.000E+00 -0.000E+00  0.000E+00
   2         0.000E+00  0.000E+00 -0.000E+00 -0.000E+00 -0.000E+00  0.000E+00
   3        -0.000E+00  0.000E+00 -0.000E+00 -0.000E+00 -0.000E+00 -0.000E+00
   4        -0.000E+00  0.000E+00 -0.000E+00 -0.000E+00 -0.000E+00 -0.000E+00
 
 And: equilibrium field:
   1         0.000E+00  0.000E+00  6.888E+06  6.888E+06  6.888E+06  0.000E+00
   2         0.000E+00  0.000E+00  6.888E+06  6.888E+06  6.888E+06  0.000E+00
   3         0.000E+00  0.000E+00 -3.751E+06 -3.751E+06 -3.751E+06  0.000E+00
   4         0.000E+00  0.000E+00 -3.751E+06 -3.751E+06 -3.751E+06  0.000E+00
 
 Ratio of central solenoid current at beginning of Pulse / end of flat-to (fcohbop)                 9.000E-01     
 Ratio of central solenoid current at beginning of Flat-top / end of flat (fcohbof)                 1.000E+00  OP 
 
 *************************** PF Circuit Waveform Data ***************************
 
 Number of PF circuits including CS and plasma                            (ncirt)                           5     
 PF Circuit 01 - Time point 01 (A)                                        (pfc01t01)                0.000E+00     
 PF Circuit 01 - Time point 02 (A)                                        (pfc01t02)                0.000E+00     
 PF Circuit 01 - Time point 03 (A)                                        (pfc01t03)                6.888E+06     
 PF Circuit 01 - Time point 04 (A)                                        (pfc01t04)                6.888E+06     
 PF Circuit 01 - Time point 05 (A)                                        (pfc01t05)                6.888E+06     
 PF Circuit 01 - Time point 06 (A)                                        (pfc01t06)                0.000E+00     
 PF Circuit 02 - Time point 01 (A)                                        (pfc02t01)                0.000E+00     
 PF Circuit 02 - Time point 02 (A)                                        (pfc02t02)                0.000E+00     
 PF Circuit 02 - Time point 03 (A)                                        (pfc02t03)                6.888E+06     
 PF Circuit 02 - Time point 04 (A)                                        (pfc02t04)                6.888E+06     
 PF Circuit 02 - Time point 05 (A)                                        (pfc02t05)                6.888E+06     
 PF Circuit 02 - Time point 06 (A)                                        (pfc02t06)                0.000E+00     
 PF Circuit 03 - Time point 01 (A)                                        (pfc03t01)               -0.000E+00     
 PF Circuit 03 - Time point 02 (A)                                        (pfc03t02)                0.000E+00     
 PF Circuit 03 - Time point 03 (A)                                        (pfc03t03)               -3.751E+06     
 PF Circuit 03 - Time point 04 (A)                                        (pfc03t04)               -3.751E+06     
 PF Circuit 03 - Time point 05 (A)                                        (pfc03t05)               -3.751E+06     
 PF Circuit 03 - Time point 06 (A)                                        (pfc03t06)               -0.000E+00     
 CS Circuit  - Time point 01 (A)                                          (cst01)                  -0.000E+00     
 CS Circuit  - Time point 02 (A)                                          (cst02)                   0.000E+00     
 CS Circuit  - Time point 03 (A)                                          (cst03)                  -3.751E+06     
 CS Circuit  - Time point 04 (A)                                          (cst04)                  -3.751E+06     
 CS Circuit  - Time point 05 (A)                                          (cst05)                  -3.751E+06     
 CS Circuit  - Time point 06 (A)                                          (cst06)                  -0.000E+00     
 Plasma  - Time point 01 (A)                                              (plasmat01)               0.000E+00     
 Plasma  - Time point 02 (A)                                              (plasmat02)               0.000E+00     
 Plasma  - Time point 03 (A)                                              (plasmat03)               9.378E+06     
 Plasma  - Time point 04 (A)                                              (plasmat04)               9.378E+06     
 Plasma  - Time point 05 (A)                                              (plasmat05)               9.378E+06     
 Plasma  - Time point 06 (A)                                              (plasmat06)               0.000E+00     
 
 ********************************************* Support Structure **********************************************
 
 Outer PF coil fence mass (kg)                                            (fncmass)                 8.388E+03  OP 
 Intercoil support structure mass (kg)                                    (aintmass)                1.989E+05  OP 
 Mass of cooled components (kg)                                           (coldmass)                0.000E+00  OP 
 Gravity support structure mass (kg)                                      (clgsmass)                1.492E+04  OP 
 Torus leg support mass (kg)                                              (gsm1)                    6.774E+03  OP 
 Ring beam mass (kg)                                                      (gsm2)                    2.491E+04  OP 
 Ring legs mass (kg)                                                      (gsm3)                    1.738E+04  OP 
 
 ******************************************** PF Coil Inductances *********************************************
 
 Inductance matrix [H] :
 
   1     4.7E-02 9.1E-05 3.4E-03 1.8E-03 1.1E-05
   2     9.1E-05 4.7E-02 1.8E-03 3.4E-03 1.1E-05
   3     3.4E-03 1.8E-03 1.8E-01 5.0E-02 9.5E-05
   4     1.8E-03 3.4E-03 5.0E-02 1.8E-01 9.5E-05
 Plasma  1.1E-05 1.1E-05 9.5E-05 9.5E-05 1.2E-06
 
 ********************* Heat transfer parameters at the coolant outlet: Inboard first wall *********************
 
 Radius of coolant channel (m)                                            (afw)                     6.000E-03     
 Mean surface heat flux on first wall (W/m2)                              (qpp)                     6.630E+05  OP 
 Mean nuclear power deposited in first wall per unit area (W/m2)                                    2.391E+04  OP 
 Ratio of peak local heat load (surface and nuclear) to mean              (peaking_factor)          1.000E+00     
 Length of a single coolant channel (all in parallel) (m)                 (fw_channel_length)       4.000E+00     
 Pitch of coolant channels (m)                                            (pitch)                   2.000E-02     
 Thermal conductivity of first wall material (W/K/m)                      (tkfw)                    3.284E+01  OP 
 Coolant density (kg/m3)                                                  (rhofo)                   8.868E+00  OP 
 Coolant mass flow rate in one channel (kg/s)                             (massrate)                4.239E-02  OP 
 Coolant velocity (m/s)                                                   (velocity)                4.227E+01  OP 
 Outlet temperature of first wall coolant (K)                             (fwoutlet)                8.230E+02     
 Heat transfer coefficient                                                (hcoeff)                  5.167E+03  OP 
 Temperature drop in the wall material (simple model)                     (deltat_solid)            1.347E+02  OP 
 Temperature drop in the coolant (wall to bulk)                           (deltat_coolant)          7.052E+01  OP 
 First wall temperature (excluding armour) (K)                            (tpeakfw)                 1.028E+03  OP 
 Temperature drop in the wall material: 1D estimate                       (deltat_solid_1D)         1.019E+02  OP 
 
 ************************************ Pumping power for Inboard first wall ************************************
 
 Viscosity (Pa.s)                                                         (viscf)                   3.604E-05  OP 
 Density (kg/m3)                                                          (rhof)                    1.041E+01  OP 
 Velocity (m/s)                                                           (vv)                      3.602E+01  OP 
 Reynolds number                                                          (reyn)                    1.248E+05  OP 
 Darcy friction factor                                                    (lambda)                  1.789E-02  OP 
 Channel length                                                           (flleng)                  4.000E+00  OP 
 Pressure drop (Pa)                                                       (deltap)                  4.315E+04  OP 
 This is the sum of the following:
             Straight sections (Pa)                                       (pdropstraight)           4.027E+04  OP 
             90 degree bends (Pa)                                         (pdrop90)                 2.886E+03  OP 
             180 degree bends (Pa)                                        (pdrop180)                0.000E+00  OP 
 Inlet pressure (Pa)                                                      (coolpin)                 1.554E+07  OP 
 Total coolant mass flow rate in (kg/s)                                   (mf)                      9.372E+00  OP 
 Coolant mass flow rate in one channel (kg/s)                             (mfp)                     4.239E-02  OP 
 Pumping power (MW)                                                       (pumppower)               3.773E-02  OP 
 Additional information is printed when verbose = 1
 
 ******************** Heat transfer parameters at the coolant outlet: Outboard first wall *********************
 
 Radius of coolant channel (m)                                            (afw)                     6.000E-03     
 Mean surface heat flux on first wall (W/m2)                              (qpp)                     6.807E+05  OP 
 Mean nuclear power deposited in first wall per unit area (W/m2)                                    2.391E+04  OP 
 Ratio of peak local heat load (surface and nuclear) to mean              (peaking_factor)          1.000E+00     
 Length of a single coolant channel (all in parallel) (m)                 (fw_channel_length)       4.000E+00     
 Pitch of coolant channels (m)                                            (pitch)                   2.000E-02     
 Thermal conductivity of first wall material (W/K/m)                      (tkfw)                    3.284E+01  OP 
 Coolant density (kg/m3)                                                  (rhofo)                   8.868E+00  OP 
 Coolant mass flow rate in one channel (kg/s)                             (massrate)                4.349E-02  OP 
 Coolant velocity (m/s)                                                   (velocity)                4.336E+01  OP 
 Outlet temperature of first wall coolant (K)                             (fwoutlet)                8.230E+02     
 Heat transfer coefficient                                                (hcoeff)                  5.277E+03  OP 
 Temperature drop in the wall material (simple model)                     (deltat_solid)            1.383E+02  OP 
 Temperature drop in the coolant (wall to bulk)                           (deltat_coolant)          7.084E+01  OP 
 First wall temperature (excluding armour) (K)                            (tpeakfw)                 1.032E+03  OP 
 Temperature drop in the wall material: 1D estimate                       (deltat_solid_1D)         1.046E+02  OP 
 
 *********************************** Pumping power for Outboard first wall ************************************
 
 Viscosity (Pa.s)                                                         (viscf)                   3.604E-05  OP 
 Density (kg/m3)                                                          (rhof)                    1.041E+01  OP 
 Velocity (m/s)                                                           (vv)                      3.695E+01  OP 
 Reynolds number                                                          (reyn)                    1.280E+05  OP 
 Darcy friction factor                                                    (lambda)                  1.782E-02  OP 
 Channel length                                                           (flleng)                  4.000E+00  OP 
 Pressure drop (Pa)                                                       (deltap)                  4.523E+04  OP 
 This is the sum of the following:
             Straight sections (Pa)                                       (pdropstraight)           4.220E+04  OP 
             90 degree bends (Pa)                                         (pdrop90)                 3.035E+03  OP 
             180 degree bends (Pa)                                        (pdrop180)                0.000E+00  OP 
 Inlet pressure (Pa)                                                      (coolpin)                 1.555E+07  OP 
 Total coolant mass flow rate in (kg/s)                                   (mf)                      4.959E+01  OP 
 Coolant mass flow rate in one channel (kg/s)                             (mfp)                     4.349E-02  OP 
 Pumping power (MW)                                                       (pumppower)               2.092E-01  OP 
 Additional information is printed when verbose = 1
 
 ************************************* Pumping power for Outboard blanket *************************************
 
 Viscosity (Pa.s)                                                         (viscf)                   3.604E-05  OP 
 Density (kg/m3)                                                          (rhof)                    1.041E+01  OP 
 Velocity (m/s)                                                           (vv)                      1.744E+00  OP 
 Reynolds number                                                          (reyn)                    6.043E+03  OP 
 Darcy friction factor                                                    (lambda)                  3.579E-02  OP 
 Channel length                                                           (flleng)                  3.824E+00  OP 
 Pressure drop (Pa)                                                       (deltap)                  2.035E+02  OP 
 This is the sum of the following:
             Straight sections (Pa)                                       (pdropstraight)           1.805E+02  OP 
             90 degree bends (Pa)                                         (pdrop90)                 1.621E+01  OP 
             180 degree bends (Pa)                                        (pdrop180)                6.713E+00  OP 
 Inlet pressure (Pa)                                                      (coolpin)                 1.550E+07  OP 
 Total coolant mass flow rate in (kg/s)                                   (mf)                      8.012E+01  OP 
 Coolant mass flow rate in one channel (kg/s)                             (mfp)                     2.053E-03  OP 
 Pumping power (MW)                                                       (pumppower)               1.524E-03  OP 
 Additional information is printed when verbose = 1
 
 ****************************** First wall and blanket thermohydraulics: Summary ******************************
 
 Blanket coolant type (1=He, 2=H20)                                       (coolwh)                          1     
 First wall coolant type                                                  (fwcoolant)                        "helium"
 Wall thickness of first wall cooling channels (m)                        (fw_wall)                 3.000E-03     
 Radius of first wall cooling channels (m)                                (afw)                     6.000E-03     
 Roughness of first wall cooling channels (m)                             (roughness)               1.000E-06     
 Inlet temperature of first wall coolant (K)                              (fwinlet)                   573.000     
 Outlet temperature of first wall coolant (K)                             (fwoutlet)                  823.000     
 Inlet temperature of blanket coolant (K)                                 (inlet_temp)                573.000     
 Outlet temperature of blanket coolant (K)                                (outlet_temp)               823.000     
 First wall coolant mass flow rate (kg/s)                                 (mffw)                    5.896E+01  OP 
 Blanket coolant mass flow rate (kg/s)                                    (mfblkt)                  8.012E+01  OP 
 Total coolant mass flow rate(kg/s)                                       (mftotal)                 1.391E+02  OP 
 First wall coolant pressure (Pa)                                         (fwpressure)              1.550E+07     
 Blanket coolant pressure (Pa)                                            (blpressure)              1.550E+07     
 Allowable temperature of first wall material, excluding armour (K)       (tfwmatmax)                 823.000     
 Actual peak temperature of first wall material (K)                       (tpeak)                    1032.160  OP 
 Mechanical pumping power for FW (MW)                                     (htpmw_fw)                2.470E-01  OP 
 Mechanical pumping power for blanket (MW)                                (htpmw_blkt)              1.524E-03  OP 
 Pumping power for divertor (MW)                                          (htpmw_div)               3.423E-01  OP 
 Pumping power for shield and vacuum vessel (MW)                          (htpmw_shld)              4.753E-02  OP 
 Total primary coolant pumping power (MW)                                 (htpmw)                   6.719E-01  OP 
 
 ********************************** First wall and blanket : CCFE HCPB model **********************************
 
 
 Blanket Composition by volume :
 
 Titanium beryllide fraction                                              (fbltibe12)                   0.375  OP 
 Lithium orthosilicate fraction                                           (fblli2sio4)                  0.375  OP 
 Steel fraction                                                           (fblss_ccfe)                  0.097  OP 
 Coolant fraction                                                         (vfcblkt)                     0.053     
 Purge gas fraction                                                       (vfpblkt)                     0.100     
 
 Component Volumes :
 
 First Wall Armour Volume (m3)                                            (fw_armour_vol)               0.585  OP 
 First Wall Volume (m3)                                                   (volfw)                       1.344  OP 
 Blanket Volume (m3)                                                      (volblkt)                    67.516  OP 
 Shield Volume (m3)                                                       (volshld)                    44.018  OP 
 Vacuum vessel volume (m3)                                                (vdewin)                    109.222  OP 
 
 Component Masses :
 
 First Wall Armour Mass (kg)                                              (fw_armour_mass)          1.127E+04  OP 
 First Wall Mass, excluding armour (kg)                                   (fwmass)                  1.049E+04  OP 
 Blanket Mass - Total(kg)                                                 (whtblkt)                 1.691E+05  OP 
     Blanket Mass - TiBe12 (kg)                                           (whtbltibe12)             5.722E+04  OP 
     Blanket Mass - Li2SiO4 (kg)                                          (whtblli4sio4)            6.076E+04  OP 
     Blanket Mass - Steel (kg)                                            (whtblss)                 5.111E+04  OP 
 Total mass of armour, first wall and blanket (kg)                        (armour_fw_bl_mass)       1.908E+05  OP 
 Shield Mass (kg)                                                         (whtshld)                 2.575E+05  OP 
 Vacuum vessel mass (kg)                                                  (vvmass)                  8.519E+05  OP 
 
 Nuclear heating :
 
 
 (Copper resistive centrepost used)
 
 ST centrepost TF heating (MW)                                            (pnuc_cp_tf)              6.367E+00  OP 
 ST centrepost shield heating (MW)                                        (pnuc_cp_sh)              9.386E+00  OP 
 ST centrepost total heating (MW)                                         (pnuc_cp)                 6.367E+00  OP 
 Total nuclear heating in TF+PF coils (CS is negligible) (MW)             (ptfnuc)                  6.369E+00  OP 
 Total nuclear heating in FW (MW)                                         (pnucfw)                  2.604E+00  OP 
 Total nuclear heating in the blanket (including emult) (MW)              (pnucblkt)                1.039E+02  OP 
 (Note: emult is fixed for this model inside the code)
 Total nuclear heating in the shield (MW)                                 (pnucshld)                1.190E-01  OP 
 Total nuclear heating in the divertor (MW)                               (pnucdiv)                 2.981E+01  OP 
 
  Diagostic output for nuclear heating :
 
 Blanket exponential factor                                               (exp_blanket)             3.421E-01  OP 
 Shield: first exponential                                                (exp_shield1)             5.430E-03  OP 
 Shield: second exponential                                               (exp_shield2)             3.113E-01  OP 
 Solid angle fraction taken by on divertor                                (fdiv)                    1.150E-01     
 Switch for plant secondary cycle                                         (secondary_cycle)                 0     
 First wall coolant pressure (Pa)                                         (fwpressure)              1.550E+07     
 Blanket coolant pressure (Pa)                                            (blpressure)              1.550E+07     
 Mechanical pumping power for first wall (MW)                             (htpmw_fw)                2.470E-01  OP 
 Mechanical pumping power for blanket (MW)                                (htpmw_blkt)              1.524E-03  OP 
 Mechanical pumping power for divertor (MW)                               (htpmw_div)               3.423E-01  OP 
 Mechanical pumping power for shield and vacuum vessel (MW)               (htpmw_shld)              4.753E-02  OP 
 Total electrical coolant pumping power: first wall, blanket, shield and  (htpmw)                   6.719E-01  OP 
 Allowable nominal neutron fluence at first wall (MW.year/m2)             (abktflnc)                2.000E+01     
 No of inboard blanket modules poloidally                                 (nblktmodpi)                      7     
 No of inboard blanket modules toroidally                                 (nblktmodti)                     32     
 No of outboard blanket modules poloidally                                (nblktmodpo)                      8     
 No of outboard blanket modules toroidally                                (nblktmodto)                     48     
 Isentropic efficiency of first wall / blanket coolant pumps              (etaiso)                  8.500E-01     
 
 Other volumes, masses and areas :
 
 First wall area (m2)                                                     (fwarea)                  1.089E+02  OP 
 Cryostat internal radius (m)                                             (rdewex)                  5.827E+00  OP 
 Cryostat internal half-height (m)                                        (zdewex)                  5.610E+00  OP 
 Vertical clearance from TF coil to cryostat (m)                          (clh1)                    6.479E-01  OP 
 Divertor area (m2)                                                       (divsur)                  2.304E+01  OP 
 Divertor mass (kg)                                                       (divmas)                  5.644E+03  OP 
 
 ************************************* Resistive TF Coil Power Conversion *************************************
 
 Bus resistance (ohm)                                                     (tfbusres)                3.853E-06  OP 
 Bus current density (A/m2)                                               (jbus)                    1.250E+06     
 Bus length - all coils (m)                                               (tfbusl)                  3.000E+02     
 Bus mass (kg)                                                            (tfbusmas)                4.539E+06  OP 
 Total resistance for TF coil set (ohm)                                   (ztot)                    2.885E-05  OP 
 Steady-state voltage per coil (kV)                                       (vtfkv)                   5.108E-03  OP 
 Total power dissipation in TF coil set (MW)                              (tfcmw..)                 2.503E+02  OP 
 Power dissipation in TF coil set: inboard legs (MW)                      (tfcpmw)                  1.203E+02  OP 
 Power dissipation in TF coil set: outboard legs (MW)                     (tflegmw)                 1.120E+02  OP 
 Power dissipation in TF coil set: buses                                  (tfbusmw)                 1.740E+01  OP 
 Power dissipation in TF coil set: joints                                 (tfjtsmw)                 5.569E-01  OP 
 
 ****************************** PF Coils and Central Solenoid: Power and Energy *******************************
 
 Number of PF coil circuits                                               (pfckts)                  9.000E+00     
 Sum of PF power supply ratings (MVA)                                     (spsmva)                  4.763E+01  OP 
 Total PF coil circuit bus length (m)                                     (spfbusl)                 1.382E+03  OP 
 Total PF coil bus resistive power (kW)                                   (pfbuspwr)                5.071E+02  OP 
 Total PF coil resistive power (kW)                                       (srcktpm)                 3.449E+05  OP 
 Maximum PF coil voltage (kV)                                             (vpfskv)                  2.000E+01     
 Efficiency of transfer of PF stored energy into or out of storage        (etapsu)                  9.000E-01     
 (Energy is dissipated in PFC power supplies only when total PF energy increases or decreases.)
 Maximum stored energy in poloidal field (MJ)                             (ensxpfm)                 4.467E+02  OP 
 Peak absolute rate of change of stored energy in poloidal field (MW)     peakpoloidalpower         2.382E+01  OP 
 Energy stored in poloidal magnetic field :
 
                                            time (sec)

                     0.00      18.76      37.51      47.51    1047.51    1066.27
 Time point         Start      BOP        EOR        BOF        EOF        EOP        
 Energy (MJ)      0.000E+00  0.000E+00  4.467E+02  4.467E+02  4.467E+02  0.000E+00
 
 Interval                tramp      tohs       theat      tburn      tqnch      
 dE/dt (MW)            0.000E+00  2.382E+01  0.000E+00  0.000E+00 -2.382E+01
 
 
 *********************************************** Vacuum System ************************************************
 
 Pumpdown to Base Pressure :
 
 First wall outgassing rate (Pa m/s)                                      (rat)                     1.300E-08     
 Total outgassing load (Pa m3/s)                                          (ogas)                    1.710E-05  OP 
 Base pressure required (Pa)                                              (pbase)                   5.000E-04     
 Required N2 pump speed (m3/s)                                            (s(1))                    3.420E-02  OP 
 N2 pump speed provided (m3/s)                                            (snet(1))                 1.807E+00  OP 
 
 Pumpdown between Burns :
 
 Plasma chamber volume (m3)                                               (volume)                  9.287E+01  OP 
 Chamber pressure after burn (Pa)                                         (pend)                    4.787E-01  OP 
 Chamber pressure before burn (Pa)                                        (pstart)                  4.787E-03     
 Allowable pumping time switch                                            (dwell_pump)                      0     
 Dwell time between burns (s)                                             (tdwell.)                 1.000E+02     
 CS ramp-up time burns (s)                                                (tramp.)                  1.876E+01     
 Allowable pumping time between burns (s)                                 (tpump)                   1.000E+02     
 Required D-T pump speed (m3/s)                                           (s(2))                    4.277E+00  OP 
 D-T pump speed provided (m3/s)                                           (snet(2))                 4.277E+00  OP 
 
 Helium Ash Removal :
 
 Divertor chamber gas pressure (Pa)                                       (prdiv)                   3.600E-01     
 Helium gas fraction in divertor chamber                                  (fhe)                     1.639E-01  OP 
 Required helium pump speed (m3/s)                                        (s(3))                    4.037E+00  OP 
 Helium pump speed provided (m3/s)                                        (snet(3))                 4.634E+00  OP 
 
 D-T Removal at Fuelling Rate :
 
 D-T fuelling rate (kg/s)                                                 (frate)                   2.915E-06  OP 
 Required D-T pump speed (m3/s)                                           (s(4))                    4.037E+00  OP 
 D-T pump speed provided (m3/s)                                           (snet(4))                 4.277E+00  OP 
 
 The vacuum pumping system size is governed by the
 requirements for pumpdown between burns.
 
 Number of large pump ducts                                               (nduct)                          24     
 Passage diameter, divertor to ducts (m)                                  (d(imax))                 1.457E-01  OP 
 Passage length (m)                                                       (l1)                      7.906E-01  OP 
 Diameter of ducts (m)                                                    (dout)                    1.748E-01  OP 
 Duct length, divertor to elbow (m)                                       (l2)                      4.250E+00  OP 
 Duct length, elbow to pumps (m)                                          (l3)                      2.000E+00     
 Number of pumps                                                          (pumpn)                   4.800E+01  OP 
 
 The vacuum system uses cryo pumps
 
 ******************************************* Plant Buildings System *******************************************
 
 Internal volume of reactor building (m3)                                 (vrci)                    1.335E+05     
 Dist from centre of torus to bldg wall (m)                               (wrbi)                    1.948E+01     
 Effective floor area (m2)                                                (efloor)                  1.231E+05     
 Reactor building volume (m3)                                             (rbv)                     1.705E+05     
 Reactor maintenance building volume (m3)                                 (rmbv)                    1.383E+05     
 Warmshop volume (m3)                                                     (wsv)                     7.007E+04     
 Tritium building volume (m3)                                             (triv)                    4.000E+04     
 Electrical building volume (m3)                                          (elev)                    6.000E+04     
 Control building volume (m3)                                             (conv)                    6.000E+04     
 Cryogenics building volume (m3)                                          (cryv)                    0.000E+00     
 Administration building volume (m3)                                      (admv)                    1.000E+05     
 Shops volume (m3)                                                        (shov)                    1.000E+05     
 Total volume of nuclear buildings (m3)                                   (volnucb)                 3.818E+05     
 
 **************************************** Electric Power Requirements *****************************************
 
 Facility base load (MW)                                                  (basemw)                  5.000E+00     
 Divertor coil power supplies (MW)                                        (bdvmw)                   0.000E+00     
 Cryoplant electric power (MW)                                            (crymw)                   0.000E+00  OP 
 Primary coolant pumps (MW)                                               (htpmw..)                 6.719E-01  OP 
 PF coil power supplies (MW)                                              (ppfmw)                   3.920E+02  OP 
 TF coil power supplies (MW)                                              (ptfmw)                   2.781E+02  OP 
 Plasma heating supplies (MW)                                             (pheatingmw)              2.667E+02  OP 
 Tritium processing (MW)                                                  (trithtmw..)              1.500E+01     
 Vacuum pumps  (MW)                                                       (vachtmw..)               5.000E-01     
 
 Total pulsed power (MW)                                                  (pacpmw)                  9.764E+02  OP 
 Total base power required at all times (MW)                              (fcsht)                   2.347E+01  OP 
 
 ************************************************* Cryogenics *************************************************
 
 Conduction and radiation heat loads on cryogenic components (MW)         (qss/1.0D6)               0.000E+00  OP 
 Nuclear heating of cryogenic components (MW)                             (qnuc/1.0D6)              0.000E+00  OP 
 AC losses in cryogenic components (MW)                                   (qac/1.0D6)               0.000E+00  OP 
 Resistive losses in current leads (MW)                                   (qcl/1.0D6)               0.000E+00  OP 
 45% allowance for heat loads in transfer lines, storage tanks etc (MW)   (qmisc/1.0D6)             0.000E+00  OP 
 Sum = Total heat removal at cryogenic temperatures (W)                   (helpow/1.0D6)            0.000E+00  OP 
 Temperature of cryogenic components (K)                                  (tmpcry)                  4.500E+00     
 Efficiency (figure of merit) of cryogenic plant is 13% of ideal Carnot v                           2.028E-03  OP 
 Electric power for cryogenic plant (MW)                                  (crypmw)                  0.000E+00  OP 
 
 ************************************ Plant Power / Heat Transport Balance ************************************
 
 WARNING: Calculated net electric power is negative
 --------------------------------------------------
 
 Assumptions :
 
 Neutron power multiplication in blanket                                  (emult)                   1.269E+00     
 Double Null Divertor area fraction of whole toroid surface               (2*fdiv)                  2.300E-01     
 H/CD apparatus + diagnostics area fraction                               (fhcd)                    0.000E+00     
 First wall area fraction                                                 (1-2*fdiv-fhcd)           7.700E-01     
 Switch for pumping of primary coolant                                    (primary_pumping)                 2     
 Mechanical pumping power is calculated for FW and blanket
 Mechanical pumping power for FW cooling loop including heat exchanger (M (htpmw_fw)                2.470E-01  OP 
 Mechanical pumping power for blanket cooling loop including heat exchang (htpmw_blkt)              1.524E-03  OP 
 Mechanical pumping power for FW and blanket cooling loop including heat  (htpmw_fw_blkt)           2.485E-01  OP 
 Mechanical pumping power for FW (MW)                                     (htpmw_fw)                2.470E-01  OP 
 Mechanical pumping power for blanket (MW)                                (htpmw_blkt)              1.524E-03  OP 
 Mechanical pumping power for divertor (MW)                               (htpmw_div)               3.423E-01  OP 
 Mechanical pumping power for shield and vacuum vessel (MW)               (htpmw_shld)              4.753E-02  OP 
 Electrical pumping power for FW and blanket (MW)                         (htpmwe_fw_blkt)          2.616E-01  OP 
 Electrical pumping power for shield (MW)                                 (htpmwe_shld)             5.003E-02  OP 
 Electrical pumping power for divertor (MW)                               (htpmwe_div)              3.603E-01  OP 
 Total electrical pumping power for primary coolant (MW)                  (htpmw)                   6.719E-01  OP 
 Coolant pump power / non-pumping thermal power in shield                 (fpumpshld)               5.000E-03     
 Coolant pump power / non-pumping thermal power in divertor               (fpumpdiv)                5.000E-03     
 Electrical efficiency of heat transport coolant pumps                    (etahtp)                  9.500E-01     
 
 Plant thermodynamics: options :
 
 Divertor thermal power is not used, but rejected directly to the environment.
 Shield thermal power is collected at only 150 C and is used to preheat the coolant in the power cycle
 Power conversion cycle efficiency model: efficiency set according to blanket type (div power to secondary)
 Fraction of total high-grade thermal power to divertor                   (pdivfraction)                0.362  OP 
 
 Power Balance for Reactor (across vacuum vessel boundary) - Detail
 ------------------------------------------------------------------
 
                                            High-grade             Low-grade              Total
                                             thermal power (MW)     thermal power (MW)      (MW)
         First wall:
                               neutrons              2.60                0.00                2.60
             charged particle transport              1.62                0.00                1.62
                              radiation             72.20                0.00               72.20
                        coolant pumping              0.25                0.00                0.25
 
         Blanket:
                               neutrons            103.85                0.00              103.85
             charged particle transport              0.00                0.00                0.00
                              radiation              0.00                0.00                0.00
                        coolant pumping              0.00                0.00                0.00
 
         Shield:
                               neutrons              0.12                0.00                0.12
             charged particle transport              0.00                0.00                0.00
                              radiation              0.00                0.00                0.00
                        coolant pumping              0.05                0.00                0.05
 
         Divertor:
                               neutrons              0.00               29.81               29.81
             charged particle transport              0.00               17.09               17.09
                              radiation              0.00               21.57               21.57
                        coolant pumping              0.00                0.34                0.34
 
         TART centrepost:
                               neutrons              0.00                6.37                6.37
             charged particle transport              0.00                0.00                0.00
                              radiation              0.00                0.00                0.00
                        coolant pumping              0.00                0.53                0.53
 
         TF coil:
                               neutrons              0.00                6.37                6.37
             charged particle transport              0.00                0.00                0.00
                              radiation              0.00                0.00                0.00
                        coolant pumping              0.00                0.00                0.00
 
         Losses to H/CD apparatus + diagnostics:
                               neutrons              0.00                0.00                0.00
             charged particle transport              0.00                0.00                0.00
                              radiation              0.00                0.00                0.00
                        coolant pumping              0.00                0.00                0.00
 
         ----------------------------------------------------------------------------------------
                                 Totals            180.69               82.07              262.76
 
 Total power leaving reactor (across vacuum vessel boundary) (MW)                                     269.132  OP 
 
 Other secondary thermal power constituents :
 
 Heat removal from cryogenic plant (MW)                                   (crypmw)                      0.000  OP 
 Heat removal from facilities (MW)                                        (fachtmw)                    23.472  OP 
 Coolant pumping efficiency losses (MW)                                   (htpsecmw)                    0.034  OP 
 Heat removal from injection power (MW)                                   (pinjht)                    186.671  OP 
 Heat removal from tritium plant (MW)                                     (trithtmw)                   15.000  OP 
 Heat removal from vacuum pumps (MW)                                      (vachtmw)                     0.500  OP 
 TF coil resistive power (MW)                                             (tfcmw)                     250.267  OP 
 
 Total low-grade thermal power (MW)                                       (psechtmw)                  579.555  OP 
 Total High-grade thermal power (MW)                                      (pthermmw)                  190.078  OP 
 
 Number of primary heat exchangers                                        (nphx)                            1  OP 
 
 
 Power Balance across separatrix :
 -------------------------------
 Only energy deposited in the plasma is included here.
 Total power loss is scaling power plus core radiation only (iradloss = 1)
 Transport power from scaling law (MW)                                    (pscalingmw)                 74.496  OP 
 Radiation power from inside "coreradius" (MW)                            (pcoreradmw.)                36.355  OP 
 Total (MW)                                                                                           110.851  OP 
 
 Alpha power deposited in plasma (MW)                                     (falpha*palpmw)              30.752  OP 
 Power from charged products of DD and/or D-He3 fusion (MW)               (pchargemw.)                  0.098  OP 
 Ohmic heating (MW)                                                       (pohmmw.)                     0.000  OP 
 Injected power deposited in plasma (MW)                                  (pinjmw)                     80.002  OP 
 Total (MW)                                                                                           110.852  OP 
 
 Power Balance for Reactor - Summary :
 -------------------------------------
 Fusion power (MW)                                                        (powfmw.)                   162.001  OP 
 Power from energy multiplication in blanket and shield (MW)              (emultmw)                    22.592  OP 
 Injected power (MW)                                                      (pinjmw.)                    80.002  OP 
 Ohmic power (MW)                                                         (pohmmw.)                     0.000  OP 
 Power deposited in primary coolant by pump (MW)                          (htpmw_mech)                  0.638  OP 
 Total (MW)                                                                                           265.233  OP 
 
 Heat extracted from first wall and blanket (MW)                          (pthermfw_blkt)             180.525  OP 
 Heat extracted from shield  (MW)                                         (pthermshld)                  9.553  OP 
 Heat extracted from divertor (MW)                                        (pthermdiv)                  68.802  OP 
 Nuclear and photon power lost to H/CD system (MW)                        (psechcd)                     0.000  OP 
 Nuclear power lost to TF (MW)                                            (ptfnuc)                      6.369  OP 
 Total (MW)                                                                                           265.249  OP 
 
 Electrical Power Balance :
 --------------------------
 Net electric power output(MW)                                            (pnetelmw.)                -506.902  OP 
 Required Net electric power output(MW)                                   (pnetelin)                 1000.000     
 Electric power for heating and current drive (MW)                        (pinjwp)                    266.673  OP 
 Electric power for primary coolant pumps (MW)                            (htpmw)                       0.672  OP 
 Electric power for vacuum pumps (MW)                                     (vachtmw)                     0.500     
 Electric power for tritium plant (MW)                                    (trithtmw)                   15.000     
 Electric power for cryoplant (MW)                                        (crypmw)                      0.000  OP 
 Electric power for TF coils (MW)                                         (tfacpd)                    278.075  OP 
 Electric power for PF coils (MW)                                         (pfwpmw)                      0.099  OP 
 All other internal electric power requirements (MW)                      (fachtmw)                    23.472  OP 
 Total (MW)                                                               (tot_plant_power)            77.589  OP 
 Total (MW)                                                                                            77.589  OP 
 
 Gross electrical output* (MW)                                            (pgrossmw)                   78.122  OP 
 (*Power for pumps in secondary circuit already subtracted)
 
 Power balance for power plant :
 -------------------------------
 Fusion power (MW)                                                        (powfmw.)                   162.001  OP 
 Power from energy multiplication in blanket and shield (MW)              (emultmw)                    22.592  OP 
 Total (MW)                                                                                           184.593  OP 
 
 Net electrical output (MW)	                                              (pnetelmw)                 -506.902  OP 
 Heat rejected by main power conversion circuit (MW)                      (rejected_main)             111.956  OP 
 Heat rejected by other cooling circuits (MW)                             (psechtmw)                  579.555  OP 
 Total (MW)                                                                                           184.609  OP 
 
 
 Plant efficiency measures :
 
 Net electric power / total nuclear power (%)                             (pnetelmw/(powfmw+em       -274.606  OP 
 Net electric power / total fusion power (%)                              (pnetelmw/powfmw)          -312.901  OP 
 Gross electric power* / high grade heat (%)                              (etath)                      41.100     
 (*Power for pumps in secondary circuit already subtracted)
 Recirculating power fraction                                             (cirpowfr)                    7.489  OP 
 
 Time-dependent power usage
 
         Pulse timings [s]:
 
                                          tramp      tohs     theat     tburn     tqnch    tdwell
                                          -----      ----     -----     -----     -----    ------
                               Duration   18.76     18.76     10.00   1000.00     18.76    100.00
                                 ------   -----      ----     -----     -----     -----    ------
 
         Continous power usage [MWe]:
 
                                 System   tramp      tohs     theat     tburn     tqnch    tdwell
                                 ------   -----      ----     -----     -----     -----    ------
                        Primary cooling    0.67      0.67      0.67      0.67      0.67      0.67
                              Cyroplant    0.00      0.00      0.00      0.00      0.00      0.00
                                 Vacuum    0.50      0.50      0.50      0.50      0.50      0.50
                                Tritium   15.00     15.00     15.00     15.00     15.00     15.00
                                     TF  278.07    278.07    278.07    278.07    278.07    278.07
                             Facilities   23.47     23.47     23.47     23.47     23.47     23.47
                                 ------   -----      ----     -----     -----     -----    ------
                                  Total  317.72    317.72    317.72    317.72    317.72    317.72
                                 ------   -----      ----     -----     -----     -----    ------
 
         Intermittent power usage [MWe]:
 
                                 System   tramp      tohs     theat     tburn     tqnch    tdwell
                                 ------   -----      ----     -----     -----     -----    ------
                                 H & CD    0.00    400.00    400.00    266.67    400.00      0.00
                                     PF    0.00     23.82      0.00      0.00    -23.82      0.00
                                 ------   -----      ----     -----     -----     -----    ------
                                  Total    0.00    423.82    400.00    266.67    376.18      0.00
                                 ------   -----      ----     -----     -----     -----    ------
 
         Power production [MWe]:
 
                                          tramp      tohs     theat     tburn     tqnch    tdwell       avg
                                          -----      ----     -----     -----     -----    ------       ---
                            Gross power    0.00      0.00      0.00     78.12      0.00      0.00
                              Net power -317.72   -741.54   -717.72   -506.27   -693.90   -317.72   -495.68
                                 ------   -----      ----     -----     -----     -----    ------
 
 
 *************************** Water usage during plant operation (secondary cooling) ***************************
 
 Estimated amount of water used through different cooling system options:
 1. Cooling towers
 2. Water bodies (pond, lake, river): recirculating or once-through
 Volume used in cooling tower (m3/day)                                    (waterusetower)           4.760E+03  OP 
 Volume used in recirculating water system (m3/day)                       (wateruserecirc)          1.593E+03  OP 
 Volume used in once-through water system (m3/day)                        (wateruseonethru)         1.561E+05  OP 
 
 ******************************************** Errors and Warnings *********************************************
 
 (See top of file for solver errors and warnings.)
 PROCESS status flag:   Warning messages
 PROCESS error status flag                                                (error_status)                    2     
150     2   CHECK: Lower limit of volume averaged electron temperature (te) has been raised 
155     2   CHECK: dene used as iteration variable without constraint 81 (neped<ne0)        
272     2   Double-null: Upper vertical build forced to match lower                         
 62     1   RADIALB: Ripple result may be inaccurate, as the fit has been extrapolated      
143     1   RADIALB: (TF coil ripple calculation) (R+a)/rtot out of fitted range            
 Final error identifier                                                   (error_id)                      143     
 
 ******************************************* End of PROCESS Output ********************************************
 
 
 *************************************** Copy of PROCESS Input Follows ****************************************
 
*************************************************************************
*****                                                               *****
*****        Fusion Nuclear Science Facility (FNSF)                 *****
*****            Stuart Muldrew (23/08/2019)                        *****
*****      Menard et al. (2016), Nucl. Fusion, 56, 106023           *****
*****                                                               *****
*****                                                               *****
*************************************************************************

*---------------Constraint Equations---------------*

icc = 1             *Beta (consistency equation)
icc = 2             *Global power balance (consistency equation)
icc = 5             *Density limit
icc = 7             *Beam ion density (NBI)
icc = 8             *Neutron wall load upper limit
icc = 9             *Fusion power upper limit
icc = 11            *Radial build (consistency equation)
icc = 15            *LH power threshold limit
icc = 17            *Radiation fraction upper limit
icc = 24            *Beta upper limit
icc = 30            *Injection power upper limit
icc = 43            *Average centrepost temperature (TART)
icc = 44            *Peak centrepost temperature upper limit (TART)
icc = 46            *Ip/Irod upper limit (TART)
icc = 56            *Pseparatrix / Rmajor upper limit

*---------------Iteration Variables----------------*

ixc = 4             *te
te = 5.7900         *Volume averaged electron temperature (keV)
boundl(4) = 3.0

ixc = 5             *beta
beta = 0.14470      *total plasma beta

ixc = 6             *dene
dene = 2.3125E20    *Electron density (/m3)

ixc = 7             *rnbeam
rnbeam = 0.0066126  *Hot beam density / n_e

ixc = 9             *fdene
fdene = 0.77146     *f-value for density limit (constraint equation 5)

ixc = 10            *hfact
hfact = 1.5483      *H factor on energy confinement times

ixc = 13            *tfcth
tfcth = 0.15483     *Inboard TF coil thickness (centrepost for ST) (m)
boundl(13) = 0.3

ixc = 14            *fwalld
fwalld = 0.10180    *f-value for maximum wall load

ixc = 18            *q
q = 6.1865          * Safety factor 'near' plasma edge
boundl(18) = 6.1

ixc = 20            *tcpav
tcpav = 347.13      *Average temp of TF coil inboard leg conductor (C) (resistive coils)
boundl(20) = 303.15
boundu(20) = 373.15

ixc = 23            *fcoolcp
fcoolcp = 0.12725   *Coolant fraction of TF coil inboard legs
boundl(23) = 0.05

ixc = 26            *ffuspow
ffuspow = 1.0       *f-value for maximum fusion power
boundu(26) = 1.0

ixc = 28            *fradpwr
fradpwr = 0.84588   *f-value for core radiation power limit

ixc = 36            *fbetatry
fbetatry = 0.74945  *f-value for beta limit

ixc = 72            *fipir
fipir = 0.48294     *f-value for Ip/Irod limit

ixc = 73            *scrapli
scrapli = 0.095950  *Gap between plasma and first wall inboard side (m)
boundu(73) = 0.12

ixc = 97             *fpsepr
fpsepr = 0.50247     *f-value for maximum Psep/R limit (constraint equation 56)
boundl(97) = 0.001
boundu(97) = 1.0

ixc = 103           *flhthresh
flhthresh = 1.0     *f-value for L-H power threshold

ixc = 135           *fimp(13)
fimp(13) = 0.00044  *Xenon
boundl(135) = 0.00038910

*-----------------Global Variables-----------------*

maxcal   = 400      *Maximum number of VMCON iterations
runtitle = FNSF (Menard et al. 2016)

*---------------Numerics Variables-----------------*

epsvmc   = 1.0E-7   *Error tolerance for VMCON
ioptimz  = 1        *Code operation switch (VMCON only)
minmax   = -5       *Switch for figure-of-merit (5: fusion gain Q)

*---------------Constraint Variables---------------*

fpinj    = 1.0      *f-value for injection power (constraint equation 30)
fptemp   = 0.5      *f-value for peak centrepost temperature (constraint equation 44)
powfmax  = 162.0    *Maximum fusion power (MW) (constraint equation 9) 
pseprmax = 20.0      *Maximum ratio of power crossing the separatrix to plasma major radius (Psep/R) (MW/m) (constraint equation 56)
walalw   = 10.0     *Allowable wall-load (MW/m2) (constraint equation 8) 
*Iteration variables: fbetatry fdene ffuspow fipir flhthresh fradpwr fwalld

*----------------Physics Variables-----------------*

alphaj   = 1.0      *Current profile index
alphan   = 0.25     *Density profile index
alphat   = 0.5      *Temperature profile index
aspect   = 1.75     *Aspect ratio
bt       = 3.0      *Toroidal field on axis (T)
dnbeta   = 6.0      *(Troyon-like) coefficient for beta scaling
epbetmax = 10.0     *Maximum (eps*beta_poloidal) (constraint equation 6)
ibss     = 3        *Switch for bootstrap current scaling (3: Wilson numerical scaling)
iculbl   = 0        *Switch for beta limit scaling (CE 24) (2: apply limit to thermal + neutral beam beta)
icurr    = 9        *Switch for plasma current scaling to use (9: FIESTA ST fit)
idia     = 2        *switch for diamagnetic current scaling (2: SCENE scaling)
idensl   = 7        *Switch for density limit to enforce (CE 5) (7: Greenwald limit)
igeom    = 0        *Switch for plasma geometry calculation (0: original method)
iohcl    = 0        *Switch for existence of central solenoid
iprofile = 0        *Switch for current profile consistency (0: use input values for alphaj rli dnbeta)
ips      = 1        *Switch for Pfirsch-Schlüter current scaling (1: SCENE scaling)
ishape   = 8        *Switch for plasma cross-sectional shape calculation (8: FIESTA fit)
i_single_null = 0   *Switch for divertor configuration (0: double null)
itart    = 1        *Switch for spherical tokamak (ST) models (1: use spherical tokamak models)
kappa    = 2.75     *Plasma separatrix elongation
q0       = 2.0      *Safety factor on axis
ralpne   = 0.08     *Thermal alpha density / electron density
rli      = 0.65     *Plasma normalised internal inductance
rmajor   = 1.7      *Plasma major radius (m)
ssync    = 0.7      *Synchrotron wall reflectivity factor
tratio   = 1.35     *Ion temperature / electron temperature
triang   = 0.5      *Plasma separatrix triangularity triang
*Iteration variables: beta dene hfact q rmajor rnbeam te

*---------------Pedestal Variables-----------------*

ipedestal= 1        *Switch for pedestal profiles (1: use pedestal profiles)
fgwped   = 0.6      *Fraction of Greenwald density to set as pedestal-top density (ipedestal=1)
fgwsep   = 0.1      *Fraction of Greenwald density to set as separatrix density (ipedestal=1)
rhopedn  = 0.94     *r/a of density pedestal (ipedestal=1)
rhopedt  = 0.94     *r/a of temperature pedestal (ipedestal=1)
tbeta    = 2.0      *Temperature profile index beta (ipedestal=1)
teped    = 5.5      *Electron temperature of pedestal (keV) (ipedestal=1)
tesep    = 0.1      *Electron temperature at separatrix (keV) (ipedestal=1)

*-----------------Times Variables------------------*

tburn    = 1000.0    *Burn time (s)
tdwell   = 100.0    *Time between pulses in a pulsed reactor (s)

*-----------------Build Variables------------------*
bore     = 0.0      *central solenoid inboard radius (m)
gapoh    = 0.0      *gap between central solenoid and TF coil (m)
ohcth    = 0.0      *central solenoid thickness (m)
thkcas   = 0.0      *Inboard TF coil case outer (non-plasma side) thickness (m)
blnkith  = 0.0      *Inboard blanket thickness (m)
blnkoth  = 0.7      *Outboard blanket thickness (m)
d_vv_in  = 0.0      *Inboard vacuum vessel thickness (m)
d_vv_out = 0.3      *Outboard vacuum vessel thickness (m)
d_vv_top = 0.3      *Topside vacuum vessel thickness  (m)
d_vv_bot = 0.3      *Underside vacuum vessel thickness (m)
gapds    = 0.0      *Gap between inboard vacuum vessel and thermal shield (m)
gapomin  = 0.0      *Minimum gap between outboard vacuum vessel and TF coil (m)
iprecomp = 0        *Switch for existence of central solenoid pre-compression structure (0: no pre-compression structure)
scraplo  = 0.12     *Gap between plasma and first wall outboard side (m) 
shldith  = 0.00     *Inboard shield thickness (m) 
shldoth  = 0.25     *Outboard shield thickness (m)
shldtth  = 0.2      *Upper/lower shield thickness (m)
tfootfi  = 1.0      *TF coil outboard leg / inboard leg radial thickness ratio tfootfi 
thshield = 0.0      *TF-VV thermal shield thickness (m)
vgap     = 0.5      *Vertical gap between x-point and divertor (m)
vgap2    = 0.0      *Vertical gap between vacuum vessel and TF coil (m)
vvblgap  = 0.0      *Gap between vacuum vessel and blanket (m)
*Iteration variables: scrapli tfcth

*-----------------TF Coil Variables----------------*
tinstf   = 0.0      *Centrepost insulation thickness (no inusltion in this case)
casthi   = 0.0      *inboard TF coil case outer (non-plasma side) thickness (m)
frhocp   = 1.0      *Centrepost resistivity enhancement factor 
i_tf_sup = 0        *Switch for TF coil conductor model (0: copper) 
ptempalw = 473.15   *Maximum peak centrepost temperature (C) (constraint equation 44)
rcool    = 3.0E-3   *Average radius of coolant channel (m) 
ripmax   = 1.0      *Maximum allowable toroidal field ripple amplitude at plasma edge (%)
n_tf     = 12       *Number of TF coil  
vcool    = 5.0      *Max centrepost coolant flow speed at midplane (m/s)
vftf     = 0.2      *Coolant fraction of TFC 'cable' (i_tf_sup=1) or of TFC leg (i_tf_sup=0)
i_tf_stress_model = 2 *Switch for the TF coil stress model (2: Axisymmetric extended plane strain)
*Iteration variables: cdtfleg fcoolcp oacdcp tcpav

*-------------Current Drive Variables--------------*

beamwd   = 0.31     *Width of neutral beam duct where it passes between the TF coils (m)
bscfmax  = 0.88     *Maximum fraction of plasma current from bootstrap
enbeam   = 500.0    *Neutral beam energy (keV) 
etanbi   = 0.3      *Neutral beam wall plug to injector efficiency 
feffcd   = 1.0      *Current drive efficiency fudge factor
iefrf    = 8        *Switch for current drive efficiency model (8: new Culham Neutral Beam model) 
nbshield = 0.1      *Neutral beam duct shielding thickness (m)
pinjalw  = 80.0     *Maximum allowable value for injected power (MW) (constraint equation 30)
tbeamin  = 2.3      *Permitted neutral beam e-decay lengths to plasma centre

*-----------------PF Coil Variables----------------*

coheof   = 1.4E7    *Central solenoid overall current density at end of flat-top (A/m2)
cptdin   = 4.2E4,4.2E4,4.2E4,4.2E4,4.2E4,4.2E4,4.2E4,4.2E4,4.2E4,4.2E4 *Peak current per turn input for PF coil i (A)
ipfloc   = 2,3    *Switch for locating scheme of PF coil group i
ipfres   = 1        *Switch for PF coil type (1: resistive PF coils) 
ncls     = 2,2    *Number of PF coils in group j
ngrp     = 2        *Number of groups of PF coils
routr    = 0.5      *Radial distance (m) from outboard TF coil leg to centre of ipfloc=3 PF coils
zref     = 0.8      *PF coil vertical positioning adjuster

*------------------FWBS Variables------------------*

blkttype = 3        *Switch for blanket type (3 HCPB; efficiency taken from WP12-DAS08-T01 EFDA_D_2LLNBX)
emult    = 1.44     *Energy multiplication in blanket and shield
fblbe    = 0.52     *Beryllium fraction of blanket by volume (if (iblanket=2 (KIT HCPB)) Be fraction of breeding zone)
fblli2o  = 0.13     *Lithium oxide fraction of blanket by volume
fblss    = 0.25     *KIT blanket model: steel fraction of breeding zone
fblvd    = 0.0      *Vanadium fraction of blanket by volume 
fhole    = 0.0      *Area fraction taken up by other holes (not used)
fwbsshape= 1        *First wall blanket shield and vacuum vessel shape (1 D-shaped (cylinder inboard + ellipse outboard))
iblanket = 1        *Switch for blanket model (2: CCFE HCPB model)

*-----------------Cost Variables-------------------*

abktflnc = 20.0     *Allowable first wall/blanket neutron fluence (MW-yr/m2)
adivflnc = 25.0     *Allowable divertor heat fluence (MW-yr/m2)
cost_model = 0      *Switch for cost model (0: use $ 1990 PROCESS model)
cpstflnc = 20.0     *Allowable ST centrepost neutron fluence (MW-yr/m2)
dintrt   = 0.02     *Diff between borrowing and saving interest rates
fcap0    = 1.1845   *Average cost of money for construction of plant assuming design/construction time of six years
fcap0cp  = 1.08     *Average cost of money for replaceable components assuming lead time for these of two years
fcontng  = 0.15     *Project contingency factor
fcr0     = 0.089    *Fixed charge rate during construction
fkind    = 1.0      *Multiplier for Nth of a kind costs
iavail   = 0        *Switch for plant availability model (0: use input value for cfactr)
ifueltyp = 1        *Switch (1: treat blanket divertor first wall and fraction fcdfuel of CD equipment as fuel cost)
lsa      = 2        *Level of safety assurance switch (2: in-between)
output_costs = 0    *Switch for costs output (0: do not write cost-related outputs to file)
discount_rate = 0.08     *Effective cost of money in constant dollars 
ucblvd   = 280.0    *Unit cost for blanket vanadium ($/kg)
ucdiv    = 5.0E5    *Cost of divertor blade ($) 
ucme     = 3.0E8    *Unit cost of maintenance equipment ($/W**0.3) 

*---------------Heat Transport Variables-----------*

etath    = 0.415    *Thermal to electric conversion efficiency
ipowerflow = 0      *Switch for power flow model (0: pre-2014 version)

*------------Impurity Radiation Variables----------*

coreradius = 0.75 * Normalised radius defining the 'core' region
coreradiationfraction = 0.6 * fraction of radiation from core region lost

fimp(1) = 1.0        *Hydrogen (fraction calculated by code)
fimp(2) = 0.1        *Helium (fraction calculated by code)
fimp(3) = 0.0        *Beryllium
fimp(4) = 0.0        *Carbon
fimp(5) = 0.0        *Nitrogen
fimp(6) = 0.0        *Oxygen
fimp(7) = 0.0        *Neon
fimp(8) = 0.0        *Silicon
fimp(9) = 0.0        *Argon
fimp(10) = 0.0       *Iron
fimp(11) = 0.0       *Nickel
fimp(12) = 0.0       *Krypton
fimp(14) = 5e-05     *Tungsten

*Iteration variable: fimp(13)
<|MERGE_RESOLUTION|>--- conflicted
+++ resolved
@@ -14,16 +14,6 @@
  
    Program :
    Version : 2.2.0   Release Date :: 2021-10-26
-<<<<<<< HEAD
-   Tag No. : v2.1-1102-g7770f3b3 code contains untracked changes
-    Branch : 1205-tf-cond-stiffness
-   Git log : removed\ diagnostic\ outputs
- Date/time : 12 Jan 2022 13:25:45 -05:00(hh:mm) UTC
-      User : cswan
-  Computer : cswan-2017-desktop
- Directory : /tmp/pytest-of-cswan/pytest-45/test_solver0
-     Input : /tmp/pytest-of-cswan/pytest-45/test_scenario_FNSF_0/IN.DAT
-=======
    Tag No. : v2.1-1079-g2393fac5 code contains untracked changes
     Branch : 1432-plot-plot-fails-for-i_tf_sc_mat-9
    Git log : Merge\ branch\ |1509-outer-tf-case|\ into\ |develop|
@@ -32,7 +22,6 @@
   Computer : l0500
  Directory : /tmp/pytest-of-rhicha/pytest-270/test_solver0
      Input : /tmp/pytest-of-rhicha/pytest-270/test_scenario_FNSF_0/IN.DAT
->>>>>>> 3208a416
  Run title : FNSF (Menard et al. 2016)
   Run type : Reactor concept design: Tight aspect ratio tokamak model, (c) CCFE
  
@@ -578,11 +567,11 @@
  Materal stress of the point of maximum shear stress (Tresca criterion) for each layer
  Please use utilities/plot_stress_tf.py for radial plots plots summary
  Layers                              conductor    Outer case
- Radial stress               (MPa)     -68.437         1.770
- toroidal stress             (MPa)     -68.438       -34.535
- Vertical stress             (MPa)      39.935       159.270
- Von-Mises stress            (MPa)     108.373       178.444
- Shear (Tresca) stress       (MPa)     108.373       193.805
+ Radial stress               (MPa)     -68.441         1.770
+ toroidal stress             (MPa)     -68.441       -34.546
+ Vertical stress             (MPa)      39.918       159.286
+ Von-Mises stress            (MPa)     108.360       178.467
+ Shear (Tresca) stress       (MPa)     108.360       193.832
  
  Toroidal modulus            (GPa)     117.000       205.000
  Vertical modulus            (GPa)      99.029       205.000
@@ -639,7 +628,7 @@
  Inboard TFC conductor sector geometry:
  
  Inboard TFC conductor sector area with gr insulation (per leg) (m2)      (awpc))                   6.904E-02     
- Inboard TFC conductor sector area, NO ground & gap (per leg) (m2)        (awptf)                   6.904E-02     
+ Inboard TFC conductor sector area (per leg) (m2)                         (aswp)                    6.904E-02     
  Inboard conductor sector radial thickness (m)                            (dr_tf_wp)                5.135E-01     
  Central collumn top conductor sector radial thickness (m)                (dr_tf_wp_top)            7.593E-01     
  Ground wall insulation thickness (m)                                     (tinstf)                  0.000E+00     
