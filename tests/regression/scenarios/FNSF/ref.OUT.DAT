 *************************************************************************   
 *****                                                               *****   
 *****        Fusion Nuclear Science Facility (FNSF)                 *****   
 *****            Stuart Muldrew (23/08/2019)                        *****   
 *****      Menard et al. (2016), Nucl. Fusion, 56, 106023           *****   
 *****                                                               *****   
 *****                                                               *****   
 *************************************************************************   
 
 **************************************************************************************************************
 ************************************************** PROCESS ***************************************************
 ************************************** Power Reactor Optimisation Code ***************************************
 **************************************************************************************************************
 
   Program :
   Version : 2.1.2   Release Date :: 2021-07-01
<<<<<<< HEAD
   Tag No. : v2.1-390-g8c66dc66 code contains untracked changes
    Branch : axisymmetric-extended-plane-strain
   Git log : COMMIT_MSG
 Date/time :  7 Oct 2021 11:49:00 -04:00(hh:mm) UTC
      User : cswan
  Computer : cswan-2017-desktop
 Directory : /home/cswan/process/process
     Input : /tmp/pytest-of-cswan/pytest-6/test_scenario_FNSF_0/IN.DAT
=======
   Tag No. : v2.1-646-g57e098e2
    Branch : 1407-update-of-shield-cost-calculations
   Git log : COMMIT_MSG
 Date/time : 11 Oct 2021 10:25:01 +01:00(hh:mm) UTC
      User : rhicha
  Computer : l0500
 Directory : /tmp/pytest-of-rhicha/pytest-149/test_solver0
     Input : /tmp/pytest-of-rhicha/pytest-149/test_scenario_FNSF_0/IN.DAT
>>>>>>> b9a66f0b
 Run title : FNSF (Menard et al. 2016)
  Run type : Reactor concept design: Tight aspect ratio tokamak model, (c) CCFE
 
 **************************************************************************************************************
 
   Equality constraints : 15
 Inequality constraints : 00
      Total constraints : 15
    Iteration variables : 19
         Max iterations : 400
       Figure of merit  : -05  -- maximise fusion gain.
  Convergence parameter : 1.00E-07
 
 **************************************************************************************************************
 
 (Please include this header in any models, presentations and papers based on these results)
 
 **************************************************************************************************************
 
 Quantities listed in standard row format are labelled as follows in columns 112-114:
 ITV : Active iteration variable (in any output blocks)
 OP  : Calculated output quantity
 Unlabelled quantities in standard row format are generally inputs
 Note that calculated quantities may be trivially rescaled from inputs, or equal to bounds which are input.
 
 
 ************************************************** Numerics **************************************************
 
 PROCESS has performed a VMCON (optimisation) run.
 and found a feasible set of parameters.
 
 VMCON error flag                                                         (ifail)                           1     
 Number of iteration variables                                            (nvar)                           19     
 Number of constraints (total)                                            (neqns+nineqns)                  15     
 Optimisation switch                                                      (ioptimz)                         1     
 Figure of merit switch                                                   (minmax)                         -5     
 Square root of the sum of squares of the constraint residuals            (sqsumsq)                 3.516E-08  OP 
 VMCON convergence parameter                                              (convergence_parameter)   1.282E-08  OP 
 Number of VMCON iterations                                               (nviter)                         25  OP 
 
PROCESS has successfully optimised the iteration variables to maximise the figure of merit           FUSION GAIN.
 
 Certain operating limits have been reached,
 as shown by the following iteration variables that are
 at or near to the edge of their prescribed range :
 
                   ffuspow       =  1.0000E+00 is at or above its upper bound:  1.0000E+00
                   scrapli       =  1.2000E-01 is at or above its upper bound:  1.2000E-01
                   flhthresh     =  1.0000E+00 is at or below its lower bound:  1.0000E+00
                   fimp(13)      =  3.8910E-04 is at or below its lower bound:  3.8910E-04
 
 The solution vector is comprised as follows :
 
                                          final       final /
    i                                     value       initial
 
    1                  te               5.7900E+00     1.0000
    2                  beta             1.4470E-01     1.0000
    3                  dene             2.3125E+20     1.0000
    4                  rnbeam           6.6126E-03     1.0000
    5                  fdene            7.7146E-01     1.0000
    6                  hfact            1.5483E+00     1.0000
    7                  tfcth            5.4057E-01     3.4914
    8                  fwalld           1.0180E-01     1.0000
    9                  q                6.1865E+00     1.0000
   10                  tcpav            3.4659E+02     0.9985
   11                  fcoolcp          1.4332E-01     1.1263
   12                  ffuspow          1.0000E+00     1.0000
   13                  fradpwr          8.4588E-01     1.0000
   14                  fbetatry         7.4945E-01     1.0000
   15                  fipir            4.8294E-01     1.0000
   16                  scrapli          1.2000E-01     1.2507
   17                  fpsepr           5.0247E-01     1.0000
   18                  flhthresh        1.0000E+00     1.0000
   19                  fimp(13)         3.8910E-04     0.8843
 
 The following equality constraint residues should be close to zero :
 
                                               physical                 constraint                 normalised
                                              constraint                 residue                    residue
 
    1  Beta consistency                      =  1.4470E-01             -3.2618E-07                 2.2541E-06
    2  Global power balance consistency      =  1.5068E+00 MW/m3        8.0468E-06 MW/m3          -5.3404E-06
    3  Density upper limit                   <  2.4404E+20 /m3          1.2177E+08 /m3             4.9893E-13
    4  Beam ion density consistency          =  1.5292E+18 /m3         -3.4171E+13 /m3             2.2346E-05
    5  Neutron wall load upper limit         <  1.0180E+00 MW/m2       -4.0227E-06 MW/m2          -3.9515E-06
    6  Fusion power upper limit              <  1.6200E+02 MW           6.3981E-04 MW             -3.9494E-06
    7  Radial build consistency              =  1.7000E+00 m            0.0000E+00 m              -0.0000E+00
    8  L-H power threshold limit             <  1.7084E+01 MW          -1.9097E-03 MW              1.1177E-04
    9  Radiation fraction upper limit        <  1.5068E+00 MW/m3       -2.1957E-05 MW/m3           1.7227E-05
   10  Beta upper limit                      <  1.9308E-01              2.4461E-13                 1.2670E-12
   11  Injection power upper limit           <  8.0000E+01 MW          -1.7881E-03 MW              2.2351E-05
   12  Average centrepost temperature        =  7.3443E+01 deg C        6.6437E-06 deg C          -9.0460E-08
   13  Peak centrepost temp. upper limit     <  2.0000E+02 deg C        1.1919E-05 deg C          -1.1919E-07
   14  Ip/Irod upper limit                   <  7.6151E-01              1.6332E-16                -4.4409E-16
   15  Psep / R upper limit                  <  1.9998E+01 MW/m         1.1234E-03 MW/m           -1.1178E-04
 
 ******************************************** Final Feasible Point ********************************************
 
 
 ********************************************* Plant Availability *********************************************
 
 Allowable blanket neutron fluence (MW-yr/m2)                             (abktflnc)                2.000E+01     
 Allowable divertor heat fluence (MW-yr/m2)                               (adivflnc)                2.500E+01     
 First wall / blanket lifetime (years)                                    (bktlife)                 2.619E+01  OP 
 Divertor lifetime (years)                                                (divlife)                 3.000E+01  OP 
 Centrepost lifetime (years)                                              (cplife)                  2.619E+01  OP 
 Heating/CD system lifetime (years)                                       (cdrlife)                 2.619E+01  OP 
 Total plant lifetime (years)                                             (tlife)                   3.000E+01     
 Total plant availability fraction                                        (cfactr)                  7.500E-01     
 
 *************************************************** Plasma ***************************************************
 
 Plasma configuration = double null divertor
 Tokamak aspect ratio = Spherical, itart = 1                              (itart)                       1.000     
 
 Plasma Geometry :
 
 Major radius (m)                                                         (rmajor)                      1.700     
 Minor radius (m)                                                         (rminor)                      0.971  OP 
 Aspect ratio                                                             (aspect)                      1.750     
 Elongation, X-point (input value used)                                   (kappa)                       2.750  IP 
 Elongation, 95% surface (calculated from kappa)                          (kappa95)                     2.597  OP 
 Elongation, area ratio calc.                                             (kappaa)                      2.438  OP 
 Triangularity, X-point (input value used)                                (triang)                      0.500  IP 
 Triangularity, 95% surface (calculated from triang)                      (triang95)                    0.327  OP 
 Plasma poloidal perimeter (m)                                            (pperim)                     11.806  OP 
 Plasma cross-sectional area (m2)                                         (xarea)                       7.229  OP 
 Plasma surface area (m2)                                                 (sarea)                   1.171E+02  OP 
 Plasma volume (m3)                                                       (vol)                     7.357E+01  OP 
 
 Current and Field :
 
 Consistency between q0,q,alphaj,rli,dnbeta is not enforced
 
 Plasma current scaling law used                                          (icurr)                           9     
 Plasma current (MA)                                                      (plascur/1D6)                 9.378  OP 
 Current density profile factor                                           (alphaj)                      1.000     
 Plasma internal inductance, li                                           (rli)                         0.650  OP 
 Vertical field at plasma (T)                                             (bvert)                      -1.609  OP 
 Vacuum toroidal field at R (T)                                           (bt)                          3.000     
 Average poloidal field (T)                                               (bp)                          0.998  OP 
 Total field (sqrt(bp^2 + bt^2)) (T)                                      (btot)                        3.162  OP 
 Safety factor on axis                                                    (q0)                          2.000     
 Safety factor at 95% flux surface                                        (q95)                         6.187  ITV
 Cylindrical safety factor (qcyl)                                         (qstar)                       3.953  OP 
 
 Beta Information :
 
 Total plasma beta                                                        (beta)                    1.447E-01  ITV
 Total poloidal beta                                                      (betap)                   1.452E+00  OP 
 Total toroidal beta                                                                                1.607E-01  OP 
 Fast alpha beta                                                          (betaft)                  6.422E-03  OP 
 Beam ion beta                                                            (betanb)                  1.346E-02  OP 
 (Fast alpha + beam beta)/(thermal beta)                                  (gammaft)                 1.593E-01  OP 
 Thermal beta                                                                                       1.248E-01  OP 
 Thermal poloidal beta                                                                              1.252E+00  OP 
 Thermal toroidal beta (= beta-exp)                                                                 1.386E-01  OP 
 2nd stability beta : beta_p / (R/a)                                      (eps*betap)                   0.830  OP 
 2nd stability beta upper limit                                           (epbetmax)                   10.000     
 Beta g coefficient                                                       (dnbeta)                      6.000     
 Normalised thermal beta                                                                                3.879  OP 
 Normalised total beta                                                                                  4.497  OP 
 Normalised toroidal beta                                                 (normalised_toroidal          4.995  OP 
 Limit on total beta                                                      (betalim)                     0.193  OP 
 Plasma thermal energy (J)                                                                          5.479E+07  OP 
 Total plasma internal energy (J)                                         (total_plasma_internal_en 6.351E+07  OP 
 
 Temperature and Density (volume averaged) :
 
 Electron temperature (keV)                                               (te)                          5.790  ITV
 Electron temperature on axis (keV)                                       (te0)                         6.531  OP 
 Ion temperature (keV)                                                    (ti)                          7.817     
 Ion temperature on axis (keV)                                            (ti0)                         8.817  OP 
 Electron temp., density weighted (keV)                                   (ten)                         6.045  OP 
 Electron density (/m3)                                                   (dene)                    2.313E+20  ITV
 Electron density on axis (/m3)                                           (ne0)                     2.616E+20  OP 
 Line-averaged electron density (/m3)                                     (dnla)                    2.440E+20  OP 
 Line-averaged electron density / Greenwald density                       (dnla_gw)                 7.715E-01  OP 
 Ion density (/m3)                                                        (dnitot)                  2.084E+20  OP 
 Fuel density (/m3)                                                       (deni)                    1.882E+20  OP 
 Total impurity density with Z > 2 (no He) (/m3)                          (dnz)                     1.015E+17  OP 
 Helium ion density (thermalised ions only) (/m3)                         (dnalp)                   1.850E+19  OP 
 Proton density (/m3)                                                     (dnprot)                  4.041E+16  OP 
 Hot beam density (/m3)                                                   (dnbeam)                  1.529E+18  OP 
 Density limit from scaling (/m3)                                         (dnelimt)                 3.163E+20  OP 
 Density limit (enforced) (/m3)                                           (boundu(9)*dnelimt)       3.163E+20  OP 
 Helium ion density (thermalised ions only) / electron density            (ralpne)                  8.000E-02     
 
 Impurities
 
 Plasma ion densities / electron density:
 H_ concentration                                                         (fimp(01)                 8.207E-01  OP 
 He concentration                                                         (fimp(02)                 8.000E-02     
 Be concentration                                                         (fimp(03)                 0.000E+00     
 C_ concentration                                                         (fimp(04)                 0.000E+00     
 N_ concentration                                                         (fimp(05)                 0.000E+00     
 O_ concentration                                                         (fimp(06)                 0.000E+00     
 Ne concentration                                                         (fimp(07)                 0.000E+00     
 Si concentration                                                         (fimp(08)                 0.000E+00     
 Ar concentration                                                         (fimp(09)                 0.000E+00     
 Fe concentration                                                         (fimp(10)                 0.000E+00     
 Ni concentration                                                         (fimp(11)                 0.000E+00     
 Kr concentration                                                         (fimp(12)                 0.000E+00     
 Xe concentration                                                         (fimp(13)                 3.891E-04  ITV
 W_ concentration                                                         (fimp(14)                 5.000E-05     
 Average mass of all ions (amu)                                           (aion)                    2.695E+00  OP 
 
 Effective charge                                                         (zeff)                        1.987  OP 
 Density profile factor                                                   (alphan)                      0.250     
 Plasma profile model                                                     (ipedestal)                       1     
 Pedestal profiles are used.
 Density pedestal r/a location                                            (rhopedn)                     0.940     
 Electron density pedestal height (/m3)                                   (neped)                   1.898E+20  OP 
 Electron density at pedestal / nGW                                       (fgwped_out)              6.000E-01     
 Temperature pedestal r/a location                                        (rhopedt)                     0.940     
 Pedestal scaling switch                                                  (ieped)                           0     
 Electron temp. pedestal height (keV)                                     (teped)                       5.500     
 Electron temp. at separatrix (keV)                                       (tesep)                       0.100     
 Electron density at separatrix (/m3)                                     (nesep)                   3.163E+19     
 Electron density at separatrix / nGW                                     (fgwsep_out)              1.000E-01     
 Temperature profile index                                                (alphat)                      0.500     
 Temperature profile index beta                                           (tbeta)                       2.000     
 
 Density Limit using different models :
 
 Old ASDEX model                                                          (dlimit(1))               2.400E+20  OP 
 Borrass ITER model I                                                     (dlimit(2))               3.975E+20  OP 
 Borrass ITER model II                                                    (dlimit(3))               1.388E+20  OP 
 JET edge radiation model                                                 (dlimit(4))               3.736E+21  OP 
 JET simplified model                                                     (dlimit(5))               1.264E+21  OP 
 Hugill-Murakami Mq model                                                 (dlimit(6))               1.339E+20  OP 
 Greenwald model                                                          (dlimit(7))               3.163E+20  OP 
 
 Fuel Constituents :
 
 Deuterium fuel fraction                                                  (fdeut)                       0.500     
 Tritium fuel fraction                                                    (ftrit)                       0.500     
 
 Fusion Power :
 
 Total fusion power (MW)                                                  (powfmw)                  1.620E+02  OP 
  =    D-T fusion power (MW)                                              (pdt)                     1.619E+02  OP 
   +   D-D fusion power (MW)                                              (pdd)                     1.489E-01  OP 
   + D-He3 fusion power (MW)                                              (pdhe3)                   0.000E+00  OP 
 Alpha power: total (MW)                                                  (palpmw)                  3.237E+01  OP 
 Alpha power: beam-plasma (MW)                                            (palpnb)                  5.754E+00  OP 
 Neutron power (MW)                                                       (pneutmw)                 1.295E+02  OP 
 Charged particle power (excluding alphas) (MW)                           (pchargemw)               9.795E-02  OP 
 Total power deposited in plasma (MW)                                     (tot_power_plasma)        1.109E+02  OP 
 
 Radiation Power (excluding SOL):
 
 Bremsstrahlung radiation power (MW)                                      (pbrempv*vol)             1.085E+01  OP 
 Line radiation power (MW)                                                (plinepv*vol)             8.288E+01  OP 
 Synchrotron radiation power (MW)                                         (psyncpv*vol)             3.493E-02  OP 
 Synchrotron wall reflectivity factor                                     (ssync)                       0.700     
 Normalised minor radius defining 'core'                                  (coreradius)              7.500E-01     
 Fraction of core radiation subtracted from P_L                           (coreradiationfraction)   6.000E-01     
 Total core radiation power (MW)                                          (pcoreradmw)              3.635E+01  OP 
 Edge radiation power (MW)                                                (pedgeradmw)              5.741E+01  OP 
 Total radiation power (MW)                                               (pradmw)                  9.377E+01  OP 
 Core radiation fraction = total radiation in core / total power deposite (rad_fraction_core)       8.459E-01  OP 
 SoL radiation fraction = total radiation in SoL / total power accross se (rad_fraction_sol)        8.000E-01  IP 
 Radiation fraction = total radiation / total power deposited in plasma   (rad_fraction)            9.692E-01  OP 
 Nominal mean radiation load on inside surface of reactor (MW/m2)         (photon_wall)             7.369E-01  OP 
 Peaking factor for radiation wall load                                   (peakfactrad)             3.330E+00  IP 
 Maximum permitted radiation wall load (MW/m^2)                           (maxradwallload)          1.000E+00  IP 
 Peak radiation wall load (MW/m^2)                                        (peakradwallload)         2.454E+00  OP 
 Nominal mean neutron load on inside surface of reactor (MW/m2)           (wallmw)                  1.018E+00  OP 
 
 Power incident on the divertor targets (MW)                              (ptarmw)                  3.417E+00  OP 
 Fraction of power to the lower divertor                                  (ftar)                    1.000E+00  IP 
 Outboard side heat flux decay length (m)                                 (lambdaio)                1.570E-03  OP 
 Midplane seperation of the two magnetic closed flux surfaces (m)         (drsep)                   -Infinity  OP 
 Fraction of power on the inner targets                                   (fio)                     4.100E-01  OP 
 Fraction of power incident on the lower inner target                     (fLI)                     4.100E-01  OP 
 Fraction of power incident on the lower outer target                     (fLO)                     5.900E-01  OP 
 Fraction of power incident on the upper inner target                     (fUI)                     0.000E+00  OP 
 Fraction of power incident on the upper outer target                     (fUO)                     0.000E+00  OP 
 Power incident on the lower inner target (MW)                            (pLImw)                   1.401E+00  OP 
 Power incident on the lower outer target (MW)                            (pLOmw)                   2.016E+00  OP 
 Power incident on the upper innner target (MW)                           (pUImw)                   0.000E+00  OP 
 Power incident on the upper outer target (MW)                            (pUOmw)                   0.000E+00  OP 
 
 Ohmic heating power (MW)                                                 (pohmmw)                  1.802E-10  OP 
 Fraction of alpha power deposited in plasma                              (falpha)                      0.950  OP 
 Fraction of alpha power to electrons                                     (falpe)                       0.806  OP 
 Fraction of alpha power to ions                                          (falpi)                       0.194  OP 
 Ion transport (MW)                                                       (ptrimw)                  4.089E+01  OP 
 Electron transport (MW)                                                  (ptremw)                  3.361E+01  OP 
 Injection power to ions (MW)                                             (pinjimw)                 2.894E+01  OP 
 Injection power to electrons (MW)                                        (pinjemw)                 5.106E+01  OP 
 Ignited plasma switch (0=not ignited, 1=ignited)                         (ignite)                          0     
 
 Power into divertor zone via charged particles (MW)                      (pdivt)                   1.709E+01  OP 
 Psep / R ratio (MW/m)                                                    (pdivmax/rmajor)          1.005E+01  OP 
 Psep Bt / qAR ratio (MWT/m)                                              (pdivmaxbt/qar)           2.785E+00  OP 
 
 H-mode Power Threshold Scalings :
 
 ITER 1996 scaling: nominal (MW)                                          (pthrmw(1))               7.316E+00  OP 
 ITER 1996 scaling: upper bound (MW)                                      (pthrmw(2))               9.672E+00  OP 
 ITER 1996 scaling: lower bound (MW)                                      (pthrmw(3))               5.460E+00  OP 
 ITER 1997 scaling (1) (MW)                                               (pthrmw(4))               1.200E+01  OP 
 ITER 1997 scaling (2) (MW)                                               (pthrmw(5))               1.429E+01  OP 
 Martin 2008 scaling: nominal (MW)                                        (pthrmw(6))               1.466E+01  OP 
 Martin 2008 scaling: 95% upper bound (MW)                                (pthrmw(7))               1.809E+01  OP 
 Martin 2008 scaling: 95% lower bound (MW)                                (pthrmw(8))               1.124E+01  OP 
 Snipes 2000 scaling: nominal (MW)                                        (pthrmw(9))               7.228E+00  OP 
 Snipes 2000 scaling: upper bound (MW)                                    (pthrmw(10))              8.795E+00  OP 
 Snipes 2000 scaling: lower bound (MW)                                    (pthrmw(11))              5.892E+00  OP 
 Snipes 2000 scaling (closed divertor): nominal (MW)                      (pthrmw(12))              3.700E+00  OP 
 Snipes 2000 scaling (closed divertor): upper bound (MW)                  (pthrmw(13))              4.700E+00  OP 
 Snipes 2000 scaling (closed divertor): lower bound (MW)                  (pthrmw(14))              2.891E+00  OP 
 Hubbard 2012 L-I threshold - nominal (MW)                                (pthrmw(15))              3.090E+01  OP 
 Hubbard 2012 L-I threshold - lower bound (MW)                            (pthrmw(16))              1.538E+01  OP 
 Hubbard 2012 L-I threshold - upper bound (MW)                            (pthrmw(17))              6.208E+01  OP 
 Hubbard 2017 L-I threshold                                               (pthrmw(18))              6.158E+01  OP 
 Martin 2008 aspect ratio corrected scaling: nominal (MW)                 (pthrmw(19))              1.708E+01  OP 
 Martin 2008 aspect ratio corrected scaling: 95% upper bound (MW)         (pthrmw(20))              2.108E+01  OP 
 Martin 2008 aspect ratio corrected scaling: 95% lower bound (MW)         (pthrmw(21))              1.309E+01  OP 
 
 L-H threshold power (enforced) (MW)                                      (boundl(103)*plhthresh)   1.708E+01  OP 
 L-H threshold power (MW)                                                 (plhthresh)               1.708E+01  OP 
 
 Confinement :
 
 Confinement scaling law                    IPB98(y,2)           (H)
 Confinement H factor                                                     (hfact)                       1.548  ITV
 Global thermal energy confinement time (s)                               (taueff)                      0.735  OP 
 Ion energy confinement time (s)                                          (tauei)                       0.735  OP 
 Electron energy confinement time (s)                                     (tauee)                       0.735  OP 
 n.tau = Volume-average electron density x Energy confinement time (s/m3) (dntau)                   1.701E+20  OP 
 Triple product = Vol-average electron density x Vol-average electron temperature x Energy confinement time:
 Triple product  (keV s/m3)                                               (dntau*te)                9.846E+20  OP 
 Transport loss power assumed in scaling law (MW)                         (powerht)                 7.450E+01  OP 
 Switch for radiation loss term usage in power balance                    (iradloss)                        1     
 Radiation power subtracted from plasma power balance (MW)                                          3.635E+01  OP 
   (Radiation correction is core radiation power)
 Alpha particle confinement time (s)                                      (taup)                       23.701  OP 
 Alpha particle/energy confinement time ratio                             (taup/taueff)                32.231  OP 
 Lower limit on taup/taueff                                               (taulimit)                    5.000     
 Total energy confinement time including radiation loss (s)               (total_energy_conf_t          0.573  OP 
   (= stored energy including fast particles / loss power including radiation
 
 Dimensionless plasma parameters
 
 For definitions see
 Recent progress on the development and analysis of the ITPA global H-mode confinement database
 D.C. McDonald et al, 2007 Nuclear Fusion v47, 147. (nu_star missing 1/mu0)
 Normalized plasma pressure beta as defined by McDonald et al             (beta_mcdonald)           1.607E-01  OP 
 Normalized ion Larmor radius                                             (rho_star)                6.983E-03  OP 
 Normalized collisionality                                                (nu_star)                 2.788E-03  OP 
 Volume measure of elongation                                             (kappaa_IPB)              2.323E+00  OP 
 
 Plasma Volt-second Requirements :
 
 Total volt-second requirement (Wb)                                       (vsstt)                   1.920E+01  OP 
 Inductive volt-seconds (Wb)                                              (vsind)                   1.119E+01  OP 
 Ejima coefficient                                                        (gamma)                       0.400     
 Start-up resistive (Wb)                                                  (vsres)                   8.014E+00  OP 
 Flat-top resistive (Wb)                                                  (vsbrn)                   1.941E-08  OP 
 bootstrap current fraction multiplier                                    (cboot)                       1.000     
 Bootstrap fraction (ITER 1989)                                           (bscf_iter89)                 0.468  OP 
 Bootstrap fraction (Sauter et al)                                        (bscf_sauter)                 0.892  OP 
 Bootstrap fraction (Nevins et al)                                        (bscf_nevins)                 0.738  OP 
 Bootstrap fraction (Wilson)                                              (bscf_wilson)                 0.543  OP 
 Diamagnetic fraction (Hender)                                            (diacf_hender)                0.052  OP 
 Diamagnetic fraction (SCENE)                                             (diacf_scene)                 0.045  OP 
 Pfirsch-Schlueter fraction (SCENE)                                       (pscf_scene)                 -0.013  OP 
   (Wilson bootstrap current fraction model used)
   (SCENE diamagnetic current fraction scaling used)
   (SCENE Pfirsch-Schlüter current fraction scaling used)
 Bootstrap fraction (enforced)                                            (bootipf.)                    0.543  OP 
 Diamagnetic fraction (enforced)                                          (diaipf.)                     0.045  OP 
 Pfirsch-Schlueter fraction (enforced)                                    (psipf.)                     -0.013  OP 
 Loop voltage during burn (V)                                             (vburn)                   1.922E-11  OP 
 Plasma resistance (ohm)                                                  (rplas)                   2.049E-08  OP 
 Resistive diffusion time (s)                                             (res_time)                8.029E+01  OP 
 Plasma inductance (H)                                                    (rlp)                     1.193E-06  OP 
 Coefficient for sawtooth effects on burn V-s requirement                 (csawth)                      1.000     
 
 Fuelling :
 
 Ratio of He and pellet particle confinement times                        (tauratio)                1.000E+00     
 Fuelling rate (nucleus-pairs/s)                                          (qfuel)                   3.511E+20  OP 
 Fuel burn-up rate (reactions/s)                                          (rndfuel)                 5.768E+19  OP 
 Burn-up fraction                                                         (burnup)                      0.164  OP 
 
 ***************************** Energy confinement times, and required H-factors : *****************************
 
    scaling law              confinement time (s)     H-factor for
                                 for H = 1           power balance
 
 IPB98(y)             (H)          0.496                   1.482
 IPB98(y,1)           (H)          0.502                   1.465
 IPB98(y,2)           (H)          0.475                   1.548
 IPB98(y,3)           (H)          0.406                   1.811
 IPB98(y,4)           (H)          0.418                   1.758
 ISS95            (stell)          0.216                   3.398
 ISS04            (stell)          0.379                   1.942
 DS03                 (H)          0.522                   1.409
 Murari et al NPL     (H)          0.354                   2.079
 Petty 2008           (H)          0.589                   1.247
 Lang et al. 2012     (H)          0.246                   2.992
 Hubbard 2017 - nom   (I)          0.044                  16.871
 Hubbard 2017 - lower (I)          0.027                  27.073
 Hubbard 2017 - upper (I)          0.070                  10.512
 NSTX (Spherical)     (H)          0.923                   0.797
 NSTX-Petty08 Hybrid  (H)          0.875                   0.840
 
 ******************************************** Current Drive System ********************************************
 
 Neutral Beam Current Drive
 Current drive efficiency model                                           (iefrf)                           8     
 
 Auxiliary power used for plasma heating only (MW)                        (pheat)                   0.000E+00     
 Power injected for current drive (MW)                                    (pcurrentdrivemw)         8.000E+01     
 Maximum Allowed Bootstrap current fraction                               (bscfmax)                 8.800E-01     
 Fusion gain factor Q                                                     (bigq)                    2.025E+00  OP 
 Auxiliary current drive (A)                                              (auxiliary_cd)            3.989E+06  OP 
 Current drive efficiency (A/W)                                           (effcd)                   4.986E-02  OP 
 Normalised current drive efficiency, gamma (10^20 A/W-m2)                (gamcd)                   1.960E-01  OP 
 Wall plug to injector efficiency                                         (etacd)                   3.000E-01     
 
 Fractions of current drive :
 
 Bootstrap fraction                                                       (bootipf)                     0.543  OP 
 Diamagnetic fraction                                                     (diaipf)                      0.045  OP 
 Pfirsch-Schlueter fraction                                               (psipf)                      -0.013  OP 
 Auxiliary current drive fraction                                         (faccd)                       0.425  OP 
 Inductive fraction                                                       (facoh)                       0.000  OP 
 Total                                                                    (plasipf+faccd+facoh          1.000     
 Fraction of the plasma current produced by non-inductive means           (fvsbrnni)                    1.000     
 
 Neutral beam energy (keV)                                                (enbeam)                  5.000E+02     
 Neutral beam current (A)                                                 (cnbeam)                  1.600E+02  OP 
 Beam efficiency (A/W)                                                    (effnbss)                 4.986E-02  OP 
 Beam gamma (10^20 A/W-m2)                                                (gamnb)                   1.960E-01  OP 
 Neutral beam wall plug efficiency                                        (etanbi)                  3.000E-01     
 Beam decay lengths to centre                                             (taubeam)                 7.038E+00  OP 
 Beam shine-through fraction                                              (nbshinef)                7.713E-07  OP 
 Neutral beam wall plug power (MW)                                        (pwpnb)                   2.667E+02  OP 
 
 Neutral beam power balance :
 ----------------------------
 Beam first orbit loss power (MW)                                         (porbitlossmw)                0.000  OP 
 Beam shine-through power [MW]                                            (nbshinemw)                   0.000  OP 
 Beam power deposited in plasma (MW)                                      (pinjmw)                     80.002  OP 
 Maximum allowable beam power (MW)                                        (pinjalw)                    80.000     
 Total (MW)                                                               (porbitlossmw+nbshin         80.002     
 
 Beam power entering vacuum vessel (MW)                                   (pnbitot)                    80.002  OP 
 
 Fraction of beam energy to ions                                          (fpion)                   3.618E-01  OP 
 Beam duct shielding thickness (m)                                        (nbshield)                1.000E-01     
 Beam tangency radius / Plasma major radius                               (frbeam)                  1.050E+00     
 Beam centreline tangency radius (m)                                      (rtanbeam)                1.785E+00  OP 
 Maximum possible tangency radius (m)                                     (rtanmax)                 3.773E+00  OP 
 
 *************************************************** Times ****************************************************
 
 Initial charge time for CS from zero current (s)                         (tramp)                      18.756     
 Plasma current ramp-up time (s)                                          (tohs)                       18.756     
 Heating time (s)                                                         (theat)                      10.000     
 Burn time (s)                                                            (tburn)                   1.000E+03  OP 
 Reset time to zero current for CS (s)                                    (tqnch)                      18.756     
 Time between pulses (s)                                                  (tdwell)                    100.000     
 
 Total plant cycle time (s)                                               (tcycle)                  1.166E+03  OP 
 
 Divertor Heat Load
 
 Assume an expanded divertor with a gaseous target
 
 Power to the divertor (MW)                                               (pdivt.)                  1.709E+01     
 Divertor surface area (m2)                                               (areadv)                  8.892E+01     
 Divertor heat load (MW/m2)                                               (hldiv)                   1.921E-01     
 
 ************************************************ Radial Build ************************************************
 
 (Ripple result may not be accurate, as the fit was outside
  its range of applicability.)
 
                                          Thickness (m)    Radius (m)
 Device centreline                            0.000           0.000                       
 Machine bore                                 0.000           0.000   (bore)              
 Central solenoid                             0.000           0.000   (ohcth)             
 CS precompression                            0.000           0.000   (precomp)           
 Gap                                          0.000           0.000   (gapoh)             
 TF coil inboard leg                          0.541           0.541   (tfcth)             
 Gap                                          0.050           0.591   (tftsgap)           
 Thermal shield                               0.000           0.591   (thshield)          
 Gap                                          0.000           0.591   (gapds)             
 Vacuum vessel (and shielding)                0.000           0.591   (d_vv_in + shldith) 
 Gap                                          0.000           0.591   (vvblgap)           
 Inboard blanket                              0.000           0.591   (blnkith)           
 Inboard first wall                           0.018           0.609   (fwith)             
 Inboard scrape-off                           0.120           0.729   (scrapli)           
 Plasma geometric centre                      0.971           1.700   (rminor)            
 Plasma outboard edge                         0.971           2.671   (rminor)            
 Outboard scrape-off                          0.120           2.791   (scraplo)           
 Outboard first wall                          0.018           2.809   (fwoth)             
 Outboard blanket                             0.700           3.509   (blnkoth)           
 Gap                                          0.000           3.509   (vvblgap)           
 Vacuum vessel (and shielding)                0.550           4.059   (d_vv_out+shldoth)  
 Gap                                          0.000           4.059   (gapsto)            
 Thermal shield                               0.000           4.059   (thshield)          
 Gap                                          0.050           4.109   (tftsgap)           
 TF coil outboard leg                         0.541           4.650   (tfthko)            
 
 *********************************************** Vertical Build ***********************************************
 
 Double null case
                                          Thickness (m)    Height (m)
 TF coil                                      0.541           4.962   (tfcth)             
 Gap                                          0.050           4.421   (tftsgap)           
 Thermal shield                               0.000           4.371   (thshield)          
 Gap                                          0.000           4.371   (vgap2)             
 Vacuum vessel (and shielding)                1.000           4.371   (d_vv_top+shldtth)  
 Divertor structure                           0.200           3.371   (divfix)            
 Top scrape-off                               0.500           3.171   (vgaptop)           
 Plasma top                                   2.671           2.671   (rminor*kappa)      
 Midplane                                     0.000           0.000                       
 Plasma bottom                                2.671          -2.671   (rminor*kappa)      
 Lower scrape-off                             0.500          -3.171   (vgap)              
 Divertor structure                           0.200          -3.371   (divfix)            
 Vacuum vessel (and shielding)                1.000          -4.371   (d_vv_bot+shldlth)  
 Gap                                          0.000          -4.371   (vgap2)             
 Thermal shield                               0.000          -4.371   (thshield)          
 Gap                                          0.050          -4.421   (tftsgap)           
 TF coil                                      0.541          -4.962   (tfcth)             
 
 ************************************************* TF coils  **************************************************
 
 
 TF Coil Stresses (CCFE model) :
 
 Generalized plane strain model
 Allowable maximum shear stress in TF coil case (Tresca criterion) (Pa)   (sig_tf_case_max)         6.000E+08     
 Allowable maximum shear stress in TF coil conduit (Tresca criterion) (Pa (sig_tf_wp_max)           6.000E+08     
 Structural materal stress of the point of maximum TRESCA stress per layer
 Please use utility/plot_TF_stress.py for radial plots plots summary
 Layers                    conductor
 Radial stress     (MPa)     -70.212
 toroidal stress   (MPa)     -70.212
 Vertical stress   (MPa)      60.249
 Von-Mises stress  (MPa)     130.461
 TRESCA stress     (MPa)     130.461
 
 Toroidal modulus  (GPa)     117.000
 Vertical modulus  (GPa)      99.029
 
 WP toroidal modulus (GPa)                                                (eyoung_wp_t*1.0D-9)      1.170E+02  OP 
 WP vertical modulus (GPa)                                                (eyoung_wp_z*1.0D-9)      9.903E+01  OP 
 
 TF design
 
 Conductor technology                                                     (i_tf_sup)                        0     
   -> Resitive coil : Water cooled copper (GLIDCOP AL-15)
 Presence of TF demountable joints                                        (itart)                           1     
   -> TF coil made of a Centerpost (CP) and outer legs
      interfaced with demountable joints
 TF inboard leg support strategy                                          (i_tf_bucking)                    0     
   -> No support structure
 
 TF coil Geometry :
 
 Number of TF coils                                                       (n_tf)                           12     
 Inboard leg centre radius (m)                                            (r_tf_inboard_mid)        2.703E-01  OP 
 Outboard leg centre radius (m)                                           (r_tf_outboard_mid)       4.380E+00  OP 
 Total inboard leg radial thickness (m)                                   (tfcth)                   5.406E-01  ITV
 Total outboard leg radial thickness (m)                                  (tfthko)                  5.406E-01     
 Outboard leg toroidal thickness (m)                                      (tftort)                  4.070E-01  OP 
 Maximum inboard edge height (m)                                          (hmax)                    4.421E+00  OP 
 Mean coil circumference (inboard leg not included) (m)                   (tfleng)                  1.657E+01  OP 
 Vertical TF shape                                                        (i_tf_shape)                      2     
 
 Picture frame coil, inner surface approximated by
 by a straight segment between the following points:
 
 point         x(m)           y(m)
   1          0.786          4.421
   2          4.109          4.421
   3          4.109          0.000
   4          4.109         -4.421
   5          0.786         -4.421
 
 Tapered Centrepost TF coil Dimensions:
 
 TF coil centrepost outer radius at midplane (m)                          (r_tf_inboard_out)        5.406E-01     
 TF coil centrepost outer radius at its top (m)                           (r_cp_top)                7.863E-01     
 Top/miplane TF CP radius ratio (-)                                       (f_r_cp)                  1.455E+00     
 Distance from the midplane to the top of the tapered section (m)         (h_cp_top)                2.671E+00     
 Distance from the midplane to the top of the centrepost (m)              (hmax + tfthko)           4.962E+00     
 
 Bucking cylinder information:
 
 Casing cross section area (per leg) (m2)                                 (acasetf)                 7.459E-03     
 Inboard leg case plasma side wall thickness (m)                          (casthi)                  2.703E-02     
 Inboard leg bucking cylinder thickness (m)                               (thkcas)                  0.000E+00     
 
 Inboard TFC conductor sector geometry:
 
 Inboard TFC conductor sector area with gr insulation (per leg) (m2)      (awpc))                   6.904E-02     
 Inboard TFC conductor sector area (per leg) (m2)                         (aswp)                    6.904E-02     
 Inboard conductor sector radial thickness (m)                            (dr_tf_wp)                5.135E-01     
 Central collumn top conductor sector radial thickness (m)                (dr_tf_wp_top)            7.593E-01     
 Ground wall insulation thickness (m)                                     (tinstf)                  0.000E+00     
 
 Coil turn information:
 
 Number of turns per TF leg                                               (n_tf_turn)               1.000E+00     
 Turn insulation thickness                                                (thicndut)                8.000E-04     
 Mid-plane CP cooling fraction                                            (fcoolcp)                 1.433E-01  ITV
 Outboard leg current per turn (A)                                        (cpttf)                   2.125E+06     
 Inboard leg conductor volume (m3)                                        (vol_cond_cp)             1.301E+01     
 Outboard leg volume per coil (m3)                                        (voltfleg)                3.646E+00     
 
 TF coil mass:
 
 Superconductor mass per coil (kg)                                        (whtconsc)                0.000E+00  OP 
 Copper mass per coil (kg)                                                (whtconcu)                3.543E+04  OP 
 Steel conduit mass per coil (kg)                                         (whtconsh)                0.000E+00  OP 
 Conduit insulation mass per coil (kg)                                    (whtconin)                6.929E+01  OP 
 Mass of inboard legs (kg)                                                (whtcp)                   1.236E+05     
 Mass of outboard legs (kg)                                               (whttflgs)                3.099E+05     
 Mass of each TF coil (kg)                                                (whttf/n_tf)              3.612E+04  OP 
 Total TF coil mass (kg)                                                  (whttf)                   4.335E+05     
 
 Maximum B field and currents:
 
 Nominal peak field assuming toroidal symmetry (T)                        (bmaxtf)                  9.947E+00  OP 
 Total current in all TF coils (MA)                                       (ritfc/1.D6)              2.550E+01  OP 
 TF coil current (summed over all coils) (A)                              (ritfc)                   2.550E+07     
 Inboard leg mid-plane conductor current density (A/m2)                   (oacdcp)                  2.778E+07     
 Outboard leg conductor current density (A/m2)                            (cdtfleg)                 1.362E+08     
 Total stored energy in TF coils (GJ)                                     (estotftgj)               1.797E+00  OP 
 
 TF Forces:
 
 Inboard vertical tension per coil (N)                                    (vforce)                  5.018E+06  OP 
 Outboard vertical tension per coil (N)                                   (vforce_outboard)         9.180E+06  OP 
 inboard vertical tension fraction (-)                                    (f_vforce_inboard)        3.534E-01  OP 
 Centring force per coil (N/m)                                            (cforce)                  1.057E+07  OP 
 
 Resitive loss parameters:
 
 Resistive Material : GLIDCOP AL-15 - Dispersion Strengthened Copper
 CP resistivity (ohm.m)                                                   (rhocp)                   2.181E-08     
 Leg resistivity (ohm.m)                                                  (rhotfleg)                2.181E-08     
 CP resistive power loss (W)                                              (prescp)                  1.203E+08     
 Leg resitive power loss, (per leg) (W)                                   (presleg)                 1.120E+08     
 joints resistive power loss (W)                                          (pres_joints)             5.569E+05     
 Outboard leg resistance per coil (ohm)                                   (tflegres)                2.067E-06     
 Average CP temperature (K)                                               (tcpav)                   3.466E+02  ITV
 Average leg temperature (K)                                              (tlegav)                 -1.000E+00     
 
 Ripple information:
 
 Max allowed ripple amplitude at plasma (%)                               (ripmax)                  1.000E+00     
 Ripple at plasma edge (%)                                                (ripple)                  4.899E-01     
   Ripple calculation to be re-defined for picure frame coils
 
 Radial build of TF coil centre-line :
 
                                          Thickness (m)    Outer radius (m)
 Innermost edge of TF coil                    0.000           0.000                       
 Coil bucking cylindre                        0.000           0.000   (thkcas)            
 Conductor ground insulation                  0.000           0.000   (tinstf)            
 Conductor - first half                       0.257           0.257   (dr_tf_wp/2-tinstf) 
 Conductor - second half                      0.257           0.514   (dr_tf_wp/2-tinstf) 
 Conductor ground insulation                  0.000           0.514   (tinstf)            
 Plasma side TF coil support                  0.027           0.541   (casthi)            
 TF coil dimensions are consistent
 
 Radial build of TF coil at central collumn top :
 
                                          Thickness (m)    Outer radius (m)
 Innermost edge of TF coil                    0.000           0.000                       
 Coil bucking cylindre                        0.000           0.000   (thkcas)            
 Conductor ground insulation                  0.000           0.000   (tinstf)            
 Conductor - first half                       0.380           0.380   (dr_tf_wp_top/2-tins
 Conductor - second half                      0.380           0.759   (dr_tf_wp_top/2-tins
 Conductor ground insulation                  0.000           0.759   (tinstf)            
 Plasma side TF coil support                  0.027           0.786   (casthi)            
 Top TF coil dimensions are consistent
 
 *************************************** Centrepost Coolant Parameters ****************************************
 
 Centrepost coolant fraction                                              (fcoolcp)                 1.433E-01  ITV
 Average coolant channel diameter (m)                                     (dcool)                   6.000E-03     
 Coolant channel length (m)                                               (lcool)                   9.924E+00     
 Inlet coolant flow speed (m/s)                                           (vcool)                   5.000E+00     
 Outlet coolant flow speed (m/s)                                          (vcool_max)               5.000E+00     
 Coolant mass flow rate (kg/s)                                            (cool_mass_flow)          5.761E+02     
 Number of coolant tubes                                                  (ncool)                   4.137E+03     
 Reynolds number                                                          (reyn)                    6.274E+04     
 Prandtl number                                                           (prndtl)                  3.024E+00     
 Nusselt number                                                           (nuselt)                  2.466E+02     
 
 Resistive Heating :
 
 Average conductor resistivity (ohm.m)                                    (rhocp)                   2.181E-08     
 Resistive heating (MW)                                                   (prescp/1.0D6)            1.203E+02     
 Nuclear heating (MW)                                                     (pnuc_cp_tf)              6.367E+00     
 Total heating (MW)                                                       (ptot/1.0D6)              1.267E+02     
 
 Temperatures :
 
 Input coolant temperature (K)                                            (tcoolin)                 3.131E+02     
 Input-output coolant temperature rise (K)                                (dtiocool)                5.260E+01     
 Film temperature rise (K)                                                (dtfilmav)                6.117E+00     
 Average temp gradient in conductor (K/m)                                 (dtcncpav)                1.026E+00     
 Average centrepost temperature (K)                                       (tcpav2)                  3.466E+02     
 Peak centrepost temperature (K)                                          (tcpmax)                  3.732E+02     
 
 Pump Power :
 
 Coolant pressure drop (Pa)                                               (dpres)                   7.297E+05     
 Coolant inlet pressure (Pa)                                              (presin)                  2.313E+07     
 Pump power (W)                                                           (ppump)                   5.334E+05     
 
 *************************************** Central Solenoid and PF Coils ****************************************
 
 No central solenoid included
 
 
 Resistive PF coils
 
 Resistive Power :
 
 PF coil resistive power (W)                                              (powpfres)                3.443E+08  OP 
 
 Geometry of PF coils, central solenoid and plasma :
 
 coil           R(m)        Z(m)        dR(m)       dZ(m)       turns     steel thickness(m)
 
  PF1            0.91        3.62        0.48        0.48      164.00        0.00
  PF2            0.91       -3.62        0.48        0.48      164.00        0.00
  PF3            5.15        1.17        0.35        0.35       89.32        0.00
  PF4            5.15       -1.17        0.35        0.35       89.32        0.00
 Plasma          1.70        0.00        1.94        5.34        1.00
 
 PF Coil Information at Peak Current:
 
 coil  current  allowed J  actual J   J   cond. mass   steel mass     field
         (MA)    (A/m2)     (A/m2)  ratio    (kg)          (kg)        (T)
 
  PF1    6.89 -1.000E+00  3.000E+07  1.00 8.163E+03   0.000E+00    7.015E+00
  PF2    6.89 -1.000E+00  3.000E+07  1.00 8.163E+03   0.000E+00    7.015E+00
  PF3   -3.75 -1.000E+00  3.000E+07  1.00 2.521E+04   0.000E+00    3.960E+00
  PF4   -3.75 -1.000E+00  3.000E+07  1.00 2.521E+04   0.000E+00    3.960E+00
       ------                             ---------   ---------
        21.28                             6.674E+04   0.000E+00
 
 PF coil current scaling information :
 
 Sum of squares of residuals                                              (ssq0)                    0.000E+00  OP 
 Smoothing parameter                                                      (alfapf)                  5.000E-10     
 
 ****************************************** Volt Second Consumption *******************************************
 
              volt-sec       volt-sec       volt-sec
              start-up         burn          total

 PF coils :      -6.99           0.00          -6.99
 CS coil  :       0.00           0.00           0.00
              --------       --------       --------
 Total :         -6.99           0.00          -6.99
 
 Total volt-second consumption by coils (Wb)                              (vstot)                  -6.990E+00  OP 
 
 Summary of volt-second consumption by circuit (Wb) :
 
 circuit       BOP            BOF            EOF
 
     1        0.000          0.477          0.477
     2        0.000          0.477          0.477
     3        0.000         -3.972         -3.972
     4        0.000         -3.972         -3.972
 CS coil      0.000         -3.972         -3.972
 
 ********************************** Waveforms ***********************************
 
 Currents (Amps/coil) as a function of time :
 
                                       time (sec)

                0.00      18.76      37.51      47.51    1047.51    1066.27
               Start      BOP        EOR        BOF        EOF        EOP        
 circuit
   1         0.000E+00  0.000E+00  6.888E+06  6.888E+06  6.888E+06  0.000E+00
   2         0.000E+00  0.000E+00  6.888E+06  6.888E+06  6.888E+06  0.000E+00
   3        -0.000E+00  0.000E+00 -3.751E+06 -3.751E+06 -3.751E+06 -0.000E+00
   4        -0.000E+00  0.000E+00 -3.751E+06 -3.751E+06 -3.751E+06 -0.000E+00
 Plasma (A)  0.000E+00  0.000E+00  9.378E+06  9.378E+06  9.378E+06  0.000E+00
 
 This consists of: CS coil field balancing:
   1         0.000E+00  0.000E+00 -0.000E+00 -0.000E+00 -0.000E+00  0.000E+00
   2         0.000E+00  0.000E+00 -0.000E+00 -0.000E+00 -0.000E+00  0.000E+00
   3        -0.000E+00  0.000E+00 -0.000E+00 -0.000E+00 -0.000E+00 -0.000E+00
   4        -0.000E+00  0.000E+00 -0.000E+00 -0.000E+00 -0.000E+00 -0.000E+00
 
 And: equilibrium field:
   1         0.000E+00  0.000E+00  6.888E+06  6.888E+06  6.888E+06  0.000E+00
   2         0.000E+00  0.000E+00  6.888E+06  6.888E+06  6.888E+06  0.000E+00
   3         0.000E+00  0.000E+00 -3.751E+06 -3.751E+06 -3.751E+06  0.000E+00
   4         0.000E+00  0.000E+00 -3.751E+06 -3.751E+06 -3.751E+06  0.000E+00
 
 Ratio of central solenoid current at beginning of Pulse / end of flat-to (fcohbop)                 9.000E-01     
 Ratio of central solenoid current at beginning of Flat-top / end of flat (fcohbof)                 1.000E+00  OP 
 
 *************************** PF Circuit Waveform Data ***************************
 
 Number of PF circuits including CS and plasma                            (ncirt)                           5     
 PF Circuit 01 - Time point 01 (A)                                        (pfc01t01)                0.000E+00     
 PF Circuit 01 - Time point 02 (A)                                        (pfc01t02)                0.000E+00     
 PF Circuit 01 - Time point 03 (A)                                        (pfc01t03)                6.888E+06     
 PF Circuit 01 - Time point 04 (A)                                        (pfc01t04)                6.888E+06     
 PF Circuit 01 - Time point 05 (A)                                        (pfc01t05)                6.888E+06     
 PF Circuit 01 - Time point 06 (A)                                        (pfc01t06)                0.000E+00     
 PF Circuit 02 - Time point 01 (A)                                        (pfc02t01)                0.000E+00     
 PF Circuit 02 - Time point 02 (A)                                        (pfc02t02)                0.000E+00     
 PF Circuit 02 - Time point 03 (A)                                        (pfc02t03)                6.888E+06     
 PF Circuit 02 - Time point 04 (A)                                        (pfc02t04)                6.888E+06     
 PF Circuit 02 - Time point 05 (A)                                        (pfc02t05)                6.888E+06     
 PF Circuit 02 - Time point 06 (A)                                        (pfc02t06)                0.000E+00     
 PF Circuit 03 - Time point 01 (A)                                        (pfc03t01)               -0.000E+00     
 PF Circuit 03 - Time point 02 (A)                                        (pfc03t02)                0.000E+00     
 PF Circuit 03 - Time point 03 (A)                                        (pfc03t03)               -3.751E+06     
 PF Circuit 03 - Time point 04 (A)                                        (pfc03t04)               -3.751E+06     
 PF Circuit 03 - Time point 05 (A)                                        (pfc03t05)               -3.751E+06     
 PF Circuit 03 - Time point 06 (A)                                        (pfc03t06)               -0.000E+00     
 CS Circuit  - Time point 01 (A)                                          (cst01)                  -0.000E+00     
 CS Circuit  - Time point 02 (A)                                          (cst02)                   0.000E+00     
 CS Circuit  - Time point 03 (A)                                          (cst03)                  -3.751E+06     
 CS Circuit  - Time point 04 (A)                                          (cst04)                  -3.751E+06     
 CS Circuit  - Time point 05 (A)                                          (cst05)                  -3.751E+06     
 CS Circuit  - Time point 06 (A)                                          (cst06)                  -0.000E+00     
 Plasma  - Time point 01 (A)                                              (plasmat01)               0.000E+00     
 Plasma  - Time point 02 (A)                                              (plasmat02)               0.000E+00     
 Plasma  - Time point 03 (A)                                              (plasmat03)               9.378E+06     
 Plasma  - Time point 04 (A)                                              (plasmat04)               9.378E+06     
 Plasma  - Time point 05 (A)                                              (plasmat05)               9.378E+06     
 Plasma  - Time point 06 (A)                                              (plasmat06)               0.000E+00     
 
 ********************************************* Support Structure **********************************************
 
 Outer PF coil fence mass (kg)                                            (fncmass)                 8.388E+03  OP 
 Intercoil support structure mass (kg)                                    (aintmass)                1.989E+05  OP 
 Mass of cooled components (kg)                                           (coldmass)                0.000E+00  OP 
 Gravity support structure mass (kg)                                      (clgsmass)                1.492E+04  OP 
 Torus leg support mass (kg)                                              (gsm1)                    6.774E+03  OP 
 Ring beam mass (kg)                                                      (gsm2)                    2.491E+04  OP 
 Ring legs mass (kg)                                                      (gsm3)                    1.738E+04  OP 
 
 ******************************************** PF Coil Inductances *********************************************
 
 Inductance matrix [H] :
 
   1     4.7E-02 9.1E-05 3.4E-03 1.8E-03 1.1E-05
   2     9.1E-05 4.7E-02 1.8E-03 3.4E-03 1.1E-05
   3     3.4E-03 1.8E-03 1.8E-01 5.0E-02 9.5E-05
   4     1.8E-03 3.4E-03 5.0E-02 1.8E-01 9.5E-05
 Plasma  1.1E-05 1.1E-05 9.5E-05 9.5E-05 1.2E-06
 
 ********************* Heat transfer parameters at the coolant outlet: Inboard first wall *********************
 
 Radius of coolant channel (m)                                            (afw)                     6.000E-03     
 Mean surface heat flux on first wall (W/m2)                              (qpp)                     6.630E+05  OP 
 Mean nuclear power deposited in first wall per unit area (W/m2)                                    2.391E+04  OP 
 Ratio of peak local heat load (surface and nuclear) to mean              (peaking_factor)          1.000E+00     
 Length of a single coolant channel (all in parallel) (m)                 (fw_channel_length)       4.000E+00     
 Pitch of coolant channels (m)                                            (pitch)                   2.000E-02     
 Thermal conductivity of first wall material (W/K/m)                      (tkfw)                    3.284E+01  OP 
 Coolant density (kg/m3)                                                  (rhofo)                   8.868E+00  OP 
 Coolant mass flow rate in one channel (kg/s)                             (massrate)                4.239E-02  OP 
 Coolant velocity (m/s)                                                   (velocity)                4.227E+01  OP 
 Outlet temperature of first wall coolant (K)                             (fwoutlet)                8.230E+02     
 Heat transfer coefficient                                                (hcoeff)                  5.167E+03  OP 
 Temperature drop in the wall material (simple model)                     (deltat_solid)            1.347E+02  OP 
 Temperature drop in the coolant (wall to bulk)                           (deltat_coolant)          7.052E+01  OP 
 First wall temperature (excluding armour) (K)                            (tpeakfw)                 1.028E+03  OP 
 Temperature drop in the wall material: 1D estimate                       (deltat_solid_1D)         1.019E+02  OP 
 
 ************************************ Pumping power for Inboard first wall ************************************
 
 Viscosity (Pa.s)                                                         (viscf)                   3.604E-05  OP 
 Density (kg/m3)                                                          (rhof)                    1.041E+01  OP 
 Velocity (m/s)                                                           (vv)                      3.602E+01  OP 
 Reynolds number                                                          (reyn)                    1.248E+05  OP 
 Darcy friction factor                                                    (lambda)                  1.789E-02  OP 
 Channel length                                                           (flleng)                  4.000E+00  OP 
 Pressure drop (Pa)                                                       (deltap)                  4.315E+04  OP 
 This is the sum of the following:
             Straight sections (Pa)                                       (pdropstraight)           4.027E+04  OP 
             90 degree bends (Pa)                                         (pdrop90)                 2.886E+03  OP 
             180 degree bends (Pa)                                        (pdrop180)                0.000E+00  OP 
 Inlet pressure (Pa)                                                      (coolpin)                 1.554E+07  OP 
 Total coolant mass flow rate in (kg/s)                                   (mf)                      9.372E+00  OP 
 Coolant mass flow rate in one channel (kg/s)                             (mfp)                     4.239E-02  OP 
 Pumping power (MW)                                                       (pumppower)               3.773E-02  OP 
 Additional information is printed when verbose = 1
 
 ******************** Heat transfer parameters at the coolant outlet: Outboard first wall *********************
 
 Radius of coolant channel (m)                                            (afw)                     6.000E-03     
 Mean surface heat flux on first wall (W/m2)                              (qpp)                     6.807E+05  OP 
 Mean nuclear power deposited in first wall per unit area (W/m2)                                    2.391E+04  OP 
 Ratio of peak local heat load (surface and nuclear) to mean              (peaking_factor)          1.000E+00     
 Length of a single coolant channel (all in parallel) (m)                 (fw_channel_length)       4.000E+00     
 Pitch of coolant channels (m)                                            (pitch)                   2.000E-02     
 Thermal conductivity of first wall material (W/K/m)                      (tkfw)                    3.284E+01  OP 
 Coolant density (kg/m3)                                                  (rhofo)                   8.868E+00  OP 
 Coolant mass flow rate in one channel (kg/s)                             (massrate)                4.349E-02  OP 
 Coolant velocity (m/s)                                                   (velocity)                4.336E+01  OP 
 Outlet temperature of first wall coolant (K)                             (fwoutlet)                8.230E+02     
 Heat transfer coefficient                                                (hcoeff)                  5.277E+03  OP 
 Temperature drop in the wall material (simple model)                     (deltat_solid)            1.383E+02  OP 
 Temperature drop in the coolant (wall to bulk)                           (deltat_coolant)          7.084E+01  OP 
 First wall temperature (excluding armour) (K)                            (tpeakfw)                 1.032E+03  OP 
 Temperature drop in the wall material: 1D estimate                       (deltat_solid_1D)         1.046E+02  OP 
 
 *********************************** Pumping power for Outboard first wall ************************************
 
 Viscosity (Pa.s)                                                         (viscf)                   3.604E-05  OP 
 Density (kg/m3)                                                          (rhof)                    1.041E+01  OP 
 Velocity (m/s)                                                           (vv)                      3.695E+01  OP 
 Reynolds number                                                          (reyn)                    1.280E+05  OP 
 Darcy friction factor                                                    (lambda)                  1.782E-02  OP 
 Channel length                                                           (flleng)                  4.000E+00  OP 
 Pressure drop (Pa)                                                       (deltap)                  4.523E+04  OP 
 This is the sum of the following:
             Straight sections (Pa)                                       (pdropstraight)           4.220E+04  OP 
             90 degree bends (Pa)                                         (pdrop90)                 3.035E+03  OP 
             180 degree bends (Pa)                                        (pdrop180)                0.000E+00  OP 
 Inlet pressure (Pa)                                                      (coolpin)                 1.555E+07  OP 
 Total coolant mass flow rate in (kg/s)                                   (mf)                      4.959E+01  OP 
 Coolant mass flow rate in one channel (kg/s)                             (mfp)                     4.349E-02  OP 
 Pumping power (MW)                                                       (pumppower)               2.092E-01  OP 
 Additional information is printed when verbose = 1
 
 ************************************* Pumping power for Outboard blanket *************************************
 
 Viscosity (Pa.s)                                                         (viscf)                   3.604E-05  OP 
 Density (kg/m3)                                                          (rhof)                    1.041E+01  OP 
 Velocity (m/s)                                                           (vv)                      1.744E+00  OP 
 Reynolds number                                                          (reyn)                    6.043E+03  OP 
 Darcy friction factor                                                    (lambda)                  3.579E-02  OP 
 Channel length                                                           (flleng)                  3.824E+00  OP 
 Pressure drop (Pa)                                                       (deltap)                  2.035E+02  OP 
 This is the sum of the following:
             Straight sections (Pa)                                       (pdropstraight)           1.805E+02  OP 
             90 degree bends (Pa)                                         (pdrop90)                 1.621E+01  OP 
             180 degree bends (Pa)                                        (pdrop180)                6.713E+00  OP 
 Inlet pressure (Pa)                                                      (coolpin)                 1.550E+07  OP 
 Total coolant mass flow rate in (kg/s)                                   (mf)                      8.012E+01  OP 
 Coolant mass flow rate in one channel (kg/s)                             (mfp)                     2.053E-03  OP 
 Pumping power (MW)                                                       (pumppower)               1.524E-03  OP 
 Additional information is printed when verbose = 1
 
 ****************************** First wall and blanket thermohydraulics: Summary ******************************
 
 Blanket coolant type (1=He, 2=H20)                                       (coolwh)                          1     
 First wall coolant type                                                  (fwcoolant)                        "helium"
 Wall thickness of first wall cooling channels (m)                        (fw_wall)                 3.000E-03     
 Radius of first wall cooling channels (m)                                (afw)                     6.000E-03     
 Roughness of first wall cooling channels (m)                             (roughness)               1.000E-06     
 Inlet temperature of first wall coolant (K)                              (fwinlet)                   573.000     
 Outlet temperature of first wall coolant (K)                             (fwoutlet)                  823.000     
 Inlet temperature of blanket coolant (K)                                 (inlet_temp)                573.000     
 Outlet temperature of blanket coolant (K)                                (outlet_temp)               823.000     
 First wall coolant mass flow rate (kg/s)                                 (mffw)                    5.896E+01  OP 
 Blanket coolant mass flow rate (kg/s)                                    (mfblkt)                  8.012E+01  OP 
 Total coolant mass flow rate(kg/s)                                       (mftotal)                 1.391E+02  OP 
 First wall coolant pressure (Pa)                                         (fwpressure)              1.550E+07     
 Blanket coolant pressure (Pa)                                            (blpressure)              1.550E+07     
 Allowable temperature of first wall material, excluding armour (K)       (tfwmatmax)                 823.000     
 Actual peak temperature of first wall material (K)                       (tpeak)                    1032.160  OP 
 Mechanical pumping power for FW (MW)                                     (htpmw_fw)                2.470E-01  OP 
 Mechanical pumping power for blanket (MW)                                (htpmw_blkt)              1.524E-03  OP 
 Pumping power for divertor (MW)                                          (htpmw_div)               3.423E-01  OP 
 Pumping power for shield and vacuum vessel (MW)                          (htpmw_shld)              4.753E-02  OP 
 Total primary coolant pumping power (MW)                                 (htpmw)                   6.719E-01  OP 
 
 ********************************** First wall and blanket : CCFE HCPB model **********************************
 
 
 Blanket Composition by volume :
 
 Titanium beryllide fraction                                              (fbltibe12)                   0.375  OP 
 Lithium orthosilicate fraction                                           (fblli2sio4)                  0.375  OP 
 Steel fraction                                                           (fblss_ccfe)                  0.097  OP 
 Coolant fraction                                                         (vfcblkt)                     0.053     
 Purge gas fraction                                                       (vfpblkt)                     0.100     
 
 Component Volumes :
 
 First Wall Armour Volume (m3)                                            (fw_armour_vol)               0.585  OP 
 First Wall Volume (m3)                                                   (volfw)                       1.344  OP 
 Blanket Volume (m3)                                                      (volblkt)                    67.516  OP 
 Shield Volume (m3)                                                       (volshld)                    44.018  OP 
 Vacuum vessel volume (m3)                                                (vdewin)                    109.222  OP 
 
 Component Masses :
 
 First Wall Armour Mass (kg)                                              (fw_armour_mass)          1.127E+04  OP 
 First Wall Mass, excluding armour (kg)                                   (fwmass)                  1.049E+04  OP 
 Blanket Mass - Total(kg)                                                 (whtblkt)                 1.691E+05  OP 
     Blanket Mass - TiBe12 (kg)                                           (whtbltibe12)             5.722E+04  OP 
     Blanket Mass - Li2SiO4 (kg)                                          (whtblli4sio4)            6.076E+04  OP 
     Blanket Mass - Steel (kg)                                            (whtblss)                 5.111E+04  OP 
 Total mass of armour, first wall and blanket (kg)                        (armour_fw_bl_mass)       1.908E+05  OP 
 Shield Mass (kg)                                                         (whtshld)                 2.575E+05  OP 
 Vacuum vessel mass (kg)                                                  (vvmass)                  8.519E+05  OP 
 
 Nuclear heating :
 
 
 (Copper resistive centrepost used)
 
 ST centrepost TF heating (MW)                                            (pnuc_cp_tf)              6.367E+00  OP 
 ST centrepost shield heating (MW)                                        (pnuc_cp_sh)              9.386E+00  OP 
 ST centrepost total heating (MW)                                         (pnuc_cp)                 6.367E+00  OP 
 Total nuclear heating in TF+PF coils (CS is negligible) (MW)             (ptfnuc)                  6.369E+00  OP 
 Total nuclear heating in FW (MW)                                         (pnucfw)                  2.604E+00  OP 
 Total nuclear heating in the blanket (including emult) (MW)              (pnucblkt)                1.039E+02  OP 
 (Note: emult is fixed for this model inside the code)
 Total nuclear heating in the shield (MW)                                 (pnucshld)                1.190E-01  OP 
 Total nuclear heating in the divertor (MW)                               (pnucdiv)                 2.981E+01  OP 
 
  Diagostic output for nuclear heating :
 
 Blanket exponential factor                                               (exp_blanket)             3.421E-01  OP 
 Shield: first exponential                                                (exp_shield1)             5.430E-03  OP 
 Shield: second exponential                                               (exp_shield2)             3.113E-01  OP 
 Solid angle fraction taken by on divertor                                (fdiv)                    1.150E-01     
 Switch for plant secondary cycle                                         (secondary_cycle)                 0     
 First wall coolant pressure (Pa)                                         (fwpressure)              1.550E+07     
 Blanket coolant pressure (Pa)                                            (blpressure)              1.550E+07     
 Mechanical pumping power for first wall (MW)                             (htpmw_fw)                2.470E-01  OP 
 Mechanical pumping power for blanket (MW)                                (htpmw_blkt)              1.524E-03  OP 
 Mechanical pumping power for divertor (MW)                               (htpmw_div)               3.423E-01  OP 
 Mechanical pumping power for shield and vacuum vessel (MW)               (htpmw_shld)              4.753E-02  OP 
 Total electrical coolant pumping power: first wall, blanket, shield and  (htpmw)                   6.719E-01  OP 
 Allowable nominal neutron fluence at first wall (MW.year/m2)             (abktflnc)                2.000E+01     
 No of inboard blanket modules poloidally                                 (nblktmodpi)                      7     
 No of inboard blanket modules toroidally                                 (nblktmodti)                     32     
 No of outboard blanket modules poloidally                                (nblktmodpo)                      8     
 No of outboard blanket modules toroidally                                (nblktmodto)                     48     
 Isentropic efficiency of first wall / blanket coolant pumps              (etaiso)                  8.500E-01     
 
 Other volumes, masses and areas :
 
 First wall area (m2)                                                     (fwarea)                  1.089E+02  OP 
 Cryostat internal radius (m)                                             (rdewex)                  5.827E+00  OP 
 Cryostat internal half-height (m)                                        (zdewex)                  5.610E+00  OP 
 Vertical clearance from TF coil to cryostat (m)                          (clh1)                    6.479E-01  OP 
 Divertor area (m2)                                                       (divsur)                  2.304E+01  OP 
 Divertor mass (kg)                                                       (divmas)                  5.644E+03  OP 
 
 ************************************* Resistive TF Coil Power Conversion *************************************
 
 Bus resistance (ohm)                                                     (tfbusres)                3.853E-06  OP 
 Bus current density (A/m2)                                               (jbus)                    1.250E+06     
 Bus length - all coils (m)                                               (tfbusl)                  3.000E+02     
 Bus mass (kg)                                                            (tfbusmas)                4.539E+06  OP 
 Total resistance for TF coil set (ohm)                                   (ztot)                    2.885E-05  OP 
 Steady-state voltage per coil (kV)                                       (vtfkv)                   5.108E-03  OP 
 Total power dissipation in TF coil set (MW)                              (tfcmw..)                 2.503E+02  OP 
 Power dissipation in TF coil set: inboard legs (MW)                      (tfcpmw)                  1.203E+02  OP 
 Power dissipation in TF coil set: outboard legs (MW)                     (tflegmw)                 1.120E+02  OP 
 Power dissipation in TF coil set: buses                                  (tfbusmw)                 1.740E+01  OP 
 Power dissipation in TF coil set: joints                                 (tfjtsmw)                 5.569E-01  OP 
 
 ****************************** PF Coils and Central Solenoid: Power and Energy *******************************
 
 Number of PF coil circuits                                               (pfckts)                  9.000E+00     
 Sum of PF power supply ratings (MVA)                                     (spsmva)                  4.763E+01  OP 
 Total PF coil circuit bus length (m)                                     (spfbusl)                 1.382E+03  OP 
 Total PF coil bus resistive power (kW)                                   (pfbuspwr)                5.071E+02  OP 
 Total PF coil resistive power (kW)                                       (srcktpm)                 3.449E+05  OP 
 Maximum PF coil voltage (kV)                                             (vpfskv)                  2.000E+01     
 Efficiency of transfer of PF stored energy into or out of storage        (etapsu)                  9.000E-01     
 (Energy is dissipated in PFC power supplies only when total PF energy increases or decreases.)
 Maximum stored energy in poloidal field (MJ)                             (ensxpfm)                 4.467E+02  OP 
 Peak absolute rate of change of stored energy in poloidal field (MW)     peakpoloidalpower         2.382E+01  OP 
 Energy stored in poloidal magnetic field :
 
                                            time (sec)

                     0.00      18.76      37.51      47.51    1047.51    1066.27
 Time point         Start      BOP        EOR        BOF        EOF        EOP        
 Energy (MJ)      0.000E+00  0.000E+00  4.467E+02  4.467E+02  4.467E+02  0.000E+00
 
 Interval                tramp      tohs       theat      tburn      tqnch      
 dE/dt (MW)            0.000E+00  2.382E+01  0.000E+00  0.000E+00 -2.382E+01
 
 
 *********************************************** Vacuum System ************************************************
 
 Pumpdown to Base Pressure :
 
 First wall outgassing rate (Pa m/s)                                      (rat)                     1.300E-08     
 Total outgassing load (Pa m3/s)                                          (ogas)                    1.710E-05  OP 
 Base pressure required (Pa)                                              (pbase)                   5.000E-04     
 Required N2 pump speed (m3/s)                                            (s(1))                    3.420E-02  OP 
 N2 pump speed provided (m3/s)                                            (snet(1))                 1.807E+00  OP 
 
 Pumpdown between Burns :
 
 Plasma chamber volume (m3)                                               (volume)                  9.287E+01  OP 
 Chamber pressure after burn (Pa)                                         (pend)                    4.787E-01  OP 
 Chamber pressure before burn (Pa)                                        (pstart)                  4.787E-03     
 Allowable pumping time switch                                            (dwell_pump)                      0     
 Dwell time between burns (s)                                             (tdwell.)                 1.000E+02     
 CS ramp-up time burns (s)                                                (tramp.)                  1.876E+01     
 Allowable pumping time between burns (s)                                 (tpump)                   1.000E+02     
 Required D-T pump speed (m3/s)                                           (s(2))                    4.277E+00  OP 
 D-T pump speed provided (m3/s)                                           (snet(2))                 4.277E+00  OP 
 
 Helium Ash Removal :
 
 Divertor chamber gas pressure (Pa)                                       (prdiv)                   3.600E-01     
 Helium gas fraction in divertor chamber                                  (fhe)                     1.639E-01  OP 
 Required helium pump speed (m3/s)                                        (s(3))                    4.037E+00  OP 
 Helium pump speed provided (m3/s)                                        (snet(3))                 4.634E+00  OP 
 
 D-T Removal at Fuelling Rate :
 
 D-T fuelling rate (kg/s)                                                 (frate)                   2.915E-06  OP 
 Required D-T pump speed (m3/s)                                           (s(4))                    4.037E+00  OP 
 D-T pump speed provided (m3/s)                                           (snet(4))                 4.277E+00  OP 
 
 The vacuum pumping system size is governed by the
 requirements for pumpdown between burns.
 
 Number of large pump ducts                                               (nduct)                          24     
 Passage diameter, divertor to ducts (m)                                  (d(imax))                 1.457E-01  OP 
 Passage length (m)                                                       (l1)                      7.906E-01  OP 
 Diameter of ducts (m)                                                    (dout)                    1.748E-01  OP 
 Duct length, divertor to elbow (m)                                       (l2)                      4.250E+00  OP 
 Duct length, elbow to pumps (m)                                          (l3)                      2.000E+00     
 Number of pumps                                                          (pumpn)                   4.800E+01  OP 
 
 The vacuum system uses cryo pumps
 
 ******************************************* Plant Buildings System *******************************************
 
 Internal volume of reactor building (m3)                                 (vrci)                    1.335E+05     
 Dist from centre of torus to bldg wall (m)                               (wrbi)                    1.948E+01     
 Effective floor area (m2)                                                (efloor)                  1.231E+05     
 Reactor building volume (m3)                                             (rbv)                     1.705E+05     
 Reactor maintenance building volume (m3)                                 (rmbv)                    1.383E+05     
 Warmshop volume (m3)                                                     (wsv)                     7.007E+04     
 Tritium building volume (m3)                                             (triv)                    4.000E+04     
 Electrical building volume (m3)                                          (elev)                    6.000E+04     
 Control building volume (m3)                                             (conv)                    6.000E+04     
 Cryogenics building volume (m3)                                          (cryv)                    0.000E+00     
 Administration building volume (m3)                                      (admv)                    1.000E+05     
 Shops volume (m3)                                                        (shov)                    1.000E+05     
 Total volume of nuclear buildings (m3)                                   (volnucb)                 3.818E+05     
 
 **************************************** Electric Power Requirements *****************************************
 
 Facility base load (MW)                                                  (basemw)                  5.000E+00     
 Divertor coil power supplies (MW)                                        (bdvmw)                   0.000E+00     
 Cryoplant electric power (MW)                                            (crymw)                   0.000E+00  OP 
 Primary coolant pumps (MW)                                               (htpmw..)                 6.719E-01  OP 
 PF coil power supplies (MW)                                              (ppfmw)                   3.920E+02  OP 
 TF coil power supplies (MW)                                              (ptfmw)                   2.781E+02  OP 
 Plasma heating supplies (MW)                                             (pheatingmw)              2.667E+02  OP 
 Tritium processing (MW)                                                  (trithtmw..)              1.500E+01     
 Vacuum pumps  (MW)                                                       (vachtmw..)               5.000E-01     
 
 Total pulsed power (MW)                                                  (pacpmw)                  9.764E+02  OP 
 Total base power required at all times (MW)                              (fcsht)                   2.347E+01  OP 
 
 ************************************************* Cryogenics *************************************************
 
 Conduction and radiation heat loads on cryogenic components (MW)         (qss/1.0D6)               0.000E+00  OP 
 Nuclear heating of cryogenic components (MW)                             (qnuc/1.0D6)              0.000E+00  OP 
 AC losses in cryogenic components (MW)                                   (qac/1.0D6)               0.000E+00  OP 
 Resistive losses in current leads (MW)                                   (qcl/1.0D6)               0.000E+00  OP 
 45% allowance for heat loads in transfer lines, storage tanks etc (MW)   (qmisc/1.0D6)             0.000E+00  OP 
 Sum = Total heat removal at cryogenic temperatures (W)                   (helpow/1.0D6)            0.000E+00  OP 
 Temperature of cryogenic components (K)                                  (tmpcry)                  4.500E+00     
 Efficiency (figure of merit) of cryogenic plant is 13% of ideal Carnot v                           2.028E-03  OP 
 Electric power for cryogenic plant (MW)                                  (crypmw)                  0.000E+00  OP 
 
 ************************************ Plant Power / Heat Transport Balance ************************************
 
 WARNING: Calculated net electric power is negative
 --------------------------------------------------
 
 Assumptions :
 
 Neutron power multiplication in blanket                                  (emult)                   1.269E+00     
 Double Null Divertor area fraction of whole toroid surface               (2*fdiv)                  2.300E-01     
 H/CD apparatus + diagnostics area fraction                               (fhcd)                    0.000E+00     
 First wall area fraction                                                 (1-2*fdiv-fhcd)           7.700E-01     
 Switch for pumping of primary coolant                                    (primary_pumping)                 2     
 Mechanical pumping power is calculated for FW and blanket
 Mechanical pumping power for FW cooling loop including heat exchanger (M (htpmw_fw)                2.470E-01  OP 
 Mechanical pumping power for blanket cooling loop including heat exchang (htpmw_blkt)              1.524E-03  OP 
 Mechanical pumping power for FW and blanket cooling loop including heat  (htpmw_fw_blkt)           2.485E-01  OP 
 Mechanical pumping power for FW (MW)                                     (htpmw_fw)                2.470E-01  OP 
 Mechanical pumping power for blanket (MW)                                (htpmw_blkt)              1.524E-03  OP 
 Mechanical pumping power for divertor (MW)                               (htpmw_div)               3.423E-01  OP 
 Mechanical pumping power for shield and vacuum vessel (MW)               (htpmw_shld)              4.753E-02  OP 
 Electrical pumping power for FW and blanket (MW)                         (htpmwe_fw_blkt)          2.616E-01  OP 
 Electrical pumping power for shield (MW)                                 (htpmwe_shld)             5.003E-02  OP 
 Electrical pumping power for divertor (MW)                               (htpmwe_div)              3.603E-01  OP 
 Total electrical pumping power for primary coolant (MW)                  (htpmw)                   6.719E-01  OP 
 Coolant pump power / non-pumping thermal power in shield                 (fpumpshld)               5.000E-03     
 Coolant pump power / non-pumping thermal power in divertor               (fpumpdiv)                5.000E-03     
 Electrical efficiency of heat transport coolant pumps                    (etahtp)                  9.500E-01     
 
 Plant thermodynamics: options :
 
 Divertor thermal power is not used, but rejected directly to the environment.
 Shield thermal power is collected at only 150 C and is used to preheat the coolant in the power cycle
 Power conversion cycle efficiency model: efficiency set according to blanket type (div power to secondary)
 Fraction of total high-grade thermal power to divertor                   (pdivfraction)                0.362  OP 
 
 Power Balance for Reactor (across vacuum vessel boundary) - Detail
 ------------------------------------------------------------------
 
                                            High-grade             Low-grade              Total
                                             thermal power (MW)     thermal power (MW)      (MW)
         First wall:
                               neutrons              2.60                0.00                2.60
             charged particle transport              1.62                0.00                1.62
                              radiation             72.20                0.00               72.20
                        coolant pumping              0.25                0.00                0.25
 
         Blanket:
                               neutrons            103.85                0.00              103.85
             charged particle transport              0.00                0.00                0.00
                              radiation              0.00                0.00                0.00
                        coolant pumping              0.00                0.00                0.00
 
         Shield:
                               neutrons              0.12                0.00                0.12
             charged particle transport              0.00                0.00                0.00
                              radiation              0.00                0.00                0.00
                        coolant pumping              0.05                0.00                0.05
 
         Divertor:
                               neutrons              0.00               29.81               29.81
             charged particle transport              0.00               17.09               17.09
                              radiation              0.00               21.57               21.57
                        coolant pumping              0.00                0.34                0.34
 
         TART centrepost:
                               neutrons              0.00                6.37                6.37
             charged particle transport              0.00                0.00                0.00
                              radiation              0.00                0.00                0.00
                        coolant pumping              0.00                0.53                0.53
 
         TF coil:
                               neutrons              0.00                6.37                6.37
             charged particle transport              0.00                0.00                0.00
                              radiation              0.00                0.00                0.00
                        coolant pumping              0.00                0.00                0.00
 
         Losses to H/CD apparatus + diagnostics:
                               neutrons              0.00                0.00                0.00
             charged particle transport              0.00                0.00                0.00
                              radiation              0.00                0.00                0.00
                        coolant pumping              0.00                0.00                0.00
 
         ----------------------------------------------------------------------------------------
                                 Totals            180.69               82.07              262.76
 
 Total power leaving reactor (across vacuum vessel boundary) (MW)                                     269.132  OP 
 
 Other secondary thermal power constituents :
 
 Heat removal from cryogenic plant (MW)                                   (crypmw)                      0.000  OP 
 Heat removal from facilities (MW)                                        (fachtmw)                    23.472  OP 
 Coolant pumping efficiency losses (MW)                                   (htpsecmw)                    0.034  OP 
 Heat removal from injection power (MW)                                   (pinjht)                    186.671  OP 
 Heat removal from tritium plant (MW)                                     (trithtmw)                   15.000  OP 
 Heat removal from vacuum pumps (MW)                                      (vachtmw)                     0.500  OP 
 TF coil resistive power (MW)                                             (tfcmw)                     250.267  OP 
 
 Total low-grade thermal power (MW)                                       (psechtmw)                  579.555  OP 
 Total High-grade thermal power (MW)                                      (pthermmw)                  190.078  OP 
 
 Number of primary heat exchangers                                        (nphx)                            1  OP 
 
 
 Power Balance across separatrix :
 -------------------------------
 Only energy deposited in the plasma is included here.
 Total power loss is scaling power plus core radiation only (iradloss = 1)
 Transport power from scaling law (MW)                                    (pscalingmw)                 74.496  OP 
 Radiation power from inside "coreradius" (MW)                            (pcoreradmw.)                36.355  OP 
 Total (MW)                                                                                           110.851  OP 
 
 Alpha power deposited in plasma (MW)                                     (falpha*palpmw)              30.752  OP 
 Power from charged products of DD and/or D-He3 fusion (MW)               (pchargemw.)                  0.098  OP 
 Ohmic heating (MW)                                                       (pohmmw.)                     0.000  OP 
 Injected power deposited in plasma (MW)                                  (pinjmw)                     80.002  OP 
 Total (MW)                                                                                           110.852  OP 
 
 Power Balance for Reactor - Summary :
 -------------------------------------
 Fusion power (MW)                                                        (powfmw.)                   162.001  OP 
 Power from energy multiplication in blanket and shield (MW)              (emultmw)                    22.592  OP 
 Injected power (MW)                                                      (pinjmw.)                    80.002  OP 
 Ohmic power (MW)                                                         (pohmmw.)                     0.000  OP 
 Power deposited in primary coolant by pump (MW)                          (htpmw_mech)                  0.638  OP 
 Total (MW)                                                                                           265.233  OP 
 
 Heat extracted from first wall and blanket (MW)                          (pthermfw_blkt)             180.525  OP 
 Heat extracted from shield  (MW)                                         (pthermshld)                  9.553  OP 
 Heat extracted from divertor (MW)                                        (pthermdiv)                  68.802  OP 
 Nuclear and photon power lost to H/CD system (MW)                        (psechcd)                     0.000  OP 
 Nuclear power lost to TF (MW)                                            (ptfnuc)                      6.369  OP 
 Total (MW)                                                                                           265.249  OP 
 
 Electrical Power Balance :
 --------------------------
 Net electric power output(MW)                                            (pnetelmw.)                -506.902  OP 
 Required Net electric power output(MW)                                   (pnetelin)                 1000.000     
 Electric power for heating and current drive (MW)                        (pinjwp)                    266.673  OP 
 Electric power for primary coolant pumps (MW)                            (htpmw)                       0.672  OP 
 Electric power for vacuum pumps (MW)                                     (vachtmw)                     0.500     
 Electric power for tritium plant (MW)                                    (trithtmw)                   15.000     
 Electric power for cryoplant (MW)                                        (crypmw)                      0.000  OP 
 Electric power for TF coils (MW)                                         (tfacpd)                    278.075  OP 
 Electric power for PF coils (MW)                                         (pfwpmw)                      0.099  OP 
 All other internal electric power requirements (MW)                      (fachtmw)                    23.472  OP 
 Total (MW)                                                               (tot_plant_power)            77.589  OP 
 Total (MW)                                                                                            77.589  OP 
 
 Gross electrical output* (MW)                                            (pgrossmw)                   78.122  OP 
 (*Power for pumps in secondary circuit already subtracted)
 
 Power balance for power plant :
 -------------------------------
 Fusion power (MW)                                                        (powfmw.)                   162.001  OP 
 Power from energy multiplication in blanket and shield (MW)              (emultmw)                    22.592  OP 
 Total (MW)                                                                                           184.593  OP 
 
 Net electrical output (MW)	                                              (pnetelmw)                 -506.902  OP 
 Heat rejected by main power conversion circuit (MW)                      (rejected_main)             111.956  OP 
 Heat rejected by other cooling circuits (MW)                             (psechtmw)                  579.555  OP 
 Total (MW)                                                                                           184.609  OP 
 
 
 Plant efficiency measures :
 
 Net electric power / total nuclear power (%)                             (pnetelmw/(powfmw+em       -274.606  OP 
 Net electric power / total fusion power (%)                              (pnetelmw/powfmw)          -312.901  OP 
 Gross electric power* / high grade heat (%)                              (etath)                      41.100     
 (*Power for pumps in secondary circuit already subtracted)
 Recirculating power fraction                                             (cirpowfr)                    7.489  OP 
 
 Time-dependent power usage
 
         Pulse timings [s]:
 
                                          tramp      tohs     theat     tburn     tqnch    tdwell
                                          -----      ----     -----     -----     -----    ------
                               Duration   18.76     18.76     10.00   1000.00     18.76    100.00
                                 ------   -----      ----     -----     -----     -----    ------
 
         Continous power usage [MWe]:
 
                                 System   tramp      tohs     theat     tburn     tqnch    tdwell
                                 ------   -----      ----     -----     -----     -----    ------
                        Primary cooling    0.67      0.67      0.67      0.67      0.67      0.67
                              Cyroplant    0.00      0.00      0.00      0.00      0.00      0.00
                                 Vacuum    0.50      0.50      0.50      0.50      0.50      0.50
                                Tritium   15.00     15.00     15.00     15.00     15.00     15.00
                                     TF  278.07    278.07    278.07    278.07    278.07    278.07
                             Facilities   23.47     23.47     23.47     23.47     23.47     23.47
                                 ------   -----      ----     -----     -----     -----    ------
                                  Total  317.72    317.72    317.72    317.72    317.72    317.72
                                 ------   -----      ----     -----     -----     -----    ------
 
         Intermittent power usage [MWe]:
 
                                 System   tramp      tohs     theat     tburn     tqnch    tdwell
                                 ------   -----      ----     -----     -----     -----    ------
                                 H & CD    0.00    400.00    400.00    266.67    400.00      0.00
                                     PF    0.00     23.82      0.00      0.00    -23.82      0.00
                                 ------   -----      ----     -----     -----     -----    ------
                                  Total    0.00    423.82    400.00    266.67    376.18      0.00
                                 ------   -----      ----     -----     -----     -----    ------
 
         Power production [MWe]:
 
                                          tramp      tohs     theat     tburn     tqnch    tdwell       avg
                                          -----      ----     -----     -----     -----    ------       ---
                            Gross power    0.00      0.00      0.00     78.12      0.00      0.00
                              Net power -317.72   -741.54   -717.72   -506.27   -693.90   -317.72   -495.68
                                 ------   -----      ----     -----     -----     -----    ------
 
 
 *************************** Water usage during plant operation (secondary cooling) ***************************
 
 Estimated amount of water used through different cooling system options:
 1. Cooling towers
 2. Water bodies (pond, lake, river): recirculating or once-through
 Volume used in cooling tower (m3/day)                                    (waterusetower)           4.760E+03  OP 
 Volume used in recirculating water system (m3/day)                       (wateruserecirc)          1.593E+03  OP 
 Volume used in once-through water system (m3/day)                        (wateruseonethru)         1.561E+05  OP 
 
 ******************************************** Errors and Warnings *********************************************
 
 (See top of file for solver errors and warnings.)
 PROCESS status flag:   Warning messages
 PROCESS error status flag                                                (error_status)                    2     
150     2   CHECK: Lower limit of volume averaged electron temperature (te) has been raised 
155     2   CHECK: dene used as iteration variable without constraint 81 (neped<ne0)        
272     2   Double-null: Upper vertical build forced to match lower                         
 62     1   RADIALB: Ripple result may be inaccurate, as the fit has been extrapolated      
143     1   RADIALB: (TF coil ripple calculation) (R+a)/rtot out of fitted range            
 Final error identifier                                                   (error_id)                      143     
 
 ******************************************* End of PROCESS Output ********************************************
 
 
 *************************************** Copy of PROCESS Input Follows ****************************************
 
*************************************************************************
*****                                                               *****
*****        Fusion Nuclear Science Facility (FNSF)                 *****
*****            Stuart Muldrew (23/08/2019)                        *****
*****      Menard et al. (2016), Nucl. Fusion, 56, 106023           *****
*****                                                               *****
*****                                                               *****
*************************************************************************

*---------------Constraint Equations---------------*

icc = 1             *Beta (consistency equation)
icc = 2             *Global power balance (consistency equation)
icc = 5             *Density limit
icc = 7             *Beam ion density (NBI)
icc = 8             *Neutron wall load upper limit
icc = 9             *Fusion power upper limit
icc = 11            *Radial build (consistency equation)
icc = 15            *LH power threshold limit
icc = 17            *Radiation fraction upper limit
icc = 24            *Beta upper limit
icc = 30            *Injection power upper limit
icc = 43            *Average centrepost temperature (TART)
icc = 44            *Peak centrepost temperature upper limit (TART)
icc = 46            *Ip/Irod upper limit (TART)
icc = 56            *Pseparatrix / Rmajor upper limit

*---------------Iteration Variables----------------*

ixc = 4             *te
te = 5.7900         *Volume averaged electron temperature (keV)
boundl(4) = 3.0

ixc = 5             *beta
beta = 0.14470      *total plasma beta

ixc = 6             *dene
dene = 2.3125E20    *Electron density (/m3)

ixc = 7             *rnbeam
rnbeam = 0.0066126  *Hot beam density / n_e

ixc = 9             *fdene
fdene = 0.77146     *f-value for density limit (constraint equation 5)

ixc = 10            *hfact
hfact = 1.5483      *H factor on energy confinement times

ixc = 13            *tfcth
tfcth = 0.15483     *Inboard TF coil thickness (centrepost for ST) (m)
boundl(13) = 0.3

ixc = 14            *fwalld
fwalld = 0.10180    *f-value for maximum wall load

ixc = 18            *q
q = 6.1865          * Safety factor 'near' plasma edge
boundl(18) = 6.1

ixc = 20            *tcpav
tcpav = 347.13      *Average temp of TF coil inboard leg conductor (C) (resistive coils)
boundl(20) = 303.15
boundu(20) = 373.15

ixc = 23            *fcoolcp
fcoolcp = 0.12725   *Coolant fraction of TF coil inboard legs
boundl(23) = 0.05

ixc = 26            *ffuspow
ffuspow = 1.0       *f-value for maximum fusion power
boundu(26) = 1.0

ixc = 28            *fradpwr
fradpwr = 0.84588   *f-value for core radiation power limit

ixc = 36            *fbetatry
fbetatry = 0.74945  *f-value for beta limit

ixc = 72            *fipir
fipir = 0.48294     *f-value for Ip/Irod limit

ixc = 73            *scrapli
scrapli = 0.095950  *Gap between plasma and first wall inboard side (m)
boundu(73) = 0.12

ixc = 97             *fpsepr
fpsepr = 0.50247     *f-value for maximum Psep/R limit (constraint equation 56)
boundl(97) = 0.001
boundu(97) = 1.0

ixc = 103           *flhthresh
flhthresh = 1.0     *f-value for L-H power threshold

ixc = 135           *fimp(13)
fimp(13) = 0.00044  *Xenon
boundl(135) = 0.00038910

*-----------------Global Variables-----------------*

maxcal   = 400      *Maximum number of VMCON iterations
runtitle = FNSF (Menard et al. 2016)

*---------------Numerics Variables-----------------*

epsvmc   = 1.0E-7   *Error tolerance for VMCON
ioptimz  = 1        *Code operation switch (VMCON only)
minmax   = -5       *Switch for figure-of-merit (5: fusion gain Q)

*---------------Constraint Variables---------------*

fpinj    = 1.0      *f-value for injection power (constraint equation 30)
fptemp   = 0.5      *f-value for peak centrepost temperature (constraint equation 44)
powfmax  = 162.0    *Maximum fusion power (MW) (constraint equation 9) 
pseprmax = 20.0      *Maximum ratio of power crossing the separatrix to plasma major radius (Psep/R) (MW/m) (constraint equation 56)
walalw   = 10.0     *Allowable wall-load (MW/m2) (constraint equation 8) 
*Iteration variables: fbetatry fdene ffuspow fipir flhthresh fradpwr fwalld

*----------------Physics Variables-----------------*

alphaj   = 1.0      *Current profile index
alphan   = 0.25     *Density profile index
alphat   = 0.5      *Temperature profile index
aspect   = 1.75     *Aspect ratio
bt       = 3.0      *Toroidal field on axis (T)
dnbeta   = 6.0      *(Troyon-like) coefficient for beta scaling
epbetmax = 10.0     *Maximum (eps*beta_poloidal) (constraint equation 6)
ibss     = 3        *Switch for bootstrap current scaling (3: Wilson numerical scaling)
iculbl   = 0        *Switch for beta limit scaling (CE 24) (2: apply limit to thermal + neutral beam beta)
icurr    = 9        *Switch for plasma current scaling to use (9: FIESTA ST fit)
idia     = 2        *switch for diamagnetic current scaling (2: SCENE scaling)
idensl   = 7        *Switch for density limit to enforce (CE 5) (7: Greenwald limit)
igeom    = 0        *Switch for plasma geometry calculation (0: original method)
iohcl    = 0        *Switch for existence of central solenoid
iprofile = 0        *Switch for current profile consistency (0: use input values for alphaj rli dnbeta)
ips      = 1        *Switch for Pfirsch-Schlüter current scaling (1: SCENE scaling)
ishape   = 8        *Switch for plasma cross-sectional shape calculation (8: FIESTA fit)
i_single_null = 0   *Switch for divertor configuration (0: double null)
itart    = 1        *Switch for spherical tokamak (ST) models (1: use spherical tokamak models)
kappa    = 2.75     *Plasma separatrix elongation
q0       = 2.0      *Safety factor on axis
ralpne   = 0.08     *Thermal alpha density / electron density
rli      = 0.65     *Plasma normalised internal inductance
rmajor   = 1.7      *Plasma major radius (m)
ssync    = 0.7      *Synchrotron wall reflectivity factor
tratio   = 1.35     *Ion temperature / electron temperature
triang   = 0.5      *Plasma separatrix triangularity triang
*Iteration variables: beta dene hfact q rmajor rnbeam te

*---------------Pedestal Variables-----------------*

ipedestal= 1        *Switch for pedestal profiles (1: use pedestal profiles)
fgwped   = 0.6      *Fraction of Greenwald density to set as pedestal-top density (ipedestal=1)
fgwsep   = 0.1      *Fraction of Greenwald density to set as separatrix density (ipedestal=1)
rhopedn  = 0.94     *r/a of density pedestal (ipedestal=1)
rhopedt  = 0.94     *r/a of temperature pedestal (ipedestal=1)
tbeta    = 2.0      *Temperature profile index beta (ipedestal=1)
teped    = 5.5      *Electron temperature of pedestal (keV) (ipedestal=1)
tesep    = 0.1      *Electron temperature at separatrix (keV) (ipedestal=1)

*-----------------Times Variables------------------*

tburn    = 1000.0    *Burn time (s)
tdwell   = 100.0    *Time between pulses in a pulsed reactor (s)

*-----------------Build Variables------------------*
bore     = 0.0      *central solenoid inboard radius (m)
gapoh    = 0.0      *gap between central solenoid and TF coil (m)
ohcth    = 0.0      *central solenoid thickness (m)
thkcas   = 0.0      *Inboard TF coil case outer (non-plasma side) thickness (m)
blnkith  = 0.0      *Inboard blanket thickness (m)
blnkoth  = 0.7      *Outboard blanket thickness (m)
d_vv_in  = 0.0      *Inboard vacuum vessel thickness (m)
d_vv_out = 0.3      *Outboard vacuum vessel thickness (m)
d_vv_top = 0.3      *Topside vacuum vessel thickness  (m)
d_vv_bot = 0.3      *Underside vacuum vessel thickness (m)
gapds    = 0.0      *Gap between inboard vacuum vessel and thermal shield (m)
gapomin  = 0.0      *Minimum gap between outboard vacuum vessel and TF coil (m)
iprecomp = 0        *Switch for existence of central solenoid pre-compression structure (0: no pre-compression structure)
scraplo  = 0.12     *Gap between plasma and first wall outboard side (m) 
shldith  = 0.00     *Inboard shield thickness (m) 
shldoth  = 0.25     *Outboard shield thickness (m)
shldtth  = 0.2      *Upper/lower shield thickness (m)
tfootfi  = 1.0      *TF coil outboard leg / inboard leg radial thickness ratio tfootfi 
thshield = 0.0      *TF-VV thermal shield thickness (m)
vgap     = 0.5      *Vertical gap between x-point and divertor (m)
vgap2    = 0.0      *Vertical gap between vacuum vessel and TF coil (m)
vvblgap  = 0.0      *Gap between vacuum vessel and blanket (m)
*Iteration variables: scrapli tfcth

*-----------------TF Coil Variables----------------*
tinstf   = 0.0      *Centrepost insulation thickness (no inusltion in this case)
casthi   = 0.0      *inboard TF coil case outer (non-plasma side) thickness (m)
frhocp   = 1.0      *Centrepost resistivity enhancement factor 
i_tf_sup = 0        *Switch for TF coil conductor model (0: copper) 
ptempalw = 473.15   *Maximum peak centrepost temperature (C) (constraint equation 44)
rcool    = 3.0E-3   *Average radius of coolant channel (m) 
ripmax   = 1.0      *Maximum allowable toroidal field ripple amplitude at plasma edge (%)
n_tf     = 12       *Number of TF coil  
vcool    = 5.0      *Max centrepost coolant flow speed at midplane (m/s)
vftf     = 0.2      *Coolant fraction of TFC 'cable' (i_tf_sup=1) or of TFC leg (i_tf_sup=0)
i_tf_plane_stress = 2
*Iteration variables: cdtfleg fcoolcp oacdcp tcpav

*-------------Current Drive Variables--------------*

beamwd   = 0.31     *Width of neutral beam duct where it passes between the TF coils (m)
bscfmax  = 0.88     *Maximum fraction of plasma current from bootstrap
enbeam   = 500.0    *Neutral beam energy (keV) 
etanbi   = 0.3      *Neutral beam wall plug to injector efficiency 
feffcd   = 1.0      *Current drive efficiency fudge factor
iefrf    = 8        *Switch for current drive efficiency model (8: new Culham Neutral Beam model) 
nbshield = 0.1      *Neutral beam duct shielding thickness (m)
pinjalw  = 80.0     *Maximum allowable value for injected power (MW) (constraint equation 30)
tbeamin  = 2.3      *Permitted neutral beam e-decay lengths to plasma centre

*-----------------PF Coil Variables----------------*

coheof   = 1.4E7    *Central solenoid overall current density at end of flat-top (A/m2)
cptdin   = 4.2E4,4.2E4,4.2E4,4.2E4,4.2E4,4.2E4,4.2E4,4.2E4,4.2E4,4.2E4 *Peak current per turn input for PF coil i (A)
ipfloc   = 2,3    *Switch for locating scheme of PF coil group i
ipfres   = 1        *Switch for PF coil type (1: resistive PF coils) 
ncls     = 2,2    *Number of PF coils in group j
ngrp     = 2        *Number of groups of PF coils
routr    = 0.5      *Radial distance (m) from outboard TF coil leg to centre of ipfloc=3 PF coils
zref     = 0.8      *PF coil vertical positioning adjuster

*------------------FWBS Variables------------------*

blkttype = 3        *Switch for blanket type (3 HCPB; efficiency taken from WP12-DAS08-T01 EFDA_D_2LLNBX)
emult    = 1.44     *Energy multiplication in blanket and shield
fblbe    = 0.52     *Beryllium fraction of blanket by volume (if (iblanket=2 (KIT HCPB)) Be fraction of breeding zone)
fblli2o  = 0.13     *Lithium oxide fraction of blanket by volume
fblss    = 0.25     *KIT blanket model: steel fraction of breeding zone
fblvd    = 0.0      *Vanadium fraction of blanket by volume 
fhole    = 0.0      *Area fraction taken up by other holes (not used)
fwbsshape= 1        *First wall blanket shield and vacuum vessel shape (1 D-shaped (cylinder inboard + ellipse outboard))
iblanket = 1        *Switch for blanket model (2: CCFE HCPB model)

*-----------------Cost Variables-------------------*

abktflnc = 20.0     *Allowable first wall/blanket neutron fluence (MW-yr/m2)
adivflnc = 25.0     *Allowable divertor heat fluence (MW-yr/m2)
cost_model = 0      *Switch for cost model (0: use $ 1990 PROCESS model)
cpstflnc = 20.0     *Allowable ST centrepost neutron fluence (MW-yr/m2)
dintrt   = 0.02     *Diff between borrowing and saving interest rates
fcap0    = 1.1845   *Average cost of money for construction of plant assuming design/construction time of six years
fcap0cp  = 1.08     *Average cost of money for replaceable components assuming lead time for these of two years
fcontng  = 0.15     *Project contingency factor
fcr0     = 0.089    *Fixed charge rate during construction
fkind    = 1.0      *Multiplier for Nth of a kind costs
iavail   = 0        *Switch for plant availability model (0: use input value for cfactr)
ifueltyp = 1        *Switch (1: treat blanket divertor first wall and fraction fcdfuel of CD equipment as fuel cost)
lsa      = 2        *Level of safety assurance switch (2: in-between)
output_costs = 0    *Switch for costs output (0: do not write cost-related outputs to file)
discount_rate = 0.08     *Effective cost of money in constant dollars 
ucblvd   = 280.0    *Unit cost for blanket vanadium ($/kg)
ucdiv    = 5.0E5    *Cost of divertor blade ($) 
ucme     = 3.0E8    *Unit cost of maintenance equipment ($/W**0.3) 

*---------------Heat Transport Variables-----------*

etath    = 0.415    *Thermal to electric conversion efficiency
ipowerflow = 0      *Switch for power flow model (0: pre-2014 version)

*------------Impurity Radiation Variables----------*

coreradius = 0.75 * Normalised radius defining the 'core' region
coreradiationfraction = 0.6 * fraction of radiation from core region lost

fimp(1) = 1.0        *Hydrogen (fraction calculated by code)
fimp(2) = 0.1        *Helium (fraction calculated by code)
fimp(3) = 0.0        *Beryllium
fimp(4) = 0.0        *Carbon
fimp(5) = 0.0        *Nitrogen
fimp(6) = 0.0        *Oxygen
fimp(7) = 0.0        *Neon
fimp(8) = 0.0        *Silicon
fimp(9) = 0.0        *Argon
fimp(10) = 0.0       *Iron
fimp(11) = 0.0       *Nickel
fimp(12) = 0.0       *Krypton
fimp(14) = 5e-05     *Tungsten

*Iteration variable: fimp(13)
<|MERGE_RESOLUTION|>--- conflicted
+++ resolved
@@ -14,16 +14,6 @@
  
    Program :
    Version : 2.1.2   Release Date :: 2021-07-01
-<<<<<<< HEAD
-   Tag No. : v2.1-390-g8c66dc66 code contains untracked changes
-    Branch : axisymmetric-extended-plane-strain
-   Git log : COMMIT_MSG
- Date/time :  7 Oct 2021 11:49:00 -04:00(hh:mm) UTC
-      User : cswan
-  Computer : cswan-2017-desktop
- Directory : /home/cswan/process/process
-     Input : /tmp/pytest-of-cswan/pytest-6/test_scenario_FNSF_0/IN.DAT
-=======
    Tag No. : v2.1-646-g57e098e2
     Branch : 1407-update-of-shield-cost-calculations
    Git log : COMMIT_MSG
@@ -32,7 +22,6 @@
   Computer : l0500
  Directory : /tmp/pytest-of-rhicha/pytest-149/test_solver0
      Input : /tmp/pytest-of-rhicha/pytest-149/test_scenario_FNSF_0/IN.DAT
->>>>>>> b9a66f0b
  Run title : FNSF (Menard et al. 2016)
   Run type : Reactor concept design: Tight aspect ratio tokamak model, (c) CCFE
  
@@ -566,29 +555,6 @@
  Thermal shield                               0.000          -4.371   (thshield)          
  Gap                                          0.050          -4.421   (tftsgap)           
  TF coil                                      0.541          -4.962   (tfcth)             
- 
- ************************************************* TF coils  **************************************************
- 
- 
- TF Coil Stresses (CCFE model) :
- 
- Generalized plane strain model
- Allowable maximum shear stress in TF coil case (Tresca criterion) (Pa)   (sig_tf_case_max)         6.000E+08     
- Allowable maximum shear stress in TF coil conduit (Tresca criterion) (Pa (sig_tf_wp_max)           6.000E+08     
- Structural materal stress of the point of maximum TRESCA stress per layer
- Please use utility/plot_TF_stress.py for radial plots plots summary
- Layers                    conductor
- Radial stress     (MPa)     -70.212
- toroidal stress   (MPa)     -70.212
- Vertical stress   (MPa)      60.249
- Von-Mises stress  (MPa)     130.461
- TRESCA stress     (MPa)     130.461
- 
- Toroidal modulus  (GPa)     117.000
- Vertical modulus  (GPa)      99.029
- 
- WP toroidal modulus (GPa)                                                (eyoung_wp_t*1.0D-9)      1.170E+02  OP 
- WP vertical modulus (GPa)                                                (eyoung_wp_z*1.0D-9)      9.903E+01  OP 
  
  TF design
  
@@ -1457,7 +1423,8 @@
 272     2   Double-null: Upper vertical build forced to match lower                         
  62     1   RADIALB: Ripple result may be inaccurate, as the fit has been extrapolated      
 143     1   RADIALB: (TF coil ripple calculation) (R+a)/rtot out of fitted range            
- Final error identifier                                                   (error_id)                      143     
+245     2   [sctfcoil] Invalid stress model (r_tf_inboard = 0), stress constraint switched o
+ Final error identifier                                                   (error_id)                      245     
  
  ******************************************* End of PROCESS Output ********************************************
  
@@ -1664,7 +1631,7 @@
 n_tf     = 12       *Number of TF coil  
 vcool    = 5.0      *Max centrepost coolant flow speed at midplane (m/s)
 vftf     = 0.2      *Coolant fraction of TFC 'cable' (i_tf_sup=1) or of TFC leg (i_tf_sup=0)
-i_tf_plane_stress = 2
+i_tf_plane_stress = 0 
 *Iteration variables: cdtfleg fcoolcp oacdcp tcpav
 
 *-------------Current Drive Variables--------------*
