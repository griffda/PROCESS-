--- conflicted
+++ resolved
@@ -6,16 +6,6 @@
  
    Program :
    Version : 2.1.2   Release Date :: 2021-07-01
-<<<<<<< HEAD
-   Tag No. : v2.1-412-g47bc6331
-    Branch : 1328-process-tf-geometry-output-issue
-   Git log : COMMIT_MSG
- Date/time :  3 Aug 2021 14:39:45 +01:00(hh:mm) UTC
-      User : rhicha
-  Computer : l0500
- Directory : /tmp/pytest-of-rhicha/pytest-85/test_solver0
-     Input : /tmp/pytest-of-rhicha/pytest-85/test_scenario_starfire_0/IN.DAT
-=======
    Tag No. : v2.1-407-g54745850 code contains untracked changes
     Branch : 1361-remove-cost-model-2-link-to-lsa
    Git log : COMMIT_MSG
@@ -24,7 +14,6 @@
   Computer : l0500
  Directory : /tmp/pytest-of-rhicha/pytest-63/test_solver0
      Input : /tmp/pytest-of-rhicha/pytest-63/test_scenario_starfire_0/IN.DAT
->>>>>>> 15812a95
  Run title : starfire
   Run type : Reactor concept design: Steady-state tokamak model, (c) CCFE
  
