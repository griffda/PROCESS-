 
 **************************************************************************************************************
 ************************************************** PROCESS ***************************************************
 ************************************** Power Reactor Optimisation Code ***************************************
 **************************************************************************************************************
 
   Program :
   Version : 2.3.0   Release Date :: 2022-01-20
   Tag No. : v2.1-1240-g7124046d
    Branch : 1511-update-heating-and-current-drive-costs
   Git log : Merge\ branch\ |develop|\ into\ 1511-update-heating-an
 Date/time : 15 Feb 2022 11:44:07 +00:00(hh:mm) UTC
      User : jg6173
  Computer : L1088
 Directory : /tmp/pytest-of-jg6173/pytest-24/test_solver0
     Input : /tmp/pytest-of-jg6173/pytest-24/test_scenario_starfire_0/IN.DAT
 Run title : starfire
  Run type : Reactor concept design: Steady-state tokamak model, (c) CCFE
 
 **************************************************************************************************************
 
   Equality constraints : 12
 Inequality constraints : 00
      Total constraints : 12
    Iteration variables : 26
         Max iterations : 200
       Figure of merit  : -05  -- maximise fusion gain.
  Convergence parameter : 1.00E-08
 
 **************************************************************************************************************
 
 (Please include this header in any models, presentations and papers based on these results)
 
 **************************************************************************************************************
 
 Quantities listed in standard row format are labelled as follows in columns 112-114:
 ITV : Active iteration variable (in any output blocks)
 OP  : Calculated output quantity
 Unlabelled quantities in standard row format are generally inputs
 Note that calculated quantities may be trivially rescaled from inputs, or equal to bounds which are input.
 
 
 ************************************************** Numerics **************************************************
 
 PROCESS has performed a VMCON (optimisation) run.
 and found a feasible set of parameters.
 
 VMCON error flag                                                         (ifail)                           1     
 Number of iteration variables                                            (nvar)                           26     
 Number of constraints (total)                                            (neqns+nineqns)                  12     
 Optimisation switch                                                      (ioptimz)                         1     
 Figure of merit switch                                                   (minmax)                         -5     
 Square root of the sum of squares of the constraint residuals            (sqsumsq)                 8.138E-11  OP 
 VMCON convergence parameter                                              (convergence_parameter)   2.181E-11  OP 
 Number of VMCON iterations                                               (nviter)                          9  OP 
 
PROCESS has successfully optimised the iteration variables to maximise the figure of merit           FUSION GAIN.
 
 Certain operating limits have been reached,
 as shown by the following iteration variables that are
 at or near to the edge of their prescribed range :
 
                   dene          =  1.1200E+20 is at or above its upper bound:  1.1200E+20
                   ffuspow       =  1.0000E+00 is at or above its upper bound:  1.0000E+00
                   gapoh         =  5.0225E-02 is at or below its lower bound:  5.0000E-02
                   thwcndut      =  1.0000E-01 is at or above its upper bound:  1.0000E-01
 
 The solution vector is comprised as follows :
 
                                          final       final /
    i                                     value       initial
 
    1                  te               1.5414E+01     1.0000
    2                  beta             6.0974E-02     1.0000
    3                  dene             1.1200E+20     1.0000
    4                  fdene            7.4986E-01     1.0000
    5                  hfact            2.4964E+00     1.0000
    6                  tfcth            1.8475E+00     7.6428
    7                  q                2.0636E+00     1.0000
    8                  ffuspow          1.0000E+00     1.0000
    9                  bore             1.1741E+00     0.3946
   10                  fbetatry         1.6317E-01     1.0000
   11                  gapoh            5.0225E-02     0.9972
   12                  fiooic           7.5984E-02     3.3903
   13                  fvdump           8.9513E-01     0.9956
   14                  vdalw            8.7129E+00     1.2782
   15                  fjprot           1.2978E-01     2.5509
   16                  ftmargtf         3.5230E-01     1.1871
   17                  tdmptf           2.6548E+01     1.6081
   18                  thkcas           1.7538E-01     3.3657
   19                  thwcndut         1.0000E-01     1.0004
   20                  fcutfsu          7.9512E-01     1.1106
   21                  cpttf            6.1152E+04     0.6795
   22                  gapds            1.9081E-01     3.6273
   23                  flhthresh        7.5033E+00     1.0000
   24                  ftmargoh         7.5108E-01     1.0000
   25                  ftaucq           4.1282E-01     0.6218
   26                  oh_steel_frac    6.9449E-01     1.0000
 
 The following equality constraint residues should be close to zero :
 
                                               physical                 constraint                 normalised
                                              constraint                 residue                    residue
 
    1  Beta consistency                      =  6.0974E-02             -2.0173E-15                 3.3085E-14
    2  Global power balance consistency      =  9.6776E-01 MW/m3       -4.1903E-14 MW/m3           4.3299E-14
    3  Fusion power upper limit              <  3.5100E+03 MW          -4.1463E-10 MW              1.1813E-13
    4  Radial build consistency              =  7.0000E+00 m            7.7716E-16 m              -1.1102E-16
    5  Injection power upper limit           <  9.0400E+01 MW           1.6215E-11 MW             -1.7941E-13
    6  TF coil case stress upper limit       <  6.0000E+08 Pa           1.4901E-05 Pa              2.4869E-14
    7  TF coil conduit stress upper lim      <  6.0000E+08 Pa           1.4901E-05 Pa              2.4869E-14
    8  I_op / I_critical (TF coil)           <  1.2919E+08 A/m2        -3.2695E-08 A/m2            3.3307E-15
    9  Dump voltage upper limit              <  8.7129E+00 V            9.1373E-01 V               8.1379E-11
   10  J_winding pack/J_protection limit     <  7.5640E+07 A/m2         0.0000E+00 A/m2            3.7748E-15
   11  TF coil temp. margin lower limit      >  1.5000E+00 K           -2.7577E+00 K              -4.4409E-15
   12  Dump time set by VV stress            >  1.0960E+01 s           -1.5589E+01 s              -0.0000E+00
 
 ******************************************** Final Feasible Point ********************************************
 
 
 *************************************** STEP Costing Model (2017 US$) ****************************************
 
 
 ***************************** 20. Land and Rights ******************************
 
 (step2001)          Land (M$)                                                                                   100.00
 (step2002)          Site Preparation (M$)                                                                         0.89
 
 (step20)            Total Account 20 Cost (M$)                                                                  100.89
 
 ***************** 21. Building and Site Service Infrastructure *****************
 
 (step2101)          Site Improvements (M$)                                                                       33.17
 (step2102)          Reactor Building (M$)                                                                       493.93
 (step2103)          Turbine Building (M$)                                                                       535.91
 (step2104)          Cooling System Structures (M$)                                                              184.41
 (step2105)          Electrical Equipment and Power Supply Building (M$)                                         103.18
 (step2106)          Auxiliary Services Building (M$)                                                              4.31
 (step2107)          Hot Cell (M$)                                                                               172.66
 (step2108)          Reactor Service Building (M$)                                                                24.55
 (step2109)          Service Water Building (M$)                                                                   5.47
 (step2110)          Fuel Handling and Storage Building (M$)                                                      61.83
 (step2111)          Control Room (M$)                                                                            37.62
 (step2112)          AC Power Supply Building (M$)                                                               331.17
 (step2113)          Admin Building (M$)                                                                          90.75
 (step2114)          Site Service (M$)                                                                            33.08
 (step2115)          Cryogenics and Inert Gas Storage Building (M$)                                              130.05
 (step2116)          Security Building (M$)                                                                       14.90
 (step2117)          Ventilation Stack (M$)                                                                        8.78
 (step2118)          Waste Facilities Buildings (M$)                                                             100.00
 (step2198)          Spares (M$)                                                                                  15.47
 (step2199)          Contingency (M$)                                                                            357.19
 
 (step21)            Total Account 21 Cost (M$)                                                                 2738.43
 
 ************************* 22. Reactor Plant Equipment **************************
 
 ******************* 22.01 Reactor Equipment
 ******************* 22.01.01 Blanket and First Wall Equipment
 (step22010101)      Total First Wall Cost (M$)                                                                  515.84
 
 (step2201010201)    Blanket Multiplier Material (M$)                                                           1818.44
 (step2201010202)    Blanket Breeder Material (M$)                                                               184.41
 (step2201010203)    Blanket Steel Costs (M$)                                                                     94.41
 (step22010102)      Total Blanket Cost (M$)                                                                    2097.26
 
 (step220101)        Total Account 22.01.01 Cost (M$)                                                           2613.10
 
 (step220102)        Shield (M$)                                                                                 292.70
 (step22010301)      TF Coils (M$)                                                                              3431.64
 (step22010302)      PF Coils (M$)                                                                               525.59
 (step22010303)      Central Solenoid (M$)                                                                        68.74
 (step22010304)      Control Coils (M$)                                                                           37.91
 (step220104)        Auxiliary Heating and Current Drive (M$)                                                   1781.36
 (step220105)        Primary Structure and Support (M$)                                                          500.03
 (step220106)        Reactor Vacuum System (M$)                                                                   43.79
 (step220107)        Power Supplies (M$)                                                                         476.65
<<<<<<< HEAD
 (step220108)        Impurity Control (M$)                                                                        19.94
 (step220109)        ECRH Plasma Breakdown (M$)                                                                   22.95
 (step220110)        Divertor (M$)                                                                               749.15
=======
 (step220110)        Divertor (M$)                                                                               136.40
>>>>>>> 6c07223a
 
 (step2201)          Total Account 22.01 Cost (M$)                                                              9907.91
 
 ******************* 22.02 Heat Transfer System
 (step2202)          Heat Transfer System (M$)                                                                   157.27
 
 (step2202)          Total Account 22.02 Cost (M$)                                                               157.27
 
 ******************* 22.03 Cryogenic Cooling System
 (step220301)        Helium Refrigerator (M$)                                                                     40.34
 (step220302)        Liquid Helium Transfer and Storage (M$)                                                      18.86
 (step220303)        Gas Helium Storage (M$)                                                                      14.67
 (step220304)        Liquid Nitrogen Storage (M$)                                                                  4.20
 
 (step2203)          Total Account 22.03 Cost (M$)                                                                78.06
 
 ******************* 22.04 Waste Treatment and Disposal
 (step220401)        Liquid Waste (M$)                                                                            14.19
 (step220402)        Gaseous Waste (M$)                                                                           15.03
 (step220403)        Solid Waste (M$)                                                                             10.85
 
 (step2204)          Total Account 22.04 Cost (M$)                                                                40.07
 
 ******************* 22.05 Fuel Handling and Storage
 (step2205)          Fuel Handling and Storage (M$)                                                              322.29
 
 (step2205)          Total Account 22.05 Cost (M$)                                                               322.29
 
 ******************* 22.06 Other Reactor Plant Equipment
 (step220601)        Maintenance Equipment (M$)                                                                    0.00
 (step220602)        Special Heating Systems (M$)                                                                  0.00
 (step220603)        Coolant Storage (M$)                                                                          2.00
 (step220604)        Gas System (M$)                                                                               0.07
 (step220606)        Fluid Leak Detection (M$)                                                                    16.70
 (step220607)        Closed Loop Coolant System (M$)                                                              16.45
 (step220608)        Standby Cooling System (M$)                                                                   9.69
 
 (step2206)          Total Account 22.06 Cost (M$)                                                                44.91
 
 ******************* 22.07 Instrumentation and Control
 (step2207)          Instrumentation and Control (M$)                                                            195.46
 
 (step2207)          Total Account 22.07 Cost (M$)                                                               195.46
 
 ********************
 (step2298)          Spares (M$)                                                                                 722.62
 (step2299)          Contingency (M$)                                                                           1720.29
 
 (step22)            Total Account 22 Cost (M$)                                                                13188.87
 
 ************************* 23. Turbine Plant Equipment **************************
 
 (step23a)           Turbine System (M$)                                                                         947.05
 (step2303)          Heat Rejection (M$)                                                                         159.41
 (step2398)          Spares (M$)                                                                                  15.50
 (step2399)          Contingency (M$)                                                                            168.29
 
 (step23)            Total Account 23 Cost (M$)                                                                 1290.25
 
 ************************* 24. Electric Plant Equipment *************************
 
 (step2401)          Switch Gear (M$)                                                                             32.24
 (step2402)          Station Service Equipment (M$)                                                               87.66
 (step2403)          Switchboards (M$)                                                                             5.09
 (step2404)          Protective Equipment (M$)                                                                     6.46
 (step2405)          Electrical Structures (M$)                                                                   56.78
 (step2406)          Power and Control Wiring (M$)                                                                49.43
 (step2407)          Electric Lighting (M$)                                                                       31.40
 (step2498)          Spares (M$)                                                                                   2.80
 (step2499)          Contingency (M$)                                                                             40.78
 
 (step24)            Total Account 24 Cost (M$)                                                                  312.64
 
 ********************** 25. Miscellaneous Plant Equipment ***********************
 
 (step2501)          Transport and Lifting Equipment (M$)                                                         20.53
 (step2502)          Air and Water Service System (M$)                                                           205.78
 (step2503)          Communications Equipment (M$)                                                                26.50
 (step2504)          Furnishing and Fixtures (M$)                                                                  5.12
 (step2598)          Spares (M$)                                                                                   3.32
 (step2599)          Contingency (M$)                                                                             39.19
 
 (step25)            Total Account 25 Cost (M$)                                                                  300.43
 
 ***************************** 27. Remote Handling ******************************
 
 (step2701)          Remote Handing (M$)                                                                        1344.86
 
 (step27)            Total Account 27 Cost (M$)                                                                 1344.86
 
 ****************************** Plant Direct Cost *******************************
 
 (cdirt)             Plant direct cost (M$)                                                                    19276.37
 
 ******************************** Indirect Cost *********************************
 
 (step91)            Construction Facilities, Equipment and Services (M$)                                       5782.91
 (step92)            Engineering and Costruction Management Services (M$)                                       6264.82
 (step93)            Other Costs (M$)                                                                           2891.46
 
 ******************************* Constructed Cost *******************************
 
 (concost)           Constructed Cost (M$)                                                                     34215.55
 
 ************************* Interest during Construction *************************
 
 (moneyint)          Interest during construction (M$)                                                          5132.33
 
 *************************** Total Capital Investment ***************************
 
 (capcost)           Total capital investment (M$)                                                             39347.88
 
 *************************************** Cost of Electricity, 2017 US$ ****************************************
 
 First wall / blanket life (years)                                        (fwbllife)                    5.343     
 Divertor life (years)                                                    (divlife.)                    0.286     
 Cost of electricity (m$/kWh)                                             (coe)                       346.911     
 
 Power Generation Costs :
 
 									Annual Costs, M$	    COE, m$/kWh
 Capital Investment                                                          2557.61                   333.03
 Operation & Maintenance                                                       73.77                     9.61
 Decommissioning Fund                                                          21.62                     2.82
 Fuel Charge Breakdown
 	Blanket & first wall                                                          0.00                     0.00
 	Divertors                                                                     0.00                     0.00
 	Centrepost (TART only)                                                        0.00                     0.00
 	Auxiliary Heating                                                             0.00                     0.00
 	Actual Fuel                                                                   3.39                     0.44
 	Waste Disposal                                                                7.81                     1.02
 Total Fuel Cost                                                               11.21                     1.46
 Total Cost                                                                  2664.21                   346.91
 
 ********************************************* Plant Availability *********************************************
 
 Allowable blanket neutron fluence (MW-yr/m2)                             (abktflnc)                1.500E+01     
 Allowable divertor heat fluence (MW-yr/m2)                               (adivflnc)                2.000E+01     
 First wall / blanket lifetime (years)                                    (bktlife)                 5.343E+00  OP 
 Divertor lifetime (years)                                                (divlife)                 2.856E-01  OP 
 Heating/CD system lifetime (years)                                       (cdrlife)                 5.343E+00  OP 
 Total plant lifetime (years)                                             (tlife)                   4.000E+01     
 Total plant availability fraction                                        (cfactr)                  7.500E-01     
 
 *************************************************** Plasma ***************************************************
 
 Plasma configuration = single null divertor
 Tokamak aspect ratio = Conventional, itart = 0                           (itart)                       0.000     
 
 Plasma Geometry :
 
 Major radius (m)                                                         (rmajor)                      7.000     
 Minor radius (m)                                                         (rminor)                      1.944  OP 
 Aspect ratio                                                             (aspect)                      3.600     
 Elongation, X-point (input value used)                                   (kappa)                       1.600  IP 
 Elongation, 95% surface (calculated from kappa)                          (kappa95)                     1.429  OP 
 Elongation, area ratio calc.                                             (kappaa)                      1.526  OP 
 Triangularity, X-point (input value used)                                (triang)                      0.500  IP 
 Triangularity, 95% surface (calculated from triang)                      (triang95)                    0.333  OP 
 Plasma poloidal perimeter (m)                                            (pperim)                     16.012  OP 
 Plasma cross-sectional area (m2)                                         (xarea)                      18.126  OP 
 Plasma surface area (m2)                                                 (sarea)                   6.897E+02  OP 
 Plasma volume (m3)                                                       (vol)                     7.848E+02  OP 
 
 Current and Field :
 
 Consistency between q0,q,alphaj,rli,dnbeta is not enforced
 
 Plasma current scaling law used                                          (icurr)                           4     
 Plasma current (MA)                                                      (plascur/1D6)                15.008  OP 
 Current density profile factor                                           (alphaj)                      1.000     
 Plasma internal inductance, li                                           (rli)                         0.900  OP 
 Vertical field at plasma (T)                                             (bvert)                      -0.825  OP 
 Vacuum toroidal field at R (T)                                           (bt)                          5.800     
 Average poloidal field (T)                                               (bp)                          1.178  OP 
 Total field (sqrt(bp^2 + bt^2)) (T)                                      (btot)                        5.918  OP 
 Safety factor on axis                                                    (q0)                          1.000     
 Safety factor at 95% flux surface                                        (q95)                         2.064  ITV
 Cylindrical safety factor (qcyl)                                         (qstar)                       1.776  OP 
 
 Beta Information :
 
 Total plasma beta                                                        (beta)                    6.097E-02  ITV
 Total poloidal beta                                                      (betap)                   1.539E+00  OP 
 Total toroidal beta                                                                                6.349E-02  OP 
 Fast alpha beta                                                          (betaft)                  1.016E-02  OP 
 Beam ion beta                                                            (betanb)                  0.000E+00  OP 
 (Fast alpha + beam beta)/(thermal beta)                                  (gammaft)                 1.999E-01  OP 
 Thermal beta                                                                                       5.082E-02  OP 
 Thermal poloidal beta                                                                              1.283E+00  OP 
 Thermal toroidal beta (= beta-exp)                                                                 5.291E-02  OP 
 2nd stability beta : beta_p / (R/a)                                      (eps*betap)                   0.428  OP 
 2nd stability beta upper limit                                           (epbetmax)                    1.380     
 Beta g coefficient                                                       (dnbeta)                      6.000     
 Normalised thermal beta                                                                                3.819  OP 
 Normalised total beta                                                                                  4.582  OP 
 Normalised toroidal beta                                                 (normalised_toroidal          4.771  OP 
 Limit on thermal beta                                                    (betalim)                     0.080  OP 
 Plasma thermal energy (J)                                                                          8.337E+08  OP 
 Total plasma internal energy (J)                                         (total_plasma_internal_en 1.000E+09  OP 
 
 Temperature and Density (volume averaged) :
 
 Electron temperature (keV)                                               (te)                         15.414  ITV
 Electron temperature on axis (keV)                                       (te0)                        20.038  OP 
 Ion temperature (keV)                                                    (ti)                         21.425     
 Ion temperature on axis (keV)                                            (ti0)                        27.853  OP 
 Electron temp., density weighted (keV)                                   (ten)                        17.533  OP 
 Electron density (/m3)                                                   (dene)                    1.120E+20  ITV
 Electron density on axis (/m3)                                           (ne0)                     2.352E+20  OP 
 Line-averaged electron density (/m3)                                     (dnla)                    1.526E+20  OP 
 Line-averaged electron density / Greenwald density                       (dnla_gw)                 1.208E+00  OP 
 Ion density (/m3)                                                        (dnitot)                  1.008E+20  OP 
 Fuel density (/m3)                                                       (deni)                    8.956E+19  OP 
 Total impurity density with Z > 2 (no He) (/m3)                          (dnz)                     0.000E+00  OP 
 Helium ion density (thermalised ions only) (/m3)                         (dnalp)                   1.120E+19  OP 
 Proton density (/m3)                                                     (dnprot)                  3.559E+16  OP 
 Hot beam density (/m3)                                                   (dnbeam)                  0.000E+00  OP 
 Density limit from scaling (/m3)                                         (dnelimt)                 1.264E+20  OP 
 Helium ion density (thermalised ions only) / electron density            (ralpne)                  1.000E-01     
 
 Impurities
 
 Plasma ion densities / electron density:
 H_ concentration                                                         (fimp(01)                 8.000E-01  OP 
 He concentration                                                         (fimp(02)                 1.000E-01     
 Be concentration                                                         (fimp(03)                 0.000E+00     
 C_ concentration                                                         (fimp(04)                 0.000E+00     
 N_ concentration                                                         (fimp(05)                 0.000E+00     
 O_ concentration                                                         (fimp(06)                 0.000E+00     
 Ne concentration                                                         (fimp(07)                 0.000E+00     
 Si concentration                                                         (fimp(08)                 0.000E+00     
 Ar concentration                                                         (fimp(09)                 0.000E+00     
 Fe concentration                                                         (fimp(10)                 0.000E+00     
 Ni concentration                                                         (fimp(11)                 0.000E+00     
 Kr concentration                                                         (fimp(12)                 0.000E+00     
 Xe concentration                                                         (fimp(13)                 0.000E+00     
 W_ concentration                                                         (fimp(14)                 0.000E+00     
 Average mass of all ions (amu)                                           (aion)                    2.666E+00  OP 
 
 Effective charge                                                         (zeff)                        1.200  OP 
 Density profile factor                                                   (alphan)                      1.100     
 Plasma profile model                                                     (ipedestal)                       0     
 Temperature profile index                                                (alphat)                      0.300     
 Temperature profile index beta                                           (tbeta)                       2.000     
 
 Density Limit using different models :
 
 Old ASDEX model                                                          (dlimit(1))               2.017E+20  OP 
 Borrass ITER model I                                                     (dlimit(2))               4.369E+20  OP 
 Borrass ITER model II                                                    (dlimit(3))               1.719E+20  OP 
 JET edge radiation model                                                 (dlimit(4))               2.976E+22  OP 
 JET simplified model                                                     (dlimit(5))               1.305E+21  OP 
 Hugill-Murakami Mq model                                                 (dlimit(6))               1.399E+20  OP 
 Greenwald model                                                          (dlimit(7))               1.264E+20  OP 
 
 Fuel Constituents :
 
 Deuterium fuel fraction                                                  (fdeut)                       0.500     
 Tritium fuel fraction                                                    (ftrit)                       0.500     
 
 Fusion Power :
 
 Total fusion power (MW)                                                  (powfmw)                  3.510E+03  OP 
  =    D-T fusion power (MW)                                              (pdt)                     3.505E+03  OP 
   +   D-D fusion power (MW)                                              (pdd)                     4.835E+00  OP 
   + D-He3 fusion power (MW)                                              (pdhe3)                   0.000E+00  OP 
 Alpha power: total (MW)                                                  (palpmw)                  7.010E+02  OP 
 Alpha power: beam-plasma (MW)                                            (palpnb)                  0.000E+00  OP 
 Neutron power (MW)                                                       (pneutmw)                 2.806E+03  OP 
 Charged particle power (excluding alphas) (MW)                           (pchargemw)               3.123E+00  OP 
 Total power deposited in plasma (MW)                                     (tot_power_plasma)        7.595E+02  OP 
 
 Radiation Power (excluding SOL):
 
 Bremsstrahlung radiation power (MW)                                      (pbrempv*vol)             3.728E+01  OP 
 Line radiation power (MW)                                                (plinepv*vol)             6.432E-01  OP 
 Synchrotron radiation power (MW)                                         (psyncpv*vol)             1.494E+01  OP 
 Synchrotron wall reflectivity factor                                     (ssync)                       0.600     
 Normalised minor radius defining 'core'                                  (coreradius)              7.500E-01     
 Fraction of core radiation subtracted from P_L                           (coreradiationfraction)   6.000E-01     
 Total core radiation power (MW)                                          (pcoreradmw)              3.626E+01  OP 
 Edge radiation power (MW)                                                (pedgeradmw)              1.660E+01  OP 
 Total radiation power (MW)                                               (pradmw)                  5.286E+01  OP 
 Core radiation fraction = total radiation in core / total power deposite (rad_fraction_core)       6.960E-02  OP 
 SoL radiation fraction = total radiation in SoL / total power accross se (rad_fraction_sol)        8.000E-01  IP 
 Radiation fraction = total radiation / total power deposited in plasma   (rad_fraction)            8.139E-01  OP 
 Nominal mean radiation load on inside surface of reactor (MW/m2)         (photon_wall)             7.051E-02  OP 
 Peaking factor for radiation wall load                                   (peakfactrad)             3.330E+00  IP 
 Maximum permitted radiation wall load (MW/m^2)                           (maxradwallload)          1.000E+00  IP 
 Peak radiation wall load (MW/m^2)                                        (peakradwallload)         2.348E-01  OP 
 Nominal mean neutron load on inside surface of reactor (MW/m2)           (wallmw)                  3.743E+00  OP 
 
 Power incident on the divertor targets (MW)                              (ptarmw)                  1.413E+02  OP 
 Fraction of power to the lower divertor                                  (ftar)                    1.000E+00  IP 
 Outboard side heat flux decay length (m)                                 (lambdaio)                1.570E-03  OP 
 Fraction of power on the inner targets                                   (fio)                     4.100E-01  OP 
 Fraction of power incident on the lower inner target                     (fLI)                     4.100E-01  OP 
 Fraction of power incident on the lower outer target                     (fLO)                     5.900E-01  OP 
 Power incident on the lower inner target (MW)                            (pLImw)                   5.794E+01  OP 
 Power incident on the lower outer target (MW)                            (pLOmw)                   8.338E+01  OP 
 
 Ohmic heating power (MW)                                                 (pohmmw)                  6.942E-11  OP 
 Fraction of alpha power deposited in plasma                              (falpha)                      0.950  OP 
 Fraction of alpha power to electrons                                     (falpe)                       0.680  OP 
 Fraction of alpha power to ions                                          (falpi)                       0.320  OP 
 Ion transport (MW)                                                       (ptrimw)                  4.221E+02  OP 
 Electron transport (MW)                                                  (ptremw)                  3.374E+02  OP 
 Injection power to ions (MW)                                             (pinjimw)                 0.000E+00  OP 
 Injection power to electrons (MW)                                        (pinjemw)                 9.040E+01  OP 
 Ignited plasma switch (0=not ignited, 1=ignited)                         (ignite)                          0     
 
 Power into divertor zone via charged particles (MW)                      (pdivt)                   7.066E+02  OP 
 Psep / R ratio (MW/m)                                                    (pdivt/rmajor)            1.009E+02  OP 
 Psep Bt / qAR ratio (MWT/m)                                              (pdivtbt/qar)             7.881E+01  OP 
 
 H-mode Power Threshold Scalings :
 
 ITER 1996 scaling: nominal (MW)                                          (pthrmw(1))               1.392E+02  OP 
 ITER 1996 scaling: upper bound (MW)                                      (pthrmw(2))               3.116E+02  OP 
 ITER 1996 scaling: lower bound (MW)                                      (pthrmw(3))               6.139E+01  OP 
 ITER 1997 scaling (1) (MW)                                               (pthrmw(4))               2.865E+02  OP 
 ITER 1997 scaling (2) (MW)                                               (pthrmw(5))               1.968E+02  OP 
 Martin 2008 scaling: nominal (MW)                                        (pthrmw(6))               9.535E+01  OP 
 Martin 2008 scaling: 95% upper bound (MW)                                (pthrmw(7))               1.237E+02  OP 
 Martin 2008 scaling: 95% lower bound (MW)                                (pthrmw(8))               6.703E+01  OP 
 Snipes 2000 scaling: nominal (MW)                                        (pthrmw(9))               6.901E+01  OP 
 Snipes 2000 scaling: upper bound (MW)                                    (pthrmw(10))              1.001E+02  OP 
 Snipes 2000 scaling: lower bound (MW)                                    (pthrmw(11))              4.719E+01  OP 
 Snipes 2000 scaling (closed divertor): nominal (MW)                      (pthrmw(12))              3.554E+01  OP 
 Snipes 2000 scaling (closed divertor): upper bound (MW)                  (pthrmw(13))              5.084E+01  OP 
 Snipes 2000 scaling (closed divertor): lower bound (MW)                  (pthrmw(14))              2.467E+01  OP 
 Hubbard 2012 L-I threshold - nominal (MW)                                (pthrmw(15))              3.542E+01  OP 
 Hubbard 2012 L-I threshold - lower bound (MW)                            (pthrmw(16))              1.714E+01  OP 
 Hubbard 2012 L-I threshold - upper bound (MW)                            (pthrmw(17))              7.322E+01  OP 
 Hubbard 2017 L-I threshold                                               (pthrmw(18))              2.692E+02  OP 
 Martin 2008 aspect ratio corrected scaling: nominal (MW)                 (pthrmw(19))              9.535E+01  OP 
 Martin 2008 aspect ratio corrected scaling: 95% upper bound (MW)         (pthrmw(20))              1.237E+02  OP 
 Martin 2008 aspect ratio corrected scaling: 95% lower bound (MW)         (pthrmw(21))              6.703E+01  OP 
 
 L-H threshold power (NOT enforced) (MW)                                  (plhthresh)               9.535E+01  OP 
 
 Confinement :
 
 Confinement scaling law                    ITER-96P             (L)
 Confinement H factor                                                     (hfact)                       2.496  ITV
 Global thermal energy confinement time (s)                               (taueff)                      1.098  OP 
 Ion energy confinement time (s)                                          (tauei)                       1.098  OP 
 Electron energy confinement time (s)                                     (tauee)                       1.098  OP 
 n.tau = Volume-average electron density x Energy confinement time (s/m3) (dntau)                   1.229E+20  OP 
 Triple product = Vol-average electron density x Vol-average electron temperature x Energy confinement time:
 Triple product  (keV s/m3)                                               (dntau*te)                1.895E+21  OP 
 Transport loss power assumed in scaling law (MW)                         (powerht)                 7.595E+02  OP 
 Switch for radiation loss term usage in power balance                    (iradloss)                        2     
 Radiation power subtracted from plasma power balance (MW)                                          0.000E+00     
   (No radiation correction applied)
 Alpha particle confinement time (s)                                      (taup)                        7.067  OP 
 Alpha particle/energy confinement time ratio                             (taup/taueff)                 6.439  OP 
 Lower limit on taup/taueff                                               (taulimit)                    5.000     
 Total energy confinement time including radiation loss (s)               (total_energy_conf_t          1.317  OP 
   (= stored energy including fast particles / loss power including radiation
 
 Dimensionless plasma parameters
 
 For definitions see
 Recent progress on the development and analysis of the ITPA global H-mode confinement database
 D.C. McDonald et al, 2007 Nuclear Fusion v47, 147. (nu_star missing 1/mu0)
 Normalized plasma pressure beta as defined by McDonald et al             (beta_mcdonald)           6.349E-02  OP 
 Normalized ion Larmor radius                                             (rho_star)                2.758E-03  OP 
 Normalized collisionality                                                (nu_star)                 2.808E-03  OP 
 Volume measure of elongation                                             (kappaa_IPB)              1.502E+00  OP 
 
 Plasma Volt-second Requirements :
 
 Total volt-second requirement (Wb)                                       (vsstt)                   2.371E+02  OP 
 Inductive volt-seconds (Wb)                                              (vsind)                   1.975E+02  OP 
 Ejima coefficient                                                        (gamma)                       0.300     
 Start-up resistive (Wb)                                                  (vsres)                   3.961E+01  OP 
 Flat-top resistive (Wb)                                                  (vsbrn)                   4.630E-08  OP 
 bootstrap current fraction multiplier                                    (cboot)                       1.000     
 Bootstrap fraction (ITER 1989)                                           (bscf_iter89)                 0.585  OP 
 Bootstrap fraction (Sauter et al)                                        (bscf_sauter)                 0.684  OP 
 Bootstrap fraction (Nevins et al)                                        (bscf_nevins)                 0.786  OP 
 Bootstrap fraction (Wilson)                                              (bscf_wilson)                 0.633  OP 
 Diamagnetic fraction (Hender)                                            (diacf_hender)                0.022  OP 
 Diamagnetic fraction (SCENE)                                             (diacf_scene)                 0.016  OP 
 Pfirsch-Schlueter fraction (SCENE)                                       (pscf_scene)                 -0.005  OP 
   (Sauter et al bootstrap current fraction model used)
   (Diamagnetic current fraction not calculated)
   (Pfirsch-Schlüter current fraction not calculated)
 Bootstrap fraction (enforced)                                            (bootipf.)                    0.684  OP 
 Diamagnetic fraction (enforced)                                          (diaipf.)                     0.000  OP 
 Pfirsch-Schlueter fraction (enforced)                                    (psipf.)                      0.000  OP 
 Loop voltage during burn (V)                                             (vburn)                   4.626E-12  OP 
 Plasma resistance (ohm)                                                  (rplas)                   3.082E-09  OP 
 Resistive diffusion time (s)                                             (res_time)                3.996E+03  OP 
 Plasma inductance (H)                                                    (rlp)                     1.316E-05  OP 
 Coefficient for sawtooth effects on burn V-s requirement                 (csawth)                      1.000     
 
 Fuelling :
 
 Ratio of He and pellet particle confinement times                        (tauratio)                1.000E+00     
 Fuelling rate (nucleus-pairs/s)                                          (qfuel)                   6.258E+21  OP 
 Fuel burn-up rate (reactions/s)                                          (rndfuel)                 1.252E+21  OP 
 Burn-up fraction                                                         (burnup)                      0.200  OP 
 
 ***************************** Energy confinement times, and required H-factors : *****************************
 
    scaling law              confinement time (s)     H-factor for
                                 for H = 1           power balance
 
 IPB98(y)             (H)          1.427                   0.770
 IPB98(y,1)           (H)          1.347                   0.815
 IPB98(y,2)           (H)          1.027                   1.069
 IPB98(y,3)           (H)          1.009                   1.087
 IPB98(y,4)           (H)          1.026                   1.070
 ISS95            (stell)          0.561                   1.958
 ISS04            (stell)          0.952                   1.153
 DS03                 (H)          1.823                   0.603
 Murari et al NPL     (H)          0.718                   1.528
 Petty 2008           (H)          2.054                   0.534
 Lang et al. 2012     (H)          0.634                   1.731
 Hubbard 2017 - nom   (I)          0.050                  21.791
 Hubbard 2017 - lower (I)          0.027                  40.758
 Hubbard 2017 - upper (I)          0.094                  11.650
 NSTX (Spherical)     (H)          2.795                   0.393
 NSTX-Petty08 Hybrid  (H)          2.054                   0.534
 
 ******************************************** Current Drive System ********************************************
 
 Lower Hybrid Current Drive
 Current drive efficiency model                                           (iefrf)                           4     
 
 Auxiliary power used for plasma heating only (MW)                        (pheat)                   0.000E+00     
 Power injected for current drive (MW)                                    (pcurrentdrivemw)         9.040E+01     
 Maximum Allowed Bootstrap current fraction                               (bscfmax)                 9.900E-01     
 Fusion gain factor Q                                                     (bigq)                    3.883E+01  OP 
 Auxiliary current drive (A)                                              (auxiliary_cd)            4.738E+06  OP 
 Current drive efficiency (A/W)                                           (effcd)                   5.242E-02  OP 
 Normalised current drive efficiency, gamma (10^20 A/W-m2)                (gamcd)                   4.109E-01  OP 
 Wall plug to injector efficiency                                         (etacd)                   5.900E-01     
 
 Fractions of current drive :
 
 Bootstrap fraction                                                       (bootipf)                     0.684  OP 
 Diamagnetic fraction                                                     (diaipf)                      0.000  OP 
 Pfirsch-Schlueter fraction                                               (psipf)                       0.000  OP 
 Auxiliary current drive fraction                                         (faccd)                       0.316  OP 
 Inductive fraction                                                       (facoh)                       0.000  OP 
 Total                                                                    (plasipf+faccd+facoh          1.000     
 Fraction of the plasma current produced by non-inductive means           (fvsbrnni)                    1.000     
 
 RF efficiency (A/W)                                                      (effrfss)                 5.242E-02  OP 
 RF gamma (10^20 A/W-m2)                                                  (gamrf)                   4.109E-01  OP 
 Lower hybrid injected power (MW)                                         (plhybd)                  9.040E+01  OP 
 Lower hybrid wall plug efficiency                                        (etalh)                   5.900E-01     
 Lower hybrid wall plug power (MW)                                        (pwplh)                   1.532E+02  OP 
 
 *************************************************** Times ****************************************************
 
 Initial charge time for CS from zero current (s)                         (tramp)                      30.016     
 Plasma current ramp-up time (s)                                          (tohs)                       30.016     
 Heating time (s)                                                         (theat)                      10.000     
 Burn time (s)                                                            (tburn)                   1.000E+04  OP 
 Reset time to zero current for CS (s)                                    (tqnch)                      30.016     
 Time between pulses (s)                                                  (tdwell)                      0.000     
 
 Total plant cycle time (s)                                               (tcycle)                  1.010E+04  OP 
 
 ************************************************ Radial Build ************************************************
 
 (Ripple result may not be accurate, as the fit was outside
  its range of applicability.)
 
                                          Thickness (m)    Radius (m)
 Device centreline                            0.000           0.000                       
 Machine bore                                 1.174           1.174   (bore)              
 Central solenoid                             0.600           1.774   (ohcth)             
 CS precompression                            0.105           1.879   (precomp)           
 Gap                                          0.050           1.929   (gapoh)             
 TF coil inboard leg                          1.847           3.777   (tfcth)             
 Gap                                          0.050           3.827   (tftsgap)           
 Thermal shield                               0.050           3.877   (thshield)          
 Gap                                          0.191           4.068   (gapds)             
 Vacuum vessel (and shielding)                0.600           4.668   (d_vv_in + shldith) 
 Gap                                          0.020           4.688   (vvblgap)           
 Inboard blanket                              0.150           4.838   (blnkith)           
 Inboard first wall                           0.018           4.856   (fwith)             
 Inboard scrape-off                           0.200           5.056   (scrapli)           
 Plasma geometric centre                      1.944           7.000   (rminor)            
 Plasma outboard edge                         1.944           8.944   (rminor)            
 Outboard scrape-off                          0.200           9.144   (scraplo)           
 Outboard first wall                          0.018           9.162   (fwoth)             
 Outboard blanket                             0.460           9.622   (blnkoth)           
 Gap                                          0.020           9.642   (vvblgap)           
 Vacuum vessel (and shielding)                1.100          10.742   (d_vv_out+shldoth)  
 Gap                                          0.490          11.233   (gapsto)            
 Thermal shield                               0.050          11.283   (thshield)          
 Gap                                          0.050          11.333   (tftsgap)           
 TF coil outboard leg                         1.847          13.180   (tfthko)            
 
 *********************************************** Vertical Build ***********************************************
 
 Single null case
                                          Thickness (m)    Height (m)
 TF coil                                      1.847           6.652   (tfcth)             
 Gap                                          0.050           4.804   (tftsgap)           
 Thermal shield                               0.050           4.754   (thshield)          
 Gap                                          0.050           4.704   (vgap2)             
 Vacuum vessel (and shielding)                0.600           4.654   (d_vv_top+shldtth)  
 Gap                                          0.020           4.054   (vvblgap)           
 Top blanket                                  0.305           4.034   (blnktth)           
 Top first wall                               0.018           3.729   (fwtth)             
 Top scrape-off                               0.600           3.711   (vgaptop)           
 Plasma top                                   3.111           3.111   (rminor*kappa)      
 Midplane                                     0.000           0.000                       
 Plasma bottom                                3.111          -3.111   (rminor*kappa)      
 Lower scrape-off                             1.000          -4.111   (vgap)              
 Divertor structure                           0.621          -4.732   (divfix)            
 Vacuum vessel (and shielding)                1.000          -5.732   (d_vv_bot+shldlth)  
 Gap                                          0.050          -5.782   (vgap2)             
 Thermal shield                               0.050          -5.832   (thshield)          
 Gap                                          0.050          -5.882   (tftsgap)           
 TF coil                                      1.847          -7.730   (tfcth)             
 
 ************************************* Divertor build and plasma position *************************************
 
 Divertor Configuration = Single Null Divertor
 
 Plasma top position, radial (m)                                          (ptop_radial)                 6.028  OP 
 Plasma top position, vertical (m)                                        (ptop_vertical)               3.111  OP 
 Plasma geometric centre, radial (m)                                      (rmajor.)                     7.000  OP 
 Plasma geometric centre, vertical (m)                                    (0.0)                         0.000  OP 
 Plasma lower triangularity                                               (tril)                        0.500  OP 
 Plasma elongation                                                        (kappa.)                      1.600  OP 
 TF coil vertical offset (m)                                              (tfoffset)                   -0.539  OP 
 Plasma outer arc radius of curvature (m)                                 (rco)                         3.118  OP 
 Plasma inner arc radius of curvature (m)                                 (rci)                         5.464  OP 
 Plasma lower X-pt, radial (m)                                            (rxpt)                        6.028  OP 
 Plasma lower X-pt, vertical (m)                                          (zxpt)                       -3.111  OP 
 Poloidal plane angle between vertical and inner leg (rad)                (thetai)                      0.064  OP 
 Poloidal plane angle between vertical and outer leg (rad)                (thetao)                      0.965  OP 
 Poloidal plane angle between inner leg and plate (rad)                   (betai)                       1.000     
 Poloidal plane angle between outer leg and plate (rad)                   (betao)                       1.000     
 Inner divertor leg poloidal length (m)                                   (plsepi)                      1.000     
 Outer divertor leg poloidal length (m)                                   (plsepo)                      1.500     
 Inner divertor plate length (m)                                          (plleni)                      1.000     
 Outer divertor plate length (m)                                          (plleno)                      1.000     
 Inner strike point, radial (m)                                           (rspi)                        5.030  OP 
 Inner strike point, vertical (m)                                         (zspi)                       -3.176  OP 
 Inner plate top, radial (m)                                              (rplti)                       5.272  OP 
 Inner plate top, vertical (m)                                            (zplti)                      -2.738  OP 
 Inner plate bottom, radial (m)                                           (rplbi)                       4.787  OP 
 Inner plate bottom, vertical (m)                                         (zplbi)                      -3.613  OP 
 Outer strike point, radial (m)                                           (rspo)                        6.882  OP 
 Outer strike point, vertical (m)                                         (zspo)                       -4.344  OP 
 Outer plate top, radial (m)                                              (rplto)                       7.074  OP 
 Outer plate top, vertical (m)                                            (zplto)                      -3.883  OP 
 Outer plate bottom, radial (m)                                           (rplbo)                       6.690  OP 
 Outer plate bottom, vertical (m)                                         (zplbo)                      -4.806  OP 
 Calculated maximum divertor height (m)                                   (divht)                       2.068  OP 
 
 ************************************************* TF coils  **************************************************
 
 
 TF Coil Stresses (CCFE model) :
 
 Plane stress model with smeared properties
 Allowable maximum shear stress in TF coil case (Tresca criterion) (Pa)   (sig_tf_case_max)         6.000E+08     
 Allowable maximum shear stress in TF coil conduit (Tresca criterion) (Pa (sig_tf_wp_max)           6.000E+08     
 Materal stress of the point of maximum shear stress (Tresca criterion) for each layer
 Please use utilities/plot_stress_tf.py for radial plots plots summary
 Layers                             Steel case            WP    Outer case
 Radial stress               (MPa)       0.000         0.289         0.889
 toroidal stress             (MPa)    -113.398       -34.932       -54.233
 Vertical stress             (MPa)    -600.000      -600.000      -242.372
 Von-Mises stress            (MPa)     552.105       600.144       242.818
 Shear (Tresca) stress       (MPa)     600.000       600.289       243.261
 
 Toroidal modulus            (GPa)     205.000       325.325       205.000
 Vertical modulus            (GPa)     205.000       -78.646       507.484
 
 WP toroidal modulus (GPa)                                                (eyoung_wp_t*1.0D-9)      3.796E+02  OP 
 WP vertical modulus (GPa)                                                (eyoung_wp_z*1.0D-9)     -1.477E+02  OP 
 Maximum radial deflection at midplane (m)                                (deflect)                -1.041E-03  OP 
 Vertical strain on casing                                                (casestr)                -2.927E-03  OP 
 Vertical strain on winding pack                                          (windstrain)             -3.368E-03  OP 
 Radial strain on insulator                                               (insstrain)              -7.749E-04  OP 
 
 TF design
 
 Conductor technology                                                     (i_tf_sup)                        1     
   -> Superconducting coil (SC)
 Superconductor material                                                  (i_tf_sc_mat)                     5     
   -> WST Nb3Sn
 Presence of TF demountable joints                                        (itart)                           0     
   -> Coils without demountable joints
 TF inboard leg support strategy                                          (i_tf_bucking)                    1     
   -> Steel casing
 
 TF coil Geometry :
 
 Number of TF coils                                                       (n_tf)                           12     
 Inboard leg centre radius (m)                                            (r_tf_inboard_mid)        2.853E+00  OP 
 Outboard leg centre radius (m)                                           (r_tf_outboard_mid)       1.226E+01  OP 
 Total inboard leg radial thickness (m)                                   (tfcth)                   1.847E+00  ITV
 Total outboard leg radial thickness (m)                                  (tfthko)                  1.847E+00     
 Outboard leg toroidal thickness (m)                                      (tftort)                  1.955E+00  OP 
 Maximum inboard edge height (m)                                          (hmax)                    5.882E+00  OP 
 Mean coil circumference (including inboard leg length) (m)               (tfleng)                  3.589E+01  OP 
 Vertical TF shape                                                        (i_tf_shape)                      1     
 
 D-shape coil, inner surface shape approximated by
 by a straight segment and elliptical arcs between the following points:
 
 point         x(m)           y(m)
   1          3.777          2.882
   2          6.611          4.804
   3         11.333          0.000
   4          6.611         -5.882
   5          3.777         -3.529
 
 Global material area/fractions:
 
 TF cross-section (total) (m2)                                            (tfareain)                3.312E+01     
 Total steel cross-section (m2)                                           (a_tf_steel*n_tf)        -4.652E+00     
 Total steel TF fraction                                                  (f_tf_steel)             -1.405E-01     
 Total Insulation cross-section (total) (m2)                              (a_tf_ins*n_tf)           2.052E+00     
 Total Insulation fraction                                                (f_tf_ins)                6.195E-02     
 
 External steel Case Information :
 
 Casing cross section area (per leg) (m2)                                 (acasetf)                 9.402E-01     
 Inboard leg case plasma side wall thickness (m)                          (casthi)                  6.000E-02     
 Inboard leg case inboard "nose" thickness (m)                            (thkcas)                  1.754E-01  ITV
 Inboard leg case sidewall thickness at its narrowest point (m)           (casths)                  5.000E-02     
 External case mass per coil (kg)                                         (whtcas)                  9.002E+05  OP 
 
 TF winding pack (WP) geometry:
 
 WP cross section area with insulation and insertion (per coil) (m2)      (awpc)                    1.820E+00     
 WP cross section area (per coil) (m2)                                    (aswp)                    1.723E+00     
 Winding pack radial thickness (m)                                        (dr_tf_wp)                1.483E+00  OP 
 Winding pack toroidal width 1 (m)                                        (wwp1)                    1.425E+00  OP 
 Winding pack toroidal width 2 (m)                                        (wwp2)                    1.028E+00  OP 
 Ground wall insulation thickness (m)                                     (tinstf)                  8.000E-03     
 Winding pack insertion gap (m)                                           (tfinsgap)                1.000E-02     
 
 TF winding pack (WP) material area/fractions:
 
 Steel WP cross-section (total) (m2)                                      (aswp*n_tf)              -1.593E+01     
 Steel WP fraction                                                        (aswp/awpc)              -7.298E-01     
 Insulation WP fraction                                                   (aiwp/awpc)               7.063E-02     
 Cable WP fraction                                                        ((awpc-aswp-aiwp)/awpc)   1.659E+00     
 
 WP turn information:
 
 Turn parametrisation                                                     (i_tf_turns_integer)              0     
   Non-integer number of turns
 Number of turns per TF coil                                              (n_tf_turn)               2.766E+02  OP 
 
 Width of turn including inter-turn insulation (m)                        (t_turn_tf)               7.893E-02  OP 
 Width of conductor (square) (m)                                          (t_conductor)             7.593E-02  OP 
 Width of space inside conductor (m)                                      (t_cable)                -1.241E-01  OP 
 Steel conduit thickness (m)                                              (thwcndut)                1.000E-01  ITV
 Inter-turn insulation thickness (m)                                      (thicndut)                1.500E-03     
 
 Conductor information:
 
 Diameter of central helium channel in cable                              (dhecoil)                 1.000E-02     
 Fractions by area
 internal area of the cable space                                         (acstf)                   1.057E-02     
 Coolant fraction in conductor excluding central channel                  (vftf)                    3.000E-01     
 Copper fraction of conductor                                             (fcutfsu)                 7.951E-01  ITV
 Superconductor fraction of conductor                                     (1-fcutfsu)               2.049E-01     
 Check total area fractions in winding pack = 1                                                         1.000     
 minimum TF conductor temperature margin  (K)                             (tmargmin_tf)                 1.500     
 TF conductor temperature margin (K)                                      (tmargtf)                     4.258     
 
 TF coil mass:
 
 Superconductor mass per coil (kg)                                        (whtconsc)                8.672E+04  OP 
 Copper mass per coil (kg)                                                (whtconcu)                5.126E+05  OP 
 Steel conduit mass per coil (kg)                                         (whtconsh)               -3.717E+05  OP 
 Conduit insulation mass per coil (kg)                                    (whtconin)                8.302E+03  OP 
 Total conduit mass per coil (kg)                                         (whtcon)                  2.359E+05  OP 
 Mass of each TF coil (kg)                                                (whttf/n_tf)              1.142E+06  OP 
 Total TF coil mass (kg)                                                  (whttf)                   1.371E+07  OP 
 
 Maximum B field and currents:
 
 Nominal peak field assuming toroidal symmetry (T)                        (bmaxtf)                  1.137E+01  OP 
 Total current in all TF coils (MA)                                       (ritfc/1.D6)              2.030E+02  OP 
 TF coil current (summed over all coils) (A)                              (ritfc)                   2.030E+08     
 Actual peak field at discrete conductor (T)                              (bmaxtfrp)                1.240E+01  OP 
 Winding pack current density (A/m2)                                      (jwptf)                   9.816E+06  OP 
 Inboard leg mid-plane conductor current density (A/m2)                   (oacdcp)                  6.130E+06     
 Total stored energy in TF coils (GJ)                                     (estotftgj)               7.597E+01  OP 
 
 TF Forces:
 
 Inboard vertical tension per coil (N)                                    (vforce)                  2.326E+08  OP 
 Outboard vertical tension per coil (N)                                   (vforce_outboard)         2.326E+08  OP 
 inboard vertical tension fraction (-)                                    (f_vforce_inboard)        5.000E-01  OP 
 Centring force per coil (N/m)                                            (cforce)                  9.619E+07  OP 
 
 Ripple information:
 
 Max allowed ripple amplitude at plasma outboard midplane (%)             (ripmax)                  3.000E+00     
 Ripple amplitude at plasma outboard midplane (%)                         (ripple)                  3.000E+00  OP 
 
 Quench information :
 
 Allowable stress in vacuum vessel (VV) due to quench (Pa)                (sigvvall)                9.300E+07     
 Minimum allowed quench time due to stress in VV (s)                      (taucq)                   1.096E+01  OP 
 Actual quench time (or time constant) (s)                                (tdmptf)                  2.655E+01  ITV
 Maximum allowed voltage during quench due to insulation (kV)             (vdalw)                   8.713E+00  ITV
 Actual quench voltage (kV)                                               (vtfskv)                  7.799E+00  OP 
 Maximum allowed temp rise during a quench (K)                            (tmaxpro)                 1.500E+02     
 
 Radial build of TF coil centre-line :
 
                                          Thickness (m)    Outer radius (m)
 Innermost edge of TF coil                    1.929           1.929                       
 Coil case ("nose")                           0.175           2.105   (thkcas)            
 Insertion gap for winding pack               0.010           2.115   (tfinsgap)          
 Winding pack ground insulation               0.008           2.123   (tinstf)            
 Winding - first half                         0.724           2.846   (dr_tf_wp/2-tinstf-t
 Winding - second half                        0.724           3.570   (dr_tf_wp/2-tinstf-t
 Winding pack insulation                      0.008           3.578   (tinstf)            
 Insertion gap for winding pack               0.010           3.588   (tfinsgap)          
 Plasma side case min radius                  0.060           3.648   (casthi)            
 Plasma side case max radius                  3.777           3.777   (r_tf_inboard_out)  
 TF coil dimensions are consistent
 
 ****************************************** Superconducting TF Coils ******************************************
 
 Superconductor switch                                                    (isumat)                          5     
 Superconductor used: Nb3Sn
  (WST Nb3Sn critical surface model)
 Critical field at zero temperature and strain (T)                        (bc20m)                   3.297E+01     
 Critical temperature at zero field and strain (K)                        (tc0m)                    1.606E+01     
 
 Helium temperature at peak field (= superconductor temperature) (K)      (thelium)                 4.750E+00     
 Total helium fraction inside cable space                                 (fhetot)                  3.074E-01  OP 
 Copper fraction of conductor                                             (fcutfsu)                 7.951E-01  ITV
 Strain on superconductor                                                 (strncon_tf)             -5.000E-03     
 Critical current density in superconductor (A/m2)                        (jcritsc)                 5.368E+08  OP 
 Critical current density in strand (A/m2)                                (jcritstr)                1.100E+08  OP 
 Critical current density in winding pack (A/m2)                          (jwdgcrt)                 1.292E+08  OP 
 Actual current density in winding pack (A/m2)                            (jwdgop)                  9.816E+06  OP 
 Minimum allowed temperature margin in superconductor (K)                 (tmargmin_tf)             1.500E+00     
 Actual temperature margin in superconductor (K)                          (tmarg)                   4.258E+00  OP 
 Critical current (A)                                                     (icrit)                   8.048E+05  OP 
 Actual current (A)                                                       (cpttf)                   6.115E+04  ITV
 Actual current / critical current                                        (iooic)                   7.598E-02  OP 
 
 *************************************** Central Solenoid and PF Coils ****************************************
 
 Superconducting central solenoid
 Central solenoid superconductor material                                 (isumatoh)                        5     
  (WST Nb3Sn critical surface model)
 
 Central Solenoid Current Density Limits :
 
 Maximum field at Beginning Of Pulse (T)                                  (bmaxoh0)                 9.675E+00  OP 
 Critical superconductor current density at BOP (A/m2)                    (jscoh_bop)               9.795E+08  OP 
 Critical strand current density at BOP (A/m2)                            (jstrandoh_bop)           2.939E+08  OP 
 Allowable overall current density at BOP (A/m2)                          (rjohc0)                  6.284E+07  OP 
 Actual overall current density at BOP (A/m2)                             (cohbop)                  1.268E+07  OP 
 
 Maximum field at End Of Flattop (T)                                      (bmaxoh)                  9.203E+00  OP 
 Critical superconductor current density at EOF (A/m2)                    (jscoh_eof)               1.079E+09  OP 
 Critical strand current density at EOF (A/m2)                            (jstrandoh_eof)           3.236E+08  OP 
 Allowable overall current density at EOF (A/m2)                          (rjohc)                   6.921E+07  OP 
 Actual overall current density at EOF (A/m2)                             (coheof)                  1.354E+07     
 
 CS inside radius (m)                                                     (bore.)                   1.174E+00     
 CS thickness (m)                                                         (ohcth.)                  6.000E-01     
 Gap between central solenoid and TF coil (m)                             (gapoh)                   5.022E-02  ITV
 CS overall cross-sectional area (m2)                                     (areaoh)                  6.353E+00  OP 
 CS conductor+void cross-sectional area (m2)                              (awpoh)                   1.941E+00  OP 
    CS conductor cross-sectional area (m2)                                (awpoh*(1-vfohc))         1.359E+00  OP 
    CS void cross-sectional area (m2)                                     (awpoh*vfohc)             5.822E-01  OP 
 CS steel cross-sectional area (m2)                                       (areaoh-awpoh)            4.412E+00  OP 
 CS steel area fraction                                                   (oh_steel_frac)           6.945E-01  ITV
 Only hoop stress considered
 Switch for CS stress calculation                                         (i_cs_stress)                     0     
 Allowable stress in CS steel (Pa)                                        (alstroh)                 6.000E+08     
 Hoop stress in CS steel (Pa)                                             (sig_hoop)                1.625E+08  OP 
 Axial stress in CS steel (Pa)                                            (sig_axial)              -1.948E+08  OP 
 Maximum shear stress in CS steel for the Tresca criterion (Pa)           (s_tresca_oh)             1.625E+08  OP 
 Axial force in CS (N)                                                    (axial_force)            -3.758E+08  OP 
 Strain on CS superconductor                                              (strncon_cs)             -5.000E-03     
 Copper fraction in strand                                                (fcuohsu)                 7.000E-01     
 Void (coolant) fraction in conductor                                     (vfohc)                   3.000E-01     
 Helium coolant temperature (K)                                           (tftmp)                   4.750E+00     
 CS temperature margin (K)                                                (tmargoh)                 4.247E+00  OP 
 Minimum permitted temperature margin (K)                                 (tmargmin_cs)             1.500E+00     
 residual hoop stress in CS Steel (Pa)                                    (residual_sig_hoop)       2.400E+08     
 Initial vertical crack size (m)                                          (t_crack_vertical)        2.000E-03     
 Initial radial crack size (m)                                            (t_crack_radial)          6.000E-03     
 CS structural vertical thickness (m)                                     (t_structural_vertical)   2.200E-02     
 CS structural radial thickness (m)                                       (t_structural_radial)     7.000E-02     
 Allowable number of cycles till CS fracture                              (N_cycle)                       NaN  OP 
 
 Superconducting PF coils
 PF coil superconductor material                                          (isumatpf)                        3     
   (NbTi)
 Copper fraction in conductor                                             (fcupfsu)                 6.900E-01     
 
 PF Coil Case Stress :
 
 Maximum permissible tensile stress (MPa)                                 (sigpfcalw)               5.000E+02     
 JxB hoop force fraction supported by case                                (sigpfcf)                 6.660E-01     
 
 Geometry of PF coils, central solenoid and plasma :
 
 coil           R(m)        Z(m)        dR(m)       dZ(m)       turns     steel thickness(m)
 
  PF 1           5.23        7.51        1.03        1.03      277.24        0.02
  PF 2           5.23       -8.59        1.02        1.02      270.43        0.02
  PF 3          14.55        1.94        1.11        1.11      174.90        0.07
  PF 4          14.55       -1.94        1.11        1.11      174.90        0.07
  PF 5          13.63        5.44        0.73        0.73       98.66        0.05
  PF 6          13.63       -5.44        0.73        0.73       98.66        0.05
  CS             1.47        0.00        0.60       10.59     2000.36        0.21
 Plasma          7.00        0.00        3.89        6.22        1.00
 
 PF Coil Information at Peak Current:
 
 coil  current  allowed J  actual J   J   cond. mass   steel mass     field
         (MA)    (A/m2)     (A/m2)  ratio    (kg)          (kg)        (T)
 
  PF 1   11.70  9.130E+08  1.100E+07  0.01 1.484E+05   2.595E+04    1.179E+00
  PF 2   11.41  9.199E+08  1.100E+07  0.01 1.447E+05   2.360E+04    1.072E+00
  PF 3   -7.38  7.539E+08  6.000E+06  0.01 4.779E+05   2.271E+05    2.734E+00
  PF 4   -7.38  7.539E+08  6.000E+06  0.01 4.779E+05   2.271E+05    2.734E+00
  PF 5   -4.24  7.760E+08  8.000E+06  0.01 1.930E+05   1.015E+05    2.535E+00
  PF 6   -4.24  7.760E+08  8.000E+06  0.01 1.930E+05   1.015E+05    2.535E+00
  CS   -86.02  6.284E+07  1.354E+07  0.22 7.650E+04   3.187E+05    9.675E+00
       ------                             ---------   ---------
       132.37                             1.711E+06   1.025E+06
 
 PF coil current scaling information :
 
 Sum of squares of residuals                                              (ssq0)                    1.114E-04  OP 
 Smoothing parameter                                                      (alfapf)                  5.000E-10     
 
 ****************************************** Volt Second Consumption *******************************************
 
              volt-sec       volt-sec       volt-sec
              start-up         burn          total

 PF coils :    -133.49           0.00        -133.49
 CS coil  :     -83.11           0.00         -83.11
              --------       --------       --------
 Total :       -216.61           0.00        -216.61
 
 Total volt-second consumption by coils (Wb)                              (vstot)                  -2.166E+02  OP 
 
 Summary of volt-second consumption by circuit (Wb) :
 
 circuit       BOP            BOF            EOF
 
     1       11.222         23.831         23.831
     2       11.777         18.566         18.566
     3        4.424        -51.991        -51.991
     4        4.424        -51.991        -51.991
     5       -4.504        -24.534        -24.534
     6       -4.504        -24.534        -24.534
 CS coil     40.187        -42.926        -42.926
 
 ********************************** Waveforms ***********************************
 
 Currents (Amps/coil) as a function of time :
 
                                       time (sec)

                0.00      30.02      60.03      70.03   10070.03   10100.05
               Start      BOP        EOR        BOF        EOF        EOP        
 circuit
   1         0.000E+00  5.509E+06  1.170E+07  1.170E+07  1.170E+07  0.000E+00
   2         0.000E+00  7.239E+06  1.141E+07  1.141E+07  1.141E+07  0.000E+00
   3        -0.000E+00  6.281E+05 -7.381E+06 -7.381E+06 -7.381E+06 -0.000E+00
   4        -0.000E+00  6.281E+05 -7.381E+06 -7.381E+06 -7.381E+06 -0.000E+00
   5        -0.000E+00 -7.788E+05 -4.242E+06 -4.242E+06 -4.242E+06 -0.000E+00
   6        -0.000E+00 -7.788E+05 -4.242E+06 -4.242E+06 -4.242E+06 -0.000E+00
   7        -0.000E+00  8.053E+07 -8.602E+07 -8.602E+07 -8.602E+07 -0.000E+00
 Plasma (A)  0.000E+00  0.000E+00  1.501E+07  1.501E+07  1.501E+07  0.000E+00
 
 This consists of: CS coil field balancing:
   1         0.000E+00  5.509E+06 -5.884E+06 -5.884E+06 -5.884E+06  0.000E+00
   2         0.000E+00  7.239E+06 -7.732E+06 -7.732E+06 -7.732E+06  0.000E+00
   3        -0.000E+00  6.281E+05 -6.709E+05 -6.709E+05 -6.709E+05 -0.000E+00
   4        -0.000E+00  6.281E+05 -6.709E+05 -6.709E+05 -6.709E+05 -0.000E+00
   5        -0.000E+00 -7.788E+05  8.318E+05  8.318E+05  8.318E+05 -0.000E+00
   6        -0.000E+00 -7.788E+05  8.318E+05  8.318E+05  8.318E+05 -0.000E+00
   7        -0.000E+00  8.053E+07 -8.602E+07 -8.602E+07 -8.602E+07 -0.000E+00
 
 And: equilibrium field:
   1         0.000E+00  0.000E+00  1.758E+07  1.758E+07  1.758E+07  0.000E+00
   2         0.000E+00  0.000E+00  1.914E+07  1.914E+07  1.914E+07  0.000E+00
   3         0.000E+00  0.000E+00 -6.710E+06 -6.710E+06 -6.710E+06  0.000E+00
   4         0.000E+00  0.000E+00 -6.710E+06 -6.710E+06 -6.710E+06  0.000E+00
   5         0.000E+00  0.000E+00 -5.074E+06 -5.074E+06 -5.074E+06  0.000E+00
   6         0.000E+00  0.000E+00 -5.074E+06 -5.074E+06 -5.074E+06  0.000E+00
   7         0.000E+00  0.000E+00  0.000E+00  0.000E+00  0.000E+00  0.000E+00
 
 Ratio of central solenoid current at beginning of Pulse / end of flat-to (fcohbop)                 9.362E-01     
 Ratio of central solenoid current at beginning of Flat-top / end of flat (fcohbof)                 1.000E+00  OP 
 
 *************************** PF Circuit Waveform Data ***************************
 
 Number of PF circuits including CS and plasma                            (ncirt)                           8     
 PF Circuit 01 - Time point 01 (A)                                        (pfc01t01)                0.000E+00     
 PF Circuit 01 - Time point 02 (A)                                        (pfc01t02)                5.509E+06     
 PF Circuit 01 - Time point 03 (A)                                        (pfc01t03)                1.170E+07     
 PF Circuit 01 - Time point 04 (A)                                        (pfc01t04)                1.170E+07     
 PF Circuit 01 - Time point 05 (A)                                        (pfc01t05)                1.170E+07     
 PF Circuit 01 - Time point 06 (A)                                        (pfc01t06)                0.000E+00     
 PF Circuit 02 - Time point 01 (A)                                        (pfc02t01)                0.000E+00     
 PF Circuit 02 - Time point 02 (A)                                        (pfc02t02)                7.239E+06     
 PF Circuit 02 - Time point 03 (A)                                        (pfc02t03)                1.141E+07     
 PF Circuit 02 - Time point 04 (A)                                        (pfc02t04)                1.141E+07     
 PF Circuit 02 - Time point 05 (A)                                        (pfc02t05)                1.141E+07     
 PF Circuit 02 - Time point 06 (A)                                        (pfc02t06)                0.000E+00     
 PF Circuit 03 - Time point 01 (A)                                        (pfc03t01)               -0.000E+00     
 PF Circuit 03 - Time point 02 (A)                                        (pfc03t02)                6.281E+05     
 PF Circuit 03 - Time point 03 (A)                                        (pfc03t03)               -7.381E+06     
 PF Circuit 03 - Time point 04 (A)                                        (pfc03t04)               -7.381E+06     
 PF Circuit 03 - Time point 05 (A)                                        (pfc03t05)               -7.381E+06     
 PF Circuit 03 - Time point 06 (A)                                        (pfc03t06)               -0.000E+00     
 PF Circuit 04 - Time point 01 (A)                                        (pfc04t01)               -0.000E+00     
 PF Circuit 04 - Time point 02 (A)                                        (pfc04t02)                6.281E+05     
 PF Circuit 04 - Time point 03 (A)                                        (pfc04t03)               -7.381E+06     
 PF Circuit 04 - Time point 04 (A)                                        (pfc04t04)               -7.381E+06     
 PF Circuit 04 - Time point 05 (A)                                        (pfc04t05)               -7.381E+06     
 PF Circuit 04 - Time point 06 (A)                                        (pfc04t06)               -0.000E+00     
 PF Circuit 05 - Time point 01 (A)                                        (pfc05t01)               -0.000E+00     
 PF Circuit 05 - Time point 02 (A)                                        (pfc05t02)               -7.788E+05     
 PF Circuit 05 - Time point 03 (A)                                        (pfc05t03)               -4.242E+06     
 PF Circuit 05 - Time point 04 (A)                                        (pfc05t04)               -4.242E+06     
 PF Circuit 05 - Time point 05 (A)                                        (pfc05t05)               -4.242E+06     
 PF Circuit 05 - Time point 06 (A)                                        (pfc05t06)               -0.000E+00     
 PF Circuit 06 - Time point 01 (A)                                        (pfc06t01)               -0.000E+00     
 PF Circuit 06 - Time point 02 (A)                                        (pfc06t02)               -7.788E+05     
 PF Circuit 06 - Time point 03 (A)                                        (pfc06t03)               -4.242E+06     
 PF Circuit 06 - Time point 04 (A)                                        (pfc06t04)               -4.242E+06     
 PF Circuit 06 - Time point 05 (A)                                        (pfc06t05)               -4.242E+06     
 PF Circuit 06 - Time point 06 (A)                                        (pfc06t06)               -0.000E+00     
 CS Circuit  - Time point 01 (A)                                          (cst01)                  -0.000E+00     
 CS Circuit  - Time point 02 (A)                                          (cst02)                   8.053E+07     
 CS Circuit  - Time point 03 (A)                                          (cst03)                  -8.602E+07     
 CS Circuit  - Time point 04 (A)                                          (cst04)                  -8.602E+07     
 CS Circuit  - Time point 05 (A)                                          (cst05)                  -8.602E+07     
 CS Circuit  - Time point 06 (A)                                          (cst06)                  -0.000E+00     
 Plasma  - Time point 01 (A)                                              (plasmat01)               0.000E+00     
 Plasma  - Time point 02 (A)                                              (plasmat02)               0.000E+00     
 Plasma  - Time point 03 (A)                                              (plasmat03)               1.501E+07     
 Plasma  - Time point 04 (A)                                              (plasmat04)               1.501E+07     
 Plasma  - Time point 05 (A)                                              (plasmat05)               1.501E+07     
 Plasma  - Time point 06 (A)                                              (plasmat06)               0.000E+00     
 
 ********************************************* Support Structure **********************************************
 
 Outer PF coil fence mass (kg)                                            (fncmass)                 1.030E+05  OP 
 Intercoil support structure mass (kg)                                    (aintmass)                3.919E+06  OP 
 Mass of cooled components (kg)                                           (coldmass)                2.973E+07  OP 
 Gravity support structure mass (kg)                                      (clgsmass)                9.657E+05  OP 
 Torus leg support mass (kg)                                              (gsm1)                    2.823E+04  OP 
 Ring beam mass (kg)                                                      (gsm2)                    3.303E+05  OP 
 Ring legs mass (kg)                                                      (gsm3)                    4.275E+05  OP 
 
 ******************************************** PF Coil Inductances *********************************************
 
 Inductance matrix [H] :
 
   1     1.3E+00 2.0E-02 1.5E-01 1.0E-01 1.1E-01 4.0E-02 1.2E-01 5.6E-04
   2     2.0E-02 1.2E+00 9.1E-02 1.3E-01 3.4E-02 1.0E-01 8.6E-02 4.4E-04
   3     1.5E-01 9.1E-02 1.9E+00 8.1E-01 4.5E-01 2.6E-01 9.5E-02 1.2E-03
   4     1.0E-01 1.3E-01 8.1E-01 1.9E+00 2.6E-01 4.5E-01 9.5E-02 1.2E-03
   5     1.1E-01 3.4E-02 4.5E-01 2.6E-01 6.4E-01 8.9E-02 4.9E-02 5.7E-04
   6     4.0E-02 1.0E-01 2.6E-01 4.5E-01 8.9E-02 6.4E-01 4.9E-02 5.7E-04
  CS     1.2E-01 8.6E-02 9.5E-02 9.5E-02 4.9E-02 4.9E-02 2.5E+00 1.0E-03
 Plasma  5.6E-04 4.4E-04 1.2E-03 1.2E-03 5.7E-04 5.7E-04 1.0E-03 1.3E-05
 
 ************************************ Pumping for primary coolant (helium) ************************************
 
 Pressure drop in FW and blanket coolant incl. hx and pipes (Pa)          (dp_he)                   5.500E+05     
 Fraction of FW and blanket thermal power required for pumping            (fpump)                   8.052E-02  OP 
 Total power absorbed by FW & blanket (MW)                                (p_plasma)                3.158E+03  OP 
 Inlet temperature of FW & blanket coolant pump (K)                       (t_in_compressor)         5.570E+02  OP 
 Coolant pump outlet/Inlet temperature of FW & blanket (K)                (t_in_bb)                 5.731E+02     
 Outlet temperature of FW & blanket (K)                                   (t_out_bb)                7.731E+02     
 Mechanical pumping power for FW and blanket cooling loop including heat  (htpmw_fw_blkt)           2.765E+02  OP 
 Mechanical pumping power for divertor (MW)                               (htpmw_div)               5.178E+00  OP 
 Mechanical pumping power for shield and vacuum vessel (MW)               (htpmw_shld)              3.550E-01  OP 
 
 ********************************** First wall and blanket : CCFE HCPB model **********************************
 
 
 Blanket Composition by volume :
 
 Titanium beryllide fraction                                              (fbltibe12)                   0.375  OP 
 Lithium orthosilicate fraction                                           (fblli2sio4)                  0.375  OP 
 Steel fraction                                                           (fblss_ccfe)                  0.097  OP 
 Coolant fraction                                                         (vfcblkt)                     0.053     
 Purge gas fraction                                                       (vfpblkt)                     0.100     
 
 Component Volumes :
 
 First Wall Armour Volume (m3)                                            (fw_armour_vol)               3.448  OP 
 First Wall Volume (m3)                                                   (volfw)                      11.640  OP 
 Blanket Volume (m3)                                                      (volblkt)                   255.422  OP 
 Shield Volume (m3)                                                       (volshld)                   349.706  OP 
 Vacuum vessel volume (m3)                                                (vdewin)                    596.988  OP 
 
 Component Masses :
 
 First Wall Armour Mass (kg)                                              (fw_armour_mass)          6.638E+04  OP 
 First Wall Mass, excluding armour (kg)                                   (fwmass)                  9.079E+04  OP 
 Blanket Mass - Total(kg)                                                 (whtblkt)                 6.397E+05  OP 
     Blanket Mass - TiBe12 (kg)                                           (whtbltibe12)             2.165E+05  OP 
     Blanket Mass - Li4SiO4 (kg)                                          (whtblli4sio4)            2.299E+05  OP 
     Blanket Mass - Steel (kg)                                            (whtblss)                 1.934E+05  OP 
 Total mass of armour, first wall and blanket (kg)                        (armour_fw_bl_mass)       7.969E+05  OP 
 Shield Mass (kg)                                                         (whtshld)                 1.091E+06  OP 
 Vacuum vessel mass (kg)                                                  (vvmass)                  4.657E+06  OP 
 
 Nuclear heating :
 
 Total nuclear heating in TF+PF coils (CS is negligible) (MW)             (ptfnuc)                  3.934E+00  OP 
 Total nuclear heating in FW (MW)                                         (pnucfw)                  2.629E+02  OP 
 Total nuclear heating in the blanket (including emult) (MW)              (pnucblkt)                2.813E+03  OP 
 (Note: emult is fixed for this model inside the code)
 Total nuclear heating in the shield (MW)                                 (pnucshld)                7.101E+01  OP 
 Total nuclear heating in the divertor (MW)                               (pnucdiv)                 3.229E+02  OP 
 
  Diagostic output for nuclear heating :
 
 Blanket exponential factor                                               (exp_blanket)             7.948E-01  OP 
 Shield: first exponential                                                (exp_shield1)             8.030E-02  OP 
 Shield: second exponential                                               (exp_shield2)             2.543E-01  OP 
 Solid angle fraction taken by on divertor                                (fdiv)                    1.150E-01     
 Switch for plant secondary cycle                                         (secondary_cycle)                 2     
 First wall coolant pressure (Pa)                                         (fwpressure)              1.550E+07     
 Blanket coolant pressure (Pa)                                            (blpressure)              1.550E+07     
 Allowable nominal neutron fluence at first wall (MW.year/m2)             (abktflnc)                1.500E+01     
 No of inboard blanket modules poloidally                                 (nblktmodpi)                      7     
 No of inboard blanket modules toroidally                                 (nblktmodti)                     32     
 No of outboard blanket modules poloidally                                (nblktmodpo)                      8     
 No of outboard blanket modules toroidally                                (nblktmodto)                     48     
 Isentropic efficiency of first wall / blanket coolant pumps              (etaiso)                  1.000E+00     
 
 Other volumes, masses and areas :
 
 First wall area (m2)                                                     (fwarea)                  9.429E+02  OP 
 Cryostat internal radius (m)                                             (rdewex)                  1.561E+01  OP 
 Cryostat internal half-height (m)                                        (zdewex)                  1.271E+01  OP 
 Vertical clearance from TF coil to cryostat (m)                          (clh1)                    4.982E+00  OP 
 Divertor area (m2)                                                       (divsur)                  9.493E+01  OP 
 Divertor mass (kg)                                                       (divmas)                  2.326E+04  OP 
 
 ********************************** Superconducting TF Coil Power Conversion **********************************
 
 TF coil current (kA)                                                     (itfka)                   6.115E+01  OP 
 Number of TF coils                                                       (ntfc)                    1.200E+01     
 Voltage across a TF coil during quench (kV)                              (vtfskv)                  7.799E+00  OP 
 TF coil charge time (hours)                                              (tchghr)                  4.000E+00     
 Total inductance of TF coils (H)                                         (ltfth)                   4.063E+01  OP 
 Total resistance of TF coils (ohm)                                       (rcoils)                  0.000E+00  OP 
 TF coil charging voltage (V)                                             (tfcv)                    2.481E+02     
 Number of DC circuit breakers                                            (ntfbkr)                  1.200E+01     
 Number of dump resistors                                                 (ndumpr)                  4.800E+01     
 Resistance per dump resistor (ohm)                                       (r1dump)                  1.275E-01  OP 
 Dump resistor peak power (MW)                                            (r1ppmw)                  1.192E+02  OP 
 Energy supplied per dump resistor (MJ)                                   (r1emj)                   1.583E+03  OP 
 TF coil L/R time constant (s)                                            (ttfsec)                  2.655E+01  OP 
 Power supply voltage (V)                                                 (tfpsv)                   2.605E+02  OP 
 Power supply current (kA)                                                (tfpska)                  6.421E+01  OP 
 DC power supply rating (kW)                                              (tfckw)                   1.673E+04  OP 
 AC power for charging (kW)                                               (tfackw)                  1.859E+04  OP 
 TF coil resistive power (MW)                                             (rpower)                  4.622E+00  OP 
 TF coil inductive power (MVA)                                            (xpower)                  1.055E+01  OP 
 Aluminium bus current density (kA/cm2)                                   (djmka)                   1.250E-01     
 Aluminium bus cross-sectional area (cm2)                                 (albusa)                  4.892E+02  OP 
 Total length of TF coil bussing (m)                                      (tfbusl)                  2.308E+03  OP 
 Aluminium bus weight (tonnes)                                            (albuswt)                 3.048E+02  OP 
 Total TF coil bus resistance (ohm)                                       (rtfbus)                  1.236E-03  OP 
 TF coil bus voltage drop (V)                                             (vtfbus)                  7.558E+01  OP 
 Dump resistor floor area (m2)                                            (drarea)                  3.269E+03  OP 
 TF coil power conversion floor space (m2)                                (tfcfsp)                  1.030E+03  OP 
 TF coil power conv. building volume (m3)                                 (tfcbv)                   6.178E+03  OP 
 TF coil AC inductive power demand (MW)                                   (xpwrmw)                  1.172E+01  OP 
 Total steady state AC power demand (MW)                                  (tfacpd)                  5.136E+00  OP 
 
 ****************************** PF Coils and Central Solenoid: Power and Energy *******************************
 
 Number of PF coil circuits                                               (pfckts)                  1.200E+01     
 Sum of PF power supply ratings (MVA)                                     (spsmva)                  8.330E+02  OP 
 Total PF coil circuit bus length (m)                                     (spfbusl)                 2.352E+03  OP 
 Total PF coil bus resistive power (kW)                                   (pfbuspwr)                1.638E+03  OP 
 Total PF coil resistive power (kW)                                       (srcktpm)                 1.638E+03  OP 
 Maximum PF coil voltage (kV)                                             (vpfskv)                  2.000E+01     
 Efficiency of transfer of PF stored energy into or out of storage        (etapsu)                  9.000E-01     
 (Energy is dissipated in PFC power supplies only when total PF energy increases or decreases.)
 Maximum stored energy in poloidal field (MJ)                             (ensxpfm)                 1.100E+04  OP 
 Peak absolute rate of change of stored energy in poloidal field (MW)     peakpoloidalpower         3.664E+02  OP 
 Energy stored in poloidal magnetic field :
 
                                            time (sec)

                     0.00      30.02      60.03      70.03   10070.03   10100.05
 Time point         Start      BOP        EOR        BOF        EOF        EOP        
 Energy (MJ)      0.000E+00  2.921E+03  1.100E+04  1.100E+04  1.100E+04  0.000E+00
 
 Interval                tramp      tohs       theat      tburn      tqnch      
 dE/dt (MW)            9.733E+01  2.691E+02  0.000E+00 -1.907E-16 -3.664E+02
 
 
 *********************************************** Vacuum System ************************************************
 
 Pumpdown to Base Pressure :
 
 First wall outgassing rate (Pa m/s)                                      (rat)                     1.300E-08     
 Total outgassing load (Pa m3/s)                                          (ogas)                    9.888E-05  OP 
 Base pressure required (Pa)                                              (pbase)                   5.000E-04     
 Required N2 pump speed (m3/s)                                            (s(1))                    1.978E-01  OP 
 N2 pump speed provided (m3/s)                                            (snet(1))                 4.495E+01  OP 
 
 Pumpdown between Burns :
 
 Plasma chamber volume (m3)                                               (volume)                  9.546E+02  OP 
 Chamber pressure after burn (Pa)                                         (pend)                    2.318E-01  OP 
 Chamber pressure before burn (Pa)                                        (pstart)                  2.318E-03     
 Allowable pumping time switch                                            (dwell_pump)                      0     
 Dwell time between burns (s)                                             (tdwell.)                 0.000E+00     
 CS ramp-up time burns (s)                                                (tramp.)                  3.002E+01     
 Allowable pumping time between burns (s)                                 (tpump)                   3.002E+01     
 Required D-T pump speed (m3/s)                                           (s(2))                    1.465E+02  OP 
 D-T pump speed provided (m3/s)                                           (snet(2))                 1.091E+02  OP 
 
 Helium Ash Removal :
 
 Divertor chamber gas pressure (Pa)                                       (prdiv)                   3.600E-01     
 Helium gas fraction in divertor chamber                                  (fhe)                     1.992E-01  OP 
 Required helium pump speed (m3/s)                                        (s(3))                    7.195E+01  OP 
 Helium pump speed provided (m3/s)                                        (snet(3))                 7.195E+01  OP 
 
 D-T Removal at Fuelling Rate :
 
 D-T fuelling rate (kg/s)                                                 (frate)                   5.196E-05  OP 
 Required D-T pump speed (m3/s)                                           (s(4))                    7.195E+01  OP 
 D-T pump speed provided (m3/s)                                           (snet(4))                 1.091E+02  OP 
 
 The vacuum pumping system size is governed by the
 requirements for pumpdown between burns.
 
 Number of large pump ducts                                               (nduct)                          12     
 Passage diameter, divertor to ducts (m)                                  (d(imax))                 7.089E-01  OP 
 Passage length (m)                                                       (l1)                      2.647E+00  OP 
 Diameter of ducts (m)                                                    (dout)                    8.507E-01  OP 
 Duct length, divertor to elbow (m)                                       (l2)                      4.800E+00  OP 
 Duct length, elbow to pumps (m)                                          (l3)                      2.000E+00     
 Number of pumps                                                          (pumpn)                   5.756E+01  OP 
 
 The vacuum system uses cryo  pumps.
 
 ******************************************* Plant Buildings System *******************************************
 
 Internal volume of reactor building (m3)                                 (vrci)                    7.116E+05     
 Dist from centre of torus to bldg wall (m)                               (wrbi)                    3.586E+01     
 Effective floor area (m2)                                                (efloor)                  2.515E+05     
 Reactor building volume (m3)                                             (rbv)                     8.189E+05     
 Reactor maintenance building volume (m3)                                 (rmbv)                    2.390E+05     
 Warmshop volume (m3)                                                     (wsv)                     9.247E+04     
 Tritium building volume (m3)                                             (triv)                    4.000E+04     
 Electrical building volume (m3)                                          (elev)                    4.618E+04     
 Control building volume (m3)                                             (conv)                    6.000E+04     
 Cryogenics building volume (m3)                                          (cryv)                    1.270E+04     
 Administration building volume (m3)                                      (admv)                    1.000E+05     
 Shops volume (m3)                                                        (shov)                    1.000E+05     
 Total volume of nuclear buildings (m3)                                   (volnucb)                 1.096E+06     
 
 **************************************** Electric Power Requirements *****************************************
 
 Facility base load (MW)                                                  (basemw)                  5.000E+00     
 Divertor coil power supplies (MW)                                        (bdvmw)                   0.000E+00     
 Cryoplant electric power (MW)                                            (crymw)                   2.630E+01  OP 
 Primary coolant pumps (MW)                                               (htpmw..)                 2.821E+02  OP 
 PF coil power supplies (MW)                                              (ppfmw)                   8.346E+02  OP 
 TF coil power supplies (MW)                                              (ptfmw)                   5.136E+00  OP 
 Plasma heating supplies (MW)                                             (pheatingmw)              1.532E+02  OP 
 Tritium processing (MW)                                                  (trithtmw..)              1.500E+01     
 Vacuum pumps  (MW)                                                       (vachtmw..)               5.000E-01     
 
 Total pulsed power (MW)                                                  (pacpmw)                  1.360E+03  OP 
 Total base power required at all times (MW)                              (fcsht)                   4.273E+01  OP 
 
 ************************************************* Cryogenics *************************************************
 
 Conduction and radiation heat loads on cryogenic components (MW)         (qss/1.0D6)               1.278E-02  OP 
 Nuclear heating of cryogenic components (MW)                             (qnuc/1.0D6)              1.292E-02  OP 
 Nuclear heating of cryogenic components is a user input.
 AC losses in cryogenic components (MW)                                   (qac/1.0D6)               1.092E-03  OP 
 Resistive losses in current leads (MW)                                   (qcl/1.0D6)               9.980E-03  OP 
 45% allowance for heat loads in transfer lines, storage tanks etc (MW)   (qmisc/1.0D6)             1.655E-02  OP 
 Sum = Total heat removal at cryogenic temperatures (W)                   (helpow/1.0D6)            5.332E-02  OP 
 Temperature of cryogenic components (K)                                  (tmpcry)                  4.500E+00     
 Efficiency (figure of merit) of cryogenic plant is 13% of ideal Carnot v                           2.028E-03  OP 
 Electric power for cryogenic plant (MW)                                  (crypmw)                  2.630E+01  OP 
 
 ************************************ Plant Power / Heat Transport Balance ************************************
 
 
 Assumptions :
 
 Neutron power multiplication in blanket                                  (emult)                   1.269E+00     
 Divertor area fraction of whole toroid surface                           (fdiv)                    1.150E-01     
 H/CD apparatus + diagnostics area fraction                               (fhcd)                    0.000E+00     
 First wall area fraction                                                 (1-fdiv-fhcd)             8.850E-01     
 Switch for pumping of primary coolant                                    (primary_pumping)                 3     
 Mechanical pumping power for FW and blanket cooling loop
 includes heat exchanger, using specified pressure drop
 Mechanical pumping power for FW cooling loop including heat exchanger (M (htpmw_fw)                0.000E+00  OP 
 Mechanical pumping power for blanket cooling loop including heat exchang (htpmw_blkt)              0.000E+00  OP 
 Mechanical pumping power for FW and blanket cooling loop including heat  (htpmw_fw_blkt)           2.765E+02  OP 
 Mechanical pumping power for divertor (MW)                               (htpmw_div)               5.178E+00  OP 
 Mechanical pumping power for shield and vacuum vessel (MW)               (htpmw_shld)              3.550E-01  OP 
 Electrical pumping power for FW and blanket (MW)                         (htpmwe_fw_blkt)          2.765E+02  OP 
 Electrical pumping power for shield (MW)                                 (htpmwe_shld)             3.550E-01  OP 
 Electrical pumping power for divertor (MW)                               (htpmwe_div)              5.178E+00  OP 
 Total electrical pumping power for primary coolant (MW)                  (htpmw)                   2.821E+02  OP 
 Coolant pump power / non-pumping thermal power in shield                 (fpumpshld)               5.000E-03     
 Coolant pump power / non-pumping thermal power in divertor               (fpumpdiv)                5.000E-03     
 Electrical efficiency of heat transport coolant pumps                    (etahtp)                  1.000E+00     
 
 Plant thermodynamics: options :
 
 Divertor thermal power is collected at only 150 C and is used to preheat the coolant in the power cycle
 Shield thermal power is collected at only 150 C and is used to preheat the coolant in the power cycle
 Power conversion cycle efficiency model: user-defined efficiency
 Thermal to electric conversion efficiency of the power conversion cycle  (etath)                       0.375     
 Fraction of total high-grade thermal power to divertor                   (pdivfraction)                0.229  OP 
 
 Power Balance for Reactor (across vacuum vessel boundary) - Detail
 ------------------------------------------------------------------
 
                                            High-grade             Low-grade              Total
                                             thermal power (MW)     thermal power (MW)      (MW)
         First wall:
                               neutrons            262.89                0.00              262.89
             charged particle transport             35.05                0.00               35.05
                              radiation             46.78                0.00               46.78
                        coolant pumping              0.00                0.00                0.00
 
         Blanket:
                               neutrons           2813.32                0.00             2813.32
             charged particle transport              0.00                0.00                0.00
                              radiation              0.00                0.00                0.00
                        coolant pumping              0.00                0.00                0.00
 
         Shield:
                               neutrons             71.01                0.00               71.01
             charged particle transport              0.00                0.00                0.00
                              radiation              0.00                0.00                0.00
                        coolant pumping              0.36                0.00                0.36
 
         Divertor:
                               neutrons            322.92                0.00              322.92
             charged particle transport            706.64                0.00              706.64
                              radiation              6.08                0.00                6.08
                        coolant pumping              5.18                0.00                5.18
 
         TF coil:
                               neutrons              0.00                3.93                3.93
             charged particle transport              0.00                0.00                0.00
                              radiation              0.00                0.00                0.00
                        coolant pumping              0.00                0.00                0.00
 
         Losses to H/CD apparatus + diagnostics:
                               neutrons              0.00                0.00                0.00
             charged particle transport              0.00                0.00                0.00
                              radiation              0.00                0.00                0.00
                        coolant pumping              0.00                0.00                0.00
 
         ----------------------------------------------------------------------------------------
                                 Totals           4270.22                3.93             4274.15
 
 Total power leaving reactor (across vacuum vessel boundary) (MW)                                    4278.088  OP 
 
 Other secondary thermal power constituents :
 
 Heat removal from cryogenic plant (MW)                                   (crypmw)                     26.297  OP 
 Heat removal from facilities (MW)                                        (fachtmw)                    42.731  OP 
 Coolant pumping efficiency losses (MW)                                   (htpsecmw)                    0.000  OP 
 Heat removal from injection power (MW)                                   (pinjht)                     62.820  OP 
 Heat removal from tritium plant (MW)                                     (trithtmw)                   15.000  OP 
 Heat removal from vacuum pumps (MW)                                      (vachtmw)                     0.500  OP 
 TF coil resistive power (MW)                                             (tfcmw)                       0.000  OP 
 
 Total low-grade thermal power (MW)                                       (psechtmw)                  156.662  OP 
 Total High-grade thermal power (MW)                                      (pthermmw)                 4546.763  OP 
 
 Number of primary heat exchangers                                        (nphx)                            5  OP 
 
 
 Power Balance across separatrix :
 -------------------------------
 Only energy deposited in the plasma is included here.
 Total power loss is scaling power only (iradloss = 1).
 This is not recommended for power plant models.
 Transport power from scaling law (MW)                                    (pscalingmw)                759.504  OP 
 Total (MW)                                                                                           759.504  OP 
 
 Alpha power deposited in plasma (MW)                                     (falpha*palpmw)             665.981  OP 
 Power from charged products of DD and/or D-He3 fusion (MW)               (pchargemw.)                  3.123  OP 
 Ohmic heating (MW)                                                       (pohmmw.)                     0.000  OP 
 Injected power deposited in plasma (MW)                                  (pinjmw)                     90.400  OP 
 Total (MW)                                                                                           759.504  OP 
 
 Power Balance for Reactor - Summary :
 -------------------------------------
 Fusion power (MW)                                                        (powfmw.)                  3510.000  OP 
 Power from energy multiplication in blanket and shield (MW)              (emultmw)                   667.974  OP 
 Injected power (MW)                                                      (pinjmw.)                    90.400  OP 
 Ohmic power (MW)                                                         (pohmmw.)                     0.000  OP 
 Power deposited in primary coolant by pump (MW)                          (htpmw_mech)                282.075  OP 
 Total (MW)                                                                                          4550.448  OP 
 
 Heat extracted from first wall and blanket (MW)                          (pthermfw_blkt)            3434.578  OP 
 Heat extracted from shield  (MW)                                         (pthermshld)                 71.364  OP 
 Heat extracted from divertor (MW)                                        (pthermdiv)                1040.821  OP 
 Nuclear and photon power lost to H/CD system (MW)                        (psechcd)                     0.000  OP 
 Nuclear power lost to TF (MW)                                            (ptfnuc)                      3.934  OP 
 Total (MW)                                                                                          4550.696  OP 
 
 Electrical Power Balance :
 --------------------------
 Net electric power output(MW)                                            (pnetelmw.)                1179.832  OP 
 Required Net electric power output(MW)                                   (pnetelin)                 1200.000     
 Electric power for heating and current drive (MW)                        (pinjwp)                    153.220  OP 
 Electric power for primary coolant pumps (MW)                            (htpmw)                     282.075  OP 
 Electric power for vacuum pumps (MW)                                     (vachtmw)                     0.500     
 Electric power for tritium plant (MW)                                    (trithtmw)                   15.000     
 Electric power for cryoplant (MW)                                        (crypmw)                     26.297  OP 
 Electric power for TF coils (MW)                                         (tfacpd)                      5.136  OP 
 Electric power for PF coils (MW)                                         (pfwpmw)                      0.244  OP 
 All other internal electric power requirements (MW)                      (fachtmw)                    42.731  OP 
 Total (MW)                                                               (tot_plant_power)          1705.036  OP 
 Total (MW)                                                                                          1705.036  OP 
 
 Gross electrical output* (MW)                                            (pgrossmw)                 1705.036  OP 
 (*Power for pumps in secondary circuit already subtracted)
 
 Power balance for power plant :
 -------------------------------
 Fusion power (MW)                                                        (powfmw.)                  3510.000  OP 
 Power from energy multiplication in blanket and shield (MW)              (emultmw)                   667.974  OP 
 Total (MW)                                                                                          4177.974  OP 
 
 Net electrical output (MW)	                                              (pnetelmw)                 1179.832  OP 
 Heat rejected by main power conversion circuit (MW)                      (rejected_main)            2841.727  OP 
 Heat rejected by other cooling circuits (MW)                             (psechtmw)                  156.662  OP 
 Total (MW)                                                                                          4178.221  OP 
 
 
 Plant efficiency measures :
 
 Net electric power / total nuclear power (%)                             (pnetelmw/(powfmw+em         28.239  OP 
 Net electric power / total fusion power (%)                              (pnetelmw/powfmw)            33.613  OP 
 Gross electric power* / high grade heat (%)                              (etath)                      37.500     
 (*Power for pumps in secondary circuit already subtracted)
 Recirculating power fraction                                             (cirpowfr)                    0.308  OP 
 
 Time-dependent power usage
 
         Pulse timings [s]:
 
                                          tramp      tohs     theat     tburn     tqnch    tdwell
                                          -----      ----     -----     -----     -----    ------
                               Duration   30.02     30.02     10.00  10000.00     30.02      0.00
                                 ------   -----      ----     -----     -----     -----    ------
 
         Continous power usage [MWe]:
 
                                 System   tramp      tohs     theat     tburn     tqnch    tdwell
                                 ------   -----      ----     -----     -----     -----    ------
                        Primary cooling  282.07    282.07    282.07    282.07    282.07    282.07
                              Cyroplant   26.30     26.30     26.30     26.30     26.30     26.30
                                 Vacuum    0.50      0.50      0.50      0.50      0.50      0.50
                                Tritium   15.00     15.00     15.00     15.00     15.00     15.00
                                     TF    5.14      5.14      5.14      5.14      5.14      5.14
                             Facilities   42.73     42.73     42.73     42.73     42.73     42.73
                                 ------   -----      ----     -----     -----     -----    ------
                                  Total  371.74    371.74    371.74    371.74    371.74    371.74
                                 ------   -----      ----     -----     -----     -----    ------
 
         Intermittent power usage [MWe]:
 
                                 System   tramp      tohs     theat     tburn     tqnch    tdwell
                                 ------   -----      ----     -----     -----     -----    ------
                                 H & CD    0.00    203.39    203.39    153.22    203.39      0.00
                                     PF   97.33    269.05      0.00     -0.00   -366.38      0.00
                                 ------   -----      ----     -----     -----     -----    ------
                                  Total   97.33    472.44    203.39    153.22   -162.99      0.00
                                 ------   -----      ----     -----     -----     -----    ------
 
         Power production [MWe]:
 
                                          tramp      tohs     theat     tburn     tqnch    tdwell       avg
                                          -----      ----     -----     -----     -----    ------       ---
                            Gross power    0.00      0.00      0.00   1705.04      0.00      0.00
                              Net power -469.07   -844.18   -575.13   1180.08   -208.75   -371.74   1163.29
                                 ------   -----      ----     -----     -----     -----    ------
 
 
 *************************** Water usage during plant operation (secondary cooling) ***************************
 
 Estimated amount of water used through different cooling system options:
 1. Cooling towers
 2. Water bodies (pond, lake, river): recirculating or once-through
 Volume used in cooling tower (m3/day)                                    (waterusetower)           1.208E+05  OP 
 Volume used in recirculating water system (m3/day)                       (wateruserecirc)          4.044E+04  OP 
 Volume used in once-through water system (m3/day)                        (wateruseonethru)         3.963E+06  OP 
 
 ******************************************** Errors and Warnings *********************************************
 
 (See top of file for solver errors and warnings.)
 PROCESS status flag:   Warning messages
 PROCESS error status flag                                                (error_status)                    2     
244     2   PHYSICS: Diamagnetic fraction is more than 1%, but not calculated. Consider usin
 62     1   RADIALB: Ripple result may be inaccurate, as the fit has been extrapolated      
142     1   RADIALB: (TF coil ripple calculation) No of TF coils not between 16 and 20 inclu
135     1   OUTPF: CS not using max current density: further optimisation may be possible   
 Final error identifier                                                   (error_id)                      135     
 
 ******************************************* End of PROCESS Output ********************************************
 
 
 *************************************** Copy of PROCESS Input Follows ****************************************
 
*--------------------------------------------------*


*---------------Constraint Equations---------------*

icc = 1 * Beta
icc = 2 * Global power balance
icc = 9 * Fusion power upper limit
icc = 11 * Radial build
icc = 30 * Injection power upper limit
icc = 31 * TF coil case stress upper limit
icc = 32 * TF coil conduit stress upper limit
icc = 33 * I_op
icc = 34 * Dump voltage upper limit
icc = 35 * J_winding pack
icc = 36 * TF coil temperature margin lower limit
icc = 65 * Dump time set by VV loads

*---------------Iteration Variables----------------*

ixc = 4 * te
boundu(4) = 150.0
ixc = 5 * beta
ixc = 6 * dene
boundu(6) = 1.12d20
ixc = 9 * fdene
ixc = 10 * hfact
boundu(10) = 3.0
ixc = 13 * tfcth
ixc = 18 * q
boundl(18) = 2.0
ixc = 26 * ffuspow
ixc = 29 * bore
boundl(29) = 0.1
ixc = 36 * fbetatry
ixc = 42 * gapoh
boundl(42) = 0.05
boundu(42) = 0.1
ixc = 50 * fiooic
boundu(50) = 1.0
ixc = 51 * fvdump
ixc = 52 * vdalw
boundu(52) = 10.0
ixc = 53 * fjprot
ixc = 54 * ftmargtf
ixc = 56 * tdmptf
ixc = 57 * thkcas
ixc = 58 * thwcndut
boundl(58) = 8.0d-3
ixc = 59 * fcutfsu
boundl(59) = 0.50
boundu(59) = 0.94
ixc = 60 * cpttf
boundl(60) = 6.0d4
boundu(60) = 9.0d4
ixc = 61 * gapds
boundl(61) = 0.02
ixc = 103 * flhthresh
boundu(103) = 10.0
ixc = 106 * ftmargoh
ixc = 113 * ftaucq
ixc = 122 * oh_steel_frac

*----------------------Abs Cd----------------------*


*---------------Availability Module----------------*


*----------------------Bsquar----------------------*


*-------------------Build Module-------------------*


*-----------------Build Variables------------------*

blnkith  = 0.15 * inboard blanket thickness (m); (calculated if `blktmodel>0`) (=0;0 if `iblnkith=0`)
blnkoth  = 0.46 * outboard blanket thickness (m); calculated if `blktmodel>0`
bore     = 2.1201269689496494 * central solenoid inboard radius (m) (`iteration variable 29`)
ddwex    = 0.15 * cryostat thickness (m)
d_vv_in  = 0.30 * vacuum vessel inboard thickness (TF coil / shield) (m)
d_vv_out = 0.30 * vacuum vessel outboard thickness (TF coil / shield) (m)
d_vv_top = 0.30 * vacuum vessel topside thickness (TF coil / shield) (m)
d_vv_bot = 0.30 * vacuum vessel underside thickness (TF coil / shield) (m)
gapds    = 0.15003399049211447 * gap between inboard vacuum vessel and thermal shield (m) (`iteration variable 61`)
gapoh    = 0.06541854755255866 * gap between central solenoid and TF coil (m) (`iteration variable 42`)
gapomin  = 0.20 * minimum gap between outboard vacuum vessel and TF coil (m) (`iteration variable 31`)
iohcl    = 1 * Switch for existence of central solenoid;
ohcth    = 0.6 * Central solenoid thickness (m) (`iteration variable 16`)
scrapli  = 0.2 * Gap between plasma and first wall; inboard side (m) (if `iscrp=1`) (`iteration variable 73`)
scraplo  = 0.2 * gap between plasma and first wall; outboard side (m) (if `iscrp=1`) (`iteration variable 74`)
shldith  = 0.30 * inboard shield thickness (m) (`iteration variable 93`)
shldoth  = 0.80 * outboard shield thickness (m) (`iteration variable 94`)
shldtth  = 0.30 * upper/lower shield thickness (m); calculated if `blktmodel > 0`
tfcth    = 0.4686248306578002 * inboard TF coil thickness; (centrepost for ST) (m)
tftsgap  = 0.05 * Minimum metal-to-metal gap between TF coil and thermal shield (m)
vgap2    = 0.05 * vertical gap between vacuum vessel and thermal shields (m)
vgap     = 1.0 * vertical gap between x-point and divertor (m) (if = 0; it is calculated)
vvblgap  = 0.02 * gap between vacuum vessel and blanket (m)

*-----------------Buildings Module-----------------*


*---------------Buildings Variables----------------*


*-----------------Ccfe Hcpb Module-----------------*


*---------------Const And Precisions---------------*


*--------------------Constants---------------------*


*---------------Constraint Variables---------------*

bmxlim   = 14.0 * maximum peak toroidal field (T) (`constraint equation 25`)
fbetatry = 0.16316809270333482 * f-value for beta limit (`constraint equation 24`; `iteration variable 36`)
fdene    = 0.7498630045199072 * f-value for density limit (`constraint equation 5`; `iteration variable 9`)
ffuspow  = 0.727003279965349 * f-value for maximum fusion power (`constraint equation 9`; `iteration variable 26`)
fiooic   = 0.563423229625855 * f-value for TF coil operating current / critical current ratio
fjohc    = 0.25 * f-value for central solenoid current at end-of-flattop
fjohc0   = 0.25 * f-value for central solenoid current at beginning of pulse
fjprot   = 0.39513356021825635 * f-value for TF coil winding pack current density
flhthresh = 7.503253792744441 * f-value for L-H power threshold (`constraint equation 15`; `iteration variable 103`)
fpeakb   = 9.2290d-1 * f-value for maximum toroidal field (`constraint equation 25`; `iteration variable 35`)
fpinj    = 1.0 * f-value for injection power (`constraint equation 30`; `iteration variable 46`)
fpnetel  = 1.0 * f-value for net electric power (`constraint equation 16`; `iteration variable 25`)
ftaucq   = 0.7951130926401162 * f-value for calculated minimum TF quench time
ftburn   = 1.00e+00 * f-value for minimum burn time (`constraint equation 13`; `iteration variable 21`)
ftmargoh = 0.7510755912364193 * f-value for central solenoid temperature margin
ftmargtf = 0.013608163213046427 * f-value for TF coil temperature margin (`constraint equation 36`; `iteration variable 54`)
fvdump   = 0.5102885802890608 * f-value for dump voltage (`constraint equation 34`; `iteration variable 51`)
fwalld   = 0.1312 * f-value for maximum wall load (`constraint equation 8`; `iteration variable 14`)
pnetelin = 1200.0 * required net electric power (MW) (`constraint equation 16`)
powfmax  = 3510.0 * maximum fusion power (MW) (`constraint equation 9`)
psepbqarmax = 9.2 * maximum ratio of Psep*Bt/qAR (MWT/m) (`constraint equation 68`)
tbrnmn   = 7.2e3 * minimum burn time (s) (KE - no longer itv;; see issue #706)
walalw   = 8.0 * allowable neutron wall-load (MW/m2) (`constraint equation 8`)

*-------------------Constraints--------------------*


*------------------Cost Variables------------------*

abktflnc = 15 * allowable first wall/blanket neutron fluence (MW-yr/m2) (`blktmodel=0`)
adivflnc = 20.0 * allowable divertor heat fluence (MW-yr/m2)
cfactr   = 0.75 * Total plant availability fraction; input if `iavail=0`
cost_model = 2 * Switch for cost model;
step_rh_costfrac = 0.075 * fraction of capital cost for remote handling
dintrt   = 0.00 * diff between borrowing and saving interest rates
fcap0    = 1.15 * average cost of money for construction of plant assuming design/construction time of six years
fcap0cp  = 1.06 * average cost of money for replaceable components assuming lead time for these of two years
fcontng  = 0.15 * project contingency factor
fcr0     = 0.065 * fixed charge rate during construction
fkind    = 1.0 * multiplier for Nth of a kind costs
iavail   = 0 * Switch for plant availability model;
ifueltyp = 0 * Switch for fuel type;
lsa      = 2 * Level of safety assurance switch (generally; use 3 or 4);
output_costs = 1 * Switch for costs output;
discount_rate = 0.06 * effective cost of money in constant dollars
tlife    = 40 * Full power year plant lifetime (years)
ucblvd   = 280.0 * unit cost for blanket vanadium ($/kg)
ucdiv    = 5.0d5 * cost of divertor blade ($)
ucme     = 3.0d8 * cost of maintenance equipment ($)


*----------------Costs 2015 Module-----------------*


*-------------------Costs Module-------------------*


*----------------Costs Step Module-----------------*


*---------------Current Drive Module---------------*


*-------------Current Drive Variables--------------*

bscfmax  = 0.99 * maximum fraction of plasma current from bootstrap; if `bscfmax < 0`; 
etalh    = 0.59 * lower hybrid wall plug to injector efficiency
iefrf    = 4 * Switch for current drive efficiency model;
pinjalw  = 90.4 * maximum allowable value for injected power (MW) (`constraint equation 30`)

*------------Define Iteration Variables------------*


*-------------------Div Kal Vars-------------------*


*-----------------Divertor Module------------------*


*-------------------Divertor Ode-------------------*


*-----------------Divertor Ode Var-----------------*


*----------------Divertor Variables----------------*

divdum   = 1 * switch for divertor Zeff model;
divfix   = 0.621 * divertor structure vertical thickness (m)
hldivlim = 20 * heat load limit (MW/m2)
ksic     = 1.4 * power fraction for outboard double-null scrape-off plasma
prn1     = 0.4 * n-scrape-off / n-average plasma; (input for `ipedestal=0`; = nesep/dene if `ipedestal>=1`)
zeffdiv  = 3.5 * Zeff in the divertor region (if `divdum/=0`)

*------------------Error Handling------------------*


*-------------------Final Module-------------------*


*----------------Fispact Variables-----------------*


*-----------------------Freq-----------------------*


*-------------------Fson Library-------------------*


*-------------------Fson Path M--------------------*


*------------------Fson String M-------------------*


*-------------------Fson Value M-------------------*


*----------------Function Evaluator----------------*


*--------------------Fw Module---------------------*


*-------------------Fwbs Module--------------------*


*------------------Fwbs Variables------------------*

emult    = 1.1975 * energy multiplication in blanket and shield
inuclear = 1 * switch for nuclear heating in the coils;
qnuc     = 1.292e4 * nuclear heating in the coils (W) (`inuclear=1`)
primary_pumping = 3 * Switch for pumping power for primary coolant (mechanical power only and peak first wall 
secondary_cycle = 2 * Switch for power conversion cycle;
vfshld   = 0.60 * coolant void fraction in shield
etaiso   = 1.0 * isentropic efficiency of FW and blanket coolant pumps
etahtp   = 1.0 * electrical efficiency of primary coolant pumps

*-----------------Global Variables-----------------*

runtitle = starfire * short descriptive title for the run

*------------------Green Func Ext------------------*


*-----------------------Hare-----------------------*


*-------------Heat Transport Variables-------------*

etath    = 0.375d0 * thermal to electric conversion efficiency if `secondary_cycle=2`; otherwise calculated;
ipowerflow = 0 * switch for power flow model;
iprimshld = 1 * Switch for shield thermal power destiny;

*--------------------Ife Module--------------------*


*------------------Ife Variables-------------------*


*------------Impurity Radiation Module-------------*

coreradius = 0.75 * coreradius /0;6/ ; normalised radius defining the 'core' region
coreradiationfraction = 0.6 * coreradiationfraction /1;0/ ; fraction of radiation from 'core' region that is subtracted from the loss power
fimp(1) = 1.0
fimp(2) = 0.1
fimp(3) = 0.0
fimp(4) = 0.0
fimp(5) = 0.0
fimp(6) = 0.0
fimp(7) = 0.0
fimp(8) = 0.0
fimp(9) = 0.0
fimp(10) = 0.0
fimp(11) = 0.0
fimp(12) = 0.0
fimp(13) = 0.0
fimp(14) = 0.0

*-------------------Init Module--------------------*


*----------------Kallenbach Module-----------------*


*----------------Kit Blanket Model-----------------*


*-----------------Kit Hcll Module------------------*


*-----------------Kit Hcpb Module------------------*


*----------------------Linliu----------------------*


*----------------------Machin----------------------*


*-------------------Main Module--------------------*


*------------------Maths Library-------------------*


*-------------------Mod F90 Kind-------------------*


*-----------------------Mode-----------------------*


*---------------------Numerics---------------------*

ioptimz  = 1 * for optimisation VMCON only
minmax   = -5 * 
epsvmc   = 1.0e-8 * epsvmc /1;0e-6/ ; error tolerance for VMCON

*---------------------Ode Mod----------------------*


*------------------Output Module-------------------*


*----------------------Param-----------------------*


*----------------Pf Power Variables----------------*


*------------------Pfcoil Module-------------------*


*-----------------Pfcoil Variables-----------------*

alstroh  = 6.0d8 * allowable hoop stress in Central Solenoid structural material (Pa)
coheof   = 13540000.0 * Central solenoid overall current density at end of flat-top (A/m2) (`iteration variable 37`)
cptdin   = 4.22d4, 4.22d4, 4.22d4, 4.22d4, 4.3d4, 4.3d4,  4.3d4, 4.3d4, * peak current per turn input for PF coil i (A)
fcohbop  = 0.9362 * ratio of central solenoid overall current density at beginning of pulse / end of flat-top
fcuohsu  = 0.70 * copper fraction of strand in central solenoid
ipfloc   = 2,2,3,3 * switch for locating scheme of PF coil group i;
isumatoh = 5 * switch for superconductor material in central solenoid;
isumatpf = 3 * switch for superconductor material in PF coils;
ncls     = 1,1,2,2, * number of PF coils in group j
ngrp     = 4 * number of groups of PF coils; Symmetric coil pairs should all be in the same group
ohhghf   = 0.9 * Central solenoid height / TF coil internal height
oh_steel_frac = 0.6944920386109095 * central solenoid steel fraction (`iteration variable 122`)
rjconpf  = 1.1d7, 1.1d7, 6.d6, 6.d6, 8.d6, 8.0d6, 8.0d6, 8.0d6, * average winding pack current density of PF coil i (A/m2) at time of peak 
rpf2     = -1.825 * offset (m) of radial position of `ipfloc=2` PF coils from being at 
zref(1) = 3.6
zref(2) = 1.2
zref(3) = 1.0
zref(4) = 2.8
zref(5) = 1.0
zref(6) = 1.0
zref(7) = 1.0
zref(8) = 1.0

*-------------Physics Functions Module-------------*


*------------------Physics Module------------------*


*----------------Physics Variables-----------------*

alphan   = 1.1 * density profile index
alphat   = 0.3 * temperature profile index
aspect   = 3.6 * aspect ratio (`iteration variable 1`)
beta     = 0.15356862484340705 * total plasma beta (`iteration variable 5`) (calculated if `ipedestal=3` or stellarator)
bt       = 5.8 * toroidal field on axis (T) (`iteration variable 2`)
dene     = 5.50808136665256e+19 * electron density (/m3) (`iteration variable 6`) (calculated if `ipedestal=3`)
dnbeta   = 6.0 * Troyon-like coefficient for beta scaling calculated 
fkzohm   = 1.0245 * Zohm elongation scaling adjustment factor (`ishape=2; 3`)
fvsbrnni = 1.0 * fraction of the plasma current produced by non-inductive means (`iteration variable 44`)
gamma    = 0.3 * Ejima coefficient for resistive startup V-s formula
hfact    = 0.9552603491931666 * H factor on energy confinement times; radiation corrected (`iteration variable 10`); If 
ibss     = 4 * switch for bootstrap current scaling
iculbl   = 1 * switch for beta limit scaling (`constraint equation 24`)
icurr    = 4 * switch for plasma current scaling to use
idensl   = 7 * switch for density limit to enforce (`constraint equation 5`)
ifalphap = 1 * switch for fast alpha pressure calculation
ifispact = 0 * switch for neutronics calculations;
iinvqd   = 1 * switch for inverse quadrature in L-mode scaling laws 5 and 9;
ipedestal = 0 * switch for pedestal profiles;
iprofile = 0 * switch for current profile consistency;
iradloss = 2 * switch for radiation loss term usage in power balance (see User Guide);
isc      = 28 * switch for energy confinement time scaling law (see description in `tauscl`)
ishape   = 0 * switch for plasma cross-sectional shape calculation;
kappa    = 1.6 * plasma separatrix elongation (calculated if `ishape = 1-5 or 7`)
q        = 8.486707957324555 * safety factor 'near' plasma edge (`iteration variable 18`) equal to q95 
q0       = 1.0 * safety factor on axis
ralpne   = 0.1 * thermal alpha density/electron density (`iteration variable 109`) (calculated if `ipedestal=3`)
rmajor   = 7.0 * plasma major radius (m) (`iteration variable 3`)
i_single_null = 1 * switch for single null / double null plasma;
ssync    = 0.6 * synchrotron wall reflectivity factor
te       = 9.462204195732141 * volume averaged electron temperature (keV) (`iteration variable 4`)
tratio   = 1.39 * ion temperature / electron temperature(used to calculate ti if `tratio > 0;0`
triang   = 0.5 * plasma separatrix triangularity (calculated if `ishape = 1; 3-5 or 7`)

*--------------Plasma Geometry Module--------------*


*------------------Plasmod Module------------------*


*----------------Plasmod Variables-----------------*


*-------------------Power Module-------------------*


*------------------Precision Mod-------------------*


*------------Primary Pumping Variables-------------*


*------------------Process Input-------------------*


*------------------Process Output------------------*


*-----------------Profiles Module------------------*


*-------------------Pulse Module-------------------*


*-----------------Pulse Variables------------------*

lpulse   = 0 * Switch for reactor model;

*-------------Read And Get Atomic Data-------------*


*------------------Read Radiation------------------*


*---------------------Real Mod---------------------*


*-----------------Rebco Variables------------------*


*------------------Reinke Module-------------------*


*-----------------Reinke Variables-----------------*


*---------------Resistive Materials----------------*


*-------------------Scan Module--------------------*


*-----------------Sctfcoil Module------------------*


*------------------Startup Module------------------*


*----------------Startup Variables-----------------*


*------------Stellarator Configuration-------------*


*----------------Stellarator Module----------------*


*--------------Stellarator Variables---------------*


*-----------------Structure Module-----------------*


*---------------Structure Variables----------------*


*-----------------Superconductors------------------*


*---------------------Testdata---------------------*


*------------------Tfcoil Module-------------------*


*-----------------Tfcoil Variables-----------------*

sig_tf_case_max  = 6.0E8 * Allowable maximum shear stress in TF coil case (Tresca criterion) (Pa)
sig_tf_wp_max    = 6.0E8 * Allowable maximum shear stress in TF coil conduit (Tresca criterion) (Pa)
casthi   = 0.06 * inboard TF coil case plasma side thickness (m) (calculated for stellarators)
casths   = 0.05 * inboard TF coil sidewall case thickness (m) (calculated for stellarators)
cpttf    = 81204.51676358072 * TF coil current per turn (A); (calculated for stellarators) (calculated for 
dhecoil  = 0.010 * diameter of He coil in TF winding (m)
fcutfsu  = 0.6979111151090269 * copper fraction of cable conductor (TF coils)
i_tf_sc_mat = 5 * Switch for superconductor material in TF coils;
oacdcp   = 10050000.0 * Overall current density in TF coil inboard legs midplane (A/m2)
ripmax   = 3.0 * aximum allowable toroidal field ripple amplitude at plasma edge (%)
tdmptf   = 10.883220977356501 * fast discharge time for TF coil in event of quench (s) (`iteration variable 56`)
n_tf     = 12 * Number of TF coils (default = 50 for stellarators); Number of TF coils outer legs for ST
tftmp    = 4.750 * peak helium coolant temperature in TF coils and PF coils (K)
thicndut = 1.5d-3 * conduit insulation thickness (m)
thkcas   = 0.2595710897269705 * inboard TF coil case outer (non-plasma side) thickness (m) (`iteration variable 57`)
thwcndut = 0.009213537522079677 * TF coil conduit case thickness (m) (`iteration variable 58`)
tinstf   = 0.008 * Thickness of the ground insulation layer surrounding (m) 
tmargmin = 1.500 * minimum allowable temperature margin ; TFC AND CS (K)
vdalw    = 8.908713305473917 * max voltage across TF coil during quench (kV) (`iteration variable 52`)
vftf     = 0.300 * coolant fraction of TFC 'cable' (`i_tf_sup=1`); or of TFC leg (`i_tf_ssup=0`)

*-----------------Times Variables------------------*

tburn    = 1.0d4 * burn time (s) (calculated if `lpulse=1`)
tdwell   = 0.0 * time between pulses in a pulsed reactor (s) (`iteration variable 17`)
tramp    = 400.0 * initial PF coil charge time (s); if pulsed; = tohs

*---------------Torga Curgap Module----------------*


*--------------------Utilities---------------------*


*------------------Vacuum Module-------------------*


*-----------------Vacuum Variables-----------------*

*-----------------Initial guesses------------------*

                  te            =   1.5414E+01  
                  beta          =   6.0974E-02  
                  dene          =   1.1200E+20  
                  fdene         =   7.4986E-01  
                  hfact         =   2.4964E+00  
                  tfcth         =   2.4173E-01  
                  q             =   2.0636E+00  
                  ffuspow       =   1.0000E+00  
                  bore          =   2.9756E+00  
                  fbetatry      =   1.6317E-01  
                  gapoh         =   5.0364E-02  
                  fiooic        =   2.2412E-02  
                  fvdump        =   8.9913E-01  
                  vdalw         =   6.8167E+00  
                  fjprot        =   5.0875E-02  
                  ftmargtf      =   2.9677E-01  
                  tdmptf        =   1.6509E+01  
                  thkcas        =   5.2107E-02  
                  thwcndut      =   9.9962E-02  
                  fcutfsu       =   7.1592E-01  
                  cpttf         =   9.0000E+04  
                  gapds         =   5.2604E-02  
                  flhthresh     =   7.5033E+00  
                  ftmargoh      =   7.5108E-01  
                  ftaucq        =   6.6386E-01  
                  oh_steel_frac =   6.9449E-01  
<|MERGE_RESOLUTION|>--- conflicted
+++ resolved
@@ -175,13 +175,7 @@
  (step220105)        Primary Structure and Support (M$)                                                          500.03
  (step220106)        Reactor Vacuum System (M$)                                                                   43.79
  (step220107)        Power Supplies (M$)                                                                         476.65
-<<<<<<< HEAD
- (step220108)        Impurity Control (M$)                                                                        19.94
- (step220109)        ECRH Plasma Breakdown (M$)                                                                   22.95
- (step220110)        Divertor (M$)                                                                               749.15
-=======
  (step220110)        Divertor (M$)                                                                               136.40
->>>>>>> 6c07223a
  
  (step2201)          Total Account 22.01 Cost (M$)                                                              9907.91
  
