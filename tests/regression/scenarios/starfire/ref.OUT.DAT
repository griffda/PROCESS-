 
 **************************************************************************************************************
 ************************************************** PROCESS ***************************************************
 ************************************** Power Reactor Optimisation Code ***************************************
 **************************************************************************************************************
 
   Program :
<<<<<<< HEAD
   Version : 2.2.0   Release Date :: 2021-10-26
   Tag No. : v2.1-1092-gf6136998
    Branch : 1367-add-site-preparation-costs-into-model-2
   Git log : Merge\ branch\ |develop|\ into\ 1367-add-site-preparat
 Date/time : 10 Jan 2022 15:04:15 +00:00(hh:mm) UTC
      User : rhicha
  Computer : l0500
 Directory : /tmp/pytest-of-rhicha/pytest-267/test_solver0
     Input : /tmp/pytest-of-rhicha/pytest-267/test_scenario_starfire_0/IN.DAT
=======
   Version : 2.3.0   Release Date :: 2022-01-20
   Tag No. : v2.1-1238-g0543b5a2
    Branch : 1561-incorrect-adjustment-of-vgaptop-in-double-null-case
   Git log : Merge\ branch\ |develop|\ into\ 1561-incorrect-adjustm
 Date/time : 14 Feb 2022 12:17:08 +00:00(hh:mm) UTC
      User : rhicha
  Computer : l0500
 Directory : /tmp/pytest-of-rhicha/pytest-283/test_solver0
     Input : /tmp/pytest-of-rhicha/pytest-283/test_scenario_starfire_0/IN.DAT
>>>>>>> 5312eb99
 Run title : starfire
  Run type : Reactor concept design: Steady-state tokamak model, (c) CCFE
 
 **************************************************************************************************************
 
   Equality constraints : 12
 Inequality constraints : 00
      Total constraints : 12
    Iteration variables : 26
         Max iterations : 200
       Figure of merit  : -05  -- maximise fusion gain.
  Convergence parameter : 1.00E-08
 
 **************************************************************************************************************
 
 (Please include this header in any models, presentations and papers based on these results)
 
 **************************************************************************************************************
 
 Quantities listed in standard row format are labelled as follows in columns 112-114:
 ITV : Active iteration variable (in any output blocks)
 OP  : Calculated output quantity
 Unlabelled quantities in standard row format are generally inputs
 Note that calculated quantities may be trivially rescaled from inputs, or equal to bounds which are input.
 
 
 ************************************************** Numerics **************************************************
 
 PROCESS has performed a VMCON (optimisation) run.
 and found a feasible set of parameters.
 
 VMCON error flag                                                         (ifail)                           1     
 Number of iteration variables                                            (nvar)                           26     
 Number of constraints (total)                                            (neqns+nineqns)                  12     
 Optimisation switch                                                      (ioptimz)                         1     
 Figure of merit switch                                                   (minmax)                         -5     
 Square root of the sum of squares of the constraint residuals            (sqsumsq)                 8.138E-11  OP 
 VMCON convergence parameter                                              (convergence_parameter)   2.181E-11  OP 
 Number of VMCON iterations                                               (nviter)                          9  OP 
 
PROCESS has successfully optimised the iteration variables to maximise the figure of merit           FUSION GAIN.
 
 Certain operating limits have been reached,
 as shown by the following iteration variables that are
 at or near to the edge of their prescribed range :
 
                   dene          =  1.1200E+20 is at or above its upper bound:  1.1200E+20
                   ffuspow       =  1.0000E+00 is at or above its upper bound:  1.0000E+00
                   gapoh         =  5.0225E-02 is at or below its lower bound:  5.0000E-02
                   thwcndut      =  1.0000E-01 is at or above its upper bound:  1.0000E-01
 
 The solution vector is comprised as follows :
 
                                          final       final /
    i                                     value       initial
 
    1                  te               1.5414E+01     1.0000
    2                  beta             6.0974E-02     1.0000
    3                  dene             1.1200E+20     1.0000
    4                  fdene            7.4986E-01     1.0000
    5                  hfact            2.4964E+00     1.0000
    6                  tfcth            1.8475E+00     7.6428
    7                  q                2.0636E+00     1.0000
    8                  ffuspow          1.0000E+00     1.0000
    9                  bore             1.1741E+00     0.3946
   10                  fbetatry         1.6317E-01     1.0000
   11                  gapoh            5.0225E-02     0.9972
   12                  fiooic           7.5984E-02     3.3903
   13                  fvdump           8.9513E-01     0.9956
   14                  vdalw            8.7129E+00     1.2782
   15                  fjprot           1.2978E-01     2.5509
   16                  ftmargtf         3.5230E-01     1.1871
   17                  tdmptf           2.6548E+01     1.6081
   18                  thkcas           1.7538E-01     3.3657
   19                  thwcndut         1.0000E-01     1.0004
   20                  fcutfsu          7.9512E-01     1.1106
   21                  cpttf            6.1152E+04     0.6795
   22                  gapds            1.9081E-01     3.6273
   23                  flhthresh        7.5033E+00     1.0000
   24                  ftmargoh         7.5108E-01     1.0000
   25                  ftaucq           4.1282E-01     0.6218
   26                  oh_steel_frac    6.9449E-01     1.0000
 
 The following equality constraint residues should be close to zero :
 
                                               physical                 constraint                 normalised
                                              constraint                 residue                    residue
 
    1  Beta consistency                      =  6.0974E-02             -2.0173E-15                 3.3085E-14
    2  Global power balance consistency      =  9.6776E-01 MW/m3       -4.1903E-14 MW/m3           4.3299E-14
    3  Fusion power upper limit              <  3.5100E+03 MW          -4.1463E-10 MW              1.1813E-13
    4  Radial build consistency              =  7.0000E+00 m            7.7716E-16 m              -1.1102E-16
    5  Injection power upper limit           <  9.0400E+01 MW           1.6215E-11 MW             -1.7941E-13
    6  TF coil case stress upper limit       <  6.0000E+08 Pa           1.4901E-05 Pa              2.4869E-14
    7  TF coil conduit stress upper lim      <  6.0000E+08 Pa           1.4901E-05 Pa              2.4869E-14
    8  I_op / I_critical (TF coil)           <  1.2919E+08 A/m2        -3.2695E-08 A/m2            3.3307E-15
    9  Dump voltage upper limit              <  8.7129E+00 V            9.1373E-01 V               8.1379E-11
   10  J_winding pack/J_protection limit     <  7.5640E+07 A/m2         0.0000E+00 A/m2            3.7748E-15
   11  TF coil temp. margin lower limit      >  1.5000E+00 K           -2.7577E+00 K              -4.4409E-15
   12  Dump time set by VV stress            >  1.0960E+01 s           -1.5589E+01 s              -0.0000E+00
 
 ******************************************** Final Feasible Point ********************************************
 
 
 *************************************** STEP Costing Model (2017 US$) ****************************************
 
 
 ***************************** 20. Land and Rights ******************************
 
 (step2001)          Land (M$)                                                                                   100.00
 (step2002)          Site Preparation (M$)                                                                         0.89
 
 (step20)            Total Account 20 Cost (M$)                                                                  100.89
 
 ***************** 21. Building and Site Service Infrastructure *****************
 
 (step2101)          Site Improvements (M$)                                                                     2388.73
 (step2102)          Reactor Building (M$)                                                                       493.93
 (step2103)          Turbine Building (M$)                                                                       535.91
 (step2104)          Cooling System Structures (M$)                                                              184.41
 (step2105)          Electrical Equipment and Power Supply Building (M$)                                         103.18
 (step2106)          Auxiliary Services Building (M$)                                                              4.31
 (step2107)          Hot Cell (M$)                                                                               172.66
 (step2108)          Reactor Service Building (M$)                                                                24.55
 (step2109)          Service Water Building (M$)                                                                   5.47
 (step2110)          Fuel Handling and Storage Building (M$)                                                      61.83
 (step2111)          Control Room (M$)                                                                            37.62
 (step2112)          AC Power Supply Building (M$)                                                               331.17
 (step2113)          Admin Building (M$)                                                                          90.75
 (step2114)          Site Service (M$)                                                                            33.08
 (step2115)          Cryogenics and Inert Gas Storage Building (M$)                                              130.05
 (step2116)          Security Building (M$)                                                                       14.90
 (step2117)          Ventilation Stack (M$)                                                                        8.78
 (step2118)          Waste Facilities Buildings (M$)                                                             100.00
<<<<<<< HEAD
 (step2198)          Spares (M$)                                                                                  94.42
 (step2199)          Contingency (M$)                                                                            722.34
 
 (step21)            Total Account 21 Cost (M$)                                                                 5537.96
=======
 (step2198)          Spares (M$)                                                                                  15.47
 (step2199)          Contingency (M$)                                                                            357.19
 
 (step21)            Total Account 21 Cost (M$)                                                                 2738.43
>>>>>>> 5312eb99
 
 ************************* 22. Reactor Plant Equipment **************************
 
 ******************* 22.01 Reactor Equipment
 ******************* 22.01.01 Blanket and First Wall Equipment
 (step22010101)      Total First Wall Cost (M$)                                                                  515.84
 
 (step2201010201)    Blanket Multiplier Material (M$)                                                           1818.44
 (step2201010202)    Blanket Breeder Material (M$)                                                               184.41
 (step2201010203)    Blanket Steel Costs (M$)                                                                     94.41
 (step22010102)      Total Blanket Cost (M$)                                                                    2097.26
 
 (step220101)        Total Account 22.01.01 Cost (M$)                                                           2613.10
 
 (step220102)        Shield (M$)                                                                                 292.70
 (step22010301)      TF Coils (M$)                                                                              3431.64
 (step22010302)      PF Coils (M$)                                                                               525.59
 (step22010303)      Central Solenoid (M$)                                                                        68.74
 (step22010304)      Control Coils (M$)                                                                           37.91
 (step220104)        Auxiliary Heating and Current Drive (M$)                                                    890.68
 (step220105)        Primary Structure and Support (M$)                                                          500.03
 (step220106)        Reactor Vacuum System (M$)                                                                   43.79
 (step220107)        Power Supplies (M$)                                                                         476.65
 (step220108)        Impurity Control (M$)                                                                        19.94
 (step220109)        ECRH Plasma Breakdown (M$)                                                                   22.95
 (step220110)        Divertor (M$)                                                                               136.40
 
 (step2201)          Total Account 22.01 Cost (M$)                                                              9060.11
 
 ******************* 22.02 Heat Transfer System
 (step2202)          Heat Transfer System (M$)                                                                   157.27
 
 (step2202)          Total Account 22.02 Cost (M$)                                                               157.27
 
 ******************* 22.03 Cryogenic Cooling System
 (step220301)        Helium Refrigerator (M$)                                                                     40.34
 (step220302)        Liquid Helium Transfer and Storage (M$)                                                      18.86
 (step220303)        Gas Helium Storage (M$)                                                                      14.67
 (step220304)        Liquid Nitrogen Storage (M$)                                                                  4.20
 
 (step2203)          Total Account 22.03 Cost (M$)                                                                78.06
 
 ******************* 22.04 Waste Treatment and Disposal
 (step220401)        Liquid Waste (M$)                                                                            14.19
 (step220402)        Gaseous Waste (M$)                                                                           15.03
 (step220403)        Solid Waste (M$)                                                                             10.85
 
 (step2204)          Total Account 22.04 Cost (M$)                                                                40.07
 
 ******************* 22.05 Fuel Handling and Storage
 (step2205)          Fuel Handling and Storage (M$)                                                              322.29
 
 (step2205)          Total Account 22.05 Cost (M$)                                                               322.29
 
 ******************* 22.06 Other Reactor Plant Equipment
 (step220601)        Maintenance Equipment (M$)                                                                    0.00
 (step220602)        Special Heating Systems (M$)                                                                  0.00
 (step220603)        Coolant Storage (M$)                                                                          2.00
 (step220604)        Gas System (M$)                                                                               0.07
 (step220606)        Fluid Leak Detection (M$)                                                                    16.70
 (step220607)        Closed Loop Coolant System (M$)                                                              16.45
 (step220608)        Standby Cooling System (M$)                                                                   9.69
 
 (step2206)          Total Account 22.06 Cost (M$)                                                                44.91
 
 ******************* 22.07 Instrumentation and Control
 (step2207)          Instrumentation and Control (M$)                                                            195.46
 
 (step2207)          Total Account 22.07 Cost (M$)                                                               195.46
 
 ********************
 (step2298)          Spares (M$)                                                                                 514.65
 (step2299)          Contingency (M$)                                                                           1561.92
 
 (step22)            Total Account 22 Cost (M$)                                                                11974.74
 
 ************************* 23. Turbine Plant Equipment **************************
 
 (step23a)           Turbine System (M$)                                                                         947.05
 (step2303)          Heat Rejection (M$)                                                                         159.41
 (step2398)          Spares (M$)                                                                                  15.50
 (step2399)          Contingency (M$)                                                                            168.29
 
 (step23)            Total Account 23 Cost (M$)                                                                 1290.25
 
 ************************* 24. Electric Plant Equipment *************************
 
 (step2401)          Switch Gear (M$)                                                                             32.24
 (step2402)          Station Service Equipment (M$)                                                               87.66
 (step2403)          Switchboards (M$)                                                                             5.09
 (step2404)          Protective Equipment (M$)                                                                     6.46
 (step2405)          Electrical Structures (M$)                                                                   56.78
 (step2406)          Power and Control Wiring (M$)                                                                49.43
 (step2407)          Electric Lighting (M$)                                                                       31.40
 (step2498)          Spares (M$)                                                                                   2.80
 (step2499)          Contingency (M$)                                                                             40.78
 
 (step24)            Total Account 24 Cost (M$)                                                                  312.64
 
 ********************** 25. Miscellaneous Plant Equipment ***********************
 
 (step2501)          Transport and Lifting Equipment (M$)                                                         20.53
 (step2502)          Air and Water Service System (M$)                                                           205.78
 (step2503)          Communications Equipment (M$)                                                                26.50
 (step2504)          Furnishing and Fixtures (M$)                                                                  5.12
 (step2598)          Spares (M$)                                                                                   3.32
 (step2599)          Contingency (M$)                                                                             39.19
 
 (step25)            Total Account 25 Cost (M$)                                                                  300.43
 
 ***************************** 27. Remote Handling ******************************
 
<<<<<<< HEAD
 (step2701)          Remote Handing (M$)                                                                        1486.28
 
 (step27)            Total Account 27 Cost (M$)                                                                 1486.28
 
 ****************************** Plant Direct Cost *******************************
 
 (cdirt)             Plant direct cost (M$)                                                                    21303.36
 
 ******************************** Indirect Cost *********************************
 
 (step91)            Construction Facilities, Equipment and Services (M$)                                       6391.01
 (step92)            Engineering and Costruction Management Services (M$)                                       6923.59
 (step93)            Other Costs (M$)                                                                           3195.50
 
 ******************************* Constructed Cost *******************************
 
 (concost)           Constructed Cost (M$)                                                                     37813.46
 
 ************************* Interest during Construction *************************
 
 (moneyint)          Interest during construction (M$)                                                          5672.02
 
 *************************** Total Capital Investment ***************************
 
 (capcost)           Total capital investment (M$)                                                             43485.48
=======
 (step2701)          Remote Handing (M$)                                                                        1253.80
 
 (step27)            Total Account 27 Cost (M$)                                                                 1253.80
 
 ****************************** Plant Direct Cost *******************************
 
 (cdirt)             Plant direct cost (M$)                                                                    17971.18
 
 ******************************** Indirect Cost *********************************
 
 (step91)            Construction Facilities, Equipment and Services (M$)                                       5391.35
 (step92)            Engineering and Costruction Management Services (M$)                                       5840.63
 (step93)            Other Costs (M$)                                                                           2695.68
 
 ******************************* Constructed Cost *******************************
 
 (concost)           Constructed Cost (M$)                                                                     31898.84
 
 ************************* Interest during Construction *************************
 
 (moneyint)          Interest during construction (M$)                                                          4784.83
 
 *************************** Total Capital Investment ***************************
 
 (capcost)           Total capital investment (M$)                                                             36683.66
>>>>>>> 5312eb99
 
 *************************************** Cost of Electricity, 2017 US$ ****************************************
 
 First wall / blanket life (years)                                        (fwbllife)                    5.343     
 Divertor life (years)                                                    (divlife.)                    0.286     
<<<<<<< HEAD
 Cost of electricity (m$/kWh)                                             (coe)                       382.583     
 
 Power Generation Costs :
 
 																																				Annual Costs, M$						COE, m$/kWh
 Capital Investment                                                          2826.56                   368.40
 Operation & Maintenance                                                       73.74                     9.61
 Decommissioning Fund                                                          23.90                     3.11
=======
 Cost of electricity (m$/kWh)                                             (coe)                       324.171     
 
 Power Generation Costs :
 
 									Annual Costs, M$	    COE, m$/kWh
 Capital Investment                                                          2384.44                   310.48
 Operation & Maintenance                                                       73.77                     9.61
 Decommissioning Fund                                                          20.16                     2.62
>>>>>>> 5312eb99
 Fuel Charge Breakdown
 	Blanket & first wall                                                          0.00                     0.00
 	Divertors                                                                     0.00                     0.00
 	Centrepost (TART only)                                                        0.00                     0.00
 	Auxiliary Heating                                                             0.00                     0.00
 	Actual Fuel                                                                   3.39                     0.44
 	Waste Disposal                                                                7.81                     1.02
<<<<<<< HEAD
 Total Fuel Cost                                                               11.20                     1.46
 Total Cost                                                                  2935.39                   382.58
=======
 Total Fuel Cost                                                               11.21                     1.46
 Total Cost                                                                  2489.57                   324.17
>>>>>>> 5312eb99
 
 ********************************************* Plant Availability *********************************************
 
 Allowable blanket neutron fluence (MW-yr/m2)                             (abktflnc)                1.500E+01     
 Allowable divertor heat fluence (MW-yr/m2)                               (adivflnc)                2.000E+01     
 First wall / blanket lifetime (years)                                    (bktlife)                 5.343E+00  OP 
 Divertor lifetime (years)                                                (divlife)                 2.856E-01  OP 
 Heating/CD system lifetime (years)                                       (cdrlife)                 5.343E+00  OP 
 Total plant lifetime (years)                                             (tlife)                   4.000E+01     
 Total plant availability fraction                                        (cfactr)                  7.500E-01     
 
 *************************************************** Plasma ***************************************************
 
 Plasma configuration = single null divertor
 Tokamak aspect ratio = Conventional, itart = 0                           (itart)                       0.000     
 
 Plasma Geometry :
 
 Major radius (m)                                                         (rmajor)                      7.000     
 Minor radius (m)                                                         (rminor)                      1.944  OP 
 Aspect ratio                                                             (aspect)                      3.600     
 Elongation, X-point (input value used)                                   (kappa)                       1.600  IP 
 Elongation, 95% surface (calculated from kappa)                          (kappa95)                     1.429  OP 
 Elongation, area ratio calc.                                             (kappaa)                      1.526  OP 
 Triangularity, X-point (input value used)                                (triang)                      0.500  IP 
 Triangularity, 95% surface (calculated from triang)                      (triang95)                    0.333  OP 
 Plasma poloidal perimeter (m)                                            (pperim)                     16.012  OP 
 Plasma cross-sectional area (m2)                                         (xarea)                      18.126  OP 
 Plasma surface area (m2)                                                 (sarea)                   6.897E+02  OP 
 Plasma volume (m3)                                                       (vol)                     7.848E+02  OP 
 
 Current and Field :
 
 Consistency between q0,q,alphaj,rli,dnbeta is not enforced
 
 Plasma current scaling law used                                          (icurr)                           4     
 Plasma current (MA)                                                      (plascur/1D6)                15.008  OP 
 Current density profile factor                                           (alphaj)                      1.000     
 Plasma internal inductance, li                                           (rli)                         0.900  OP 
 Vertical field at plasma (T)                                             (bvert)                      -0.825  OP 
 Vacuum toroidal field at R (T)                                           (bt)                          5.800     
 Average poloidal field (T)                                               (bp)                          1.178  OP 
 Total field (sqrt(bp^2 + bt^2)) (T)                                      (btot)                        5.918  OP 
 Safety factor on axis                                                    (q0)                          1.000     
 Safety factor at 95% flux surface                                        (q95)                         2.064  ITV
 Cylindrical safety factor (qcyl)                                         (qstar)                       1.776  OP 
 
 Beta Information :
 
 Total plasma beta                                                        (beta)                    6.097E-02  ITV
 Total poloidal beta                                                      (betap)                   1.539E+00  OP 
 Total toroidal beta                                                                                6.349E-02  OP 
 Fast alpha beta                                                          (betaft)                  1.016E-02  OP 
 Beam ion beta                                                            (betanb)                  0.000E+00  OP 
 (Fast alpha + beam beta)/(thermal beta)                                  (gammaft)                 1.999E-01  OP 
 Thermal beta                                                                                       5.082E-02  OP 
 Thermal poloidal beta                                                                              1.283E+00  OP 
 Thermal toroidal beta (= beta-exp)                                                                 5.291E-02  OP 
 2nd stability beta : beta_p / (R/a)                                      (eps*betap)                   0.428  OP 
 2nd stability beta upper limit                                           (epbetmax)                    1.380     
 Beta g coefficient                                                       (dnbeta)                      6.000     
 Normalised thermal beta                                                                                3.819  OP 
 Normalised total beta                                                                                  4.582  OP 
 Normalised toroidal beta                                                 (normalised_toroidal          4.771  OP 
 Limit on thermal beta                                                    (betalim)                     0.080  OP 
 Plasma thermal energy (J)                                                                          8.337E+08  OP 
 Total plasma internal energy (J)                                         (total_plasma_internal_en 1.000E+09  OP 
 
 Temperature and Density (volume averaged) :
 
 Electron temperature (keV)                                               (te)                         15.414  ITV
 Electron temperature on axis (keV)                                       (te0)                        20.038  OP 
 Ion temperature (keV)                                                    (ti)                         21.425     
 Ion temperature on axis (keV)                                            (ti0)                        27.853  OP 
 Electron temp., density weighted (keV)                                   (ten)                        17.533  OP 
 Electron density (/m3)                                                   (dene)                    1.120E+20  ITV
 Electron density on axis (/m3)                                           (ne0)                     2.352E+20  OP 
 Line-averaged electron density (/m3)                                     (dnla)                    1.526E+20  OP 
 Line-averaged electron density / Greenwald density                       (dnla_gw)                 1.208E+00  OP 
 Ion density (/m3)                                                        (dnitot)                  1.008E+20  OP 
 Fuel density (/m3)                                                       (deni)                    8.956E+19  OP 
 Total impurity density with Z > 2 (no He) (/m3)                          (dnz)                     0.000E+00  OP 
 Helium ion density (thermalised ions only) (/m3)                         (dnalp)                   1.120E+19  OP 
 Proton density (/m3)                                                     (dnprot)                  3.559E+16  OP 
 Hot beam density (/m3)                                                   (dnbeam)                  0.000E+00  OP 
 Density limit from scaling (/m3)                                         (dnelimt)                 1.264E+20  OP 
 Helium ion density (thermalised ions only) / electron density            (ralpne)                  1.000E-01     
 
 Impurities
 
 Plasma ion densities / electron density:
 H_ concentration                                                         (fimp(01)                 8.000E-01  OP 
 He concentration                                                         (fimp(02)                 1.000E-01     
 Be concentration                                                         (fimp(03)                 0.000E+00     
 C_ concentration                                                         (fimp(04)                 0.000E+00     
 N_ concentration                                                         (fimp(05)                 0.000E+00     
 O_ concentration                                                         (fimp(06)                 0.000E+00     
 Ne concentration                                                         (fimp(07)                 0.000E+00     
 Si concentration                                                         (fimp(08)                 0.000E+00     
 Ar concentration                                                         (fimp(09)                 0.000E+00     
 Fe concentration                                                         (fimp(10)                 0.000E+00     
 Ni concentration                                                         (fimp(11)                 0.000E+00     
 Kr concentration                                                         (fimp(12)                 0.000E+00     
 Xe concentration                                                         (fimp(13)                 0.000E+00     
 W_ concentration                                                         (fimp(14)                 0.000E+00     
 Average mass of all ions (amu)                                           (aion)                    2.666E+00  OP 
 
 Effective charge                                                         (zeff)                        1.200  OP 
 Density profile factor                                                   (alphan)                      1.100     
 Plasma profile model                                                     (ipedestal)                       0     
 Temperature profile index                                                (alphat)                      0.300     
 Temperature profile index beta                                           (tbeta)                       2.000     
 
 Density Limit using different models :
 
 Old ASDEX model                                                          (dlimit(1))               2.017E+20  OP 
 Borrass ITER model I                                                     (dlimit(2))               4.369E+20  OP 
 Borrass ITER model II                                                    (dlimit(3))               1.719E+20  OP 
 JET edge radiation model                                                 (dlimit(4))               2.976E+22  OP 
 JET simplified model                                                     (dlimit(5))               1.305E+21  OP 
 Hugill-Murakami Mq model                                                 (dlimit(6))               1.399E+20  OP 
 Greenwald model                                                          (dlimit(7))               1.264E+20  OP 
 
 Fuel Constituents :
 
 Deuterium fuel fraction                                                  (fdeut)                       0.500     
 Tritium fuel fraction                                                    (ftrit)                       0.500     
 
 Fusion Power :
 
 Total fusion power (MW)                                                  (powfmw)                  3.510E+03  OP 
  =    D-T fusion power (MW)                                              (pdt)                     3.505E+03  OP 
   +   D-D fusion power (MW)                                              (pdd)                     4.835E+00  OP 
   + D-He3 fusion power (MW)                                              (pdhe3)                   0.000E+00  OP 
 Alpha power: total (MW)                                                  (palpmw)                  7.010E+02  OP 
 Alpha power: beam-plasma (MW)                                            (palpnb)                  0.000E+00  OP 
 Neutron power (MW)                                                       (pneutmw)                 2.806E+03  OP 
 Charged particle power (excluding alphas) (MW)                           (pchargemw)               3.123E+00  OP 
 Total power deposited in plasma (MW)                                     (tot_power_plasma)        7.595E+02  OP 
 
 Radiation Power (excluding SOL):
 
 Bremsstrahlung radiation power (MW)                                      (pbrempv*vol)             3.728E+01  OP 
 Line radiation power (MW)                                                (plinepv*vol)             6.432E-01  OP 
 Synchrotron radiation power (MW)                                         (psyncpv*vol)             1.494E+01  OP 
 Synchrotron wall reflectivity factor                                     (ssync)                       0.600     
 Normalised minor radius defining 'core'                                  (coreradius)              7.500E-01     
 Fraction of core radiation subtracted from P_L                           (coreradiationfraction)   6.000E-01     
 Total core radiation power (MW)                                          (pcoreradmw)              3.626E+01  OP 
 Edge radiation power (MW)                                                (pedgeradmw)              1.660E+01  OP 
 Total radiation power (MW)                                               (pradmw)                  5.286E+01  OP 
 Core radiation fraction = total radiation in core / total power deposite (rad_fraction_core)       6.960E-02  OP 
 SoL radiation fraction = total radiation in SoL / total power accross se (rad_fraction_sol)        8.000E-01  IP 
 Radiation fraction = total radiation / total power deposited in plasma   (rad_fraction)            8.139E-01  OP 
 Nominal mean radiation load on inside surface of reactor (MW/m2)         (photon_wall)             7.051E-02  OP 
 Peaking factor for radiation wall load                                   (peakfactrad)             3.330E+00  IP 
 Maximum permitted radiation wall load (MW/m^2)                           (maxradwallload)          1.000E+00  IP 
 Peak radiation wall load (MW/m^2)                                        (peakradwallload)         2.348E-01  OP 
 Nominal mean neutron load on inside surface of reactor (MW/m2)           (wallmw)                  3.743E+00  OP 
 
 Power incident on the divertor targets (MW)                              (ptarmw)                  1.413E+02  OP 
 Fraction of power to the lower divertor                                  (ftar)                    1.000E+00  IP 
 Outboard side heat flux decay length (m)                                 (lambdaio)                1.570E-03  OP 
 Fraction of power on the inner targets                                   (fio)                     4.100E-01  OP 
 Fraction of power incident on the lower inner target                     (fLI)                     4.100E-01  OP 
 Fraction of power incident on the lower outer target                     (fLO)                     5.900E-01  OP 
 Power incident on the lower inner target (MW)                            (pLImw)                   5.794E+01  OP 
 Power incident on the lower outer target (MW)                            (pLOmw)                   8.338E+01  OP 
 
 Ohmic heating power (MW)                                                 (pohmmw)                  6.942E-11  OP 
 Fraction of alpha power deposited in plasma                              (falpha)                      0.950  OP 
 Fraction of alpha power to electrons                                     (falpe)                       0.680  OP 
 Fraction of alpha power to ions                                          (falpi)                       0.320  OP 
 Ion transport (MW)                                                       (ptrimw)                  4.221E+02  OP 
 Electron transport (MW)                                                  (ptremw)                  3.374E+02  OP 
 Injection power to ions (MW)                                             (pinjimw)                 0.000E+00  OP 
 Injection power to electrons (MW)                                        (pinjemw)                 9.040E+01  OP 
 Ignited plasma switch (0=not ignited, 1=ignited)                         (ignite)                          0     
 
 Power into divertor zone via charged particles (MW)                      (pdivt)                   7.066E+02  OP 
 Psep / R ratio (MW/m)                                                    (pdivt/rmajor)            1.009E+02  OP 
 Psep Bt / qAR ratio (MWT/m)                                              (pdivtbt/qar)             7.881E+01  OP 
 
 H-mode Power Threshold Scalings :
 
 ITER 1996 scaling: nominal (MW)                                          (pthrmw(1))               1.392E+02  OP 
 ITER 1996 scaling: upper bound (MW)                                      (pthrmw(2))               3.116E+02  OP 
 ITER 1996 scaling: lower bound (MW)                                      (pthrmw(3))               6.139E+01  OP 
 ITER 1997 scaling (1) (MW)                                               (pthrmw(4))               2.865E+02  OP 
 ITER 1997 scaling (2) (MW)                                               (pthrmw(5))               1.968E+02  OP 
 Martin 2008 scaling: nominal (MW)                                        (pthrmw(6))               9.535E+01  OP 
 Martin 2008 scaling: 95% upper bound (MW)                                (pthrmw(7))               1.237E+02  OP 
 Martin 2008 scaling: 95% lower bound (MW)                                (pthrmw(8))               6.703E+01  OP 
 Snipes 2000 scaling: nominal (MW)                                        (pthrmw(9))               6.901E+01  OP 
 Snipes 2000 scaling: upper bound (MW)                                    (pthrmw(10))              1.001E+02  OP 
 Snipes 2000 scaling: lower bound (MW)                                    (pthrmw(11))              4.719E+01  OP 
 Snipes 2000 scaling (closed divertor): nominal (MW)                      (pthrmw(12))              3.554E+01  OP 
 Snipes 2000 scaling (closed divertor): upper bound (MW)                  (pthrmw(13))              5.084E+01  OP 
 Snipes 2000 scaling (closed divertor): lower bound (MW)                  (pthrmw(14))              2.467E+01  OP 
 Hubbard 2012 L-I threshold - nominal (MW)                                (pthrmw(15))              3.542E+01  OP 
 Hubbard 2012 L-I threshold - lower bound (MW)                            (pthrmw(16))              1.714E+01  OP 
 Hubbard 2012 L-I threshold - upper bound (MW)                            (pthrmw(17))              7.322E+01  OP 
 Hubbard 2017 L-I threshold                                               (pthrmw(18))              2.692E+02  OP 
 Martin 2008 aspect ratio corrected scaling: nominal (MW)                 (pthrmw(19))              9.535E+01  OP 
 Martin 2008 aspect ratio corrected scaling: 95% upper bound (MW)         (pthrmw(20))              1.237E+02  OP 
 Martin 2008 aspect ratio corrected scaling: 95% lower bound (MW)         (pthrmw(21))              6.703E+01  OP 
 
 L-H threshold power (NOT enforced) (MW)                                  (plhthresh)               9.535E+01  OP 
 
 Confinement :
 
 Confinement scaling law                    ITER-96P             (L)
 Confinement H factor                                                     (hfact)                       2.496  ITV
 Global thermal energy confinement time (s)                               (taueff)                      1.098  OP 
 Ion energy confinement time (s)                                          (tauei)                       1.098  OP 
 Electron energy confinement time (s)                                     (tauee)                       1.098  OP 
 n.tau = Volume-average electron density x Energy confinement time (s/m3) (dntau)                   1.229E+20  OP 
 Triple product = Vol-average electron density x Vol-average electron temperature x Energy confinement time:
 Triple product  (keV s/m3)                                               (dntau*te)                1.895E+21  OP 
 Transport loss power assumed in scaling law (MW)                         (powerht)                 7.595E+02  OP 
 Switch for radiation loss term usage in power balance                    (iradloss)                        2     
 Radiation power subtracted from plasma power balance (MW)                                          0.000E+00     
   (No radiation correction applied)
 Alpha particle confinement time (s)                                      (taup)                        7.067  OP 
 Alpha particle/energy confinement time ratio                             (taup/taueff)                 6.439  OP 
 Lower limit on taup/taueff                                               (taulimit)                    5.000     
 Total energy confinement time including radiation loss (s)               (total_energy_conf_t          1.317  OP 
   (= stored energy including fast particles / loss power including radiation
 
 Dimensionless plasma parameters
 
 For definitions see
 Recent progress on the development and analysis of the ITPA global H-mode confinement database
 D.C. McDonald et al, 2007 Nuclear Fusion v47, 147. (nu_star missing 1/mu0)
 Normalized plasma pressure beta as defined by McDonald et al             (beta_mcdonald)           6.349E-02  OP 
 Normalized ion Larmor radius                                             (rho_star)                2.758E-03  OP 
 Normalized collisionality                                                (nu_star)                 2.808E-03  OP 
 Volume measure of elongation                                             (kappaa_IPB)              1.502E+00  OP 
 
 Plasma Volt-second Requirements :
 
 Total volt-second requirement (Wb)                                       (vsstt)                   2.371E+02  OP 
 Inductive volt-seconds (Wb)                                              (vsind)                   1.975E+02  OP 
 Ejima coefficient                                                        (gamma)                       0.300     
 Start-up resistive (Wb)                                                  (vsres)                   3.961E+01  OP 
 Flat-top resistive (Wb)                                                  (vsbrn)                   4.630E-08  OP 
 bootstrap current fraction multiplier                                    (cboot)                       1.000     
 Bootstrap fraction (ITER 1989)                                           (bscf_iter89)                 0.585  OP 
 Bootstrap fraction (Sauter et al)                                        (bscf_sauter)                 0.684  OP 
 Bootstrap fraction (Nevins et al)                                        (bscf_nevins)                 0.786  OP 
 Bootstrap fraction (Wilson)                                              (bscf_wilson)                 0.633  OP 
 Diamagnetic fraction (Hender)                                            (diacf_hender)                0.022  OP 
 Diamagnetic fraction (SCENE)                                             (diacf_scene)                 0.016  OP 
 Pfirsch-Schlueter fraction (SCENE)                                       (pscf_scene)                 -0.005  OP 
   (Sauter et al bootstrap current fraction model used)
   (Diamagnetic current fraction not calculated)
   (Pfirsch-Schlüter current fraction not calculated)
 Bootstrap fraction (enforced)                                            (bootipf.)                    0.684  OP 
 Diamagnetic fraction (enforced)                                          (diaipf.)                     0.000  OP 
 Pfirsch-Schlueter fraction (enforced)                                    (psipf.)                      0.000  OP 
 Loop voltage during burn (V)                                             (vburn)                   4.626E-12  OP 
 Plasma resistance (ohm)                                                  (rplas)                   3.082E-09  OP 
 Resistive diffusion time (s)                                             (res_time)                3.996E+03  OP 
 Plasma inductance (H)                                                    (rlp)                     1.316E-05  OP 
 Coefficient for sawtooth effects on burn V-s requirement                 (csawth)                      1.000     
 
 Fuelling :
 
 Ratio of He and pellet particle confinement times                        (tauratio)                1.000E+00     
 Fuelling rate (nucleus-pairs/s)                                          (qfuel)                   6.258E+21  OP 
 Fuel burn-up rate (reactions/s)                                          (rndfuel)                 1.252E+21  OP 
 Burn-up fraction                                                         (burnup)                      0.200  OP 
 
 ***************************** Energy confinement times, and required H-factors : *****************************
 
    scaling law              confinement time (s)     H-factor for
                                 for H = 1           power balance
 
 IPB98(y)             (H)          1.427                   0.770
 IPB98(y,1)           (H)          1.347                   0.815
 IPB98(y,2)           (H)          1.027                   1.069
 IPB98(y,3)           (H)          1.009                   1.087
 IPB98(y,4)           (H)          1.026                   1.070
 ISS95            (stell)          0.561                   1.958
 ISS04            (stell)          0.952                   1.153
 DS03                 (H)          1.823                   0.603
 Murari et al NPL     (H)          0.718                   1.528
 Petty 2008           (H)          2.054                   0.534
 Lang et al. 2012     (H)          0.634                   1.731
 Hubbard 2017 - nom   (I)          0.050                  21.791
 Hubbard 2017 - lower (I)          0.027                  40.758
 Hubbard 2017 - upper (I)          0.094                  11.650
 NSTX (Spherical)     (H)          2.795                   0.393
 NSTX-Petty08 Hybrid  (H)          2.054                   0.534
 
 ******************************************** Current Drive System ********************************************
 
 Lower Hybrid Current Drive
 Current drive efficiency model                                           (iefrf)                           4     
 
 Auxiliary power used for plasma heating only (MW)                        (pheat)                   0.000E+00     
 Power injected for current drive (MW)                                    (pcurrentdrivemw)         9.040E+01     
 Maximum Allowed Bootstrap current fraction                               (bscfmax)                 9.900E-01     
 Fusion gain factor Q                                                     (bigq)                    3.883E+01  OP 
 Auxiliary current drive (A)                                              (auxiliary_cd)            4.738E+06  OP 
 Current drive efficiency (A/W)                                           (effcd)                   5.242E-02  OP 
 Normalised current drive efficiency, gamma (10^20 A/W-m2)                (gamcd)                   4.109E-01  OP 
 Wall plug to injector efficiency                                         (etacd)                   5.900E-01     
 
 Fractions of current drive :
 
 Bootstrap fraction                                                       (bootipf)                     0.684  OP 
 Diamagnetic fraction                                                     (diaipf)                      0.000  OP 
 Pfirsch-Schlueter fraction                                               (psipf)                       0.000  OP 
 Auxiliary current drive fraction                                         (faccd)                       0.316  OP 
 Inductive fraction                                                       (facoh)                       0.000  OP 
 Total                                                                    (plasipf+faccd+facoh          1.000     
 Fraction of the plasma current produced by non-inductive means           (fvsbrnni)                    1.000     
 
 RF efficiency (A/W)                                                      (effrfss)                 5.242E-02  OP 
 RF gamma (10^20 A/W-m2)                                                  (gamrf)                   4.109E-01  OP 
 Lower hybrid injected power (MW)                                         (plhybd)                  9.040E+01  OP 
 Lower hybrid wall plug efficiency                                        (etalh)                   5.900E-01     
 Lower hybrid wall plug power (MW)                                        (pwplh)                   1.532E+02  OP 
 
 *************************************************** Times ****************************************************
 
 Initial charge time for CS from zero current (s)                         (tramp)                      30.016     
 Plasma current ramp-up time (s)                                          (tohs)                       30.016     
 Heating time (s)                                                         (theat)                      10.000     
 Burn time (s)                                                            (tburn)                   1.000E+04  OP 
 Reset time to zero current for CS (s)                                    (tqnch)                      30.016     
 Time between pulses (s)                                                  (tdwell)                      0.000     
 
 Total plant cycle time (s)                                               (tcycle)                  1.010E+04  OP 
 
 ************************************************ Radial Build ************************************************
 
 (Ripple result may not be accurate, as the fit was outside
  its range of applicability.)
 
                                          Thickness (m)    Radius (m)
 Device centreline                            0.000           0.000                       
 Machine bore                                 1.174           1.174   (bore)              
 Central solenoid                             0.600           1.774   (ohcth)             
 CS precompression                            0.105           1.879   (precomp)           
 Gap                                          0.050           1.929   (gapoh)             
 TF coil inboard leg                          1.847           3.777   (tfcth)             
 Gap                                          0.050           3.827   (tftsgap)           
 Thermal shield                               0.050           3.877   (thshield)          
 Gap                                          0.191           4.068   (gapds)             
 Vacuum vessel (and shielding)                0.600           4.668   (d_vv_in + shldith) 
 Gap                                          0.020           4.688   (vvblgap)           
 Inboard blanket                              0.150           4.838   (blnkith)           
 Inboard first wall                           0.018           4.856   (fwith)             
 Inboard scrape-off                           0.200           5.056   (scrapli)           
 Plasma geometric centre                      1.944           7.000   (rminor)            
 Plasma outboard edge                         1.944           8.944   (rminor)            
 Outboard scrape-off                          0.200           9.144   (scraplo)           
 Outboard first wall                          0.018           9.162   (fwoth)             
 Outboard blanket                             0.460           9.622   (blnkoth)           
 Gap                                          0.020           9.642   (vvblgap)           
 Vacuum vessel (and shielding)                1.100          10.742   (d_vv_out+shldoth)  
 Gap                                          0.490          11.233   (gapsto)            
 Thermal shield                               0.050          11.283   (thshield)          
 Gap                                          0.050          11.333   (tftsgap)           
 TF coil outboard leg                         1.847          13.180   (tfthko)            
 
 *********************************************** Vertical Build ***********************************************
 
 Single null case
                                          Thickness (m)    Height (m)
 TF coil                                      1.847           6.652   (tfcth)             
 Gap                                          0.050           4.804   (tftsgap)           
 Thermal shield                               0.050           4.754   (thshield)          
 Gap                                          0.050           4.704   (vgap2)             
 Vacuum vessel (and shielding)                0.600           4.654   (d_vv_top+shldtth)  
 Gap                                          0.020           4.054   (vvblgap)           
 Top blanket                                  0.305           4.034   (blnktth)           
 Top first wall                               0.018           3.729   (fwtth)             
 Top scrape-off                               0.600           3.711   (vgaptop)           
 Plasma top                                   3.111           3.111   (rminor*kappa)      
 Midplane                                     0.000           0.000                       
 Plasma bottom                                3.111          -3.111   (rminor*kappa)      
 Lower scrape-off                             1.000          -4.111   (vgap)              
 Divertor structure                           0.621          -4.732   (divfix)            
 Vacuum vessel (and shielding)                1.000          -5.732   (d_vv_bot+shldlth)  
 Gap                                          0.050          -5.782   (vgap2)             
 Thermal shield                               0.050          -5.832   (thshield)          
 Gap                                          0.050          -5.882   (tftsgap)           
 TF coil                                      1.847          -7.730   (tfcth)             
 
 ************************************* Divertor build and plasma position *************************************
 
 Divertor Configuration = Single Null Divertor
 
 Plasma top position, radial (m)                                          (ptop_radial)                 6.028  OP 
 Plasma top position, vertical (m)                                        (ptop_vertical)               3.111  OP 
 Plasma geometric centre, radial (m)                                      (rmajor.)                     7.000  OP 
 Plasma geometric centre, vertical (m)                                    (0.0)                         0.000  OP 
 Plasma lower triangularity                                               (tril)                        0.500  OP 
 Plasma elongation                                                        (kappa.)                      1.600  OP 
 TF coil vertical offset (m)                                              (tfoffset)                   -0.539  OP 
 Plasma outer arc radius of curvature (m)                                 (rco)                         3.118  OP 
 Plasma inner arc radius of curvature (m)                                 (rci)                         5.464  OP 
 Plasma lower X-pt, radial (m)                                            (rxpt)                        6.028  OP 
 Plasma lower X-pt, vertical (m)                                          (zxpt)                       -3.111  OP 
 Poloidal plane angle between vertical and inner leg (rad)                (thetai)                      0.064  OP 
 Poloidal plane angle between vertical and outer leg (rad)                (thetao)                      0.965  OP 
 Poloidal plane angle between inner leg and plate (rad)                   (betai)                       1.000     
 Poloidal plane angle between outer leg and plate (rad)                   (betao)                       1.000     
 Inner divertor leg poloidal length (m)                                   (plsepi)                      1.000     
 Outer divertor leg poloidal length (m)                                   (plsepo)                      1.500     
 Inner divertor plate length (m)                                          (plleni)                      1.000     
 Outer divertor plate length (m)                                          (plleno)                      1.000     
 Inner strike point, radial (m)                                           (rspi)                        5.030  OP 
 Inner strike point, vertical (m)                                         (zspi)                       -3.176  OP 
 Inner plate top, radial (m)                                              (rplti)                       5.272  OP 
 Inner plate top, vertical (m)                                            (zplti)                      -2.738  OP 
 Inner plate bottom, radial (m)                                           (rplbi)                       4.787  OP 
 Inner plate bottom, vertical (m)                                         (zplbi)                      -3.613  OP 
 Outer strike point, radial (m)                                           (rspo)                        6.882  OP 
 Outer strike point, vertical (m)                                         (zspo)                       -4.344  OP 
 Outer plate top, radial (m)                                              (rplto)                       7.074  OP 
 Outer plate top, vertical (m)                                            (zplto)                      -3.883  OP 
 Outer plate bottom, radial (m)                                           (rplbo)                       6.690  OP 
 Outer plate bottom, vertical (m)                                         (zplbo)                      -4.806  OP 
 Calculated maximum divertor height (m)                                   (divht)                       2.068  OP 
 
 ************************************************* TF coils  **************************************************
 
 
 TF Coil Stresses (CCFE model) :
 
 Plane stress model with smeared properties
 Allowable maximum shear stress in TF coil case (Tresca criterion) (Pa)   (sig_tf_case_max)         6.000E+08     
 Allowable maximum shear stress in TF coil conduit (Tresca criterion) (Pa (sig_tf_wp_max)           6.000E+08     
 Materal stress of the point of maximum shear stress (Tresca criterion) for each layer
 Please use utilities/plot_stress_tf.py for radial plots plots summary
 Layers                             Steel case            WP    Outer case
 Radial stress               (MPa)       0.000         0.289         0.889
 toroidal stress             (MPa)    -113.398       -34.932       -54.233
 Vertical stress             (MPa)    -600.000      -600.000      -242.372
 Von-Mises stress            (MPa)     552.105       600.144       242.818
 Shear (Tresca) stress       (MPa)     600.000       600.289       243.261
 
 Toroidal modulus            (GPa)     205.000       325.325       205.000
 Vertical modulus            (GPa)     205.000       -78.646       507.484
 
 WP toroidal modulus (GPa)                                                (eyoung_wp_t*1.0D-9)      3.796E+02  OP 
 WP vertical modulus (GPa)                                                (eyoung_wp_z*1.0D-9)     -1.477E+02  OP 
 Maximum radial deflection at midplane (m)                                (deflect)                -1.041E-03  OP 
 Vertical strain on casing                                                (casestr)                -2.927E-03  OP 
 Vertical strain on winding pack                                          (windstrain)             -3.368E-03  OP 
 Radial strain on insulator                                               (insstrain)              -7.749E-04  OP 
 
 TF design
 
 Conductor technology                                                     (i_tf_sup)                        1     
   -> Superconducting coil (SC)
 Superconductor material                                                  (i_tf_sc_mat)                     5     
   -> WST Nb3Sn
 Presence of TF demountable joints                                        (itart)                           0     
   -> Coils without demountable joints
 TF inboard leg support strategy                                          (i_tf_bucking)                    1     
   -> Steel casing
 
 TF coil Geometry :
 
 Number of TF coils                                                       (n_tf)                           12     
 Inboard leg centre radius (m)                                            (r_tf_inboard_mid)        2.853E+00  OP 
 Outboard leg centre radius (m)                                           (r_tf_outboard_mid)       1.226E+01  OP 
 Total inboard leg radial thickness (m)                                   (tfcth)                   1.847E+00  ITV
 Total outboard leg radial thickness (m)                                  (tfthko)                  1.847E+00     
 Outboard leg toroidal thickness (m)                                      (tftort)                  1.955E+00  OP 
 Maximum inboard edge height (m)                                          (hmax)                    5.882E+00  OP 
 Mean coil circumference (including inboard leg length) (m)               (tfleng)                  3.589E+01  OP 
 Vertical TF shape                                                        (i_tf_shape)                      1     
 
 D-shape coil, inner surface shape approximated by
 by a straight segment and elliptical arcs between the following points:
 
 point         x(m)           y(m)
   1          3.777          2.882
   2          6.611          4.804
   3         11.333          0.000
   4          6.611         -5.882
   5          3.777         -3.529
 
 Global material area/fractions:
 
 TF cross-section (total) (m2)                                            (tfareain)                3.312E+01     
 Total steel cross-section (m2)                                           (a_tf_steel*n_tf)        -4.652E+00     
 Total steel TF fraction                                                  (f_tf_steel)             -1.405E-01     
 Total Insulation cross-section (total) (m2)                              (a_tf_ins*n_tf)           2.052E+00     
 Total Insulation fraction                                                (f_tf_ins)                6.195E-02     
 
 External steel Case Information :
 
 Casing cross section area (per leg) (m2)                                 (acasetf)                 9.402E-01     
 Inboard leg case plasma side wall thickness (m)                          (casthi)                  6.000E-02     
 Inboard leg case inboard "nose" thickness (m)                            (thkcas)                  1.754E-01  ITV
 Inboard leg case sidewall thickness at its narrowest point (m)           (casths)                  5.000E-02     
 External case mass per coil (kg)                                         (whtcas)                  9.002E+05  OP 
 
 TF winding pack (WP) geometry:
 
 WP cross section area with insulation and insertion (per coil) (m2)      (awpc)                    1.820E+00     
 WP cross section area (per coil) (m2)                                    (aswp)                    1.723E+00     
 Winding pack radial thickness (m)                                        (dr_tf_wp)                1.483E+00  OP 
 Winding pack toroidal width 1 (m)                                        (wwp1)                    1.425E+00  OP 
 Winding pack toroidal width 2 (m)                                        (wwp2)                    1.028E+00  OP 
 Ground wall insulation thickness (m)                                     (tinstf)                  8.000E-03     
 Winding pack insertion gap (m)                                           (tfinsgap)                1.000E-02     
 
 TF winding pack (WP) material area/fractions:
 
 Steel WP cross-section (total) (m2)                                      (aswp*n_tf)              -1.593E+01     
 Steel WP fraction                                                        (aswp/awpc)              -7.298E-01     
 Insulation WP fraction                                                   (aiwp/awpc)               7.063E-02     
 Cable WP fraction                                                        ((awpc-aswp-aiwp)/awpc)   1.659E+00     
 
 WP turn information:
 
 Turn parametrisation                                                     (i_tf_turns_integer)              0     
   Non-integer number of turns
 Number of turns per TF coil                                              (n_tf_turn)               2.766E+02  OP 
 
 Width of turn including inter-turn insulation (m)                        (t_turn_tf)               7.893E-02  OP 
 Width of conductor (square) (m)                                          (t_conductor)             7.593E-02  OP 
 Width of space inside conductor (m)                                      (t_cable)                -1.241E-01  OP 
 Steel conduit thickness (m)                                              (thwcndut)                1.000E-01  ITV
 Inter-turn insulation thickness (m)                                      (thicndut)                1.500E-03     
 
 Conductor information:
 
 Diameter of central helium channel in cable                              (dhecoil)                 1.000E-02     
 Fractions by area
 internal area of the cable space                                         (acstf)                   1.057E-02     
 Coolant fraction in conductor excluding central channel                  (vftf)                    3.000E-01     
 Copper fraction of conductor                                             (fcutfsu)                 7.951E-01  ITV
 Superconductor fraction of conductor                                     (1-fcutfsu)               2.049E-01     
 Check total area fractions in winding pack = 1                                                         1.000     
 minimum TF conductor temperature margin  (K)                             (tmargmin_tf)                 1.500     
 TF conductor temperature margin (K)                                      (tmargtf)                     4.258     
 
 TF coil mass:
 
 Superconductor mass per coil (kg)                                        (whtconsc)                8.672E+04  OP 
 Copper mass per coil (kg)                                                (whtconcu)                5.126E+05  OP 
 Steel conduit mass per coil (kg)                                         (whtconsh)               -3.717E+05  OP 
 Conduit insulation mass per coil (kg)                                    (whtconin)                8.302E+03  OP 
 Total conduit mass per coil (kg)                                         (whtcon)                  2.359E+05  OP 
 Mass of each TF coil (kg)                                                (whttf/n_tf)              1.142E+06  OP 
 Total TF coil mass (kg)                                                  (whttf)                   1.371E+07  OP 
 
 Maximum B field and currents:
 
 Nominal peak field assuming toroidal symmetry (T)                        (bmaxtf)                  1.137E+01  OP 
 Total current in all TF coils (MA)                                       (ritfc/1.D6)              2.030E+02  OP 
 TF coil current (summed over all coils) (A)                              (ritfc)                   2.030E+08     
 Actual peak field at discrete conductor (T)                              (bmaxtfrp)                1.240E+01  OP 
 Winding pack current density (A/m2)                                      (jwptf)                   9.816E+06  OP 
 Inboard leg mid-plane conductor current density (A/m2)                   (oacdcp)                  6.130E+06     
 Total stored energy in TF coils (GJ)                                     (estotftgj)               7.597E+01  OP 
 
 TF Forces:
 
 Inboard vertical tension per coil (N)                                    (vforce)                  2.326E+08  OP 
 Outboard vertical tension per coil (N)                                   (vforce_outboard)         2.326E+08  OP 
 inboard vertical tension fraction (-)                                    (f_vforce_inboard)        5.000E-01  OP 
 Centring force per coil (N/m)                                            (cforce)                  9.619E+07  OP 
 
 Ripple information:
 
 Max allowed ripple amplitude at plasma outboard midplane (%)             (ripmax)                  3.000E+00     
 Ripple amplitude at plasma outboard midplane (%)                         (ripple)                  3.000E+00  OP 
 
 Quench information :
 
 Allowable stress in vacuum vessel (VV) due to quench (Pa)                (sigvvall)                9.300E+07     
 Minimum allowed quench time due to stress in VV (s)                      (taucq)                   1.096E+01  OP 
 Actual quench time (or time constant) (s)                                (tdmptf)                  2.655E+01  ITV
 Maximum allowed voltage during quench due to insulation (kV)             (vdalw)                   8.713E+00  ITV
 Actual quench voltage (kV)                                               (vtfskv)                  7.799E+00  OP 
 Maximum allowed temp rise during a quench (K)                            (tmaxpro)                 1.500E+02     
 
 Radial build of TF coil centre-line :
 
                                          Thickness (m)    Outer radius (m)
 Innermost edge of TF coil                    1.929           1.929                       
 Coil case ("nose")                           0.175           2.105   (thkcas)            
 Insertion gap for winding pack               0.010           2.115   (tfinsgap)          
 Winding pack ground insulation               0.008           2.123   (tinstf)            
 Winding - first half                         0.724           2.846   (dr_tf_wp/2-tinstf-t
 Winding - second half                        0.724           3.570   (dr_tf_wp/2-tinstf-t
 Winding pack insulation                      0.008           3.578   (tinstf)            
 Insertion gap for winding pack               0.010           3.588   (tfinsgap)          
 Plasma side case min radius                  0.060           3.648   (casthi)            
 Plasma side case max radius                  3.777           3.777   (r_tf_inboard_out)  
 TF coil dimensions are consistent
 
 ****************************************** Superconducting TF Coils ******************************************
 
 Superconductor switch                                                    (isumat)                          5     
 Superconductor used: Nb3Sn
  (WST Nb3Sn critical surface model)
 Critical field at zero temperature and strain (T)                        (bc20m)                   3.297E+01     
 Critical temperature at zero field and strain (K)                        (tc0m)                    1.606E+01     
 
 Helium temperature at peak field (= superconductor temperature) (K)      (thelium)                 4.750E+00     
 Total helium fraction inside cable space                                 (fhetot)                  3.074E-01  OP 
 Copper fraction of conductor                                             (fcutfsu)                 7.951E-01  ITV
 Strain on superconductor                                                 (strncon_tf)             -5.000E-03     
 Critical current density in superconductor (A/m2)                        (jcritsc)                 5.368E+08  OP 
 Critical current density in strand (A/m2)                                (jcritstr)                1.100E+08  OP 
 Critical current density in winding pack (A/m2)                          (jwdgcrt)                 1.292E+08  OP 
 Actual current density in winding pack (A/m2)                            (jwdgop)                  9.816E+06  OP 
 Minimum allowed temperature margin in superconductor (K)                 (tmargmin_tf)             1.500E+00     
 Actual temperature margin in superconductor (K)                          (tmarg)                   4.258E+00  OP 
 Critical current (A)                                                     (icrit)                   8.048E+05  OP 
 Actual current (A)                                                       (cpttf)                   6.115E+04  ITV
 Actual current / critical current                                        (iooic)                   7.598E-02  OP 
 
 *************************************** Central Solenoid and PF Coils ****************************************
 
 Superconducting central solenoid
 Central solenoid superconductor material                                 (isumatoh)                        5     
  (WST Nb3Sn critical surface model)
 
 Central Solenoid Current Density Limits :
 
 Maximum field at Beginning Of Pulse (T)                                  (bmaxoh0)                 9.675E+00  OP 
 Critical superconductor current density at BOP (A/m2)                    (jscoh_bop)               9.795E+08  OP 
 Critical strand current density at BOP (A/m2)                            (jstrandoh_bop)           2.939E+08  OP 
 Allowable overall current density at BOP (A/m2)                          (rjohc0)                  6.284E+07  OP 
 Actual overall current density at BOP (A/m2)                             (cohbop)                  1.268E+07  OP 
 
 Maximum field at End Of Flattop (T)                                      (bmaxoh)                  9.203E+00  OP 
 Critical superconductor current density at EOF (A/m2)                    (jscoh_eof)               1.079E+09  OP 
 Critical strand current density at EOF (A/m2)                            (jstrandoh_eof)           3.236E+08  OP 
 Allowable overall current density at EOF (A/m2)                          (rjohc)                   6.921E+07  OP 
 Actual overall current density at EOF (A/m2)                             (coheof)                  1.354E+07     
 
 CS inside radius (m)                                                     (bore.)                   1.174E+00     
 CS thickness (m)                                                         (ohcth.)                  6.000E-01     
 Gap between central solenoid and TF coil (m)                             (gapoh)                   5.022E-02  ITV
 CS overall cross-sectional area (m2)                                     (areaoh)                  6.353E+00  OP 
 CS conductor+void cross-sectional area (m2)                              (awpoh)                   1.941E+00  OP 
    CS conductor cross-sectional area (m2)                                (awpoh*(1-vfohc))         1.359E+00  OP 
    CS void cross-sectional area (m2)                                     (awpoh*vfohc)             5.822E-01  OP 
 CS steel cross-sectional area (m2)                                       (areaoh-awpoh)            4.412E+00  OP 
 CS steel area fraction                                                   (oh_steel_frac)           6.945E-01  ITV
 Only hoop stress considered
 Switch for CS stress calculation                                         (i_cs_stress)                     0     
 Allowable stress in CS steel (Pa)                                        (alstroh)                 6.000E+08     
 Hoop stress in CS steel (Pa)                                             (sig_hoop)                1.625E+08  OP 
 Axial stress in CS steel (Pa)                                            (sig_axial)              -1.948E+08  OP 
 Maximum shear stress in CS steel for the Tresca criterion (Pa)           (s_tresca_oh)             1.625E+08  OP 
 Axial force in CS (N)                                                    (axial_force)            -3.758E+08  OP 
 Strain on CS superconductor                                              (strncon_cs)             -5.000E-03     
 Copper fraction in strand                                                (fcuohsu)                 7.000E-01     
 Void (coolant) fraction in conductor                                     (vfohc)                   3.000E-01     
 Helium coolant temperature (K)                                           (tftmp)                   4.750E+00     
 CS temperature margin (K)                                                (tmargoh)                 4.247E+00  OP 
 Minimum permitted temperature margin (K)                                 (tmargmin_cs)             1.500E+00     
 residual hoop stress in CS Steel (Pa)                                    (residual_sig_hoop)       2.400E+08     
 Initial vertical crack size (m)                                          (t_crack_vertical)        2.000E-03     
 Initial radial crack size (m)                                            (t_crack_radial)          6.000E-03     
 CS structural vertical thickness (m)                                     (t_structural_vertical)   2.200E-02     
 CS structural radial thickness (m)                                       (t_structural_radial)     7.000E-02     
 Allowable number of cycles till CS fracture                              (N_cycle)                       NaN  OP 
 
 Superconducting PF coils
 PF coil superconductor material                                          (isumatpf)                        3     
   (NbTi)
 Copper fraction in conductor                                             (fcupfsu)                 6.900E-01     
 
 PF Coil Case Stress :
 
 Maximum permissible tensile stress (MPa)                                 (sigpfcalw)               5.000E+02     
 JxB hoop force fraction supported by case                                (sigpfcf)                 6.660E-01     
 
 Geometry of PF coils, central solenoid and plasma :
 
 coil           R(m)        Z(m)        dR(m)       dZ(m)       turns     steel thickness(m)
 
  PF 1           5.23        7.51        1.03        1.03      277.24        0.02
  PF 2           5.23       -8.59        1.02        1.02      270.43        0.02
  PF 3          14.55        1.94        1.11        1.11      174.90        0.07
  PF 4          14.55       -1.94        1.11        1.11      174.90        0.07
  PF 5          13.63        5.44        0.73        0.73       98.66        0.05
  PF 6          13.63       -5.44        0.73        0.73       98.66        0.05
  CS             1.47        0.00        0.60       10.59     2000.36        0.21
 Plasma          7.00        0.00        3.89        6.22        1.00
 
 PF Coil Information at Peak Current:
 
 coil  current  allowed J  actual J   J   cond. mass   steel mass     field
         (MA)    (A/m2)     (A/m2)  ratio    (kg)          (kg)        (T)
 
  PF 1   11.70  9.130E+08  1.100E+07  0.01 1.484E+05   2.595E+04    1.179E+00
  PF 2   11.41  9.199E+08  1.100E+07  0.01 1.447E+05   2.360E+04    1.072E+00
  PF 3   -7.38  7.539E+08  6.000E+06  0.01 4.779E+05   2.271E+05    2.734E+00
  PF 4   -7.38  7.539E+08  6.000E+06  0.01 4.779E+05   2.271E+05    2.734E+00
  PF 5   -4.24  7.760E+08  8.000E+06  0.01 1.930E+05   1.015E+05    2.535E+00
  PF 6   -4.24  7.760E+08  8.000E+06  0.01 1.930E+05   1.015E+05    2.535E+00
  CS   -86.02  6.284E+07  1.354E+07  0.22 7.650E+04   3.187E+05    9.675E+00
       ------                             ---------   ---------
       132.37                             1.711E+06   1.025E+06
 
 PF coil current scaling information :
 
 Sum of squares of residuals                                              (ssq0)                    1.114E-04  OP 
 Smoothing parameter                                                      (alfapf)                  5.000E-10     
 
 ****************************************** Volt Second Consumption *******************************************
 
              volt-sec       volt-sec       volt-sec
              start-up         burn          total

 PF coils :    -133.49           0.00        -133.49
 CS coil  :     -83.11           0.00         -83.11
              --------       --------       --------
 Total :       -216.61           0.00        -216.61
 
 Total volt-second consumption by coils (Wb)                              (vstot)                  -2.166E+02  OP 
 
 Summary of volt-second consumption by circuit (Wb) :
 
 circuit       BOP            BOF            EOF
 
     1       11.222         23.831         23.831
     2       11.777         18.566         18.566
     3        4.424        -51.991        -51.991
     4        4.424        -51.991        -51.991
     5       -4.504        -24.534        -24.534
     6       -4.504        -24.534        -24.534
 CS coil     40.187        -42.926        -42.926
 
 ********************************** Waveforms ***********************************
 
 Currents (Amps/coil) as a function of time :
 
                                       time (sec)

                0.00      30.02      60.03      70.03   10070.03   10100.05
               Start      BOP        EOR        BOF        EOF        EOP        
 circuit
   1         0.000E+00  5.509E+06  1.170E+07  1.170E+07  1.170E+07  0.000E+00
   2         0.000E+00  7.239E+06  1.141E+07  1.141E+07  1.141E+07  0.000E+00
   3        -0.000E+00  6.281E+05 -7.381E+06 -7.381E+06 -7.381E+06 -0.000E+00
   4        -0.000E+00  6.281E+05 -7.381E+06 -7.381E+06 -7.381E+06 -0.000E+00
   5        -0.000E+00 -7.788E+05 -4.242E+06 -4.242E+06 -4.242E+06 -0.000E+00
   6        -0.000E+00 -7.788E+05 -4.242E+06 -4.242E+06 -4.242E+06 -0.000E+00
   7        -0.000E+00  8.053E+07 -8.602E+07 -8.602E+07 -8.602E+07 -0.000E+00
 Plasma (A)  0.000E+00  0.000E+00  1.501E+07  1.501E+07  1.501E+07  0.000E+00
 
 This consists of: CS coil field balancing:
   1         0.000E+00  5.509E+06 -5.884E+06 -5.884E+06 -5.884E+06  0.000E+00
   2         0.000E+00  7.239E+06 -7.732E+06 -7.732E+06 -7.732E+06  0.000E+00
   3        -0.000E+00  6.281E+05 -6.709E+05 -6.709E+05 -6.709E+05 -0.000E+00
   4        -0.000E+00  6.281E+05 -6.709E+05 -6.709E+05 -6.709E+05 -0.000E+00
   5        -0.000E+00 -7.788E+05  8.318E+05  8.318E+05  8.318E+05 -0.000E+00
   6        -0.000E+00 -7.788E+05  8.318E+05  8.318E+05  8.318E+05 -0.000E+00
   7        -0.000E+00  8.053E+07 -8.602E+07 -8.602E+07 -8.602E+07 -0.000E+00
 
 And: equilibrium field:
   1         0.000E+00  0.000E+00  1.758E+07  1.758E+07  1.758E+07  0.000E+00
   2         0.000E+00  0.000E+00  1.914E+07  1.914E+07  1.914E+07  0.000E+00
   3         0.000E+00  0.000E+00 -6.710E+06 -6.710E+06 -6.710E+06  0.000E+00
   4         0.000E+00  0.000E+00 -6.710E+06 -6.710E+06 -6.710E+06  0.000E+00
   5         0.000E+00  0.000E+00 -5.074E+06 -5.074E+06 -5.074E+06  0.000E+00
   6         0.000E+00  0.000E+00 -5.074E+06 -5.074E+06 -5.074E+06  0.000E+00
   7         0.000E+00  0.000E+00  0.000E+00  0.000E+00  0.000E+00  0.000E+00
 
 Ratio of central solenoid current at beginning of Pulse / end of flat-to (fcohbop)                 9.362E-01     
 Ratio of central solenoid current at beginning of Flat-top / end of flat (fcohbof)                 1.000E+00  OP 
 
 *************************** PF Circuit Waveform Data ***************************
 
 Number of PF circuits including CS and plasma                            (ncirt)                           8     
 PF Circuit 01 - Time point 01 (A)                                        (pfc01t01)                0.000E+00     
 PF Circuit 01 - Time point 02 (A)                                        (pfc01t02)                5.509E+06     
 PF Circuit 01 - Time point 03 (A)                                        (pfc01t03)                1.170E+07     
 PF Circuit 01 - Time point 04 (A)                                        (pfc01t04)                1.170E+07     
 PF Circuit 01 - Time point 05 (A)                                        (pfc01t05)                1.170E+07     
 PF Circuit 01 - Time point 06 (A)                                        (pfc01t06)                0.000E+00     
 PF Circuit 02 - Time point 01 (A)                                        (pfc02t01)                0.000E+00     
 PF Circuit 02 - Time point 02 (A)                                        (pfc02t02)                7.239E+06     
 PF Circuit 02 - Time point 03 (A)                                        (pfc02t03)                1.141E+07     
 PF Circuit 02 - Time point 04 (A)                                        (pfc02t04)                1.141E+07     
 PF Circuit 02 - Time point 05 (A)                                        (pfc02t05)                1.141E+07     
 PF Circuit 02 - Time point 06 (A)                                        (pfc02t06)                0.000E+00     
 PF Circuit 03 - Time point 01 (A)                                        (pfc03t01)               -0.000E+00     
 PF Circuit 03 - Time point 02 (A)                                        (pfc03t02)                6.281E+05     
 PF Circuit 03 - Time point 03 (A)                                        (pfc03t03)               -7.381E+06     
 PF Circuit 03 - Time point 04 (A)                                        (pfc03t04)               -7.381E+06     
 PF Circuit 03 - Time point 05 (A)                                        (pfc03t05)               -7.381E+06     
 PF Circuit 03 - Time point 06 (A)                                        (pfc03t06)               -0.000E+00     
 PF Circuit 04 - Time point 01 (A)                                        (pfc04t01)               -0.000E+00     
 PF Circuit 04 - Time point 02 (A)                                        (pfc04t02)                6.281E+05     
 PF Circuit 04 - Time point 03 (A)                                        (pfc04t03)               -7.381E+06     
 PF Circuit 04 - Time point 04 (A)                                        (pfc04t04)               -7.381E+06     
 PF Circuit 04 - Time point 05 (A)                                        (pfc04t05)               -7.381E+06     
 PF Circuit 04 - Time point 06 (A)                                        (pfc04t06)               -0.000E+00     
 PF Circuit 05 - Time point 01 (A)                                        (pfc05t01)               -0.000E+00     
 PF Circuit 05 - Time point 02 (A)                                        (pfc05t02)               -7.788E+05     
 PF Circuit 05 - Time point 03 (A)                                        (pfc05t03)               -4.242E+06     
 PF Circuit 05 - Time point 04 (A)                                        (pfc05t04)               -4.242E+06     
 PF Circuit 05 - Time point 05 (A)                                        (pfc05t05)               -4.242E+06     
 PF Circuit 05 - Time point 06 (A)                                        (pfc05t06)               -0.000E+00     
 PF Circuit 06 - Time point 01 (A)                                        (pfc06t01)               -0.000E+00     
 PF Circuit 06 - Time point 02 (A)                                        (pfc06t02)               -7.788E+05     
 PF Circuit 06 - Time point 03 (A)                                        (pfc06t03)               -4.242E+06     
 PF Circuit 06 - Time point 04 (A)                                        (pfc06t04)               -4.242E+06     
 PF Circuit 06 - Time point 05 (A)                                        (pfc06t05)               -4.242E+06     
 PF Circuit 06 - Time point 06 (A)                                        (pfc06t06)               -0.000E+00     
 CS Circuit  - Time point 01 (A)                                          (cst01)                  -0.000E+00     
 CS Circuit  - Time point 02 (A)                                          (cst02)                   8.053E+07     
 CS Circuit  - Time point 03 (A)                                          (cst03)                  -8.602E+07     
 CS Circuit  - Time point 04 (A)                                          (cst04)                  -8.602E+07     
 CS Circuit  - Time point 05 (A)                                          (cst05)                  -8.602E+07     
 CS Circuit  - Time point 06 (A)                                          (cst06)                  -0.000E+00     
 Plasma  - Time point 01 (A)                                              (plasmat01)               0.000E+00     
 Plasma  - Time point 02 (A)                                              (plasmat02)               0.000E+00     
 Plasma  - Time point 03 (A)                                              (plasmat03)               1.501E+07     
 Plasma  - Time point 04 (A)                                              (plasmat04)               1.501E+07     
 Plasma  - Time point 05 (A)                                              (plasmat05)               1.501E+07     
 Plasma  - Time point 06 (A)                                              (plasmat06)               0.000E+00     
 
 ********************************************* Support Structure **********************************************
 
 Outer PF coil fence mass (kg)                                            (fncmass)                 1.030E+05  OP 
 Intercoil support structure mass (kg)                                    (aintmass)                3.919E+06  OP 
 Mass of cooled components (kg)                                           (coldmass)                2.973E+07  OP 
 Gravity support structure mass (kg)                                      (clgsmass)                9.657E+05  OP 
 Torus leg support mass (kg)                                              (gsm1)                    2.823E+04  OP 
 Ring beam mass (kg)                                                      (gsm2)                    3.303E+05  OP 
 Ring legs mass (kg)                                                      (gsm3)                    4.275E+05  OP 
 
 ******************************************** PF Coil Inductances *********************************************
 
 Inductance matrix [H] :
 
   1     1.3E+00 2.0E-02 1.5E-01 1.0E-01 1.1E-01 4.0E-02 1.2E-01 5.6E-04
   2     2.0E-02 1.2E+00 9.1E-02 1.3E-01 3.4E-02 1.0E-01 8.6E-02 4.4E-04
   3     1.5E-01 9.1E-02 1.9E+00 8.1E-01 4.5E-01 2.6E-01 9.5E-02 1.2E-03
   4     1.0E-01 1.3E-01 8.1E-01 1.9E+00 2.6E-01 4.5E-01 9.5E-02 1.2E-03
   5     1.1E-01 3.4E-02 4.5E-01 2.6E-01 6.4E-01 8.9E-02 4.9E-02 5.7E-04
   6     4.0E-02 1.0E-01 2.6E-01 4.5E-01 8.9E-02 6.4E-01 4.9E-02 5.7E-04
  CS     1.2E-01 8.6E-02 9.5E-02 9.5E-02 4.9E-02 4.9E-02 2.5E+00 1.0E-03
 Plasma  5.6E-04 4.4E-04 1.2E-03 1.2E-03 5.7E-04 5.7E-04 1.0E-03 1.3E-05
 
 ************************************ Pumping for primary coolant (helium) ************************************
 
 Pressure drop in FW and blanket coolant incl. hx and pipes (Pa)          (dp_he)                   5.500E+05     
 Fraction of FW and blanket thermal power required for pumping            (fpump)                   8.052E-02  OP 
 Total power absorbed by FW & blanket (MW)                                (p_plasma)                3.158E+03  OP 
 Inlet temperature of FW & blanket coolant pump (K)                       (t_in_compressor)         5.570E+02  OP 
 Coolant pump outlet/Inlet temperature of FW & blanket (K)                (t_in_bb)                 5.731E+02     
 Outlet temperature of FW & blanket (K)                                   (t_out_bb)                7.731E+02     
 Mechanical pumping power for FW and blanket cooling loop including heat  (htpmw_fw_blkt)           2.765E+02  OP 
 Mechanical pumping power for divertor (MW)                               (htpmw_div)               5.178E+00  OP 
 Mechanical pumping power for shield and vacuum vessel (MW)               (htpmw_shld)              3.550E-01  OP 
 
 ********************************** First wall and blanket : CCFE HCPB model **********************************
 
 
 Blanket Composition by volume :
 
 Titanium beryllide fraction                                              (fbltibe12)                   0.375  OP 
 Lithium orthosilicate fraction                                           (fblli2sio4)                  0.375  OP 
 Steel fraction                                                           (fblss_ccfe)                  0.097  OP 
 Coolant fraction                                                         (vfcblkt)                     0.053     
 Purge gas fraction                                                       (vfpblkt)                     0.100     
 
 Component Volumes :
 
 First Wall Armour Volume (m3)                                            (fw_armour_vol)               3.448  OP 
 First Wall Volume (m3)                                                   (volfw)                      11.640  OP 
 Blanket Volume (m3)                                                      (volblkt)                   255.422  OP 
 Shield Volume (m3)                                                       (volshld)                   349.706  OP 
 Vacuum vessel volume (m3)                                                (vdewin)                    596.988  OP 
 
 Component Masses :
 
 First Wall Armour Mass (kg)                                              (fw_armour_mass)          6.638E+04  OP 
 First Wall Mass, excluding armour (kg)                                   (fwmass)                  9.079E+04  OP 
 Blanket Mass - Total(kg)                                                 (whtblkt)                 6.397E+05  OP 
     Blanket Mass - TiBe12 (kg)                                           (whtbltibe12)             2.165E+05  OP 
     Blanket Mass - Li4SiO4 (kg)                                          (whtblli4sio4)            2.299E+05  OP 
     Blanket Mass - Steel (kg)                                            (whtblss)                 1.934E+05  OP 
 Total mass of armour, first wall and blanket (kg)                        (armour_fw_bl_mass)       7.969E+05  OP 
 Shield Mass (kg)                                                         (whtshld)                 1.091E+06  OP 
 Vacuum vessel mass (kg)                                                  (vvmass)                  4.657E+06  OP 
 
 Nuclear heating :
 
 Total nuclear heating in TF+PF coils (CS is negligible) (MW)             (ptfnuc)                  3.934E+00  OP 
 Total nuclear heating in FW (MW)                                         (pnucfw)                  2.629E+02  OP 
 Total nuclear heating in the blanket (including emult) (MW)              (pnucblkt)                2.813E+03  OP 
 (Note: emult is fixed for this model inside the code)
 Total nuclear heating in the shield (MW)                                 (pnucshld)                7.101E+01  OP 
 Total nuclear heating in the divertor (MW)                               (pnucdiv)                 3.229E+02  OP 
 
  Diagostic output for nuclear heating :
 
 Blanket exponential factor                                               (exp_blanket)             7.948E-01  OP 
 Shield: first exponential                                                (exp_shield1)             8.030E-02  OP 
 Shield: second exponential                                               (exp_shield2)             2.543E-01  OP 
 Solid angle fraction taken by on divertor                                (fdiv)                    1.150E-01     
 Switch for plant secondary cycle                                         (secondary_cycle)                 2     
 First wall coolant pressure (Pa)                                         (fwpressure)              1.550E+07     
 Blanket coolant pressure (Pa)                                            (blpressure)              1.550E+07     
 Allowable nominal neutron fluence at first wall (MW.year/m2)             (abktflnc)                1.500E+01     
 No of inboard blanket modules poloidally                                 (nblktmodpi)                      7     
 No of inboard blanket modules toroidally                                 (nblktmodti)                     32     
 No of outboard blanket modules poloidally                                (nblktmodpo)                      8     
 No of outboard blanket modules toroidally                                (nblktmodto)                     48     
 Isentropic efficiency of first wall / blanket coolant pumps              (etaiso)                  1.000E+00     
 
 Other volumes, masses and areas :
 
 First wall area (m2)                                                     (fwarea)                  9.429E+02  OP 
 Cryostat internal radius (m)                                             (rdewex)                  1.561E+01  OP 
 Cryostat internal half-height (m)                                        (zdewex)                  1.271E+01  OP 
 Vertical clearance from TF coil to cryostat (m)                          (clh1)                    4.982E+00  OP 
 Divertor area (m2)                                                       (divsur)                  9.493E+01  OP 
 Divertor mass (kg)                                                       (divmas)                  2.326E+04  OP 
 
 ********************************** Superconducting TF Coil Power Conversion **********************************
 
 TF coil current (kA)                                                     (itfka)                   6.115E+01  OP 
 Number of TF coils                                                       (ntfc)                    1.200E+01     
 Voltage across a TF coil during quench (kV)                              (vtfskv)                  7.799E+00  OP 
 TF coil charge time (hours)                                              (tchghr)                  4.000E+00     
 Total inductance of TF coils (H)                                         (ltfth)                   4.063E+01  OP 
 Total resistance of TF coils (ohm)                                       (rcoils)                  0.000E+00  OP 
 TF coil charging voltage (V)                                             (tfcv)                    2.481E+02     
 Number of DC circuit breakers                                            (ntfbkr)                  1.200E+01     
 Number of dump resistors                                                 (ndumpr)                  4.800E+01     
 Resistance per dump resistor (ohm)                                       (r1dump)                  1.275E-01  OP 
 Dump resistor peak power (MW)                                            (r1ppmw)                  1.192E+02  OP 
 Energy supplied per dump resistor (MJ)                                   (r1emj)                   1.583E+03  OP 
 TF coil L/R time constant (s)                                            (ttfsec)                  2.655E+01  OP 
 Power supply voltage (V)                                                 (tfpsv)                   2.605E+02  OP 
 Power supply current (kA)                                                (tfpska)                  6.421E+01  OP 
 DC power supply rating (kW)                                              (tfckw)                   1.673E+04  OP 
 AC power for charging (kW)                                               (tfackw)                  1.859E+04  OP 
 TF coil resistive power (MW)                                             (rpower)                  4.622E+00  OP 
 TF coil inductive power (MVA)                                            (xpower)                  1.055E+01  OP 
 Aluminium bus current density (kA/cm2)                                   (djmka)                   1.250E-01     
 Aluminium bus cross-sectional area (cm2)                                 (albusa)                  4.892E+02  OP 
 Total length of TF coil bussing (m)                                      (tfbusl)                  2.308E+03  OP 
 Aluminium bus weight (tonnes)                                            (albuswt)                 3.048E+02  OP 
 Total TF coil bus resistance (ohm)                                       (rtfbus)                  1.236E-03  OP 
 TF coil bus voltage drop (V)                                             (vtfbus)                  7.558E+01  OP 
 Dump resistor floor area (m2)                                            (drarea)                  3.269E+03  OP 
 TF coil power conversion floor space (m2)                                (tfcfsp)                  1.030E+03  OP 
 TF coil power conv. building volume (m3)                                 (tfcbv)                   6.178E+03  OP 
 TF coil AC inductive power demand (MW)                                   (xpwrmw)                  1.172E+01  OP 
 Total steady state AC power demand (MW)                                  (tfacpd)                  5.136E+00  OP 
 
 ****************************** PF Coils and Central Solenoid: Power and Energy *******************************
 
 Number of PF coil circuits                                               (pfckts)                  1.200E+01     
 Sum of PF power supply ratings (MVA)                                     (spsmva)                  8.330E+02  OP 
 Total PF coil circuit bus length (m)                                     (spfbusl)                 2.352E+03  OP 
 Total PF coil bus resistive power (kW)                                   (pfbuspwr)                1.638E+03  OP 
 Total PF coil resistive power (kW)                                       (srcktpm)                 1.638E+03  OP 
 Maximum PF coil voltage (kV)                                             (vpfskv)                  2.000E+01     
 Efficiency of transfer of PF stored energy into or out of storage        (etapsu)                  9.000E-01     
 (Energy is dissipated in PFC power supplies only when total PF energy increases or decreases.)
 Maximum stored energy in poloidal field (MJ)                             (ensxpfm)                 1.100E+04  OP 
 Peak absolute rate of change of stored energy in poloidal field (MW)     peakpoloidalpower         3.664E+02  OP 
 Energy stored in poloidal magnetic field :
 
                                            time (sec)

                     0.00      30.02      60.03      70.03   10070.03   10100.05
 Time point         Start      BOP        EOR        BOF        EOF        EOP        
 Energy (MJ)      0.000E+00  2.921E+03  1.100E+04  1.100E+04  1.100E+04  0.000E+00
 
 Interval                tramp      tohs       theat      tburn      tqnch      
 dE/dt (MW)            9.733E+01  2.691E+02  0.000E+00 -1.907E-16 -3.664E+02
 
 
 *********************************************** Vacuum System ************************************************
 
 Pumpdown to Base Pressure :
 
 First wall outgassing rate (Pa m/s)                                      (rat)                     1.300E-08     
 Total outgassing load (Pa m3/s)                                          (ogas)                    9.888E-05  OP 
 Base pressure required (Pa)                                              (pbase)                   5.000E-04     
 Required N2 pump speed (m3/s)                                            (s(1))                    1.978E-01  OP 
 N2 pump speed provided (m3/s)                                            (snet(1))                 4.495E+01  OP 
 
 Pumpdown between Burns :
 
 Plasma chamber volume (m3)                                               (volume)                  9.546E+02  OP 
 Chamber pressure after burn (Pa)                                         (pend)                    2.318E-01  OP 
 Chamber pressure before burn (Pa)                                        (pstart)                  2.318E-03     
 Allowable pumping time switch                                            (dwell_pump)                      0     
 Dwell time between burns (s)                                             (tdwell.)                 0.000E+00     
 CS ramp-up time burns (s)                                                (tramp.)                  3.002E+01     
 Allowable pumping time between burns (s)                                 (tpump)                   3.002E+01     
 Required D-T pump speed (m3/s)                                           (s(2))                    1.465E+02  OP 
 D-T pump speed provided (m3/s)                                           (snet(2))                 1.091E+02  OP 
 
 Helium Ash Removal :
 
 Divertor chamber gas pressure (Pa)                                       (prdiv)                   3.600E-01     
 Helium gas fraction in divertor chamber                                  (fhe)                     1.992E-01  OP 
 Required helium pump speed (m3/s)                                        (s(3))                    7.195E+01  OP 
 Helium pump speed provided (m3/s)                                        (snet(3))                 7.195E+01  OP 
 
 D-T Removal at Fuelling Rate :
 
 D-T fuelling rate (kg/s)                                                 (frate)                   5.196E-05  OP 
 Required D-T pump speed (m3/s)                                           (s(4))                    7.195E+01  OP 
 D-T pump speed provided (m3/s)                                           (snet(4))                 1.091E+02  OP 
 
 The vacuum pumping system size is governed by the
 requirements for pumpdown between burns.
 
 Number of large pump ducts                                               (nduct)                          12     
 Passage diameter, divertor to ducts (m)                                  (d(imax))                 7.089E-01  OP 
 Passage length (m)                                                       (l1)                      2.647E+00  OP 
 Diameter of ducts (m)                                                    (dout)                    8.507E-01  OP 
 Duct length, divertor to elbow (m)                                       (l2)                      4.800E+00  OP 
 Duct length, elbow to pumps (m)                                          (l3)                      2.000E+00     
 Number of pumps                                                          (pumpn)                   5.756E+01  OP 
 
 The vacuum system uses cryo  pumps.
 
 ******************************************* Plant Buildings System *******************************************
 
 Internal volume of reactor building (m3)                                 (vrci)                    7.116E+05     
 Dist from centre of torus to bldg wall (m)                               (wrbi)                    3.586E+01     
 Effective floor area (m2)                                                (efloor)                  2.515E+05     
 Reactor building volume (m3)                                             (rbv)                     8.189E+05     
 Reactor maintenance building volume (m3)                                 (rmbv)                    2.390E+05     
 Warmshop volume (m3)                                                     (wsv)                     9.247E+04     
 Tritium building volume (m3)                                             (triv)                    4.000E+04     
 Electrical building volume (m3)                                          (elev)                    4.618E+04     
 Control building volume (m3)                                             (conv)                    6.000E+04     
 Cryogenics building volume (m3)                                          (cryv)                    1.270E+04     
 Administration building volume (m3)                                      (admv)                    1.000E+05     
 Shops volume (m3)                                                        (shov)                    1.000E+05     
 Total volume of nuclear buildings (m3)                                   (volnucb)                 1.096E+06     
 
 **************************************** Electric Power Requirements *****************************************
 
 Facility base load (MW)                                                  (basemw)                  5.000E+00     
 Divertor coil power supplies (MW)                                        (bdvmw)                   0.000E+00     
 Cryoplant electric power (MW)                                            (crymw)                   2.630E+01  OP 
 Primary coolant pumps (MW)                                               (htpmw..)                 2.821E+02  OP 
 PF coil power supplies (MW)                                              (ppfmw)                   8.346E+02  OP 
 TF coil power supplies (MW)                                              (ptfmw)                   5.136E+00  OP 
 Plasma heating supplies (MW)                                             (pheatingmw)              1.532E+02  OP 
 Tritium processing (MW)                                                  (trithtmw..)              1.500E+01     
 Vacuum pumps  (MW)                                                       (vachtmw..)               5.000E-01     
 
 Total pulsed power (MW)                                                  (pacpmw)                  1.360E+03  OP 
 Total base power required at all times (MW)                              (fcsht)                   4.273E+01  OP 
 
 ************************************************* Cryogenics *************************************************
 
 Conduction and radiation heat loads on cryogenic components (MW)         (qss/1.0D6)               1.278E-02  OP 
 Nuclear heating of cryogenic components (MW)                             (qnuc/1.0D6)              1.292E-02  OP 
 Nuclear heating of cryogenic components is a user input.
 AC losses in cryogenic components (MW)                                   (qac/1.0D6)               1.092E-03  OP 
 Resistive losses in current leads (MW)                                   (qcl/1.0D6)               9.980E-03  OP 
 45% allowance for heat loads in transfer lines, storage tanks etc (MW)   (qmisc/1.0D6)             1.655E-02  OP 
 Sum = Total heat removal at cryogenic temperatures (W)                   (helpow/1.0D6)            5.332E-02  OP 
 Temperature of cryogenic components (K)                                  (tmpcry)                  4.500E+00     
 Efficiency (figure of merit) of cryogenic plant is 13% of ideal Carnot v                           2.028E-03  OP 
 Electric power for cryogenic plant (MW)                                  (crypmw)                  2.630E+01  OP 
 
 ************************************ Plant Power / Heat Transport Balance ************************************
 
 
 Assumptions :
 
 Neutron power multiplication in blanket                                  (emult)                   1.269E+00     
 Divertor area fraction of whole toroid surface                           (fdiv)                    1.150E-01     
 H/CD apparatus + diagnostics area fraction                               (fhcd)                    0.000E+00     
 First wall area fraction                                                 (1-fdiv-fhcd)             8.850E-01     
 Switch for pumping of primary coolant                                    (primary_pumping)                 3     
 Mechanical pumping power for FW and blanket cooling loop
 includes heat exchanger, using specified pressure drop
 Mechanical pumping power for FW cooling loop including heat exchanger (M (htpmw_fw)                0.000E+00  OP 
 Mechanical pumping power for blanket cooling loop including heat exchang (htpmw_blkt)              0.000E+00  OP 
 Mechanical pumping power for FW and blanket cooling loop including heat  (htpmw_fw_blkt)           2.765E+02  OP 
 Mechanical pumping power for divertor (MW)                               (htpmw_div)               5.178E+00  OP 
 Mechanical pumping power for shield and vacuum vessel (MW)               (htpmw_shld)              3.550E-01  OP 
 Electrical pumping power for FW and blanket (MW)                         (htpmwe_fw_blkt)          2.765E+02  OP 
 Electrical pumping power for shield (MW)                                 (htpmwe_shld)             3.550E-01  OP 
 Electrical pumping power for divertor (MW)                               (htpmwe_div)              5.178E+00  OP 
 Total electrical pumping power for primary coolant (MW)                  (htpmw)                   2.821E+02  OP 
 Coolant pump power / non-pumping thermal power in shield                 (fpumpshld)               5.000E-03     
 Coolant pump power / non-pumping thermal power in divertor               (fpumpdiv)                5.000E-03     
 Electrical efficiency of heat transport coolant pumps                    (etahtp)                  1.000E+00     
 
 Plant thermodynamics: options :
 
 Divertor thermal power is collected at only 150 C and is used to preheat the coolant in the power cycle
 Shield thermal power is collected at only 150 C and is used to preheat the coolant in the power cycle
 Power conversion cycle efficiency model: user-defined efficiency
 Thermal to electric conversion efficiency of the power conversion cycle  (etath)                       0.375     
 Fraction of total high-grade thermal power to divertor                   (pdivfraction)                0.229  OP 
 
 Power Balance for Reactor (across vacuum vessel boundary) - Detail
 ------------------------------------------------------------------
 
                                            High-grade             Low-grade              Total
                                             thermal power (MW)     thermal power (MW)      (MW)
         First wall:
                               neutrons            262.89                0.00              262.89
             charged particle transport             35.05                0.00               35.05
                              radiation             46.78                0.00               46.78
                        coolant pumping              0.00                0.00                0.00
 
         Blanket:
                               neutrons           2813.32                0.00             2813.32
             charged particle transport              0.00                0.00                0.00
                              radiation              0.00                0.00                0.00
                        coolant pumping              0.00                0.00                0.00
 
         Shield:
                               neutrons             71.01                0.00               71.01
             charged particle transport              0.00                0.00                0.00
                              radiation              0.00                0.00                0.00
                        coolant pumping              0.36                0.00                0.36
 
         Divertor:
                               neutrons            322.92                0.00              322.92
             charged particle transport            706.64                0.00              706.64
                              radiation              6.08                0.00                6.08
                        coolant pumping              5.18                0.00                5.18
 
         TF coil:
                               neutrons              0.00                3.93                3.93
             charged particle transport              0.00                0.00                0.00
                              radiation              0.00                0.00                0.00
                        coolant pumping              0.00                0.00                0.00
 
         Losses to H/CD apparatus + diagnostics:
                               neutrons              0.00                0.00                0.00
             charged particle transport              0.00                0.00                0.00
                              radiation              0.00                0.00                0.00
                        coolant pumping              0.00                0.00                0.00
 
         ----------------------------------------------------------------------------------------
                                 Totals           4270.22                3.93             4274.15
 
 Total power leaving reactor (across vacuum vessel boundary) (MW)                                    4278.088  OP 
 
 Other secondary thermal power constituents :
 
 Heat removal from cryogenic plant (MW)                                   (crypmw)                     26.297  OP 
 Heat removal from facilities (MW)                                        (fachtmw)                    42.731  OP 
 Coolant pumping efficiency losses (MW)                                   (htpsecmw)                    0.000  OP 
 Heat removal from injection power (MW)                                   (pinjht)                     62.820  OP 
 Heat removal from tritium plant (MW)                                     (trithtmw)                   15.000  OP 
 Heat removal from vacuum pumps (MW)                                      (vachtmw)                     0.500  OP 
 TF coil resistive power (MW)                                             (tfcmw)                       0.000  OP 
 
 Total low-grade thermal power (MW)                                       (psechtmw)                  156.662  OP 
 Total High-grade thermal power (MW)                                      (pthermmw)                 4546.763  OP 
 
 Number of primary heat exchangers                                        (nphx)                            5  OP 
 
 
 Power Balance across separatrix :
 -------------------------------
 Only energy deposited in the plasma is included here.
 Total power loss is scaling power only (iradloss = 1).
 This is not recommended for power plant models.
 Transport power from scaling law (MW)                                    (pscalingmw)                759.504  OP 
 Total (MW)                                                                                           759.504  OP 
 
 Alpha power deposited in plasma (MW)                                     (falpha*palpmw)             665.981  OP 
 Power from charged products of DD and/or D-He3 fusion (MW)               (pchargemw.)                  3.123  OP 
 Ohmic heating (MW)                                                       (pohmmw.)                     0.000  OP 
 Injected power deposited in plasma (MW)                                  (pinjmw)                     90.400  OP 
 Total (MW)                                                                                           759.504  OP 
 
 Power Balance for Reactor - Summary :
 -------------------------------------
 Fusion power (MW)                                                        (powfmw.)                  3510.000  OP 
 Power from energy multiplication in blanket and shield (MW)              (emultmw)                   667.974  OP 
 Injected power (MW)                                                      (pinjmw.)                    90.400  OP 
 Ohmic power (MW)                                                         (pohmmw.)                     0.000  OP 
 Power deposited in primary coolant by pump (MW)                          (htpmw_mech)                282.075  OP 
 Total (MW)                                                                                          4550.448  OP 
 
 Heat extracted from first wall and blanket (MW)                          (pthermfw_blkt)            3434.578  OP 
 Heat extracted from shield  (MW)                                         (pthermshld)                 71.364  OP 
 Heat extracted from divertor (MW)                                        (pthermdiv)                1040.821  OP 
 Nuclear and photon power lost to H/CD system (MW)                        (psechcd)                     0.000  OP 
 Nuclear power lost to TF (MW)                                            (ptfnuc)                      3.934  OP 
 Total (MW)                                                                                          4550.696  OP 
 
 Electrical Power Balance :
 --------------------------
 Net electric power output(MW)                                            (pnetelmw.)                1179.832  OP 
 Required Net electric power output(MW)                                   (pnetelin)                 1200.000     
 Electric power for heating and current drive (MW)                        (pinjwp)                    153.220  OP 
 Electric power for primary coolant pumps (MW)                            (htpmw)                     282.075  OP 
 Electric power for vacuum pumps (MW)                                     (vachtmw)                     0.500     
 Electric power for tritium plant (MW)                                    (trithtmw)                   15.000     
 Electric power for cryoplant (MW)                                        (crypmw)                     26.297  OP 
 Electric power for TF coils (MW)                                         (tfacpd)                      5.136  OP 
 Electric power for PF coils (MW)                                         (pfwpmw)                      0.244  OP 
 All other internal electric power requirements (MW)                      (fachtmw)                    42.731  OP 
 Total (MW)                                                               (tot_plant_power)          1705.036  OP 
 Total (MW)                                                                                          1705.036  OP 
 
 Gross electrical output* (MW)                                            (pgrossmw)                 1705.036  OP 
 (*Power for pumps in secondary circuit already subtracted)
 
 Power balance for power plant :
 -------------------------------
 Fusion power (MW)                                                        (powfmw.)                  3510.000  OP 
 Power from energy multiplication in blanket and shield (MW)              (emultmw)                   667.974  OP 
 Total (MW)                                                                                          4177.974  OP 
 
 Net electrical output (MW)	                                              (pnetelmw)                 1179.832  OP 
 Heat rejected by main power conversion circuit (MW)                      (rejected_main)            2841.727  OP 
 Heat rejected by other cooling circuits (MW)                             (psechtmw)                  156.662  OP 
 Total (MW)                                                                                          4178.221  OP 
 
 
 Plant efficiency measures :
 
 Net electric power / total nuclear power (%)                             (pnetelmw/(powfmw+em         28.239  OP 
 Net electric power / total fusion power (%)                              (pnetelmw/powfmw)            33.613  OP 
 Gross electric power* / high grade heat (%)                              (etath)                      37.500     
 (*Power for pumps in secondary circuit already subtracted)
 Recirculating power fraction                                             (cirpowfr)                    0.308  OP 
 
 Time-dependent power usage
 
         Pulse timings [s]:
 
                                          tramp      tohs     theat     tburn     tqnch    tdwell
                                          -----      ----     -----     -----     -----    ------
                               Duration   30.02     30.02     10.00  10000.00     30.02      0.00
                                 ------   -----      ----     -----     -----     -----    ------
 
         Continous power usage [MWe]:
 
                                 System   tramp      tohs     theat     tburn     tqnch    tdwell
                                 ------   -----      ----     -----     -----     -----    ------
                        Primary cooling  282.07    282.07    282.07    282.07    282.07    282.07
                              Cyroplant   26.30     26.30     26.30     26.30     26.30     26.30
                                 Vacuum    0.50      0.50      0.50      0.50      0.50      0.50
                                Tritium   15.00     15.00     15.00     15.00     15.00     15.00
                                     TF    5.14      5.14      5.14      5.14      5.14      5.14
                             Facilities   42.73     42.73     42.73     42.73     42.73     42.73
                                 ------   -----      ----     -----     -----     -----    ------
                                  Total  371.74    371.74    371.74    371.74    371.74    371.74
                                 ------   -----      ----     -----     -----     -----    ------
 
         Intermittent power usage [MWe]:
 
                                 System   tramp      tohs     theat     tburn     tqnch    tdwell
                                 ------   -----      ----     -----     -----     -----    ------
                                 H & CD    0.00    203.39    203.39    153.22    203.39      0.00
                                     PF   97.33    269.05      0.00     -0.00   -366.38      0.00
                                 ------   -----      ----     -----     -----     -----    ------
                                  Total   97.33    472.44    203.39    153.22   -162.99      0.00
                                 ------   -----      ----     -----     -----     -----    ------
 
         Power production [MWe]:
 
                                          tramp      tohs     theat     tburn     tqnch    tdwell       avg
                                          -----      ----     -----     -----     -----    ------       ---
                            Gross power    0.00      0.00      0.00   1705.04      0.00      0.00
                              Net power -469.07   -844.18   -575.13   1180.08   -208.75   -371.74   1163.29
                                 ------   -----      ----     -----     -----     -----    ------
 
 
 *************************** Water usage during plant operation (secondary cooling) ***************************
 
 Estimated amount of water used through different cooling system options:
 1. Cooling towers
 2. Water bodies (pond, lake, river): recirculating or once-through
 Volume used in cooling tower (m3/day)                                    (waterusetower)           1.208E+05  OP 
 Volume used in recirculating water system (m3/day)                       (wateruserecirc)          4.044E+04  OP 
 Volume used in once-through water system (m3/day)                        (wateruseonethru)         3.963E+06  OP 
 
 ******************************************** Errors and Warnings *********************************************
 
 (See top of file for solver errors and warnings.)
 PROCESS status flag:   Warning messages
 PROCESS error status flag                                                (error_status)                    2     
244     2   PHYSICS: Diamagnetic fraction is more than 1%, but not calculated. Consider usin
 62     1   RADIALB: Ripple result may be inaccurate, as the fit has been extrapolated      
142     1   RADIALB: (TF coil ripple calculation) No of TF coils not between 16 and 20 inclu
135     1   OUTPF: CS not using max current density: further optimisation may be possible   
 Final error identifier                                                   (error_id)                      135     
 
 ******************************************* End of PROCESS Output ********************************************
 
 
 *************************************** Copy of PROCESS Input Follows ****************************************
 
*--------------------------------------------------*


*---------------Constraint Equations---------------*

icc = 1 * Beta
icc = 2 * Global power balance
icc = 9 * Fusion power upper limit
icc = 11 * Radial build
icc = 30 * Injection power upper limit
icc = 31 * TF coil case stress upper limit
icc = 32 * TF coil conduit stress upper limit
icc = 33 * I_op
icc = 34 * Dump voltage upper limit
icc = 35 * J_winding pack
icc = 36 * TF coil temperature margin lower limit
icc = 65 * Dump time set by VV loads

*---------------Iteration Variables----------------*

ixc = 4 * te
boundu(4) = 150.0
ixc = 5 * beta
ixc = 6 * dene
boundu(6) = 1.12d20
ixc = 9 * fdene
ixc = 10 * hfact
boundu(10) = 3.0
ixc = 13 * tfcth
ixc = 18 * q
boundl(18) = 2.0
ixc = 26 * ffuspow
ixc = 29 * bore
boundl(29) = 0.1
ixc = 36 * fbetatry
ixc = 42 * gapoh
boundl(42) = 0.05
boundu(42) = 0.1
ixc = 50 * fiooic
boundu(50) = 1.0
ixc = 51 * fvdump
ixc = 52 * vdalw
boundu(52) = 10.0
ixc = 53 * fjprot
ixc = 54 * ftmargtf
ixc = 56 * tdmptf
ixc = 57 * thkcas
ixc = 58 * thwcndut
boundl(58) = 8.0d-3
ixc = 59 * fcutfsu
boundl(59) = 0.50
boundu(59) = 0.94
ixc = 60 * cpttf
boundl(60) = 6.0d4
boundu(60) = 9.0d4
ixc = 61 * gapds
boundl(61) = 0.02
ixc = 103 * flhthresh
boundu(103) = 10.0
ixc = 106 * ftmargoh
ixc = 113 * ftaucq
ixc = 122 * oh_steel_frac

*----------------------Abs Cd----------------------*


*---------------Availability Module----------------*


*----------------------Bsquar----------------------*


*-------------------Build Module-------------------*


*-----------------Build Variables------------------*

blnkith  = 0.15 * inboard blanket thickness (m); (calculated if `blktmodel>0`) (=0;0 if `iblnkith=0`)
blnkoth  = 0.46 * outboard blanket thickness (m); calculated if `blktmodel>0`
bore     = 2.1201269689496494 * central solenoid inboard radius (m) (`iteration variable 29`)
ddwex    = 0.15 * cryostat thickness (m)
d_vv_in  = 0.30 * vacuum vessel inboard thickness (TF coil / shield) (m)
d_vv_out = 0.30 * vacuum vessel outboard thickness (TF coil / shield) (m)
d_vv_top = 0.30 * vacuum vessel topside thickness (TF coil / shield) (m)
d_vv_bot = 0.30 * vacuum vessel underside thickness (TF coil / shield) (m)
gapds    = 0.15003399049211447 * gap between inboard vacuum vessel and thermal shield (m) (`iteration variable 61`)
gapoh    = 0.06541854755255866 * gap between central solenoid and TF coil (m) (`iteration variable 42`)
gapomin  = 0.20 * minimum gap between outboard vacuum vessel and TF coil (m) (`iteration variable 31`)
iohcl    = 1 * Switch for existence of central solenoid;
ohcth    = 0.6 * Central solenoid thickness (m) (`iteration variable 16`)
scrapli  = 0.2 * Gap between plasma and first wall; inboard side (m) (if `iscrp=1`) (`iteration variable 73`)
scraplo  = 0.2 * gap between plasma and first wall; outboard side (m) (if `iscrp=1`) (`iteration variable 74`)
shldith  = 0.30 * inboard shield thickness (m) (`iteration variable 93`)
shldoth  = 0.80 * outboard shield thickness (m) (`iteration variable 94`)
shldtth  = 0.30 * upper/lower shield thickness (m); calculated if `blktmodel > 0`
tfcth    = 0.4686248306578002 * inboard TF coil thickness; (centrepost for ST) (m)
tftsgap  = 0.05 * Minimum metal-to-metal gap between TF coil and thermal shield (m)
vgap2    = 0.05 * vertical gap between vacuum vessel and thermal shields (m)
vgap     = 1.0 * vertical gap between x-point and divertor (m) (if = 0; it is calculated)
vvblgap  = 0.02 * gap between vacuum vessel and blanket (m)

*-----------------Buildings Module-----------------*


*---------------Buildings Variables----------------*


*-----------------Ccfe Hcpb Module-----------------*


*---------------Const And Precisions---------------*


*--------------------Constants---------------------*


*---------------Constraint Variables---------------*

bmxlim   = 14.0 * maximum peak toroidal field (T) (`constraint equation 25`)
fbetatry = 0.16316809270333482 * f-value for beta limit (`constraint equation 24`; `iteration variable 36`)
fdene    = 0.7498630045199072 * f-value for density limit (`constraint equation 5`; `iteration variable 9`)
ffuspow  = 0.727003279965349 * f-value for maximum fusion power (`constraint equation 9`; `iteration variable 26`)
fiooic   = 0.563423229625855 * f-value for TF coil operating current / critical current ratio
fjohc    = 0.25 * f-value for central solenoid current at end-of-flattop
fjohc0   = 0.25 * f-value for central solenoid current at beginning of pulse
fjprot   = 0.39513356021825635 * f-value for TF coil winding pack current density
flhthresh = 7.503253792744441 * f-value for L-H power threshold (`constraint equation 15`; `iteration variable 103`)
fpeakb   = 9.2290d-1 * f-value for maximum toroidal field (`constraint equation 25`; `iteration variable 35`)
fpinj    = 1.0 * f-value for injection power (`constraint equation 30`; `iteration variable 46`)
fpnetel  = 1.0 * f-value for net electric power (`constraint equation 16`; `iteration variable 25`)
ftaucq   = 0.7951130926401162 * f-value for calculated minimum TF quench time
ftburn   = 1.00e+00 * f-value for minimum burn time (`constraint equation 13`; `iteration variable 21`)
ftmargoh = 0.7510755912364193 * f-value for central solenoid temperature margin
ftmargtf = 0.013608163213046427 * f-value for TF coil temperature margin (`constraint equation 36`; `iteration variable 54`)
fvdump   = 0.5102885802890608 * f-value for dump voltage (`constraint equation 34`; `iteration variable 51`)
fwalld   = 0.1312 * f-value for maximum wall load (`constraint equation 8`; `iteration variable 14`)
pnetelin = 1200.0 * required net electric power (MW) (`constraint equation 16`)
powfmax  = 3510.0 * maximum fusion power (MW) (`constraint equation 9`)
psepbqarmax = 9.2 * maximum ratio of Psep*Bt/qAR (MWT/m) (`constraint equation 68`)
tbrnmn   = 7.2e3 * minimum burn time (s) (KE - no longer itv;; see issue #706)
walalw   = 8.0 * allowable neutron wall-load (MW/m2) (`constraint equation 8`)

*-------------------Constraints--------------------*


*------------------Cost Variables------------------*

abktflnc = 15 * allowable first wall/blanket neutron fluence (MW-yr/m2) (`blktmodel=0`)
adivflnc = 20.0 * allowable divertor heat fluence (MW-yr/m2)
cfactr   = 0.75 * Total plant availability fraction; input if `iavail=0`
cost_model = 2 * Switch for cost model;
step_rh_costfrac = 0.075 * fraction of capital cost for remote handling
dintrt   = 0.00 * diff between borrowing and saving interest rates
fcap0    = 1.15 * average cost of money for construction of plant assuming design/construction time of six years
fcap0cp  = 1.06 * average cost of money for replaceable components assuming lead time for these of two years
fcontng  = 0.15 * project contingency factor
fcr0     = 0.065 * fixed charge rate during construction
fkind    = 1.0 * multiplier for Nth of a kind costs
iavail   = 0 * Switch for plant availability model;
ifueltyp = 0 * Switch for fuel type;
lsa      = 2 * Level of safety assurance switch (generally; use 3 or 4);
output_costs = 1 * Switch for costs output;
discount_rate = 0.06 * effective cost of money in constant dollars
tlife    = 40 * Full power year plant lifetime (years)
ucblvd   = 280.0 * unit cost for blanket vanadium ($/kg)
ucdiv    = 5.0d5 * cost of divertor blade ($)
ucme     = 3.0d8 * cost of maintenance equipment ($)


*----------------Costs 2015 Module-----------------*


*-------------------Costs Module-------------------*


*----------------Costs Step Module-----------------*


*---------------Current Drive Module---------------*


*-------------Current Drive Variables--------------*

bscfmax  = 0.99 * maximum fraction of plasma current from bootstrap; if `bscfmax < 0`; 
etalh    = 0.59 * lower hybrid wall plug to injector efficiency
iefrf    = 4 * Switch for current drive efficiency model;
pinjalw  = 90.4 * maximum allowable value for injected power (MW) (`constraint equation 30`)

*------------Define Iteration Variables------------*


*-------------------Div Kal Vars-------------------*


*-----------------Divertor Module------------------*


*-------------------Divertor Ode-------------------*


*-----------------Divertor Ode Var-----------------*


*----------------Divertor Variables----------------*

divdum   = 1 * switch for divertor Zeff model;
divfix   = 0.621 * divertor structure vertical thickness (m)
hldivlim = 20 * heat load limit (MW/m2)
ksic     = 1.4 * power fraction for outboard double-null scrape-off plasma
prn1     = 0.4 * n-scrape-off / n-average plasma; (input for `ipedestal=0`; = nesep/dene if `ipedestal>=1`)
zeffdiv  = 3.5 * Zeff in the divertor region (if `divdum/=0`)

*------------------Error Handling------------------*


*-------------------Final Module-------------------*


*----------------Fispact Variables-----------------*


*-----------------------Freq-----------------------*


*-------------------Fson Library-------------------*


*-------------------Fson Path M--------------------*


*------------------Fson String M-------------------*


*-------------------Fson Value M-------------------*


*----------------Function Evaluator----------------*


*--------------------Fw Module---------------------*


*-------------------Fwbs Module--------------------*


*------------------Fwbs Variables------------------*

emult    = 1.1975 * energy multiplication in blanket and shield
inuclear = 1 * switch for nuclear heating in the coils;
qnuc     = 1.292e4 * nuclear heating in the coils (W) (`inuclear=1`)
primary_pumping = 3 * Switch for pumping power for primary coolant (mechanical power only and peak first wall 
secondary_cycle = 2 * Switch for power conversion cycle;
vfshld   = 0.60 * coolant void fraction in shield
etaiso   = 1.0 * isentropic efficiency of FW and blanket coolant pumps
etahtp   = 1.0 * electrical efficiency of primary coolant pumps

*-----------------Global Variables-----------------*

runtitle = starfire * short descriptive title for the run

*------------------Green Func Ext------------------*


*-----------------------Hare-----------------------*


*-------------Heat Transport Variables-------------*

etath    = 0.375d0 * thermal to electric conversion efficiency if `secondary_cycle=2`; otherwise calculated;
ipowerflow = 0 * switch for power flow model;
iprimshld = 1 * Switch for shield thermal power destiny;

*--------------------Ife Module--------------------*


*------------------Ife Variables-------------------*


*------------Impurity Radiation Module-------------*

coreradius = 0.75 * coreradius /0;6/ ; normalised radius defining the 'core' region
coreradiationfraction = 0.6 * coreradiationfraction /1;0/ ; fraction of radiation from 'core' region that is subtracted from the loss power
fimp(1) = 1.0
fimp(2) = 0.1
fimp(3) = 0.0
fimp(4) = 0.0
fimp(5) = 0.0
fimp(6) = 0.0
fimp(7) = 0.0
fimp(8) = 0.0
fimp(9) = 0.0
fimp(10) = 0.0
fimp(11) = 0.0
fimp(12) = 0.0
fimp(13) = 0.0
fimp(14) = 0.0

*-------------------Init Module--------------------*


*----------------Kallenbach Module-----------------*


*----------------Kit Blanket Model-----------------*


*-----------------Kit Hcll Module------------------*


*-----------------Kit Hcpb Module------------------*


*----------------------Linliu----------------------*


*----------------------Machin----------------------*


*-------------------Main Module--------------------*


*------------------Maths Library-------------------*


*-------------------Mod F90 Kind-------------------*


*-----------------------Mode-----------------------*


*---------------------Numerics---------------------*

ioptimz  = 1 * for optimisation VMCON only
minmax   = -5 * 
epsvmc   = 1.0e-8 * epsvmc /1;0e-6/ ; error tolerance for VMCON

*---------------------Ode Mod----------------------*


*------------------Output Module-------------------*


*----------------------Param-----------------------*


*----------------Pf Power Variables----------------*


*------------------Pfcoil Module-------------------*


*-----------------Pfcoil Variables-----------------*

alstroh  = 6.0d8 * allowable hoop stress in Central Solenoid structural material (Pa)
coheof   = 13540000.0 * Central solenoid overall current density at end of flat-top (A/m2) (`iteration variable 37`)
cptdin   = 4.22d4, 4.22d4, 4.22d4, 4.22d4, 4.3d4, 4.3d4,  4.3d4, 4.3d4, * peak current per turn input for PF coil i (A)
fcohbop  = 0.9362 * ratio of central solenoid overall current density at beginning of pulse / end of flat-top
fcuohsu  = 0.70 * copper fraction of strand in central solenoid
ipfloc   = 2,2,3,3 * switch for locating scheme of PF coil group i;
isumatoh = 5 * switch for superconductor material in central solenoid;
isumatpf = 3 * switch for superconductor material in PF coils;
ncls     = 1,1,2,2, * number of PF coils in group j
ngrp     = 4 * number of groups of PF coils; Symmetric coil pairs should all be in the same group
ohhghf   = 0.9 * Central solenoid height / TF coil internal height
oh_steel_frac = 0.6944920386109095 * central solenoid steel fraction (`iteration variable 122`)
rjconpf  = 1.1d7, 1.1d7, 6.d6, 6.d6, 8.d6, 8.0d6, 8.0d6, 8.0d6, * average winding pack current density of PF coil i (A/m2) at time of peak 
rpf2     = -1.825 * offset (m) of radial position of `ipfloc=2` PF coils from being at 
zref(1) = 3.6
zref(2) = 1.2
zref(3) = 1.0
zref(4) = 2.8
zref(5) = 1.0
zref(6) = 1.0
zref(7) = 1.0
zref(8) = 1.0

*-------------Physics Functions Module-------------*


*------------------Physics Module------------------*


*----------------Physics Variables-----------------*

alphan   = 1.1 * density profile index
alphat   = 0.3 * temperature profile index
aspect   = 3.6 * aspect ratio (`iteration variable 1`)
beta     = 0.15356862484340705 * total plasma beta (`iteration variable 5`) (calculated if `ipedestal=3` or stellarator)
bt       = 5.8 * toroidal field on axis (T) (`iteration variable 2`)
dene     = 5.50808136665256e+19 * electron density (/m3) (`iteration variable 6`) (calculated if `ipedestal=3`)
dnbeta   = 6.0 * Troyon-like coefficient for beta scaling calculated 
fkzohm   = 1.0245 * Zohm elongation scaling adjustment factor (`ishape=2; 3`)
fvsbrnni = 1.0 * fraction of the plasma current produced by non-inductive means (`iteration variable 44`)
gamma    = 0.3 * Ejima coefficient for resistive startup V-s formula
hfact    = 0.9552603491931666 * H factor on energy confinement times; radiation corrected (`iteration variable 10`); If 
ibss     = 4 * switch for bootstrap current scaling
iculbl   = 1 * switch for beta limit scaling (`constraint equation 24`)
icurr    = 4 * switch for plasma current scaling to use
idensl   = 7 * switch for density limit to enforce (`constraint equation 5`)
ifalphap = 1 * switch for fast alpha pressure calculation
ifispact = 0 * switch for neutronics calculations;
iinvqd   = 1 * switch for inverse quadrature in L-mode scaling laws 5 and 9;
ipedestal = 0 * switch for pedestal profiles;
iprofile = 0 * switch for current profile consistency;
iradloss = 2 * switch for radiation loss term usage in power balance (see User Guide);
isc      = 28 * switch for energy confinement time scaling law (see description in `tauscl`)
ishape   = 0 * switch for plasma cross-sectional shape calculation;
kappa    = 1.6 * plasma separatrix elongation (calculated if `ishape = 1-5 or 7`)
q        = 8.486707957324555 * safety factor 'near' plasma edge (`iteration variable 18`) equal to q95 
q0       = 1.0 * safety factor on axis
ralpne   = 0.1 * thermal alpha density/electron density (`iteration variable 109`) (calculated if `ipedestal=3`)
rmajor   = 7.0 * plasma major radius (m) (`iteration variable 3`)
i_single_null = 1 * switch for single null / double null plasma;
ssync    = 0.6 * synchrotron wall reflectivity factor
te       = 9.462204195732141 * volume averaged electron temperature (keV) (`iteration variable 4`)
tratio   = 1.39 * ion temperature / electron temperature(used to calculate ti if `tratio > 0;0`
triang   = 0.5 * plasma separatrix triangularity (calculated if `ishape = 1; 3-5 or 7`)

*--------------Plasma Geometry Module--------------*


*------------------Plasmod Module------------------*


*----------------Plasmod Variables-----------------*


*-------------------Power Module-------------------*


*------------------Precision Mod-------------------*


*------------Primary Pumping Variables-------------*


*------------------Process Input-------------------*


*------------------Process Output------------------*


*-----------------Profiles Module------------------*


*-------------------Pulse Module-------------------*


*-----------------Pulse Variables------------------*

lpulse   = 0 * Switch for reactor model;

*-------------Read And Get Atomic Data-------------*


*------------------Read Radiation------------------*


*---------------------Real Mod---------------------*


*-----------------Rebco Variables------------------*


*------------------Reinke Module-------------------*


*-----------------Reinke Variables-----------------*


*---------------Resistive Materials----------------*


*-------------------Scan Module--------------------*


*-----------------Sctfcoil Module------------------*


*------------------Startup Module------------------*


*----------------Startup Variables-----------------*


*------------Stellarator Configuration-------------*


*----------------Stellarator Module----------------*


*--------------Stellarator Variables---------------*


*-----------------Structure Module-----------------*


*---------------Structure Variables----------------*


*-----------------Superconductors------------------*


*---------------------Testdata---------------------*


*------------------Tfcoil Module-------------------*


*-----------------Tfcoil Variables-----------------*

sig_tf_case_max  = 6.0E8 * Allowable maximum shear stress in TF coil case (Tresca criterion) (Pa)
sig_tf_wp_max    = 6.0E8 * Allowable maximum shear stress in TF coil conduit (Tresca criterion) (Pa)
casthi   = 0.06 * inboard TF coil case plasma side thickness (m) (calculated for stellarators)
casths   = 0.05 * inboard TF coil sidewall case thickness (m) (calculated for stellarators)
cpttf    = 81204.51676358072 * TF coil current per turn (A); (calculated for stellarators) (calculated for 
dhecoil  = 0.010 * diameter of He coil in TF winding (m)
fcutfsu  = 0.6979111151090269 * copper fraction of cable conductor (TF coils)
i_tf_sc_mat = 5 * Switch for superconductor material in TF coils;
oacdcp   = 10050000.0 * Overall current density in TF coil inboard legs midplane (A/m2)
ripmax   = 3.0 * aximum allowable toroidal field ripple amplitude at plasma edge (%)
tdmptf   = 10.883220977356501 * fast discharge time for TF coil in event of quench (s) (`iteration variable 56`)
n_tf     = 12 * Number of TF coils (default = 50 for stellarators); Number of TF coils outer legs for ST
tftmp    = 4.750 * peak helium coolant temperature in TF coils and PF coils (K)
thicndut = 1.5d-3 * conduit insulation thickness (m)
thkcas   = 0.2595710897269705 * inboard TF coil case outer (non-plasma side) thickness (m) (`iteration variable 57`)
thwcndut = 0.009213537522079677 * TF coil conduit case thickness (m) (`iteration variable 58`)
tinstf   = 0.008 * Thickness of the ground insulation layer surrounding (m) 
tmargmin = 1.500 * minimum allowable temperature margin ; TFC AND CS (K)
vdalw    = 8.908713305473917 * max voltage across TF coil during quench (kV) (`iteration variable 52`)
vftf     = 0.300 * coolant fraction of TFC 'cable' (`i_tf_sup=1`); or of TFC leg (`i_tf_ssup=0`)

*-----------------Times Variables------------------*

tburn    = 1.0d4 * burn time (s) (calculated if `lpulse=1`)
tdwell   = 0.0 * time between pulses in a pulsed reactor (s) (`iteration variable 17`)
tramp    = 400.0 * initial PF coil charge time (s); if pulsed; = tohs

*---------------Torga Curgap Module----------------*


*--------------------Utilities---------------------*


*------------------Vacuum Module-------------------*


*-----------------Vacuum Variables-----------------*

*-----------------Initial guesses------------------*

                  te            =   1.5414E+01  
                  beta          =   6.0974E-02  
                  dene          =   1.1200E+20  
                  fdene         =   7.4986E-01  
                  hfact         =   2.4964E+00  
                  tfcth         =   2.4173E-01  
                  q             =   2.0636E+00  
                  ffuspow       =   1.0000E+00  
                  bore          =   2.9756E+00  
                  fbetatry      =   1.6317E-01  
                  gapoh         =   5.0364E-02  
                  fiooic        =   2.2412E-02  
                  fvdump        =   8.9913E-01  
                  vdalw         =   6.8167E+00  
                  fjprot        =   5.0875E-02  
                  ftmargtf      =   2.9677E-01  
                  tdmptf        =   1.6509E+01  
                  thkcas        =   5.2107E-02  
                  thwcndut      =   9.9962E-02  
                  fcutfsu       =   7.1592E-01  
                  cpttf         =   9.0000E+04  
                  gapds         =   5.2604E-02  
                  flhthresh     =   7.5033E+00  
                  ftmargoh      =   7.5108E-01  
                  ftaucq        =   6.6386E-01  
                  oh_steel_frac =   6.9449E-01  
<|MERGE_RESOLUTION|>--- conflicted
+++ resolved
@@ -5,17 +5,6 @@
  **************************************************************************************************************
  
    Program :
-<<<<<<< HEAD
-   Version : 2.2.0   Release Date :: 2021-10-26
-   Tag No. : v2.1-1092-gf6136998
-    Branch : 1367-add-site-preparation-costs-into-model-2
-   Git log : Merge\ branch\ |develop|\ into\ 1367-add-site-preparat
- Date/time : 10 Jan 2022 15:04:15 +00:00(hh:mm) UTC
-      User : rhicha
-  Computer : l0500
- Directory : /tmp/pytest-of-rhicha/pytest-267/test_solver0
-     Input : /tmp/pytest-of-rhicha/pytest-267/test_scenario_starfire_0/IN.DAT
-=======
    Version : 2.3.0   Release Date :: 2022-01-20
    Tag No. : v2.1-1238-g0543b5a2
     Branch : 1561-incorrect-adjustment-of-vgaptop-in-double-null-case
@@ -25,7 +14,6 @@
   Computer : l0500
  Directory : /tmp/pytest-of-rhicha/pytest-283/test_solver0
      Input : /tmp/pytest-of-rhicha/pytest-283/test_scenario_starfire_0/IN.DAT
->>>>>>> 5312eb99
  Run title : starfire
   Run type : Reactor concept design: Steady-state tokamak model, (c) CCFE
  
@@ -160,17 +148,10 @@
  (step2116)          Security Building (M$)                                                                       14.90
  (step2117)          Ventilation Stack (M$)                                                                        8.78
  (step2118)          Waste Facilities Buildings (M$)                                                             100.00
-<<<<<<< HEAD
- (step2198)          Spares (M$)                                                                                  94.42
- (step2199)          Contingency (M$)                                                                            722.34
- 
- (step21)            Total Account 21 Cost (M$)                                                                 5537.96
-=======
  (step2198)          Spares (M$)                                                                                  15.47
  (step2199)          Contingency (M$)                                                                            357.19
  
  (step21)            Total Account 21 Cost (M$)                                                                 2738.43
->>>>>>> 5312eb99
  
  ************************* 22. Reactor Plant Equipment **************************
  
@@ -283,33 +264,6 @@
  
  ***************************** 27. Remote Handling ******************************
  
-<<<<<<< HEAD
- (step2701)          Remote Handing (M$)                                                                        1486.28
- 
- (step27)            Total Account 27 Cost (M$)                                                                 1486.28
- 
- ****************************** Plant Direct Cost *******************************
- 
- (cdirt)             Plant direct cost (M$)                                                                    21303.36
- 
- ******************************** Indirect Cost *********************************
- 
- (step91)            Construction Facilities, Equipment and Services (M$)                                       6391.01
- (step92)            Engineering and Costruction Management Services (M$)                                       6923.59
- (step93)            Other Costs (M$)                                                                           3195.50
- 
- ******************************* Constructed Cost *******************************
- 
- (concost)           Constructed Cost (M$)                                                                     37813.46
- 
- ************************* Interest during Construction *************************
- 
- (moneyint)          Interest during construction (M$)                                                          5672.02
- 
- *************************** Total Capital Investment ***************************
- 
- (capcost)           Total capital investment (M$)                                                             43485.48
-=======
  (step2701)          Remote Handing (M$)                                                                        1253.80
  
  (step27)            Total Account 27 Cost (M$)                                                                 1253.80
@@ -335,22 +289,11 @@
  *************************** Total Capital Investment ***************************
  
  (capcost)           Total capital investment (M$)                                                             36683.66
->>>>>>> 5312eb99
  
  *************************************** Cost of Electricity, 2017 US$ ****************************************
  
  First wall / blanket life (years)                                        (fwbllife)                    5.343     
  Divertor life (years)                                                    (divlife.)                    0.286     
-<<<<<<< HEAD
- Cost of electricity (m$/kWh)                                             (coe)                       382.583     
- 
- Power Generation Costs :
- 
- 																																				Annual Costs, M$						COE, m$/kWh
- Capital Investment                                                          2826.56                   368.40
- Operation & Maintenance                                                       73.74                     9.61
- Decommissioning Fund                                                          23.90                     3.11
-=======
  Cost of electricity (m$/kWh)                                             (coe)                       324.171     
  
  Power Generation Costs :
@@ -359,7 +302,6 @@
  Capital Investment                                                          2384.44                   310.48
  Operation & Maintenance                                                       73.77                     9.61
  Decommissioning Fund                                                          20.16                     2.62
->>>>>>> 5312eb99
  Fuel Charge Breakdown
  	Blanket & first wall                                                          0.00                     0.00
  	Divertors                                                                     0.00                     0.00
@@ -367,13 +309,8 @@
  	Auxiliary Heating                                                             0.00                     0.00
  	Actual Fuel                                                                   3.39                     0.44
  	Waste Disposal                                                                7.81                     1.02
-<<<<<<< HEAD
- Total Fuel Cost                                                               11.20                     1.46
- Total Cost                                                                  2935.39                   382.58
-=======
  Total Fuel Cost                                                               11.21                     1.46
  Total Cost                                                                  2489.57                   324.17
->>>>>>> 5312eb99
  
  ********************************************* Plant Availability *********************************************
  
