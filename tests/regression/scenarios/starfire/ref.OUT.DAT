 
 **************************************************************************************************************
 ************************************************** PROCESS ***************************************************
 ************************************** Power Reactor Optimisation Code ***************************************
 **************************************************************************************************************
 
   Program :
   Version : 2.4.0   Release Date :: 2022-05-18
<<<<<<< HEAD
   Tag No. : v2.1-1801-g405f668e
    Branch : 1499-update-cs-coil-geometry-model-python
   Git log : Merged\ develop\ into\ CS\ coil\ fatigue\ model
 Date/time : 31 May 2022 15:57:25 +01:00(hh:mm) UTC
      User : ym1906
  Computer : gtpc
 Directory : /tmp/pytest-of-ym1906/pytest-1/test_solver0
     Input : /tmp/pytest-of-ym1906/pytest-1/test_scenario_starfire_0/IN.DAT
=======
   Tag No. : v2.1-1765-g7c7338fde
    Branch : 1665-libprocess-is-statically-linked-to-the-fortran-extension
   Git log : Disable fcheck in production, enable fcheck in debug but not bounds checking
 Date/time :  1 Jun 2022 10:24:55 +00:00(hh:mm) UTC
      User : root
  Computer : f876e13a661b
 Directory : /root/process
     Input : /tmp/pytest-of-root/pytest-1/test_scenario_starfire_0/IN.DAT
>>>>>>> 5db3075c
 Run title : starfire
  Run type : Reactor concept design: Steady-state tokamak model, (c) CCFE
 
 **************************************************************************************************************
 
   Equality constraints : 12
 Inequality constraints : 00
      Total constraints : 12
    Iteration variables : 26
         Max iterations : 200
       Figure of merit  : -05  -- maximise fusion gain.
  Convergence parameter : 1.00E-08
 
 **************************************************************************************************************
 
 (Please include this header in any models, presentations and papers based on these results)
 
 **************************************************************************************************************
 
 Quantities listed in standard row format are labelled as follows in columns 112-114:
 ITV : Active iteration variable (in any output blocks)
 OP  : Calculated output quantity
 Unlabelled quantities in standard row format are generally inputs
 Note that calculated quantities may be trivially rescaled from inputs, or equal to bounds which are input.
 
 
 ************************************************** Numerics **************************************************
 
 PROCESS has performed a VMCON (optimisation) run.
 and found a feasible set of parameters.
 
 VMCON error flag                                                         (ifail)                           1     
 Number of iteration variables                                            (nvar)                           26     
 Number of constraints (total)                                            (neqns+nineqns)                  12     
 Optimisation switch                                                      (ioptimz)                         1     
 Figure of merit switch                                                   (minmax)                         -5     
 Square root of the sum of squares of the constraint residuals            (sqsumsq)                 2.878E-10  OP 
 VMCON convergence parameter                                              (convergence_parameter)   1.414E-11  OP 
 Number of VMCON iterations                                               (nviter)                         25  OP 
 
PROCESS has successfully optimised the iteration variables to maximise the figure of merit           FUSION GAIN.
 
 Certain operating limits have been reached,
 as shown by the following iteration variables that are
 at or near to the edge of their prescribed range :
 
                   dene          =  1.1200E+20 is at or above its upper bound:  1.1200E+20
                   ffuspow       =  1.0000E+00 is at or above its upper bound:  1.0000E+00
                   gapoh         =  5.0000E-02 is at or below its lower bound:  5.0000E-02
                   fvdump        =  9.9646E-01 is at or above its upper bound:  1.0000E+00
                   thwcndut      =  8.0000E-03 is at or below its lower bound:  8.0000E-03
                   cpttf         =  9.0000E+04 is at or above its upper bound:  9.0000E+04
 
 The solution vector is comprised as follows :
 
                                          final       final /
    i                                     value       initial
 
    1                  te               1.5414E+01     1.0000
    2                  beta             6.0974E-02     1.0000
    3                  dene             1.1200E+20     1.0000
    4                  fdene            7.4986E-01     1.0000
    5                  hfact            2.4964E+00     1.0000
    6                  tfcth            1.7269E+00     7.1440
    7                  q                2.0636E+00     1.0000
    8                  ffuspow          1.0000E+00     1.0000
    9                  bore             1.0967E-01     0.0369
   10                  fbetatry         1.6317E-01     1.0000
   11                  gapoh            5.0000E-02     0.9928
   12                  fiooic           5.5493E-01    24.7602
   13                  fvdump           9.9646E-01     1.1083
   14                  vdalw            8.5144E+00     1.2491
   15                  fjprot           7.9341E-01    15.5952
   16                  ftmargtf         9.1024E-01     3.0671
   17                  tdmptf           1.9887E+01     1.2046
   18                  thkcas           5.8810E-01    11.2864
   19                  thwcndut         8.0000E-03     0.0800
   20                  fcutfsu          7.1891E-01     1.0042
   21                  cpttf            9.0000E+04     1.0000
   22                  gapds            1.1033E+00    20.9730
   23                  flhthresh        7.5033E+00     1.0000
   24                  ftmargoh         7.5108E-01     1.0000
   25                  ftaucq           5.5110E-01     0.8301
   26                  oh_steel_frac    6.9449E-01     1.0000
 
 The following equality constraint residues should be close to zero :
 
                                               physical                 constraint                 normalised
                                              constraint                 residue                    residue
 
    1  Beta consistency                      =  6.0974E-02             -3.1546E-15                 5.1736E-14
    2  Global power balance consistency      =  9.6776E-01 MW/m3       -2.9439E-14 MW/m3           3.0420E-14
    3  Fusion power upper limit              <  3.5100E+03 MW           6.8585E-11 MW             -1.9540E-14
    4  Radial build consistency              =  7.0000E+00 m           -4.6629E-15 m               6.6613E-16
    5  Injection power upper limit           <  9.0400E+01 MW           9.6350E-12 MW             -1.0658E-13
    6  TF coil case stress upper limit       <  6.0000E+08 Pa           4.7684E-07 Pa              8.8818E-16
    7  TF coil conduit stress upper lim      <  6.0000E+08 Pa           1.4305E-05 Pa              2.3759E-14
    8  I_op / I_critical (TF coil)           <  3.5051E+07 A/m2         7.2233E-06 A/m2           -3.7137E-13
    9  Dump voltage upper limit              <  8.5144E+00 V            3.0123E-02 V              -2.8774E-10
   10  J_winding pack/J_protection limit     <  2.4515E+07 A/m2         0.0000E+00 A/m2           -2.5469E-13
   11  TF coil temp. margin lower limit      >  1.5000E+00 K           -1.4792E-01 K              -4.3396E-12
   12  Dump time set by VV stress            >  1.0960E+01 s           -8.9273E+00 s              -4.0412E-14
 
 ******************************************** Final Feasible Point ********************************************
 
 
 *************************************** STEP Costing Model (2017 US$) ****************************************
 
 
 ***************************** 20. Land and Rights ******************************
 
 (step2001)          Land (M$)                                                                                   100.00
 (step2002)          Site Preparation (M$)                                                                         0.89
 
 (step20)            Total Account 20 Cost (M$)                                                                  100.89
 
 ***************** 21. Building and Site Service Infrastructure *****************
 
 (step2101)          Site Improvements (M$)                                                                     2520.83
 (step2102)          Reactor Building (M$)                                                                       493.93
 (step2103)          Turbine Building (M$)                                                                       535.95
 (step2104)          Cooling System Structures (M$)                                                              184.42
 (step2105)          Electrical Equipment and Power Supply Building (M$)                                         103.18
 (step2106)          Auxiliary Services Building (M$)                                                              4.31
 (step2107)          Hot Cell (M$)                                                                               172.66
 (step2108)          Reactor Service Building (M$)                                                                24.55
 (step2109)          Service Water Building (M$)                                                                   5.47
 (step2110)          Fuel Handling and Storage Building (M$)                                                      61.83
 (step2111)          Control Room (M$)                                                                            37.62
 (step2112)          AC Power Supply Building (M$)                                                               331.17
 (step2113)          Admin Building (M$)                                                                          90.75
 (step2114)          Site Service (M$)                                                                            33.08
 (step2115)          Cryogenics and Inert Gas Storage Building (M$)                                              130.05
 (step2116)          Security Building (M$)                                                                       14.90
 (step2117)          Ventilation Stack (M$)                                                                        8.78
 (step2118)          Waste Facilities Buildings (M$)                                                             100.00
 (step2198)          Spares (M$)                                                                                  97.07
 (step2199)          Contingency (M$)                                                                            742.58
 
 (step21)            Total Account 21 Cost (M$)                                                                 5693.13
 
 ************************* 22. Reactor Plant Equipment **************************
 
 ******************* 22.01 Reactor Equipment
 ******************* 22.01.01 Blanket and First Wall Equipment
 (step22010101)      Total First Wall Cost (M$)                                                                  515.84
 
 (step2201010201)    Blanket Multiplier Material (M$)                                                           1818.44
 (step2201010202)    Blanket Breeder Material (M$)                                                               184.41
 (step2201010203)    Blanket Steel Costs (M$)                                                                     94.41
 (step22010102)      Total Blanket Cost (M$)                                                                    2097.26
 
 (step220101)        Total Account 22.01.01 Cost (M$)                                                           2613.10
 
 (step220102)        Shield (M$)                                                                                 292.70
 (step22010301)      TF Coils (M$)                                                                              1884.78
 (step22010302)      PF Coils (M$)                                                                               546.73
 (step22010303)      Central Solenoid (M$)                                                                        67.30
 (step22010304)      Control Coils (M$)                                                                           37.12
 (step220104)        Auxiliary Heating and Current Drive (M$)                                                   1781.36
 (step220105)        Primary Structure and Support (M$)                                                          489.60
 (step220106)        Reactor Vacuum System (M$)                                                                   43.18
 (step220107)        Power Supplies (M$)                                                                         469.99
 (step220110)        Divertor (M$)                                                                               749.15
 
 (step2201)          Total Account 22.01 Cost (M$)                                                              8975.02
 
 ******************* 22.02 Heat Transfer System
 (step2202)          Heat Transfer System (M$)                                                                   157.28
 
 (step2202)          Total Account 22.02 Cost (M$)                                                               157.28
 
 ******************* 22.03 Cryogenic Cooling System
 (step2203)          Cryoplant (M$)                                                                               80.73
 
 (step2203)          Total Account 22.03 Cost (M$)                                                                80.73
 
 ******************* 22.04 Waste Treatment and Disposal
 (step220401)        Liquid Waste (M$)                                                                            14.19
 (step220402)        Gaseous Waste (M$)                                                                           15.03
 (step220403)        Solid Waste (M$)                                                                             10.85
 
 (step2204)          Total Account 22.04 Cost (M$)                                                                40.07
 
 ******************* 22.05 Fuel Handling and Storage
 (step2205)          Fuel Handling and Storage (M$)                                                              322.29
 
 (step2205)          Total Account 22.05 Cost (M$)                                                               322.29
 
 ******************* 22.06 Other Reactor Plant Equipment
 (step220601)        Maintenance Equipment (M$)                                                                    0.00
 (step220602)        Special Heating Systems (M$)                                                                  0.00
 (step220603)        Coolant Storage (M$)                                                                          2.00
 (step220604)        Gas System (M$)                                                                               0.07
 (step220606)        Fluid Leak Detection (M$)                                                                    16.70
 (step220607)        Closed Loop Coolant System (M$)                                                              16.45
 (step220608)        Standby Cooling System (M$)                                                                   9.69
 
 (step2206)          Total Account 22.06 Cost (M$)                                                                44.91
 
 ******************* 22.07 Instrumentation and Control
 (step2207)          Instrumentation and Control (M$)                                                            195.46
 
 (step2207)          Total Account 22.07 Cost (M$)                                                               195.46
 
 ********************
 (step2298)          Spares (M$)                                                                                 727.74
 (step2299)          Contingency (M$)                                                                           1581.52
 
 (step22)            Total Account 22 Cost (M$)                                                                12125.02
 
 ************************* 23. Turbine Plant Equipment **************************
 
 (step23a)           Turbine System (M$)                                                                         947.11
 (step2303)          Heat Rejection (M$)                                                                         159.42
 (step2398)          Spares (M$)                                                                                  15.50
 (step2399)          Contingency (M$)                                                                            168.31
 
 (step23)            Total Account 23 Cost (M$)                                                                 1290.34
 
 ************************* 24. Electric Plant Equipment *************************
 
 (step2401)          Switch Gear (M$)                                                                             32.24
 (step2402)          Station Service Equipment (M$)                                                               87.67
 (step2403)          Switchboards (M$)                                                                             5.09
 (step2404)          Protective Equipment (M$)                                                                     6.46
 (step2405)          Electrical Structures (M$)                                                                   56.79
 (step2406)          Power and Control Wiring (M$)                                                                49.43
 (step2407)          Electric Lighting (M$)                                                                       31.40
 (step2498)          Spares (M$)                                                                                   2.80
 (step2499)          Contingency (M$)                                                                             40.78
 
 (step24)            Total Account 24 Cost (M$)                                                                  312.66
 
 ********************** 25. Miscellaneous Plant Equipment ***********************
 
 (step2501)          Transport and Lifting Equipment (M$)                                                         20.53
 (step2502)          Air and Water Service System (M$)                                                           205.79
 (step2503)          Communications Equipment (M$)                                                                26.50
 (step2504)          Furnishing and Fixtures (M$)                                                                  5.12
 (step2598)          Spares (M$)                                                                                   3.32
 (step2599)          Contingency (M$)                                                                             39.19
 
 (step25)            Total Account 25 Cost (M$)                                                                  300.45
 
 ***************************** 27. Remote Handling ******************************
 
 (step2701)          Remote Handing (M$)                                                                        1486.69
 
 (step27)            Total Account 27 Cost (M$)                                                                 1486.69
 
 ****************************** Plant Direct Cost *******************************
 
 (cdirt)             Plant direct cost (M$)                                                                    21309.18
 
 ******************************** Indirect Cost *********************************
 
 (step91)            Construction Facilities, Equipment and Services (M$)                                       6392.75
 (step92)            Engineering and Costruction Management Services (M$)                                       6925.48
 (step93)            Other Costs (M$)                                                                           3196.38
 
 ******************************* Constructed Cost *******************************
 
 (concost)           Constructed Cost (M$)                                                                     37823.79
 
 ************************* Interest during Construction *************************
 
 (moneyint)          Interest during construction (M$)                                                          5673.57
 
 *************************** Total Capital Investment ***************************
 
 (capcost)           Total capital investment (M$)                                                             43497.36
 
 *************************************** Cost of Electricity, 2017 US$ ****************************************
 
 First wall / blanket life (years)                                        (fwbllife)                    5.343     
 Divertor life (years)                                                    (divlife.)                    0.286     
 Cost of electricity (m$/kWh)                                             (coe)                       384.260     
 
 Power Generation Costs :
 
 									Annual Costs, M$	    COE, m$/kWh
 Capital Investment                                                          2827.33                   370.04
 Operation & Maintenance                                                       73.58                     9.63
 Decommissioning Fund                                                          23.90                     3.13
 Fuel Charge Breakdown
 	Blanket & first wall                                                          0.00                     0.00
 	Divertors                                                                     0.00                     0.00
 	Centrepost (TART only)                                                        0.00                     0.00
 	Auxiliary Heating                                                             0.00                     0.00
 	Actual Fuel                                                                   3.37                     0.44
 	Waste Disposal                                                                7.79                     1.02
 Total Fuel Cost                                                               11.17                     1.46
 Total Cost                                                                  2935.98                   384.26
 
 ********************************************* Plant Availability *********************************************
 
 Allowable blanket neutron fluence (MW-yr/m2)                             (abktflnc)                1.500E+01     
 Allowable divertor heat fluence (MW-yr/m2)                               (adivflnc)                2.000E+01     
 First wall / blanket lifetime (years)                                    (bktlife)                 5.343E+00  OP 
 Divertor lifetime (years)                                                (divlife)                 2.856E-01  OP 
 Heating/CD system lifetime (years)                                       (cdrlife)                 5.343E+00  OP 
 Total plant lifetime (years)                                             (tlife)                   4.000E+01     
 Total plant availability fraction                                        (cfactr)                  7.500E-01     
 Number of fusion cycles to reach allowable fw/blanket DPA                (bktcycles)               1.252E+04     
 
 *************************************************** Plasma ***************************************************
 
 Plasma configuration = single null divertor
 Tokamak aspect ratio = Conventional, itart = 0                           (itart)                       0.000     
 
 Plasma Geometry :
 
 Major radius (m)                                                         (rmajor)                      7.000     
 Minor radius (m)                                                         (rminor)                      1.944  OP 
 Aspect ratio                                                             (aspect)                      3.600     
 Elongation, X-point (input value used)                                   (kappa)                       1.600  IP 
 Elongation, 95% surface (calculated from kappa)                          (kappa95)                     1.429  OP 
 Elongation, area ratio calc.                                             (kappaa)                      1.526  OP 
 Triangularity, X-point (input value used)                                (triang)                      0.500  IP 
 Triangularity, 95% surface (calculated from triang)                      (triang95)                    0.333  OP 
 Plasma poloidal perimeter (m)                                            (pperim)                     16.012  OP 
 Plasma cross-sectional area (m2)                                         (xarea)                      18.126  OP 
 Plasma surface area (m2)                                                 (sarea)                   6.897E+02  OP 
 Plasma volume (m3)                                                       (vol)                     7.848E+02  OP 
 
 Current and Field :
 
 Consistency between q0,q,alphaj,rli,dnbeta is not enforced
 
 Plasma current scaling law used                                          (icurr)                           4     
 Plasma current (MA)                                                      (plascur/1D6)                15.008  OP 
 Current density profile factor                                           (alphaj)                      1.000     
 Plasma internal inductance, li                                           (rli)                         0.900  OP 
 Vertical field at plasma (T)                                             (bvert)                      -0.825  OP 
 Vacuum toroidal field at R (T)                                           (bt)                          5.800     
 Average poloidal field (T)                                               (bp)                          1.178  OP 
 Total field (sqrt(bp^2 + bt^2)) (T)                                      (btot)                        5.918  OP 
 Safety factor on axis                                                    (q0)                          1.000     
 Safety factor at 95% flux surface                                        (q95)                         2.064  ITV
 Cylindrical safety factor (qcyl)                                         (qstar)                       1.776  OP 
 
 Beta Information :
 
 Total plasma beta                                                        (beta)                    6.097E-02  ITV
 Total poloidal beta                                                      (betap)                   1.539E+00  OP 
 Total toroidal beta                                                                                6.349E-02  OP 
 Fast alpha beta                                                          (betaft)                  1.016E-02  OP 
 Beam ion beta                                                            (betanb)                  0.000E+00  OP 
 (Fast alpha + beam beta)/(thermal beta)                                  (gammaft)                 1.999E-01  OP 
 Thermal beta                                                                                       5.082E-02  OP 
 Thermal poloidal beta                                                                              1.283E+00  OP 
 Thermal toroidal beta (= beta-exp)                                                                 5.291E-02  OP 
 2nd stability beta : beta_p / (R/a)                                      (eps*betap)                   0.428  OP 
 2nd stability beta upper limit                                           (epbetmax)                    1.380     
 Beta g coefficient                                                       (dnbeta)                      6.000     
 Normalised thermal beta                                                                                3.819  OP 
 Normalised total beta                                                                                  4.582  OP 
 Normalised toroidal beta                                                 (normalised_toroidal          4.771  OP 
 Limit on thermal beta                                                    (betalim)                     0.080  OP 
 Plasma thermal energy (J)                                                                          8.337E+08  OP 
 Total plasma internal energy (J)                                         (total_plasma_internal_en 1.000E+09  OP 
 
 Temperature and Density (volume averaged) :
 
 Electron temperature (keV)                                               (te)                         15.414  ITV
 Electron temperature on axis (keV)                                       (te0)                        20.038  OP 
 Ion temperature (keV)                                                    (ti)                         21.425     
 Ion temperature on axis (keV)                                            (ti0)                        27.853  OP 
 Electron temp., density weighted (keV)                                   (ten)                        17.533  OP 
 Electron density (/m3)                                                   (dene)                    1.120E+20  ITV
 Electron density on axis (/m3)                                           (ne0)                     2.352E+20  OP 
 Line-averaged electron density (/m3)                                     (dnla)                    1.526E+20  OP 
 Line-averaged electron density / Greenwald density                       (dnla_gw)                 1.208E+00  OP 
 Ion density (/m3)                                                        (dnitot)                  1.008E+20  OP 
 Fuel density (/m3)                                                       (deni)                    8.956E+19  OP 
 Total impurity density with Z > 2 (no He) (/m3)                          (dnz)                     0.000E+00  OP 
 Helium ion density (thermalised ions only) (/m3)                         (dnalp)                   1.120E+19  OP 
 Proton density (/m3)                                                     (dnprot)                  3.559E+16  OP 
 Hot beam density (/m3)                                                   (dnbeam)                  0.000E+00  OP 
 Density limit from scaling (/m3)                                         (dnelimt)                 1.264E+20  OP 
 Helium ion density (thermalised ions only) / electron density            (ralpne)                  1.000E-01     
 
 Impurities
 
 Plasma ion densities / electron density:
 H_ concentration                                                         (fimp(01)                 8.000E-01  OP 
 He concentration                                                         (fimp(02)                 1.000E-01     
 Be concentration                                                         (fimp(03)                 0.000E+00     
 C_ concentration                                                         (fimp(04)                 0.000E+00     
 N_ concentration                                                         (fimp(05)                 0.000E+00     
 O_ concentration                                                         (fimp(06)                 0.000E+00     
 Ne concentration                                                         (fimp(07)                 0.000E+00     
 Si concentration                                                         (fimp(08)                 0.000E+00     
 Ar concentration                                                         (fimp(09)                 0.000E+00     
 Fe concentration                                                         (fimp(10)                 0.000E+00     
 Ni concentration                                                         (fimp(11)                 0.000E+00     
 Kr concentration                                                         (fimp(12)                 0.000E+00     
 Xe concentration                                                         (fimp(13)                 0.000E+00     
 W_ concentration                                                         (fimp(14)                 0.000E+00     
 Average mass of all ions (amu)                                           (aion)                    2.666E+00  OP 
 
 Effective charge                                                         (zeff)                        1.200  OP 
 Density profile factor                                                   (alphan)                      1.100     
 Plasma profile model                                                     (ipedestal)                       0     
 Temperature profile index                                                (alphat)                      0.300     
 Temperature profile index beta                                           (tbeta)                       2.000     
 
 Density Limit using different models :
 
 Old ASDEX model                                                          (dlimit(1))               2.017E+20  OP 
 Borrass ITER model I                                                     (dlimit(2))               4.369E+20  OP 
 Borrass ITER model II                                                    (dlimit(3))               1.719E+20  OP 
 JET edge radiation model                                                 (dlimit(4))               2.976E+22  OP 
 JET simplified model                                                     (dlimit(5))               1.305E+21  OP 
 Hugill-Murakami Mq model                                                 (dlimit(6))               1.399E+20  OP 
 Greenwald model                                                          (dlimit(7))               1.264E+20  OP 
 
 Fuel Constituents :
 
 Deuterium fuel fraction                                                  (fdeut)                       0.500     
 Tritium fuel fraction                                                    (ftrit)                       0.500     
 
 Fusion Power :
 
 Total fusion power (MW)                                                  (powfmw)                  3.510E+03  OP 
  =    D-T fusion power (MW)                                              (pdt)                     3.505E+03  OP 
   +   D-D fusion power (MW)                                              (pdd)                     4.835E+00  OP 
   + D-He3 fusion power (MW)                                              (pdhe3)                   0.000E+00  OP 
 Alpha power: total (MW)                                                  (palpmw)                  7.010E+02  OP 
 Alpha power: beam-plasma (MW)                                            (palpnb)                  0.000E+00  OP 
 Neutron power (MW)                                                       (pneutmw)                 2.806E+03  OP 
 Charged particle power (excluding alphas) (MW)                           (pchargemw)               3.123E+00  OP 
 Total power deposited in plasma (MW)                                     (tot_power_plasma)        7.595E+02  OP 
 
 Radiation Power (excluding SOL):
 
 Bremsstrahlung radiation power (MW)                                      (pbrempv*vol)             3.728E+01  OP 
 Line radiation power (MW)                                                (plinepv*vol)             6.432E-01  OP 
 Synchrotron radiation power (MW)                                         (psyncpv*vol)             1.494E+01  OP 
 Synchrotron wall reflectivity factor                                     (ssync)                       0.600     
 Normalised minor radius defining 'core'                                  (coreradius)              7.500E-01     
 Fraction of core radiation subtracted from P_L                           (coreradiationfraction)   6.000E-01     
 Radiation power from inner zone (MW)                                     (pinnerzoneradmw)         3.626E+01  OP 
 Radiation power from outer zone (MW)                                     (pouterzoneradmw)         1.660E+01  OP 
 Total radiation power from inside LCFS (MW)                              (pradmw)                  5.286E+01  OP 
 LCFS radiation fraction = total radiation in LCFS / total power deposite (rad_fraction_LCFS)       6.960E-02  OP 
 Nominal mean radiation load on inside surface of reactor (MW/m2)         (photon_wall)             7.051E-02  OP 
 Peaking factor for radiation wall load                                   (peakfactrad)             3.330E+00  IP 
 Maximum permitted radiation wall load (MW/m^2)                           (maxradwallload)          1.000E+00  IP 
 Peak radiation wall load (MW/m^2)                                        (peakradwallload)         2.348E-01  OP 
 Nominal mean neutron load on inside surface of reactor (MW/m2)           (wallmw)                  3.743E+00  OP 
 
 Radiation power from SoL (MW)                                            (pradsolmw)               5.653E+02  OP 
 SoL radiation fraction = total radiation in SoL / total power accross se (rad_fraction_sol)        8.000E-01  IP 
 Radiation fraction total = SoL + LCFS radiation / total power deposited  (rad_fraction_total)      8.139E-01  OP 
 Power incident on the divertor targets (MW)                              (ptarmw)                  1.413E+02  OP 
 Fraction of power to the lower divertor                                  (ftar)                    1.000E+00  IP 
 Outboard side heat flux decay length (m)                                 (lambdaio)                1.570E-03  OP 
 Fraction of power on the inner targets                                   (fio)                     4.100E-01  OP 
 Fraction of power incident on the lower inner target                     (fLI)                     4.100E-01  OP 
 Fraction of power incident on the lower outer target                     (fLO)                     5.900E-01  OP 
 Power incident on the lower inner target (MW)                            (pLImw)                   5.794E+01  OP 
 Power incident on the lower outer target (MW)                            (pLOmw)                   8.338E+01  OP 
 
 Ohmic heating power (MW)                                                 (pohmmw)                  6.942E-11  OP 
 Fraction of alpha power deposited in plasma                              (falpha)                      0.950  OP 
 Fraction of alpha power to electrons                                     (falpe)                       0.680  OP 
 Fraction of alpha power to ions                                          (falpi)                       0.320  OP 
 Ion transport (MW)                                                       (ptrimw)                  4.221E+02  OP 
 Electron transport (MW)                                                  (ptremw)                  3.374E+02  OP 
 Injection power to ions (MW)                                             (pinjimw)                 0.000E+00  OP 
 Injection power to electrons (MW)                                        (pinjemw)                 9.040E+01  OP 
 Ignited plasma switch (0=not ignited, 1=ignited)                         (ignite)                          0     
 
 Power into divertor zone via charged particles (MW)                      (pdivt)                   7.066E+02  OP 
 Psep / R ratio (MW/m)                                                    (pdivt/rmajor)            1.009E+02  OP 
 Psep Bt / qAR ratio (MWT/m)                                              (pdivtbt/qar)             7.881E+01  OP 
 
 H-mode Power Threshold Scalings :
 
 ITER 1996 scaling: nominal (MW)                                          (pthrmw(1))               1.392E+02  OP 
 ITER 1996 scaling: upper bound (MW)                                      (pthrmw(2))               3.116E+02  OP 
 ITER 1996 scaling: lower bound (MW)                                      (pthrmw(3))               6.139E+01  OP 
 ITER 1997 scaling (1) (MW)                                               (pthrmw(4))               2.865E+02  OP 
 ITER 1997 scaling (2) (MW)                                               (pthrmw(5))               1.968E+02  OP 
 Martin 2008 scaling: nominal (MW)                                        (pthrmw(6))               9.535E+01  OP 
 Martin 2008 scaling: 95% upper bound (MW)                                (pthrmw(7))               1.237E+02  OP 
 Martin 2008 scaling: 95% lower bound (MW)                                (pthrmw(8))               6.703E+01  OP 
 Snipes 2000 scaling: nominal (MW)                                        (pthrmw(9))               6.901E+01  OP 
 Snipes 2000 scaling: upper bound (MW)                                    (pthrmw(10))              1.001E+02  OP 
 Snipes 2000 scaling: lower bound (MW)                                    (pthrmw(11))              4.719E+01  OP 
 Snipes 2000 scaling (closed divertor): nominal (MW)                      (pthrmw(12))              3.554E+01  OP 
 Snipes 2000 scaling (closed divertor): upper bound (MW)                  (pthrmw(13))              5.084E+01  OP 
 Snipes 2000 scaling (closed divertor): lower bound (MW)                  (pthrmw(14))              2.467E+01  OP 
 Hubbard 2012 L-I threshold - nominal (MW)                                (pthrmw(15))              3.542E+01  OP 
 Hubbard 2012 L-I threshold - lower bound (MW)                            (pthrmw(16))              1.714E+01  OP 
 Hubbard 2012 L-I threshold - upper bound (MW)                            (pthrmw(17))              7.322E+01  OP 
 Hubbard 2017 L-I threshold                                               (pthrmw(18))              2.692E+02  OP 
 Martin 2008 aspect ratio corrected scaling: nominal (MW)                 (pthrmw(19))              9.535E+01  OP 
 Martin 2008 aspect ratio corrected scaling: 95% upper bound (MW)         (pthrmw(20))              1.237E+02  OP 
 Martin 2008 aspect ratio corrected scaling: 95% lower bound (MW)         (pthrmw(21))              6.703E+01  OP 
 
 L-H threshold power (NOT enforced) (MW)                                  (plhthresh)               9.535E+01  OP 
 
 Confinement :
 
 Confinement scaling law                    ITER-96P             (L)
 Confinement H factor                                                     (hfact)                       2.496  ITV
 Global thermal energy confinement time (s)                               (taueff)                      1.098  OP 
 Ion energy confinement time (s)                                          (tauei)                       1.098  OP 
 Electron energy confinement time (s)                                     (tauee)                       1.098  OP 
 n.tau = Volume-average electron density x Energy confinement time (s/m3) (dntau)                   1.229E+20  OP 
 Triple product = Vol-average electron density x Vol-average electron temperature x Energy confinement time:
 Triple product  (keV s/m3)                                               (dntau*te)                1.895E+21  OP 
 Transport loss power assumed in scaling law (MW)                         (powerht)                 7.595E+02  OP 
 Switch for radiation loss term usage in power balance                    (iradloss)                        2     
 Radiation power subtracted from plasma power balance (MW)                                          0.000E+00     
   (No radiation correction applied)
 Alpha particle confinement time (s)                                      (taup)                        7.067  OP 
 Alpha particle/energy confinement time ratio                             (taup/taueff)                 6.439  OP 
 Lower limit on taup/taueff                                               (taulimit)                    5.000     
 Total energy confinement time including radiation loss (s)               (total_energy_conf_t          1.317  OP 
   (= stored energy including fast particles / loss power including radiation
 
 Dimensionless plasma parameters
 
 For definitions see
 Recent progress on the development and analysis of the ITPA global H-mode confinement database
 D.C. McDonald et al, 2007 Nuclear Fusion v47, 147. (nu_star missing 1/mu0)
 Normalized plasma pressure beta as defined by McDonald et al             (beta_mcdonald)           6.349E-02  OP 
 Normalized ion Larmor radius                                             (rho_star)                2.758E-03  OP 
 Normalized collisionality                                                (nu_star)                 2.808E-03  OP 
 Volume measure of elongation                                             (kappaa_IPB)              1.502E+00  OP 
 
 Plasma Volt-second Requirements :
 
 Total volt-second requirement (Wb)                                       (vsstt)                   2.371E+02  OP 
 Inductive volt-seconds (Wb)                                              (vsind)                   1.975E+02  OP 
 Ejima coefficient                                                        (gamma)                       0.300     
 Start-up resistive (Wb)                                                  (vsres)                   3.961E+01  OP 
 Flat-top resistive (Wb)                                                  (vsbrn)                   4.630E-08  OP 
 bootstrap current fraction multiplier                                    (cboot)                       1.000     
 Bootstrap fraction (ITER 1989)                                           (bscf_iter89)                 0.585  OP 
 Bootstrap fraction (Sauter et al)                                        (bscf_sauter)                 0.684  OP 
 Bootstrap fraction (Nevins et al)                                        (bscf_nevins)                 0.786  OP 
 Bootstrap fraction (Wilson)                                              (bscf_wilson)                 0.633  OP 
 Diamagnetic fraction (Hender)                                            (diacf_hender)                0.022  OP 
 Diamagnetic fraction (SCENE)                                             (diacf_scene)                 0.016  OP 
 Pfirsch-Schlueter fraction (SCENE)                                       (pscf_scene)                 -0.005  OP 
   (Sauter et al bootstrap current fraction model used)
   (Diamagnetic current fraction not calculated)
   (Pfirsch-Schlüter current fraction not calculated)
 Bootstrap fraction (enforced)                                            (bootipf.)                    0.684  OP 
 Diamagnetic fraction (enforced)                                          (diaipf.)                     0.000  OP 
 Pfirsch-Schlueter fraction (enforced)                                    (psipf.)                      0.000  OP 
 Loop voltage during burn (V)                                             (vburn)                   4.626E-12  OP 
 Plasma resistance (ohm)                                                  (rplas)                   3.082E-09  OP 
 Resistive diffusion time (s)                                             (res_time)                3.996E+03  OP 
 Plasma inductance (H)                                                    (rlp)                     1.316E-05  OP 
 Coefficient for sawtooth effects on burn V-s requirement                 (csawth)                      1.000     
 
 Fuelling :
 
 Ratio of He and pellet particle confinement times                        (tauratio)                1.000E+00     
 Fuelling rate (nucleus-pairs/s)                                          (qfuel)                   6.258E+21  OP 
 Fuel burn-up rate (reactions/s)                                          (rndfuel)                 1.252E+21  OP 
 Burn-up fraction                                                         (burnup)                      0.200  OP 
 
 ***************************** Energy confinement times, and required H-factors : *****************************
 
    scaling law              confinement time (s)     H-factor for
                                 for H = 1           power balance
 
 IPB98(y)             (H)          1.427                   0.770
 IPB98(y,1)           (H)          1.347                   0.815
 IPB98(y,2)           (H)          1.027                   1.069
 IPB98(y,3)           (H)          1.009                   1.087
 IPB98(y,4)           (H)          1.026                   1.070
 ISS95            (stell)          0.561                   1.958
 ISS04            (stell)          0.952                   1.153
 DS03                 (H)          1.823                   0.603
 Murari et al NPL     (H)          0.718                   1.528
 Petty 2008           (H)          2.054                   0.534
 Lang et al. 2012     (H)          0.634                   1.731
 Hubbard 2017 - nom   (I)          0.050                  21.791
 Hubbard 2017 - lower (I)          0.027                  40.758
 Hubbard 2017 - upper (I)          0.094                  11.650
 NSTX (Spherical)     (H)          2.795                   0.393
 NSTX-Petty08 Hybrid  (H)          2.054                   0.534
 
 ******************************************** Current Drive System ********************************************
 
 Lower Hybrid Current Drive
 Current drive efficiency model                                           (iefrf)                           4     
 
 Auxiliary power used for plasma heating only (MW)                        (pheat)                   0.000E+00     
 Power injected for current drive (MW)                                    (pcurrentdrivemw)         9.040E+01     
 Maximum Allowed Bootstrap current fraction                               (bscfmax)                 9.900E-01     
 Fusion gain factor Q                                                     (bigq)                    3.883E+01  OP 
 Auxiliary current drive (A)                                              (auxiliary_cd)            4.738E+06  OP 
 Current drive efficiency (A/W)                                           (effcd)                   5.242E-02  OP 
 Normalised current drive efficiency, gamma (10^20 A/W-m2)                (gamcd)                   4.109E-01  OP 
 Wall plug to injector efficiency                                         (etacd)                   5.900E-01     
 
 Fractions of current drive :
 
 Bootstrap fraction                                                       (bootipf)                     0.684  OP 
 Diamagnetic fraction                                                     (diaipf)                      0.000  OP 
 Pfirsch-Schlueter fraction                                               (psipf)                       0.000  OP 
 Auxiliary current drive fraction                                         (faccd)                       0.316  OP 
 Inductive fraction                                                       (facoh)                       0.000  OP 
 Total                                                                    (plasipf+faccd+facoh          1.000     
 Fraction of the plasma current produced by non-inductive means           (fvsbrnni)                    1.000     
 
 RF efficiency (A/W)                                                      (effrfss)                 5.242E-02  OP 
 RF gamma (10^20 A/W-m2)                                                  (gamrf)                   4.109E-01  OP 
 Lower hybrid injected power (MW)                                         (plhybd)                  9.040E+01  OP 
 Lower hybrid wall plug efficiency                                        (etalh)                   5.900E-01     
 Lower hybrid wall plug power (MW)                                        (pwplh)                   1.532E+02  OP 
 
 *************************************************** Times ****************************************************
 
 Initial charge time for CS from zero current (s)                         (tramp)                      30.016     
 Plasma current ramp-up time (s)                                          (tohs)                       30.016     
 Heating time (s)                                                         (theat)                      10.000     
 Burn time (s)                                                            (tburn)                   1.000E+04  OP 
 Reset time to zero current for CS (s)                                    (tqnch)                      30.016     
 Time between pulses (s)                                                  (tdwell)                      0.000     
 
 Total plant cycle time (s)                                               (tcycle)                  1.010E+04  OP 
 
 ************************************************ Radial Build ************************************************
 
 (Ripple result may not be accurate, as the fit was outside
  its range of applicability.)
 
 Device centreline                            0.000           0.000                       
 Machine build_variables.bore                 0.110           0.110   (bore)              
 Central solenoid                             0.600           0.710   (ohcth)             
 CS precompression                            0.378           1.087   (precomp)           
 Gap                                          0.050           1.137   (gapoh)             
 TF coil inboard leg                          1.727           2.864   (tfcth)             
 Gap                                          0.050           2.914   (tftsgap)           
 Thermal shield                               0.050           2.964   (thshield)          
 Gap                                          1.103           4.068   (gapds)             
 Vacuum vessel (and shielding)                0.600           4.668   (d_vv_in + shldith) 
 Gap                                          0.020           4.688   (vvblgap)           
 Inboard blanket                              0.150           4.838   (blnkith)           
 Inboard first wall                           0.018           4.856   (fwith)             
 Inboard scrape-off                           0.200           5.056   (scrapli)           
 Plasma geometric centre                      1.944           7.000   (rminor)            
 Plasma outboard edge                         1.944           8.944   (rminor)            
 Outboard scrape-off                          0.200           9.144   (scraplo)           
 Outboard first wall                          0.018           9.162   (fwoth)             
 Outboard blanket                             0.460           9.622   (blnkoth)           
 Gap                                          0.020           9.642   (vvblgap)           
 Vacuum vessel (and shielding)                1.100          10.742   (d_vv_out+shldoth)  
 Gap                                          0.584          11.326   (gapsto)            
 Thermal shield                               0.050          11.376   (thshield)          
 Gap                                          0.050          11.426   (tftsgap)           
 TF coil outboard leg                         1.727          13.153   (tfthko)            
 
 *********************************************** Vertical Build ***********************************************
 
 TF coil                                      1.727           6.531   (tfcth)             
 Gap                                          0.050           4.804   (tftsgap)           
 Thermal shield                               0.050           4.754   (thshield)          
 Gap                                          0.050           4.704   (vgap2)             
 Vacuum vessel (and shielding)                0.600           4.654   (d_vv_top+shldtth)  
 Gap                                          0.020           4.054   (vvblgap)           
 Top blanket                                  0.305           4.034   (blnktth)           
 Top first wall                               0.018           3.729   (fwtth)             
 Top scrape-off                               0.600           3.711   (vgaptop)           
 Plasma top                                   3.111           3.111   (rminor*kappa)      
 Midplane                                     0.000           0.000                       
 Plasma bottom                                3.111          -3.111   (rminor*kappa)      
 Lower scrape-off                             1.000          -4.111   (vgap)              
 Divertor structure                           0.621          -4.732   (divfix)            
 Vacuum vessel (and shielding)                1.000          -5.732   (d_vv_bot+shldlth)  
 Gap                                          0.050          -5.782   (vgap2)             
 Thermal shield                               0.050          -5.832   (thshield)          
 Gap                                          0.050          -5.882   (tftsgap)           
 TF coil                                      1.727          -7.609   (tfcth)             
 
 ************************************* Divertor build and plasma position *************************************
 
 Divertor Configuration = Single Null Divertor
 
 Plasma top position, radial (m)                                          (ptop_radial)                 6.028  OP 
 Plasma top position, vertical (m)                                        (ptop_vertical)               3.111  OP 
 Plasma geometric centre, radial (m)                                      (physics_variables.r          7.000  OP 
 Plasma geometric centre, vertical (m)                                    (0.0)                         0.000  OP 
 Plasma lower physics_variables.triangularity                             (tril)                        0.500  OP 
 Plasma elongation                                                        (physics_variables.k          1.600  OP 
 TF coil vertical offset (m)                                              (tfoffset)                   -0.539  OP 
 Plasma outer arc radius of curvature (m)                                 (rco)                         3.118  OP 
 Plasma inner arc radius of curvature (m)                                 (rci)                         5.464  OP 
 Plasma lower X-pt, radial (m)                                            (rxpt)                        6.028  OP 
 Plasma lower X-pt, vertical (m)                                          (zxpt)                       -3.111  OP 
 Poloidal plane angle between vertical and inner leg (rad)                (thetai)                      0.064  OP 
 Poloidal plane angle between vertical and outer leg (rad)                (thetao)                      0.965  OP 
 Poloidal plane angle between inner leg and plate (rad)                   (betai)                       1.000     
 Poloidal plane angle between outer leg and plate (rad)                   (betao)                       1.000     
 Inner divertor leg poloidal length (m)                                   (plsepi)                      1.000     
 Outer divertor leg poloidal length (m)                                   (plsepo)                      1.500     
 Inner divertor plate length (m)                                          (plleni)                      1.000     
 Outer divertor plate length (m)                                          (plleno)                      1.000     
 Inner strike point, radial (m)                                           (rspi)                        5.030  OP 
 Inner strike point, vertical (m)                                         (zspi)                       -3.176  OP 
 Inner plate top, radial (m)                                              (rplti)                       5.272  OP 
 Inner plate top, vertical (m)                                            (zplti)                      -2.738  OP 
 Inner plate bottom, radial (m)                                           (rplbi)                       4.787  OP 
 Inner plate bottom, vertical (m)                                         (zplbi)                      -3.613  OP 
 Outer strike point, radial (m)                                           (rspo)                        6.882  OP 
 Outer strike point, vertical (m)                                         (zspo)                       -4.344  OP 
 Outer plate top, radial (m)                                              (rplto)                       7.074  OP 
 Outer plate top, vertical (m)                                            (zplto)                      -3.883  OP 
 Outer plate bottom, radial (m)                                           (rplbo)                       6.690  OP 
 Outer plate bottom, vertical (m)                                         (zplbo)                      -4.806  OP 
 Calculated maximum divertor height (m)                                   (divht)                       2.068  OP 
 
 ************************************************* TF coils  **************************************************
 
 
 TF Coil Stresses (CCFE model) :
 
 Plane stress model with smeared properties
 Allowable maximum shear stress in TF coil case (Tresca criterion) (Pa)   (sig_tf_case_max)         6.000E+08     
 Allowable maximum shear stress in TF coil conduit (Tresca criterion) (Pa (sig_tf_wp_max)           6.000E+08     
 Materal stress of the point of maximum shear stress (Tresca criterion) for each layer
 Please use utilities/plot_stress_tf.py for radial plots plots summary
 Layers                             Steel case            WP    Outer case
 Radial stress               (MPa)       0.000      -373.404         4.942
 toroidal stress             (MPa)    -373.404      -276.950      -228.034
 Vertical stress             (MPa)     226.596       226.596       106.638
 Von-Mises stress            (MPa)     524.774       524.774       296.122
 Shear (Tresca) stress       (MPa)     600.000       600.000       334.672
 
 Toroidal modulus            (GPa)     205.000        41.169       205.000
 Vertical modulus            (GPa)     205.000       124.583       435.604
 
 WP transverse modulus (GPa)                                              (eyoung_wp_trans*1.0D-9)  3.450E+01  OP 
 WP vertical modulus (GPa)                                                (eyoung_wp_axial*1.0D-9)  1.051E+02  OP 
 WP transverse Poisson's ratio                                            (poisson_wp_trans)        3.050E-01  OP 
 WP vertical-transverse Pois. rat.                                        (poisson_wp_axial)        3.159E-01  OP 
 Maximum radial deflection at midplane (m)                                (deflect)                -1.990E-03  OP 
 Vertical strain on casing                                                (casestr)                 1.105E-03  OP 
 Radial strain on insulator                                               (insstrain)              -1.865E-02  OP 
 
 TF design
 
 Conductor technology                                                     (i_tf_sup)                        1     
   -> Superconducting coil (SC)
 Superconductor material                                                  (i_tf_sc_mat)                     5     
   -> WST Nb3Sn
 Presence of TF demountable joints                                        (itart)                           0     
   -> Coils without demountable joints
 TF inboard leg support strategy                                          (i_tf_bucking)                    1     
   -> Steel casing
 
 TF coil Geometry :
 
 Number of TF coils                                                       (n_tf)                           12     
 Inboard leg centre radius (m)                                            (r_tf_inboard_mid)        2.001E+00  OP 
 Outboard leg centre radius (m)                                           (r_tf_outboard_mid)       1.229E+01  OP 
 Total inboard leg radial thickness (m)                                   (tfcth)                   1.727E+00  ITV
 Total outboard leg radial thickness (m)                                  (tfthko)                  1.727E+00     
 Outboard leg toroidal thickness (m)                                      (tftort)                  1.483E+00  OP 
 Maximum inboard edge height (m)                                          (hmax)                    5.882E+00  OP 
 Mean coil circumference (including inboard leg length) (m)               (tfleng)                  3.719E+01  OP 
 Vertical TF shape                                                        (i_tf_shape)                      1     
 
 D-shape coil, inner surface shape approximated by
 by a straight segment and elliptical arcs between the following points:
 
 point         x(m)           y(m)
   1          2.864          2.882
   2          6.611          4.804
   3         11.426          0.000
   4          6.611         -5.882
   5          2.864         -3.529
 
 Global material area/fractions:
 
 TF cross-section (total) (m2)                                            (tfareain)                2.171E+01     
 Total steel cross-section (m2)                                           (a_tf_steel*n_tf)         1.464E+01     
 Total steel TF fraction                                                  (f_tf_steel)              6.742E-01     
 Total Insulation cross-section (total) (m2)                              (a_tf_ins*n_tf)           1.261E+00     
 Total Insulation fraction                                                (f_tf_ins)                5.811E-02     
 
 External steel Case Information :
 
 Casing cross section area (per leg) (m2)                                 (acasetf)                 8.710E-01     
 Inboard leg case plasma side wall thickness (m)                          (casthi)                  6.000E-02     
 Inboard leg case inboard "nose" thickness (m)                            (thkcas)                  5.881E-01  ITV
 Inboard leg case sidewall thickness at its narrowest point (m)           (casths)                  5.000E-02     
 External case mass per coil (kg)                                         (whtcas)                  8.607E+05  OP 
 
 TF winding pack (WP) geometry:
 
 WP cross section area with insulation and insertion (per coil) (m2)      (awpc)                    9.382E-01     
 WP cross section area (per coil) (m2)                                    (aswp)                    8.697E-01     
 Winding pack radial thickness (m)                                        (dr_tf_wp)                9.812E-01  OP 
 Winding pack toroidal width 1 (m)                                        (wwp1)                    1.088E+00  OP 
 Winding pack toroidal width 2 (m)                                        (wwp2)                    8.247E-01  OP 
 Ground wall insulation thickness (m)                                     (tinstf)                  8.000E-03     
 Winding pack insertion gap (m)                                           (tfinsgap)                1.000E-02     
 
 TF winding pack (WP) material area/fractions:
 
 Steel WP cross-section (total) (m2)                                      (aswp*n_tf)               4.185E+00     
 Steel WP fraction                                                        (aswp/awpc)               3.718E-01     
 Insulation WP fraction                                                   (aiwp/awpc)               7.997E-02     
 Cable WP fraction                                                        ((awpc-aswp-aiwp)/awpc)   5.483E-01     
 
 WP turn information:
 
 Turn parametrisation                                                     (i_tf_turns_integer)              0     
   Non-integer number of turns
 Number of turns per TF coil                                              (n_tf_turn)               1.880E+02  OP 
 
 Width of turn including inter-turn insulation (m)                        (t_turn_tf)               6.802E-02  OP 
 Width of conductor (square) (m)                                          (t_conductor)             6.502E-02  OP 
 Width of space inside conductor (m)                                      (t_cable)                 4.902E-02  OP 
 Steel conduit thickness (m)                                              (thwcndut)                8.000E-03  ITV
 Inter-turn insulation thickness (m)                                      (thicndut)                1.500E-03     
 
 Conductor information:
 
 Diameter of central helium channel in cable                              (dhecoil)                 1.000E-02     
 Fractions by area
 internal area of the cable space                                         (acstf)                   2.372E-03     
 Coolant fraction in conductor excluding central channel                  (vftf)                    3.000E-01     
 Copper fraction of conductor                                             (fcutfsu)                 7.189E-01  ITV
 Superconductor fraction of conductor                                     (1-fcutfsu)               2.811E-01     
 Check total area fractions in winding pack = 1                                                         1.000     
 minimum TF conductor temperature margin  (K)                             (tmargmin_tf)                 1.500     
 TF conductor temperature margin (K)                                      (tmargtf)                     1.648     
 Elastic properties behavior                                              (i_tf_cond_eyoung_axial)          0     
   Conductor stiffness neglected
 Conductor axial Young's modulus                                          (eyoung_cond_axial)       0.000E+00     
 Conductor transverse Young's modulus                                     (eyoung_cond_trans)       0.000E+00     
 
 TF coil mass:
 
 Superconductor mass per coil (kg)                                        (whtconsc)                1.650E+04  OP 
 Copper mass per coil (kg)                                                (whtconcu)                6.939E+04  OP 
 Steel conduit mass per coil (kg)                                         (whtconsh)                1.012E+05  OP 
 Conduit insulation mass per coil (kg)                                    (whtconin)                5.022E+03  OP 
 Total conduit mass per coil (kg)                                         (whtcon)                  1.921E+05  OP 
 Mass of each TF coil (kg)                                                (whttf/n_tf)              1.057E+06  OP 
 Total TF coil mass (kg)                                                  (whttf)                   1.269E+07  OP 
 
 Maximum B field and currents:
 
 Nominal peak field assuming toroidal symmetry (T)                        (bmaxtf)                  1.510E+01  OP 
 Total current in all TF coils (MA)                                       (ritfc/1.D6)              2.030E+02  OP 
 TF coil current (summed over all coils) (A)                              (ritfc)                   2.030E+08     
 Actual peak field at discrete conductor (T)                              (bmaxtfrp)                1.646E+01  OP 
 Winding pack current density (A/m2)                                      (jwptf)                   1.945E+07  OP 
 Inboard leg mid-plane conductor current density (A/m2)                   (oacdcp)                  9.350E+06     
 Total stored energy in TF coils (GJ)                                     (estotftgj)               9.111E+01  OP 
 
 TF Forces:
 
 Inboard vertical tension per coil (N)                                    (vforce)                  2.764E+08  OP 
 Outboard vertical tension per coil (N)                                   (vforce_outboard)         2.764E+08  OP 
 inboard vertical tension fraction (-)                                    (f_vforce_inboard)        5.000E-01  OP 
 Centring force per coil (N/m)                                            (cforce)                  1.277E+08  OP 
 
 Ripple information:
 
 Max allowed ripple amplitude at plasma outboard midplane (%)             (ripmax)                  3.000E+00     
 Ripple amplitude at plasma outboard midplane (%)                         (ripple)                  3.000E+00  OP 
 
 Quench information :
 
 Allowable stress in vacuum vessel (VV) due to quench (Pa)                (sigvvall)                9.300E+07     
 Minimum allowed quench time due to stress in VV (s)                      (taucq)                   1.096E+01  OP 
 Actual quench time (or time constant) (s)                                (tdmptf)                  1.989E+01  ITV
 Maximum allowed voltage during quench due to insulation (kV)             (vdalw)                   8.514E+00  ITV
 Actual quench voltage (kV)                                               (vtfskv)                  8.484E+00  OP 
 Maximum allowed temp rise during a quench (K)                            (tmaxpro)                 1.500E+02     
 
 Radial build of TF coil centre-line :
 
                                          Thickness (m)    Outer radius (m)
 Innermost edge of TF coil                    1.137           1.137                       
 Coil case ("nose")                           0.588           1.725   (thkcas)            
 Insertion gap for winding pack               0.010           1.735   (tfinsgap)          
 Winding pack ground insulation               0.008           1.743   (tinstf)            
 Winding - first half                         0.473           2.216   (dr_tf_wp/2-tinstf-t
 Winding - second half                        0.473           2.689   (dr_tf_wp/2-tinstf-t
 Winding pack insulation                      0.008           2.697   (tinstf)            
 Insertion gap for winding pack               0.010           2.707   (tfinsgap)          
 Plasma side case min radius                  0.060           2.767   (casthi)            
 Plasma side case max radius                  2.864           2.864   (r_tf_inboard_out)  
 TF coil dimensions are consistent
 
 ****************************************** Superconducting TF Coils ******************************************
 
 Superconductor switch                                                    (isumat)                          5     
 Superconductor used: Nb3Sn
  (WST Nb3Sn critical surface model)
 Critical field at zero temperature and strain (T)                        (bc20m)                   3.297E+01     
 Critical temperature at zero field and strain (K)                        (tc0m)                    1.606E+01     
 
 Helium temperature at peak field (= superconductor temperature) (K)      (thelium)                 4.750E+00     
 Total helium fraction inside cable space                                 (fhetot)                  3.331E-01  OP 
 Copper fraction of conductor                                             (fcutfsu)                 7.189E-01  ITV
 Residual manufacturing strain on superconductor                          (str_tf_con_res)         -5.000E-03     
 Self-consistent strain on superconductor                                 (str_wp)                  1.819E-03     
 Critical current density in superconductor (A/m2)                        (jcritsc)                 3.647E+08  OP 
 Critical current density in strand (A/m2)                                (jcritstr)                1.025E+08  OP 
 Critical current density in winding pack (A/m2)                          (jwdgcrt)                 3.505E+07  OP 
 Actual current density in winding pack (A/m2)                            (jwdgop)                  1.945E+07  OP 
 Minimum allowed temperature margin in superconductor (K)                 (tmargmin_tf)             1.500E+00     
 Actual temperature margin in superconductor (K)                          (tmarg)                   1.648E+00  OP 
 Critical current (A)                                                     (icrit)                   1.622E+05  OP 
 Actual current (A)                                                       (cpttf)                   9.000E+04  ITV
 Actual current / critical current                                        (iooic)                   5.549E-01  OP 
 
 *************************************** Central Solenoid and PF Coils ****************************************
 
 Superconducting central solenoid
 Central solenoid superconductor material                                 (isumatoh)                        5     
  (WST Nb3Sn critical surface model)
 
 Central Solenoid Current Density Limits :
 
 Maximum field at Beginning Of Pulse (T)                                  (bmaxoh0)                 9.577E+00  OP 
 Critical superconductor current density at BOP (A/m2)                    (jscoh_bop)               9.994E+08  OP 
 Critical strand current density at BOP (A/m2)                            (jstrandoh_bop)           2.998E+08  OP 
 Allowable overall current density at BOP (A/m2)                          (rjohc0)                  6.412E+07  OP 
 Actual overall current density at BOP (A/m2)                             (cohbop)                  1.268E+07  OP 
 
 Maximum field at End Of Flattop (T)                                      (bmaxoh)                  9.089E+00  OP 
 Critical superconductor current density at EOF (A/m2)                    (jscoh_eof)               1.104E+09  OP 
 Critical strand current density at EOF (A/m2)                            (jstrandoh_eof)           3.312E+08  OP 
 Allowable overall current density at EOF (A/m2)                          (rjohc)                   7.082E+07  OP 
 Actual overall current density at EOF (A/m2)                             (coheof)                  1.354E+07     
 
 CS inside radius (m)                                                     (bv.bore.)                1.097E-01     
 CS thickness (m)                                                         (bv.ohcth.)               6.000E-01     
 Gap between central solenoid and TF coil (m)                             (bv.gapoh)                5.000E-02  ITV
 CS overall cross-sectional area (m2)                                     (areaoh)                  6.353E+00  OP 
 CS conductor+void cross-sectional area (m2)                              (awpoh)                   1.941E+00  OP 
    CS conductor cross-sectional area (m2)                                (awpoh*(1-vfohc))         1.359E+00  OP 
    CS void cross-sectional area (m2)                                     (awpoh*vfohc)             5.822E-01  OP 
 CS steel cross-sectional area (m2)                                       (areaoh-awpoh)            4.412E+00  OP 
 CS steel area fraction                                                   (oh_steel_frac)           6.945E-01  ITV
 Only hoop stress considered
 Switch for CS stress calculation                                         (i_cs_stress)                     0     
 Allowable stress in CS steel (Pa)                                        (alstroh)                 6.000E+08     
 Hoop stress in CS steel (Pa)                                             (sig_hoop)                7.850E+07  OP 
 Axial stress in CS steel (Pa)                                            (sig_axial)              -1.205E+08  OP 
 Maximum shear stress in CS steel for the Tresca criterion (Pa)           (s_tresca_oh)             7.850E+07  OP 
 Axial force in CS (N)                                                    (axial_force)            -6.461E+07  OP 
 Residual manufacturing strain in CS superconductor material              (tfcoil_variables.str_cs_-5.000E-03     
 Copper fraction in strand                                                (fcuohsu)                 7.000E-01     
 Void (coolant) fraction in conductor                                     (vfohc)                   3.000E-01     
 Helium coolant temperature (K)                                           (tfv.tftmp)               4.750E+00     
 CS temperature margin (K)                                                (tmargoh)                 4.307E+00  OP 
 Minimum permitted temperature margin (K)                                 (tfv.tmargmin_cs)         1.500E+00     
 Residual hoop stress in CS Steel (Pa)                                    (csfv.residual_sig_hoop)  2.400E+08     
 Minimum burn time (s)                                                    (ctv.tbrnmn               7.200E+03     
 Initial vertical crack size (m)                                          (csfv.t_crack_vertical)   8.900E-04     
 Initial radial crack size (m)                                            (csfv.t_crack_radial)     2.670E-03     
 CS turn area (m)                                                         (pfv.a_oh_turn)           3.176E-03     
 CS turn length (m)                                                       (pfv.l_cond_cst)          9.761E-02     
 CS r_in (m)                                                              (r_in_cst)                6.405E-03     
 CS turn width (m)                                                        (pfv.d_cond_cst)          3.254E-02     
 CS structural vertical thickness (m)                                     (csfv.t_structural_vertic 9.863E-03     
 CS structural radial thickness (m)                                       (csfv.t_structural_radial 9.863E-03     
 Allowable number of cycles till CS fracture                              (csfv.n_cycle)            6.225E+05  OP 
 Minimum number of cycles required till CS fracture                       (csfv.n_cycle_min)        2.000E+04  OP 
 
 Superconducting PF coils
 PF coil superconductor material                                          (isumatpf)                        3     
   (NbTi)
 Copper fraction in conductor                                             (fcupfsu)                 6.900E-01     
 
 PF Coil Case Stress :
 
 Maximum permissible tensile stress (MPa)                                 (sigpfcalw)               5.000E+02     
 JxB hoop force fraction supported by case                                (sigpfcf)                 6.660E-01     
 
 Geometry of PF coils, central solenoid and plasma:
 
 coil			R(m)			Z(m)			dR(m)			dZ(m)			turns		steel thickness(m)
 
 PF 0			5.23e+00	7.39e+00	1.24e+00	1.24e+00	4.01e+02	5.52e-02
 PF 1			5.23e+00	-8.47e+00	1.29e+00	1.29e+00	4.36e+02	6.35e-02
 PF 2			1.45e+01	1.94e+00	1.06e+00	1.06e+00	1.60e+02	6.19e-02
 PF 3			1.45e+01	-1.94e+00	1.06e+00	1.06e+00	1.60e+02	6.19e-02
 PF 4			1.36e+01	5.44e+00	7.90e-01	7.90e-01	1.16e+02	5.65e-02
 PF 5			1.36e+01	-5.44e+00	7.90e-01	7.90e-01	1.16e+02	5.65e-02
 CS				4.10e-01	0.00e+00	6.00e-01	1.06e+01	2.00e+03	2.08e-01
 Plasma		7.00e+00	0.0e0			3.89e+00	6.22e+00	1.0e0
 
 PF Coil Information at Peak Current:
 
 coil	current	allowed J		actual J		J			cond. mass	steel mass	field
 				(MA)		(A/m2)		(A/m2)		ratio			(kg)			(kg)			(T)
 
 PF 0	1.69e+01	7.50e+08	1.10e+07	1.47e-02	2.15e+05	7.33e+04	2.77e+00
 PF 1	1.84e+01	7.09e+08	1.10e+07	1.55e-02	2.34e+05	8.83e+04	3.14e+00
 PF 2	-6.76e+00	7.65e+08	6.00e+06	7.85e-03	4.37e+05	1.98e+05	2.64e+00
 PF 3	-6.76e+00	7.65e+08	6.00e+06	7.85e-03	4.37e+05	1.98e+05	2.64e+00
 PF 4	-5.00e+00	7.57e+08	8.00e+06	1.06e-02	2.27e+05	1.28e+05	2.71e+00
 PF 5	-5.00e+00	7.57e+08	8.00e+06	1.06e-02	2.27e+05	1.28e+05	2.71e+00
 CS		-8.60e+01	6.41e+07	1.35e+07	2.11e-01	2.13e+04	8.86e+04	9.58e+00
 				------																---------	---------
 				1.45e+02																1.80e+06	9.01e+05
 
 PF coil current scaling information :
 
 Sum of squares of residuals                                              (pf.ssq0)                 6.951E-07  OP 
 Smoothing parameter                                                      (alfapf)                  5.000E-10     
 
 ****************************************** Volt Second Consumption *******************************************
 
 				volt-sec			volt-sec		volt-sec
 				start-up			burn			total
 PF coils:		-88.90				0.00			-88.90
 CS coil:		-7.46				0.00			-7.46
 				-------				-------			-------
 Total:			-96.36				0.00			-96.36
 
 Total volt-second consumption by coils (Wb)                              (vstot)                  -9.600E+01  OP 
 
 Summary of volt-second consumption by circuit (Wb):
 
 circuit		BOP				BOF				EOF
 
 	0			0.858			35.414		35.414
 	1			0.900			30.701		30.701
 	2			0.343			-47.698		-47.698
 	3			0.343			-47.698		-47.698
 	4			-0.344			-28.932		-28.932
 	5			-0.344			-28.932		-28.932
 CS coil		3.609			-3.855		-3.855
 
 ********************************** Waveforms ***********************************
 
 Currents (Amps/coil) as a function of time:
 
 												time (sec)
 				0.00			30.02			60.03			70.03			10070.03			10100.05
 					Start					BOP					EOR					BOF					EOF					EOP
 circuit
 	0			0.000e+00	4.104e+05	1.694e+07	1.694e+07	1.694e+07	0.000e+00
 	1			0.000e+00	5.400e+05	1.841e+07	1.841e+07	1.841e+07	0.000e+00
 	2			-0.000e+00	4.863e+04	-6.757e+06	-6.757e+06	-6.757e+06	-0.000e+00
 	3			-0.000e+00	4.863e+04	-6.757e+06	-6.757e+06	-6.757e+06	-0.000e+00
 	4			-0.000e+00	-5.949e+04	-4.998e+06	-4.998e+06	-4.998e+06	-0.000e+00
 	5			-0.000e+00	-5.949e+04	-4.998e+06	-4.998e+06	-4.998e+06	-0.000e+00
 	6			-0.000e+00	8.053e+07	-8.602e+07	-8.602e+07	-8.602e+07	-0.000e+00
 Plasma (A)	0.000e+00	0.000e+00	1.501e+07	1.501e+07	1.501e+07	0.000e+00
 
 This consists of: CS coil field balancing:
 0			0.000e+00	4.104e+05	-4.384e+05	-4.384e+05	-4.384e+05	0.000e+00
 1			0.000e+00	5.400e+05	-5.768e+05	-5.768e+05	-5.768e+05	0.000e+00
 2			-0.000e+00	4.863e+04	-5.195e+04	-5.195e+04	-5.195e+04	-0.000e+00
 3			-0.000e+00	4.863e+04	-5.195e+04	-5.195e+04	-5.195e+04	-0.000e+00
 4			-0.000e+00	-5.949e+04	6.355e+04	6.355e+04	6.355e+04	-0.000e+00
 5			-0.000e+00	-5.949e+04	6.355e+04	6.355e+04	6.355e+04	-0.000e+00
 6			-0.000e+00	8.053e+07	-8.602e+07	-8.602e+07	-8.602e+07	-0.000e+00
 
 And: equilibrium field:
 0			0.000e+00	0.000e+00	4.806e+05	4.806e+05	4.806e+05	0.0e0
 1			0.000e+00	0.000e+00	6.190e+05	6.190e+05	6.190e+05	0.0e0
 2			0.000e+00	0.000e+00	9.745e+03	9.745e+03	9.745e+03	0.0e0
 3			0.000e+00	0.000e+00	9.745e+03	9.745e+03	9.745e+03	0.0e0
 4			0.000e+00	0.000e+00	-1.065e+05	-1.065e+05	-1.065e+05	0.0e0
 5			0.000e+00	0.000e+00	-1.065e+05	-1.065e+05	-1.065e+05	0.0e0
 6			0.000e+00	0.000e+00	8.597e+07	8.597e+07	8.597e+07	0.0e0
 
 Ratio of central solenoid current at beginning of Pulse / end of flat-to (fcohbop)                 9.362E-01     
 Ratio of central solenoid current at beginning of Flat-top / end of flat (fcohbof)                 1.000E+00  OP 
 
 *************************** PF Circuit Waveform Data ***************************
 
 Number of PF circuits including CS and plasma                            (ncirt)                           8     
 PF Circuit 0 Time point 0 (A)                                            (pfc0t0)                  0.000E+00     
 PF Circuit 0 Time point 1 (A)                                            (pfc0t1)                  4.104E+05     
 PF Circuit 0 Time point 2 (A)                                            (pfc0t2)                  1.694E+07     
 PF Circuit 0 Time point 3 (A)                                            (pfc0t3)                  1.694E+07     
 PF Circuit 0 Time point 4 (A)                                            (pfc0t4)                  1.694E+07     
 PF Circuit 0 Time point 5 (A)                                            (pfc0t5)                  0.000E+00     
 PF Circuit 1 Time point 0 (A)                                            (pfc1t0)                  0.000E+00     
 PF Circuit 1 Time point 1 (A)                                            (pfc1t1)                  5.400E+05     
 PF Circuit 1 Time point 2 (A)                                            (pfc1t2)                  1.841E+07     
 PF Circuit 1 Time point 3 (A)                                            (pfc1t3)                  1.841E+07     
 PF Circuit 1 Time point 4 (A)                                            (pfc1t4)                  1.841E+07     
 PF Circuit 1 Time point 5 (A)                                            (pfc1t5)                  0.000E+00     
 PF Circuit 2 Time point 0 (A)                                            (pfc2t0)                 -0.000E+00     
 PF Circuit 2 Time point 1 (A)                                            (pfc2t1)                  4.863E+04     
 PF Circuit 2 Time point 2 (A)                                            (pfc2t2)                 -6.757E+06     
 PF Circuit 2 Time point 3 (A)                                            (pfc2t3)                 -6.757E+06     
 PF Circuit 2 Time point 4 (A)                                            (pfc2t4)                 -6.757E+06     
 PF Circuit 2 Time point 5 (A)                                            (pfc2t5)                 -0.000E+00     
 PF Circuit 3 Time point 0 (A)                                            (pfc3t0)                 -0.000E+00     
 PF Circuit 3 Time point 1 (A)                                            (pfc3t1)                  4.863E+04     
 PF Circuit 3 Time point 2 (A)                                            (pfc3t2)                 -6.757E+06     
 PF Circuit 3 Time point 3 (A)                                            (pfc3t3)                 -6.757E+06     
 PF Circuit 3 Time point 4 (A)                                            (pfc3t4)                 -6.757E+06     
 PF Circuit 3 Time point 5 (A)                                            (pfc3t5)                 -0.000E+00     
 PF Circuit 4 Time point 0 (A)                                            (pfc4t0)                 -0.000E+00     
 PF Circuit 4 Time point 1 (A)                                            (pfc4t1)                 -5.949E+04     
 PF Circuit 4 Time point 2 (A)                                            (pfc4t2)                 -4.998E+06     
 PF Circuit 4 Time point 3 (A)                                            (pfc4t3)                 -4.998E+06     
 PF Circuit 4 Time point 4 (A)                                            (pfc4t4)                 -4.998E+06     
 PF Circuit 4 Time point 5 (A)                                            (pfc4t5)                 -0.000E+00     
 PF Circuit 5 Time point 0 (A)                                            (pfc5t0)                 -0.000E+00     
 PF Circuit 5 Time point 1 (A)                                            (pfc5t1)                 -5.949E+04     
 PF Circuit 5 Time point 2 (A)                                            (pfc5t2)                 -4.998E+06     
 PF Circuit 5 Time point 3 (A)                                            (pfc5t3)                 -4.998E+06     
 PF Circuit 5 Time point 4 (A)                                            (pfc5t4)                 -4.998E+06     
 PF Circuit 5 Time point 5 (A)                                            (pfc5t5)                 -0.000E+00     
 CS Circuit Time point 0 (A)                                              (cs t0)                  -0.000E+00     
 CS Circuit Time point 1 (A)                                              (cs t1)                   8.053E+07     
 CS Circuit Time point 2 (A)                                              (cs t2)                  -8.602E+07     
 CS Circuit Time point 3 (A)                                              (cs t3)                  -8.602E+07     
 CS Circuit Time point 4 (A)                                              (cs t4)                  -8.602E+07     
 CS Circuit Time point 5 (A)                                              (cs t5)                  -0.000E+00     
 Plasma Time point 0 (A)                                                  (plasmat0)                0.000E+00     
 Plasma Time point 1 (A)                                                  (plasmat1)                0.000E+00     
 Plasma Time point 2 (A)                                                  (plasmat2)                1.501E+07     
 Plasma Time point 3 (A)                                                  (plasmat3)                1.501E+07     
 Plasma Time point 4 (A)                                                  (plasmat4)                1.501E+07     
 Plasma Time point 5 (A)                                                  (plasmat5)                0.000E+00     
 
 ********************************************* Support Structure **********************************************
 
 Outer PF coil fence mass (kg)                                            (fncmass)                 1.030E+05  OP 
 Intercoil support structure mass (kg)                                    (aintmass)                4.314E+06  OP 
 Mass of cooled components (kg)                                           (coldmass)                2.903E+07  OP 
 Gravity support structure mass (kg)                                      (clgsmass)                9.432E+05  OP 
 Torus leg support mass (kg)                                              (gsm1)                    2.823E+04  OP 
 Ring beam mass (kg)                                                      (gsm2)                    3.254E+05  OP 
 Ring legs mass (kg)                                                      (gsm3)                    4.148E+05  OP 
 
 ******************************************** PF Coil Inductances *********************************************
 
 Inductance matrix [H]:
 
 0			[2.5e+00 4.9e-02 2.0e-01 1.4e-01 1.9e-01 6.8e-02 1.4e-02 8.4e-04]
 1			[4.9e-02 2.9e+00 1.4e-01 2.0e-01 6.6e-02 1.9e-01 1.1e-02 7.3e-04]
 2			[2.0e-01 1.4e-01 1.6e+00 6.7e-01 4.8e-01 2.8e-01 6.7e-03 1.1e-03]
 3			[1.4e-01 2.0e-01 6.7e-01 1.6e+00 2.8e-01 4.8e-01 6.7e-03 1.1e-03]
 4			[1.9e-01 6.6e-02 4.8e-01 2.8e-01 8.7e-01 1.2e-01 4.4e-03 6.7e-04]
 5			[6.8e-02 1.9e-01 2.8e-01 4.8e-01 1.2e-01 8.7e-01 4.4e-03 6.7e-04]
 CS			[1.4e-02 1.1e-02 6.7e-03 6.7e-03 4.4e-03 4.4e-03 1.6e-01 9.0e-05]
 Plasma	[8.4e-04 7.3e-04 1.1e-03 1.1e-03 6.7e-04 6.7e-04 9.0e-05 1.3e-05]
 
 ************************************ Pumping for primary coolant (helium) ************************************
 
 Pressure drop in FW and blanket coolant incl. hx and pipes (Pa)          (dp_he)                   5.500E+05     
 Fraction of FW and blanket thermal power required for pumping            (fpump)                   8.052E-02  OP 
 Total power absorbed by FW & blanket (MW)                                (p_plasma)                3.158E+03  OP 
 Inlet temperature of FW & blanket coolant pump (K)                       (t_in_compressor)         5.570E+02  OP 
 Coolant pump outlet/Inlet temperature of FW & blanket (K)                (t_in_bb)                 5.731E+02     
 Outlet temperature of FW & blanket (K)                                   (t_out_bb)                7.731E+02     
 Mechanical pumping power for FW and blanket cooling loop including heat  (htpmw_fw_blkt)           2.766E+02  OP 
 Mechanical pumping power for divertor (MW)                               (htpmw_div)               5.178E+00  OP 
 Mechanical pumping power for shield and vacuum vessel (MW)               (htpmw_shld)              3.551E-01  OP 
 
 ********************************** First wall and blanket : CCFE HCPB model **********************************
 
 
 Blanket Composition by volume :
 
 Titanium beryllide fraction                                              (fbltibe12)                   0.375  OP 
 Lithium orthosilicate fraction                                           (fblli2sio4)                  0.375  OP 
 Steel fraction                                                           (fblss_ccfe)                  0.097  OP 
 Coolant fraction                                                         (vfcblkt)                     0.053     
 Purge gas fraction                                                       (vfpblkt)                     0.100     
 
 Component Volumes :
 
 First Wall Armour Volume (m3)                                            (fw_armour_vol)               3.448  OP 
 First Wall Volume (m3)                                                   (volfw)                      11.640  OP 
 Blanket Volume (m3)                                                      (volblkt)                   255.422  OP 
 Shield Volume (m3)                                                       (volshld)                   349.706  OP 
 Vacuum vessel volume (m3)                                                (vdewin)                    596.988  OP 
 
 Component Masses :
 
 First Wall Armour Mass (kg)                                              (fw_armour_mass)          6.638E+04  OP 
 First Wall Mass, excluding armour (kg)                                   (fwmass)                  9.079E+04  OP 
 Blanket Mass - Total(kg)                                                 (whtblkt)                 6.397E+05  OP 
     Blanket Mass - TiBe12 (kg)                                           (whtbltibe12)             2.165E+05  OP 
     Blanket Mass - Li4SiO4 (kg)                                          (whtblli4sio4)            2.299E+05  OP 
     Blanket Mass - Steel (kg)                                            (whtblss)                 1.934E+05  OP 
 Total mass of armour, first wall and blanket (kg)                        (armour_fw_bl_mass)       7.969E+05  OP 
 Shield Mass (kg)                                                         (whtshld)                 1.091E+06  OP 
 Vacuum vessel mass (kg)                                                  (vvmass)                  4.657E+06  OP 
 
 Nuclear heating :
 
 Total nuclear heating in TF+PF coils (CS is negligible) (MW)             (ptfnuc)                  3.641E+00  OP 
 Total nuclear heating in FW (MW)                                         (pnucfw)                  2.629E+02  OP 
 Total nuclear heating in the blanket (including emult) (MW)              (pnucblkt)                2.814E+03  OP 
 (Note: emult is fixed for this model inside the code)
 Total nuclear heating in the shield (MW)                                 (pnucshld)                7.102E+01  OP 
 Total nuclear heating in the divertor (MW)                               (pnucdiv)                 3.229E+02  OP 
 
  Diagostic output for nuclear heating :
 
 Blanket exponential factor                                               (exp_blanket)             7.948E-01  OP 
 Shield: first exponential                                                (exp_shield1)             8.030E-02  OP 
 Shield: second exponential                                               (exp_shield2)             2.543E-01  OP 
 Solid angle fraction taken by on divertor                                (fdiv)                    1.150E-01     
 Switch for plant secondary cycle                                         (secondary_cycle)                 2     
 First wall coolant pressure (Pa)                                         (fwpressure)              1.550E+07     
 Blanket coolant pressure (Pa)                                            (blpressure)              1.550E+07     
 Allowable nominal neutron fluence at first wall (MW.year/m2)             (abktflnc)                1.500E+01     
 No of inboard blanket modules poloidally                                 (nblktmodpi)                      7     
 No of inboard blanket modules toroidally                                 (nblktmodti)                     32     
 No of outboard blanket modules poloidally                                (nblktmodpo)                      8     
 No of outboard blanket modules toroidally                                (nblktmodto)                     48     
 Isentropic efficiency of first wall / blanket coolant pumps              (etaiso)                  1.000E+00     
 
 Other volumes, masses and areas :
 
 First wall area (m2)                                                     (fwarea)                  9.429E+02  OP 
 Cryostat internal radius (m)                                             (rdewex)                  1.555E+01  OP 
 Cryostat internal half-height (m)                                        (zdewex)                  1.268E+01  OP 
 Vertical clearance from TF coil to cryostat (m)                          (clh1)                    5.071E+00  OP 
 Divertor area (m2)                                                       (divsur)                  9.493E+01  OP 
 Divertor mass (kg)                                                       (divmas)                  2.326E+04  OP 
 
 ********************************** Superconducting TF Coil Power Conversion **********************************
 
 TF coil current (kA)                                                     (itfka)                   9.000E+01  OP 
 Number of TF coils                                                       (ntfc)                    1.200E+01     
 Voltage across a TF coil during quench (kV)                              (vtfskv)                  8.484E+00  OP 
 TF coil charge time (hours)                                              (tchghr)                  4.000E+00     
 Total inductance of TF coils (H)                                         (ltfth)                   2.250E+01  OP 
 Total resistance of TF coils (ohm)                                       (rcoils)                  0.000E+00  OP 
 TF coil charging voltage (V)                                             (tfcv)                    2.162E+02     
 Number of DC circuit breakers                                            (ntfbkr)                  1.200E+01     
 Number of dump resistors                                                 (ndumpr)                  4.800E+01     
 Resistance per dump resistor (ohm)                                       (r1dump)                  9.427E-02  OP 
 Dump resistor peak power (MW)                                            (r1ppmw)                  1.909E+02  OP 
 Energy supplied per dump resistor (MJ)                                   (r1emj)                   1.898E+03  OP 
 TF coil L/R time constant (s)                                            (ttfsec)                  1.989E+01  OP 
 Power supply voltage (V)                                                 (tfpsv)                   2.270E+02  OP 
 Power supply current (kA)                                                (tfpska)                  9.450E+01  OP 
 DC power supply rating (kW)                                              (tfckw)                   2.145E+04  OP 
 AC power for charging (kW)                                               (tfackw)                  2.383E+04  OP 
 TF coil resistive power (MW)                                             (rpower)                  6.803E+00  OP 
 TF coil inductive power (MVA)                                            (xpower)                  1.265E+01  OP 
 Aluminium bus current density (kA/cm2)                                   (djmka)                   1.250E-01     
 Aluminium bus cross-sectional area (cm2)                                 (albusa)                  7.200E+02  OP 
 Total length of TF coil bussing (m)                                      (tfbusl)                  2.308E+03  OP 
 Aluminium bus weight (tonnes)                                            (albuswt)                 4.487E+02  OP 
 Total TF coil bus resistance (ohm)                                       (rtfbus)                  8.398E-04  OP 
 TF coil bus voltage drop (V)                                             (vtfbus)                  7.558E+01  OP 
 Dump resistor floor area (m2)                                            (drarea)                  3.690E+03  OP 
 TF coil power conversion floor space (m2)                                (tfcfsp)                  1.372E+03  OP 
 TF coil power conv. building volume (m3)                                 (tfcbv)                   8.234E+03  OP 
 TF coil AC inductive power demand (MW)                                   (xpwrmw)                  1.406E+01  OP 
 Total steady state AC power demand (MW)                                  (tfacpd)                  7.558E+00  OP 
 
 ****************************** PF Coils and Central Solenoid: Power and Energy *******************************
 
 Number of PF coil circuits                                               (pfckts)                  1.200E+01     
 Sum of PF power supply ratings (MVA)                                     (spsmva)                  7.283E+02  OP 
 Total PF coil circuit bus length (m)                                     (spfbusl)                 2.352E+03  OP 
 Total PF coil bus resistive power (kW)                                   (pfbuspwr)                1.638E+03  OP 
 Total PF coil resistive power (kW)                                       (srcktpm)                 1.638E+03  OP 
 Maximum PF coil voltage (kV)                                             (vpfskv)                  2.000E+01     
 Efficiency of transfer of PF stored energy into or out of storage        (etapsu)                  9.000E-01     
 (Energy is dissipated in PFC power supplies only when total PF energy increases or decreases.)
 Maximum stored energy in poloidal field (MJ)                             (ensxpfm)                 1.089E+04  OP 
 Peak absolute rate of change of stored energy in poloidal field (MW)     peakpoloidalpower         3.629E+02  OP 
 Energy stored in poloidal magnetic field :
 
                                            time (sec)

                     0.00      30.02      60.03      70.03   10070.03   10100.05
 Time point         Start      BOP        EOR        BOF        EOF        EOP        
 Energy (MJ)      0.000E+00  1.353E+02  1.089E+04  1.089E+04  1.089E+04  0.000E+00
 
 Interval                tramp      tohs       theat      tburn      tqnch      
 dE/dt (MW)            4.507E+00  3.584E+02  0.000E+00  0.000E+00 -3.629E+02
 
 
 *********************************************** Vacuum System ************************************************
 
 Pumpdown to Base Pressure :
 
 First wall outgassing rate (Pa m/s)                                      (rat)                     1.300E-08     
 Total outgassing load (Pa m3/s)                                          (ogas)                    9.888E-05  OP 
 Base pressure required (Pa)                                              (pbase)                   5.000E-04     
 Required N2 pump speed (m3/s)                                            (s(1))                    1.978E-01  OP 
 N2 pump speed provided (m3/s)                                            (snet(1))                 4.495E+01  OP 
 
 Pumpdown between Burns :
 
 Plasma chamber volume (m3)                                               (volume)                  9.546E+02  OP 
 Chamber pressure after burn (Pa)                                         (pend)                    2.318E-01  OP 
 Chamber pressure before burn (Pa)                                        (pstart)                  2.318E-03     
 Allowable pumping time switch                                            (dwell_pump)                      0     
 Dwell time between burns (s)                                             (tdwell.)                 0.000E+00     
 CS ramp-up time burns (s)                                                (tramp.)                  3.002E+01     
 Allowable pumping time between burns (s)                                 (tpump)                   3.002E+01     
 Required D-T pump speed (m3/s)                                           (s(2))                    1.465E+02  OP 
 D-T pump speed provided (m3/s)                                           (snet(2))                 1.091E+02  OP 
 
 Helium Ash Removal :
 
 Divertor chamber gas pressure (Pa)                                       (prdiv)                   3.600E-01     
 Helium gas fraction in divertor chamber                                  (fhe)                     1.992E-01  OP 
 Required helium pump speed (m3/s)                                        (s(3))                    7.195E+01  OP 
 Helium pump speed provided (m3/s)                                        (snet(3))                 7.195E+01  OP 
 
 D-T Removal at Fuelling Rate :
 
 D-T fuelling rate (kg/s)                                                 (frate)                   5.196E-05  OP 
 Required D-T pump speed (m3/s)                                           (s(4))                    7.195E+01  OP 
 D-T pump speed provided (m3/s)                                           (snet(4))                 1.091E+02  OP 
 
 The vacuum pumping system size is governed by the
 requirements for pumpdown between burns.
 
 Number of large pump ducts                                               (nduct)                          12     
 Passage diameter, divertor to ducts (m)                                  (d(imax))                 7.056E-01  OP 
 Passage length (m)                                                       (l1)                      2.527E+00  OP 
 Diameter of ducts (m)                                                    (dout)                    8.468E-01  OP 
 Duct length, divertor to elbow (m)                                       (l2)                      4.800E+00  OP 
 Duct length, elbow to pumps (m)                                          (l3)                      2.000E+00     
 Number of pumps                                                          (pumpn)                   5.756E+01  OP 
 
 The vacuum system uses cryo  pumps.
 
 ******************************************* Plant Buildings System *******************************************
 
 Internal volume of reactor building (m3)                                 (vrci)                    7.292E+05     
 Dist from centre of torus to bldg wall (m)                               (wrbi)                    3.657E+01     
 Effective floor area (m2)                                                (efloor)                  2.552E+05     
 Reactor building volume (m3)                                             (rbv)                     8.381E+05     
 Reactor maintenance building volume (m3)                                 (rmbv)                    2.390E+05     
 Warmshop volume (m3)                                                     (wsv)                     9.247E+04     
 Tritium building volume (m3)                                             (triv)                    4.000E+04     
 Electrical building volume (m3)                                          (elev)                    4.823E+04     
 Control building volume (m3)                                             (conv)                    6.000E+04     
 Cryogenics building volume (m3)                                          (cryv)                    1.344E+04     
 Administration building volume (m3)                                      (admv)                    1.000E+05     
 Shops volume (m3)                                                        (shov)                    1.000E+05     
 Total volume of nuclear buildings (m3)                                   (volnucb)                 1.114E+06     
 
 **************************************** Electric Power Requirements *****************************************
 
 Facility base load (MW)                                                  (basemw)                  5.000E+00     
 Divertor coil power supplies (MW)                                        (bdvmw)                   0.000E+00     
 Cryoplant electric power (MW)                                            (crymw)                   2.944E+01  OP 
 Primary coolant pumps (MW)                                               (htpmw..)                 2.821E+02  OP 
 PF coil power supplies (MW)                                              (ppfmw)                   7.300E+02  OP 
 TF coil power supplies (MW)                                              (ptfmw)                   7.558E+00  OP 
 Plasma heating supplies (MW)                                             (pheatingmw)              1.532E+02  OP 
 Tritium processing (MW)                                                  (trithtmw..)              1.500E+01     
 Vacuum pumps  (MW)                                                       (vachtmw..)               5.000E-01     
 
 Total pulsed power (MW)                                                  (pacpmw)                  1.261E+03  OP 
 Total base power required at all times (MW)                              (fcsht)                   4.328E+01  OP 
 
 ************************************************* Cryogenics *************************************************
 
 Conduction and radiation heat loads on cryogenic components (MW)         (qss/1.0D6)               1.249E-02  OP 
 Nuclear heating of cryogenic components (MW)                             (qnuc/1.0D6)              1.292E-02  OP 
 Nuclear heating of cryogenic components is a user input.
 AC losses in cryogenic components (MW)                                   (qac/1.0D6)               1.082E-03  OP 
 Resistive losses in current leads (MW)                                   (qcl/1.0D6)               1.469E-02  OP 
 45% allowance for heat loads in transfer lines, storage tanks etc (MW)   (qmisc/1.0D6)             1.853E-02  OP 
 Sum = Total heat removal at cryogenic temperatures (tmpcry & tcoolin) (M (helpow + helpow_cryal/1. 5.970E-02  OP 
 Temperature of cryogenic superconducting components (K)                  (tmpcry)                  4.500E+00     
 Temperature of cryogenic aluminium components (K)                        (tcoolin)                 3.131E+02     
 Efficiency (figure of merit) of cryogenic plant is 13% of ideal Carnot v                           2.028E-03  OP 
 Efficiency (figure of merit) of cryogenic aluminium plant is 40% of idea                          -2.020E+00  OP 
 Electric power for cryogenic plant (MW)                                  (crypmw)                  2.944E+01  OP 
 
 ************************************ Plant Power / Heat Transport Balance ************************************
 
 
 Assumptions :
 
 Neutron power multiplication in blanket                                  (emult)                   1.269E+00     
 Divertor area fraction of whole toroid surface                           (fdiv)                    1.150E-01     
 H/CD apparatus + diagnostics area fraction                               (fhcd)                    0.000E+00     
 First wall area fraction                                                 (1-fdiv-fhcd)             8.850E-01     
 Switch for pumping of primary coolant                                    (primary_pumping)                 3     
 Mechanical pumping power for FW and blanket cooling loop
 includes heat exchanger, using specified pressure drop
 Mechanical pumping power for FW cooling loop including heat exchanger (M (htpmw_fw)                0.000E+00  OP 
 Mechanical pumping power for blanket cooling loop including heat exchang (htpmw_blkt)              0.000E+00  OP 
 Mechanical pumping power for FW and blanket cooling loop including heat  (htpmw_fw_blkt)           2.766E+02  OP 
 Mechanical pumping power for divertor (MW)                               (htpmw_div)               5.178E+00  OP 
 Mechanical pumping power for shield and vacuum vessel (MW)               (htpmw_shld)              3.551E-01  OP 
 Electrical pumping power for FW and blanket (MW)                         (htpmwe_fw_blkt)          2.766E+02  OP 
 Electrical pumping power for shield (MW)                                 (htpmwe_shld)             3.551E-01  OP 
 Electrical pumping power for divertor (MW)                               (htpmwe_div)              5.178E+00  OP 
 Total electrical pumping power for primary coolant (MW)                  (htpmw)                   2.821E+02  OP 
 Coolant pump power / non-pumping thermal power in shield                 (fpumpshld)               5.000E-03     
 Coolant pump power / non-pumping thermal power in divertor               (fpumpdiv)                5.000E-03     
 Electrical efficiency of heat transport coolant pumps                    (etahtp)                  1.000E+00     
 
 Plant thermodynamics: options :
 
 Divertor thermal power is collected at only 150 C and is used to preheat the coolant in the power cycle
 Shield thermal power is collected at only 150 C and is used to preheat the coolant in the power cycle
 Power conversion cycle efficiency model: user-defined efficiency
 Thermal to electric conversion efficiency of the power conversion cycle  (etath)                       0.375     
 Fraction of total high-grade thermal power to divertor                   (pdivfraction)                0.229  OP 
 
 Power Balance for Reactor (across vacuum vessel boundary) - Detail
 ------------------------------------------------------------------
 
                                            High-grade             Low-grade              Total
                                             thermal power (MW)     thermal power (MW)      (MW)
         First wall:
                               neutrons            262.91                0.00              262.91
             charged particle transport             35.05                0.00               35.05
                              radiation             46.78                0.00               46.78
                        coolant pumping              0.00                0.00                0.00
 
         Blanket:
                               neutrons           2813.58                0.00             2813.58
             charged particle transport              0.00                0.00                0.00
                              radiation              0.00                0.00                0.00
                        coolant pumping              0.00                0.00                0.00
 
         Shield:
                               neutrons             71.02                0.00               71.02
             charged particle transport              0.00                0.00                0.00
                              radiation              0.00                0.00                0.00
                        coolant pumping              0.36                0.00                0.36
 
         Divertor:
                               neutrons            322.92                0.00              322.92
             charged particle transport            706.64                0.00              706.64
                              radiation              6.08                0.00                6.08
                        coolant pumping              5.18                0.00                5.18
 
         TF coil:
                               neutrons              0.00                3.64                3.64
             charged particle transport              0.00                0.00                0.00
                              radiation              0.00                0.00                0.00
                        coolant pumping              0.00                0.00                0.00
 
         Losses to H/CD apparatus + diagnostics:
                               neutrons              0.00                0.00                0.00
             charged particle transport              0.00                0.00                0.00
                              radiation              0.00                0.00                0.00
                        coolant pumping              0.00                0.00                0.00
 
         ----------------------------------------------------------------------------------------
                                 Totals           4270.51                3.64             4274.15
 
 Total power leaving reactor (across vacuum vessel boundary) (MW)                                    4277.796  OP 
 
 Other secondary thermal power constituents :
 
 Heat removal from cryogenic plant (MW)                                   (crypmw)                     29.443  OP 
 Heat removal from facilities (MW)                                        (fachtmw)                    43.282  OP 
 Coolant pumping efficiency losses (MW)                                   (htpsecmw)                    0.000  OP 
 Heat removal from injection power (MW)                                   (pinjht)                     62.820  OP 
 Heat removal from tritium plant (MW)                                     (trithtmw)                   15.000  OP 
 Heat removal from vacuum pumps (MW)                                      (vachtmw)                     0.500  OP 
 TF coil resistive power (MW)                                             (tfcmw)                       0.000  OP 
 
 Total low-grade thermal power (MW)                                       (psechtmw)                  162.487  OP 
 Total High-grade thermal power (MW)                                      (pthermmw)                 4547.080  OP 
 
 Number of primary heat exchangers                                        (nphx)                            5  OP 
 
 
 Power Balance across separatrix :
 -------------------------------
 Only energy deposited in the plasma is included here.
 Total power loss is scaling power only (iradloss = 1).
 This is not recommended for power plant models.
 Transport power from scaling law (MW)                                    (pscalingmw)                759.504  OP 
 Total (MW)                                                                                           759.504  OP 
 
 Alpha power deposited in plasma (MW)                                     (falpha*palpmw)             665.981  OP 
 Power from charged products of DD and/or D-He3 fusion (MW)               (pchargemw.)                  3.123  OP 
 Ohmic heating (MW)                                                       (pohmmw.)                     0.000  OP 
 Injected power deposited in plasma (MW)                                  (pinjmw)                     90.400  OP 
 Total (MW)                                                                                           759.504  OP 
 
 Power Balance for Reactor - Summary :
 -------------------------------------
 Fusion power (MW)                                                        (powfmw)                   3510.000  OP 
 Power from energy multiplication in blanket and shield (MW)              (emultmw)                   667.974  OP 
 Injected power (MW)                                                      (pinjmw.)                    90.400  OP 
 Ohmic power (MW)                                                         (pohmmw.)                     0.000  OP 
 Power deposited in primary coolant by pump (MW)                          (htpmw_mech)                282.100  OP 
 Total (MW)                                                                                          4550.474  OP 
 
 Heat extracted from first wall and blanket (MW)                          (pthermfw_blkt)            3434.889  OP 
 Heat extracted from shield  (MW)                                         (pthermshld)                 71.370  OP 
 Heat extracted from divertor (MW)                                        (pthermdiv)                1040.821  OP 
 Nuclear and photon power lost to H/CD system (MW)                        (psechcd)                     0.000  OP 
 Nuclear power lost to TF (MW)                                            (ptfnuc)                      3.641  OP 
 Total (MW)                                                                                          4550.721  OP 
 
 Electrical Power Balance :
 --------------------------
 Net electric power output(MW)                                            (pnetelmw.)                1173.809  OP 
 Required Net electric power output(MW)                                   (pnetelin)                 1200.000     
 Electric power for heating and current drive (MW)                        (pinjwp)                    153.220  OP 
 Electric power for primary coolant pumps (MW)                            (htpmw)                     282.100  OP 
 Electric power for vacuum pumps (MW)                                     (vachtmw)                     0.500     
 Electric power for tritium plant (MW)                                    (trithtmw)                   15.000     
 Electric power for cryoplant (MW)                                        (crypmw)                     29.443  OP 
 Electric power for TF coils (MW)                                         (tfacpd)                      7.558  OP 
 Electric power for PF coils (MW)                                         (pfwpmw)                      0.242  OP 
 All other internal electric power requirements (MW)                      (fachtmw)                    43.282  OP 
 Total (MW)                                                               (tot_plant_power)          1705.155  OP 
 Total (MW)                                                                                          1705.155  OP 
 
 Gross electrical output* (MW)                                            (pgrossmw)                 1705.155  OP 
 (*Power for pumps in secondary circuit already subtracted)
 
 Power balance for power plant :
 -------------------------------
 Fusion power (MW)                                                        (powfmw)                   3510.000  OP 
 Power from energy multiplication in blanket and shield (MW)              (emultmw)                   667.974  OP 
 Total (MW)                                                                                          4177.974  OP 
 
 Net electrical output (MW)	                                              (pnetelmw)                 1173.809  OP 
 Heat rejected by main power conversion circuit (MW)                      (rejected_main)            2841.925  OP 
 Heat rejected by other cooling circuits (MW)                             (psechtmw)                  162.487  OP 
 Total (MW)                                                                                          4178.221  OP 
 
 
 Plant efficiency measures :
 
 Net electric power / total nuclear power (%)                             (pnetelmw/(powfmw+em         28.095  OP 
 Net electric power / total fusion power (%)                              (pnetelmw/powfmw)            33.442  OP 
 Gross electric power* / high grade heat (%)                              (etath)                      37.500     
 (*Power for pumps in secondary circuit already subtracted)
 Recirculating power fraction                                             (cirpowfr)                    0.312  OP 
 
 Time-dependent power usage
 
         Pulse timings [s]:
 
                                          tramp      tohs     theat     tburn     tqnch    tdwell
                                          -----      ----     -----     -----     -----    ------
                               Duration   30.02     30.02     10.00  10000.00     30.02      0.00
                                 ------   -----      ----     -----     -----     -----    ------
 
         Continous power usage [MWe]:
 
                                 System   tramp      tohs     theat     tburn     tqnch    tdwell
                                 ------   -----      ----     -----     -----     -----    ------
                        Primary cooling  282.10    282.10    282.10    282.10    282.10    282.10
                              Cyroplant   29.44     29.44     29.44     29.44     29.44     29.44
                                 Vacuum    0.50      0.50      0.50      0.50      0.50      0.50
                                Tritium   15.00     15.00     15.00     15.00     15.00     15.00
                                     TF    7.56      7.56      7.56      7.56      7.56      7.56
                             Facilities   43.28     43.28     43.28     43.28     43.28     43.28
                                 ------   -----      ----     -----     -----     -----    ------
                                  Total  377.88    377.88    377.88    377.88    377.88    377.88
                                 ------   -----      ----     -----     -----     -----    ------
 
         Intermittent power usage [MWe]:
 
                                 System   tramp      tohs     theat     tburn     tqnch    tdwell
                                 ------   -----      ----     -----     -----     -----    ------
                                 H & CD    0.00    203.39    203.39    153.22    203.39      0.00
                                     PF    4.51    358.38      0.00      0.00   -362.89      0.00
                                 ------   -----      ----     -----     -----     -----    ------
                                  Total    4.51    561.77    203.39    153.22   -159.50      0.00
                                 ------   -----      ----     -----     -----     -----    ------
 
         Power production [MWe]:
 
                                          tramp      tohs     theat     tburn     tqnch    tdwell       avg
                                          -----      ----     -----     -----     -----    ------       ---
                            Gross power    0.00      0.00      0.00   1705.16      0.00      0.00
                              Net power -382.39   -939.66   -581.27   1174.05   -218.38   -377.88   1157.27
                                 ------   -----      ----     -----     -----     -----    ------
 
 
 *************************** Water usage during plant operation (secondary cooling) ***************************
 
 Estimated amount of water used through different cooling system options:
 1. Cooling towers
 2. Water bodies (pond, lake, river): recirculating or once-through
 Volume used in cooling tower (m3/day)                                    (waterusetower)           1.208E+05  OP 
 Volume used in recirculating water system (m3/day)                       (wateruserecirc)          4.045E+04  OP 
 Volume used in once-through water system (m3/day)                        (wateruseonethru)         3.964E+06  OP 
 
 ******************************************** Errors and Warnings *********************************************
 
 (See top of file for solver errors and warnings.)
 PROCESS status flag:   Warning messages
 PROCESS error status flag                                                (error_status)                    2     
244     2   PHYSICS: Diamagnetic fraction is more than 1%, but not calculated. Consider usin
 62     1   RADIALB: Ripple result may be inaccurate, as the fit has been extrapolated      
142     1   RADIALB: (TF coil ripple calculation) No of TF coils not between 16 and 20 inclu
135     1   OUTPF: CS not using max current density: further optimisation may be possible   
 Final error identifier                                                   (error_id)                      135     
 
 ******************************************* End of PROCESS Output ********************************************
 
 
 *************************************** Copy of PROCESS Input Follows ****************************************
 
*--------------------------------------------------*


*---------------Constraint Equations---------------*

icc = 1 * Beta
icc = 2 * Global power balance
icc = 9 * Fusion power upper limit
icc = 11 * Radial build
icc = 30 * Injection power upper limit
icc = 31 * TF coil case stress upper limit
icc = 32 * TF coil conduit stress upper limit
icc = 33 * I_op
icc = 34 * Dump voltage upper limit
icc = 35 * J_winding pack
icc = 36 * TF coil temperature margin lower limit
icc = 65 * Dump time set by VV loads

*---------------Iteration Variables----------------*

ixc = 4 * te
boundu(4) = 150.0
ixc = 5 * beta
ixc = 6 * dene
boundu(6) = 1.12d20
ixc = 9 * fdene
ixc = 10 * hfact
boundu(10) = 3.0
ixc = 13 * tfcth
ixc = 18 * q
boundl(18) = 2.0
ixc = 26 * ffuspow
ixc = 29 * bore
boundl(29) = 0.1
ixc = 36 * fbetatry
ixc = 42 * gapoh
boundl(42) = 0.05
boundu(42) = 0.1
ixc = 50 * fiooic
boundu(50) = 1.0
ixc = 51 * fvdump
ixc = 52 * vdalw
boundu(52) = 10.0
ixc = 53 * fjprot
ixc = 54 * ftmargtf
ixc = 56 * tdmptf
ixc = 57 * thkcas
ixc = 58 * thwcndut
boundl(58) = 8.0d-3
ixc = 59 * fcutfsu
boundl(59) = 0.50
boundu(59) = 0.94
ixc = 60 * cpttf
boundl(60) = 6.0d4
boundu(60) = 9.0d4
ixc = 61 * gapds
boundl(61) = 0.02
ixc = 103 * flhthresh
boundu(103) = 10.0
ixc = 106 * ftmargoh
ixc = 113 * ftaucq
ixc = 122 * oh_steel_frac

*----------------------Abs Cd----------------------*


*---------------Availability Module----------------*


*----------------------Bsquar----------------------*


*-------------------Build Module-------------------*


*-----------------Build Variables------------------*

blnkith  = 0.15 * inboard blanket thickness (m); (calculated if `blktmodel>0`) (=0;0 if `iblnkith=0`)
blnkoth  = 0.46 * outboard blanket thickness (m); calculated if `blktmodel>0`
bore     = 2.1201269689496494 * central solenoid inboard radius (m) (`iteration variable 29`)
ddwex    = 0.15 * cryostat thickness (m)
d_vv_in  = 0.30 * vacuum vessel inboard thickness (TF coil / shield) (m)
d_vv_out = 0.30 * vacuum vessel outboard thickness (TF coil / shield) (m)
d_vv_top = 0.30 * vacuum vessel topside thickness (TF coil / shield) (m)
d_vv_bot = 0.30 * vacuum vessel underside thickness (TF coil / shield) (m)
gapds    = 0.15003399049211447 * gap between inboard vacuum vessel and thermal shield (m) (`iteration variable 61`)
gapoh    = 0.06541854755255866 * gap between central solenoid and TF coil (m) (`iteration variable 42`)
gapomin  = 0.20 * minimum gap between outboard vacuum vessel and TF coil (m) (`iteration variable 31`)
iohcl    = 1 * Switch for existence of central solenoid;
ohcth    = 0.6 * Central solenoid thickness (m) (`iteration variable 16`)
scrapli  = 0.2 * Gap between plasma and first wall; inboard side (m) (if `iscrp=1`) (`iteration variable 73`)
scraplo  = 0.2 * gap between plasma and first wall; outboard side (m) (if `iscrp=1`) (`iteration variable 74`)
shldith  = 0.30 * inboard shield thickness (m) (`iteration variable 93`)
shldoth  = 0.80 * outboard shield thickness (m) (`iteration variable 94`)
shldtth  = 0.30 * upper/lower shield thickness (m); calculated if `blktmodel > 0`
tfcth    = 0.4686248306578002 * inboard TF coil thickness; (centrepost for ST) (m)
tftsgap  = 0.05 * Minimum metal-to-metal gap between TF coil and thermal shield (m)
vgap2    = 0.05 * vertical gap between vacuum vessel and thermal shields (m)
vgap     = 1.0 * vertical gap between x-point and divertor (m) (if = 0; it is calculated)
vvblgap  = 0.02 * gap between vacuum vessel and blanket (m)

*-----------------Buildings Module-----------------*


*---------------Buildings Variables----------------*


*-----------------Ccfe Hcpb Module-----------------*


*---------------Const And Precisions---------------*


*--------------------Constants---------------------*


*---------------Constraint Variables---------------*

bmxlim   = 14.0 * maximum peak toroidal field (T) (`constraint equation 25`)
fbetatry = 0.16316809270333482 * f-value for beta limit (`constraint equation 24`; `iteration variable 36`)
fdene    = 0.7498630045199072 * f-value for density limit (`constraint equation 5`; `iteration variable 9`)
ffuspow  = 0.727003279965349 * f-value for maximum fusion power (`constraint equation 9`; `iteration variable 26`)
fiooic   = 0.563423229625855 * f-value for TF coil operating current / critical current ratio
fjohc    = 0.25 * f-value for central solenoid current at end-of-flattop
fjohc0   = 0.25 * f-value for central solenoid current at beginning of pulse
fjprot   = 0.39513356021825635 * f-value for TF coil winding pack current density
flhthresh = 7.503253792744441 * f-value for L-H power threshold (`constraint equation 15`; `iteration variable 103`)
fpeakb   = 9.2290d-1 * f-value for maximum toroidal field (`constraint equation 25`; `iteration variable 35`)
fpinj    = 1.0 * f-value for injection power (`constraint equation 30`; `iteration variable 46`)
fpnetel  = 1.0 * f-value for net electric power (`constraint equation 16`; `iteration variable 25`)
ftaucq   = 0.7951130926401162 * f-value for calculated minimum TF quench time
ftburn   = 1.00e+00 * f-value for minimum burn time (`constraint equation 13`; `iteration variable 21`)
ftmargoh = 0.7510755912364193 * f-value for central solenoid temperature margin
ftmargtf = 0.013608163213046427 * f-value for TF coil temperature margin (`constraint equation 36`; `iteration variable 54`)
fvdump   = 0.5102885802890608 * f-value for dump voltage (`constraint equation 34`; `iteration variable 51`)
fwalld   = 0.1312 * f-value for maximum wall load (`constraint equation 8`; `iteration variable 14`)
pnetelin = 1200.0 * required net electric power (MW) (`constraint equation 16`)
powfmax  = 3510.0 * maximum fusion power (MW) (`constraint equation 9`)
psepbqarmax = 9.2 * maximum ratio of Psep*Bt/qAR (MWT/m) (`constraint equation 68`)
tbrnmn   = 7.2e3 * minimum burn time (s) (KE - no longer itv;; see issue #706)
walalw   = 8.0 * allowable neutron wall-load (MW/m2) (`constraint equation 8`)

*-------------------Constraints--------------------*


*------------------Cost Variables------------------*

abktflnc = 15 * allowable first wall/blanket neutron fluence (MW-yr/m2) (`blktmodel=0`)
adivflnc = 20.0 * allowable divertor heat fluence (MW-yr/m2)
cfactr   = 0.75 * Total plant availability fraction; input if `iavail=0`
cost_model = 2 * Switch for cost model;
step_rh_costfrac = 0.075 * fraction of capital cost for remote handling
dintrt   = 0.00 * diff between borrowing and saving interest rates
fcap0    = 1.15 * average cost of money for construction of plant assuming design/construction time of six years
fcap0cp  = 1.06 * average cost of money for replaceable components assuming lead time for these of two years
fcontng  = 0.15 * project contingency factor
fcr0     = 0.065 * fixed charge rate during construction
fkind    = 1.0 * multiplier for Nth of a kind costs
iavail   = 0 * Switch for plant availability model;
ifueltyp = 0 * Switch for fuel type;
lsa      = 2 * Level of safety assurance switch (generally; use 3 or 4);
output_costs = 1 * Switch for costs output;
discount_rate = 0.06 * effective cost of money in constant dollars
tlife    = 40 * Full power year plant lifetime (years)
ucblvd   = 280.0 * unit cost for blanket vanadium ($/kg)
ucdiv    = 5.0d5 * cost of divertor blade ($)
ucme     = 3.0d8 * cost of maintenance equipment ($)


*----------------Costs 2015 Module-----------------*


*-------------------Costs Module-------------------*


*----------------Costs Step Module-----------------*


*---------------Current Drive Module---------------*


*-------------Current Drive Variables--------------*

bscfmax  = 0.99 * maximum fraction of plasma current from bootstrap; if `bscfmax < 0`; 
etalh    = 0.59 * lower hybrid wall plug to injector efficiency
iefrf    = 4 * Switch for current drive efficiency model;
pinjalw  = 90.4 * maximum allowable value for injected power (MW) (`constraint equation 30`)

*------------Define Iteration Variables------------*


*-------------------Div Kal Vars-------------------*


*-----------------Divertor Module------------------*


*-------------------Divertor Ode-------------------*


*-----------------Divertor Ode Var-----------------*


*----------------Divertor Variables----------------*

divdum   = 1 * switch for divertor Zeff model;
divfix   = 0.621 * divertor structure vertical thickness (m)
hldivlim = 20 * heat load limit (MW/m2)
ksic     = 1.4 * power fraction for outboard double-null scrape-off plasma
prn1     = 0.4 * n-scrape-off / n-average plasma; (input for `ipedestal=0`; = nesep/dene if `ipedestal>=1`)
zeffdiv  = 3.5 * Zeff in the divertor region (if `divdum/=0`)

*------------------Error Handling------------------*


*-------------------Final Module-------------------*


*----------------Fispact Variables-----------------*


*-----------------------Freq-----------------------*


*-------------------Fson Library-------------------*


*-------------------Fson Path M--------------------*


*------------------Fson String M-------------------*


*-------------------Fson Value M-------------------*


*----------------Function Evaluator----------------*


*--------------------Fw Module---------------------*


*-------------------Fwbs Module--------------------*


*------------------Fwbs Variables------------------*

emult    = 1.1975 * energy multiplication in blanket and shield
inuclear = 1 * switch for nuclear heating in the coils;
qnuc     = 1.292e4 * nuclear heating in the coils (W) (`inuclear=1`)
primary_pumping = 3 * Switch for pumping power for primary coolant (mechanical power only and peak first wall 
secondary_cycle = 2 * Switch for power conversion cycle;
vfshld   = 0.60 * coolant void fraction in shield
etaiso   = 1.0 * isentropic efficiency of FW and blanket coolant pumps
etahtp   = 1.0 * electrical efficiency of primary coolant pumps

*-----------------Global Variables-----------------*

runtitle = starfire * short descriptive title for the run

*------------------Green Func Ext------------------*


*-----------------------Hare-----------------------*


*-------------Heat Transport Variables-------------*

etath    = 0.375d0 * thermal to electric conversion efficiency if `secondary_cycle=2`; otherwise calculated;
ipowerflow = 0 * switch for power flow model;
iprimshld = 1 * Switch for shield thermal power destiny;

*--------------------Ife Module--------------------*


*------------------Ife Variables-------------------*


*------------Impurity Radiation Module-------------*

coreradius = 0.75 * coreradius /0;6/ ; normalised radius defining the 'core' region
coreradiationfraction = 0.6 * coreradiationfraction /1;0/ ; fraction of radiation from 'core' region that is subtracted from the loss power
fimp(1) = 1.0
fimp(2) = 0.1
fimp(3) = 0.0
fimp(4) = 0.0
fimp(5) = 0.0
fimp(6) = 0.0
fimp(7) = 0.0
fimp(8) = 0.0
fimp(9) = 0.0
fimp(10) = 0.0
fimp(11) = 0.0
fimp(12) = 0.0
fimp(13) = 0.0
fimp(14) = 0.0

*-------------------Init Module--------------------*


*----------------Kallenbach Module-----------------*


*----------------Kit Blanket Model-----------------*


*-----------------Kit Hcll Module------------------*


*-----------------Kit Hcpb Module------------------*


*----------------------Linliu----------------------*


*----------------------Machin----------------------*


*-------------------Main Module--------------------*


*------------------Maths Library-------------------*


*-------------------Mod F90 Kind-------------------*


*-----------------------Mode-----------------------*


*---------------------Numerics---------------------*

ioptimz  = 1 * for optimisation VMCON only
minmax   = -5 * 
epsvmc   = 1.0e-8 * epsvmc /1;0e-6/ ; error tolerance for VMCON

*---------------------Ode Mod----------------------*


*------------------Output Module-------------------*


*----------------------Param-----------------------*


*----------------Pf Power Variables----------------*


*------------------Pfcoil Module-------------------*


*-----------------Pfcoil Variables-----------------*

alstroh  = 6.0d8 * allowable hoop stress in Central Solenoid structural material (Pa)
coheof   = 13540000.0 * Central solenoid overall current density at end of flat-top (A/m2) (`iteration variable 37`)
cptdin   = 4.22d4, 4.22d4, 4.22d4, 4.22d4, 4.3d4, 4.3d4,  4.3d4, 4.3d4, * peak current per turn input for PF coil i (A)
fcohbop  = 0.9362 * ratio of central solenoid overall current density at beginning of pulse / end of flat-top
fcuohsu  = 0.70 * copper fraction of strand in central solenoid
ipfloc   = 2,2,3,3 * switch for locating scheme of PF coil group i;
isumatoh = 5 * switch for superconductor material in central solenoid;
isumatpf = 3 * switch for superconductor material in PF coils;
ncls     = 1,1,2,2, * number of PF coils in group j
ngrp     = 4 * number of groups of PF coils; Symmetric coil pairs should all be in the same group
ohhghf   = 0.9 * Central solenoid height / TF coil internal height
oh_steel_frac = 0.6944920386109095 * central solenoid steel fraction (`iteration variable 122`)
rjconpf  = 1.1d7, 1.1d7, 6.d6, 6.d6, 8.d6, 8.0d6, 8.0d6, 8.0d6, * average winding pack current density of PF coil i (A/m2) at time of peak 
rpf2     = -1.825 * offset (m) of radial position of `ipfloc=2` PF coils from being at 
zref(1) = 3.6
zref(2) = 1.2
zref(3) = 1.0
zref(4) = 2.8
zref(5) = 1.0
zref(6) = 1.0
zref(7) = 1.0
zref(8) = 1.0

*-------------Physics Functions Module-------------*


*------------------Physics Module------------------*


*----------------Physics Variables-----------------*

alphan   = 1.1 * density profile index
alphat   = 0.3 * temperature profile index
aspect   = 3.6 * aspect ratio (`iteration variable 1`)
beta     = 0.15356862484340705 * total plasma beta (`iteration variable 5`) (calculated if `ipedestal=3` or stellarator)
bt       = 5.8 * toroidal field on axis (T) (`iteration variable 2`)
dene     = 5.50808136665256e+19 * electron density (/m3) (`iteration variable 6`) (calculated if `ipedestal=3`)
dnbeta   = 6.0 * Troyon-like coefficient for beta scaling calculated 
fkzohm   = 1.0245 * Zohm elongation scaling adjustment factor (`ishape=2; 3`)
fvsbrnni = 1.0 * fraction of the plasma current produced by non-inductive means (`iteration variable 44`)
gamma    = 0.3 * Ejima coefficient for resistive startup V-s formula
hfact    = 0.9552603491931666 * H factor on energy confinement times; radiation corrected (`iteration variable 10`); If 
ibss     = 4 * switch for bootstrap current scaling
iculbl   = 1 * switch for beta limit scaling (`constraint equation 24`)
icurr    = 4 * switch for plasma current scaling to use
idensl   = 7 * switch for density limit to enforce (`constraint equation 5`)
ifalphap = 1 * switch for fast alpha pressure calculation
ifispact = 0 * switch for neutronics calculations;
iinvqd   = 1 * switch for inverse quadrature in L-mode scaling laws 5 and 9;
ipedestal = 0 * switch for pedestal profiles;
iprofile = 0 * switch for current profile consistency;
iradloss = 2 * switch for radiation loss term usage in power balance (see User Guide);
isc      = 28 * switch for energy confinement time scaling law (see description in `tauscl`)
ishape   = 0 * switch for plasma cross-sectional shape calculation;
kappa    = 1.6 * plasma separatrix elongation (calculated if `ishape = 1-5 or 7`)
q        = 8.486707957324555 * safety factor 'near' plasma edge (`iteration variable 18`) equal to q95 
q0       = 1.0 * safety factor on axis
ralpne   = 0.1 * thermal alpha density/electron density (`iteration variable 109`) (calculated if `ipedestal=3`)
rmajor   = 7.0 * plasma major radius (m) (`iteration variable 3`)
i_single_null = 1 * switch for single null / double null plasma;
ssync    = 0.6 * synchrotron wall reflectivity factor
te       = 9.462204195732141 * volume averaged electron temperature (keV) (`iteration variable 4`)
tratio   = 1.39 * ion temperature / electron temperature(used to calculate ti if `tratio > 0;0`
triang   = 0.5 * plasma separatrix triangularity (calculated if `ishape = 1; 3-5 or 7`)

*--------------Plasma Geometry Module--------------*


*------------------Plasmod Module------------------*


*----------------Plasmod Variables-----------------*


*-------------------Power Module-------------------*


*------------------Precision Mod-------------------*


*------------Primary Pumping Variables-------------*


*------------------Process Input-------------------*


*------------------Process Output------------------*


*-----------------Profiles Module------------------*


*-------------------Pulse Module-------------------*


*-----------------Pulse Variables------------------*

lpulse   = 0 * Switch for reactor model;

*-------------Read And Get Atomic Data-------------*


*------------------Read Radiation------------------*


*---------------------Real Mod---------------------*


*-----------------Rebco Variables------------------*


*------------------Reinke Module-------------------*


*-----------------Reinke Variables-----------------*


*---------------Resistive Materials----------------*


*-------------------Scan Module--------------------*


*-----------------Sctfcoil Module------------------*


*------------------Startup Module------------------*


*----------------Startup Variables-----------------*


*------------Stellarator Configuration-------------*


*----------------Stellarator Module----------------*


*--------------Stellarator Variables---------------*


*-----------------Structure Module-----------------*


*---------------Structure Variables----------------*


*-----------------Superconductors------------------*


*---------------------Testdata---------------------*


*------------------Tfcoil Module-------------------*


*-----------------Tfcoil Variables-----------------*

sig_tf_case_max  = 6.0E8 * Allowable maximum shear stress in TF coil case (Tresca criterion) (Pa)
sig_tf_wp_max    = 6.0E8 * Allowable maximum shear stress in TF coil conduit (Tresca criterion) (Pa)
casthi   = 0.06 * inboard TF coil case plasma side thickness (m) (calculated for stellarators)
casths   = 0.05 * inboard TF coil sidewall case thickness (m) (calculated for stellarators)
cpttf    = 81204.51676358072 * TF coil current per turn (A); (calculated for stellarators) (calculated for 
dhecoil  = 0.010 * diameter of He coil in TF winding (m)
fcutfsu  = 0.6979111151090269 * copper fraction of cable conductor (TF coils)
i_tf_sc_mat = 5 * Switch for superconductor material in TF coils;
oacdcp   = 10050000.0 * Overall current density in TF coil inboard legs midplane (A/m2)
ripmax   = 3.0 * aximum allowable toroidal field ripple amplitude at plasma edge (%)
tdmptf   = 10.883220977356501 * fast discharge time for TF coil in event of quench (s) (`iteration variable 56`)
n_tf     = 12 * Number of TF coils (default = 50 for stellarators); Number of TF coils outer legs for ST
tftmp    = 4.750 * peak helium coolant temperature in TF coils and PF coils (K)
thicndut = 1.5d-3 * conduit insulation thickness (m)
thkcas   = 0.2595710897269705 * inboard TF coil case outer (non-plasma side) thickness (m) (`iteration variable 57`)
thwcndut = 0.009213537522079677 * TF coil conduit case thickness (m) (`iteration variable 58`)
tinstf   = 0.008 * Thickness of the ground insulation layer surrounding (m) 
tmargmin = 1.500 * minimum allowable temperature margin ; TFC AND CS (K)
vdalw    = 8.908713305473917 * max voltage across TF coil during quench (kV) (`iteration variable 52`)
vftf     = 0.300 * coolant fraction of TFC 'cable' (`i_tf_sup=1`); or of TFC leg (`i_tf_ssup=0`)

*-----------------Times Variables------------------*

tburn    = 1.0d4 * burn time (s) (calculated if `lpulse=1`)
tdwell   = 0.0 * time between pulses in a pulsed reactor (s) (`iteration variable 17`)
tramp    = 400.0 * initial PF coil charge time (s); if pulsed; = tohs

*---------------Torga Curgap Module----------------*


*--------------------Utilities---------------------*


*------------------Vacuum Module-------------------*


*-----------------Vacuum Variables-----------------*

*-----------------Initial guesses------------------*

                  te            =   1.5414E+01  
                  beta          =   6.0974E-02  
                  dene          =   1.1200E+20  
                  fdene         =   7.4986E-01  
                  hfact         =   2.4964E+00  
                  tfcth         =   2.4173E-01  
                  q             =   2.0636E+00  
                  ffuspow       =   1.0000E+00  
                  bore          =   2.9756E+00  
                  fbetatry      =   1.6317E-01  
                  gapoh         =   5.0364E-02  
                  fiooic        =   2.2412E-02  
                  fvdump        =   8.9913E-01  
                  vdalw         =   6.8167E+00  
                  fjprot        =   5.0875E-02  
                  ftmargtf      =   2.9677E-01  
                  tdmptf        =   1.6509E+01  
                  thkcas        =   5.2107E-02  
                  thwcndut      =   9.9962E-02  
                  fcutfsu       =   7.1592E-01  
                  cpttf         =   9.0000E+04  
                  gapds         =   5.2604E-02  
                  flhthresh     =   7.5033E+00  
                  ftmargoh      =   7.5108E-01  
                  ftaucq        =   6.6386E-01  
                  oh_steel_frac =   6.9449E-01  
<|MERGE_RESOLUTION|>--- conflicted
+++ resolved
@@ -6,25 +6,14 @@
  
    Program :
    Version : 2.4.0   Release Date :: 2022-05-18
-<<<<<<< HEAD
-   Tag No. : v2.1-1801-g405f668e
+   Tag No. : v2.1-1807-g2ab55164
     Branch : 1499-update-cs-coil-geometry-model-python
-   Git log : Merged\ develop\ into\ CS\ coil\ fatigue\ model
- Date/time : 31 May 2022 15:57:25 +01:00(hh:mm) UTC
-      User : ym1906
-  Computer : gtpc
- Directory : /tmp/pytest-of-ym1906/pytest-1/test_solver0
-     Input : /tmp/pytest-of-ym1906/pytest-1/test_scenario_starfire_0/IN.DAT
-=======
-   Tag No. : v2.1-1765-g7c7338fde
-    Branch : 1665-libprocess-is-statically-linked-to-the-fortran-extension
-   Git log : Disable fcheck in production, enable fcheck in debug but not bounds checking
- Date/time :  1 Jun 2022 10:24:55 +00:00(hh:mm) UTC
-      User : root
-  Computer : f876e13a661b
- Directory : /root/process
-     Input : /tmp/pytest-of-root/pytest-1/test_scenario_starfire_0/IN.DAT
->>>>>>> 5db3075c
+   Git log : Updated\ ref_dicts\ to\ reflect\ changes\ in\ definition
+ Date/time :  7 Jun 2022 10:40:26 +01:00(hh:mm) UTC
+      User : graeme
+  Computer : ym1906
+ Directory : /home/graeme/process
+     Input : /tmp/pytest-of-graeme/pytest-1/popen-gw2/test_scenario_starfire_0/IN.DAT
  Run title : starfire
   Run type : Reactor concept design: Steady-state tokamak model, (c) CCFE
  
@@ -61,8 +50,8 @@
  Number of constraints (total)                                            (neqns+nineqns)                  12     
  Optimisation switch                                                      (ioptimz)                         1     
  Figure of merit switch                                                   (minmax)                         -5     
- Square root of the sum of squares of the constraint residuals            (sqsumsq)                 2.878E-10  OP 
- VMCON convergence parameter                                              (convergence_parameter)   1.414E-11  OP 
+ Square root of the sum of squares of the constraint residuals            (sqsumsq)                 2.888E-10  OP 
+ VMCON convergence parameter                                              (convergence_parameter)   1.620E-11  OP 
  Number of VMCON iterations                                               (nviter)                         25  OP 
  
 PROCESS has successfully optimised the iteration variables to maximise the figure of merit           FUSION GAIN.
@@ -74,7 +63,7 @@
                    dene          =  1.1200E+20 is at or above its upper bound:  1.1200E+20
                    ffuspow       =  1.0000E+00 is at or above its upper bound:  1.0000E+00
                    gapoh         =  5.0000E-02 is at or below its lower bound:  5.0000E-02
-                   fvdump        =  9.9646E-01 is at or above its upper bound:  1.0000E+00
+                   fvdump        =  9.9654E-01 is at or above its upper bound:  1.0000E+00
                    thwcndut      =  8.0000E-03 is at or below its lower bound:  8.0000E-03
                    cpttf         =  9.0000E+04 is at or above its upper bound:  9.0000E+04
  
@@ -94,20 +83,20 @@
     9                  bore             1.0967E-01     0.0369
    10                  fbetatry         1.6317E-01     1.0000
    11                  gapoh            5.0000E-02     0.9928
-   12                  fiooic           5.5493E-01    24.7602
-   13                  fvdump           9.9646E-01     1.1083
-   14                  vdalw            8.5144E+00     1.2491
-   15                  fjprot           7.9341E-01    15.5952
-   16                  ftmargtf         9.1024E-01     3.0671
+   12                  fiooic           5.5498E-01    24.7627
+   13                  fvdump           9.9654E-01     1.1083
+   14                  vdalw            8.5135E+00     1.2489
+   15                  fjprot           7.9340E-01    15.5952
+   16                  ftmargtf         9.1035E-01     3.0675
    17                  tdmptf           1.9887E+01     1.2046
    18                  thkcas           5.8810E-01    11.2864
    19                  thwcndut         8.0000E-03     0.0800
-   20                  fcutfsu          7.1891E-01     1.0042
+   20                  fcutfsu          7.1894E-01     1.0042
    21                  cpttf            9.0000E+04     1.0000
-   22                  gapds            1.1033E+00    20.9730
+   22                  gapds            1.1033E+00    20.9731
    23                  flhthresh        7.5033E+00     1.0000
    24                  ftmargoh         7.5108E-01     1.0000
-   25                  ftaucq           5.5110E-01     0.8301
+   25                  ftaucq           5.5108E-01     0.8301
    26                  oh_steel_frac    6.9449E-01     1.0000
  
  The following equality constraint residues should be close to zero :
@@ -115,18 +104,18 @@
                                                physical                 constraint                 normalised
                                               constraint                 residue                    residue
  
-    1  Beta consistency                      =  6.0974E-02             -3.1546E-15                 5.1736E-14
-    2  Global power balance consistency      =  9.6776E-01 MW/m3       -2.9439E-14 MW/m3           3.0420E-14
-    3  Fusion power upper limit              <  3.5100E+03 MW           6.8585E-11 MW             -1.9540E-14
+    1  Beta consistency                      =  6.0974E-02             -3.2900E-15                 5.3957E-14
+    2  Global power balance consistency      =  9.6776E-01 MW/m3       -4.0828E-14 MW/m3           4.2188E-14
+    3  Fusion power upper limit              <  3.5100E+03 MW           2.9967E-10 MW             -8.5376E-14
     4  Radial build consistency              =  7.0000E+00 m           -4.6629E-15 m               6.6613E-16
-    5  Injection power upper limit           <  9.0400E+01 MW           9.6350E-12 MW             -1.0658E-13
-    6  TF coil case stress upper limit       <  6.0000E+08 Pa           4.7684E-07 Pa              8.8818E-16
-    7  TF coil conduit stress upper lim      <  6.0000E+08 Pa           1.4305E-05 Pa              2.3759E-14
-    8  I_op / I_critical (TF coil)           <  3.5051E+07 A/m2         7.2233E-06 A/m2           -3.7137E-13
-    9  Dump voltage upper limit              <  8.5144E+00 V            3.0123E-02 V              -2.8774E-10
-   10  J_winding pack/J_protection limit     <  2.4515E+07 A/m2         0.0000E+00 A/m2           -2.5469E-13
-   11  TF coil temp. margin lower limit      >  1.5000E+00 K           -1.4792E-01 K              -4.3396E-12
-   12  Dump time set by VV stress            >  1.0960E+01 s           -8.9273E+00 s              -4.0412E-14
+    5  Injection power upper limit           <  9.0400E+01 MW           1.0658E-12 MW             -1.1768E-14
+    6  TF coil case stress upper limit       <  6.0000E+08 Pa          -6.6757E-06 Pa             -1.1102E-14
+    7  TF coil conduit stress upper lim      <  6.0000E+08 Pa           6.6757E-06 Pa              1.1102E-14
+    8  I_op / I_critical (TF coil)           <  3.5047E+07 A/m2         7.5214E-06 A/m2           -3.8669E-13
+    9  Dump voltage upper limit              <  8.5135E+00 V            2.9425E-02 V              -2.8876E-10
+   10  J_winding pack/J_protection limit     <  2.4515E+07 A/m2         0.0000E+00 A/m2           -2.5413E-13
+   11  TF coil temp. margin lower limit      >  1.5000E+00 K           -1.4771E-01 K              -4.4316E-12
+   12  Dump time set by VV stress            >  1.0960E+01 s           -8.9277E+00 s              -4.0079E-14
  
  ******************************************** Final Feasible Point ********************************************
  
@@ -180,7 +169,7 @@
  (step220101)        Total Account 22.01.01 Cost (M$)                                                           2613.10
  
  (step220102)        Shield (M$)                                                                                 292.70
- (step22010301)      TF Coils (M$)                                                                              1884.78
+ (step22010301)      TF Coils (M$)                                                                              1884.75
  (step22010302)      PF Coils (M$)                                                                               546.73
  (step22010303)      Central Solenoid (M$)                                                                        67.30
  (step22010304)      Control Coils (M$)                                                                           37.12
@@ -190,7 +179,7 @@
  (step220107)        Power Supplies (M$)                                                                         469.99
  (step220110)        Divertor (M$)                                                                               749.15
  
- (step2201)          Total Account 22.01 Cost (M$)                                                              8975.02
+ (step2201)          Total Account 22.01 Cost (M$)                                                              8974.99
  
  ******************* 22.02 Heat Transfer System
  (step2202)          Heat Transfer System (M$)                                                                   157.28
@@ -234,7 +223,7 @@
  (step2298)          Spares (M$)                                                                                 727.74
  (step2299)          Contingency (M$)                                                                           1581.52
  
- (step22)            Total Account 22 Cost (M$)                                                                12125.02
+ (step22)            Total Account 22 Cost (M$)                                                                12124.99
  
  ************************* 23. Turbine Plant Equipment **************************
  
@@ -272,31 +261,31 @@
  
  ***************************** 27. Remote Handling ******************************
  
- (step2701)          Remote Handing (M$)                                                                        1486.69
- 
- (step27)            Total Account 27 Cost (M$)                                                                 1486.69
+ (step2701)          Remote Handing (M$)                                                                        1486.68
+ 
+ (step27)            Total Account 27 Cost (M$)                                                                 1486.68
  
  ****************************** Plant Direct Cost *******************************
  
- (cdirt)             Plant direct cost (M$)                                                                    21309.18
+ (cdirt)             Plant direct cost (M$)                                                                    21309.14
  
  ******************************** Indirect Cost *********************************
  
- (step91)            Construction Facilities, Equipment and Services (M$)                                       6392.75
- (step92)            Engineering and Costruction Management Services (M$)                                       6925.48
- (step93)            Other Costs (M$)                                                                           3196.38
+ (step91)            Construction Facilities, Equipment and Services (M$)                                       6392.74
+ (step92)            Engineering and Costruction Management Services (M$)                                       6925.47
+ (step93)            Other Costs (M$)                                                                           3196.37
  
  ******************************* Constructed Cost *******************************
  
- (concost)           Constructed Cost (M$)                                                                     37823.79
+ (concost)           Constructed Cost (M$)                                                                     37823.73
  
  ************************* Interest during Construction *************************
  
- (moneyint)          Interest during construction (M$)                                                          5673.57
+ (moneyint)          Interest during construction (M$)                                                          5673.56
  
  *************************** Total Capital Investment ***************************
  
- (capcost)           Total capital investment (M$)                                                             43497.36
+ (capcost)           Total capital investment (M$)                                                             43497.29
  
  *************************************** Cost of Electricity, 2017 US$ ****************************************
  
@@ -307,7 +296,7 @@
  Power Generation Costs :
  
  									Annual Costs, M$	    COE, m$/kWh
- Capital Investment                                                          2827.33                   370.04
+ Capital Investment                                                          2827.32                   370.04
  Operation & Maintenance                                                       73.58                     9.63
  Decommissioning Fund                                                          23.90                     3.13
  Fuel Charge Breakdown
@@ -760,12 +749,12 @@
  Layers                             Steel case            WP    Outer case
  Radial stress               (MPa)       0.000      -373.404         4.942
  toroidal stress             (MPa)    -373.404      -276.950      -228.034
- Vertical stress             (MPa)     226.596       226.596       106.638
+ Vertical stress             (MPa)     226.596       226.596       106.639
  Von-Mises stress            (MPa)     524.774       524.774       296.122
  Shear (Tresca) stress       (MPa)     600.000       600.000       334.672
  
  Toroidal modulus            (GPa)     205.000        41.169       205.000
- Vertical modulus            (GPa)     205.000       124.583       435.604
+ Vertical modulus            (GPa)     205.000       124.584       435.604
  
  WP transverse modulus (GPa)                                              (eyoung_wp_trans*1.0D-9)  3.450E+01  OP 
  WP vertical modulus (GPa)                                                (eyoung_wp_axial*1.0D-9)  1.051E+02  OP 
@@ -886,7 +875,7 @@
  TF coil current (summed over all coils) (A)                              (ritfc)                   2.030E+08     
  Actual peak field at discrete conductor (T)                              (bmaxtfrp)                1.646E+01  OP 
  Winding pack current density (A/m2)                                      (jwptf)                   1.945E+07  OP 
- Inboard leg mid-plane conductor current density (A/m2)                   (oacdcp)                  9.350E+06     
+ Inboard leg mid-plane conductor current density (A/m2)                   (oacdcp)                  9.351E+06     
  Total stored energy in TF coils (GJ)                                     (estotftgj)               9.111E+01  OP 
  
  TF Forces:
@@ -946,7 +935,7 @@
  Actual temperature margin in superconductor (K)                          (tmarg)                   1.648E+00  OP 
  Critical current (A)                                                     (icrit)                   1.622E+05  OP 
  Actual current (A)                                                       (cpttf)                   9.000E+04  ITV
- Actual current / critical current                                        (iooic)                   5.549E-01  OP 
+ Actual current / critical current                                        (iooic)                   5.550E-01  OP 
  
  *************************************** Central Solenoid and PF Coils ****************************************
  
@@ -991,7 +980,7 @@
  CS temperature margin (K)                                                (tmargoh)                 4.307E+00  OP 
  Minimum permitted temperature margin (K)                                 (tfv.tmargmin_cs)         1.500E+00     
  Residual hoop stress in CS Steel (Pa)                                    (csfv.residual_sig_hoop)  2.400E+08     
- Minimum burn time (s)                                                    (ctv.tbrnmn               7.200E+03     
+ Minimum burn time (s)                                                    (ctv.tbrnmn)              7.200E+03     
  Initial vertical crack size (m)                                          (csfv.t_crack_vertical)   8.900E-04     
  Initial radial crack size (m)                                            (csfv.t_crack_radial)     2.670E-03     
  CS turn area (m)                                                         (pfv.a_oh_turn)           3.176E-03     
@@ -1098,8 +1087,8 @@
  And: equilibrium field:
  0			0.000e+00	0.000e+00	4.806e+05	4.806e+05	4.806e+05	0.0e0
  1			0.000e+00	0.000e+00	6.190e+05	6.190e+05	6.190e+05	0.0e0
- 2			0.000e+00	0.000e+00	9.745e+03	9.745e+03	9.745e+03	0.0e0
- 3			0.000e+00	0.000e+00	9.745e+03	9.745e+03	9.745e+03	0.0e0
+ 2			0.000e+00	0.000e+00	9.746e+03	9.746e+03	9.746e+03	0.0e0
+ 3			0.000e+00	0.000e+00	9.746e+03	9.746e+03	9.746e+03	0.0e0
  4			0.000e+00	0.000e+00	-1.065e+05	-1.065e+05	-1.065e+05	0.0e0
  5			0.000e+00	0.000e+00	-1.065e+05	-1.065e+05	-1.065e+05	0.0e0
  6			0.000e+00	0.000e+00	8.597e+07	8.597e+07	8.597e+07	0.0e0
