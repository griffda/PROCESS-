--- conflicted
+++ resolved
@@ -5,26 +5,15 @@
  **************************************************************************************************************
  
    Program :
-   Version : 2.2.0   Release Date :: 2021-10-26
-<<<<<<< HEAD
-   Tag No. : v2.1-1151-g2a5cbccc code contains untracked changes
+   Version : 2.3.0   Release Date :: 2022-01-20
+   Tag No. : v2.1-1176-g8889788a code contains untracked changes
     Branch : 1205-tf-cond-stiffness
-   Git log : Added\ updated\ regression\ scenarios.\ Hey,\ starfire\
- Date/time : 19 Jan 2022 13:46:39 -05:00(hh:mm) UTC
+   Git log : Changed\ the\ name\ of\ the\ TF\ coil\ conductor\ behavior
+ Date/time :  7 Feb 2022 11:25:59 -05:00(hh:mm) UTC
       User : cswan
   Computer : cswan-2017-desktop
- Directory : /tmp/pytest-of-cswan/pytest-11/test_solver0
-     Input : /tmp/pytest-of-cswan/pytest-11/test_scenario_starfire_0/IN.DAT
-=======
-   Tag No. : v2.1-1116-g4cf3024e
-    Branch : 1358-sc-tf-coil-external-case-mass-redux
-   Git log : Merge\ branch\ |develop|\ into\ 1358-sc-tf-coil-extern
- Date/time : 14 Jan 2022 13:45:06 +00:00(hh:mm) UTC
-      User : rhicha
-  Computer : l0500
- Directory : /tmp/pytest-of-rhicha/pytest-273/test_solver0
-     Input : /tmp/pytest-of-rhicha/pytest-273/test_scenario_starfire_0/IN.DAT
->>>>>>> 8e3f6a88
+ Directory : /tmp/pytest-of-cswan/pytest-18/test_solver0
+     Input : /tmp/pytest-of-cswan/pytest-18/test_scenario_starfire_0/IN.DAT
  Run title : starfire
   Run type : Reactor concept design: Steady-state tokamak model, (c) CCFE
  
@@ -145,13 +134,8 @@
  
  (step2101)          Site Improvements (M$)                                                                       33.17
  (step2102)          Reactor Building (M$)                                                                       493.93
-<<<<<<< HEAD
- (step2103)          Turbine Building (M$)                                                                       535.86
- (step2104)          Cooling System Structures (M$)                                                              184.39
-=======
- (step2103)          Turbine Building (M$)                                                                       535.91
- (step2104)          Cooling System Structures (M$)                                                              184.41
->>>>>>> 8e3f6a88
+ (step2103)          Turbine Building (M$)                                                                       535.95
+ (step2104)          Cooling System Structures (M$)                                                              184.42
  (step2105)          Electrical Equipment and Power Supply Building (M$)                                         103.18
  (step2106)          Auxiliary Services Building (M$)                                                              4.31
  (step2107)          Hot Cell (M$)                                                                               172.66
@@ -167,15 +151,9 @@
  (step2117)          Ventilation Stack (M$)                                                                        8.78
  (step2118)          Waste Facilities Buildings (M$)                                                             100.00
  (step2198)          Spares (M$)                                                                                  15.47
-<<<<<<< HEAD
- (step2199)          Contingency (M$)                                                                            357.18
- 
- (step21)            Total Account 21 Cost (M$)                                                                 2738.35
-=======
  (step2199)          Contingency (M$)                                                                            357.19
  
- (step21)            Total Account 21 Cost (M$)                                                                 2738.43
->>>>>>> 8e3f6a88
+ (step21)            Total Account 21 Cost (M$)                                                                 2738.48
  
  ************************* 22. Reactor Plant Equipment **************************
  
@@ -191,17 +169,10 @@
  (step220101)        Total Account 22.01.01 Cost (M$)                                                           2613.10
  
  (step220102)        Shield (M$)                                                                                 292.70
-<<<<<<< HEAD
- (step22010301)      TF Coils (M$)                                                                              2111.62
+ (step22010301)      TF Coils (M$)                                                                              1884.75
  (step22010302)      PF Coils (M$)                                                                               546.73
  (step22010303)      Central Solenoid (M$)                                                                        67.30
  (step22010304)      Control Coils (M$)                                                                           37.12
-=======
- (step22010301)      TF Coils (M$)                                                                              3431.64
- (step22010302)      PF Coils (M$)                                                                               525.59
- (step22010303)      Central Solenoid (M$)                                                                        68.74
- (step22010304)      Control Coils (M$)                                                                           37.91
->>>>>>> 8e3f6a88
  (step220104)        Auxiliary Heating and Current Drive (M$)                                                    890.68
  (step220105)        Primary Structure and Support (M$)                                                          489.60
  (step220106)        Reactor Vacuum System (M$)                                                                   43.18
@@ -210,21 +181,12 @@
  (step220109)        ECRH Plasma Breakdown (M$)                                                                   22.95
  (step220110)        Divertor (M$)                                                                               136.40
  
-<<<<<<< HEAD
- (step2201)          Total Account 22.01 Cost (M$)                                                              7741.32
+ (step2201)          Total Account 22.01 Cost (M$)                                                              7514.45
  
  ******************* 22.02 Heat Transfer System
- (step2202)          Heat Transfer System (M$)                                                                   157.25
- 
- (step2202)          Total Account 22.02 Cost (M$)                                                               157.25
-=======
- (step2201)          Total Account 22.01 Cost (M$)                                                              9060.11
- 
- ******************* 22.02 Heat Transfer System
- (step2202)          Heat Transfer System (M$)                                                                   157.27
- 
- (step2202)          Total Account 22.02 Cost (M$)                                                               157.27
->>>>>>> 8e3f6a88
+ (step2202)          Heat Transfer System (M$)                                                                   157.28
+ 
+ (step2202)          Total Account 22.02 Cost (M$)                                                               157.28
  
  ******************* 22.03 Cryogenic Cooling System
  (step220301)        Helium Refrigerator (M$)                                                                     39.77
@@ -263,178 +225,94 @@
  (step2207)          Total Account 22.07 Cost (M$)                                                               195.46
  
  ********************
-<<<<<<< HEAD
  (step2298)          Spares (M$)                                                                                 519.77
- (step2299)          Contingency (M$)                                                                           1364.70
- 
- (step22)            Total Account 22 Cost (M$)                                                                10462.74
+ (step2299)          Contingency (M$)                                                                           1330.68
+ 
+ (step22)            Total Account 22 Cost (M$)                                                                10201.87
  
  ************************* 23. Turbine Plant Equipment **************************
  
- (step23a)           Turbine System (M$)                                                                         946.95
- (step2303)          Heat Rejection (M$)                                                                         159.40
+ (step23a)           Turbine System (M$)                                                                         947.11
+ (step2303)          Heat Rejection (M$)                                                                         159.42
  (step2398)          Spares (M$)                                                                                  15.50
- (step2399)          Contingency (M$)                                                                            168.28
- 
- (step23)            Total Account 23 Cost (M$)                                                                 1290.13
+ (step2399)          Contingency (M$)                                                                            168.31
+ 
+ (step23)            Total Account 23 Cost (M$)                                                                 1290.34
  
  ************************* 24. Electric Plant Equipment *************************
  
- (step2401)          Switch Gear (M$)                                                                             32.23
- (step2402)          Station Service Equipment (M$)                                                               87.65
+ (step2401)          Switch Gear (M$)                                                                             32.24
+ (step2402)          Station Service Equipment (M$)                                                               87.67
  (step2403)          Switchboards (M$)                                                                             5.09
  (step2404)          Protective Equipment (M$)                                                                     6.46
- (step2405)          Electrical Structures (M$)                                                                   56.78
- (step2406)          Power and Control Wiring (M$)                                                                49.42
-=======
- (step2298)          Spares (M$)                                                                                 514.65
- (step2299)          Contingency (M$)                                                                           1561.92
- 
- (step22)            Total Account 22 Cost (M$)                                                                11974.74
- 
- ************************* 23. Turbine Plant Equipment **************************
- 
- (step23a)           Turbine System (M$)                                                                         947.05
- (step2303)          Heat Rejection (M$)                                                                         159.41
- (step2398)          Spares (M$)                                                                                  15.50
- (step2399)          Contingency (M$)                                                                            168.29
- 
- (step23)            Total Account 23 Cost (M$)                                                                 1290.25
- 
- ************************* 24. Electric Plant Equipment *************************
- 
- (step2401)          Switch Gear (M$)                                                                             32.24
- (step2402)          Station Service Equipment (M$)                                                               87.66
- (step2403)          Switchboards (M$)                                                                             5.09
- (step2404)          Protective Equipment (M$)                                                                     6.46
- (step2405)          Electrical Structures (M$)                                                                   56.78
+ (step2405)          Electrical Structures (M$)                                                                   56.79
  (step2406)          Power and Control Wiring (M$)                                                                49.43
->>>>>>> 8e3f6a88
  (step2407)          Electric Lighting (M$)                                                                       31.40
  (step2498)          Spares (M$)                                                                                   2.80
  (step2499)          Contingency (M$)                                                                             40.78
  
-<<<<<<< HEAD
- (step24)            Total Account 24 Cost (M$)                                                                  312.61
-=======
- (step24)            Total Account 24 Cost (M$)                                                                  312.64
->>>>>>> 8e3f6a88
+ (step24)            Total Account 24 Cost (M$)                                                                  312.66
  
  ********************** 25. Miscellaneous Plant Equipment ***********************
  
  (step2501)          Transport and Lifting Equipment (M$)                                                         20.53
-<<<<<<< HEAD
- (step2502)          Air and Water Service System (M$)                                                           205.76
- (step2503)          Communications Equipment (M$)                                                                26.50
- (step2504)          Furnishing and Fixtures (M$)                                                                  5.11
-=======
- (step2502)          Air and Water Service System (M$)                                                           205.78
+ (step2502)          Air and Water Service System (M$)                                                           205.79
  (step2503)          Communications Equipment (M$)                                                                26.50
  (step2504)          Furnishing and Fixtures (M$)                                                                  5.12
->>>>>>> 8e3f6a88
  (step2598)          Spares (M$)                                                                                   3.32
  (step2599)          Contingency (M$)                                                                             39.19
  
-<<<<<<< HEAD
- (step25)            Total Account 25 Cost (M$)                                                                  300.40
+ (step25)            Total Account 25 Cost (M$)                                                                  300.45
  
  ***************************** 27. Remote Handling ******************************
  
- (step2701)          Remote Handing (M$)                                                                        1140.38
- 
- (step27)            Total Account 27 Cost (M$)                                                                 1140.38
+ (step2701)          Remote Handing (M$)                                                                        1120.85
+ 
+ (step27)            Total Account 27 Cost (M$)                                                                 1120.85
  
  ****************************** Plant Direct Cost *******************************
  
- (cdirt)             Plant direct cost (M$)                                                                    16345.50
+ (cdirt)             Plant direct cost (M$)                                                                    16065.55
  
  ******************************** Indirect Cost *********************************
  
- (step91)            Construction Facilities, Equipment and Services (M$)                                       4903.65
- (step92)            Engineering and Costruction Management Services (M$)                                       5312.29
- (step93)            Other Costs (M$)                                                                           2451.83
+ (step91)            Construction Facilities, Equipment and Services (M$)                                       4819.66
+ (step92)            Engineering and Costruction Management Services (M$)                                       5221.30
+ (step93)            Other Costs (M$)                                                                           2409.83
  
  ******************************* Constructed Cost *******************************
  
- (concost)           Constructed Cost (M$)                                                                     29013.26
+ (concost)           Constructed Cost (M$)                                                                     28516.35
  
  ************************* Interest during Construction *************************
  
- (moneyint)          Interest during construction (M$)                                                          4351.99
+ (moneyint)          Interest during construction (M$)                                                          4277.45
  
  *************************** Total Capital Investment ***************************
  
- (capcost)           Total capital investment (M$)                                                             33365.25
-=======
- (step25)            Total Account 25 Cost (M$)                                                                  300.43
- 
- ***************************** 27. Remote Handling ******************************
- 
- (step2701)          Remote Handing (M$)                                                                        1253.80
- 
- (step27)            Total Account 27 Cost (M$)                                                                 1253.80
- 
- ****************************** Plant Direct Cost *******************************
- 
- (cdirt)             Plant direct cost (M$)                                                                    17971.18
- 
- ******************************** Indirect Cost *********************************
- 
- (step91)            Construction Facilities, Equipment and Services (M$)                                       5391.35
- (step92)            Engineering and Costruction Management Services (M$)                                       5840.63
- (step93)            Other Costs (M$)                                                                           2695.68
- 
- ******************************* Constructed Cost *******************************
- 
- (concost)           Constructed Cost (M$)                                                                     31898.84
- 
- ************************* Interest during Construction *************************
- 
- (moneyint)          Interest during construction (M$)                                                          4784.83
- 
- *************************** Total Capital Investment ***************************
- 
- (capcost)           Total capital investment (M$)                                                             36683.66
->>>>>>> 8e3f6a88
+ (capcost)           Total capital investment (M$)                                                             32793.80
  
  *************************************** Cost of Electricity, 2017 US$ ****************************************
  
  First wall / blanket life (years)                                        (fwbllife)                    5.343     
  Divertor life (years)                                                    (divlife.)                    0.286     
-<<<<<<< HEAD
- Cost of electricity (m$/kWh)                                             (coe)                       297.577     
-=======
- Cost of electricity (m$/kWh)                                             (coe)                       324.171     
->>>>>>> 8e3f6a88
+ Cost of electricity (m$/kWh)                                             (coe)                       292.433     
  
  Power Generation Costs :
  
  									Annual Costs, M$	    COE, m$/kWh
-<<<<<<< HEAD
- Capital Investment                                                          2168.74                   284.08
- Operation & Maintenance                                                       73.55                     9.63
- Decommissioning Fund                                                          18.33                     2.40
-=======
- Capital Investment                                                          2384.44                   310.48
- Operation & Maintenance                                                       73.77                     9.61
- Decommissioning Fund                                                          20.16                     2.62
->>>>>>> 8e3f6a88
+ Capital Investment                                                          2131.60                   278.98
+ Operation & Maintenance                                                       73.58                     9.63
+ Decommissioning Fund                                                          18.02                     2.36
  Fuel Charge Breakdown
  	Blanket & first wall                                                          0.00                     0.00
  	Divertors                                                                     0.00                     0.00
  	Centrepost (TART only)                                                        0.00                     0.00
  	Auxiliary Heating                                                             0.00                     0.00
-<<<<<<< HEAD
  	Actual Fuel                                                                   3.37                     0.44
  	Waste Disposal                                                                7.79                     1.02
- Total Fuel Cost                                                               11.16                     1.46
- Total Cost                                                                  2271.79                   297.58
-=======
- 	Actual Fuel                                                                   3.39                     0.44
- 	Waste Disposal                                                                7.81                     1.02
- Total Fuel Cost                                                               11.21                     1.46
- Total Cost                                                                  2489.57                   324.17
->>>>>>> 8e3f6a88
+ Total Fuel Cost                                                               11.17                     1.46
+ Total Cost                                                                  2234.37                   292.43
  
  ********************************************* Plant Availability *********************************************
  
@@ -937,11 +815,7 @@
  Inboard leg case plasma side wall thickness (m)                          (casthi)                  6.000E-02     
  Inboard leg case inboard "nose" thickness (m)                            (thkcas)                  5.881E-01  ITV
  Inboard leg case sidewall thickness at its narrowest point (m)           (casths)                  5.000E-02     
-<<<<<<< HEAD
- External case mass per coil (kg)                                         (whtcas)                  1.062E+06  OP 
-=======
- External case mass per coil (kg)                                         (whtcas)                  9.002E+05  OP 
->>>>>>> 8e3f6a88
+ External case mass per coil (kg)                                         (whtcas)                  8.607E+05  OP 
  
  TF winding pack (WP) geometry:
  
@@ -983,30 +857,20 @@
  Check total area fractions in winding pack = 1                                                         1.000     
  minimum TF conductor temperature margin  (K)                             (tmargmin_tf)                 1.500     
  TF conductor temperature margin (K)                                      (tmargtf)                     1.648     
- Elastic properties behavior                                              (i_tf_cond_props)                 0     
+ Elastic properties behavior                                              (i_tf_cond_eyoung_axial)          0     
    Conductor stiffness neglected
  Conductor axial Young's modulus                                          (eyoung_cond_z)           0.000E+00     
  Conductor transverse Young's modulus                                     (eyoung_cond_t)           0.000E+00     
  
  TF coil mass:
  
-<<<<<<< HEAD
  Superconductor mass per coil (kg)                                        (whtconsc)                1.650E+04  OP 
  Copper mass per coil (kg)                                                (whtconcu)                6.939E+04  OP 
  Steel conduit mass per coil (kg)                                         (whtconsh)                1.012E+05  OP 
  Conduit insulation mass per coil (kg)                                    (whtconin)                5.022E+03  OP 
  Total conduit mass per coil (kg)                                         (whtcon)                  1.921E+05  OP 
- Mass of each TF coil (kg)                                                (whttf/n_tf)              1.259E+06  OP 
- Total TF coil mass (kg)                                                  (whttf)                   1.510E+07     
-=======
- Superconductor mass per coil (kg)                                        (whtconsc)                8.672E+04  OP 
- Copper mass per coil (kg)                                                (whtconcu)                5.126E+05  OP 
- Steel conduit mass per coil (kg)                                         (whtconsh)               -3.717E+05  OP 
- Conduit insulation mass per coil (kg)                                    (whtconin)                8.302E+03  OP 
- Total conduit mass per coil (kg)                                         (whtcon)                  2.359E+05  OP 
- Mass of each TF coil (kg)                                                (whttf/n_tf)              1.142E+06  OP 
- Total TF coil mass (kg)                                                  (whttf)                   1.371E+07  OP 
->>>>>>> 8e3f6a88
+ Mass of each TF coil (kg)                                                (whttf/n_tf)              1.057E+06  OP 
+ Total TF coil mass (kg)                                                  (whttf)                   1.269E+07  OP 
  
  Maximum B field and currents:
  
@@ -1287,21 +1151,12 @@
  ********************************************* Support Structure **********************************************
  
  Outer PF coil fence mass (kg)                                            (fncmass)                 1.030E+05  OP 
-<<<<<<< HEAD
  Intercoil support structure mass (kg)                                    (aintmass)                4.314E+06  OP 
- Mass of cooled components (kg)                                           (coldmass)                3.145E+07  OP 
- Gravity support structure mass (kg)                                      (clgsmass)                1.022E+06  OP 
+ Mass of cooled components (kg)                                           (coldmass)                2.903E+07  OP 
+ Gravity support structure mass (kg)                                      (clgsmass)                9.432E+05  OP 
  Torus leg support mass (kg)                                              (gsm1)                    2.823E+04  OP 
- Ring beam mass (kg)                                                      (gsm2)                    3.429E+05  OP 
- Ring legs mass (kg)                                                      (gsm3)                    4.608E+05  OP 
-=======
- Intercoil support structure mass (kg)                                    (aintmass)                3.919E+06  OP 
- Mass of cooled components (kg)                                           (coldmass)                2.973E+07  OP 
- Gravity support structure mass (kg)                                      (clgsmass)                9.657E+05  OP 
- Torus leg support mass (kg)                                              (gsm1)                    2.823E+04  OP 
- Ring beam mass (kg)                                                      (gsm2)                    3.303E+05  OP 
- Ring legs mass (kg)                                                      (gsm3)                    4.275E+05  OP 
->>>>>>> 8e3f6a88
+ Ring beam mass (kg)                                                      (gsm2)                    3.254E+05  OP 
+ Ring legs mass (kg)                                                      (gsm3)                    4.148E+05  OP 
  
  ******************************************** PF Coil Inductances *********************************************
  
@@ -1324,9 +1179,9 @@
  Inlet temperature of FW & blanket coolant pump (K)                       (t_in_compressor)         5.570E+02  OP 
  Coolant pump outlet/Inlet temperature of FW & blanket (K)                (t_in_bb)                 5.731E+02     
  Outlet temperature of FW & blanket (K)                                   (t_out_bb)                7.731E+02     
- Mechanical pumping power for FW and blanket cooling loop including heat  (htpmw_fw_blkt)           2.765E+02  OP 
+ Mechanical pumping power for FW and blanket cooling loop including heat  (htpmw_fw_blkt)           2.766E+02  OP 
  Mechanical pumping power for divertor (MW)                               (htpmw_div)               5.178E+00  OP 
- Mechanical pumping power for shield and vacuum vessel (MW)               (htpmw_shld)              3.550E-01  OP 
+ Mechanical pumping power for shield and vacuum vessel (MW)               (htpmw_shld)              3.551E-01  OP 
  
  ********************************** First wall and blanket : CCFE HCPB model **********************************
  
@@ -1361,19 +1216,11 @@
  
  Nuclear heating :
  
-<<<<<<< HEAD
- Total nuclear heating in TF+PF coils (CS is negligible) (MW)             (ptfnuc)                  4.333E+00  OP 
+ Total nuclear heating in TF+PF coils (CS is negligible) (MW)             (ptfnuc)                  3.641E+00  OP 
  Total nuclear heating in FW (MW)                                         (pnucfw)                  2.629E+02  OP 
- Total nuclear heating in the blanket (including emult) (MW)              (pnucblkt)                2.813E+03  OP 
+ Total nuclear heating in the blanket (including emult) (MW)              (pnucblkt)                2.814E+03  OP 
  (Note: emult is fixed for this model inside the code)
- Total nuclear heating in the shield (MW)                                 (pnucshld)                7.100E+01  OP 
-=======
- Total nuclear heating in TF+PF coils (CS is negligible) (MW)             (ptfnuc)                  3.934E+00  OP 
- Total nuclear heating in FW (MW)                                         (pnucfw)                  2.629E+02  OP 
- Total nuclear heating in the blanket (including emult) (MW)              (pnucblkt)                2.813E+03  OP 
- (Note: emult is fixed for this model inside the code)
- Total nuclear heating in the shield (MW)                                 (pnucshld)                7.101E+01  OP 
->>>>>>> 8e3f6a88
+ Total nuclear heating in the shield (MW)                                 (pnucshld)                7.102E+01  OP 
  Total nuclear heating in the divertor (MW)                               (pnucdiv)                 3.229E+02  OP 
  
   Diagostic output for nuclear heating :
@@ -1508,27 +1355,16 @@
  
  ******************************************* Plant Buildings System *******************************************
  
-<<<<<<< HEAD
  Internal volume of reactor building (m3)                                 (vrci)                    7.292E+05     
  Dist from centre of torus to bldg wall (m)                               (wrbi)                    3.657E+01     
  Effective floor area (m2)                                                (efloor)                  2.552E+05     
  Reactor building volume (m3)                                             (rbv)                     8.381E+05     
-=======
- Internal volume of reactor building (m3)                                 (vrci)                    7.116E+05     
- Dist from centre of torus to bldg wall (m)                               (wrbi)                    3.586E+01     
- Effective floor area (m2)                                                (efloor)                  2.515E+05     
- Reactor building volume (m3)                                             (rbv)                     8.189E+05     
->>>>>>> 8e3f6a88
  Reactor maintenance building volume (m3)                                 (rmbv)                    2.390E+05     
  Warmshop volume (m3)                                                     (wsv)                     9.247E+04     
  Tritium building volume (m3)                                             (triv)                    4.000E+04     
  Electrical building volume (m3)                                          (elev)                    4.823E+04     
  Control building volume (m3)                                             (conv)                    6.000E+04     
-<<<<<<< HEAD
- Cryogenics building volume (m3)                                          (cryv)                    1.361E+04     
-=======
- Cryogenics building volume (m3)                                          (cryv)                    1.270E+04     
->>>>>>> 8e3f6a88
+ Cryogenics building volume (m3)                                          (cryv)                    1.344E+04     
  Administration building volume (m3)                                      (admv)                    1.000E+05     
  Shops volume (m3)                                                        (shov)                    1.000E+05     
  Total volume of nuclear buildings (m3)                                   (volnucb)                 1.114E+06     
@@ -1537,54 +1373,29 @@
  
  Facility base load (MW)                                                  (basemw)                  5.000E+00     
  Divertor coil power supplies (MW)                                        (bdvmw)                   0.000E+00     
-<<<<<<< HEAD
- Cryoplant electric power (MW)                                            (crymw)                   3.019E+01  OP 
- Primary coolant pumps (MW)                                               (htpmw..)                 2.820E+02  OP 
+ Cryoplant electric power (MW)                                            (crymw)                   2.944E+01  OP 
+ Primary coolant pumps (MW)                                               (htpmw..)                 2.821E+02  OP 
  PF coil power supplies (MW)                                              (ppfmw)                   7.300E+02  OP 
  TF coil power supplies (MW)                                              (ptfmw)                   7.558E+00  OP 
-=======
- Cryoplant electric power (MW)                                            (crymw)                   2.630E+01  OP 
- Primary coolant pumps (MW)                                               (htpmw..)                 2.821E+02  OP 
- PF coil power supplies (MW)                                              (ppfmw)                   8.346E+02  OP 
- TF coil power supplies (MW)                                              (ptfmw)                   5.136E+00  OP 
->>>>>>> 8e3f6a88
  Plasma heating supplies (MW)                                             (pheatingmw)              1.532E+02  OP 
  Tritium processing (MW)                                                  (trithtmw..)              1.500E+01     
  Vacuum pumps  (MW)                                                       (vachtmw..)               5.000E-01     
  
-<<<<<<< HEAD
- Total pulsed power (MW)                                                  (pacpmw)                  1.262E+03  OP 
- Total base power required at all times (MW)                              (fcsht)                   4.329E+01  OP 
+ Total pulsed power (MW)                                                  (pacpmw)                  1.261E+03  OP 
+ Total base power required at all times (MW)                              (fcsht)                   4.328E+01  OP 
  
  ************************************************* Cryogenics *************************************************
  
- Conduction and radiation heat loads on cryogenic components (MW)         (qss/1.0D6)               1.352E-02  OP 
+ Conduction and radiation heat loads on cryogenic components (MW)         (qss/1.0D6)               1.249E-02  OP 
  Nuclear heating of cryogenic components (MW)                             (qnuc/1.0D6)              1.292E-02  OP 
  Nuclear heating of cryogenic components is a user input.
  AC losses in cryogenic components (MW)                                   (qac/1.0D6)               1.082E-03  OP 
  Resistive losses in current leads (MW)                                   (qcl/1.0D6)               1.469E-02  OP 
- 45% allowance for heat loads in transfer lines, storage tanks etc (MW)   (qmisc/1.0D6)             1.900E-02  OP 
- Sum = Total heat removal at cryogenic temperatures (W)                   (helpow/1.0D6)            6.121E-02  OP 
+ 45% allowance for heat loads in transfer lines, storage tanks etc (MW)   (qmisc/1.0D6)             1.853E-02  OP 
+ Sum = Total heat removal at cryogenic temperatures (W)                   (helpow/1.0D6)            5.970E-02  OP 
  Temperature of cryogenic components (K)                                  (tmpcry)                  4.500E+00     
  Efficiency (figure of merit) of cryogenic plant is 13% of ideal Carnot v                           2.028E-03  OP 
- Electric power for cryogenic plant (MW)                                  (crypmw)                  3.019E+01  OP 
-=======
- Total pulsed power (MW)                                                  (pacpmw)                  1.360E+03  OP 
- Total base power required at all times (MW)                              (fcsht)                   4.273E+01  OP 
- 
- ************************************************* Cryogenics *************************************************
- 
- Conduction and radiation heat loads on cryogenic components (MW)         (qss/1.0D6)               1.278E-02  OP 
- Nuclear heating of cryogenic components (MW)                             (qnuc/1.0D6)              1.292E-02  OP 
- Nuclear heating of cryogenic components is a user input.
- AC losses in cryogenic components (MW)                                   (qac/1.0D6)               1.092E-03  OP 
- Resistive losses in current leads (MW)                                   (qcl/1.0D6)               9.980E-03  OP 
- 45% allowance for heat loads in transfer lines, storage tanks etc (MW)   (qmisc/1.0D6)             1.655E-02  OP 
- Sum = Total heat removal at cryogenic temperatures (W)                   (helpow/1.0D6)            5.332E-02  OP 
- Temperature of cryogenic components (K)                                  (tmpcry)                  4.500E+00     
- Efficiency (figure of merit) of cryogenic plant is 13% of ideal Carnot v                           2.028E-03  OP 
- Electric power for cryogenic plant (MW)                                  (crypmw)                  2.630E+01  OP 
->>>>>>> 8e3f6a88
+ Electric power for cryogenic plant (MW)                                  (crypmw)                  2.944E+01  OP 
  
  ************************************ Plant Power / Heat Transport Balance ************************************
  
@@ -1600,11 +1411,11 @@
  includes heat exchanger, using specified pressure drop
  Mechanical pumping power for FW cooling loop including heat exchanger (M (htpmw_fw)                0.000E+00  OP 
  Mechanical pumping power for blanket cooling loop including heat exchang (htpmw_blkt)              0.000E+00  OP 
- Mechanical pumping power for FW and blanket cooling loop including heat  (htpmw_fw_blkt)           2.765E+02  OP 
+ Mechanical pumping power for FW and blanket cooling loop including heat  (htpmw_fw_blkt)           2.766E+02  OP 
  Mechanical pumping power for divertor (MW)                               (htpmw_div)               5.178E+00  OP 
- Mechanical pumping power for shield and vacuum vessel (MW)               (htpmw_shld)              3.550E-01  OP 
- Electrical pumping power for FW and blanket (MW)                         (htpmwe_fw_blkt)          2.765E+02  OP 
- Electrical pumping power for shield (MW)                                 (htpmwe_shld)             3.550E-01  OP 
+ Mechanical pumping power for shield and vacuum vessel (MW)               (htpmw_shld)              3.551E-01  OP 
+ Electrical pumping power for FW and blanket (MW)                         (htpmwe_fw_blkt)          2.766E+02  OP 
+ Electrical pumping power for shield (MW)                                 (htpmwe_shld)             3.551E-01  OP 
  Electrical pumping power for divertor (MW)                               (htpmwe_div)              5.178E+00  OP 
  Total electrical pumping power for primary coolant (MW)                  (htpmw)                   2.821E+02  OP 
  Coolant pump power / non-pumping thermal power in shield                 (fpumpshld)               5.000E-03     
@@ -1625,31 +1436,19 @@
                                             High-grade             Low-grade              Total
                                              thermal power (MW)     thermal power (MW)      (MW)
          First wall:
-<<<<<<< HEAD
-                               neutrons            262.85                0.00              262.85
-=======
-                               neutrons            262.89                0.00              262.89
->>>>>>> 8e3f6a88
+                               neutrons            262.91                0.00              262.91
              charged particle transport             35.05                0.00               35.05
                               radiation             46.78                0.00               46.78
                         coolant pumping              0.00                0.00                0.00
  
          Blanket:
-<<<<<<< HEAD
-                               neutrons           2812.96                0.00             2812.96
-=======
-                               neutrons           2813.32                0.00             2813.32
->>>>>>> 8e3f6a88
+                               neutrons           2813.58                0.00             2813.58
              charged particle transport              0.00                0.00                0.00
                               radiation              0.00                0.00                0.00
                         coolant pumping              0.00                0.00                0.00
  
          Shield:
-<<<<<<< HEAD
-                               neutrons             71.00                0.00               71.00
-=======
-                               neutrons             71.01                0.00               71.01
->>>>>>> 8e3f6a88
+                               neutrons             71.02                0.00               71.02
              charged particle transport              0.00                0.00                0.00
                               radiation              0.00                0.00                0.00
                         coolant pumping              0.36                0.00                0.36
@@ -1661,11 +1460,7 @@
                         coolant pumping              5.18                0.00                5.18
  
          TF coil:
-<<<<<<< HEAD
-                               neutrons              0.00                4.33                4.33
-=======
-                               neutrons              0.00                3.93                3.93
->>>>>>> 8e3f6a88
+                               neutrons              0.00                3.64                3.64
              charged particle transport              0.00                0.00                0.00
                               radiation              0.00                0.00                0.00
                         coolant pumping              0.00                0.00                0.00
@@ -1677,38 +1472,22 @@
                         coolant pumping              0.00                0.00                0.00
  
          ----------------------------------------------------------------------------------------
-<<<<<<< HEAD
-                                 Totals           4269.82                4.33             4274.15
- 
- Total power leaving reactor (across vacuum vessel boundary) (MW)                                    4278.488  OP 
+                                 Totals           4270.51                3.64             4274.15
+ 
+ Total power leaving reactor (across vacuum vessel boundary) (MW)                                    4277.796  OP 
  
  Other secondary thermal power constituents :
  
- Heat removal from cryogenic plant (MW)                                   (crypmw)                     30.186  OP 
- Heat removal from facilities (MW)                                        (fachtmw)                    43.286  OP 
-=======
-                                 Totals           4270.22                3.93             4274.15
- 
- Total power leaving reactor (across vacuum vessel boundary) (MW)                                    4278.088  OP 
- 
- Other secondary thermal power constituents :
- 
- Heat removal from cryogenic plant (MW)                                   (crypmw)                     26.297  OP 
- Heat removal from facilities (MW)                                        (fachtmw)                    42.731  OP 
->>>>>>> 8e3f6a88
+ Heat removal from cryogenic plant (MW)                                   (crypmw)                     29.443  OP 
+ Heat removal from facilities (MW)                                        (fachtmw)                    43.282  OP 
  Coolant pumping efficiency losses (MW)                                   (htpsecmw)                    0.000  OP 
  Heat removal from injection power (MW)                                   (pinjht)                     62.820  OP 
  Heat removal from tritium plant (MW)                                     (trithtmw)                   15.000  OP 
  Heat removal from vacuum pumps (MW)                                      (vachtmw)                     0.500  OP 
  TF coil resistive power (MW)                                             (tfcmw)                       0.000  OP 
  
-<<<<<<< HEAD
- Total low-grade thermal power (MW)                                       (psechtmw)                  163.926  OP 
- Total High-grade thermal power (MW)                                      (pthermmw)                 4546.329  OP 
-=======
- Total low-grade thermal power (MW)                                       (psechtmw)                  156.662  OP 
- Total High-grade thermal power (MW)                                      (pthermmw)                 4546.763  OP 
->>>>>>> 8e3f6a88
+ Total low-grade thermal power (MW)                                       (psechtmw)                  162.487  OP 
+ Total High-grade thermal power (MW)                                      (pthermmw)                 4547.080  OP 
  
  Number of primary heat exchangers                                        (nphx)                            5  OP 
  
@@ -1733,61 +1512,32 @@
  Power from energy multiplication in blanket and shield (MW)              (emultmw)                   667.974  OP 
  Injected power (MW)                                                      (pinjmw.)                    90.400  OP 
  Ohmic power (MW)                                                         (pohmmw.)                     0.000  OP 
-<<<<<<< HEAD
- Power deposited in primary coolant by pump (MW)                          (htpmw_mech)                282.041  OP 
- Total (MW)                                                                                          4550.414  OP 
- 
- Heat extracted from first wall and blanket (MW)                          (pthermfw_blkt)            3434.153  OP 
- Heat extracted from shield  (MW)                                         (pthermshld)                 71.355  OP 
+ Power deposited in primary coolant by pump (MW)                          (htpmw_mech)                282.100  OP 
+ Total (MW)                                                                                          4550.474  OP 
+ 
+ Heat extracted from first wall and blanket (MW)                          (pthermfw_blkt)            3434.889  OP 
+ Heat extracted from shield  (MW)                                         (pthermshld)                 71.370  OP 
  Heat extracted from divertor (MW)                                        (pthermdiv)                1040.821  OP 
  Nuclear and photon power lost to H/CD system (MW)                        (psechcd)                     0.000  OP 
- Nuclear power lost to TF (MW)                                            (ptfnuc)                      4.333  OP 
- Total (MW)                                                                                          4550.662  OP 
+ Nuclear power lost to TF (MW)                                            (ptfnuc)                      3.641  OP 
+ Total (MW)                                                                                          4550.721  OP 
  
  Electrical Power Balance :
  --------------------------
- Net electric power output(MW)                                            (pnetelmw.)                1172.840  OP 
+ Net electric power output(MW)                                            (pnetelmw.)                1173.809  OP 
  Required Net electric power output(MW)                                   (pnetelin)                 1200.000     
  Electric power for heating and current drive (MW)                        (pinjwp)                    153.220  OP 
- Electric power for primary coolant pumps (MW)                            (htpmw)                     282.041  OP 
+ Electric power for primary coolant pumps (MW)                            (htpmw)                     282.100  OP 
  Electric power for vacuum pumps (MW)                                     (vachtmw)                     0.500     
  Electric power for tritium plant (MW)                                    (trithtmw)                   15.000     
- Electric power for cryoplant (MW)                                        (crypmw)                     30.186  OP 
+ Electric power for cryoplant (MW)                                        (crypmw)                     29.443  OP 
  Electric power for TF coils (MW)                                         (tfacpd)                      7.558  OP 
  Electric power for PF coils (MW)                                         (pfwpmw)                      0.242  OP 
- All other internal electric power requirements (MW)                      (fachtmw)                    43.286  OP 
- Total (MW)                                                               (tot_plant_power)          1704.873  OP 
- Total (MW)                                                                                          1704.873  OP 
- 
- Gross electrical output* (MW)                                            (pgrossmw)                 1704.873  OP 
-=======
- Power deposited in primary coolant by pump (MW)                          (htpmw_mech)                282.075  OP 
- Total (MW)                                                                                          4550.448  OP 
- 
- Heat extracted from first wall and blanket (MW)                          (pthermfw_blkt)            3434.578  OP 
- Heat extracted from shield  (MW)                                         (pthermshld)                 71.364  OP 
- Heat extracted from divertor (MW)                                        (pthermdiv)                1040.821  OP 
- Nuclear and photon power lost to H/CD system (MW)                        (psechcd)                     0.000  OP 
- Nuclear power lost to TF (MW)                                            (ptfnuc)                      3.934  OP 
- Total (MW)                                                                                          4550.696  OP 
- 
- Electrical Power Balance :
- --------------------------
- Net electric power output(MW)                                            (pnetelmw.)                1179.832  OP 
- Required Net electric power output(MW)                                   (pnetelin)                 1200.000     
- Electric power for heating and current drive (MW)                        (pinjwp)                    153.220  OP 
- Electric power for primary coolant pumps (MW)                            (htpmw)                     282.075  OP 
- Electric power for vacuum pumps (MW)                                     (vachtmw)                     0.500     
- Electric power for tritium plant (MW)                                    (trithtmw)                   15.000     
- Electric power for cryoplant (MW)                                        (crypmw)                     26.297  OP 
- Electric power for TF coils (MW)                                         (tfacpd)                      5.136  OP 
- Electric power for PF coils (MW)                                         (pfwpmw)                      0.244  OP 
- All other internal electric power requirements (MW)                      (fachtmw)                    42.731  OP 
- Total (MW)                                                               (tot_plant_power)          1705.036  OP 
- Total (MW)                                                                                          1705.036  OP 
- 
- Gross electrical output* (MW)                                            (pgrossmw)                 1705.036  OP 
->>>>>>> 8e3f6a88
+ All other internal electric power requirements (MW)                      (fachtmw)                    43.282  OP 
+ Total (MW)                                                               (tot_plant_power)          1705.155  OP 
+ Total (MW)                                                                                          1705.155  OP 
+ 
+ Gross electrical output* (MW)                                            (pgrossmw)                 1705.155  OP 
  (*Power for pumps in secondary circuit already subtracted)
  
  Power balance for power plant :
@@ -1796,33 +1546,19 @@
  Power from energy multiplication in blanket and shield (MW)              (emultmw)                   667.974  OP 
  Total (MW)                                                                                          4177.974  OP 
  
-<<<<<<< HEAD
- Net electrical output (MW)	                                              (pnetelmw)                 1172.840  OP 
- Heat rejected by main power conversion circuit (MW)                      (rejected_main)            2841.456  OP 
- Heat rejected by other cooling circuits (MW)                             (psechtmw)                  163.926  OP 
-=======
- Net electrical output (MW)	                                              (pnetelmw)                 1179.832  OP 
- Heat rejected by main power conversion circuit (MW)                      (rejected_main)            2841.727  OP 
- Heat rejected by other cooling circuits (MW)                             (psechtmw)                  156.662  OP 
->>>>>>> 8e3f6a88
+ Net electrical output (MW)	                                              (pnetelmw)                 1173.809  OP 
+ Heat rejected by main power conversion circuit (MW)                      (rejected_main)            2841.925  OP 
+ Heat rejected by other cooling circuits (MW)                             (psechtmw)                  162.487  OP 
  Total (MW)                                                                                          4178.221  OP 
  
  
  Plant efficiency measures :
  
-<<<<<<< HEAD
- Net electric power / total nuclear power (%)                             (pnetelmw/(powfmw+em         28.072  OP 
- Net electric power / total fusion power (%)                              (pnetelmw/powfmw)            33.414  OP 
+ Net electric power / total nuclear power (%)                             (pnetelmw/(powfmw+em         28.095  OP 
+ Net electric power / total fusion power (%)                              (pnetelmw/powfmw)            33.442  OP 
  Gross electric power* / high grade heat (%)                              (etath)                      37.500     
  (*Power for pumps in secondary circuit already subtracted)
  Recirculating power fraction                                             (cirpowfr)                    0.312  OP 
-=======
- Net electric power / total nuclear power (%)                             (pnetelmw/(powfmw+em         28.239  OP 
- Net electric power / total fusion power (%)                              (pnetelmw/powfmw)            33.613  OP 
- Gross electric power* / high grade heat (%)                              (etath)                      37.500     
- (*Power for pumps in secondary circuit already subtracted)
- Recirculating power fraction                                             (cirpowfr)                    0.308  OP 
->>>>>>> 8e3f6a88
  
  Time-dependent power usage
  
@@ -1837,25 +1573,14 @@
  
                                  System   tramp      tohs     theat     tburn     tqnch    tdwell
                                  ------   -----      ----     -----     -----     -----    ------
-<<<<<<< HEAD
-                        Primary cooling  282.04    282.04    282.04    282.04    282.04    282.04
-                              Cyroplant   30.19     30.19     30.19     30.19     30.19     30.19
+                        Primary cooling  282.10    282.10    282.10    282.10    282.10    282.10
+                              Cyroplant   29.44     29.44     29.44     29.44     29.44     29.44
                                  Vacuum    0.50      0.50      0.50      0.50      0.50      0.50
                                 Tritium   15.00     15.00     15.00     15.00     15.00     15.00
                                      TF    7.56      7.56      7.56      7.56      7.56      7.56
-                             Facilities   43.29     43.29     43.29     43.29     43.29     43.29
+                             Facilities   43.28     43.28     43.28     43.28     43.28     43.28
                                  ------   -----      ----     -----     -----     -----    ------
-                                  Total  378.57    378.57    378.57    378.57    378.57    378.57
-=======
-                        Primary cooling  282.07    282.07    282.07    282.07    282.07    282.07
-                              Cyroplant   26.30     26.30     26.30     26.30     26.30     26.30
-                                 Vacuum    0.50      0.50      0.50      0.50      0.50      0.50
-                                Tritium   15.00     15.00     15.00     15.00     15.00     15.00
-                                     TF    5.14      5.14      5.14      5.14      5.14      5.14
-                             Facilities   42.73     42.73     42.73     42.73     42.73     42.73
-                                 ------   -----      ----     -----     -----     -----    ------
-                                  Total  371.74    371.74    371.74    371.74    371.74    371.74
->>>>>>> 8e3f6a88
+                                  Total  377.88    377.88    377.88    377.88    377.88    377.88
                                  ------   -----      ----     -----     -----     -----    ------
  
          Intermittent power usage [MWe]:
@@ -1872,13 +1597,8 @@
  
                                           tramp      tohs     theat     tburn     tqnch    tdwell       avg
                                           -----      ----     -----     -----     -----    ------       ---
-<<<<<<< HEAD
-                            Gross power    0.00      0.00      0.00   1704.87      0.00      0.00
-                              Net power -383.08   -940.34   -581.96   1173.08   -219.07   -378.57   1156.30
-=======
-                            Gross power    0.00      0.00      0.00   1705.04      0.00      0.00
-                              Net power -469.07   -844.18   -575.13   1180.08   -208.75   -371.74   1163.29
->>>>>>> 8e3f6a88
+                            Gross power    0.00      0.00      0.00   1705.16      0.00      0.00
+                              Net power -382.39   -939.66   -581.27   1174.05   -218.38   -377.88   1157.27
                                  ------   -----      ----     -----     -----     -----    ------
  
  
@@ -1888,8 +1608,8 @@
  1. Cooling towers
  2. Water bodies (pond, lake, river): recirculating or once-through
  Volume used in cooling tower (m3/day)                                    (waterusetower)           1.208E+05  OP 
- Volume used in recirculating water system (m3/day)                       (wateruserecirc)          4.044E+04  OP 
- Volume used in once-through water system (m3/day)                        (wateruseonethru)         3.963E+06  OP 
+ Volume used in recirculating water system (m3/day)                       (wateruserecirc)          4.045E+04  OP 
+ Volume used in once-through water system (m3/day)                        (wateruseonethru)         3.964E+06  OP 
  
  ******************************************** Errors and Warnings *********************************************
  
