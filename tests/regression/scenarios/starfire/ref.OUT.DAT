 
 **************************************************************************************************************
 ************************************************** PROCESS ***************************************************
 ************************************** Power Reactor Optimisation Code ***************************************
 **************************************************************************************************************
 
   Program :
<<<<<<< HEAD
   Version : 2.1.2   Release Date :: 2021-07-01
   Tag No. : v2.1-374-g1aaba1cd
    Branch : 1303-divertor-costs-into-cost-model-2-stable
   Git log : COMMIT_MSG
 Date/time :  2 Sep 2021 16:53:32 +01:00(hh:mm) UTC
      User : rhicha
  Computer : l0500
 Directory : /tmp/pytest-of-rhicha/pytest-101/test_solver0
     Input : /tmp/pytest-of-rhicha/pytest-101/test_scenario_starfire_0/IN.DAT
=======
   Version : 2.2.0   Release Date :: 2021-10-26
   Tag No. : v2.1-1116-g4cf3024e
    Branch : 1358-sc-tf-coil-external-case-mass-redux
   Git log : Merge\ branch\ |develop|\ into\ 1358-sc-tf-coil-extern
 Date/time : 14 Jan 2022 13:45:06 +00:00(hh:mm) UTC
      User : rhicha
  Computer : l0500
 Directory : /tmp/pytest-of-rhicha/pytest-273/test_solver0
     Input : /tmp/pytest-of-rhicha/pytest-273/test_scenario_starfire_0/IN.DAT
>>>>>>> a0aa8851
 Run title : starfire
  Run type : Reactor concept design: Steady-state tokamak model, (c) CCFE
 
 **************************************************************************************************************
 
   Equality constraints : 12
 Inequality constraints : 00
      Total constraints : 12
    Iteration variables : 26
         Max iterations : 200
       Figure of merit  : -05  -- maximise fusion gain.
  Convergence parameter : 1.00E-08
 
 **************************************************************************************************************
 
 (Please include this header in any models, presentations and papers based on these results)
 
 **************************************************************************************************************
 
 Quantities listed in standard row format are labelled as follows in columns 112-114:
 ITV : Active iteration variable (in any output blocks)
 OP  : Calculated output quantity
 Unlabelled quantities in standard row format are generally inputs
 Note that calculated quantities may be trivially rescaled from inputs, or equal to bounds which are input.
 
 
 ************************************************** Numerics **************************************************
 
 PROCESS has performed a VMCON (optimisation) run.
 and found a feasible set of parameters.
 
 VMCON error flag                                                         (ifail)                           1     
 Number of iteration variables                                            (nvar)                           26     
 Number of constraints (total)                                            (neqns+nineqns)                  12     
 Optimisation switch                                                      (ioptimz)                         1     
 Figure of merit switch                                                   (minmax)                         -5     
 Square root of the sum of squares of the constraint residuals            (sqsumsq)                 8.138E-11  OP 
 VMCON convergence parameter                                              (convergence_parameter)   2.181E-11  OP 
 Number of VMCON iterations                                               (nviter)                          9  OP 
 
PROCESS has successfully optimised the iteration variables to maximise the figure of merit           FUSION GAIN.
 
 Certain operating limits have been reached,
 as shown by the following iteration variables that are
 at or near to the edge of their prescribed range :
 
                   dene          =  1.1200E+20 is at or above its upper bound:  1.1200E+20
                   ffuspow       =  1.0000E+00 is at or above its upper bound:  1.0000E+00
                   gapoh         =  5.0225E-02 is at or below its lower bound:  5.0000E-02
                   thwcndut      =  1.0000E-01 is at or above its upper bound:  1.0000E-01
 
 The solution vector is comprised as follows :
 
                                          final       final /
    i                                     value       initial
 
    1                  te               1.5414E+01     1.0000
    2                  beta             6.0974E-02     1.0000
    3                  dene             1.1200E+20     1.0000
    4                  fdene            7.4986E-01     1.0000
    5                  hfact            2.4964E+00     1.0000
    6                  tfcth            1.8475E+00     7.6428
    7                  q                2.0636E+00     1.0000
    8                  ffuspow          1.0000E+00     1.0000
    9                  bore             1.1741E+00     0.3946
   10                  fbetatry         1.6317E-01     1.0000
   11                  gapoh            5.0225E-02     0.9972
   12                  fiooic           7.5984E-02     3.3903
   13                  fvdump           8.9513E-01     0.9956
   14                  vdalw            8.7129E+00     1.2782
   15                  fjprot           1.2978E-01     2.5509
   16                  ftmargtf         3.5230E-01     1.1871
   17                  tdmptf           2.6548E+01     1.6081
   18                  thkcas           1.7538E-01     3.3657
   19                  thwcndut         1.0000E-01     1.0004
   20                  fcutfsu          7.9512E-01     1.1106
   21                  cpttf            6.1152E+04     0.6795
   22                  gapds            1.9081E-01     3.6273
   23                  flhthresh        7.5033E+00     1.0000
   24                  ftmargoh         7.5108E-01     1.0000
   25                  ftaucq           4.1282E-01     0.6218
   26                  oh_steel_frac    6.9449E-01     1.0000
 
 The following equality constraint residues should be close to zero :
 
                                               physical                 constraint                 normalised
                                              constraint                 residue                    residue
 
    1  Beta consistency                      =  6.0974E-02             -2.0173E-15                 3.3085E-14
    2  Global power balance consistency      =  9.6776E-01 MW/m3       -4.1903E-14 MW/m3           4.3299E-14
    3  Fusion power upper limit              <  3.5100E+03 MW          -4.1463E-10 MW              1.1813E-13
    4  Radial build consistency              =  7.0000E+00 m            7.7716E-16 m              -1.1102E-16
    5  Injection power upper limit           <  9.0400E+01 MW           1.6215E-11 MW             -1.7941E-13
    6  TF coil case stress upper limit       <  6.0000E+08 Pa           1.4901E-05 Pa              2.4869E-14
    7  TF coil conduit stress upper lim      <  6.0000E+08 Pa           1.4901E-05 Pa              2.4869E-14
    8  I_op / I_critical (TF coil)           <  1.2919E+08 A/m2        -3.2695E-08 A/m2            3.3307E-15
    9  Dump voltage upper limit              <  8.7129E+00 V            9.1373E-01 V               8.1379E-11
   10  J_winding pack/J_protection limit     <  7.5640E+07 A/m2         0.0000E+00 A/m2            3.7748E-15
   11  TF coil temp. margin lower limit      >  1.5000E+00 K           -2.7577E+00 K              -4.4409E-15
   12  Dump time set by VV stress            >  1.0960E+01 s           -1.5589E+01 s              -0.0000E+00
 
 ******************************************** Final Feasible Point ********************************************
 
 
 *************************************** STEP Costing Model (2017 US$) ****************************************
 
 
 ***************************** 20. Land and Rights ******************************
 
 (step2001)          Land (M$)                                                                                   100.00
 (step2002)          Site Preparation (M$)                                                                         0.89
 
 (step20)            Total Account 20 Cost (M$)                                                                  100.89
 
 ***************** 21. Building and Site Service Infrastructure *****************
 
 (step2101)          Site Improvements (M$)                                                                       33.17
 (step2102)          Reactor Building (M$)                                                                       493.93
 (step2103)          Turbine Building (M$)                                                                       535.91
 (step2104)          Cooling System Structures (M$)                                                              184.41
 (step2105)          Electrical Equipment and Power Supply Building (M$)                                         103.18
 (step2106)          Auxiliary Services Building (M$)                                                              4.31
 (step2107)          Hot Cell (M$)                                                                               172.66
 (step2108)          Reactor Service Building (M$)                                                                24.55
 (step2109)          Service Water Building (M$)                                                                   5.47
 (step2110)          Fuel Handling and Storage Building (M$)                                                      61.83
 (step2111)          Control Room (M$)                                                                            37.62
 (step2112)          AC Power Supply Building (M$)                                                               331.17
 (step2113)          Admin Building (M$)                                                                          90.75
 (step2114)          Site Service (M$)                                                                            33.08
 (step2115)          Cryogenics and Inert Gas Storage Building (M$)                                              130.05
 (step2116)          Security Building (M$)                                                                       14.90
 (step2117)          Ventilation Stack (M$)                                                                        8.78
 (step2118)          Waste Facilities Buildings (M$)                                                             100.00
 (step2198)          Spares (M$)                                                                                  15.47
 (step2199)          Contingency (M$)                                                                            357.19
 
 (step21)            Total Account 21 Cost (M$)                                                                 2738.43
 
 ************************* 22. Reactor Plant Equipment **************************
 
 ******************* 22.01 Reactor Equipment
 ******************* 22.01.01 Blanket and First Wall Equipment
 (step22010101)      Total First Wall Cost (M$)                                                                  515.84
 
 (step2201010201)    Blanket Multiplier Material (M$)                                                           1818.44
 (step2201010202)    Blanket Breeder Material (M$)                                                               184.41
 (step2201010203)    Blanket Steel Costs (M$)                                                                     94.41
 (step22010102)      Total Blanket Cost (M$)                                                                    2097.26
 
 (step220101)        Total Account 22.01.01 Cost (M$)                                                           2613.10
 
 (step220102)        Shield (M$)                                                                                 292.70
 (step22010301)      TF Coils (M$)                                                                              3431.64
 (step22010302)      PF Coils (M$)                                                                               525.59
 (step22010303)      Central Solenoid (M$)                                                                        68.74
 (step22010304)      Control Coils (M$)                                                                           37.91
 (step220104)        Auxiliary Heating and Current Drive (M$)                                                    890.68
 (step220105)        Primary Structure and Support (M$)                                                          500.03
 (step220106)        Reactor Vacuum System (M$)                                                                   43.79
 (step220107)        Power Supplies (M$)                                                                         476.65
 (step220108)        Impurity Control (M$)                                                                        19.94
 (step220109)        ECRH Plasma Breakdown (M$)                                                                   22.95
 (step220110)        Divertor (M$)                                                                               749.15
 
<<<<<<< HEAD
 (step2201)          Total Account 22.01 Cost (M$)                                                              7617.98
=======
 (step2201)          Total Account 22.01 Cost (M$)                                                              9060.11
>>>>>>> a0aa8851
 
 ******************* 22.02 Heat Transfer System
 (step2202)          Heat Transfer System (M$)                                                                   157.27
 
 (step2202)          Total Account 22.02 Cost (M$)                                                               157.27
 
 ******************* 22.03 Cryogenic Cooling System
 (step220301)        Helium Refrigerator (M$)                                                                     40.34
 (step220302)        Liquid Helium Transfer and Storage (M$)                                                      18.86
 (step220303)        Gas Helium Storage (M$)                                                                      14.67
 (step220304)        Liquid Nitrogen Storage (M$)                                                                  4.20
 
 (step2203)          Total Account 22.03 Cost (M$)                                                                78.06
 
 ******************* 22.04 Waste Treatment and Disposal
 (step220401)        Liquid Waste (M$)                                                                            14.19
 (step220402)        Gaseous Waste (M$)                                                                           15.03
 (step220403)        Solid Waste (M$)                                                                             10.85
 
 (step2204)          Total Account 22.04 Cost (M$)                                                                40.07
 
 ******************* 22.05 Fuel Handling and Storage
 (step2205)          Fuel Handling and Storage (M$)                                                              322.29
 
 (step2205)          Total Account 22.05 Cost (M$)                                                               322.29
 
 ******************* 22.06 Other Reactor Plant Equipment
 (step220601)        Maintenance Equipment (M$)                                                                    0.00
 (step220602)        Special Heating Systems (M$)                                                                  0.00
 (step220603)        Coolant Storage (M$)                                                                          2.00
 (step220604)        Gas System (M$)                                                                               0.07
 (step220606)        Fluid Leak Detection (M$)                                                                    16.70
 (step220607)        Closed Loop Coolant System (M$)                                                              16.45
 (step220608)        Standby Cooling System (M$)                                                                   9.69
 
 (step2206)          Total Account 22.06 Cost (M$)                                                                44.91
 
 ******************* 22.07 Instrumentation and Control
 (step2207)          Instrumentation and Control (M$)                                                            195.46
 
 (step2207)          Total Account 22.07 Cost (M$)                                                               195.46
 
<<<<<<< HEAD
 ******************* 
 (step2298)          Spares (M$)                                                                                 504.30
 (step2299)          Contingency (M$)                                                                           1342.10
 
 (step22)            Total Account 22 Cost (M$)                                                                10289.40
=======
 ********************
 (step2298)          Spares (M$)                                                                                 514.65
 (step2299)          Contingency (M$)                                                                           1561.92
 
 (step22)            Total Account 22 Cost (M$)                                                                11974.74
>>>>>>> a0aa8851
 
 ************************* 23. Turbine Plant Equipment **************************
 
 (step23a)           Turbine System (M$)                                                                         947.05
 (step2303)          Heat Rejection (M$)                                                                         159.41
 (step2398)          Spares (M$)                                                                                  15.50
 (step2399)          Contingency (M$)                                                                            168.29
 
 (step23)            Total Account 23 Cost (M$)                                                                 1290.25
 
 ************************* 24. Electric Plant Equipment *************************
 
 (step2401)          Switch Gear (M$)                                                                             32.24
 (step2402)          Station Service Equipment (M$)                                                               87.66
 (step2403)          Switchboards (M$)                                                                             5.09
 (step2404)          Protective Equipment (M$)                                                                     6.46
 (step2405)          Electrical Structures (M$)                                                                   56.78
 (step2406)          Power and Control Wiring (M$)                                                                49.43
 (step2407)          Electric Lighting (M$)                                                                       31.40
 (step2498)          Spares (M$)                                                                                   2.80
 (step2499)          Contingency (M$)                                                                             40.78
 
 (step24)            Total Account 24 Cost (M$)                                                                  312.64
 
 ********************** 25. Miscellaneous Plant Equipment ***********************
 
 (step2501)          Transport and Lifting Equipment (M$)                                                         20.53
 (step2502)          Air and Water Service System (M$)                                                           205.78
 (step2503)          Communications Equipment (M$)                                                                26.50
 (step2504)          Furnishing and Fixtures (M$)                                                                  5.12
 (step2598)          Spares (M$)                                                                                   3.32
 (step2599)          Contingency (M$)                                                                             39.19
 
 (step25)            Total Account 25 Cost (M$)                                                                  300.43
 
 ***************************** 27. Remote Handling ******************************
 
<<<<<<< HEAD
 (step2701)          Remote Handing (M$)                                                                        1127.47
 
 (step27)            Total Account 27 Cost (M$)                                                                 1127.47
 
 ****************************** Plant Direct Cost *******************************
 
 (cdirt)             Plant direct cost (M$)                                                                    16160.40
 
 ******************************** Indirect Cost *********************************
 
 (step91)            Construction Facilities, Equipment and Services (M$)                                       4848.12
 (step92)            Engineering and Costruction Management Services (M$)                                       5252.13
 (step93)            Other Costs (M$)                                                                           2424.06
 
 ******************************* Constructed Cost *******************************
 
 (concost)           Constructed Cost (M$)                                                                     28684.72
 
 ************************* Interest during Construction *************************
 
 (moneyint)          Interest during construction (M$)                                                          4302.71
 
 *************************** Total Capital Investment ***************************
 
 (capcost)           Total capital investment (M$)                                                             32987.42
=======
 (step2701)          Remote Handing (M$)                                                                        1253.80
 
 (step27)            Total Account 27 Cost (M$)                                                                 1253.80
 
 ****************************** Plant Direct Cost *******************************
 
 (cdirt)             Plant direct cost (M$)                                                                    17971.18
 
 ******************************** Indirect Cost *********************************
 
 (step91)            Construction Facilities, Equipment and Services (M$)                                       5391.35
 (step92)            Engineering and Costruction Management Services (M$)                                       5840.63
 (step93)            Other Costs (M$)                                                                           2695.68
 
 ******************************* Constructed Cost *******************************
 
 (concost)           Constructed Cost (M$)                                                                     31898.84
 
 ************************* Interest during Construction *************************
 
 (moneyint)          Interest during construction (M$)                                                          4784.83
 
 *************************** Total Capital Investment ***************************
 
 (capcost)           Total capital investment (M$)                                                             36683.66
>>>>>>> a0aa8851
 
 *************************************** Cost of Electricity, 2017 US$ ****************************************
 
 First wall / blanket life (years)                                        (fwbllife)                    5.343     
 Divertor life (years)                                                    (divlife.)                    0.286     
<<<<<<< HEAD
 Cost of electricity (m$/kWh)                                             (coe)                       290.817     
 
 Power Generation Costs :
 
                                                                           Annual Costs, M$       COE, m$/kWh

 Capital Investment                                                               2144.18              278.64
 Operation & Maintenance                                                            68.29                8.87
 Decommissioning Fund                                                               18.13                2.36
 Fuel Charge Breakdown

     Blanket & first wall                                                    0.00                0.00
     Divertors                                                               0.00                0.00
     Centrepost (TART only)                                                  0.00                0.00
     Auxiliary Heating                                                       0.00                0.00
     Actual Fuel                                                             3.40                0.44
     Waste Disposal                                                          7.82                1.02
 Total Fuel Cost                                                                    11.22                1.46

 Total Cost                                                                       2237.91              290.82
=======
 Cost of electricity (m$/kWh)                                             (coe)                       324.171     
 
 Power Generation Costs :
 
 									Annual Costs, M$	    COE, m$/kWh
 Capital Investment                                                          2384.44                   310.48
 Operation & Maintenance                                                       73.77                     9.61
 Decommissioning Fund                                                          20.16                     2.62
 Fuel Charge Breakdown
 	Blanket & first wall                                                          0.00                     0.00
 	Divertors                                                                     0.00                     0.00
 	Centrepost (TART only)                                                        0.00                     0.00
 	Auxiliary Heating                                                             0.00                     0.00
 	Actual Fuel                                                                   3.39                     0.44
 	Waste Disposal                                                                7.81                     1.02
 Total Fuel Cost                                                               11.21                     1.46
 Total Cost                                                                  2489.57                   324.17
>>>>>>> a0aa8851
 
 ********************************************* Plant Availability *********************************************
 
 Allowable blanket neutron fluence (MW-yr/m2)                             (abktflnc)                1.500E+01     
 Allowable divertor heat fluence (MW-yr/m2)                               (adivflnc)                2.000E+01     
 First wall / blanket lifetime (years)                                    (bktlife)                 5.343E+00  OP 
 Divertor lifetime (years)                                                (divlife)                 2.856E-01  OP 
 Heating/CD system lifetime (years)                                       (cdrlife)                 5.343E+00  OP 
 Total plant lifetime (years)                                             (tlife)                   4.000E+01     
 Total plant availability fraction                                        (cfactr)                  7.500E-01     
 
 *************************************************** Plasma ***************************************************
 
 Plasma configuration = single null divertor
 Tokamak aspect ratio = Conventional, itart = 0                           (itart)                       0.000     
 
 Plasma Geometry :
 
 Major radius (m)                                                         (rmajor)                      7.000     
 Minor radius (m)                                                         (rminor)                      1.944  OP 
 Aspect ratio                                                             (aspect)                      3.600     
 Elongation, X-point (input value used)                                   (kappa)                       1.600  IP 
 Elongation, 95% surface (calculated from kappa)                          (kappa95)                     1.429  OP 
 Elongation, area ratio calc.                                             (kappaa)                      1.526  OP 
 Triangularity, X-point (input value used)                                (triang)                      0.500  IP 
 Triangularity, 95% surface (calculated from triang)                      (triang95)                    0.333  OP 
 Plasma poloidal perimeter (m)                                            (pperim)                     16.012  OP 
 Plasma cross-sectional area (m2)                                         (xarea)                      18.126  OP 
 Plasma surface area (m2)                                                 (sarea)                   6.897E+02  OP 
 Plasma volume (m3)                                                       (vol)                     7.848E+02  OP 
 
 Current and Field :
 
 Consistency between q0,q,alphaj,rli,dnbeta is not enforced
 
 Plasma current scaling law used                                          (icurr)                           4     
 Plasma current (MA)                                                      (plascur/1D6)                15.008  OP 
 Current density profile factor                                           (alphaj)                      1.000     
 Plasma internal inductance, li                                           (rli)                         0.900  OP 
 Vertical field at plasma (T)                                             (bvert)                      -0.825  OP 
 Vacuum toroidal field at R (T)                                           (bt)                          5.800     
 Average poloidal field (T)                                               (bp)                          1.178  OP 
 Total field (sqrt(bp^2 + bt^2)) (T)                                      (btot)                        5.918  OP 
 Safety factor on axis                                                    (q0)                          1.000     
 Safety factor at 95% flux surface                                        (q95)                         2.064  ITV
 Cylindrical safety factor (qcyl)                                         (qstar)                       1.776  OP 
 
 Beta Information :
 
 Total plasma beta                                                        (beta)                    6.097E-02  ITV
 Total poloidal beta                                                      (betap)                   1.539E+00  OP 
 Total toroidal beta                                                                                6.349E-02  OP 
 Fast alpha beta                                                          (betaft)                  1.016E-02  OP 
 Beam ion beta                                                            (betanb)                  0.000E+00  OP 
 (Fast alpha + beam beta)/(thermal beta)                                  (gammaft)                 1.999E-01  OP 
 Thermal beta                                                                                       5.082E-02  OP 
 Thermal poloidal beta                                                                              1.283E+00  OP 
 Thermal toroidal beta (= beta-exp)                                                                 5.291E-02  OP 
 2nd stability beta : beta_p / (R/a)                                      (eps*betap)                   0.428  OP 
 2nd stability beta upper limit                                           (epbetmax)                    1.380     
 Beta g coefficient                                                       (dnbeta)                      6.000     
 Normalised thermal beta                                                                                3.819  OP 
 Normalised total beta                                                                                  4.582  OP 
 Normalised toroidal beta                                                 (normalised_toroidal          4.771  OP 
 Limit on thermal beta                                                    (betalim)                     0.080  OP 
 Plasma thermal energy (J)                                                                          8.337E+08  OP 
 Total plasma internal energy (J)                                         (total_plasma_internal_en 1.000E+09  OP 
 
 Temperature and Density (volume averaged) :
 
 Electron temperature (keV)                                               (te)                         15.414  ITV
 Electron temperature on axis (keV)                                       (te0)                        20.038  OP 
 Ion temperature (keV)                                                    (ti)                         21.425     
 Ion temperature on axis (keV)                                            (ti0)                        27.853  OP 
 Electron temp., density weighted (keV)                                   (ten)                        17.533  OP 
 Electron density (/m3)                                                   (dene)                    1.120E+20  ITV
 Electron density on axis (/m3)                                           (ne0)                     2.352E+20  OP 
 Line-averaged electron density (/m3)                                     (dnla)                    1.526E+20  OP 
 Line-averaged electron density / Greenwald density                       (dnla_gw)                 1.208E+00  OP 
 Ion density (/m3)                                                        (dnitot)                  1.008E+20  OP 
 Fuel density (/m3)                                                       (deni)                    8.956E+19  OP 
 Total impurity density with Z > 2 (no He) (/m3)                          (dnz)                     0.000E+00  OP 
 Helium ion density (thermalised ions only) (/m3)                         (dnalp)                   1.120E+19  OP 
 Proton density (/m3)                                                     (dnprot)                  3.559E+16  OP 
 Hot beam density (/m3)                                                   (dnbeam)                  0.000E+00  OP 
 Density limit from scaling (/m3)                                         (dnelimt)                 1.264E+20  OP 
 Helium ion density (thermalised ions only) / electron density            (ralpne)                  1.000E-01     
 
 Impurities
 
 Plasma ion densities / electron density:
 H_ concentration                                                         (fimp(01)                 8.000E-01  OP 
 He concentration                                                         (fimp(02)                 1.000E-01     
 Be concentration                                                         (fimp(03)                 0.000E+00     
 C_ concentration                                                         (fimp(04)                 0.000E+00     
 N_ concentration                                                         (fimp(05)                 0.000E+00     
 O_ concentration                                                         (fimp(06)                 0.000E+00     
 Ne concentration                                                         (fimp(07)                 0.000E+00     
 Si concentration                                                         (fimp(08)                 0.000E+00     
 Ar concentration                                                         (fimp(09)                 0.000E+00     
 Fe concentration                                                         (fimp(10)                 0.000E+00     
 Ni concentration                                                         (fimp(11)                 0.000E+00     
 Kr concentration                                                         (fimp(12)                 0.000E+00     
 Xe concentration                                                         (fimp(13)                 0.000E+00     
 W_ concentration                                                         (fimp(14)                 0.000E+00     
 Average mass of all ions (amu)                                           (aion)                    2.666E+00  OP 
 
 Effective charge                                                         (zeff)                        1.200  OP 
 Density profile factor                                                   (alphan)                      1.100     
 Plasma profile model                                                     (ipedestal)                       0     
 Temperature profile index                                                (alphat)                      0.300     
 Temperature profile index beta                                           (tbeta)                       2.000     
 
 Density Limit using different models :
 
 Old ASDEX model                                                          (dlimit(1))               2.017E+20  OP 
 Borrass ITER model I                                                     (dlimit(2))               4.369E+20  OP 
 Borrass ITER model II                                                    (dlimit(3))               1.719E+20  OP 
 JET edge radiation model                                                 (dlimit(4))               2.976E+22  OP 
 JET simplified model                                                     (dlimit(5))               1.305E+21  OP 
 Hugill-Murakami Mq model                                                 (dlimit(6))               1.399E+20  OP 
 Greenwald model                                                          (dlimit(7))               1.264E+20  OP 
 
 Fuel Constituents :
 
 Deuterium fuel fraction                                                  (fdeut)                       0.500     
 Tritium fuel fraction                                                    (ftrit)                       0.500     
 
 Fusion Power :
 
 Total fusion power (MW)                                                  (powfmw)                  3.510E+03  OP 
  =    D-T fusion power (MW)                                              (pdt)                     3.505E+03  OP 
   +   D-D fusion power (MW)                                              (pdd)                     4.835E+00  OP 
   + D-He3 fusion power (MW)                                              (pdhe3)                   0.000E+00  OP 
 Alpha power: total (MW)                                                  (palpmw)                  7.010E+02  OP 
 Alpha power: beam-plasma (MW)                                            (palpnb)                  0.000E+00  OP 
 Neutron power (MW)                                                       (pneutmw)                 2.806E+03  OP 
 Charged particle power (excluding alphas) (MW)                           (pchargemw)               3.123E+00  OP 
 Total power deposited in plasma (MW)                                     (tot_power_plasma)        7.595E+02  OP 
 
 Radiation Power (excluding SOL):
 
 Bremsstrahlung radiation power (MW)                                      (pbrempv*vol)             3.728E+01  OP 
 Line radiation power (MW)                                                (plinepv*vol)             6.432E-01  OP 
 Synchrotron radiation power (MW)                                         (psyncpv*vol)             1.494E+01  OP 
 Synchrotron wall reflectivity factor                                     (ssync)                       0.600     
 Normalised minor radius defining 'core'                                  (coreradius)              7.500E-01     
 Fraction of core radiation subtracted from P_L                           (coreradiationfraction)   6.000E-01     
 Total core radiation power (MW)                                          (pcoreradmw)              3.626E+01  OP 
 Edge radiation power (MW)                                                (pedgeradmw)              1.660E+01  OP 
 Total radiation power (MW)                                               (pradmw)                  5.286E+01  OP 
 Core radiation fraction = total radiation in core / total power deposite (rad_fraction_core)       6.960E-02  OP 
 SoL radiation fraction = total radiation in SoL / total power accross se (rad_fraction_sol)        8.000E-01  IP 
 Radiation fraction = total radiation / total power deposited in plasma   (rad_fraction)            8.139E-01  OP 
 Nominal mean radiation load on inside surface of reactor (MW/m2)         (photon_wall)             7.051E-02  OP 
 Peaking factor for radiation wall load                                   (peakfactrad)             3.330E+00  IP 
 Maximum permitted radiation wall load (MW/m^2)                           (maxradwallload)          1.000E+00  IP 
 Peak radiation wall load (MW/m^2)                                        (peakradwallload)         2.348E-01  OP 
 Nominal mean neutron load on inside surface of reactor (MW/m2)           (wallmw)                  3.743E+00  OP 
 
 Power incident on the divertor targets (MW)                              (ptarmw)                  1.413E+02  OP 
 Fraction of power to the lower divertor                                  (ftar)                    1.000E+00  IP 
 Outboard side heat flux decay length (m)                                 (lambdaio)                1.570E-03  OP 
 Fraction of power on the inner targets                                   (fio)                     4.100E-01  OP 
 Fraction of power incident on the lower inner target                     (fLI)                     4.100E-01  OP 
 Fraction of power incident on the lower outer target                     (fLO)                     5.900E-01  OP 
 Power incident on the lower inner target (MW)                            (pLImw)                   5.794E+01  OP 
 Power incident on the lower outer target (MW)                            (pLOmw)                   8.338E+01  OP 
 
 Ohmic heating power (MW)                                                 (pohmmw)                  6.942E-11  OP 
 Fraction of alpha power deposited in plasma                              (falpha)                      0.950  OP 
 Fraction of alpha power to electrons                                     (falpe)                       0.680  OP 
 Fraction of alpha power to ions                                          (falpi)                       0.320  OP 
 Ion transport (MW)                                                       (ptrimw)                  4.221E+02  OP 
 Electron transport (MW)                                                  (ptremw)                  3.374E+02  OP 
 Injection power to ions (MW)                                             (pinjimw)                 0.000E+00  OP 
 Injection power to electrons (MW)                                        (pinjemw)                 9.040E+01  OP 
 Ignited plasma switch (0=not ignited, 1=ignited)                         (ignite)                          0     
 
 Power into divertor zone via charged particles (MW)                      (pdivt)                   7.066E+02  OP 
 Psep / R ratio (MW/m)                                                    (pdivt/rmajor)            1.009E+02  OP 
 Psep Bt / qAR ratio (MWT/m)                                              (pdivtbt/qar)             7.881E+01  OP 
 
 H-mode Power Threshold Scalings :
 
 ITER 1996 scaling: nominal (MW)                                          (pthrmw(1))               1.392E+02  OP 
 ITER 1996 scaling: upper bound (MW)                                      (pthrmw(2))               3.116E+02  OP 
 ITER 1996 scaling: lower bound (MW)                                      (pthrmw(3))               6.139E+01  OP 
 ITER 1997 scaling (1) (MW)                                               (pthrmw(4))               2.865E+02  OP 
 ITER 1997 scaling (2) (MW)                                               (pthrmw(5))               1.968E+02  OP 
 Martin 2008 scaling: nominal (MW)                                        (pthrmw(6))               9.535E+01  OP 
 Martin 2008 scaling: 95% upper bound (MW)                                (pthrmw(7))               1.237E+02  OP 
 Martin 2008 scaling: 95% lower bound (MW)                                (pthrmw(8))               6.703E+01  OP 
 Snipes 2000 scaling: nominal (MW)                                        (pthrmw(9))               6.901E+01  OP 
 Snipes 2000 scaling: upper bound (MW)                                    (pthrmw(10))              1.001E+02  OP 
 Snipes 2000 scaling: lower bound (MW)                                    (pthrmw(11))              4.719E+01  OP 
 Snipes 2000 scaling (closed divertor): nominal (MW)                      (pthrmw(12))              3.554E+01  OP 
 Snipes 2000 scaling (closed divertor): upper bound (MW)                  (pthrmw(13))              5.084E+01  OP 
 Snipes 2000 scaling (closed divertor): lower bound (MW)                  (pthrmw(14))              2.467E+01  OP 
 Hubbard 2012 L-I threshold - nominal (MW)                                (pthrmw(15))              3.542E+01  OP 
 Hubbard 2012 L-I threshold - lower bound (MW)                            (pthrmw(16))              1.714E+01  OP 
 Hubbard 2012 L-I threshold - upper bound (MW)                            (pthrmw(17))              7.322E+01  OP 
 Hubbard 2017 L-I threshold                                               (pthrmw(18))              2.692E+02  OP 
 Martin 2008 aspect ratio corrected scaling: nominal (MW)                 (pthrmw(19))              9.535E+01  OP 
 Martin 2008 aspect ratio corrected scaling: 95% upper bound (MW)         (pthrmw(20))              1.237E+02  OP 
 Martin 2008 aspect ratio corrected scaling: 95% lower bound (MW)         (pthrmw(21))              6.703E+01  OP 
 
 L-H threshold power (NOT enforced) (MW)                                  (plhthresh)               9.535E+01  OP 
 
 Confinement :
 
 Confinement scaling law                    ITER-96P             (L)
 Confinement H factor                                                     (hfact)                       2.496  ITV
 Global thermal energy confinement time (s)                               (taueff)                      1.098  OP 
 Ion energy confinement time (s)                                          (tauei)                       1.098  OP 
 Electron energy confinement time (s)                                     (tauee)                       1.098  OP 
 n.tau = Volume-average electron density x Energy confinement time (s/m3) (dntau)                   1.229E+20  OP 
 Triple product = Vol-average electron density x Vol-average electron temperature x Energy confinement time:
 Triple product  (keV s/m3)                                               (dntau*te)                1.895E+21  OP 
 Transport loss power assumed in scaling law (MW)                         (powerht)                 7.595E+02  OP 
 Switch for radiation loss term usage in power balance                    (iradloss)                        2     
 Radiation power subtracted from plasma power balance (MW)                                          0.000E+00     
   (No radiation correction applied)
 Alpha particle confinement time (s)                                      (taup)                        7.067  OP 
 Alpha particle/energy confinement time ratio                             (taup/taueff)                 6.439  OP 
 Lower limit on taup/taueff                                               (taulimit)                    5.000     
 Total energy confinement time including radiation loss (s)               (total_energy_conf_t          1.317  OP 
   (= stored energy including fast particles / loss power including radiation
 
 Dimensionless plasma parameters
 
 For definitions see
 Recent progress on the development and analysis of the ITPA global H-mode confinement database
 D.C. McDonald et al, 2007 Nuclear Fusion v47, 147. (nu_star missing 1/mu0)
 Normalized plasma pressure beta as defined by McDonald et al             (beta_mcdonald)           6.349E-02  OP 
 Normalized ion Larmor radius                                             (rho_star)                2.758E-03  OP 
 Normalized collisionality                                                (nu_star)                 2.808E-03  OP 
 Volume measure of elongation                                             (kappaa_IPB)              1.502E+00  OP 
 
 Plasma Volt-second Requirements :
 
 Total volt-second requirement (Wb)                                       (vsstt)                   2.371E+02  OP 
 Inductive volt-seconds (Wb)                                              (vsind)                   1.975E+02  OP 
 Ejima coefficient                                                        (gamma)                       0.300     
 Start-up resistive (Wb)                                                  (vsres)                   3.961E+01  OP 
 Flat-top resistive (Wb)                                                  (vsbrn)                   4.630E-08  OP 
 bootstrap current fraction multiplier                                    (cboot)                       1.000     
 Bootstrap fraction (ITER 1989)                                           (bscf_iter89)                 0.585  OP 
 Bootstrap fraction (Sauter et al)                                        (bscf_sauter)                 0.684  OP 
 Bootstrap fraction (Nevins et al)                                        (bscf_nevins)                 0.786  OP 
 Bootstrap fraction (Wilson)                                              (bscf_wilson)                 0.633  OP 
 Diamagnetic fraction (Hender)                                            (diacf_hender)                0.022  OP 
 Diamagnetic fraction (SCENE)                                             (diacf_scene)                 0.016  OP 
 Pfirsch-Schlueter fraction (SCENE)                                       (pscf_scene)                 -0.005  OP 
   (Sauter et al bootstrap current fraction model used)
   (Diamagnetic current fraction not calculated)
   (Pfirsch-Schlüter current fraction not calculated)
 Bootstrap fraction (enforced)                                            (bootipf.)                    0.684  OP 
 Diamagnetic fraction (enforced)                                          (diaipf.)                     0.000  OP 
 Pfirsch-Schlueter fraction (enforced)                                    (psipf.)                      0.000  OP 
 Loop voltage during burn (V)                                             (vburn)                   4.626E-12  OP 
 Plasma resistance (ohm)                                                  (rplas)                   3.082E-09  OP 
 Resistive diffusion time (s)                                             (res_time)                3.996E+03  OP 
 Plasma inductance (H)                                                    (rlp)                     1.316E-05  OP 
 Coefficient for sawtooth effects on burn V-s requirement                 (csawth)                      1.000     
 
 Fuelling :
 
 Ratio of He and pellet particle confinement times                        (tauratio)                1.000E+00     
 Fuelling rate (nucleus-pairs/s)                                          (qfuel)                   6.258E+21  OP 
 Fuel burn-up rate (reactions/s)                                          (rndfuel)                 1.252E+21  OP 
 Burn-up fraction                                                         (burnup)                      0.200  OP 
 
 ***************************** Energy confinement times, and required H-factors : *****************************
 
    scaling law              confinement time (s)     H-factor for
                                 for H = 1           power balance
 
 IPB98(y)             (H)          1.427                   0.770
 IPB98(y,1)           (H)          1.347                   0.815
 IPB98(y,2)           (H)          1.027                   1.069
 IPB98(y,3)           (H)          1.009                   1.087
 IPB98(y,4)           (H)          1.026                   1.070
 ISS95            (stell)          0.561                   1.958
 ISS04            (stell)          0.952                   1.153
 DS03                 (H)          1.823                   0.603
 Murari et al NPL     (H)          0.718                   1.528
 Petty 2008           (H)          2.054                   0.534
 Lang et al. 2012     (H)          0.634                   1.731
 Hubbard 2017 - nom   (I)          0.050                  21.791
 Hubbard 2017 - lower (I)          0.027                  40.758
 Hubbard 2017 - upper (I)          0.094                  11.650
 NSTX (Spherical)     (H)          2.795                   0.393
 NSTX-Petty08 Hybrid  (H)          2.054                   0.534
 
 ******************************************** Current Drive System ********************************************
 
 Lower Hybrid Current Drive
 Current drive efficiency model                                           (iefrf)                           4     
 
 Auxiliary power used for plasma heating only (MW)                        (pheat)                   0.000E+00     
 Power injected for current drive (MW)                                    (pcurrentdrivemw)         9.040E+01     
 Maximum Allowed Bootstrap current fraction                               (bscfmax)                 9.900E-01     
 Fusion gain factor Q                                                     (bigq)                    3.883E+01  OP 
 Auxiliary current drive (A)                                              (auxiliary_cd)            4.738E+06  OP 
 Current drive efficiency (A/W)                                           (effcd)                   5.242E-02  OP 
 Normalised current drive efficiency, gamma (10^20 A/W-m2)                (gamcd)                   4.109E-01  OP 
 Wall plug to injector efficiency                                         (etacd)                   5.900E-01     
 
 Fractions of current drive :
 
 Bootstrap fraction                                                       (bootipf)                     0.684  OP 
 Diamagnetic fraction                                                     (diaipf)                      0.000  OP 
 Pfirsch-Schlueter fraction                                               (psipf)                       0.000  OP 
 Auxiliary current drive fraction                                         (faccd)                       0.316  OP 
 Inductive fraction                                                       (facoh)                       0.000  OP 
 Total                                                                    (plasipf+faccd+facoh          1.000     
 Fraction of the plasma current produced by non-inductive means           (fvsbrnni)                    1.000     
 
 RF efficiency (A/W)                                                      (effrfss)                 5.242E-02  OP 
 RF gamma (10^20 A/W-m2)                                                  (gamrf)                   4.109E-01  OP 
 Lower hybrid injected power (MW)                                         (plhybd)                  9.040E+01  OP 
 Lower hybrid wall plug efficiency                                        (etalh)                   5.900E-01     
 Lower hybrid wall plug power (MW)                                        (pwplh)                   1.532E+02  OP 
 
 *************************************************** Times ****************************************************
 
 Initial charge time for CS from zero current (s)                         (tramp)                      30.016     
 Plasma current ramp-up time (s)                                          (tohs)                       30.016     
 Heating time (s)                                                         (theat)                      10.000     
 Burn time (s)                                                            (tburn)                   1.000E+04  OP 
 Reset time to zero current for CS (s)                                    (tqnch)                      30.016     
 Time between pulses (s)                                                  (tdwell)                      0.000     
 
 Total plant cycle time (s)                                               (tcycle)                  1.010E+04  OP 
 
 ************************************************ Radial Build ************************************************
 
 (Ripple result may not be accurate, as the fit was outside
  its range of applicability.)
 
                                          Thickness (m)    Radius (m)
 Device centreline                            0.000           0.000                       
 Machine bore                                 1.174           1.174   (bore)              
 Central solenoid                             0.600           1.774   (ohcth)             
 CS precompression                            0.105           1.879   (precomp)           
 Gap                                          0.050           1.929   (gapoh)             
 TF coil inboard leg                          1.847           3.777   (tfcth)             
 Gap                                          0.050           3.827   (tftsgap)           
 Thermal shield                               0.050           3.877   (thshield)          
 Gap                                          0.191           4.068   (gapds)             
 Vacuum vessel (and shielding)                0.600           4.668   (d_vv_in + shldith) 
 Gap                                          0.020           4.688   (vvblgap)           
 Inboard blanket                              0.150           4.838   (blnkith)           
 Inboard first wall                           0.018           4.856   (fwith)             
 Inboard scrape-off                           0.200           5.056   (scrapli)           
 Plasma geometric centre                      1.944           7.000   (rminor)            
 Plasma outboard edge                         1.944           8.944   (rminor)            
 Outboard scrape-off                          0.200           9.144   (scraplo)           
 Outboard first wall                          0.018           9.162   (fwoth)             
 Outboard blanket                             0.460           9.622   (blnkoth)           
 Gap                                          0.020           9.642   (vvblgap)           
 Vacuum vessel (and shielding)                1.100          10.742   (d_vv_out+shldoth)  
 Gap                                          0.490          11.233   (gapsto)            
 Thermal shield                               0.050          11.283   (thshield)          
 Gap                                          0.050          11.333   (tftsgap)           
 TF coil outboard leg                         1.847          13.180   (tfthko)            
 
 *********************************************** Vertical Build ***********************************************
 
 Single null case
                                          Thickness (m)    Height (m)
 TF coil                                      1.847           6.652   (tfcth)             
 Gap                                          0.050           4.804   (tftsgap)           
 Thermal shield                               0.050           4.754   (thshield)          
 Gap                                          0.050           4.704   (vgap2)             
 Vacuum vessel (and shielding)                0.600           4.654   (d_vv_top+shldtth)  
 Gap                                          0.020           4.054   (vvblgap)           
 Top blanket                                  0.305           4.034   (blnktth)           
 Top first wall                               0.018           3.729   (fwtth)             
 Top scrape-off                               0.600           3.711   (vgaptop)           
 Plasma top                                   3.111           3.111   (rminor*kappa)      
 Midplane                                     0.000           0.000                       
 Plasma bottom                                3.111          -3.111   (rminor*kappa)      
 Lower scrape-off                             1.000          -4.111   (vgap)              
 Divertor structure                           0.621          -4.732   (divfix)            
 Vacuum vessel (and shielding)                1.000          -5.732   (d_vv_bot+shldlth)  
 Gap                                          0.050          -5.782   (vgap2)             
 Thermal shield                               0.050          -5.832   (thshield)          
 Gap                                          0.050          -5.882   (tftsgap)           
 TF coil                                      1.847          -7.730   (tfcth)             
 
 ************************************* Divertor build and plasma position *************************************
 
 Divertor Configuration = Single Null Divertor
 
 Plasma top position, radial (m)                                          (ptop_radial)                 6.028  OP 
 Plasma top position, vertical (m)                                        (ptop_vertical)               3.111  OP 
 Plasma geometric centre, radial (m)                                      (rmajor.)                     7.000  OP 
 Plasma geometric centre, vertical (m)                                    (0.0)                         0.000  OP 
 Plasma lower triangularity                                               (tril)                        0.500  OP 
 Plasma elongation                                                        (kappa.)                      1.600  OP 
 TF coil vertical offset (m)                                              (tfoffset)                   -0.539  OP 
 Plasma outer arc radius of curvature (m)                                 (rco)                         3.118  OP 
 Plasma inner arc radius of curvature (m)                                 (rci)                         5.464  OP 
 Plasma lower X-pt, radial (m)                                            (rxpt)                        6.028  OP 
 Plasma lower X-pt, vertical (m)                                          (zxpt)                       -3.111  OP 
 Poloidal plane angle between vertical and inner leg (rad)                (thetai)                      0.064  OP 
 Poloidal plane angle between vertical and outer leg (rad)                (thetao)                      0.965  OP 
 Poloidal plane angle between inner leg and plate (rad)                   (betai)                       1.000     
 Poloidal plane angle between outer leg and plate (rad)                   (betao)                       1.000     
 Inner divertor leg poloidal length (m)                                   (plsepi)                      1.000     
 Outer divertor leg poloidal length (m)                                   (plsepo)                      1.500     
 Inner divertor plate length (m)                                          (plleni)                      1.000     
 Outer divertor plate length (m)                                          (plleno)                      1.000     
 Inner strike point, radial (m)                                           (rspi)                        5.030  OP 
 Inner strike point, vertical (m)                                         (zspi)                       -3.176  OP 
 Inner plate top, radial (m)                                              (rplti)                       5.272  OP 
 Inner plate top, vertical (m)                                            (zplti)                      -2.738  OP 
 Inner plate bottom, radial (m)                                           (rplbi)                       4.787  OP 
 Inner plate bottom, vertical (m)                                         (zplbi)                      -3.613  OP 
 Outer strike point, radial (m)                                           (rspo)                        6.882  OP 
 Outer strike point, vertical (m)                                         (zspo)                       -4.344  OP 
 Outer plate top, radial (m)                                              (rplto)                       7.074  OP 
 Outer plate top, vertical (m)                                            (zplto)                      -3.883  OP 
 Outer plate bottom, radial (m)                                           (rplbo)                       6.690  OP 
 Outer plate bottom, vertical (m)                                         (zplbo)                      -4.806  OP 
 Calculated maximum divertor height (m)                                   (divht)                       2.068  OP 
 
 ************************************************* TF coils  **************************************************
 
 
 TF Coil Stresses (CCFE model) :
 
 Plane stress model with smeared properties
 Allowable maximum shear stress in TF coil case (Tresca criterion) (Pa)   (sig_tf_case_max)         6.000E+08     
 Allowable maximum shear stress in TF coil conduit (Tresca criterion) (Pa (sig_tf_wp_max)           6.000E+08     
 Materal stress of the point of maximum shear stress (Tresca criterion) for each layer
 Please use utilities/plot_stress_tf.py for radial plots plots summary
 Layers                             Steel case            WP    Outer case
 Radial stress               (MPa)       0.000         0.289         0.889
 toroidal stress             (MPa)    -113.398       -34.932       -54.233
 Vertical stress             (MPa)    -600.000      -600.000      -242.372
 Von-Mises stress            (MPa)     552.105       600.144       242.818
 Shear (Tresca) stress       (MPa)     600.000       600.289       243.261
 
 Toroidal modulus            (GPa)     205.000       325.325       205.000
 Vertical modulus            (GPa)     205.000       -78.646       507.484
 
 WP toroidal modulus (GPa)                                                (eyoung_wp_t*1.0D-9)      3.796E+02  OP 
 WP vertical modulus (GPa)                                                (eyoung_wp_z*1.0D-9)     -1.477E+02  OP 
 Maximum radial deflection at midplane (m)                                (deflect)                -1.041E-03  OP 
 Vertical strain on casing                                                (casestr)                -2.927E-03  OP 
 Vertical strain on winding pack                                          (windstrain)             -3.368E-03  OP 
 Radial strain on insulator                                               (insstrain)              -7.749E-04  OP 
 
 TF design
 
 Conductor technology                                                     (i_tf_sup)                        1     
   -> Superconducting coil (SC)
 Superconductor material                                                  (i_tf_sc_mat)                     5     
   -> WST Nb3Sn
 Presence of TF demountable joints                                        (itart)                           0     
   -> Coils without demountable joints
 TF inboard leg support strategy                                          (i_tf_bucking)                    1     
   -> Steel casing
 
 TF coil Geometry :
 
 Number of TF coils                                                       (n_tf)                           12     
 Inboard leg centre radius (m)                                            (r_tf_inboard_mid)        2.853E+00  OP 
 Outboard leg centre radius (m)                                           (r_tf_outboard_mid)       1.226E+01  OP 
 Total inboard leg radial thickness (m)                                   (tfcth)                   1.847E+00  ITV
 Total outboard leg radial thickness (m)                                  (tfthko)                  1.847E+00     
 Outboard leg toroidal thickness (m)                                      (tftort)                  1.955E+00  OP 
 Maximum inboard edge height (m)                                          (hmax)                    5.882E+00  OP 
 Mean coil circumference (including inboard leg length) (m)               (tfleng)                  3.589E+01  OP 
 Vertical TF shape                                                        (i_tf_shape)                      1     
 
 D-shape coil, inner surface shape approximated by
 by a straight segment and elliptical arcs between the following points:
 
 point         x(m)           y(m)
   1          3.777          2.882
   2          6.611          4.804
   3         11.333          0.000
   4          6.611         -5.882
   5          3.777         -3.529
 
 Global material area/fractions:
 
 TF cross-section (total) (m2)                                            (tfareain)                3.312E+01     
 Total steel cross-section (m2)                                           (a_tf_steel*n_tf)        -4.652E+00     
 Total steel TF fraction                                                  (f_tf_steel)             -1.405E-01     
 Total Insulation cross-section (total) (m2)                              (a_tf_ins*n_tf)           2.052E+00     
 Total Insulation fraction                                                (f_tf_ins)                6.195E-02     
 
 External steel Case Information :
 
 Casing cross section area (per leg) (m2)                                 (acasetf)                 9.402E-01     
 Inboard leg case plasma side wall thickness (m)                          (casthi)                  6.000E-02     
 Inboard leg case inboard "nose" thickness (m)                            (thkcas)                  1.754E-01  ITV
 Inboard leg case sidewall thickness at its narrowest point (m)           (casths)                  5.000E-02     
 External case mass per coil (kg)                                         (whtcas)                  9.002E+05  OP 
 
 TF winding pack (WP) geometry:
 
 WP cross section area with insulation and insertion (per coil) (m2)      (awpc)                    1.820E+00     
 WP cross section area (per coil) (m2)                                    (aswp)                    1.723E+00     
 Winding pack radial thickness (m)                                        (dr_tf_wp)                1.483E+00  OP 
 Winding pack toroidal width 1 (m)                                        (wwp1)                    1.425E+00  OP 
 Winding pack toroidal width 2 (m)                                        (wwp2)                    1.028E+00  OP 
 Ground wall insulation thickness (m)                                     (tinstf)                  8.000E-03     
 Winding pack insertion gap (m)                                           (tfinsgap)                1.000E-02     
 
 TF winding pack (WP) material area/fractions:
 
 Steel WP cross-section (total) (m2)                                      (aswp*n_tf)              -1.593E+01     
 Steel WP fraction                                                        (aswp/awpc)              -7.298E-01     
 Insulation WP fraction                                                   (aiwp/awpc)               7.063E-02     
 Cable WP fraction                                                        ((awpc-aswp-aiwp)/awpc)   1.659E+00     
 
 WP turn information:
 
 Turn parametrisation                                                     (i_tf_turns_integer)              0     
   Non-integer number of turns
 Number of turns per TF coil                                              (n_tf_turn)               2.766E+02  OP 
 
 Width of turn including inter-turn insulation (m)                        (t_turn_tf)               7.893E-02  OP 
 Width of conductor (square) (m)                                          (t_conductor)             7.593E-02  OP 
 Width of space inside conductor (m)                                      (t_cable)                -1.241E-01  OP 
 Steel conduit thickness (m)                                              (thwcndut)                1.000E-01  ITV
 Inter-turn insulation thickness (m)                                      (thicndut)                1.500E-03     
 
 Conductor information:
 
 Diameter of central helium channel in cable                              (dhecoil)                 1.000E-02     
 Fractions by area
 internal area of the cable space                                         (acstf)                   1.057E-02     
 Coolant fraction in conductor excluding central channel                  (vftf)                    3.000E-01     
 Copper fraction of conductor                                             (fcutfsu)                 7.951E-01  ITV
 Superconductor fraction of conductor                                     (1-fcutfsu)               2.049E-01     
 Check total area fractions in winding pack = 1                                                         1.000     
 minimum TF conductor temperature margin  (K)                             (tmargmin_tf)                 1.500     
 TF conductor temperature margin (K)                                      (tmargtf)                     4.258     
 
 TF coil mass:
 
 Superconductor mass per coil (kg)                                        (whtconsc)                8.672E+04  OP 
 Copper mass per coil (kg)                                                (whtconcu)                5.126E+05  OP 
 Steel conduit mass per coil (kg)                                         (whtconsh)               -3.717E+05  OP 
 Conduit insulation mass per coil (kg)                                    (whtconin)                8.302E+03  OP 
 Total conduit mass per coil (kg)                                         (whtcon)                  2.359E+05  OP 
 Mass of each TF coil (kg)                                                (whttf/n_tf)              1.142E+06  OP 
 Total TF coil mass (kg)                                                  (whttf)                   1.371E+07  OP 
 
 Maximum B field and currents:
 
 Nominal peak field assuming toroidal symmetry (T)                        (bmaxtf)                  1.137E+01  OP 
 Total current in all TF coils (MA)                                       (ritfc/1.D6)              2.030E+02  OP 
 TF coil current (summed over all coils) (A)                              (ritfc)                   2.030E+08     
 Actual peak field at discrete conductor (T)                              (bmaxtfrp)                1.240E+01  OP 
 Winding pack current density (A/m2)                                      (jwptf)                   9.816E+06  OP 
 Inboard leg mid-plane conductor current density (A/m2)                   (oacdcp)                  6.130E+06     
 Total stored energy in TF coils (GJ)                                     (estotftgj)               7.597E+01  OP 
 
 TF Forces:
 
 Inboard vertical tension per coil (N)                                    (vforce)                  2.326E+08  OP 
 Outboard vertical tension per coil (N)                                   (vforce_outboard)         2.326E+08  OP 
 inboard vertical tension fraction (-)                                    (f_vforce_inboard)        5.000E-01  OP 
 Centring force per coil (N/m)                                            (cforce)                  9.619E+07  OP 
 
 Ripple information:
 
 Max allowed ripple amplitude at plasma outboard midplane (%)             (ripmax)                  3.000E+00     
 Ripple amplitude at plasma outboard midplane (%)                         (ripple)                  3.000E+00  OP 
 
 Quench information :
 
 Allowable stress in vacuum vessel (VV) due to quench (Pa)                (sigvvall)                9.300E+07     
 Minimum allowed quench time due to stress in VV (s)                      (taucq)                   1.096E+01  OP 
 Actual quench time (or time constant) (s)                                (tdmptf)                  2.655E+01  ITV
 Maximum allowed voltage during quench due to insulation (kV)             (vdalw)                   8.713E+00  ITV
 Actual quench voltage (kV)                                               (vtfskv)                  7.799E+00  OP 
 Maximum allowed temp rise during a quench (K)                            (tmaxpro)                 1.500E+02     
 
 Radial build of TF coil centre-line :
 
                                          Thickness (m)    Outer radius (m)
 Innermost edge of TF coil                    1.929           1.929                       
 Coil case ("nose")                           0.175           2.105   (thkcas)            
 Insertion gap for winding pack               0.010           2.115   (tfinsgap)          
 Winding pack ground insulation               0.008           2.123   (tinstf)            
 Winding - first half                         0.724           2.846   (dr_tf_wp/2-tinstf-t
 Winding - second half                        0.724           3.570   (dr_tf_wp/2-tinstf-t
 Winding pack insulation                      0.008           3.578   (tinstf)            
 Insertion gap for winding pack               0.010           3.588   (tfinsgap)          
 Plasma side case min radius                  0.060           3.648   (casthi)            
 Plasma side case max radius                  3.777           3.777   (r_tf_inboard_out)  
 TF coil dimensions are consistent
 
 ****************************************** Superconducting TF Coils ******************************************
 
 Superconductor switch                                                    (isumat)                          5     
 Superconductor used: Nb3Sn
  (WST Nb3Sn critical surface model)
 Critical field at zero temperature and strain (T)                        (bc20m)                   3.297E+01     
 Critical temperature at zero field and strain (K)                        (tc0m)                    1.606E+01     
 
 Helium temperature at peak field (= superconductor temperature) (K)      (thelium)                 4.750E+00     
 Total helium fraction inside cable space                                 (fhetot)                  3.074E-01  OP 
 Copper fraction of conductor                                             (fcutfsu)                 7.951E-01  ITV
 Strain on superconductor                                                 (strncon_tf)             -5.000E-03     
 Critical current density in superconductor (A/m2)                        (jcritsc)                 5.368E+08  OP 
 Critical current density in strand (A/m2)                                (jcritstr)                1.100E+08  OP 
 Critical current density in winding pack (A/m2)                          (jwdgcrt)                 1.292E+08  OP 
 Actual current density in winding pack (A/m2)                            (jwdgop)                  9.816E+06  OP 
 Minimum allowed temperature margin in superconductor (K)                 (tmargmin_tf)             1.500E+00     
 Actual temperature margin in superconductor (K)                          (tmarg)                   4.258E+00  OP 
 Critical current (A)                                                     (icrit)                   8.048E+05  OP 
 Actual current (A)                                                       (cpttf)                   6.115E+04  ITV
 Actual current / critical current                                        (iooic)                   7.598E-02  OP 
 
 *************************************** Central Solenoid and PF Coils ****************************************
 
 Superconducting central solenoid
 Central solenoid superconductor material                                 (isumatoh)                        5     
  (WST Nb3Sn critical surface model)
 
 Central Solenoid Current Density Limits :
 
 Maximum field at Beginning Of Pulse (T)                                  (bmaxoh0)                 9.675E+00  OP 
 Critical superconductor current density at BOP (A/m2)                    (jscoh_bop)               9.795E+08  OP 
 Critical strand current density at BOP (A/m2)                            (jstrandoh_bop)           2.939E+08  OP 
 Allowable overall current density at BOP (A/m2)                          (rjohc0)                  6.284E+07  OP 
 Actual overall current density at BOP (A/m2)                             (cohbop)                  1.268E+07  OP 
 
 Maximum field at End Of Flattop (T)                                      (bmaxoh)                  9.203E+00  OP 
 Critical superconductor current density at EOF (A/m2)                    (jscoh_eof)               1.079E+09  OP 
 Critical strand current density at EOF (A/m2)                            (jstrandoh_eof)           3.236E+08  OP 
 Allowable overall current density at EOF (A/m2)                          (rjohc)                   6.921E+07  OP 
 Actual overall current density at EOF (A/m2)                             (coheof)                  1.354E+07     
 
 CS inside radius (m)                                                     (bore.)                   1.174E+00     
 CS thickness (m)                                                         (ohcth.)                  6.000E-01     
 Gap between central solenoid and TF coil (m)                             (gapoh)                   5.022E-02  ITV
 CS overall cross-sectional area (m2)                                     (areaoh)                  6.353E+00  OP 
 CS conductor+void cross-sectional area (m2)                              (awpoh)                   1.941E+00  OP 
    CS conductor cross-sectional area (m2)                                (awpoh*(1-vfohc))         1.359E+00  OP 
    CS void cross-sectional area (m2)                                     (awpoh*vfohc)             5.822E-01  OP 
 CS steel cross-sectional area (m2)                                       (areaoh-awpoh)            4.412E+00  OP 
 CS steel area fraction                                                   (oh_steel_frac)           6.945E-01  ITV
 Only hoop stress considered
 Switch for CS stress calculation                                         (i_cs_stress)                     0     
 Allowable stress in CS steel (Pa)                                        (alstroh)                 6.000E+08     
 Hoop stress in CS steel (Pa)                                             (sig_hoop)                1.625E+08  OP 
 Axial stress in CS steel (Pa)                                            (sig_axial)              -1.948E+08  OP 
 Maximum shear stress in CS steel for the Tresca criterion (Pa)           (s_tresca_oh)             1.625E+08  OP 
 Axial force in CS (N)                                                    (axial_force)            -3.758E+08  OP 
 Strain on CS superconductor                                              (strncon_cs)             -5.000E-03     
 Copper fraction in strand                                                (fcuohsu)                 7.000E-01     
 Void (coolant) fraction in conductor                                     (vfohc)                   3.000E-01     
 Helium coolant temperature (K)                                           (tftmp)                   4.750E+00     
 CS temperature margin (K)                                                (tmargoh)                 4.247E+00  OP 
 Minimum permitted temperature margin (K)                                 (tmargmin_cs)             1.500E+00     
 residual hoop stress in CS Steel (Pa)                                    (residual_sig_hoop)       2.400E+08     
 Initial vertical crack size (m)                                          (t_crack_vertical)        2.000E-03     
 Initial radial crack size (m)                                            (t_crack_radial)          6.000E-03     
 CS structural vertical thickness (m)                                     (t_structural_vertical)   2.200E-02     
 CS structural radial thickness (m)                                       (t_structural_radial)     7.000E-02     
 Allowable number of cycles till CS fracture                              (N_cycle)                       NaN  OP 
 
 Superconducting PF coils
 PF coil superconductor material                                          (isumatpf)                        3     
   (NbTi)
 Copper fraction in conductor                                             (fcupfsu)                 6.900E-01     
 
 PF Coil Case Stress :
 
 Maximum permissible tensile stress (MPa)                                 (sigpfcalw)               5.000E+02     
 JxB hoop force fraction supported by case                                (sigpfcf)                 6.660E-01     
 
 Geometry of PF coils, central solenoid and plasma :
 
 coil           R(m)        Z(m)        dR(m)       dZ(m)       turns     steel thickness(m)
 
  PF 1           5.23        7.51        1.03        1.03      277.24        0.02
  PF 2           5.23       -8.59        1.02        1.02      270.43        0.02
  PF 3          14.55        1.94        1.11        1.11      174.90        0.07
  PF 4          14.55       -1.94        1.11        1.11      174.90        0.07
  PF 5          13.63        5.44        0.73        0.73       98.66        0.05
  PF 6          13.63       -5.44        0.73        0.73       98.66        0.05
  CS             1.47        0.00        0.60       10.59     2000.36        0.21
 Plasma          7.00        0.00        3.89        6.22        1.00
 
 PF Coil Information at Peak Current:
 
 coil  current  allowed J  actual J   J   cond. mass   steel mass     field
         (MA)    (A/m2)     (A/m2)  ratio    (kg)          (kg)        (T)
 
  PF 1   11.70  9.130E+08  1.100E+07  0.01 1.484E+05   2.595E+04    1.179E+00
  PF 2   11.41  9.199E+08  1.100E+07  0.01 1.447E+05   2.360E+04    1.072E+00
  PF 3   -7.38  7.539E+08  6.000E+06  0.01 4.779E+05   2.271E+05    2.734E+00
  PF 4   -7.38  7.539E+08  6.000E+06  0.01 4.779E+05   2.271E+05    2.734E+00
  PF 5   -4.24  7.760E+08  8.000E+06  0.01 1.930E+05   1.015E+05    2.535E+00
  PF 6   -4.24  7.760E+08  8.000E+06  0.01 1.930E+05   1.015E+05    2.535E+00
  CS   -86.02  6.284E+07  1.354E+07  0.22 7.650E+04   3.187E+05    9.675E+00
       ------                             ---------   ---------
       132.37                             1.711E+06   1.025E+06
 
 PF coil current scaling information :
 
 Sum of squares of residuals                                              (ssq0)                    1.114E-04  OP 
 Smoothing parameter                                                      (alfapf)                  5.000E-10     
 
 ****************************************** Volt Second Consumption *******************************************
 
              volt-sec       volt-sec       volt-sec
              start-up         burn          total

 PF coils :    -133.49           0.00        -133.49
 CS coil  :     -83.11           0.00         -83.11
              --------       --------       --------
 Total :       -216.61           0.00        -216.61
 
 Total volt-second consumption by coils (Wb)                              (vstot)                  -2.166E+02  OP 
 
 Summary of volt-second consumption by circuit (Wb) :
 
 circuit       BOP            BOF            EOF
 
     1       11.222         23.831         23.831
     2       11.777         18.566         18.566
     3        4.424        -51.991        -51.991
     4        4.424        -51.991        -51.991
     5       -4.504        -24.534        -24.534
     6       -4.504        -24.534        -24.534
 CS coil     40.187        -42.926        -42.926
 
 ********************************** Waveforms ***********************************
 
 Currents (Amps/coil) as a function of time :
 
                                       time (sec)

                0.00      30.02      60.03      70.03   10070.03   10100.05
               Start      BOP        EOR        BOF        EOF        EOP        
 circuit
   1         0.000E+00  5.509E+06  1.170E+07  1.170E+07  1.170E+07  0.000E+00
   2         0.000E+00  7.239E+06  1.141E+07  1.141E+07  1.141E+07  0.000E+00
   3        -0.000E+00  6.281E+05 -7.381E+06 -7.381E+06 -7.381E+06 -0.000E+00
   4        -0.000E+00  6.281E+05 -7.381E+06 -7.381E+06 -7.381E+06 -0.000E+00
   5        -0.000E+00 -7.788E+05 -4.242E+06 -4.242E+06 -4.242E+06 -0.000E+00
   6        -0.000E+00 -7.788E+05 -4.242E+06 -4.242E+06 -4.242E+06 -0.000E+00
   7        -0.000E+00  8.053E+07 -8.602E+07 -8.602E+07 -8.602E+07 -0.000E+00
 Plasma (A)  0.000E+00  0.000E+00  1.501E+07  1.501E+07  1.501E+07  0.000E+00
 
 This consists of: CS coil field balancing:
   1         0.000E+00  5.509E+06 -5.884E+06 -5.884E+06 -5.884E+06  0.000E+00
   2         0.000E+00  7.239E+06 -7.732E+06 -7.732E+06 -7.732E+06  0.000E+00
   3        -0.000E+00  6.281E+05 -6.709E+05 -6.709E+05 -6.709E+05 -0.000E+00
   4        -0.000E+00  6.281E+05 -6.709E+05 -6.709E+05 -6.709E+05 -0.000E+00
   5        -0.000E+00 -7.788E+05  8.318E+05  8.318E+05  8.318E+05 -0.000E+00
   6        -0.000E+00 -7.788E+05  8.318E+05  8.318E+05  8.318E+05 -0.000E+00
   7        -0.000E+00  8.053E+07 -8.602E+07 -8.602E+07 -8.602E+07 -0.000E+00
 
 And: equilibrium field:
   1         0.000E+00  0.000E+00  1.758E+07  1.758E+07  1.758E+07  0.000E+00
   2         0.000E+00  0.000E+00  1.914E+07  1.914E+07  1.914E+07  0.000E+00
   3         0.000E+00  0.000E+00 -6.710E+06 -6.710E+06 -6.710E+06  0.000E+00
   4         0.000E+00  0.000E+00 -6.710E+06 -6.710E+06 -6.710E+06  0.000E+00
   5         0.000E+00  0.000E+00 -5.074E+06 -5.074E+06 -5.074E+06  0.000E+00
   6         0.000E+00  0.000E+00 -5.074E+06 -5.074E+06 -5.074E+06  0.000E+00
   7         0.000E+00  0.000E+00  0.000E+00  0.000E+00  0.000E+00  0.000E+00
 
 Ratio of central solenoid current at beginning of Pulse / end of flat-to (fcohbop)                 9.362E-01     
 Ratio of central solenoid current at beginning of Flat-top / end of flat (fcohbof)                 1.000E+00  OP 
 
 *************************** PF Circuit Waveform Data ***************************
 
 Number of PF circuits including CS and plasma                            (ncirt)                           8     
 PF Circuit 01 - Time point 01 (A)                                        (pfc01t01)                0.000E+00     
 PF Circuit 01 - Time point 02 (A)                                        (pfc01t02)                5.509E+06     
 PF Circuit 01 - Time point 03 (A)                                        (pfc01t03)                1.170E+07     
 PF Circuit 01 - Time point 04 (A)                                        (pfc01t04)                1.170E+07     
 PF Circuit 01 - Time point 05 (A)                                        (pfc01t05)                1.170E+07     
 PF Circuit 01 - Time point 06 (A)                                        (pfc01t06)                0.000E+00     
 PF Circuit 02 - Time point 01 (A)                                        (pfc02t01)                0.000E+00     
 PF Circuit 02 - Time point 02 (A)                                        (pfc02t02)                7.239E+06     
 PF Circuit 02 - Time point 03 (A)                                        (pfc02t03)                1.141E+07     
 PF Circuit 02 - Time point 04 (A)                                        (pfc02t04)                1.141E+07     
 PF Circuit 02 - Time point 05 (A)                                        (pfc02t05)                1.141E+07     
 PF Circuit 02 - Time point 06 (A)                                        (pfc02t06)                0.000E+00     
 PF Circuit 03 - Time point 01 (A)                                        (pfc03t01)               -0.000E+00     
 PF Circuit 03 - Time point 02 (A)                                        (pfc03t02)                6.281E+05     
 PF Circuit 03 - Time point 03 (A)                                        (pfc03t03)               -7.381E+06     
 PF Circuit 03 - Time point 04 (A)                                        (pfc03t04)               -7.381E+06     
 PF Circuit 03 - Time point 05 (A)                                        (pfc03t05)               -7.381E+06     
 PF Circuit 03 - Time point 06 (A)                                        (pfc03t06)               -0.000E+00     
 PF Circuit 04 - Time point 01 (A)                                        (pfc04t01)               -0.000E+00     
 PF Circuit 04 - Time point 02 (A)                                        (pfc04t02)                6.281E+05     
 PF Circuit 04 - Time point 03 (A)                                        (pfc04t03)               -7.381E+06     
 PF Circuit 04 - Time point 04 (A)                                        (pfc04t04)               -7.381E+06     
 PF Circuit 04 - Time point 05 (A)                                        (pfc04t05)               -7.381E+06     
 PF Circuit 04 - Time point 06 (A)                                        (pfc04t06)               -0.000E+00     
 PF Circuit 05 - Time point 01 (A)                                        (pfc05t01)               -0.000E+00     
 PF Circuit 05 - Time point 02 (A)                                        (pfc05t02)               -7.788E+05     
 PF Circuit 05 - Time point 03 (A)                                        (pfc05t03)               -4.242E+06     
 PF Circuit 05 - Time point 04 (A)                                        (pfc05t04)               -4.242E+06     
 PF Circuit 05 - Time point 05 (A)                                        (pfc05t05)               -4.242E+06     
 PF Circuit 05 - Time point 06 (A)                                        (pfc05t06)               -0.000E+00     
 PF Circuit 06 - Time point 01 (A)                                        (pfc06t01)               -0.000E+00     
 PF Circuit 06 - Time point 02 (A)                                        (pfc06t02)               -7.788E+05     
 PF Circuit 06 - Time point 03 (A)                                        (pfc06t03)               -4.242E+06     
 PF Circuit 06 - Time point 04 (A)                                        (pfc06t04)               -4.242E+06     
 PF Circuit 06 - Time point 05 (A)                                        (pfc06t05)               -4.242E+06     
 PF Circuit 06 - Time point 06 (A)                                        (pfc06t06)               -0.000E+00     
 CS Circuit  - Time point 01 (A)                                          (cst01)                  -0.000E+00     
 CS Circuit  - Time point 02 (A)                                          (cst02)                   8.053E+07     
 CS Circuit  - Time point 03 (A)                                          (cst03)                  -8.602E+07     
 CS Circuit  - Time point 04 (A)                                          (cst04)                  -8.602E+07     
 CS Circuit  - Time point 05 (A)                                          (cst05)                  -8.602E+07     
 CS Circuit  - Time point 06 (A)                                          (cst06)                  -0.000E+00     
 Plasma  - Time point 01 (A)                                              (plasmat01)               0.000E+00     
 Plasma  - Time point 02 (A)                                              (plasmat02)               0.000E+00     
 Plasma  - Time point 03 (A)                                              (plasmat03)               1.501E+07     
 Plasma  - Time point 04 (A)                                              (plasmat04)               1.501E+07     
 Plasma  - Time point 05 (A)                                              (plasmat05)               1.501E+07     
 Plasma  - Time point 06 (A)                                              (plasmat06)               0.000E+00     
 
 ********************************************* Support Structure **********************************************
 
 Outer PF coil fence mass (kg)                                            (fncmass)                 1.030E+05  OP 
 Intercoil support structure mass (kg)                                    (aintmass)                3.919E+06  OP 
 Mass of cooled components (kg)                                           (coldmass)                2.973E+07  OP 
 Gravity support structure mass (kg)                                      (clgsmass)                9.657E+05  OP 
 Torus leg support mass (kg)                                              (gsm1)                    2.823E+04  OP 
 Ring beam mass (kg)                                                      (gsm2)                    3.303E+05  OP 
 Ring legs mass (kg)                                                      (gsm3)                    4.275E+05  OP 
 
 ******************************************** PF Coil Inductances *********************************************
 
 Inductance matrix [H] :
 
   1     1.3E+00 2.0E-02 1.5E-01 1.0E-01 1.1E-01 4.0E-02 1.2E-01 5.6E-04
   2     2.0E-02 1.2E+00 9.1E-02 1.3E-01 3.4E-02 1.0E-01 8.6E-02 4.4E-04
   3     1.5E-01 9.1E-02 1.9E+00 8.1E-01 4.5E-01 2.6E-01 9.5E-02 1.2E-03
   4     1.0E-01 1.3E-01 8.1E-01 1.9E+00 2.6E-01 4.5E-01 9.5E-02 1.2E-03
   5     1.1E-01 3.4E-02 4.5E-01 2.6E-01 6.4E-01 8.9E-02 4.9E-02 5.7E-04
   6     4.0E-02 1.0E-01 2.6E-01 4.5E-01 8.9E-02 6.4E-01 4.9E-02 5.7E-04
  CS     1.2E-01 8.6E-02 9.5E-02 9.5E-02 4.9E-02 4.9E-02 2.5E+00 1.0E-03
 Plasma  5.6E-04 4.4E-04 1.2E-03 1.2E-03 5.7E-04 5.7E-04 1.0E-03 1.3E-05
 
 ************************************ Pumping for primary coolant (helium) ************************************
 
 Pressure drop in FW and blanket coolant incl. hx and pipes (Pa)          (dp_he)                   5.500E+05     
 Fraction of FW and blanket thermal power required for pumping            (fpump)                   8.052E-02  OP 
 Total power absorbed by FW & blanket (MW)                                (p_plasma)                3.158E+03  OP 
 Inlet temperature of FW & blanket coolant pump (K)                       (t_in_compressor)         5.570E+02  OP 
 Coolant pump outlet/Inlet temperature of FW & blanket (K)                (t_in_bb)                 5.731E+02     
 Outlet temperature of FW & blanket (K)                                   (t_out_bb)                7.731E+02     
 Mechanical pumping power for FW and blanket cooling loop including heat  (htpmw_fw_blkt)           2.765E+02  OP 
 Mechanical pumping power for divertor (MW)                               (htpmw_div)               5.178E+00  OP 
 Mechanical pumping power for shield and vacuum vessel (MW)               (htpmw_shld)              3.550E-01  OP 
 
 ********************************** First wall and blanket : CCFE HCPB model **********************************
 
 
 Blanket Composition by volume :
 
 Titanium beryllide fraction                                              (fbltibe12)                   0.375  OP 
 Lithium orthosilicate fraction                                           (fblli2sio4)                  0.375  OP 
 Steel fraction                                                           (fblss_ccfe)                  0.097  OP 
 Coolant fraction                                                         (vfcblkt)                     0.053     
 Purge gas fraction                                                       (vfpblkt)                     0.100     
 
 Component Volumes :
 
 First Wall Armour Volume (m3)                                            (fw_armour_vol)               3.448  OP 
 First Wall Volume (m3)                                                   (volfw)                      11.640  OP 
 Blanket Volume (m3)                                                      (volblkt)                   255.422  OP 
 Shield Volume (m3)                                                       (volshld)                   349.706  OP 
 Vacuum vessel volume (m3)                                                (vdewin)                    596.988  OP 
 
 Component Masses :
 
 First Wall Armour Mass (kg)                                              (fw_armour_mass)          6.638E+04  OP 
 First Wall Mass, excluding armour (kg)                                   (fwmass)                  9.079E+04  OP 
 Blanket Mass - Total(kg)                                                 (whtblkt)                 6.397E+05  OP 
     Blanket Mass - TiBe12 (kg)                                           (whtbltibe12)             2.165E+05  OP 
     Blanket Mass - Li2SiO4 (kg)                                          (whtblli4sio4)            2.299E+05  OP 
     Blanket Mass - Steel (kg)                                            (whtblss)                 1.934E+05  OP 
 Total mass of armour, first wall and blanket (kg)                        (armour_fw_bl_mass)       7.969E+05  OP 
 Shield Mass (kg)                                                         (whtshld)                 1.091E+06  OP 
 Vacuum vessel mass (kg)                                                  (vvmass)                  4.657E+06  OP 
 
 Nuclear heating :
 
 Total nuclear heating in TF+PF coils (CS is negligible) (MW)             (ptfnuc)                  3.934E+00  OP 
 Total nuclear heating in FW (MW)                                         (pnucfw)                  2.629E+02  OP 
 Total nuclear heating in the blanket (including emult) (MW)              (pnucblkt)                2.813E+03  OP 
 (Note: emult is fixed for this model inside the code)
 Total nuclear heating in the shield (MW)                                 (pnucshld)                7.101E+01  OP 
 Total nuclear heating in the divertor (MW)                               (pnucdiv)                 3.229E+02  OP 
 
  Diagostic output for nuclear heating :
 
 Blanket exponential factor                                               (exp_blanket)             7.948E-01  OP 
 Shield: first exponential                                                (exp_shield1)             8.030E-02  OP 
 Shield: second exponential                                               (exp_shield2)             2.543E-01  OP 
 Solid angle fraction taken by on divertor                                (fdiv)                    1.150E-01     
 Switch for plant secondary cycle                                         (secondary_cycle)                 2     
 First wall coolant pressure (Pa)                                         (fwpressure)              1.550E+07     
 Blanket coolant pressure (Pa)                                            (blpressure)              1.550E+07     
 Allowable nominal neutron fluence at first wall (MW.year/m2)             (abktflnc)                1.500E+01     
 No of inboard blanket modules poloidally                                 (nblktmodpi)                      7     
 No of inboard blanket modules toroidally                                 (nblktmodti)                     32     
 No of outboard blanket modules poloidally                                (nblktmodpo)                      8     
 No of outboard blanket modules toroidally                                (nblktmodto)                     48     
 Isentropic efficiency of first wall / blanket coolant pumps              (etaiso)                  1.000E+00     
 
 Other volumes, masses and areas :
 
 First wall area (m2)                                                     (fwarea)                  9.429E+02  OP 
 Cryostat internal radius (m)                                             (rdewex)                  1.561E+01  OP 
 Cryostat internal half-height (m)                                        (zdewex)                  1.271E+01  OP 
 Vertical clearance from TF coil to cryostat (m)                          (clh1)                    4.982E+00  OP 
 Divertor area (m2)                                                       (divsur)                  9.493E+01  OP 
 Divertor mass (kg)                                                       (divmas)                  2.326E+04  OP 
 
 ********************************** Superconducting TF Coil Power Conversion **********************************
 
 TF coil current (kA)                                                     (itfka)                   6.115E+01  OP 
 Number of TF coils                                                       (ntfc)                    1.200E+01     
 Voltage across a TF coil during quench (kV)                              (vtfskv)                  7.799E+00  OP 
 TF coil charge time (hours)                                              (tchghr)                  4.000E+00     
 Total inductance of TF coils (H)                                         (ltfth)                   4.063E+01  OP 
 Total resistance of TF coils (ohm)                                       (rcoils)                  0.000E+00  OP 
 TF coil charging voltage (V)                                             (tfcv)                    2.481E+02     
 Number of DC circuit breakers                                            (ntfbkr)                  1.200E+01     
 Number of dump resistors                                                 (ndumpr)                  4.800E+01     
 Resistance per dump resistor (ohm)                                       (r1dump)                  1.275E-01  OP 
 Dump resistor peak power (MW)                                            (r1ppmw)                  1.192E+02  OP 
 Energy supplied per dump resistor (MJ)                                   (r1emj)                   1.583E+03  OP 
 TF coil L/R time constant (s)                                            (ttfsec)                  2.655E+01  OP 
 Power supply voltage (V)                                                 (tfpsv)                   2.605E+02  OP 
 Power supply current (kA)                                                (tfpska)                  6.421E+01  OP 
 DC power supply rating (kW)                                              (tfckw)                   1.673E+04  OP 
 AC power for charging (kW)                                               (tfackw)                  1.859E+04  OP 
 TF coil resistive power (MW)                                             (rpower)                  4.622E+00  OP 
 TF coil inductive power (MVA)                                            (xpower)                  1.055E+01  OP 
 Aluminium bus current density (kA/cm2)                                   (djmka)                   1.250E-01     
 Aluminium bus cross-sectional area (cm2)                                 (albusa)                  4.892E+02  OP 
 Total length of TF coil bussing (m)                                      (tfbusl)                  2.308E+03  OP 
 Aluminium bus weight (tonnes)                                            (albuswt)                 3.048E+02  OP 
 Total TF coil bus resistance (ohm)                                       (rtfbus)                  1.236E-03  OP 
 TF coil bus voltage drop (V)                                             (vtfbus)                  7.558E+01  OP 
 Dump resistor floor area (m2)                                            (drarea)                  3.269E+03  OP 
 TF coil power conversion floor space (m2)                                (tfcfsp)                  1.030E+03  OP 
 TF coil power conv. building volume (m3)                                 (tfcbv)                   6.178E+03  OP 
 TF coil AC inductive power demand (MW)                                   (xpwrmw)                  1.172E+01  OP 
 Total steady state AC power demand (MW)                                  (tfacpd)                  5.136E+00  OP 
 
 ****************************** PF Coils and Central Solenoid: Power and Energy *******************************
 
 Number of PF coil circuits                                               (pfckts)                  1.200E+01     
 Sum of PF power supply ratings (MVA)                                     (spsmva)                  8.330E+02  OP 
 Total PF coil circuit bus length (m)                                     (spfbusl)                 2.352E+03  OP 
 Total PF coil bus resistive power (kW)                                   (pfbuspwr)                1.638E+03  OP 
 Total PF coil resistive power (kW)                                       (srcktpm)                 1.638E+03  OP 
 Maximum PF coil voltage (kV)                                             (vpfskv)                  2.000E+01     
 Efficiency of transfer of PF stored energy into or out of storage        (etapsu)                  9.000E-01     
 (Energy is dissipated in PFC power supplies only when total PF energy increases or decreases.)
 Maximum stored energy in poloidal field (MJ)                             (ensxpfm)                 1.100E+04  OP 
 Peak absolute rate of change of stored energy in poloidal field (MW)     peakpoloidalpower         3.664E+02  OP 
 Energy stored in poloidal magnetic field :
 
                                            time (sec)

                     0.00      30.02      60.03      70.03   10070.03   10100.05
 Time point         Start      BOP        EOR        BOF        EOF        EOP        
 Energy (MJ)      0.000E+00  2.921E+03  1.100E+04  1.100E+04  1.100E+04  0.000E+00
 
 Interval                tramp      tohs       theat      tburn      tqnch      
 dE/dt (MW)            9.733E+01  2.691E+02  0.000E+00 -1.907E-16 -3.664E+02
 
 
 *********************************************** Vacuum System ************************************************
 
 Pumpdown to Base Pressure :
 
 First wall outgassing rate (Pa m/s)                                      (rat)                     1.300E-08     
 Total outgassing load (Pa m3/s)                                          (ogas)                    9.888E-05  OP 
 Base pressure required (Pa)                                              (pbase)                   5.000E-04     
 Required N2 pump speed (m3/s)                                            (s(1))                    1.978E-01  OP 
 N2 pump speed provided (m3/s)                                            (snet(1))                 4.495E+01  OP 
 
 Pumpdown between Burns :
 
 Plasma chamber volume (m3)                                               (volume)                  9.546E+02  OP 
 Chamber pressure after burn (Pa)                                         (pend)                    2.318E-01  OP 
 Chamber pressure before burn (Pa)                                        (pstart)                  2.318E-03     
 Allowable pumping time switch                                            (dwell_pump)                      0     
 Dwell time between burns (s)                                             (tdwell.)                 0.000E+00     
 CS ramp-up time burns (s)                                                (tramp.)                  3.002E+01     
 Allowable pumping time between burns (s)                                 (tpump)                   3.002E+01     
 Required D-T pump speed (m3/s)                                           (s(2))                    1.465E+02  OP 
 D-T pump speed provided (m3/s)                                           (snet(2))                 1.091E+02  OP 
 
 Helium Ash Removal :
 
 Divertor chamber gas pressure (Pa)                                       (prdiv)                   3.600E-01     
 Helium gas fraction in divertor chamber                                  (fhe)                     1.992E-01  OP 
 Required helium pump speed (m3/s)                                        (s(3))                    7.195E+01  OP 
 Helium pump speed provided (m3/s)                                        (snet(3))                 7.195E+01  OP 
 
 D-T Removal at Fuelling Rate :
 
 D-T fuelling rate (kg/s)                                                 (frate)                   5.196E-05  OP 
 Required D-T pump speed (m3/s)                                           (s(4))                    7.195E+01  OP 
 D-T pump speed provided (m3/s)                                           (snet(4))                 1.091E+02  OP 
 
 The vacuum pumping system size is governed by the
 requirements for helium ash removal.
 
 Number of large pump ducts                                               (nduct)                          12     
 Passage diameter, divertor to ducts (m)                                  (d(imax))                 7.089E-01  OP 
 Passage length (m)                                                       (l1)                      2.647E+00  OP 
 Diameter of ducts (m)                                                    (dout)                    8.507E-01  OP 
 Duct length, divertor to elbow (m)                                       (l2)                      4.800E+00  OP 
 Duct length, elbow to pumps (m)                                          (l3)                      2.000E+00     
 Number of pumps                                                          (pumpn)                   5.756E+01  OP 
 
 The vacuum system uses cryo pumps
 
 ******************************************* Plant Buildings System *******************************************
 
 Internal volume of reactor building (m3)                                 (vrci)                    7.116E+05     
 Dist from centre of torus to bldg wall (m)                               (wrbi)                    3.586E+01     
 Effective floor area (m2)                                                (efloor)                  2.515E+05     
 Reactor building volume (m3)                                             (rbv)                     8.189E+05     
 Reactor maintenance building volume (m3)                                 (rmbv)                    2.390E+05     
 Warmshop volume (m3)                                                     (wsv)                     9.247E+04     
 Tritium building volume (m3)                                             (triv)                    4.000E+04     
 Electrical building volume (m3)                                          (elev)                    4.618E+04     
 Control building volume (m3)                                             (conv)                    6.000E+04     
 Cryogenics building volume (m3)                                          (cryv)                    1.270E+04     
 Administration building volume (m3)                                      (admv)                    1.000E+05     
 Shops volume (m3)                                                        (shov)                    1.000E+05     
 Total volume of nuclear buildings (m3)                                   (volnucb)                 1.096E+06     
 
 **************************************** Electric Power Requirements *****************************************
 
 Facility base load (MW)                                                  (basemw)                  5.000E+00     
 Divertor coil power supplies (MW)                                        (bdvmw)                   0.000E+00     
 Cryoplant electric power (MW)                                            (crymw)                   2.630E+01  OP 
 Primary coolant pumps (MW)                                               (htpmw..)                 2.821E+02  OP 
 PF coil power supplies (MW)                                              (ppfmw)                   8.346E+02  OP 
 TF coil power supplies (MW)                                              (ptfmw)                   5.136E+00  OP 
 Plasma heating supplies (MW)                                             (pheatingmw)              1.532E+02  OP 
 Tritium processing (MW)                                                  (trithtmw..)              1.500E+01     
 Vacuum pumps  (MW)                                                       (vachtmw..)               5.000E-01     
 
 Total pulsed power (MW)                                                  (pacpmw)                  1.360E+03  OP 
 Total base power required at all times (MW)                              (fcsht)                   4.273E+01  OP 
 
 ************************************************* Cryogenics *************************************************
 
 Conduction and radiation heat loads on cryogenic components (MW)         (qss/1.0D6)               1.278E-02  OP 
 Nuclear heating of cryogenic components (MW)                             (qnuc/1.0D6)              1.292E-02  OP 
 Nuclear heating of cryogenic components is a user input.
 AC losses in cryogenic components (MW)                                   (qac/1.0D6)               1.092E-03  OP 
 Resistive losses in current leads (MW)                                   (qcl/1.0D6)               9.980E-03  OP 
 45% allowance for heat loads in transfer lines, storage tanks etc (MW)   (qmisc/1.0D6)             1.655E-02  OP 
 Sum = Total heat removal at cryogenic temperatures (W)                   (helpow/1.0D6)            5.332E-02  OP 
 Temperature of cryogenic components (K)                                  (tmpcry)                  4.500E+00     
 Efficiency (figure of merit) of cryogenic plant is 13% of ideal Carnot v                           2.028E-03  OP 
 Electric power for cryogenic plant (MW)                                  (crypmw)                  2.630E+01  OP 
 
 ************************************ Plant Power / Heat Transport Balance ************************************
 
 
 Assumptions :
 
 Neutron power multiplication in blanket                                  (emult)                   1.269E+00     
 Divertor area fraction of whole toroid surface                           (fdiv)                    1.150E-01     
 H/CD apparatus + diagnostics area fraction                               (fhcd)                    0.000E+00     
 First wall area fraction                                                 (1-fdiv-fhcd)             8.850E-01     
 Switch for pumping of primary coolant                                    (primary_pumping)                 3     
 Mechanical pumping power for FW and blanket cooling loop
 includes heat exchanger, using specified pressure drop
 Mechanical pumping power for FW cooling loop including heat exchanger (M (htpmw_fw)                0.000E+00  OP 
 Mechanical pumping power for blanket cooling loop including heat exchang (htpmw_blkt)              0.000E+00  OP 
 Mechanical pumping power for FW and blanket cooling loop including heat  (htpmw_fw_blkt)           2.765E+02  OP 
 Mechanical pumping power for divertor (MW)                               (htpmw_div)               5.178E+00  OP 
 Mechanical pumping power for shield and vacuum vessel (MW)               (htpmw_shld)              3.550E-01  OP 
 Electrical pumping power for FW and blanket (MW)                         (htpmwe_fw_blkt)          2.765E+02  OP 
 Electrical pumping power for shield (MW)                                 (htpmwe_shld)             3.550E-01  OP 
 Electrical pumping power for divertor (MW)                               (htpmwe_div)              5.178E+00  OP 
 Total electrical pumping power for primary coolant (MW)                  (htpmw)                   2.821E+02  OP 
 Coolant pump power / non-pumping thermal power in shield                 (fpumpshld)               5.000E-03     
 Coolant pump power / non-pumping thermal power in divertor               (fpumpdiv)                5.000E-03     
 Electrical efficiency of heat transport coolant pumps                    (etahtp)                  1.000E+00     
 
 Plant thermodynamics: options :
 
 Divertor thermal power is collected at only 150 C and is used to preheat the coolant in the power cycle
 Shield thermal power is collected at only 150 C and is used to preheat the coolant in the power cycle
 Power conversion cycle efficiency model: user-defined efficiency
 Thermal to electric conversion efficiency of the power conversion cycle  (etath)                       0.375     
 Fraction of total high-grade thermal power to divertor                   (pdivfraction)                0.229  OP 
 
 Power Balance for Reactor (across vacuum vessel boundary) - Detail
 ------------------------------------------------------------------
 
                                            High-grade             Low-grade              Total
                                             thermal power (MW)     thermal power (MW)      (MW)
         First wall:
                               neutrons            262.89                0.00              262.89
             charged particle transport             35.05                0.00               35.05
                              radiation             46.78                0.00               46.78
                        coolant pumping              0.00                0.00                0.00
 
         Blanket:
                               neutrons           2813.32                0.00             2813.32
             charged particle transport              0.00                0.00                0.00
                              radiation              0.00                0.00                0.00
                        coolant pumping              0.00                0.00                0.00
 
         Shield:
                               neutrons             71.01                0.00               71.01
             charged particle transport              0.00                0.00                0.00
                              radiation              0.00                0.00                0.00
                        coolant pumping              0.36                0.00                0.36
 
         Divertor:
                               neutrons            322.92                0.00              322.92
             charged particle transport            706.64                0.00              706.64
                              radiation              6.08                0.00                6.08
                        coolant pumping              5.18                0.00                5.18
 
         TF coil:
                               neutrons              0.00                3.93                3.93
             charged particle transport              0.00                0.00                0.00
                              radiation              0.00                0.00                0.00
                        coolant pumping              0.00                0.00                0.00
 
         Losses to H/CD apparatus + diagnostics:
                               neutrons              0.00                0.00                0.00
             charged particle transport              0.00                0.00                0.00
                              radiation              0.00                0.00                0.00
                        coolant pumping              0.00                0.00                0.00
 
         ----------------------------------------------------------------------------------------
                                 Totals           4270.22                3.93             4274.15
 
 Total power leaving reactor (across vacuum vessel boundary) (MW)                                    4278.088  OP 
 
 Other secondary thermal power constituents :
 
 Heat removal from cryogenic plant (MW)                                   (crypmw)                     26.297  OP 
 Heat removal from facilities (MW)                                        (fachtmw)                    42.731  OP 
 Coolant pumping efficiency losses (MW)                                   (htpsecmw)                    0.000  OP 
 Heat removal from injection power (MW)                                   (pinjht)                     62.820  OP 
 Heat removal from tritium plant (MW)                                     (trithtmw)                   15.000  OP 
 Heat removal from vacuum pumps (MW)                                      (vachtmw)                     0.500  OP 
 TF coil resistive power (MW)                                             (tfcmw)                       0.000  OP 
 
 Total low-grade thermal power (MW)                                       (psechtmw)                  156.662  OP 
 Total High-grade thermal power (MW)                                      (pthermmw)                 4546.763  OP 
 
 Number of primary heat exchangers                                        (nphx)                            5  OP 
 
 
 Power Balance across separatrix :
 -------------------------------
 Only energy deposited in the plasma is included here.
 Total power loss is scaling power only (iradloss = 1).
 This is not recommended for power plant models.
 Transport power from scaling law (MW)                                    (pscalingmw)                759.504  OP 
 Total (MW)                                                                                           759.504  OP 
 
 Alpha power deposited in plasma (MW)                                     (falpha*palpmw)             665.981  OP 
 Power from charged products of DD and/or D-He3 fusion (MW)               (pchargemw.)                  3.123  OP 
 Ohmic heating (MW)                                                       (pohmmw.)                     0.000  OP 
 Injected power deposited in plasma (MW)                                  (pinjmw)                     90.400  OP 
 Total (MW)                                                                                           759.504  OP 
 
 Power Balance for Reactor - Summary :
 -------------------------------------
 Fusion power (MW)                                                        (powfmw.)                  3510.000  OP 
 Power from energy multiplication in blanket and shield (MW)              (emultmw)                   667.974  OP 
 Injected power (MW)                                                      (pinjmw.)                    90.400  OP 
 Ohmic power (MW)                                                         (pohmmw.)                     0.000  OP 
 Power deposited in primary coolant by pump (MW)                          (htpmw_mech)                282.075  OP 
 Total (MW)                                                                                          4550.448  OP 
 
 Heat extracted from first wall and blanket (MW)                          (pthermfw_blkt)            3434.578  OP 
 Heat extracted from shield  (MW)                                         (pthermshld)                 71.364  OP 
 Heat extracted from divertor (MW)                                        (pthermdiv)                1040.821  OP 
 Nuclear and photon power lost to H/CD system (MW)                        (psechcd)                     0.000  OP 
 Nuclear power lost to TF (MW)                                            (ptfnuc)                      3.934  OP 
 Total (MW)                                                                                          4550.696  OP 
 
 Electrical Power Balance :
 --------------------------
 Net electric power output(MW)                                            (pnetelmw.)                1179.832  OP 
 Required Net electric power output(MW)                                   (pnetelin)                 1200.000     
 Electric power for heating and current drive (MW)                        (pinjwp)                    153.220  OP 
 Electric power for primary coolant pumps (MW)                            (htpmw)                     282.075  OP 
 Electric power for vacuum pumps (MW)                                     (vachtmw)                     0.500     
 Electric power for tritium plant (MW)                                    (trithtmw)                   15.000     
 Electric power for cryoplant (MW)                                        (crypmw)                     26.297  OP 
 Electric power for TF coils (MW)                                         (tfacpd)                      5.136  OP 
 Electric power for PF coils (MW)                                         (pfwpmw)                      0.244  OP 
 All other internal electric power requirements (MW)                      (fachtmw)                    42.731  OP 
 Total (MW)                                                               (tot_plant_power)          1705.036  OP 
 Total (MW)                                                                                          1705.036  OP 
 
 Gross electrical output* (MW)                                            (pgrossmw)                 1705.036  OP 
 (*Power for pumps in secondary circuit already subtracted)
 
 Power balance for power plant :
 -------------------------------
 Fusion power (MW)                                                        (powfmw.)                  3510.000  OP 
 Power from energy multiplication in blanket and shield (MW)              (emultmw)                   667.974  OP 
 Total (MW)                                                                                          4177.974  OP 
 
 Net electrical output (MW)	                                              (pnetelmw)                 1179.832  OP 
 Heat rejected by main power conversion circuit (MW)                      (rejected_main)            2841.727  OP 
 Heat rejected by other cooling circuits (MW)                             (psechtmw)                  156.662  OP 
 Total (MW)                                                                                          4178.221  OP 
 
 
 Plant efficiency measures :
 
 Net electric power / total nuclear power (%)                             (pnetelmw/(powfmw+em         28.239  OP 
 Net electric power / total fusion power (%)                              (pnetelmw/powfmw)            33.613  OP 
 Gross electric power* / high grade heat (%)                              (etath)                      37.500     
 (*Power for pumps in secondary circuit already subtracted)
 Recirculating power fraction                                             (cirpowfr)                    0.308  OP 
 
 Time-dependent power usage
 
         Pulse timings [s]:
 
                                          tramp      tohs     theat     tburn     tqnch    tdwell
                                          -----      ----     -----     -----     -----    ------
                               Duration   30.02     30.02     10.00  10000.00     30.02      0.00
                                 ------   -----      ----     -----     -----     -----    ------
 
         Continous power usage [MWe]:
 
                                 System   tramp      tohs     theat     tburn     tqnch    tdwell
                                 ------   -----      ----     -----     -----     -----    ------
                        Primary cooling  282.07    282.07    282.07    282.07    282.07    282.07
                              Cyroplant   26.30     26.30     26.30     26.30     26.30     26.30
                                 Vacuum    0.50      0.50      0.50      0.50      0.50      0.50
                                Tritium   15.00     15.00     15.00     15.00     15.00     15.00
                                     TF    5.14      5.14      5.14      5.14      5.14      5.14
                             Facilities   42.73     42.73     42.73     42.73     42.73     42.73
                                 ------   -----      ----     -----     -----     -----    ------
                                  Total  371.74    371.74    371.74    371.74    371.74    371.74
                                 ------   -----      ----     -----     -----     -----    ------
 
         Intermittent power usage [MWe]:
 
                                 System   tramp      tohs     theat     tburn     tqnch    tdwell
                                 ------   -----      ----     -----     -----     -----    ------
                                 H & CD    0.00    203.39    203.39    153.22    203.39      0.00
                                     PF   97.33    269.05      0.00     -0.00   -366.38      0.00
                                 ------   -----      ----     -----     -----     -----    ------
                                  Total   97.33    472.44    203.39    153.22   -162.99      0.00
                                 ------   -----      ----     -----     -----     -----    ------
 
         Power production [MWe]:
 
                                          tramp      tohs     theat     tburn     tqnch    tdwell       avg
                                          -----      ----     -----     -----     -----    ------       ---
                            Gross power    0.00      0.00      0.00   1705.04      0.00      0.00
                              Net power -469.07   -844.18   -575.13   1180.08   -208.75   -371.74   1163.29
                                 ------   -----      ----     -----     -----     -----    ------
 
 
 *************************** Water usage during plant operation (secondary cooling) ***************************
 
 Estimated amount of water used through different cooling system options:
 1. Cooling towers
 2. Water bodies (pond, lake, river): recirculating or once-through
 Volume used in cooling tower (m3/day)                                    (waterusetower)           1.208E+05  OP 
 Volume used in recirculating water system (m3/day)                       (wateruserecirc)          4.044E+04  OP 
 Volume used in once-through water system (m3/day)                        (wateruseonethru)         3.963E+06  OP 
 
 ******************************************** Errors and Warnings *********************************************
 
 (See top of file for solver errors and warnings.)
 PROCESS status flag:   Warning messages
 PROCESS error status flag                                                (error_status)                    2     
244     2   PHYSICS: Diamagnetic fraction is more than 1%, but not calculated. Consider usin
 62     1   RADIALB: Ripple result may be inaccurate, as the fit has been extrapolated      
142     1   RADIALB: (TF coil ripple calculation) No of TF coils not between 16 and 20 inclu
135     1   OUTPF: CS not using max current density: further optimisation may be possible   
 Final error identifier                                                   (error_id)                      135     
 
 ******************************************* End of PROCESS Output ********************************************
 
 
 *************************************** Copy of PROCESS Input Follows ****************************************
 
*--------------------------------------------------*


*---------------Constraint Equations---------------*

icc = 1 * Beta
icc = 2 * Global power balance
icc = 9 * Fusion power upper limit
icc = 11 * Radial build
icc = 30 * Injection power upper limit
icc = 31 * TF coil case stress upper limit
icc = 32 * TF coil conduit stress upper limit
icc = 33 * I_op
icc = 34 * Dump voltage upper limit
icc = 35 * J_winding pack
icc = 36 * TF coil temperature margin lower limit
icc = 65 * Dump time set by VV loads

*---------------Iteration Variables----------------*

ixc = 4 * te
boundu(4) = 150.0
ixc = 5 * beta
ixc = 6 * dene
boundu(6) = 1.12d20
ixc = 9 * fdene
ixc = 10 * hfact
boundu(10) = 3.0
ixc = 13 * tfcth
ixc = 18 * q
boundl(18) = 2.0
ixc = 26 * ffuspow
ixc = 29 * bore
boundl(29) = 0.1
ixc = 36 * fbetatry
ixc = 42 * gapoh
boundl(42) = 0.05
boundu(42) = 0.1
ixc = 50 * fiooic
boundu(50) = 1.0
ixc = 51 * fvdump
ixc = 52 * vdalw
boundu(52) = 10.0
ixc = 53 * fjprot
ixc = 54 * ftmargtf
ixc = 56 * tdmptf
ixc = 57 * thkcas
ixc = 58 * thwcndut
boundl(58) = 8.0d-3
ixc = 59 * fcutfsu
boundl(59) = 0.50
boundu(59) = 0.94
ixc = 60 * cpttf
boundl(60) = 6.0d4
boundu(60) = 9.0d4
ixc = 61 * gapds
boundl(61) = 0.02
ixc = 103 * flhthresh
boundu(103) = 10.0
ixc = 106 * ftmargoh
ixc = 113 * ftaucq
ixc = 122 * oh_steel_frac

*----------------------Abs Cd----------------------*


*---------------Availability Module----------------*


*----------------------Bsquar----------------------*


*-------------------Build Module-------------------*


*-----------------Build Variables------------------*

blnkith  = 0.15 * inboard blanket thickness (m); (calculated if `blktmodel>0`) (=0;0 if `iblnkith=0`)
blnkoth  = 0.46 * outboard blanket thickness (m); calculated if `blktmodel>0`
bore     = 2.1201269689496494 * central solenoid inboard radius (m) (`iteration variable 29`)
ddwex    = 0.15 * cryostat thickness (m)
d_vv_in  = 0.30 * vacuum vessel inboard thickness (TF coil / shield) (m)
d_vv_out = 0.30 * vacuum vessel outboard thickness (TF coil / shield) (m)
d_vv_top = 0.30 * vacuum vessel topside thickness (TF coil / shield) (m)
d_vv_bot = 0.30 * vacuum vessel underside thickness (TF coil / shield) (m)
gapds    = 0.15003399049211447 * gap between inboard vacuum vessel and thermal shield (m) (`iteration variable 61`)
gapoh    = 0.06541854755255866 * gap between central solenoid and TF coil (m) (`iteration variable 42`)
gapomin  = 0.20 * minimum gap between outboard vacuum vessel and TF coil (m) (`iteration variable 31`)
iohcl    = 1 * Switch for existence of central solenoid;
ohcth    = 0.6 * Central solenoid thickness (m) (`iteration variable 16`)
scrapli  = 0.2 * Gap between plasma and first wall; inboard side (m) (if `iscrp=1`) (`iteration variable 73`)
scraplo  = 0.2 * gap between plasma and first wall; outboard side (m) (if `iscrp=1`) (`iteration variable 74`)
shldith  = 0.30 * inboard shield thickness (m) (`iteration variable 93`)
shldoth  = 0.80 * outboard shield thickness (m) (`iteration variable 94`)
shldtth  = 0.30 * upper/lower shield thickness (m); calculated if `blktmodel > 0`
tfcth    = 0.4686248306578002 * inboard TF coil thickness; (centrepost for ST) (m)
tftsgap  = 0.05 * Minimum metal-to-metal gap between TF coil and thermal shield (m)
vgap2    = 0.05 * vertical gap between vacuum vessel and thermal shields (m)
vgap     = 1.0 * vertical gap between x-point and divertor (m) (if = 0; it is calculated)
vvblgap  = 0.02 * gap between vacuum vessel and blanket (m)

*-----------------Buildings Module-----------------*


*---------------Buildings Variables----------------*


*-----------------Ccfe Hcpb Module-----------------*


*---------------Const And Precisions---------------*


*--------------------Constants---------------------*


*---------------Constraint Variables---------------*

bmxlim   = 14.0 * maximum peak toroidal field (T) (`constraint equation 25`)
fbetatry = 0.16316809270333482 * f-value for beta limit (`constraint equation 24`; `iteration variable 36`)
fdene    = 0.7498630045199072 * f-value for density limit (`constraint equation 5`; `iteration variable 9`)
ffuspow  = 0.727003279965349 * f-value for maximum fusion power (`constraint equation 9`; `iteration variable 26`)
fiooic   = 0.563423229625855 * f-value for TF coil operating current / critical current ratio
fjohc    = 0.25 * f-value for central solenoid current at end-of-flattop
fjohc0   = 0.25 * f-value for central solenoid current at beginning of pulse
fjprot   = 0.39513356021825635 * f-value for TF coil winding pack current density
flhthresh = 7.503253792744441 * f-value for L-H power threshold (`constraint equation 15`; `iteration variable 103`)
fpeakb   = 9.2290d-1 * f-value for maximum toroidal field (`constraint equation 25`; `iteration variable 35`)
fpinj    = 1.0 * f-value for injection power (`constraint equation 30`; `iteration variable 46`)
fpnetel  = 1.0 * f-value for net electric power (`constraint equation 16`; `iteration variable 25`)
ftaucq   = 0.7951130926401162 * f-value for calculated minimum TF quench time
ftburn   = 1.00e+00 * f-value for minimum burn time (`constraint equation 13`; `iteration variable 21`)
ftmargoh = 0.7510755912364193 * f-value for central solenoid temperature margin
ftmargtf = 0.013608163213046427 * f-value for TF coil temperature margin (`constraint equation 36`; `iteration variable 54`)
fvdump   = 0.5102885802890608 * f-value for dump voltage (`constraint equation 34`; `iteration variable 51`)
fwalld   = 0.1312 * f-value for maximum wall load (`constraint equation 8`; `iteration variable 14`)
pnetelin = 1200.0 * required net electric power (MW) (`constraint equation 16`)
powfmax  = 3510.0 * maximum fusion power (MW) (`constraint equation 9`)
psepbqarmax = 9.2 * maximum ratio of Psep*Bt/qAR (MWT/m) (`constraint equation 68`)
tbrnmn   = 7.2e3 * minimum burn time (s) (KE - no longer itv;; see issue #706)
walalw   = 8.0 * allowable neutron wall-load (MW/m2) (`constraint equation 8`)

*-------------------Constraints--------------------*


*------------------Cost Variables------------------*

abktflnc = 15 * allowable first wall/blanket neutron fluence (MW-yr/m2) (`blktmodel=0`)
adivflnc = 20.0 * allowable divertor heat fluence (MW-yr/m2)
cfactr   = 0.75 * Total plant availability fraction; input if `iavail=0`
cost_model = 2 * Switch for cost model;
step_rh_costfrac = 0.075 * fraction of capital cost for remote handling
dintrt   = 0.00 * diff between borrowing and saving interest rates
fcap0    = 1.15 * average cost of money for construction of plant assuming design/construction time of six years
fcap0cp  = 1.06 * average cost of money for replaceable components assuming lead time for these of two years
fcontng  = 0.15 * project contingency factor
fcr0     = 0.065 * fixed charge rate during construction
fkind    = 1.0 * multiplier for Nth of a kind costs
iavail   = 0 * Switch for plant availability model;
ifueltyp = 0 * Switch for fuel type;
lsa      = 2 * Level of safety assurance switch (generally; use 3 or 4);
output_costs = 1 * Switch for costs output;
discount_rate = 0.06 * effective cost of money in constant dollars
tlife    = 40 * Full power year plant lifetime (years)
ucblvd   = 280.0 * unit cost for blanket vanadium ($/kg)
ucdiv    = 5.0d5 * cost of divertor blade ($)
ucme     = 3.0d8 * cost of maintenance equipment ($)


*----------------Costs 2015 Module-----------------*


*-------------------Costs Module-------------------*


*----------------Costs Step Module-----------------*


*---------------Current Drive Module---------------*


*-------------Current Drive Variables--------------*

bscfmax  = 0.99 * maximum fraction of plasma current from bootstrap; if `bscfmax < 0`; 
etalh    = 0.59 * lower hybrid wall plug to injector efficiency
iefrf    = 4 * Switch for current drive efficiency model;
pinjalw  = 90.4 * maximum allowable value for injected power (MW) (`constraint equation 30`)

*------------Define Iteration Variables------------*


*-------------------Div Kal Vars-------------------*


*-----------------Divertor Module------------------*


*-------------------Divertor Ode-------------------*


*-----------------Divertor Ode Var-----------------*


*----------------Divertor Variables----------------*

divdum   = 1 * switch for divertor Zeff model;
divfix   = 0.621 * divertor structure vertical thickness (m)
hldivlim = 20 * heat load limit (MW/m2)
ksic     = 1.4 * power fraction for outboard double-null scrape-off plasma
prn1     = 0.4 * n-scrape-off / n-average plasma; (input for `ipedestal=0`; = nesep/dene if `ipedestal>=1`)
zeffdiv  = 3.5 * Zeff in the divertor region (if `divdum/=0`)

*------------------Error Handling------------------*


*-------------------Final Module-------------------*


*----------------Fispact Variables-----------------*


*-----------------------Freq-----------------------*


*-------------------Fson Library-------------------*


*-------------------Fson Path M--------------------*


*------------------Fson String M-------------------*


*-------------------Fson Value M-------------------*


*----------------Function Evaluator----------------*


*--------------------Fw Module---------------------*


*-------------------Fwbs Module--------------------*


*------------------Fwbs Variables------------------*

emult    = 1.1975 * energy multiplication in blanket and shield
inuclear = 1 * switch for nuclear heating in the coils;
qnuc     = 1.292e4 * nuclear heating in the coils (W) (`inuclear=1`)
primary_pumping = 3 * Switch for pumping power for primary coolant (mechanical power only and peak first wall 
secondary_cycle = 2 * Switch for power conversion cycle;
vfshld   = 0.60 * coolant void fraction in shield
etaiso   = 1.0 * isentropic efficiency of FW and blanket coolant pumps
etahtp   = 1.0 * electrical efficiency of primary coolant pumps

*-----------------Global Variables-----------------*

runtitle = starfire * short descriptive title for the run

*------------------Green Func Ext------------------*


*-----------------------Hare-----------------------*


*-------------Heat Transport Variables-------------*

etath    = 0.375d0 * thermal to electric conversion efficiency if `secondary_cycle=2`; otherwise calculated;
ipowerflow = 0 * switch for power flow model;
iprimshld = 1 * Switch for shield thermal power destiny;

*--------------------Ife Module--------------------*


*------------------Ife Variables-------------------*


*------------Impurity Radiation Module-------------*

coreradius = 0.75 * coreradius /0;6/ ; normalised radius defining the 'core' region
coreradiationfraction = 0.6 * coreradiationfraction /1;0/ ; fraction of radiation from 'core' region that is subtracted from the loss power
fimp(1) = 1.0
fimp(2) = 0.1
fimp(3) = 0.0
fimp(4) = 0.0
fimp(5) = 0.0
fimp(6) = 0.0
fimp(7) = 0.0
fimp(8) = 0.0
fimp(9) = 0.0
fimp(10) = 0.0
fimp(11) = 0.0
fimp(12) = 0.0
fimp(13) = 0.0
fimp(14) = 0.0

*-------------------Init Module--------------------*


*----------------Kallenbach Module-----------------*


*----------------Kit Blanket Model-----------------*


*-----------------Kit Hcll Module------------------*


*-----------------Kit Hcpb Module------------------*


*----------------------Linliu----------------------*


*----------------------Machin----------------------*


*-------------------Main Module--------------------*


*------------------Maths Library-------------------*


*-------------------Mod F90 Kind-------------------*


*-----------------------Mode-----------------------*


*---------------------Numerics---------------------*

ioptimz  = 1 * for optimisation VMCON only
minmax   = -5 * 
epsvmc   = 1.0e-8 * epsvmc /1;0e-6/ ; error tolerance for VMCON

*---------------------Ode Mod----------------------*


*------------------Output Module-------------------*


*----------------------Param-----------------------*


*----------------Pf Power Variables----------------*


*------------------Pfcoil Module-------------------*


*-----------------Pfcoil Variables-----------------*

alstroh  = 6.0d8 * allowable hoop stress in Central Solenoid structural material (Pa)
coheof   = 13540000.0 * Central solenoid overall current density at end of flat-top (A/m2) (`iteration variable 37`)
cptdin   = 4.22d4, 4.22d4, 4.22d4, 4.22d4, 4.3d4, 4.3d4,  4.3d4, 4.3d4, * peak current per turn input for PF coil i (A)
fcohbop  = 0.9362 * ratio of central solenoid overall current density at beginning of pulse / end of flat-top
fcuohsu  = 0.70 * copper fraction of strand in central solenoid
ipfloc   = 2,2,3,3 * switch for locating scheme of PF coil group i;
isumatoh = 5 * switch for superconductor material in central solenoid;
isumatpf = 3 * switch for superconductor material in PF coils;
ncls     = 1,1,2,2, * number of PF coils in group j
ngrp     = 4 * number of groups of PF coils; Symmetric coil pairs should all be in the same group
ohhghf   = 0.9 * Central solenoid height / TF coil internal height
oh_steel_frac = 0.6944920386109095 * central solenoid steel fraction (`iteration variable 122`)
rjconpf  = 1.1d7, 1.1d7, 6.d6, 6.d6, 8.d6, 8.0d6, 8.0d6, 8.0d6, * average winding pack current density of PF coil i (A/m2) at time of peak 
rpf2     = -1.825 * offset (m) of radial position of `ipfloc=2` PF coils from being at 
zref(1) = 3.6
zref(2) = 1.2
zref(3) = 1.0
zref(4) = 2.8
zref(5) = 1.0
zref(6) = 1.0
zref(7) = 1.0
zref(8) = 1.0

*-------------Physics Functions Module-------------*


*------------------Physics Module------------------*


*----------------Physics Variables-----------------*

alphan   = 1.1 * density profile index
alphat   = 0.3 * temperature profile index
aspect   = 3.6 * aspect ratio (`iteration variable 1`)
beta     = 0.15356862484340705 * total plasma beta (`iteration variable 5`) (calculated if `ipedestal=3` or stellarator)
bt       = 5.8 * toroidal field on axis (T) (`iteration variable 2`)
dene     = 5.50808136665256e+19 * electron density (/m3) (`iteration variable 6`) (calculated if `ipedestal=3`)
dnbeta   = 6.0 * Troyon-like coefficient for beta scaling calculated 
fkzohm   = 1.0245 * Zohm elongation scaling adjustment factor (`ishape=2; 3`)
fvsbrnni = 1.0 * fraction of the plasma current produced by non-inductive means (`iteration variable 44`)
gamma    = 0.3 * Ejima coefficient for resistive startup V-s formula
hfact    = 0.9552603491931666 * H factor on energy confinement times; radiation corrected (`iteration variable 10`); If 
ibss     = 4 * switch for bootstrap current scaling
iculbl   = 1 * switch for beta limit scaling (`constraint equation 24`)
icurr    = 4 * switch for plasma current scaling to use
idensl   = 7 * switch for density limit to enforce (`constraint equation 5`)
ifalphap = 1 * switch for fast alpha pressure calculation
ifispact = 0 * switch for neutronics calculations;
iinvqd   = 1 * switch for inverse quadrature in L-mode scaling laws 5 and 9;
ipedestal = 0 * switch for pedestal profiles;
iprofile = 0 * switch for current profile consistency;
iradloss = 2 * switch for radiation loss term usage in power balance (see User Guide);
isc      = 28 * switch for energy confinement time scaling law (see description in `tauscl`)
ishape   = 0 * switch for plasma cross-sectional shape calculation;
kappa    = 1.6 * plasma separatrix elongation (calculated if `ishape = 1-5 or 7`)
q        = 8.486707957324555 * safety factor 'near' plasma edge (`iteration variable 18`) equal to q95 
q0       = 1.0 * safety factor on axis
ralpne   = 0.1 * thermal alpha density/electron density (`iteration variable 109`) (calculated if `ipedestal=3`)
rmajor   = 7.0 * plasma major radius (m) (`iteration variable 3`)
i_single_null = 1 * switch for single null / double null plasma;
ssync    = 0.6 * synchrotron wall reflectivity factor
te       = 9.462204195732141 * volume averaged electron temperature (keV) (`iteration variable 4`)
tratio   = 1.39 * ion temperature / electron temperature(used to calculate ti if `tratio > 0;0`
triang   = 0.5 * plasma separatrix triangularity (calculated if `ishape = 1; 3-5 or 7`)

*--------------Plasma Geometry Module--------------*


*------------------Plasmod Module------------------*


*----------------Plasmod Variables-----------------*


*-------------------Power Module-------------------*


*------------------Precision Mod-------------------*


*------------Primary Pumping Variables-------------*


*------------------Process Input-------------------*


*------------------Process Output------------------*


*-----------------Profiles Module------------------*


*-------------------Pulse Module-------------------*


*-----------------Pulse Variables------------------*

lpulse   = 0 * Switch for reactor model;

*-------------Read And Get Atomic Data-------------*


*------------------Read Radiation------------------*


*---------------------Real Mod---------------------*


*-----------------Rebco Variables------------------*


*------------------Reinke Module-------------------*


*-----------------Reinke Variables-----------------*


*---------------Resistive Materials----------------*


*-------------------Scan Module--------------------*


*-----------------Sctfcoil Module------------------*


*------------------Startup Module------------------*


*----------------Startup Variables-----------------*


*------------Stellarator Configuration-------------*


*----------------Stellarator Module----------------*


*--------------Stellarator Variables---------------*


*-----------------Structure Module-----------------*


*---------------Structure Variables----------------*


*-----------------Superconductors------------------*


*---------------------Testdata---------------------*


*------------------Tfcoil Module-------------------*


*-----------------Tfcoil Variables-----------------*

sig_tf_case_max  = 6.0E8 * Allowable maximum shear stress in TF coil case (Tresca criterion) (Pa)
sig_tf_wp_max    = 6.0E8 * Allowable maximum shear stress in TF coil conduit (Tresca criterion) (Pa)
casthi   = 0.06 * inboard TF coil case plasma side thickness (m) (calculated for stellarators)
casths   = 0.05 * inboard TF coil sidewall case thickness (m) (calculated for stellarators)
cpttf    = 81204.51676358072 * TF coil current per turn (A); (calculated for stellarators) (calculated for 
dhecoil  = 0.010 * diameter of He coil in TF winding (m)
fcutfsu  = 0.6979111151090269 * copper fraction of cable conductor (TF coils)
i_tf_sc_mat = 5 * Switch for superconductor material in TF coils;
oacdcp   = 10050000.0 * Overall current density in TF coil inboard legs midplane (A/m2)
ripmax   = 3.0 * aximum allowable toroidal field ripple amplitude at plasma edge (%)
tdmptf   = 10.883220977356501 * fast discharge time for TF coil in event of quench (s) (`iteration variable 56`)
n_tf     = 12 * Number of TF coils (default = 50 for stellarators); Number of TF coils outer legs for ST
tftmp    = 4.750 * peak helium coolant temperature in TF coils and PF coils (K)
thicndut = 1.5d-3 * conduit insulation thickness (m)
thkcas   = 0.2595710897269705 * inboard TF coil case outer (non-plasma side) thickness (m) (`iteration variable 57`)
thwcndut = 0.009213537522079677 * TF coil conduit case thickness (m) (`iteration variable 58`)
tinstf   = 0.008 * Thickness of the ground insulation layer surrounding (m) 
tmargmin = 1.500 * minimum allowable temperature margin ; TFC AND CS (K)
vdalw    = 8.908713305473917 * max voltage across TF coil during quench (kV) (`iteration variable 52`)
vftf     = 0.300 * coolant fraction of TFC 'cable' (`i_tf_sup=1`); or of TFC leg (`i_tf_ssup=0`)

*-----------------Times Variables------------------*

tburn    = 1.0d4 * burn time (s) (calculated if `lpulse=1`)
tdwell   = 0.0 * time between pulses in a pulsed reactor (s) (`iteration variable 17`)
tramp    = 400.0 * initial PF coil charge time (s); if pulsed; = tohs

*---------------Torga Curgap Module----------------*


*--------------------Utilities---------------------*


*------------------Vacuum Module-------------------*


*-----------------Vacuum Variables-----------------*

*-----------------Initial guesses------------------*

                  te            =   1.5414E+01  
                  beta          =   6.0974E-02  
                  dene          =   1.1200E+20  
                  fdene         =   7.4986E-01  
                  hfact         =   2.4964E+00  
                  tfcth         =   2.4173E-01  
                  q             =   2.0636E+00  
                  ffuspow       =   1.0000E+00  
                  bore          =   2.9756E+00  
                  fbetatry      =   1.6317E-01  
                  gapoh         =   5.0364E-02  
                  fiooic        =   2.2412E-02  
                  fvdump        =   8.9913E-01  
                  vdalw         =   6.8167E+00  
                  fjprot        =   5.0875E-02  
                  ftmargtf      =   2.9677E-01  
                  tdmptf        =   1.6509E+01  
                  thkcas        =   5.2107E-02  
                  thwcndut      =   9.9962E-02  
                  fcutfsu       =   7.1592E-01  
                  cpttf         =   9.0000E+04  
                  gapds         =   5.2604E-02  
                  flhthresh     =   7.5033E+00  
                  ftmargoh      =   7.5108E-01  
                  ftaucq        =   6.6386E-01  
                  oh_steel_frac =   6.9449E-01  
<|MERGE_RESOLUTION|>--- conflicted
+++ resolved
@@ -5,17 +5,6 @@
  **************************************************************************************************************
  
    Program :
-<<<<<<< HEAD
-   Version : 2.1.2   Release Date :: 2021-07-01
-   Tag No. : v2.1-374-g1aaba1cd
-    Branch : 1303-divertor-costs-into-cost-model-2-stable
-   Git log : COMMIT_MSG
- Date/time :  2 Sep 2021 16:53:32 +01:00(hh:mm) UTC
-      User : rhicha
-  Computer : l0500
- Directory : /tmp/pytest-of-rhicha/pytest-101/test_solver0
-     Input : /tmp/pytest-of-rhicha/pytest-101/test_scenario_starfire_0/IN.DAT
-=======
    Version : 2.2.0   Release Date :: 2021-10-26
    Tag No. : v2.1-1116-g4cf3024e
     Branch : 1358-sc-tf-coil-external-case-mass-redux
@@ -25,7 +14,6 @@
   Computer : l0500
  Directory : /tmp/pytest-of-rhicha/pytest-273/test_solver0
      Input : /tmp/pytest-of-rhicha/pytest-273/test_scenario_starfire_0/IN.DAT
->>>>>>> a0aa8851
  Run title : starfire
   Run type : Reactor concept design: Steady-state tokamak model, (c) CCFE
  
@@ -191,11 +179,7 @@
  (step220109)        ECRH Plasma Breakdown (M$)                                                                   22.95
  (step220110)        Divertor (M$)                                                                               749.15
  
-<<<<<<< HEAD
- (step2201)          Total Account 22.01 Cost (M$)                                                              7617.98
-=======
  (step2201)          Total Account 22.01 Cost (M$)                                                              9060.11
->>>>>>> a0aa8851
  
  ******************* 22.02 Heat Transfer System
  (step2202)          Heat Transfer System (M$)                                                                   157.27
@@ -238,19 +222,11 @@
  
  (step2207)          Total Account 22.07 Cost (M$)                                                               195.46
  
-<<<<<<< HEAD
- ******************* 
- (step2298)          Spares (M$)                                                                                 504.30
- (step2299)          Contingency (M$)                                                                           1342.10
- 
- (step22)            Total Account 22 Cost (M$)                                                                10289.40
-=======
  ********************
  (step2298)          Spares (M$)                                                                                 514.65
  (step2299)          Contingency (M$)                                                                           1561.92
  
  (step22)            Total Account 22 Cost (M$)                                                                11974.74
->>>>>>> a0aa8851
  
  ************************* 23. Turbine Plant Equipment **************************
  
@@ -288,33 +264,6 @@
  
  ***************************** 27. Remote Handling ******************************
  
-<<<<<<< HEAD
- (step2701)          Remote Handing (M$)                                                                        1127.47
- 
- (step27)            Total Account 27 Cost (M$)                                                                 1127.47
- 
- ****************************** Plant Direct Cost *******************************
- 
- (cdirt)             Plant direct cost (M$)                                                                    16160.40
- 
- ******************************** Indirect Cost *********************************
- 
- (step91)            Construction Facilities, Equipment and Services (M$)                                       4848.12
- (step92)            Engineering and Costruction Management Services (M$)                                       5252.13
- (step93)            Other Costs (M$)                                                                           2424.06
- 
- ******************************* Constructed Cost *******************************
- 
- (concost)           Constructed Cost (M$)                                                                     28684.72
- 
- ************************* Interest during Construction *************************
- 
- (moneyint)          Interest during construction (M$)                                                          4302.71
- 
- *************************** Total Capital Investment ***************************
- 
- (capcost)           Total capital investment (M$)                                                             32987.42
-=======
  (step2701)          Remote Handing (M$)                                                                        1253.80
  
  (step27)            Total Account 27 Cost (M$)                                                                 1253.80
@@ -340,34 +289,11 @@
  *************************** Total Capital Investment ***************************
  
  (capcost)           Total capital investment (M$)                                                             36683.66
->>>>>>> a0aa8851
  
  *************************************** Cost of Electricity, 2017 US$ ****************************************
  
  First wall / blanket life (years)                                        (fwbllife)                    5.343     
  Divertor life (years)                                                    (divlife.)                    0.286     
-<<<<<<< HEAD
- Cost of electricity (m$/kWh)                                             (coe)                       290.817     
- 
- Power Generation Costs :
- 
-                                                                           Annual Costs, M$       COE, m$/kWh
-
- Capital Investment                                                               2144.18              278.64
- Operation & Maintenance                                                            68.29                8.87
- Decommissioning Fund                                                               18.13                2.36
- Fuel Charge Breakdown
-
-     Blanket & first wall                                                    0.00                0.00
-     Divertors                                                               0.00                0.00
-     Centrepost (TART only)                                                  0.00                0.00
-     Auxiliary Heating                                                       0.00                0.00
-     Actual Fuel                                                             3.40                0.44
-     Waste Disposal                                                          7.82                1.02
- Total Fuel Cost                                                                    11.22                1.46
-
- Total Cost                                                                       2237.91              290.82
-=======
  Cost of electricity (m$/kWh)                                             (coe)                       324.171     
  
  Power Generation Costs :
@@ -385,7 +311,6 @@
  	Waste Disposal                                                                7.81                     1.02
  Total Fuel Cost                                                               11.21                     1.46
  Total Cost                                                                  2489.57                   324.17
->>>>>>> a0aa8851
  
  ********************************************* Plant Availability *********************************************
  
