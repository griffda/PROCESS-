 
 **************************************************************************************************************
 ************************************************** PROCESS ***************************************************
 ************************************** Power Reactor Optimisation Code ***************************************
 **************************************************************************************************************
 
   Program :
   Version : 2.1.2   Release Date :: 2021-07-01
<<<<<<< HEAD
   Tag No. : v2.1-374-g1aaba1cd
    Branch : 1303-divertor-costs-into-cost-model-2-stable
   Git log : COMMIT_MSG
 Date/time :  2 Sep 2021 16:53:32 +01:00(hh:mm) UTC
      User : rhicha
  Computer : l0500
 Directory : /tmp/pytest-of-rhicha/pytest-101/test_solver0
     Input : /tmp/pytest-of-rhicha/pytest-101/test_scenario_starfire_0/IN.DAT
=======
   Tag No. : v2.1-646-g57e098e2
    Branch : 1407-update-of-shield-cost-calculations
   Git log : COMMIT_MSG
 Date/time : 11 Oct 2021 10:26:15 +01:00(hh:mm) UTC
      User : rhicha
  Computer : l0500
 Directory : /tmp/pytest-of-rhicha/pytest-149/test_solver0
     Input : /tmp/pytest-of-rhicha/pytest-149/test_scenario_starfire_0/IN.DAT
>>>>>>> d79e6b6f
 Run title : starfire
  Run type : Reactor concept design: Steady-state tokamak model, (c) CCFE
 
 **************************************************************************************************************
 
   Equality constraints : 12
 Inequality constraints : 00
      Total constraints : 12
    Iteration variables : 26
         Max iterations : 200
       Figure of merit  : -05  -- maximise fusion gain.
  Convergence parameter : 1.00E-08
 
 **************************************************************************************************************
 
 (Please include this header in any models, presentations and papers based on these results)
 
 **************************************************************************************************************
 
 Quantities listed in standard row format are labelled as follows in columns 112-114:
 ITV : Active iteration variable (in any output blocks)
 OP  : Calculated output quantity
 Unlabelled quantities in standard row format are generally inputs
 Note that calculated quantities may be trivially rescaled from inputs, or equal to bounds which are input.
 
 
 ************************************************** Numerics **************************************************
 
 PROCESS has performed a VMCON (optimisation) run.
 and found a feasible set of parameters.
 
 VMCON error flag                                                         (ifail)                           1     
 Number of iteration variables                                            (nvar)                           26     
 Number of constraints (total)                                            (neqns+nineqns)                  12     
 Optimisation switch                                                      (ioptimz)                         1     
 Figure of merit switch                                                   (minmax)                         -5     
 Square root of the sum of squares of the constraint residuals            (sqsumsq)                 1.561E-09  OP 
 VMCON convergence parameter                                              (convergence_parameter)   1.094E-11  OP 
 Number of VMCON iterations                                               (nviter)                         43  OP 
 
PROCESS has successfully optimised the iteration variables to maximise the figure of merit           FUSION GAIN.
 
 Certain operating limits have been reached,
 as shown by the following iteration variables that are
 at or near to the edge of their prescribed range :
 
                   dene          =  1.1200E+20 is at or above its upper bound:  1.1200E+20
                   ffuspow       =  1.0000E+00 is at or above its upper bound:  1.0000E+00
                   gapoh         =  5.0122E-02 is at or below its lower bound:  5.0000E-02
 
 The solution vector is comprised as follows :
 
                                          final       final /
    i                                     value       initial
 
    1                  te               1.5414E+01     1.6290
    2                  beta             6.0974E-02     0.3970
    3                  dene             1.1200E+20     2.0334
    4                  fdene            7.4986E-01     1.0000
    5                  hfact            2.4964E+00     2.6133
    6                  tfcth            6.8270E-01     1.4568
    7                  q                2.0636E+00     0.2432
    8                  ffuspow          1.0000E+00     1.3755
    9                  bore             2.5389E+00     1.1975
   10                  fbetatry         1.6317E-01     1.0000
   11                  gapoh            5.0122E-02     0.7662
   12                  fiooic           6.0425E-01     1.0725
   13                  fvdump           6.4450E-01     1.2630
   14                  vdalw            9.4023E+00     1.0554
   15                  fjprot           9.5815E-01     2.4249
   16                  ftmargtf         8.8947E-01    65.3627
   17                  tdmptf           2.1410E+01     1.9672
   18                  thkcas           4.5121E-01     1.7383
   19                  thwcndut         2.1999E-02     2.3877
   20                  fcutfsu          8.0576E-01     1.1545
   21                  cpttf            7.5327E+04     0.9276
   22                  gapds            4.1339E-02     0.2755
   23                  flhthresh        7.5033E+00     1.0000
   24                  ftmargoh         7.5108E-01     1.0000
   25                  ftaucq           5.1190E-01     0.6438
   26                  oh_steel_frac    6.9449E-01     1.0000
 
 The following equality constraint residues should be close to zero :
 
                                               physical                 constraint                 normalised
                                              constraint                 residue                    residue
 
    1  Beta consistency                      =  6.0974E-02              1.5841E-15                -2.5979E-14
    2  Global power balance consistency      =  9.6776E-01 MW/m3       -3.6960E-14 MW/m3           3.8192E-14
    3  Fusion power upper limit              <  3.5100E+03 MW          -5.1205E-10 MW              1.4588E-13
    4  Radial build consistency              =  7.0000E+00 m            1.3212E-14 m              -1.8874E-15
    5  Injection power upper limit           <  9.0400E+01 MW           7.2475E-13 MW             -7.9936E-15
    6  TF coil case stress upper limit       <  6.0000E+08 Pa           6.7147E-01 Pa              1.1191E-09
    7  TF coil conduit stress upper lim      <  6.0000E+08 Pa           6.5316E-01 Pa              1.0886E-09
    8  I_op / I_critical (TF coil)           <  8.8584E+09 A/m2        -3.0790E-02 A/m2            5.7523E-12
    9  Dump voltage upper limit              <  9.4023E+00 V            3.3425E+00 V              -1.5352E-12
   10  J_winding pack/J_protection limit     <  5.5865E+09 A/m2         0.0000E+00 A/m2            5.6222E-12
   11  TF coil temp. margin lower limit      >  1.5000E+00 K           -1.8641E-01 K               6.0492E-12
   12  Dump time set by VV stress            >  1.0960E+01 s           -1.0450E+01 s              -1.9984E-15
 
 ******************************************** Final Feasible Point ********************************************
 
 
 *************************************** STEP Costing Model (2017 US$) ****************************************
 
 
 ***************************** 20. Land and Rights ******************************
 
 (step2001)          Land (M$)                                                                                   100.00
 (step2002)          Site Preparation (M$)                                                                         0.89
 
 (step20)            Total Account 20 Cost (M$)                                                                  100.89
 
 ***************** 21. Building and Site Service Infrastructure *****************
 
 (step2101)          Site Improvements (M$)                                                                       33.17
 (step2102)          Reactor Building (M$)                                                                       493.93
 (step2103)          Turbine Building (M$)                                                                       536.09
 (step2104)          Cooling System Structures (M$)                                                              184.47
 (step2105)          Electrical Equipment and Power Supply Building (M$)                                         103.18
 (step2106)          Auxiliary Services Building (M$)                                                              4.31
 (step2107)          Hot Cell (M$)                                                                               172.66
 (step2108)          Reactor Service Building (M$)                                                                24.55
 (step2109)          Service Water Building (M$)                                                                   5.47
 (step2110)          Fuel Handling and Storage Building (M$)                                                      61.83
 (step2111)          Control Room (M$)                                                                            37.62
 (step2112)          AC Power Supply Building (M$)                                                               331.17
 (step2113)          Admin Building (M$)                                                                          90.75
 (step2114)          Site Service (M$)                                                                            33.08
 (step2115)          Cryogenics and Inert Gas Storage Building (M$)                                              130.05
 (step2116)          Security Building (M$)                                                                       14.90
 (step2117)          Ventilation Stack (M$)                                                                        8.78
 (step2118)          Waste Facilities Buildings (M$)                                                             100.00
 (step2198)          Spares (M$)                                                                                  15.48
 (step2199)          Contingency (M$)                                                                            357.22
 
 (step21)            Total Account 21 Cost (M$)                                                                 2738.70
 
 ************************* 22. Reactor Plant Equipment **************************
 
 ******************* 22.01 Reactor Equipment
 ******************* 22.01.01 Blanket and First Wall Equipment
 (step22010101)      Total First Wall Cost (M$)                                                                  515.84
 
 (step2201010201)    Blanket Multiplier Material (M$)                                                           1818.44
 (step2201010202)    Blanket Breeder Material (M$)                                                               184.41
 (step2201010203)    Blanket Steel Costs (M$)                                                                     94.41
 (step22010102)      Total Blanket Cost (M$)                                                                    2097.26
 
 (step220101)        Total Account 22.01.01 Cost (M$)                                                           2613.10
 
 (step220102)        Shield (M$)                                                                                 292.70
 (step22010301)      TF Coils (M$)                                                                               905.34
 (step22010302)      PF Coils (M$)                                                                               625.21
 (step22010303)      Central Solenoid (M$)                                                                        52.21
 (step22010304)      Control Coils (M$)                                                                           28.80
 (step220104)        Auxiliary Heating and Current Drive (M$)                                                    272.54
 (step220105)        Primary Structure and Support (M$)                                                          379.83
 (step220106)        Reactor Vacuum System (M$)                                                                   36.46
 (step220107)        Power Supplies (M$)                                                                         396.82
 (step220108)        Impurity Control (M$)                                                                        19.94
 (step220109)        ECRH Plasma Breakdown (M$)                                                                   22.95
 (step220110)        Divertor (M$)                                                                               749.15
 
<<<<<<< HEAD
 (step2201)          Total Account 22.01 Cost (M$)                                                              7617.98
=======
 (step2201)          Total Account 22.01 Cost (M$)                                                              5782.30
>>>>>>> d79e6b6f
 
 ******************* 22.02 Heat Transfer System
 (step2202)          Heat Transfer System (M$)                                                                   157.32
 
 (step2202)          Total Account 22.02 Cost (M$)                                                               157.32
 
 ******************* 22.03 Cryogenic Cooling System
 (step220301)        Helium Refrigerator (M$)                                                                     33.58
 (step220302)        Liquid Helium Transfer and Storage (M$)                                                      15.70
 (step220303)        Gas Helium Storage (M$)                                                                      12.21
 (step220304)        Liquid Nitrogen Storage (M$)                                                                  3.49
 
 (step2203)          Total Account 22.03 Cost (M$)                                                                64.98
 
 ******************* 22.04 Waste Treatment and Disposal
 (step220401)        Liquid Waste (M$)                                                                            14.19
 (step220402)        Gaseous Waste (M$)                                                                           15.03
 (step220403)        Solid Waste (M$)                                                                             10.85
 
 (step2204)          Total Account 22.04 Cost (M$)                                                                40.07
 
 ******************* 22.05 Fuel Handling and Storage
 (step2205)          Fuel Handling and Storage (M$)                                                              322.29
 
 (step2205)          Total Account 22.05 Cost (M$)                                                               322.29
 
 ******************* 22.06 Other Reactor Plant Equipment
 (step220601)        Maintenance Equipment (M$)                                                                    0.00
 (step220602)        Special Heating Systems (M$)                                                                  0.00
 (step220603)        Coolant Storage (M$)                                                                          2.00
 (step220604)        Gas System (M$)                                                                               0.06
 (step220606)        Fluid Leak Detection (M$)                                                                    16.70
 (step220607)        Closed Loop Coolant System (M$)                                                              16.45
 (step220608)        Standby Cooling System (M$)                                                                   9.69
 
 (step2206)          Total Account 22.06 Cost (M$)                                                                44.89
 
 ******************* 22.07 Instrumentation and Control
 (step2207)          Instrumentation and Control (M$)                                                            195.46
 
 (step2207)          Total Account 22.07 Cost (M$)                                                               195.46
 
 ******************* 
<<<<<<< HEAD
 (step2298)          Spares (M$)                                                                                 504.30
 (step2299)          Contingency (M$)                                                                           1342.10
 
 (step22)            Total Account 22 Cost (M$)                                                                10289.40
=======
 (step2298)          Spares (M$)                                                                                 382.19
 (step2299)          Contingency (M$)                                                                           1048.43
 
 (step22)            Total Account 22 Cost (M$)                                                                 8037.93
>>>>>>> d79e6b6f
 
 ************************* 23. Turbine Plant Equipment **************************
 
 (step23a)           Turbine System (M$)                                                                         947.36
 (step2303)          Heat Rejection (M$)                                                                         159.46
 (step2398)          Spares (M$)                                                                                  15.51
 (step2399)          Contingency (M$)                                                                            168.35
 
 (step23)            Total Account 23 Cost (M$)                                                                 1290.68
 
 ************************* 24. Electric Plant Equipment *************************
 
 (step2401)          Switch Gear (M$)                                                                             32.25
 (step2402)          Station Service Equipment (M$)                                                               87.69
 (step2403)          Switchboards (M$)                                                                             5.09
 (step2404)          Protective Equipment (M$)                                                                     6.47
 (step2405)          Electrical Structures (M$)                                                                   56.80
 (step2406)          Power and Control Wiring (M$)                                                                49.44
 (step2407)          Electric Lighting (M$)                                                                       31.41
 (step2498)          Spares (M$)                                                                                   2.80
 (step2499)          Contingency (M$)                                                                             40.79
 
 (step24)            Total Account 24 Cost (M$)                                                                  312.74
 
 ********************** 25. Miscellaneous Plant Equipment ***********************
 
 (step2501)          Transport and Lifting Equipment (M$)                                                         20.53
 (step2502)          Air and Water Service System (M$)                                                           205.85
 (step2503)          Communications Equipment (M$)                                                                26.51
 (step2504)          Furnishing and Fixtures (M$)                                                                  5.12
 (step2598)          Spares (M$)                                                                                   3.32
 (step2599)          Contingency (M$)                                                                             39.20
 
 (step25)            Total Account 25 Cost (M$)                                                                  300.52
 
 ***************************** 27. Remote Handling ******************************
 
<<<<<<< HEAD
 (step2701)          Remote Handing (M$)                                                                        1127.47
 
 (step27)            Total Account 27 Cost (M$)                                                                 1127.47
 
 ****************************** Plant Direct Cost *******************************
 
 (cdirt)             Plant direct cost (M$)                                                                    16160.40
 
 ******************************** Indirect Cost *********************************
 
 (step91)            Construction Facilities, Equipment and Services (M$)                                       4848.12
 (step92)            Engineering and Costruction Management Services (M$)                                       5252.13
 (step93)            Other Costs (M$)                                                                           2424.06
 
 ******************************* Constructed Cost *******************************
 
 (concost)           Constructed Cost (M$)                                                                     28684.72
 
 ************************* Interest during Construction *************************
 
 (moneyint)          Interest during construction (M$)                                                          4302.71
 
 *************************** Total Capital Investment ***************************
 
 (capcost)           Total capital investment (M$)                                                             32987.42
=======
 (step2701)          Remote Handing (M$)                                                                         958.61
 
 (step27)            Total Account 27 Cost (M$)                                                                  958.61
 
 ****************************** Plant Direct Cost *******************************
 
 (cdirt)             Plant direct cost (M$)                                                                    13740.08
 
 ******************************** Indirect Cost *********************************
 
 (step91)            Construction Facilities, Equipment and Services (M$)                                       4122.02
 (step92)            Engineering and Costruction Management Services (M$)                                       4465.53
 (step93)            Other Costs (M$)                                                                           2061.01
 
 ******************************* Constructed Cost *******************************
 
 (concost)           Constructed Cost (M$)                                                                     24388.64
 
 ************************* Interest during Construction *************************
 
 (moneyint)          Interest during construction (M$)                                                          3658.30
 
 *************************** Total Capital Investment ***************************
 
 (capcost)           Total capital investment (M$)                                                             28046.94
>>>>>>> d79e6b6f
 
 *************************************** Cost of Electricity (2017 US$) ***************************************
 
 First wall / blanket life (years)                                        (fwbllife)                    5.343     
 Divertor life (years)                                                    (divlife.)                    0.286     
<<<<<<< HEAD
 Cost of electricity (m$/kWh)                                             (coe)                       290.817     
=======
 Cost of electricity (m$/kWh)                                             (coe)                       249.963     
>>>>>>> d79e6b6f
 
 Power Generation Costs :
 
                                                                           Annual Costs, M$       COE, m$/kWh

<<<<<<< HEAD
 Capital Investment                                                               2144.18              278.64
 Operation & Maintenance                                                            68.29                8.87
 Decommissioning Fund                                                               18.13                2.36
=======
 Capital Investment                                                               1823.05              236.91
 Operation & Maintenance                                                            73.85                9.60
 Decommissioning Fund                                                               15.41                2.00
>>>>>>> d79e6b6f
 Fuel Charge Breakdown

     Blanket & first wall                                                    0.00                0.00
     Divertors                                                               0.00                0.00
     Centrepost (TART only)                                                  0.00                0.00
     Auxiliary Heating                                                       0.00                0.00
     Actual Fuel                                                             3.40                0.44
     Waste Disposal                                                          7.82                1.02
 Total Fuel Cost                                                                    11.22                1.46

<<<<<<< HEAD
 Total Cost                                                                       2237.91              290.82
=======
 Total Cost                                                                       1923.53              249.96
>>>>>>> d79e6b6f
 
 ********************************************* Plant Availability *********************************************
 
 Allowable blanket neutron fluence (MW-yr/m2)                             (abktflnc)                1.500E+01     
 Allowable divertor heat fluence (MW-yr/m2)                               (adivflnc)                2.000E+01     
 First wall / blanket lifetime (years)                                    (bktlife)                 5.343E+00  OP 
 Divertor lifetime (years)                                                (divlife)                 2.856E-01  OP 
 Heating/CD system lifetime (years)                                       (cdrlife)                 5.343E+00  OP 
 Total plant lifetime (years)                                             (tlife)                   4.000E+01     
 Total plant availability fraction                                        (cfactr)                  7.500E-01     
 
 *************************************************** Plasma ***************************************************
 
 Plasma configuration = single null divertor
 Tokamak aspect ratio = Conventional, itart = 0                           (itart)                       0.000     
 
 Plasma Geometry :
 
 Major radius (m)                                                         (rmajor)                      7.000     
 Minor radius (m)                                                         (rminor)                      1.944  OP 
 Aspect ratio                                                             (aspect)                      3.600     
 Elongation, X-point (input value used)                                   (kappa)                       1.600  IP 
 Elongation, 95% surface (calculated from kappa)                          (kappa95)                     1.429  OP 
 Elongation, area ratio calc.                                             (kappaa)                      1.526  OP 
 Triangularity, X-point (input value used)                                (triang)                      0.500  IP 
 Triangularity, 95% surface (calculated from triang)                      (triang95)                    0.333  OP 
 Plasma poloidal perimeter (m)                                            (pperim)                     16.012  OP 
 Plasma cross-sectional area (m2)                                         (xarea)                      18.126  OP 
 Plasma surface area (m2)                                                 (sarea)                   6.897E+02  OP 
 Plasma volume (m3)                                                       (vol)                     7.848E+02  OP 
 
 Current and Field :
 
 Consistency between q0,q,alphaj,rli,dnbeta is not enforced
 
 Plasma current scaling law used                                          (icurr)                           4     
 Plasma current (MA)                                                      (plascur/1D6)                15.008  OP 
 Current density profile factor                                           (alphaj)                      1.000     
 Plasma internal inductance, li                                           (rli)                         0.900  OP 
 Vertical field at plasma (T)                                             (bvert)                      -0.825  OP 
 Vacuum toroidal field at R (T)                                           (bt)                          5.800     
 Average poloidal field (T)                                               (bp)                          1.178  OP 
 Total field (sqrt(bp^2 + bt^2)) (T)                                      (btot)                        5.918  OP 
 Safety factor on axis                                                    (q0)                          1.000     
 Safety factor at 95% flux surface                                        (q95)                         2.064  ITV
 Cylindrical safety factor (qcyl)                                         (qstar)                       1.776  OP 
 
 Beta Information :
 
 Total plasma beta                                                        (beta)                    6.097E-02  ITV
 Total poloidal beta                                                      (betap)                   1.539E+00  OP 
 Total toroidal beta                                                                                6.349E-02  OP 
 Fast alpha beta                                                          (betaft)                  1.016E-02  OP 
 Beam ion beta                                                            (betanb)                  0.000E+00  OP 
 (Fast alpha + beam beta)/(thermal beta)                                  (gammaft)                 1.999E-01  OP 
 Thermal beta                                                                                       5.082E-02  OP 
 Thermal poloidal beta                                                                              1.283E+00  OP 
 Thermal toroidal beta (= beta-exp)                                                                 5.291E-02  OP 
 2nd stability beta : beta_p / (R/a)                                      (eps*betap)                   0.428  OP 
 2nd stability beta upper limit                                           (epbetmax)                    1.380     
 Beta g coefficient                                                       (dnbeta)                      6.000     
 Normalised thermal beta                                                                                3.819  OP 
 Normalised total beta                                                                                  4.582  OP 
 Normalised toroidal beta                                                 (normalised_toroidal          4.771  OP 
 Limit on thermal beta                                                    (betalim)                     0.080  OP 
 Plasma thermal energy (J)                                                                          8.337E+08  OP 
 Total plasma internal energy (J)                                         (total_plasma_internal_en 1.000E+09  OP 
 
 Temperature and Density (volume averaged) :
 
 Electron temperature (keV)                                               (te)                         15.414  ITV
 Electron temperature on axis (keV)                                       (te0)                        20.038  OP 
 Ion temperature (keV)                                                    (ti)                         21.425     
 Ion temperature on axis (keV)                                            (ti0)                        27.853  OP 
 Electron temp., density weighted (keV)                                   (ten)                        17.533  OP 
 Electron density (/m3)                                                   (dene)                    1.120E+20  ITV
 Electron density on axis (/m3)                                           (ne0)                     2.352E+20  OP 
 Line-averaged electron density (/m3)                                     (dnla)                    1.526E+20  OP 
 Line-averaged electron density / Greenwald density                       (dnla_gw)                 1.208E+00  OP 
 Ion density (/m3)                                                        (dnitot)                  1.008E+20  OP 
 Fuel density (/m3)                                                       (deni)                    8.956E+19  OP 
 Total impurity density with Z > 2 (no He) (/m3)                          (dnz)                     0.000E+00  OP 
 Helium ion density (thermalised ions only) (/m3)                         (dnalp)                   1.120E+19  OP 
 Proton density (/m3)                                                     (dnprot)                  3.559E+16  OP 
 Hot beam density (/m3)                                                   (dnbeam)                  0.000E+00  OP 
 Density limit from scaling (/m3)                                         (dnelimt)                 1.264E+20  OP 
 Helium ion density (thermalised ions only) / electron density            (ralpne)                  1.000E-01     
 
 Impurities
 
 Plasma ion densities / electron density:
 H_ concentration                                                         (fimp(01)                 8.000E-01  OP 
 He concentration                                                         (fimp(02)                 1.000E-01     
 Be concentration                                                         (fimp(03)                 0.000E+00     
 C_ concentration                                                         (fimp(04)                 0.000E+00     
 N_ concentration                                                         (fimp(05)                 0.000E+00     
 O_ concentration                                                         (fimp(06)                 0.000E+00     
 Ne concentration                                                         (fimp(07)                 0.000E+00     
 Si concentration                                                         (fimp(08)                 0.000E+00     
 Ar concentration                                                         (fimp(09)                 0.000E+00     
 Fe concentration                                                         (fimp(10)                 0.000E+00     
 Ni concentration                                                         (fimp(11)                 0.000E+00     
 Kr concentration                                                         (fimp(12)                 0.000E+00     
 Xe concentration                                                         (fimp(13)                 0.000E+00     
 W_ concentration                                                         (fimp(14)                 0.000E+00     
 Average mass of all ions (amu)                                           (aion)                    2.666E+00  OP 
 
 Effective charge                                                         (zeff)                        1.200  OP 
 Density profile factor                                                   (alphan)                      1.100     
 Plasma profile model                                                     (ipedestal)                       0     
 Temperature profile index                                                (alphat)                      0.300     
 Temperature profile index beta                                           (tbeta)                       2.000     
 
 Density Limit using different models :
 
 Old ASDEX model                                                          (dlimit(1))               2.017E+20  OP 
 Borrass ITER model I                                                     (dlimit(2))               4.369E+20  OP 
 Borrass ITER model II                                                    (dlimit(3))               1.719E+20  OP 
 JET edge radiation model                                                 (dlimit(4))               2.976E+22  OP 
 JET simplified model                                                     (dlimit(5))               1.305E+21  OP 
 Hugill-Murakami Mq model                                                 (dlimit(6))               1.399E+20  OP 
 Greenwald model                                                          (dlimit(7))               1.264E+20  OP 
 
 Fuel Constituents :
 
 Deuterium fuel fraction                                                  (fdeut)                       0.500     
 Tritium fuel fraction                                                    (ftrit)                       0.500     
 
 Fusion Power :
 
 Total fusion power (MW)                                                  (powfmw)                  3.510E+03  OP 
  =    D-T fusion power (MW)                                              (pdt)                     3.505E+03  OP 
   +   D-D fusion power (MW)                                              (pdd)                     4.835E+00  OP 
   + D-He3 fusion power (MW)                                              (pdhe3)                   0.000E+00  OP 
 Alpha power: total (MW)                                                  (palpmw)                  7.010E+02  OP 
 Alpha power: beam-plasma (MW)                                            (palpnb)                  0.000E+00  OP 
 Neutron power (MW)                                                       (pneutmw)                 2.806E+03  OP 
 Charged particle power (excluding alphas) (MW)                           (pchargemw)               3.123E+00  OP 
 Total power deposited in plasma (MW)                                     (tot_power_plasma)        7.595E+02  OP 
 
 Radiation Power (excluding SOL):
 
 Bremsstrahlung radiation power (MW)                                      (pbrempv*vol)             3.728E+01  OP 
 Line radiation power (MW)                                                (plinepv*vol)             6.432E-01  OP 
 Synchrotron radiation power (MW)                                         (psyncpv*vol)             1.494E+01  OP 
 Synchrotron wall reflectivity factor                                     (ssync)                       0.600     
 Normalised minor radius defining 'core'                                  (coreradius)              7.500E-01     
 Fraction of core radiation subtracted from P_L                           (coreradiationfraction)   6.000E-01     
 Total core radiation power (MW)                                          (pcoreradmw)              3.626E+01  OP 
 Edge radiation power (MW)                                                (pedgeradmw)              1.660E+01  OP 
 Total radiation power (MW)                                               (pradmw)                  5.286E+01  OP 
 Core radiation fraction = total radiation in core / total power deposite (rad_fraction_core)       6.960E-02  OP 
 SoL radiation fraction = total radiation in SoL / total power accross se (rad_fraction_sol)        8.000E-01  IP 
 Radiation fraction = total radiation / total power deposited in plasma   (rad_fraction)            8.139E-01  OP 
 Nominal mean radiation load on inside surface of reactor (MW/m2)         (photon_wall)             7.051E-02  OP 
 Peaking factor for radiation wall load                                   (peakfactrad)             3.330E+00  IP 
 Maximum permitted radiation wall load (MW/m^2)                           (maxradwallload)          1.000E+00  IP 
 Peak radiation wall load (MW/m^2)                                        (peakradwallload)         2.348E-01  OP 
 Nominal mean neutron load on inside surface of reactor (MW/m2)           (wallmw)                  3.743E+00  OP 
 
 Power incident on the divertor targets (MW)                              (ptarmw)                  1.413E+02  OP 
 Fraction of power to the lower divertor                                  (ftar)                    1.000E+00  IP 
 Outboard side heat flux decay length (m)                                 (lambdaio)                1.570E-03  OP 
 Fraction of power on the inner targets                                   (fio)                     4.100E-01  OP 
 Fraction of power incident on the lower inner target                     (fLI)                     4.100E-01  OP 
 Fraction of power incident on the lower outer target                     (fLO)                     5.900E-01  OP 
 Power incident on the lower inner target (MW)                            (pLImw)                   5.794E+01  OP 
 Power incident on the lower outer target (MW)                            (pLOmw)                   8.338E+01  OP 
 
 Ohmic heating power (MW)                                                 (pohmmw)                  6.942E-11  OP 
 Fraction of alpha power deposited in plasma                              (falpha)                      0.950  OP 
 Fraction of alpha power to electrons                                     (falpe)                       0.680  OP 
 Fraction of alpha power to ions                                          (falpi)                       0.320  OP 
 Ion transport (MW)                                                       (ptrimw)                  4.221E+02  OP 
 Electron transport (MW)                                                  (ptremw)                  3.374E+02  OP 
 Injection power to ions (MW)                                             (pinjimw)                 0.000E+00  OP 
 Injection power to electrons (MW)                                        (pinjemw)                 9.040E+01  OP 
 Ignited plasma switch (0=not ignited, 1=ignited)                         (ignite)                          0     
 
 Power into divertor zone via charged particles (MW)                      (pdivt)                   7.066E+02  OP 
 Psep / R ratio (MW/m)                                                    (pdivt/rmajor)            1.009E+02  OP 
 Psep Bt / qAR ratio (MWT/m)                                              (pdivtbt/qar)             7.881E+01  OP 
 
 H-mode Power Threshold Scalings :
 
 ITER 1996 scaling: nominal (MW)                                          (pthrmw(1))               1.392E+02  OP 
 ITER 1996 scaling: upper bound (MW)                                      (pthrmw(2))               3.116E+02  OP 
 ITER 1996 scaling: lower bound (MW)                                      (pthrmw(3))               6.139E+01  OP 
 ITER 1997 scaling (1) (MW)                                               (pthrmw(4))               2.865E+02  OP 
 ITER 1997 scaling (2) (MW)                                               (pthrmw(5))               1.968E+02  OP 
 Martin 2008 scaling: nominal (MW)                                        (pthrmw(6))               9.535E+01  OP 
 Martin 2008 scaling: 95% upper bound (MW)                                (pthrmw(7))               1.237E+02  OP 
 Martin 2008 scaling: 95% lower bound (MW)                                (pthrmw(8))               6.703E+01  OP 
 Snipes 2000 scaling: nominal (MW)                                        (pthrmw(9))               6.901E+01  OP 
 Snipes 2000 scaling: upper bound (MW)                                    (pthrmw(10))              1.001E+02  OP 
 Snipes 2000 scaling: lower bound (MW)                                    (pthrmw(11))              4.719E+01  OP 
 Snipes 2000 scaling (closed divertor): nominal (MW)                      (pthrmw(12))              3.554E+01  OP 
 Snipes 2000 scaling (closed divertor): upper bound (MW)                  (pthrmw(13))              5.084E+01  OP 
 Snipes 2000 scaling (closed divertor): lower bound (MW)                  (pthrmw(14))              2.467E+01  OP 
 Hubbard 2012 L-I threshold - nominal (MW)                                (pthrmw(15))              3.542E+01  OP 
 Hubbard 2012 L-I threshold - lower bound (MW)                            (pthrmw(16))              1.714E+01  OP 
 Hubbard 2012 L-I threshold - upper bound (MW)                            (pthrmw(17))              7.322E+01  OP 
 Hubbard 2017 L-I threshold                                               (pthrmw(18))              2.692E+02  OP 
 Martin 2008 aspect ratio corrected scaling: nominal (MW)                 (pthrmw(19))              9.535E+01  OP 
 Martin 2008 aspect ratio corrected scaling: 95% upper bound (MW)         (pthrmw(20))              1.237E+02  OP 
 Martin 2008 aspect ratio corrected scaling: 95% lower bound (MW)         (pthrmw(21))              6.703E+01  OP 
 
 L-H threshold power (NOT enforced) (MW)                                  (plhthresh)               9.535E+01  OP 
 
 Confinement :
 
 Confinement scaling law                    ITER-96P             (L)
 Confinement H factor                                                     (hfact)                       2.496  ITV
 Global thermal energy confinement time (s)                               (taueff)                      1.098  OP 
 Ion energy confinement time (s)                                          (tauei)                       1.098  OP 
 Electron energy confinement time (s)                                     (tauee)                       1.098  OP 
 n.tau = Volume-average electron density x Energy confinement time (s/m3) (dntau)                   1.229E+20  OP 
 Triple product = Vol-average electron density x Vol-average electron temperature x Energy confinement time:
 Triple product  (keV s/m3)                                               (dntau*te)                1.895E+21  OP 
 Transport loss power assumed in scaling law (MW)                         (powerht)                 7.595E+02  OP 
 Switch for radiation loss term usage in power balance                    (iradloss)                        2     
 Radiation power subtracted from plasma power balance (MW)                                          0.000E+00     
   (No radiation correction applied)
 Alpha particle confinement time (s)                                      (taup)                        7.067  OP 
 Alpha particle/energy confinement time ratio                             (taup/taueff)                 6.439  OP 
 Lower limit on taup/taueff                                               (taulimit)                    5.000     
 Total energy confinement time including radiation loss (s)               (total_energy_conf_t          1.317  OP 
   (= stored energy including fast particles / loss power including radiation
 
 Dimensionless plasma parameters
 
 For definitions see
 Recent progress on the development and analysis of the ITPA global H-mode confinement database
 D.C. McDonald et al, 2007 Nuclear Fusion v47, 147. (nu_star missing 1/mu0)
 Normalized plasma pressure beta as defined by McDonald et al             (beta_mcdonald)           6.349E-02  OP 
 Normalized ion Larmor radius                                             (rho_star)                2.758E-03  OP 
 Normalized collisionality                                                (nu_star)                 2.808E-03  OP 
 Volume measure of elongation                                             (kappaa_IPB)              1.502E+00  OP 
 
 Plasma Volt-second Requirements :
 
 Total volt-second requirement (Wb)                                       (vsstt)                   2.371E+02  OP 
 Inductive volt-seconds (Wb)                                              (vsind)                   1.975E+02  OP 
 Ejima coefficient                                                        (gamma)                       0.300     
 Start-up resistive (Wb)                                                  (vsres)                   3.961E+01  OP 
 Flat-top resistive (Wb)                                                  (vsbrn)                   4.630E-08  OP 
 bootstrap current fraction multiplier                                    (cboot)                       1.000     
 Bootstrap fraction (ITER 1989)                                           (bscf_iter89)                 0.585  OP 
 Bootstrap fraction (Sauter et al)                                        (bscf_sauter)                 0.684  OP 
 Bootstrap fraction (Nevins et al)                                        (bscf_nevins)                 0.786  OP 
 Bootstrap fraction (Wilson)                                              (bscf_wilson)                 0.633  OP 
 Diamagnetic fraction (Hender)                                            (diacf_hender)                0.022  OP 
 Diamagnetic fraction (SCENE)                                             (diacf_scene)                 0.016  OP 
 Pfirsch-Schlueter fraction (SCENE)                                       (pscf_scene)                 -0.005  OP 
   (Sauter et al bootstrap current fraction model used)
   (Diamagnetic current fraction not calculated)
   (Pfirsch-Schlüter current fraction not calculated)
 Bootstrap fraction (enforced)                                            (bootipf.)                    0.684  OP 
 Diamagnetic fraction (enforced)                                          (diaipf.)                     0.000  OP 
 Pfirsch-Schlueter fraction (enforced)                                    (psipf.)                      0.000  OP 
 Loop voltage during burn (V)                                             (vburn)                   4.626E-12  OP 
 Plasma resistance (ohm)                                                  (rplas)                   3.082E-09  OP 
 Resistive diffusion time (s)                                             (res_time)                3.996E+03  OP 
 Plasma inductance (H)                                                    (rlp)                     1.316E-05  OP 
 Coefficient for sawtooth effects on burn V-s requirement                 (csawth)                      1.000     
 
 Fuelling :
 
 Ratio of He and pellet particle confinement times                        (tauratio)                1.000E+00     
 Fuelling rate (nucleus-pairs/s)                                          (qfuel)                   6.258E+21  OP 
 Fuel burn-up rate (reactions/s)                                          (rndfuel)                 1.252E+21  OP 
 Burn-up fraction                                                         (burnup)                      0.200  OP 
 
 ***************************** Energy confinement times, and required H-factors : *****************************
 
    scaling law              confinement time (s)     H-factor for
                                 for H = 1           power balance
 
 IPB98(y)             (H)          1.427                   0.770
 IPB98(y,1)           (H)          1.347                   0.815
 IPB98(y,2)           (H)          1.027                   1.069
 IPB98(y,3)           (H)          1.009                   1.087
 IPB98(y,4)           (H)          1.026                   1.070
 ISS95            (stell)          0.561                   1.958
 ISS04            (stell)          0.952                   1.153
 DS03                 (H)          1.823                   0.603
 Murari et al NPL     (H)          0.718                   1.528
 Petty 2008           (H)          2.054                   0.534
 Lang et al. 2012     (H)          0.634                   1.731
 Hubbard 2017 - nom   (I)          0.050                  21.791
 Hubbard 2017 - lower (I)          0.027                  40.758
 Hubbard 2017 - upper (I)          0.094                  11.650
 NSTX (Spherical)     (H)          2.795                   0.393
 NSTX-Petty08 Hybrid  (H)          2.054                   0.534
 
 ******************************************** Current Drive System ********************************************
 
 Lower Hybrid Current Drive
 Current drive efficiency model                                           (iefrf)                           4     
 
 Auxiliary power used for plasma heating only (MW)                        (pheat)                   0.000E+00     
 Power injected for current drive (MW)                                    (pcurrentdrivemw)         9.040E+01     
 Maximum Allowed Bootstrap current fraction                               (bscfmax)                 9.900E-01     
 Fusion gain factor Q                                                     (bigq)                    3.883E+01  OP 
 Auxiliary current drive (A)                                              (auxiliary_cd)            4.738E+06  OP 
 Current drive efficiency (A/W)                                           (effcd)                   5.242E-02  OP 
 Normalised current drive efficiency, gamma (10^20 A/W-m2)                (gamcd)                   4.109E-01  OP 
 Wall plug to injector efficiency                                         (etacd)                   5.900E-01     
 
 Fractions of current drive :
 
 Bootstrap fraction                                                       (bootipf)                     0.684  OP 
 Diamagnetic fraction                                                     (diaipf)                      0.000  OP 
 Pfirsch-Schlueter fraction                                               (psipf)                       0.000  OP 
 Auxiliary current drive fraction                                         (faccd)                       0.316  OP 
 Inductive fraction                                                       (facoh)                       0.000  OP 
 Total                                                                    (plasipf+faccd+facoh          1.000     
 Fraction of the plasma current produced by non-inductive means           (fvsbrnni)                    1.000     
 
 RF efficiency (A/W)                                                      (effrfss)                 5.242E-02  OP 
 RF gamma (10^20 A/W-m2)                                                  (gamrf)                   4.109E-01  OP 
 Lower hybrid injected power (MW)                                         (plhybd)                  9.040E+01  OP 
 Lower hybrid wall plug efficiency                                        (etalh)                   5.900E-01     
 Lower hybrid wall plug power (MW)                                        (pwplh)                   1.532E+02  OP 
 
 *************************************************** Times ****************************************************
 
 Initial charge time for CS from zero current (s)                         (tramp)                      30.016     
 Plasma current ramp-up time (s)                                          (tohs)                       30.016     
 Heating time (s)                                                         (theat)                      10.000     
 Burn time (s)                                                            (tburn)                   1.000E+04  OP 
 Reset time to zero current for CS (s)                                    (tqnch)                      30.016     
 Time between pulses (s)                                                  (tdwell)                      0.000     
 
 Total plant cycle time (s)                                               (tcycle)                  1.010E+04  OP 
 
 ************************************************ Radial Build ************************************************
 
 (Ripple result may not be accurate, as the fit was outside
  its range of applicability.)
 
                                          Thickness (m)    Radius (m)
 Device centreline                            0.000           0.000                       
 Machine bore                                 2.539           2.539   (bore)              
 Central solenoid                             0.600           3.139   (ohcth)             
 CS precompression                            0.055           3.193   (precomp)           
 Gap                                          0.050           3.244   (gapoh)             
 TF coil inboard leg                          0.683           3.926   (tfcth)             
 Gap                                          0.050           3.976   (tftsgap)           
 Thermal shield                               0.050           4.026   (thshield)          
 Gap                                          0.041           4.068   (gapds)             
 Vacuum vessel (and shielding)                0.600           4.668   (d_vv_in + shldith) 
 Gap                                          0.020           4.688   (vvblgap)           
 Inboard blanket                              0.150           4.838   (blnkith)           
 Inboard first wall                           0.018           4.856   (fwith)             
 Inboard scrape-off                           0.200           5.056   (scrapli)           
 Plasma geometric centre                      1.944           7.000   (rminor)            
 Plasma outboard edge                         1.944           8.944   (rminor)            
 Outboard scrape-off                          0.200           9.144   (scraplo)           
 Outboard first wall                          0.018           9.162   (fwoth)             
 Outboard blanket                             0.460           9.622   (blnkoth)           
 Gap                                          0.020           9.642   (vvblgap)           
 Vacuum vessel (and shielding)                1.100          10.742   (d_vv_out+shldoth)  
 Gap                                          1.024          11.766   (gapsto)            
 Thermal shield                               0.050          11.816   (thshield)          
 Gap                                          0.050          11.866   (tftsgap)           
 TF coil outboard leg                         0.683          12.549   (tfthko)            
 
 *********************************************** Vertical Build ***********************************************
 
 Single null case
                                          Thickness (m)    Height (m)
 TF coil                                      0.683           5.487   (tfcth)             
 Gap                                          0.050           4.804   (tftsgap)           
 Thermal shield                               0.050           4.754   (thshield)          
 Gap                                          0.050           4.704   (vgap2)             
 Vacuum vessel (and shielding)                0.600           4.654   (d_vv_top+shldtth)  
 Gap                                          0.020           4.054   (vvblgap)           
 Top blanket                                  0.305           4.034   (blnktth)           
 Top first wall                               0.018           3.729   (fwtth)             
 Top scrape-off                               0.600           3.711   (vgaptop)           
 Plasma top                                   3.111           3.111   (rminor*kappa)      
 Midplane                                     0.000           0.000                       
 Plasma bottom                                3.111          -3.111   (rminor*kappa)      
 Lower scrape-off                             1.000          -4.111   (vgap)              
 Divertor structure                           0.621          -4.732   (divfix)            
 Vacuum vessel (and shielding)                1.000          -5.732   (d_vv_bot+shldlth)  
 Gap                                          0.050          -5.782   (vgap2)             
 Thermal shield                               0.050          -5.832   (thshield)          
 Gap                                          0.050          -5.882   (tftsgap)           
 TF coil                                      0.683          -6.565   (tfcth)             
 
 ************************************* Divertor build and plasma position *************************************
 
 Divertor Configuration = Single Null Divertor
 
 Plasma top position, radial (m)                                          (ptop_radial)                 6.028  OP 
 Plasma top position, vertical (m)                                        (ptop_vertical)               3.111  OP 
 Plasma geometric centre, radial (m)                                      (rmajor.)                     7.000  OP 
 Plasma geometric centre, vertical (m)                                    (0.0)                         0.000  OP 
 Plasma lower triangularity                                               (tril)                        0.500  OP 
 Plasma elongation                                                        (kappa.)                      1.600  OP 
 TF coil vertical offset (m)                                              (tfoffset)                   -0.539  OP 
 Plasma outer arc radius of curvature (m)                                 (rco)                         3.118  OP 
 Plasma inner arc radius of curvature (m)                                 (rci)                         5.464  OP 
 Plasma lower X-pt, radial (m)                                            (rxpt)                        6.028  OP 
 Plasma lower X-pt, vertical (m)                                          (zxpt)                       -3.111  OP 
 Poloidal plane angle between vertical and inner leg (rad)                (thetai)                      0.064  OP 
 Poloidal plane angle between vertical and outer leg (rad)                (thetao)                      0.965  OP 
 Poloidal plane angle between inner leg and plate (rad)                   (betai)                       1.000     
 Poloidal plane angle between outer leg and plate (rad)                   (betao)                       1.000     
 Inner divertor leg poloidal length (m)                                   (plsepi)                      1.000     
 Outer divertor leg poloidal length (m)                                   (plsepo)                      1.500     
 Inner divertor plate length (m)                                          (plleni)                      1.000     
 Outer divertor plate length (m)                                          (plleno)                      1.000     
 Inner strike point, radial (m)                                           (rspi)                        5.030  OP 
 Inner strike point, vertical (m)                                         (zspi)                       -3.176  OP 
 Inner plate top, radial (m)                                              (rplti)                       5.272  OP 
 Inner plate top, vertical (m)                                            (zplti)                      -2.738  OP 
 Inner plate bottom, radial (m)                                           (rplbi)                       4.787  OP 
 Inner plate bottom, vertical (m)                                         (zplbi)                      -3.613  OP 
 Outer strike point, radial (m)                                           (rspo)                        6.882  OP 
 Outer strike point, vertical (m)                                         (zspo)                       -4.344  OP 
 Outer plate top, radial (m)                                              (rplto)                       7.074  OP 
 Outer plate top, vertical (m)                                            (zplto)                      -3.883  OP 
 Outer plate bottom, radial (m)                                           (rplbo)                       6.690  OP 
 Outer plate bottom, vertical (m)                                         (zplbo)                      -4.806  OP 
 Calculated maximum divertor height (m)                                   (divht)                       2.068  OP 
 
 ************************************************* TF coils  **************************************************
 
 
 TF Coil Stresses (CCFE model) :
 
 Plane stress model with smeared properties
 Allowable maximum shear stress in TF coil case (Tresca criterion) (Pa)   (sig_tf_case_max)         6.000E+08     
 Allowable maximum shear stress in TF coil conduit (Tresca criterion) (Pa (sig_tf_wp_max)           6.000E+08     
 Structural materal stress of the point of maximum TRESCA stress per layer
 Please use utility/plot_TF_stress.py for radial plots plots summary
 Layers                   Steel case         WP
 Radial stress     (MPa)      -0.000        -3.887
 toroidal stress   (MPa)    -362.046      -362.046
 Vertical stress   (MPa)     237.954       237.954
 Von-Mises stress  (MPa)     523.306       523.306
 TRESCA stress     (MPa)     600.000       600.000
 
 Toroidal modulus  (GPa)     205.000       120.774
 Vertical modulus  (GPa)     205.000      -984.036
 
 WP toroidal modulus (GPa)                                                (eyoung_wp_t*1.0D-9)      1.181E+02  OP 
 WP vertical modulus (GPa)                                                (eyoung_wp_z*1.0D-9)     -1.050E+03  OP 
 Maximum radial deflection at midplane (m)                                (deflect)                -5.542E-03  OP 
 Vertical strain on casing                                                (casestr)                 1.161E-03  OP 
 Vertical strain on winding pack                                          (windstrain)              1.604E-03  OP 
 Radial strain on insulator                                               (insstrain)              -4.445E-03  OP 
 
 TF design
 
 Conductor technology                                                     (i_tf_sup)                        1     
   -> Superconducting coil (SC)
 Superconductor material                                                  (i_tf_sc_mat)                     5     
   -> WST Nb3Sn
 Presence of TF demountable joints                                        (itart)                           0     
   -> Coils without demountable joints
 TF inboard leg support strategy                                          (i_tf_bucking)                    1     
   -> Steel casing
 
 TF coil Geometry :
 
 Number of TF coils                                                       (n_tf)                           12     
 Inboard leg centre radius (m)                                            (r_tf_inboard_mid)        3.585E+00  OP 
 Outboard leg centre radius (m)                                           (r_tf_outboard_mid)       1.221E+01  OP 
 Total inboard leg radial thickness (m)                                   (tfcth)                   6.827E-01  ITV
 Total outboard leg radial thickness (m)                                  (tfthko)                  6.827E-01     
 Outboard leg toroidal thickness (m)                                      (tftort)                  2.032E+00  OP 
 Maximum inboard edge height (m)                                          (hmax)                    5.882E+00  OP 
 Mean coil circumference (including inboard leg length) (m)               (tfleng)                  3.281E+01  OP 
 Vertical TF shape                                                        (i_tf_shape)                      1     
 
 D-shape coil, inner surface shape approximated by
 by a straight segment and elliptical arcs between the following points:
 
 point         x(m)           y(m)
   1          3.926          2.882
   2          6.611          4.804
   3         11.866          0.000
   4          6.611         -5.882
   5          3.926         -3.529
 
 Global material area/fractions:
 
 TF cross-section (total) (m2)                                            (tfareain)                1.538E+01     
 Total steel cross-section (m2)                                           (a_tf_steel*n_tf)         1.012E+01     
 Total steel TF fraction                                                  (f_tf_steel)              6.578E-01     
 Total Insulation cross-section (total) (m2)                              (a_tf_ins*n_tf)           3.948E-01     
 Total Insulation fraction                                                (f_tf_ins)                2.568E-02     
 
 External steel Case Information :
 
 Casing cross section area (per leg) (m2)                                 (acasetf)                 1.210E+00     
 Inboard leg case plasma side wall thickness (m)                          (casthi)                  6.000E-02     
 Inboard leg case inboard "nose" thickness (m)                            (thkcas)                  4.512E-01  ITV
 Inboard leg case sidewall thickness at its narrowest point (m)           (casths)                  5.000E-02     
 External case mass per coil (kg)                                         (whtcas)                  7.603E+05  OP 
 
 TF winding pack (WP) geometry:
 
 WP cross section area with insulation and insertion (per coil) (m2)      (awpc)                    7.108E-02     
 WP cross section area (per coil) (m2)                                    (aswp)                    3.160E-03     
 Winding pack radial thickness (m)                                        (dr_tf_wp)                3.771E-02  OP 
 Winding pack toroidal width 1 (m)                                        (wwp1)                    1.890E+00  OP 
 Winding pack toroidal width 2 (m)                                        (wwp2)                    1.880E+00  OP 
 Ground wall insulation thickness (m)                                     (tinstf)                  8.000E-03     
 Winding pack insertion gap (m)                                           (tfinsgap)                1.000E-02     
 
 TF winding pack (WP) material area/fractions:
 
 Steel WP cross-section (total) (m2)                                      (aswp*n_tf)              -4.409E+00     
 Steel WP fraction                                                        (aswp/awpc)              -5.169E+00     
 Insulation WP fraction                                                   (aiwp/awpc)               4.268E-02     
 Cable WP fraction                                                        ((awpc-aswp-aiwp)/awpc)   6.126E+00     
 
 WP turn information:
 
 Turn parametrisation                                                     (i_tf_turns_integer)              0     
   Non-integer number of turns
 Number of turns per TF coil                                              (n_tf_turn)               2.246E+02  OP 
 
 Width of turn including inter-turn insulation (m)                        (t_turn_tf)               3.751E-03  OP 
 Width of conductor (square) (m)                                          (t_conductor)             7.514E-04  OP 
 Width of space inside conductor (m)                                      (t_cable)                -4.325E-02  OP 
 Steel conduit thickness (m)                                              (thwcndut)                2.200E-02  ITV
 Inter-turn insulation thickness (m)                                      (thicndut)                1.500E-03     
 
 Conductor information:
 
 Diameter of central helium channel in cable                              (dhecoil)                 1.000E-02     
 Fractions by area
 internal area of the cable space                                         (acstf)                   1.637E-03     
 Coolant fraction in conductor excluding central channel                  (vftf)                    3.000E-01     
 Copper fraction of conductor                                             (fcutfsu)                 8.058E-01  ITV
 Superconductor fraction of conductor                                     (1-fcutfsu)               1.942E-01     
 Check total area fractions in winding pack = 1                                                         1.000     
 minimum TF conductor temperature margin  (K)                             (tmargmin_tf)                 1.500     
 TF conductor temperature margin (K)                                      (tmargtf)                     1.686     
 
 TF coil mass:
 
 Superconductor mass per coil (kg)                                        (whtconsc)                9.549E+03  OP 
 Copper mass per coil (kg)                                                (whtconcu)                5.539E+04  OP 
 Steel conduit mass per coil (kg)                                         (whtconsh)               -9.404E+04  OP 
 Conduit insulation mass per coil (kg)                                    (whtconin)                1.792E+02  OP 
 Total conduit mass per coil (kg)                                         (whtcon)                 -2.892E+04  OP 
 Mass of each TF coil (kg)                                                (whttf/n_tf)              7.354E+05  OP 
 Total TF coil mass (kg)                                                  (whttf)                   8.824E+06     
 
 Maximum B field and currents:
 
 Nominal peak field assuming toroidal symmetry (T)                        (bmaxtf)                  1.093E+01  OP 
 Total current in all TF coils (MA)                                       (ritfc/1.D6)              2.030E+02  OP 
 TF coil current (summed over all coils) (A)                              (ritfc)                   2.030E+08     
 Actual peak field at discrete conductor (T)                              (bmaxtfrp)                1.191E+01  OP 
 Winding pack current density (A/m2)                                      (jwptf)                   5.353E+09  OP 
 Inboard leg mid-plane conductor current density (A/m2)                   (oacdcp)                  1.320E+07     
 Total stored energy in TF coils (GJ)                                     (estotftgj)               5.864E+01  OP 
 
 TF Forces:
 
 Inboard vertical tension per coil (N)                                    (vforce)                  2.006E+08  OP 
 Outboard vertical tension per coil (N)                                   (vforce_outboard)         2.006E+08  OP 
 inboard vertical tension fraction (-)                                    (f_vforce_inboard)        5.000E-01  OP 
 Centring force per coil (N/m)                                            (cforce)                  9.245E+07  OP 
 
 Ripple information:
 
 Max allowed ripple amplitude at plasma outboard midplane (%)             (ripmax)                  3.000E+00     
 Ripple amplitude at plasma outboard midplane (%)                         (ripple)                  3.000E+00  OP 
 
 Quench information :
 
 Allowable stress in vacuum vessel (VV) due to quench (Pa)                (sigvvall)                9.300E+07     
 Minimum allowed quench time due to stress in VV (s)                      (taucq)                   1.096E+01  OP 
 Actual quench time (or time constant) (s)                                (tdmptf)                  2.141E+01  ITV
 Maximum allowed voltage during quench due to insulation (kV)             (vdalw)                   9.402E+00  ITV
 Actual quench voltage (kV)                                               (vtfskv)                  6.060E+00  OP 
 Maximum allowed temp rise during a quench (K)                            (tmaxpro)                 1.500E+02     
 
 Radial build of TF coil centre-line :
 
                                          Thickness (m)    Outer radius (m)
 Innermost edge of TF coil                    3.244           3.244                       
 Coil case ("nose")                           0.451           3.695   (thkcas)            
 Insertion gap for winding pack               0.010           3.705   (tfinsgap)          
 Winding pack ground insulation               0.008           3.713   (tinstf)            
 Winding - first half                         0.001           3.714   (dr_tf_wp/2-tinstf-t
 Winding - second half                        0.001           3.714   (dr_tf_wp/2-tinstf-t
 Winding pack insulation                      0.008           3.722   (tinstf)            
 Insertion gap for winding pack               0.010           3.732   (tfinsgap)          
 Plasma side case min radius                  0.060           3.792   (casthi)            
 Plasma side case max radius                  3.926           3.926   (r_tf_inboard_out)  
 TF coil dimensions are consistent
 
 ****************************************** Superconducting TF Coils ******************************************
 
 Superconductor switch                                                    (isumat)                          5     
 Superconductor used: Nb3Sn
  (WST Nb3Sn critical surface model)
 Critical field at zero temperature and strain (T)                        (bc20m)                   3.297E+01     
 Critical temperature at zero field and strain (K)                        (tc0m)                    1.606E+01     
 
 Helium temperature at peak field (= superconductor temperature) (K)      (thelium)                 4.750E+00     
 Total helium fraction inside cable space                                 (fhetot)                  3.480E-01  OP 
 Copper fraction of conductor                                             (fcutfsu)                 8.058E-01  ITV
 Strain on superconductor                                                 (strncon_tf)             -5.000E-03     
 Critical current density in superconductor (A/m2)                        (jcritsc)                 6.015E+08  OP 
 Critical current density in strand (A/m2)                                (jcritstr)                1.168E+08  OP 
 Critical current density in winding pack (A/m2)                          (jwdgcrt)                 8.858E+09  OP 
 Actual current density in winding pack (A/m2)                            (jwdgop)                  5.353E+09  OP 
 Minimum allowed temperature margin in superconductor (K)                 (tmargmin_tf)             1.500E+00     
 Actual temperature margin in superconductor (K)                          (tmarg)                   1.686E+00  OP 
 Critical current (A)                                                     (icrit)                   1.247E+05  OP 
 Actual current (A)                                                       (cpttf)                   7.533E+04  ITV
 Actual current / critical current                                        (iooic)                   6.042E-01  OP 
 
 *************************************** Central Solenoid and PF Coils ****************************************
 
 Superconducting central solenoid
 Central solenoid superconductor material                                 (isumatoh)                        5     
  (WST Nb3Sn critical surface model)
 
 Central Solenoid Current Density Limits :
 
 Maximum field at Beginning Of Pulse (T)                                  (bmaxoh0)                 9.422E+00  OP 
 Critical superconductor current density at BOP (A/m2)                    (jscoh_bop)               1.032E+09  OP 
 Critical strand current density at BOP (A/m2)                            (jstrandoh_bop)           3.095E+08  OP 
 Allowable overall current density at BOP (A/m2)                          (rjohc0)                  6.620E+07  OP 
 Actual overall current density at BOP (A/m2)                             (cohbop)                  1.268E+07  OP 
 
 Maximum field at End Of Flattop (T)                                      (bmaxoh)                  8.756E+00  OP 
 Critical superconductor current density at EOF (A/m2)                    (jscoh_eof)               1.180E+09  OP 
 Critical strand current density at EOF (A/m2)                            (jstrandoh_eof)           3.541E+08  OP 
 Allowable overall current density at EOF (A/m2)                          (rjohc)                   7.573E+07  OP 
 Actual overall current density at EOF (A/m2)                             (coheof)                  1.354E+07     
 
 CS inside radius (m)                                                     (bore.)                   2.539E+00     
 CS thickness (m)                                                         (ohcth.)                  6.000E-01     
 Gap between central solenoid and TF coil (m)                             (gapoh)                   5.012E-02  ITV
 CS overall cross-sectional area (m2)                                     (areaoh)                  6.353E+00  OP 
 CS conductor+void cross-sectional area (m2)                              (awpoh)                   1.941E+00  OP 
    CS conductor cross-sectional area (m2)                                (awpoh*(1-vfohc))         1.359E+00  OP 
    CS void cross-sectional area (m2)                                     (awpoh*vfohc)             5.822E-01  OP 
 CS steel cross-sectional area (m2)                                       (areaoh-awpoh)            4.412E+00  OP 
 CS steel area fraction                                                   (oh_steel_frac)           6.945E-01  ITV
 Only hoop stress considered
 Switch for CS stress calculation                                         (i_cs_stress)                     0     
 Allowable stress in CS steel (Pa)                                        (alstroh)                 6.000E+08     
 Hoop stress in CS steel (Pa)                                             (sig_hoop)                2.737E+08  OP 
 Axial stress in CS steel (Pa)                                            (sig_axial)              -2.757E+08  OP 
 Tresca stress in CS steel (Pa)                                           (s_tresca_oh)             2.737E+08  OP 
 Axial force in CS (N)                                                    (axial_force)            -1.024E+09  OP 
 Strain on CS superconductor                                              (strncon_cs)             -5.000E-03     
 Copper fraction in strand                                                (fcuohsu)                 7.000E-01     
 Void (coolant) fraction in conductor                                     (vfohc)                   3.000E-01     
 Helium coolant temperature (K)                                           (tftmp)                   4.750E+00     
 CS temperature margin (K)                                                (tmargoh)                 4.402E+00  OP 
 Minimum permitted temperature margin (K)                                 (tmargmin_cs)             1.500E+00     
 
 Superconducting PF coils
 PF coil superconductor material                                          (isumatpf)                        3     
   (NbTi)
 Copper fraction in conductor                                             (fcupfsu)                 6.900E-01     
 
 PF Coil Case Stress :
 
 Maximum permissible tensile stress (MPa)                                 (sigpfcalw)               5.000E+02     
 JxB hoop force fraction supported by case                                (sigpfcf)                 6.660E-01     
 
 Geometry of PF coils, central solenoid and plasma :
 
 coil           R(m)        Z(m)        dR(m)       dZ(m)       turns     steel thickness(m)
 
  PF1            5.23        6.35        1.30        1.30      441.93        0.12
  PF2            5.23       -7.42        1.41        1.41      518.92        0.14
  PF3           13.91        1.94        1.10        1.10      171.75        0.06
  PF4           13.91       -1.94        1.10        1.10      171.75        0.06
  PF5           12.95        5.44        0.81        0.81      122.35        0.06
  PF6           12.95       -5.44        0.81        0.81      122.35        0.06
  CS             2.84        0.00        0.60       10.59     2000.36        0.21
 Plasma          7.00        0.00        3.89        6.22        1.00
 
 PF Coil Information at Peak Current:
 
 coil  current  allowed J  actual J   J   cond. mass   steel mass     field
         (MA)    (A/m2)     (A/m2)  ratio    (kg)          (kg)        (T)
 
  PF1   18.65  3.633E+08  1.100E+07  0.03 3.507E+05   1.725E+05    6.385E+00
  PF2   21.90  3.052E+08  1.100E+07  0.04 4.118E+05   2.164E+05    6.956E+00
  PF3   -7.25  7.581E+08  6.000E+06  0.01 6.653E+05   2.025E+05    2.696E+00
  PF4   -7.25  7.581E+08  6.000E+06  0.01 6.653E+05   2.025E+05    2.696E+00
  PF5   -5.26  7.531E+08  8.000E+06  0.01 3.371E+05   1.256E+05    2.741E+00
  PF6   -5.26  7.531E+08  8.000E+06  0.01 3.371E+05   1.256E+05    2.741E+00
  CS   -86.02  6.620E+07  1.354E+07  0.20 2.181E+05   6.138E+05    9.422E+00
       ------                             ---------   ---------
       151.58                             2.985E+06   1.659E+06
 
 PF coil current scaling information :
 
 Sum of squares of residuals                                              (ssq0)                    1.546E-03  OP 
 Smoothing parameter                                                      (alfapf)                  5.000E-10     
 
 ****************************************** Volt Second Consumption *******************************************
 
              volt-sec       volt-sec       volt-sec
              start-up         burn          total

 PF coils :    -139.02        -113.76        -252.77
 CS coil  :    -111.13        -199.65        -310.78
              --------       --------       --------
 Total :       -250.14        -313.41        -563.55
 
 Total volt-second consumption by coils (Wb)                              (vstot)                  -5.635E+02  OP 
 
 Summary of volt-second consumption by circuit (Wb) :
 
 circuit       BOP            BOF            EOF
 
     1       33.773         49.020          4.148
     2       35.527         45.441         -1.761
     3        5.074        -46.918        -53.660
     4        5.074        -46.918        -53.660
     5        3.085        -27.012        -31.111
     6        3.085        -27.012        -31.111
 CS coil    150.267         39.142       -160.508
 
 ********************************** Waveforms ***********************************
 
 Currents (Amps/coil) as a function of time :
 
                                       time (sec)

                0.00      30.02      60.03      70.03   10070.03   10100.05
               Start      BOP        EOR        BOF        EOF        EOP        
 circuit
   1         0.000E+00  1.285E+07  1.865E+07  1.865E+07  1.578E+06  0.000E+00
   2         0.000E+00  1.712E+07  2.190E+07  2.190E+07 -8.485E+05  0.000E+00
   3        -0.000E+00  6.854E+05 -6.337E+06 -6.337E+06 -7.248E+06 -0.000E+00
   4        -0.000E+00  6.854E+05 -6.337E+06 -6.337E+06 -7.248E+06 -0.000E+00
   5        -0.000E+00  5.217E+05 -4.568E+06 -4.568E+06 -5.261E+06 -0.000E+00
   6        -0.000E+00  5.217E+05 -4.568E+06 -4.568E+06 -5.261E+06 -0.000E+00
   7        -0.000E+00  8.053E+07  2.098E+07  2.098E+07 -8.602E+07 -0.000E+00
 Plasma (A)  0.000E+00  0.000E+00  1.501E+07  1.501E+07  1.501E+07  0.000E+00
 
 This consists of: CS coil field balancing:
   1         0.000E+00  1.285E+07  3.347E+06  3.347E+06 -1.372E+07  0.000E+00
   2         0.000E+00  1.712E+07  4.460E+06  4.460E+06 -1.829E+07  0.000E+00
   3        -0.000E+00  6.854E+05  1.785E+05  1.785E+05 -7.321E+05 -0.000E+00
   4        -0.000E+00  6.854E+05  1.785E+05  1.785E+05 -7.321E+05 -0.000E+00
   5        -0.000E+00  5.217E+05  1.359E+05  1.359E+05 -5.573E+05 -0.000E+00
   6        -0.000E+00  5.217E+05  1.359E+05  1.359E+05 -5.573E+05 -0.000E+00
   7        -0.000E+00  8.053E+07  2.098E+07  2.098E+07 -8.602E+07 -0.000E+00
 
 And: equilibrium field:
   1         0.000E+00  0.000E+00  1.530E+07  1.530E+07  1.530E+07  0.000E+00
   2         0.000E+00  0.000E+00  1.744E+07  1.744E+07  1.744E+07  0.000E+00
   3         0.000E+00  0.000E+00 -6.516E+06 -6.516E+06 -6.516E+06  0.000E+00
   4         0.000E+00  0.000E+00 -6.516E+06 -6.516E+06 -6.516E+06  0.000E+00
   5         0.000E+00  0.000E+00 -4.704E+06 -4.704E+06 -4.704E+06  0.000E+00
   6         0.000E+00  0.000E+00 -4.704E+06 -4.704E+06 -4.704E+06  0.000E+00
   7         0.000E+00  0.000E+00 -3.639E-09 -3.639E-09  0.000E+00  0.000E+00
 
 Ratio of central solenoid current at beginning of Pulse / end of flat-to (fcohbop)                 9.362E-01     
 Ratio of central solenoid current at beginning of Flat-top / end of flat (fcohbof)                -2.439E-01  OP 
 
 *************************** PF Circuit Waveform Data ***************************
 
 Number of PF circuits including CS and plasma                            (ncirt)                           8     
 PF Circuit 01 - Time point 01 (A)                                        (pfc01t01)                0.000E+00     
 PF Circuit 01 - Time point 02 (A)                                        (pfc01t02)                1.285E+07     
 PF Circuit 01 - Time point 03 (A)                                        (pfc01t03)                1.865E+07     
 PF Circuit 01 - Time point 04 (A)                                        (pfc01t04)                1.865E+07     
 PF Circuit 01 - Time point 05 (A)                                        (pfc01t05)                1.578E+06     
 PF Circuit 01 - Time point 06 (A)                                        (pfc01t06)                0.000E+00     
 PF Circuit 02 - Time point 01 (A)                                        (pfc02t01)                0.000E+00     
 PF Circuit 02 - Time point 02 (A)                                        (pfc02t02)                1.712E+07     
 PF Circuit 02 - Time point 03 (A)                                        (pfc02t03)                2.190E+07     
 PF Circuit 02 - Time point 04 (A)                                        (pfc02t04)                2.190E+07     
 PF Circuit 02 - Time point 05 (A)                                        (pfc02t05)               -8.485E+05     
 PF Circuit 02 - Time point 06 (A)                                        (pfc02t06)                0.000E+00     
 PF Circuit 03 - Time point 01 (A)                                        (pfc03t01)               -0.000E+00     
 PF Circuit 03 - Time point 02 (A)                                        (pfc03t02)                6.854E+05     
 PF Circuit 03 - Time point 03 (A)                                        (pfc03t03)               -6.337E+06     
 PF Circuit 03 - Time point 04 (A)                                        (pfc03t04)               -6.337E+06     
 PF Circuit 03 - Time point 05 (A)                                        (pfc03t05)               -7.248E+06     
 PF Circuit 03 - Time point 06 (A)                                        (pfc03t06)               -0.000E+00     
 PF Circuit 04 - Time point 01 (A)                                        (pfc04t01)               -0.000E+00     
 PF Circuit 04 - Time point 02 (A)                                        (pfc04t02)                6.854E+05     
 PF Circuit 04 - Time point 03 (A)                                        (pfc04t03)               -6.337E+06     
 PF Circuit 04 - Time point 04 (A)                                        (pfc04t04)               -6.337E+06     
 PF Circuit 04 - Time point 05 (A)                                        (pfc04t05)               -7.248E+06     
 PF Circuit 04 - Time point 06 (A)                                        (pfc04t06)               -0.000E+00     
 PF Circuit 05 - Time point 01 (A)                                        (pfc05t01)               -0.000E+00     
 PF Circuit 05 - Time point 02 (A)                                        (pfc05t02)                5.217E+05     
 PF Circuit 05 - Time point 03 (A)                                        (pfc05t03)               -4.568E+06     
 PF Circuit 05 - Time point 04 (A)                                        (pfc05t04)               -4.568E+06     
 PF Circuit 05 - Time point 05 (A)                                        (pfc05t05)               -5.261E+06     
 PF Circuit 05 - Time point 06 (A)                                        (pfc05t06)               -0.000E+00     
 PF Circuit 06 - Time point 01 (A)                                        (pfc06t01)               -0.000E+00     
 PF Circuit 06 - Time point 02 (A)                                        (pfc06t02)                5.217E+05     
 PF Circuit 06 - Time point 03 (A)                                        (pfc06t03)               -4.568E+06     
 PF Circuit 06 - Time point 04 (A)                                        (pfc06t04)               -4.568E+06     
 PF Circuit 06 - Time point 05 (A)                                        (pfc06t05)               -5.261E+06     
 PF Circuit 06 - Time point 06 (A)                                        (pfc06t06)               -0.000E+00     
 CS Circuit  - Time point 01 (A)                                          (cst01)                  -0.000E+00     
 CS Circuit  - Time point 02 (A)                                          (cst02)                   8.053E+07     
 CS Circuit  - Time point 03 (A)                                          (cst03)                   2.098E+07     
 CS Circuit  - Time point 04 (A)                                          (cst04)                   2.098E+07     
 CS Circuit  - Time point 05 (A)                                          (cst05)                  -8.602E+07     
 CS Circuit  - Time point 06 (A)                                          (cst06)                  -0.000E+00     
 Plasma  - Time point 01 (A)                                              (plasmat01)               0.000E+00     
 Plasma  - Time point 02 (A)                                              (plasmat02)               0.000E+00     
 Plasma  - Time point 03 (A)                                              (plasmat03)               1.501E+07     
 Plasma  - Time point 04 (A)                                              (plasmat04)               1.501E+07     
 Plasma  - Time point 05 (A)                                              (plasmat05)               1.501E+07     
 Plasma  - Time point 06 (A)                                              (plasmat06)               0.000E+00     
 
 ********************************************* Support Structure **********************************************
 
 Outer PF coil fence mass (kg)                                            (fncmass)                 1.030E+05  OP 
 Intercoil support structure mass (kg)                                    (aintmass)                2.279E+06  OP 
 Mass of cooled components (kg)                                           (coldmass)                2.458E+07  OP 
 Gravity support structure mass (kg)                                      (clgsmass)                7.984E+05  OP 
 Torus leg support mass (kg)                                              (gsm1)                    2.823E+04  OP 
 Ring beam mass (kg)                                                      (gsm2)                    2.942E+05  OP 
 Ring legs mass (kg)                                                      (gsm3)                    3.392E+05  OP 
 
 ******************************************** PF Coil Inductances *********************************************
 
 Inductance matrix [H] :
 
   1     2.9E+00 9.1E-02 2.6E-01 1.8E-01 2.4E-01 8.7E-02 9.2E-01 1.2E-03
   2     9.1E-02 3.9E+00 1.9E-01 2.8E-01 9.0E-02 2.7E-01 8.0E-01 1.1E-03
   3     2.6E-01 1.9E-01 1.8E+00 7.2E-01 5.1E-01 2.8E-01 3.6E-01 1.3E-03
   4     1.8E-01 2.8E-01 7.2E-01 1.8E+00 2.8E-01 5.1E-01 3.6E-01 1.3E-03
   5     2.4E-01 9.0E-02 5.1E-01 2.8E-01 8.9E-01 1.2E-01 2.3E-01 7.2E-04
   6     8.7E-02 2.7E-01 2.8E-01 5.1E-01 1.2E-01 8.9E-01 2.3E-01 7.2E-04
  CS     9.2E-01 8.0E-01 3.6E-01 3.6E-01 2.3E-01 2.3E-01 8.8E+00 3.7E-03
 Plasma  1.2E-03 1.1E-03 1.3E-03 1.3E-03 7.2E-04 7.2E-04 3.7E-03 1.3E-05
 
 ************************************ Pumping for primary coolant (helium) ************************************
 
 Pressure drop in FW and blanket coolant incl. hx and pipes (Pa)          (dp_he)                   5.500E+05     
 Fraction of FW and blanket thermal power required for pumping            (fpump)                   8.052E-02  OP 
 Total power absorbed by FW & blanket (MW)                                (p_plasma)                3.159E+03  OP 
 Inlet temperature of FW & blanket coolant pump (K)                       (t_in_compressor)         5.570E+02  OP 
 Coolant pump outlet/Inlet temperature of FW & blanket (K)                (t_in_bb)                 5.731E+02     
 Outlet temperature of FW & blanket (K)                                   (t_out_bb)                7.731E+02     
 Mechanical pumping power for FW and blanket cooling loop including heat  (htpmw_fw_blkt)           2.767E+02  OP 
 Mechanical pumping power for divertor (MW)                               (htpmw_div)               5.178E+00  OP 
 Mechanical pumping power for shield and vacuum vessel (MW)               (htpmw_shld)              3.552E-01  OP 
 
 ********************************** First wall and blanket : CCFE HCPB model **********************************
 
 
 Blanket Composition by volume :
 
 Titanium beryllide fraction                                              (fbltibe12)                   0.375  OP 
 Lithium orthosilicate fraction                                           (fblli2sio4)                  0.375  OP 
 Steel fraction                                                           (fblss_ccfe)                  0.097  OP 
 Coolant fraction                                                         (vfcblkt)                     0.053     
 Purge gas fraction                                                       (vfpblkt)                     0.100     
 
 Component Volumes :
 
 First Wall Armour Volume (m3)                                            (fw_armour_vol)               3.448  OP 
 First Wall Volume (m3)                                                   (volfw)                      11.640  OP 
 Blanket Volume (m3)                                                      (volblkt)                   255.422  OP 
 Shield Volume (m3)                                                       (volshld)                   349.706  OP 
 Vacuum vessel volume (m3)                                                (vdewin)                    596.988  OP 
 
 Component Masses :
 
 First Wall Armour Mass (kg)                                              (fw_armour_mass)          6.638E+04  OP 
 First Wall Mass, excluding armour (kg)                                   (fwmass)                  9.079E+04  OP 
 Blanket Mass - Total(kg)                                                 (whtblkt)                 6.397E+05  OP 
     Blanket Mass - TiBe12 (kg)                                           (whtbltibe12)             2.165E+05  OP 
     Blanket Mass - Li2SiO4 (kg)                                          (whtblli4sio4)            2.299E+05  OP 
     Blanket Mass - Steel (kg)                                            (whtblss)                 1.934E+05  OP 
 Total mass of armour, first wall and blanket (kg)                        (armour_fw_bl_mass)       7.969E+05  OP 
 Shield Mass (kg)                                                         (whtshld)                 1.091E+06  OP 
 Vacuum vessel mass (kg)                                                  (vvmass)                  4.657E+06  OP 
 
 Nuclear heating :
 
 Total nuclear heating in TF+PF coils (CS is negligible) (MW)             (ptfnuc)                  2.533E+00  OP 
 Total nuclear heating in FW (MW)                                         (pnucfw)                  2.630E+02  OP 
 Total nuclear heating in the blanket (including emult) (MW)              (pnucblkt)                2.815E+03  OP 
 (Note: emult is fixed for this model inside the code)
 Total nuclear heating in the shield (MW)                                 (pnucshld)                7.104E+01  OP 
 Total nuclear heating in the divertor (MW)                               (pnucdiv)                 3.229E+02  OP 
 
  Diagostic output for nuclear heating :
 
 Blanket exponential factor                                               (exp_blanket)             7.948E-01  OP 
 Shield: first exponential                                                (exp_shield1)             8.030E-02  OP 
 Shield: second exponential                                               (exp_shield2)             2.543E-01  OP 
 Solid angle fraction taken by on divertor                                (fdiv)                    1.150E-01     
 Switch for plant secondary cycle                                         (secondary_cycle)                 2     
 First wall coolant pressure (Pa)                                         (fwpressure)              1.550E+07     
 Blanket coolant pressure (Pa)                                            (blpressure)              1.550E+07     
 Allowable nominal neutron fluence at first wall (MW.year/m2)             (abktflnc)                1.500E+01     
 No of inboard blanket modules poloidally                                 (nblktmodpi)                      7     
 No of inboard blanket modules toroidally                                 (nblktmodti)                     32     
 No of outboard blanket modules poloidally                                (nblktmodpo)                      8     
 No of outboard blanket modules toroidally                                (nblktmodto)                     48     
 Isentropic efficiency of first wall / blanket coolant pumps              (etaiso)                  1.000E+00     
 
 Other volumes, masses and areas :
 
 First wall area (m2)                                                     (fwarea)                  9.429E+02  OP 
 Cryostat internal radius (m)                                             (rdewex)                  1.496E+01  OP 
 Cryostat internal half-height (m)                                        (zdewex)                  1.149E+01  OP 
 Vertical clearance from TF coil to cryostat (m)                          (clh1)                    4.924E+00  OP 
 Divertor area (m2)                                                       (divsur)                  9.493E+01  OP 
 Divertor mass (kg)                                                       (divmas)                  2.326E+04  OP 
 
 ********************************** Superconducting TF Coil Power Conversion **********************************
 
 TF coil current (kA)                                                     (itfka)                   7.533E+01  OP 
 Number of TF coils                                                       (ntfc)                    1.200E+01     
 Voltage across a TF coil during quench (kV)                              (vtfskv)                  6.060E+00  OP 
 TF coil charge time (hours)                                              (tchghr)                  4.000E+00     
 Total inductance of TF coils (H)                                         (ltfth)                   2.067E+01  OP 
 Total resistance of TF coils (ohm)                                       (rcoils)                  0.000E+00  OP 
 TF coil charging voltage (V)                                             (tfcv)                    1.837E+02     
 Number of DC circuit breakers                                            (ntfbkr)                  1.200E+01     
 Number of dump resistors                                                 (ndumpr)                  4.800E+01     
 Resistance per dump resistor (ohm)                                       (r1dump)                  8.045E-02  OP 
 Dump resistor peak power (MW)                                            (r1ppmw)                  1.141E+02  OP 
 Energy supplied per dump resistor (MJ)                                   (r1emj)                   1.222E+03  OP 
 TF coil L/R time constant (s)                                            (ttfsec)                  2.141E+01  OP 
 Power supply voltage (V)                                                 (tfpsv)                   1.929E+02  OP 
 Power supply current (kA)                                                (tfpska)                  7.909E+01  OP 
 DC power supply rating (kW)                                              (tfckw)                   1.526E+04  OP 
 AC power for charging (kW)                                               (tfackw)                  1.695E+04  OP 
 TF coil resistive power (MW)                                             (rpower)                  5.694E+00  OP 
 TF coil inductive power (MVA)                                            (xpower)                  8.144E+00  OP 
 Aluminium bus current density (kA/cm2)                                   (djmka)                   1.250E-01     
 Aluminium bus cross-sectional area (cm2)                                 (albusa)                  6.026E+02  OP 
 Total length of TF coil bussing (m)                                      (tfbusl)                  2.308E+03  OP 
 Aluminium bus weight (tonnes)                                            (albuswt)                 3.755E+02  OP 
 Total TF coil bus resistance (ohm)                                       (rtfbus)                  1.003E-03  OP 
 TF coil bus voltage drop (V)                                             (vtfbus)                  7.558E+01  OP 
 Dump resistor floor area (m2)                                            (drarea)                  2.751E+03  OP 
 TF coil power conversion floor space (m2)                                (tfcfsp)                  1.006E+03  OP 
 TF coil power conv. building volume (m3)                                 (tfcbv)                   6.034E+03  OP 
 TF coil AC inductive power demand (MW)                                   (xpwrmw)                  9.049E+00  OP 
 Total steady state AC power demand (MW)                                  (tfacpd)                  6.326E+00  OP 
 
 ****************************** PF Coils and Central Solenoid: Power and Energy *******************************
 
 Number of PF coil circuits                                               (pfckts)                  1.200E+01     
 Sum of PF power supply ratings (MVA)                                     (spsmva)                  8.824E+02  OP 
 Total PF coil circuit bus length (m)                                     (spfbusl)                 2.352E+03  OP 
 Total PF coil bus resistive power (kW)                                   (pfbuspwr)                9.903E+02  OP 
 Total PF coil resistive power (kW)                                       (srcktpm)                 9.903E+02  OP 
 Maximum PF coil voltage (kV)                                             (vpfskv)                  2.000E+01     
 Efficiency of transfer of PF stored energy into or out of storage        (etapsu)                  9.000E-01     
 (Energy is dissipated in PFC power supplies only when total PF energy increases or decreases.)
 Maximum stored energy in poloidal field (MJ)                             (ensxpfm)                 1.696E+04  OP 
 Peak absolute rate of change of stored energy in poloidal field (MW)     peakpoloidalpower         5.650E+02  OP 
 Energy stored in poloidal magnetic field :
 
                                            time (sec)

                     0.00      30.02      60.03      70.03   10070.03   10100.05
 Time point         Start      BOP        EOR        BOF        EOF        EOP        
 Energy (MJ)      0.000E+00  1.325E+04  1.142E+04  1.142E+04  1.696E+04  0.000E+00
 
 Interval                tramp      tohs       theat      tburn      tqnch      
 dE/dt (MW)            4.414E+02 -6.095E+01  0.000E+00  5.540E-01 -5.650E+02
 
 
 *********************************************** Vacuum System ************************************************
 
 Pumpdown to Base Pressure :
 
 First wall outgassing rate (Pa m/s)                                      (rat)                     1.300E-08     
 Total outgassing load (Pa m3/s)                                          (ogas)                    9.888E-05  OP 
 Base pressure required (Pa)                                              (pbase)                   5.000E-04     
 Required N2 pump speed (m3/s)                                            (s(1))                    1.978E-01  OP 
 N2 pump speed provided (m3/s)                                            (snet(1))                 4.495E+01  OP 
 
 Pumpdown between Burns :
 
 Plasma chamber volume (m3)                                               (volume)                  9.546E+02  OP 
 Chamber pressure after burn (Pa)                                         (pend)                    2.318E-01  OP 
 Chamber pressure before burn (Pa)                                        (pstart)                  2.318E-03     
 Allowable pumping time switch                                            (dwell_pump)                      0     
 Dwell time between burns (s)                                             (tdwell.)                 0.000E+00     
 CS ramp-up time burns (s)                                                (tramp.)                  3.002E+01     
 Allowable pumping time between burns (s)                                 (tpump)                   3.002E+01     
 Required D-T pump speed (m3/s)                                           (s(2))                    1.465E+02  OP 
 D-T pump speed provided (m3/s)                                           (snet(2))                 1.091E+02  OP 
 
 Helium Ash Removal :
 
 Divertor chamber gas pressure (Pa)                                       (prdiv)                   3.600E-01     
 Helium gas fraction in divertor chamber                                  (fhe)                     1.992E-01  OP 
 Required helium pump speed (m3/s)                                        (s(3))                    7.195E+01  OP 
 Helium pump speed provided (m3/s)                                        (snet(3))                 7.195E+01  OP 
 
 D-T Removal at Fuelling Rate :
 
 D-T fuelling rate (kg/s)                                                 (frate)                   5.196E-05  OP 
 Required D-T pump speed (m3/s)                                           (s(4))                    7.195E+01  OP 
 D-T pump speed provided (m3/s)                                           (snet(4))                 1.091E+02  OP 
 
 The vacuum pumping system size is governed by the
 requirements for helium ash removal.
 
 Number of large pump ducts                                               (nduct)                          12     
 Passage diameter, divertor to ducts (m)                                  (d(imax))                 6.758E-01  OP 
 Passage length (m)                                                       (l1)                      1.483E+00  OP 
 Diameter of ducts (m)                                                    (dout)                    8.109E-01  OP 
 Duct length, divertor to elbow (m)                                       (l2)                      4.800E+00  OP 
 Duct length, elbow to pumps (m)                                          (l3)                      2.000E+00     
 Number of pumps                                                          (pumpn)                   5.756E+01  OP 
 
 The vacuum system uses cryo pumps
 
 ******************************************* Plant Buildings System *******************************************
 
 Internal volume of reactor building (m3)                                 (vrci)                    5.744E+05     
 Dist from centre of torus to bldg wall (m)                               (wrbi)                    3.327E+01     
 Effective floor area (m2)                                                (efloor)                  2.263E+05     
 Reactor building volume (m3)                                             (rbv)                     6.678E+05     
 Reactor maintenance building volume (m3)                                 (rmbv)                    2.390E+05     
 Warmshop volume (m3)                                                     (wsv)                     9.247E+04     
 Tritium building volume (m3)                                             (triv)                    4.000E+04     
 Electrical building volume (m3)                                          (elev)                    4.603E+04     
 Control building volume (m3)                                             (conv)                    6.000E+04     
 Cryogenics building volume (m3)                                          (cryv)                    1.282E+04     
 Administration building volume (m3)                                      (admv)                    1.000E+05     
 Shops volume (m3)                                                        (shov)                    1.000E+05     
 Total volume of nuclear buildings (m3)                                   (volnucb)                 9.586E+05     
 
 **************************************** Electric Power Requirements *****************************************
 
 Facility base load (MW)                                                  (basemw)                  5.000E+00     
 Divertor coil power supplies (MW)                                        (bdvmw)                   0.000E+00     
 Cryoplant electric power (MW)                                            (crymw)                   2.679E+01  OP 
 Primary coolant pumps (MW)                                               (htpmw..)                 2.822E+02  OP 
 PF coil power supplies (MW)                                              (ppfmw)                   3.733E+02  OP 
 TF coil power supplies (MW)                                              (ptfmw)                   6.326E+00  OP 
 Plasma heating supplies (MW)                                             (pheatingmw)              1.532E+02  OP 
 Tritium processing (MW)                                                  (trithtmw..)              1.500E+01     
 Vacuum pumps  (MW)                                                       (vachtmw..)               5.000E-01     
 
 Total pulsed power (MW)                                                  (pacpmw)                  8.963E+02  OP 
 Total base power required at all times (MW)                              (fcsht)                   3.895E+01  OP 
 
 ************************************************* Cryogenics *************************************************
 
 Conduction and radiation heat loads on cryogenic components (MW)         (qss/1.0D6)               1.057E-02  OP 
 Nuclear heating of cryogenic components (MW)                             (qnuc/1.0D6)              1.292E-02  OP 
 Nuclear heating of cryogenic components is a user input.
 AC losses in cryogenic components (MW)                                   (qac/1.0D6)               1.684E-03  OP 
 Resistive losses in current leads (MW)                                   (qcl/1.0D6)               1.229E-02  OP 
 45% allowance for heat loads in transfer lines, storage tanks etc (MW)   (qmisc/1.0D6)             1.686E-02  OP 
 Sum = Total heat removal at cryogenic temperatures (W)                   (helpow/1.0D6)            5.433E-02  OP 
 Temperature of cryogenic components (K)                                  (tmpcry)                  4.500E+00     
 Efficiency (figure of merit) of cryogenic plant is 13% of ideal Carnot v                           2.028E-03  OP 
 Electric power for cryogenic plant (MW)                                  (crypmw)                  2.679E+01  OP 
 
 ************************************ Plant Power / Heat Transport Balance ************************************
 
 
 Assumptions :
 
 Neutron power multiplication in blanket                                  (emult)                   1.269E+00     
 Divertor area fraction of whole toroid surface                           (fdiv)                    1.150E-01     
 H/CD apparatus + diagnostics area fraction                               (fhcd)                    0.000E+00     
 First wall area fraction                                                 (1-fdiv-fhcd)             8.850E-01     
 Switch for pumping of primary coolant                                    (primary_pumping)                 3     
 Mechanical pumping power for FW and blanket cooling loop
 includes heat exchanger, using specified pressure drop
 Mechanical pumping power for FW cooling loop including heat exchanger (M (htpmw_fw)                0.000E+00  OP 
 Mechanical pumping power for blanket cooling loop including heat exchang (htpmw_blkt)              0.000E+00  OP 
 Mechanical pumping power for FW and blanket cooling loop including heat  (htpmw_fw_blkt)           2.767E+02  OP 
 Mechanical pumping power for divertor (MW)                               (htpmw_div)               5.178E+00  OP 
 Mechanical pumping power for shield and vacuum vessel (MW)               (htpmw_shld)              3.552E-01  OP 
 Electrical pumping power for FW and blanket (MW)                         (htpmwe_fw_blkt)          2.767E+02  OP 
 Electrical pumping power for shield (MW)                                 (htpmwe_shld)             3.552E-01  OP 
 Electrical pumping power for divertor (MW)                               (htpmwe_div)              5.178E+00  OP 
 Total electrical pumping power for primary coolant (MW)                  (htpmw)                   2.822E+02  OP 
 Coolant pump power / non-pumping thermal power in shield                 (fpumpshld)               5.000E-03     
 Coolant pump power / non-pumping thermal power in divertor               (fpumpdiv)                5.000E-03     
 Electrical efficiency of heat transport coolant pumps                    (etahtp)                  1.000E+00     
 
 Plant thermodynamics: options :
 
 Divertor thermal power is collected at only 150 C and is used to preheat the coolant in the power cycle
 Shield thermal power is collected at only 150 C and is used to preheat the coolant in the power cycle
 Power conversion cycle efficiency model: user-defined efficiency
 Thermal to electric conversion efficiency of the power conversion cycle  (etath)                       0.375     
 Fraction of total high-grade thermal power to divertor                   (pdivfraction)                0.229  OP 
 
 Power Balance for Reactor (across vacuum vessel boundary) - Detail
 ------------------------------------------------------------------
 
                                            High-grade             Low-grade              Total
                                             thermal power (MW)     thermal power (MW)      (MW)
         First wall:
                               neutrons            263.00                0.00              263.00
             charged particle transport             35.05                0.00               35.05
                              radiation             46.78                0.00               46.78
                        coolant pumping              0.00                0.00                0.00
 
         Blanket:
                               neutrons           2814.57                0.00             2814.57
             charged particle transport              0.00                0.00                0.00
                              radiation              0.00                0.00                0.00
                        coolant pumping              0.00                0.00                0.00
 
         Shield:
                               neutrons             71.04                0.00               71.04
             charged particle transport              0.00                0.00                0.00
                              radiation              0.00                0.00                0.00
                        coolant pumping              0.36                0.00                0.36
 
         Divertor:
                               neutrons            322.92                0.00              322.92
             charged particle transport            706.64                0.00              706.64
                              radiation              6.08                0.00                6.08
                        coolant pumping              5.18                0.00                5.18
 
         TF coil:
                               neutrons              0.00                2.53                2.53
             charged particle transport              0.00                0.00                0.00
                              radiation              0.00                0.00                0.00
                        coolant pumping              0.00                0.00                0.00
 
         Losses to H/CD apparatus + diagnostics:
                               neutrons              0.00                0.00                0.00
             charged particle transport              0.00                0.00                0.00
                              radiation              0.00                0.00                0.00
                        coolant pumping              0.00                0.00                0.00
 
         ----------------------------------------------------------------------------------------
                                 Totals           4271.62                2.53             4274.15
 
 Total power leaving reactor (across vacuum vessel boundary) (MW)                                    4276.688  OP 
 
 Other secondary thermal power constituents :
 
 Heat removal from cryogenic plant (MW)                                   (crypmw)                     26.791  OP 
 Heat removal from facilities (MW)                                        (fachtmw)                    38.952  OP 
 Coolant pumping efficiency losses (MW)                                   (htpsecmw)                    0.000  OP 
 Heat removal from injection power (MW)                                   (pinjht)                     62.820  OP 
 Heat removal from tritium plant (MW)                                     (trithtmw)                   15.000  OP 
 Heat removal from vacuum pumps (MW)                                      (vachtmw)                     0.500  OP 
 TF coil resistive power (MW)                                             (tfcmw)                       0.000  OP 
 
 Total low-grade thermal power (MW)                                       (psechtmw)                  153.340  OP 
 Total High-grade thermal power (MW)                                      (pthermmw)                 4548.283  OP 
 
 Number of primary heat exchangers                                        (nphx)                            5  OP 
 
 
 Power Balance across separatrix :
 -------------------------------
 Only energy deposited in the plasma is included here.
 Total power loss is scaling power only (iradloss = 1).
 This is not recommended for power plant models.
 Transport power from scaling law (MW)                                    (pscalingmw)                759.504  OP 
 Total (MW)                                                                                           759.504  OP 
 
 Alpha power deposited in plasma (MW)                                     (falpha*palpmw)             665.981  OP 
 Power from charged products of DD and/or D-He3 fusion (MW)               (pchargemw.)                  3.123  OP 
 Ohmic heating (MW)                                                       (pohmmw.)                     0.000  OP 
 Injected power deposited in plasma (MW)                                  (pinjmw)                     90.400  OP 
 Total (MW)                                                                                           759.504  OP 
 
 Power Balance for Reactor - Summary :
 -------------------------------------
 Fusion power (MW)                                                        (powfmw.)                  3510.000  OP 
 Power from energy multiplication in blanket and shield (MW)              (emultmw)                   667.974  OP 
 Injected power (MW)                                                      (pinjmw.)                    90.400  OP 
 Ohmic power (MW)                                                         (pohmmw.)                     0.000  OP 
 Power deposited in primary coolant by pump (MW)                          (htpmw_mech)                282.195  OP 
 Total (MW)                                                                                          4550.568  OP 
 
 Heat extracted from first wall and blanket (MW)                          (pthermfw_blkt)            3436.066  OP 
 Heat extracted from shield  (MW)                                         (pthermshld)                 71.396  OP 
 Heat extracted from divertor (MW)                                        (pthermdiv)                1040.821  OP 
 Nuclear and photon power lost to H/CD system (MW)                        (psechcd)                     0.000  OP 
 Nuclear power lost to TF (MW)                                            (ptfnuc)                      2.533  OP 
 Total (MW)                                                                                          4550.816  OP 
 
 Electrical Power Balance :
 --------------------------
 Net electric power output(MW)                                            (pnetelmw.)                1182.204  OP 
 Required Net electric power output(MW)                                   (pnetelin)                 1200.000     
 Electric power for heating and current drive (MW)                        (pinjwp)                    153.220  OP 
 Electric power for primary coolant pumps (MW)                            (htpmw)                     282.195  OP 
 Electric power for vacuum pumps (MW)                                     (vachtmw)                     0.500     
 Electric power for tritium plant (MW)                                    (trithtmw)                   15.000     
 Electric power for cryoplant (MW)                                        (crypmw)                     26.791  OP 
 Electric power for TF coils (MW)                                         (tfacpd)                      6.326  OP 
 Electric power for PF coils (MW)                                         (pfwpmw)                      0.418  OP 
 All other internal electric power requirements (MW)                      (fachtmw)                    38.952  OP 
 Total (MW)                                                               (tot_plant_power)          1705.606  OP 
 Total (MW)                                                                                          1705.606  OP 
 
 Gross electrical output* (MW)                                            (pgrossmw)                 1705.606  OP 
 (*Power for pumps in secondary circuit already subtracted)
 
 Power balance for power plant :
 -------------------------------
 Fusion power (MW)                                                        (powfmw.)                  3510.000  OP 
 Power from energy multiplication in blanket and shield (MW)              (emultmw)                   667.974  OP 
 Total (MW)                                                                                          4177.974  OP 
 
 Net electrical output (MW)	                                              (pnetelmw)                 1182.204  OP 
 Heat rejected by main power conversion circuit (MW)                      (rejected_main)            2842.677  OP 
 Heat rejected by other cooling circuits (MW)                             (psechtmw)                  153.340  OP 
 Total (MW)                                                                                          4178.221  OP 
 
 
 Plant efficiency measures :
 
 Net electric power / total nuclear power (%)                             (pnetelmw/(powfmw+em         28.296  OP 
 Net electric power / total fusion power (%)                              (pnetelmw/powfmw)            33.681  OP 
 Gross electric power* / high grade heat (%)                              (etath)                      37.500     
 (*Power for pumps in secondary circuit already subtracted)
 Recirculating power fraction                                             (cirpowfr)                    0.307  OP 
 
 Time-dependent power usage
 
         Pulse timings [s]:
 
                                          tramp      tohs     theat     tburn     tqnch    tdwell
                                          -----      ----     -----     -----     -----    ------
                               Duration   30.02     30.02     10.00  10000.00     30.02      0.00
                                 ------   -----      ----     -----     -----     -----    ------
 
         Continous power usage [MWe]:
 
                                 System   tramp      tohs     theat     tburn     tqnch    tdwell
                                 ------   -----      ----     -----     -----     -----    ------
                        Primary cooling  282.19    282.19    282.19    282.19    282.19    282.19
                              Cyroplant   26.79     26.79     26.79     26.79     26.79     26.79
                                 Vacuum    0.50      0.50      0.50      0.50      0.50      0.50
                                Tritium   15.00     15.00     15.00     15.00     15.00     15.00
                                     TF    6.33      6.33      6.33      6.33      6.33      6.33
                             Facilities   38.95     38.95     38.95     38.95     38.95     38.95
                                 ------   -----      ----     -----     -----     -----    ------
                                  Total  369.76    369.76    369.76    369.76    369.76    369.76
                                 ------   -----      ----     -----     -----     -----    ------
 
         Intermittent power usage [MWe]:
 
                                 System   tramp      tohs     theat     tburn     tqnch    tdwell
                                 ------   -----      ----     -----     -----     -----    ------
                                 H & CD    0.00    203.39    203.39    153.22    203.39      0.00
                                     PF  441.42    -60.95      0.00      0.55   -565.04      0.00
                                 ------   -----      ----     -----     -----     -----    ------
                                  Total  441.42    142.44    203.39    153.77   -361.65      0.00
                                 ------   -----      ----     -----     -----     -----    ------
 
         Power production [MWe]:
 
                                          tramp      tohs     theat     tburn     tqnch    tdwell       avg
                                          -----      ----     -----     -----     -----    ------       ---
                            Gross power    0.00      0.00      0.00   1705.61      0.00      0.00
                              Net power -811.18   -512.20   -573.15   1182.07     -8.12   -369.76   1165.83
                                 ------   -----      ----     -----     -----     -----    ------
 
 
 *************************** Water usage during plant operation (secondary cooling) ***************************
 
 Estimated amount of water used through different cooling system options:
 1. Cooling towers
 2. Water bodies (pond, lake, river): recirculating or once-through
 Volume used in cooling tower (m3/day)                                    (waterusetower)           1.209E+05  OP 
 Volume used in recirculating water system (m3/day)                       (wateruserecirc)          4.046E+04  OP 
 Volume used in once-through water system (m3/day)                        (wateruseonethru)         3.965E+06  OP 
 
 ******************************************** Errors and Warnings *********************************************
 
 (See top of file for solver errors and warnings.)
 PROCESS status flag:   Warning messages
 PROCESS error status flag                                                (error_status)                    2     
244     2   PHYSICS: Diamagnetic fraction is more than 1%, but not calculated. Consider usin
 62     1   RADIALB: Ripple result may be inaccurate, as the fit has been extrapolated      
142     1   RADIALB: (TF coil ripple calculation) No of TF coils not between 16 and 20 inclu
135     1   OUTPF: CS not using max current density: further optimisation may be possible   
 Final error identifier                                                   (error_id)                      135     
 
 ******************************************* End of PROCESS Output ********************************************
 
 
 *************************************** Copy of PROCESS Input Follows ****************************************
 
*--------------------------------------------------*


*---------------Constraint Equations---------------*

icc = 1 * Beta
icc = 2 * Global power balance
icc = 9 * Fusion power upper limit
icc = 11 * Radial build
icc = 30 * Injection power upper limit
icc = 31 * TF coil case stress upper limit
icc = 32 * TF coil conduit stress upper limit
icc = 33 * I_op
icc = 34 * Dump voltage upper limit
icc = 35 * J_winding pack
icc = 36 * TF coil temperature margin lower limit
icc = 65 * Dump time set by VV loads

*---------------Iteration Variables----------------*

ixc = 4 * te
boundu(4) = 150.0
ixc = 5 * beta
ixc = 6 * dene
boundu(6) = 1.12d20
ixc = 9 * fdene
ixc = 10 * hfact
boundu(10) = 3.0
ixc = 13 * tfcth
ixc = 18 * q
boundl(18) = 2.0
ixc = 26 * ffuspow
ixc = 29 * bore
boundl(29) = 0.1
ixc = 36 * fbetatry
ixc = 42 * gapoh
boundl(42) = 0.05
boundu(42) = 0.1
ixc = 50 * fiooic
boundu(50) = 1.0
ixc = 51 * fvdump
ixc = 52 * vdalw
boundu(52) = 10.0
ixc = 53 * fjprot
ixc = 54 * ftmargtf
ixc = 56 * tdmptf
ixc = 57 * thkcas
ixc = 58 * thwcndut
boundl(58) = 8.0d-3
ixc = 59 * fcutfsu
boundl(59) = 0.50
boundu(59) = 0.94
ixc = 60 * cpttf
boundl(60) = 6.0d4
boundu(60) = 9.0d4
ixc = 61 * gapds
boundl(61) = 0.02
ixc = 103 * flhthresh
boundu(103) = 10.0
ixc = 106 * ftmargoh
ixc = 113 * ftaucq
ixc = 122 * oh_steel_frac

*----------------------Abs Cd----------------------*


*---------------Availability Module----------------*


*----------------------Bsquar----------------------*


*-------------------Build Module-------------------*


*-----------------Build Variables------------------*

blnkith  = 0.15 * inboard blanket thickness (m); (calculated if `blktmodel>0`) (=0;0 if `iblnkith=0`)
blnkoth  = 0.46 * outboard blanket thickness (m); calculated if `blktmodel>0`
bore     = 2.1201269689496494 * central solenoid inboard radius (m) (`iteration variable 29`)
ddwex    = 0.15 * cryostat thickness (m)
d_vv_in  = 0.30 * vacuum vessel inboard thickness (TF coil / shield) (m)
d_vv_out = 0.30 * vacuum vessel outboard thickness (TF coil / shield) (m)
d_vv_top = 0.30 * vacuum vessel topside thickness (TF coil / shield) (m)
d_vv_bot = 0.30 * vacuum vessel underside thickness (TF coil / shield) (m)
gapds    = 0.15003399049211447 * gap between inboard vacuum vessel and thermal shield (m) (`iteration variable 61`)
gapoh    = 0.06541854755255866 * gap between central solenoid and TF coil (m) (`iteration variable 42`)
gapomin  = 0.20 * minimum gap between outboard vacuum vessel and TF coil (m) (`iteration variable 31`)
iohcl    = 1 * Switch for existence of central solenoid;
ohcth    = 0.6 * Central solenoid thickness (m) (`iteration variable 16`)
scrapli  = 0.2 * Gap between plasma and first wall; inboard side (m) (if `iscrp=1`) (`iteration variable 73`)
scraplo  = 0.2 * gap between plasma and first wall; outboard side (m) (if `iscrp=1`) (`iteration variable 74`)
shldith  = 0.30 * inboard shield thickness (m) (`iteration variable 93`)
shldoth  = 0.80 * outboard shield thickness (m) (`iteration variable 94`)
shldtth  = 0.30 * upper/lower shield thickness (m); calculated if `blktmodel > 0`
tfcth    = 0.4686248306578002 * inboard TF coil thickness; (centrepost for ST) (m)
tftsgap  = 0.05 * Minimum metal-to-metal gap between TF coil and thermal shield (m)
vgap2    = 0.05 * vertical gap between vacuum vessel and thermal shields (m)
vgap     = 1.0 * vertical gap between x-point and divertor (m) (if = 0; it is calculated)
vvblgap  = 0.02 * gap between vacuum vessel and blanket (m)

*-----------------Buildings Module-----------------*


*---------------Buildings Variables----------------*


*-----------------Ccfe Hcpb Module-----------------*


*---------------Const And Precisions---------------*


*--------------------Constants---------------------*


*---------------Constraint Variables---------------*

bmxlim   = 14.0 * maximum peak toroidal field (T) (`constraint equation 25`)
fbetatry = 0.16316809270333482 * f-value for beta limit (`constraint equation 24`; `iteration variable 36`)
fdene    = 0.7498630045199072 * f-value for density limit (`constraint equation 5`; `iteration variable 9`)
ffuspow  = 0.727003279965349 * f-value for maximum fusion power (`constraint equation 9`; `iteration variable 26`)
fiooic   = 0.563423229625855 * f-value for TF coil operating current / critical current ratio
fjohc    = 0.25 * f-value for central solenoid current at end-of-flattop
fjohc0   = 0.25 * f-value for central solenoid current at beginning of pulse
fjprot   = 0.39513356021825635 * f-value for TF coil winding pack current density
flhthresh = 7.503253792744441 * f-value for L-H power threshold (`constraint equation 15`; `iteration variable 103`)
fpeakb   = 9.2290d-1 * f-value for maximum toroidal field (`constraint equation 25`; `iteration variable 35`)
fpinj    = 1.0 * f-value for injection power (`constraint equation 30`; `iteration variable 46`)
fpnetel  = 1.0 * f-value for net electric power (`constraint equation 16`; `iteration variable 25`)
ftaucq   = 0.7951130926401162 * f-value for calculated minimum TF quench time
ftburn   = 1.00e+00 * f-value for minimum burn time (`constraint equation 13`; `iteration variable 21`)
ftmargoh = 0.7510755912364193 * f-value for central solenoid temperature margin
ftmargtf = 0.013608163213046427 * f-value for TF coil temperature margin (`constraint equation 36`; `iteration variable 54`)
fvdump   = 0.5102885802890608 * f-value for dump voltage (`constraint equation 34`; `iteration variable 51`)
fwalld   = 0.1312 * f-value for maximum wall load (`constraint equation 8`; `iteration variable 14`)
pnetelin = 1200.0 * required net electric power (MW) (`constraint equation 16`)
powfmax  = 3510.0 * maximum fusion power (MW) (`constraint equation 9`)
psepbqarmax = 9.2 * maximum ratio of Psep*Bt/qAR (MWT/m) (`constraint equation 68`)
tbrnmn   = 7.2e3 * minimum burn time (s) (KE - no longer itv;; see issue #706)
walalw   = 8.0 * allowable neutron wall-load (MW/m2) (`constraint equation 8`)

*-------------------Constraints--------------------*


*------------------Cost Variables------------------*

abktflnc = 15 * allowable first wall/blanket neutron fluence (MW-yr/m2) (`blktmodel=0`)
adivflnc = 20.0 * allowable divertor heat fluence (MW-yr/m2)
cfactr   = 0.75 * Total plant availability fraction; input if `iavail=0`
cost_model = 2 * Switch for cost model;
step_rh_costfrac = 0.075 * fraction of capital cost for remote handling
dintrt   = 0.00 * diff between borrowing and saving interest rates
fcap0    = 1.15 * average cost of money for construction of plant assuming design/construction time of six years
fcap0cp  = 1.06 * average cost of money for replaceable components assuming lead time for these of two years
fcontng  = 0.15 * project contingency factor
fcr0     = 0.065 * fixed charge rate during construction
fkind    = 1.0 * multiplier for Nth of a kind costs
iavail   = 0 * Switch for plant availability model;
ifueltyp = 0 * Switch for fuel type;
lsa      = 2 * Level of safety assurance switch (generally; use 3 or 4);
output_costs = 1 * Switch for costs output;
discount_rate = 0.06 * effective cost of money in constant dollars
tlife    = 40 * Full power year plant lifetime (years)
ucblvd   = 280.0 * unit cost for blanket vanadium ($/kg)
ucdiv    = 5.0d5 * cost of divertor blade ($)
ucme     = 3.0d8 * cost of maintenance equipment ($)


*----------------Costs 2015 Module-----------------*


*-------------------Costs Module-------------------*


*----------------Costs Step Module-----------------*


*---------------Current Drive Module---------------*


*-------------Current Drive Variables--------------*

bscfmax  = 0.99 * maximum fraction of plasma current from bootstrap; if `bscfmax < 0`; 
etalh    = 0.59 * lower hybrid wall plug to injector efficiency
iefrf    = 4 * Switch for current drive efficiency model;
pinjalw  = 90.4 * maximum allowable value for injected power (MW) (`constraint equation 30`)

*------------Define Iteration Variables------------*


*-------------------Div Kal Vars-------------------*


*-----------------Divertor Module------------------*


*-------------------Divertor Ode-------------------*


*-----------------Divertor Ode Var-----------------*


*----------------Divertor Variables----------------*

divdum   = 1 * switch for divertor Zeff model;
divfix   = 0.621 * divertor structure vertical thickness (m)
hldivlim = 20 * heat load limit (MW/m2)
ksic     = 1.4 * power fraction for outboard double-null scrape-off plasma
prn1     = 0.4 * n-scrape-off / n-average plasma; (input for `ipedestal=0`; = nesep/dene if `ipedestal>=1`)
zeffdiv  = 3.5 * Zeff in the divertor region (if `divdum/=0`)

*------------------Error Handling------------------*


*-------------------Final Module-------------------*


*----------------Fispact Variables-----------------*


*-----------------------Freq-----------------------*


*-------------------Fson Library-------------------*


*-------------------Fson Path M--------------------*


*------------------Fson String M-------------------*


*-------------------Fson Value M-------------------*


*----------------Function Evaluator----------------*


*--------------------Fw Module---------------------*


*-------------------Fwbs Module--------------------*


*------------------Fwbs Variables------------------*

emult    = 1.1975 * energy multiplication in blanket and shield
inuclear = 1 * switch for nuclear heating in the coils;
qnuc     = 1.292e4 * nuclear heating in the coils (W) (`inuclear=1`)
primary_pumping = 3 * Switch for pumping power for primary coolant (mechanical power only and peak first wall 
secondary_cycle = 2 * Switch for power conversion cycle;
vfshld   = 0.60 * coolant void fraction in shield
etaiso   = 1.0 * isentropic efficiency of FW and blanket coolant pumps
etahtp   = 1.0 * electrical efficiency of primary coolant pumps

*-----------------Global Variables-----------------*

runtitle = starfire * short descriptive title for the run

*------------------Green Func Ext------------------*


*-----------------------Hare-----------------------*


*-------------Heat Transport Variables-------------*

etath    = 0.375d0 * thermal to electric conversion efficiency if `secondary_cycle=2`; otherwise calculated;
ipowerflow = 0 * switch for power flow model;
iprimshld = 1 * Switch for shield thermal power destiny;

*--------------------Ife Module--------------------*


*------------------Ife Variables-------------------*


*------------Impurity Radiation Module-------------*

coreradius = 0.75 * coreradius /0;6/ ; normalised radius defining the 'core' region
coreradiationfraction = 0.6 * coreradiationfraction /1;0/ ; fraction of radiation from 'core' region that is subtracted from the loss power
fimp(1) = 1.0
fimp(2) = 0.1
fimp(3) = 0.0
fimp(4) = 0.0
fimp(5) = 0.0
fimp(6) = 0.0
fimp(7) = 0.0
fimp(8) = 0.0
fimp(9) = 0.0
fimp(10) = 0.0
fimp(11) = 0.0
fimp(12) = 0.0
fimp(13) = 0.0
fimp(14) = 0.0

*-------------------Init Module--------------------*


*----------------Kallenbach Module-----------------*


*----------------Kit Blanket Model-----------------*


*-----------------Kit Hcll Module------------------*


*-----------------Kit Hcpb Module------------------*


*----------------------Linliu----------------------*


*----------------------Machin----------------------*


*-------------------Main Module--------------------*


*------------------Maths Library-------------------*


*-------------------Mod F90 Kind-------------------*


*-----------------------Mode-----------------------*


*---------------------Numerics---------------------*

ioptimz  = 1 * for optimisation VMCON only
minmax   = -5 * 
epsvmc   = 1.0e-8 * epsvmc /1;0e-6/ ; error tolerance for VMCON

*---------------------Ode Mod----------------------*


*------------------Output Module-------------------*


*----------------------Param-----------------------*


*----------------Pf Power Variables----------------*


*------------------Pfcoil Module-------------------*


*-----------------Pfcoil Variables-----------------*

alstroh  = 6.0d8 * allowable hoop stress in Central Solenoid structural material (Pa)
coheof   = 13540000.0 * Central solenoid overall current density at end of flat-top (A/m2) (`iteration variable 37`)
cptdin   = 4.22d4, 4.22d4, 4.22d4, 4.22d4, 4.3d4, 4.3d4,  4.3d4, 4.3d4, * peak current per turn input for PF coil i (A)
fcohbop  = 0.9362 * ratio of central solenoid overall current density at beginning of pulse / end of flat-top
fcuohsu  = 0.70 * copper fraction of strand in central solenoid
ipfloc   = 2,2,3,3 * switch for locating scheme of PF coil group i;
isumatoh = 5 * switch for superconductor material in central solenoid;
isumatpf = 3 * switch for superconductor material in PF coils;
ncls     = 1,1,2,2, * number of PF coils in group j
ngrp     = 4 * number of groups of PF coils; Symmetric coil pairs should all be in the same group
ohhghf   = 0.9 * Central solenoid height / TF coil internal height
oh_steel_frac = 0.6944920386109095 * central solenoid steel fraction (`iteration variable 122`)
rjconpf  = 1.1d7, 1.1d7, 6.d6, 6.d6, 8.d6, 8.0d6, 8.0d6, 8.0d6, * average winding pack current density of PF coil i (A/m2) at time of peak 
rpf2     = -1.825 * offset (m) of radial position of `ipfloc=2` PF coils from being at 
zref(1) = 3.6
zref(2) = 1.2
zref(3) = 1.0
zref(4) = 2.8
zref(5) = 1.0
zref(6) = 1.0
zref(7) = 1.0
zref(8) = 1.0

*-------------Physics Functions Module-------------*


*------------------Physics Module------------------*


*----------------Physics Variables-----------------*

alphan   = 1.1 * density profile index
alphat   = 0.3 * temperature profile index
aspect   = 3.6 * aspect ratio (`iteration variable 1`)
beta     = 0.15356862484340705 * total plasma beta (`iteration variable 5`) (calculated if `ipedestal=3` or stellarator)
bt       = 5.8 * toroidal field on axis (T) (`iteration variable 2`)
dene     = 5.50808136665256e+19 * electron density (/m3) (`iteration variable 6`) (calculated if `ipedestal=3`)
dnbeta   = 6.0 * Troyon-like coefficient for beta scaling calculated 
fkzohm   = 1.0245 * Zohm elongation scaling adjustment factor (`ishape=2; 3`)
fvsbrnni = 1.0 * fraction of the plasma current produced by non-inductive means (`iteration variable 44`)
gamma    = 0.3 * Ejima coefficient for resistive startup V-s formula
hfact    = 0.9552603491931666 * H factor on energy confinement times; radiation corrected (`iteration variable 10`); If 
ibss     = 4 * switch for bootstrap current scaling
iculbl   = 1 * switch for beta limit scaling (`constraint equation 24`)
icurr    = 4 * switch for plasma current scaling to use
idensl   = 7 * switch for density limit to enforce (`constraint equation 5`)
ifalphap = 1 * switch for fast alpha pressure calculation
ifispact = 0 * switch for neutronics calculations;
iinvqd   = 1 * switch for inverse quadrature in L-mode scaling laws 5 and 9;
ipedestal = 0 * switch for pedestal profiles;
iprofile = 0 * switch for current profile consistency;
iradloss = 2 * switch for radiation loss term usage in power balance (see User Guide);
isc      = 28 * switch for energy confinement time scaling law (see description in `tauscl`)
ishape   = 0 * switch for plasma cross-sectional shape calculation;
kappa    = 1.6 * plasma separatrix elongation (calculated if `ishape = 1-5 or 7`)
q        = 8.486707957324555 * safety factor 'near' plasma edge (`iteration variable 18`) equal to q95 
q0       = 1.0 * safety factor on axis
ralpne   = 0.1 * thermal alpha density/electron density (`iteration variable 109`) (calculated if `ipedestal=3`)
rmajor   = 7.0 * plasma major radius (m) (`iteration variable 3`)
i_single_null = 1 * switch for single null / double null plasma;
ssync    = 0.6 * synchrotron wall reflectivity factor
te       = 9.462204195732141 * volume averaged electron temperature (keV) (`iteration variable 4`)
tratio   = 1.39 * ion temperature / electron temperature(used to calculate ti if `tratio > 0;0`
triang   = 0.5 * plasma separatrix triangularity (calculated if `ishape = 1; 3-5 or 7`)

*--------------Plasma Geometry Module--------------*


*------------------Plasmod Module------------------*


*----------------Plasmod Variables-----------------*


*-------------------Power Module-------------------*


*------------------Precision Mod-------------------*


*------------Primary Pumping Variables-------------*


*------------------Process Input-------------------*


*------------------Process Output------------------*


*-----------------Profiles Module------------------*


*-------------------Pulse Module-------------------*


*-----------------Pulse Variables------------------*

lpulse   = 0 * Switch for reactor model;

*-------------Read And Get Atomic Data-------------*


*------------------Read Radiation------------------*


*---------------------Real Mod---------------------*


*-----------------Rebco Variables------------------*


*------------------Reinke Module-------------------*


*-----------------Reinke Variables-----------------*


*---------------Resistive Materials----------------*


*-------------------Scan Module--------------------*


*-----------------Sctfcoil Module------------------*


*------------------Startup Module------------------*


*----------------Startup Variables-----------------*


*------------Stellarator Configuration-------------*


*----------------Stellarator Module----------------*


*--------------Stellarator Variables---------------*


*-----------------Structure Module-----------------*


*---------------Structure Variables----------------*


*-----------------Superconductors------------------*


*---------------------Testdata---------------------*


*------------------Tfcoil Module-------------------*


*-----------------Tfcoil Variables-----------------*

sig_tf_case_max  = 6.0E8 * Allowable maximum shear stress in TF coil case (Tresca criterion) (Pa)
sig_tf_wp_max    = 6.0E8 * Allowable maximum shear stress in TF coil conduit (Tresca criterion) (Pa)
casthi   = 0.06 * inboard TF coil case plasma side thickness (m) (calculated for stellarators)
casths   = 0.05 * inboard TF coil sidewall case thickness (m) (calculated for stellarators)
cpttf    = 81204.51676358072 * TF coil current per turn (A); (calculated for stellarators) (calculated for 
dhecoil  = 0.010 * diameter of He coil in TF winding (m)
fcutfsu  = 0.6979111151090269 * copper fraction of cable conductor (TF coils)
i_tf_sc_mat = 5 * Switch for superconductor material in TF coils;
oacdcp   = 10050000.0 * Overall current density in TF coil inboard legs midplane (A/m2)
ripmax   = 3.0 * aximum allowable toroidal field ripple amplitude at plasma edge (%)
tdmptf   = 10.883220977356501 * fast discharge time for TF coil in event of quench (s) (`iteration variable 56`)
n_tf     = 12 * Number of TF coils (default = 50 for stellarators); Number of TF coils outer legs for ST
tftmp    = 4.750 * peak helium coolant temperature in TF coils and PF coils (K)
thicndut = 1.5d-3 * conduit insulation thickness (m)
thkcas   = 0.2595710897269705 * inboard TF coil case outer (non-plasma side) thickness (m) (`iteration variable 57`)
thwcndut = 0.009213537522079677 * TF coil conduit case thickness (m) (`iteration variable 58`)
tinstf   = 0.008 * Thickness of the ground insulation layer surrounding (m) 
tmargmin = 1.500 * minimum allowable temperature margin ; TFC AND CS (K)
vdalw    = 8.908713305473917 * max voltage across TF coil during quench (kV) (`iteration variable 52`)
vftf     = 0.300 * coolant fraction of TFC 'cable' (`i_tf_sup=1`); or of TFC leg (`i_tf_ssup=0`)

*-----------------Times Variables------------------*

tburn    = 1.0d4 * burn time (s) (calculated if `lpulse=1`)
tdwell   = 0.0 * time between pulses in a pulsed reactor (s) (`iteration variable 17`)
tramp    = 400.0 * initial PF coil charge time (s); if pulsed; = tohs

*---------------Torga Curgap Module----------------*


*--------------------Utilities---------------------*


*------------------Vacuum Module-------------------*


*-----------------Vacuum Variables-----------------*
<|MERGE_RESOLUTION|>--- conflicted
+++ resolved
@@ -6,7 +6,6 @@
  
    Program :
    Version : 2.1.2   Release Date :: 2021-07-01
-<<<<<<< HEAD
    Tag No. : v2.1-374-g1aaba1cd
     Branch : 1303-divertor-costs-into-cost-model-2-stable
    Git log : COMMIT_MSG
@@ -15,16 +14,6 @@
   Computer : l0500
  Directory : /tmp/pytest-of-rhicha/pytest-101/test_solver0
      Input : /tmp/pytest-of-rhicha/pytest-101/test_scenario_starfire_0/IN.DAT
-=======
-   Tag No. : v2.1-646-g57e098e2
-    Branch : 1407-update-of-shield-cost-calculations
-   Git log : COMMIT_MSG
- Date/time : 11 Oct 2021 10:26:15 +01:00(hh:mm) UTC
-      User : rhicha
-  Computer : l0500
- Directory : /tmp/pytest-of-rhicha/pytest-149/test_solver0
-     Input : /tmp/pytest-of-rhicha/pytest-149/test_scenario_starfire_0/IN.DAT
->>>>>>> d79e6b6f
  Run title : starfire
   Run type : Reactor concept design: Steady-state tokamak model, (c) CCFE
  
@@ -189,11 +178,7 @@
  (step220109)        ECRH Plasma Breakdown (M$)                                                                   22.95
  (step220110)        Divertor (M$)                                                                               749.15
  
-<<<<<<< HEAD
  (step2201)          Total Account 22.01 Cost (M$)                                                              7617.98
-=======
- (step2201)          Total Account 22.01 Cost (M$)                                                              5782.30
->>>>>>> d79e6b6f
  
  ******************* 22.02 Heat Transfer System
  (step2202)          Heat Transfer System (M$)                                                                   157.32
@@ -237,17 +222,10 @@
  (step2207)          Total Account 22.07 Cost (M$)                                                               195.46
  
  ******************* 
-<<<<<<< HEAD
  (step2298)          Spares (M$)                                                                                 504.30
  (step2299)          Contingency (M$)                                                                           1342.10
  
  (step22)            Total Account 22 Cost (M$)                                                                10289.40
-=======
- (step2298)          Spares (M$)                                                                                 382.19
- (step2299)          Contingency (M$)                                                                           1048.43
- 
- (step22)            Total Account 22 Cost (M$)                                                                 8037.93
->>>>>>> d79e6b6f
  
  ************************* 23. Turbine Plant Equipment **************************
  
@@ -285,7 +263,6 @@
  
  ***************************** 27. Remote Handling ******************************
  
-<<<<<<< HEAD
  (step2701)          Remote Handing (M$)                                                                        1127.47
  
  (step27)            Total Account 27 Cost (M$)                                                                 1127.47
@@ -311,57 +288,20 @@
  *************************** Total Capital Investment ***************************
  
  (capcost)           Total capital investment (M$)                                                             32987.42
-=======
- (step2701)          Remote Handing (M$)                                                                         958.61
- 
- (step27)            Total Account 27 Cost (M$)                                                                  958.61
- 
- ****************************** Plant Direct Cost *******************************
- 
- (cdirt)             Plant direct cost (M$)                                                                    13740.08
- 
- ******************************** Indirect Cost *********************************
- 
- (step91)            Construction Facilities, Equipment and Services (M$)                                       4122.02
- (step92)            Engineering and Costruction Management Services (M$)                                       4465.53
- (step93)            Other Costs (M$)                                                                           2061.01
- 
- ******************************* Constructed Cost *******************************
- 
- (concost)           Constructed Cost (M$)                                                                     24388.64
- 
- ************************* Interest during Construction *************************
- 
- (moneyint)          Interest during construction (M$)                                                          3658.30
- 
- *************************** Total Capital Investment ***************************
- 
- (capcost)           Total capital investment (M$)                                                             28046.94
->>>>>>> d79e6b6f
  
  *************************************** Cost of Electricity (2017 US$) ***************************************
  
  First wall / blanket life (years)                                        (fwbllife)                    5.343     
  Divertor life (years)                                                    (divlife.)                    0.286     
-<<<<<<< HEAD
  Cost of electricity (m$/kWh)                                             (coe)                       290.817     
-=======
- Cost of electricity (m$/kWh)                                             (coe)                       249.963     
->>>>>>> d79e6b6f
  
  Power Generation Costs :
  
                                                                            Annual Costs, M$       COE, m$/kWh
 
-<<<<<<< HEAD
  Capital Investment                                                               2144.18              278.64
  Operation & Maintenance                                                            68.29                8.87
  Decommissioning Fund                                                               18.13                2.36
-=======
- Capital Investment                                                               1823.05              236.91
- Operation & Maintenance                                                            73.85                9.60
- Decommissioning Fund                                                               15.41                2.00
->>>>>>> d79e6b6f
  Fuel Charge Breakdown
 
      Blanket & first wall                                                    0.00                0.00
@@ -372,11 +312,7 @@
      Waste Disposal                                                          7.82                1.02
  Total Fuel Cost                                                                    11.22                1.46
 
-<<<<<<< HEAD
  Total Cost                                                                       2237.91              290.82
-=======
- Total Cost                                                                       1923.53              249.96
->>>>>>> d79e6b6f
  
  ********************************************* Plant Availability *********************************************
  
