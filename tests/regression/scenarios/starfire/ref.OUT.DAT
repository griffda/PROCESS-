 
 **************************************************************************************************************
 ************************************************** PROCESS ***************************************************
 ************************************** Power Reactor Optimisation Code ***************************************
 **************************************************************************************************************
 
   Program :
   Version : 2.3.0   Release Date :: 2022-01-20
<<<<<<< HEAD
   Tag No. : v2.1-1348-g7a3a4dda
    Branch : 1367-add-site-preparation-costs-into-model-2
   Git log : Merge\ branch\ |develop|\ into\ 1367-add-site-preparat
 Date/time : 17 Mar 2022 12:03:43 +00:00(hh:mm) UTC
      User : rhicha
  Computer : l0500
 Directory : /tmp/pytest-of-rhicha/pytest-292/test_solver0
     Input : /tmp/pytest-of-rhicha/pytest-292/test_scenario_starfire_0/IN.DAT
=======
   Tag No. : v2.1-1332-g22754d6e code contains untracked changes
    Branch : 1205-tf-cond-stiffness
   Git log : NOW\ added\ correct\ ref\ dicts
 Date/time : 17 Mar 2022 11:50:15 -04:00(hh:mm) UTC
      User : cswan
  Computer : cswan-2017-desktop
 Directory : /tmp/pytest-of-cswan/pytest-2/test_solver0
     Input : /tmp/pytest-of-cswan/pytest-2/test_scenario_starfire_0/IN.DAT
>>>>>>> 934af448
 Run title : starfire
  Run type : Reactor concept design: Steady-state tokamak model, (c) CCFE
 
 **************************************************************************************************************
 
   Equality constraints : 12
 Inequality constraints : 00
      Total constraints : 12
    Iteration variables : 26
         Max iterations : 200
       Figure of merit  : -05  -- maximise fusion gain.
  Convergence parameter : 1.00E-08
 
 **************************************************************************************************************
 
 (Please include this header in any models, presentations and papers based on these results)
 
 **************************************************************************************************************
 
 Quantities listed in standard row format are labelled as follows in columns 112-114:
 ITV : Active iteration variable (in any output blocks)
 OP  : Calculated output quantity
 Unlabelled quantities in standard row format are generally inputs
 Note that calculated quantities may be trivially rescaled from inputs, or equal to bounds which are input.
 
 
 ************************************************** Numerics **************************************************
 
 PROCESS has performed a VMCON (optimisation) run.
 and found a feasible set of parameters.
 
 VMCON error flag                                                         (ifail)                           1     
 Number of iteration variables                                            (nvar)                           26     
 Number of constraints (total)                                            (neqns+nineqns)                  12     
 Optimisation switch                                                      (ioptimz)                         1     
 Figure of merit switch                                                   (minmax)                         -5     
 Square root of the sum of squares of the constraint residuals            (sqsumsq)                 2.888E-10  OP 
 VMCON convergence parameter                                              (convergence_parameter)   1.620E-11  OP 
 Number of VMCON iterations                                               (nviter)                         25  OP 
 
PROCESS has successfully optimised the iteration variables to maximise the figure of merit           FUSION GAIN.
 
 Certain operating limits have been reached,
 as shown by the following iteration variables that are
 at or near to the edge of their prescribed range :
 
                   dene          =  1.1200E+20 is at or above its upper bound:  1.1200E+20
                   ffuspow       =  1.0000E+00 is at or above its upper bound:  1.0000E+00
                   gapoh         =  5.0000E-02 is at or below its lower bound:  5.0000E-02
                   fvdump        =  9.9654E-01 is at or above its upper bound:  1.0000E+00
                   thwcndut      =  8.0000E-03 is at or below its lower bound:  8.0000E-03
                   cpttf         =  9.0000E+04 is at or above its upper bound:  9.0000E+04
 
 The solution vector is comprised as follows :
 
                                          final       final /
    i                                     value       initial
 
    1                  te               1.5414E+01     1.0000
    2                  beta             6.0974E-02     1.0000
    3                  dene             1.1200E+20     1.0000
    4                  fdene            7.4986E-01     1.0000
    5                  hfact            2.4964E+00     1.0000
    6                  tfcth            1.7269E+00     7.1440
    7                  q                2.0636E+00     1.0000
    8                  ffuspow          1.0000E+00     1.0000
    9                  bore             1.0967E-01     0.0369
   10                  fbetatry         1.6317E-01     1.0000
   11                  gapoh            5.0000E-02     0.9928
   12                  fiooic           5.5498E-01    24.7627
   13                  fvdump           9.9654E-01     1.1083
   14                  vdalw            8.5135E+00     1.2489
   15                  fjprot           7.9340E-01    15.5952
   16                  ftmargtf         9.1035E-01     3.0675
   17                  tdmptf           1.9887E+01     1.2046
   18                  thkcas           5.8810E-01    11.2864
   19                  thwcndut         8.0000E-03     0.0800
   20                  fcutfsu          7.1894E-01     1.0042
   21                  cpttf            9.0000E+04     1.0000
   22                  gapds            1.1033E+00    20.9731
   23                  flhthresh        7.5033E+00     1.0000
   24                  ftmargoh         7.5108E-01     1.0000
   25                  ftaucq           5.5108E-01     0.8301
   26                  oh_steel_frac    6.9449E-01     1.0000
 
 The following equality constraint residues should be close to zero :
 
                                               physical                 constraint                 normalised
                                              constraint                 residue                    residue
 
    1  Beta consistency                      =  6.0974E-02             -3.2900E-15                 5.3957E-14
    2  Global power balance consistency      =  9.6776E-01 MW/m3       -4.0828E-14 MW/m3           4.2188E-14
    3  Fusion power upper limit              <  3.5100E+03 MW           2.9967E-10 MW             -8.5376E-14
    4  Radial build consistency              =  7.0000E+00 m           -4.6629E-15 m               6.6613E-16
    5  Injection power upper limit           <  9.0400E+01 MW           1.0658E-12 MW             -1.1768E-14
    6  TF coil case stress upper limit       <  6.0000E+08 Pa          -6.6757E-06 Pa             -1.1102E-14
    7  TF coil conduit stress upper lim      <  6.0000E+08 Pa           6.6757E-06 Pa              1.1102E-14
    8  I_op / I_critical (TF coil)           <  3.5047E+07 A/m2         7.5214E-06 A/m2           -3.8669E-13
    9  Dump voltage upper limit              <  8.5135E+00 V            2.9425E-02 V              -2.8876E-10
   10  J_winding pack/J_protection limit     <  2.4515E+07 A/m2         0.0000E+00 A/m2           -2.5413E-13
   11  TF coil temp. margin lower limit      >  1.5000E+00 K           -1.4771E-01 K              -4.4316E-12
   12  Dump time set by VV stress            >  1.0960E+01 s           -8.9277E+00 s              -4.0079E-14
 
 ******************************************** Final Feasible Point ********************************************
 
 
 *************************************** STEP Costing Model (2017 US$) ****************************************
 
 
 ***************************** 20. Land and Rights ******************************
 
 (step2001)          Land (M$)                                                                                   100.00
 (step2002)          Site Preparation (M$)                                                                         0.89
 
 (step20)            Total Account 20 Cost (M$)                                                                  100.89
 
 ***************** 21. Building and Site Service Infrastructure *****************
 
 (step2101)          Site Improvements (M$)                                                                     4223.35
 (step2102)          Reactor Building (M$)                                                                       493.93
 (step2103)          Turbine Building (M$)                                                                       535.95
 (step2104)          Cooling System Structures (M$)                                                              184.42
 (step2105)          Electrical Equipment and Power Supply Building (M$)                                         103.18
 (step2106)          Auxiliary Services Building (M$)                                                              4.31
 (step2107)          Hot Cell (M$)                                                                               172.66
 (step2108)          Reactor Service Building (M$)                                                                24.55
 (step2109)          Service Water Building (M$)                                                                   5.47
 (step2110)          Fuel Handling and Storage Building (M$)                                                      61.83
 (step2111)          Control Room (M$)                                                                            37.62
 (step2112)          AC Power Supply Building (M$)                                                               331.17
 (step2113)          Admin Building (M$)                                                                          90.75
 (step2114)          Site Service (M$)                                                                            33.08
 (step2115)          Cryogenics and Inert Gas Storage Building (M$)                                              130.05
 (step2116)          Security Building (M$)                                                                       14.90
 (step2117)          Ventilation Stack (M$)                                                                        8.78
 (step2118)          Waste Facilities Buildings (M$)                                                             100.00
 (step2198)          Spares (M$)                                                                                 131.12
 (step2199)          Contingency (M$)                                                                           1003.06
 
<<<<<<< HEAD
 (step21)            Total Account 21 Cost (M$)                                                                 7690.12
=======
 (step21)            Total Account 21 Cost (M$)                                                                 2738.48
>>>>>>> 934af448
 
 ************************* 22. Reactor Plant Equipment **************************
 
 ******************* 22.01 Reactor Equipment
 ******************* 22.01.01 Blanket and First Wall Equipment
 (step22010101)      Total First Wall Cost (M$)                                                                  515.84
 
 (step2201010201)    Blanket Multiplier Material (M$)                                                           1818.44
 (step2201010202)    Blanket Breeder Material (M$)                                                               184.41
 (step2201010203)    Blanket Steel Costs (M$)                                                                     94.41
 (step22010102)      Total Blanket Cost (M$)                                                                    2097.26
 
 (step220101)        Total Account 22.01.01 Cost (M$)                                                           2613.10
 
 (step220102)        Shield (M$)                                                                                 292.70
 (step22010301)      TF Coils (M$)                                                                              1884.75
 (step22010302)      PF Coils (M$)                                                                               546.73
 (step22010303)      Central Solenoid (M$)                                                                        67.30
 (step22010304)      Control Coils (M$)                                                                           37.12
 (step220104)        Auxiliary Heating and Current Drive (M$)                                                   1781.36
 (step220105)        Primary Structure and Support (M$)                                                          489.60
 (step220106)        Reactor Vacuum System (M$)                                                                   43.18
 (step220107)        Power Supplies (M$)                                                                         469.99
 (step220110)        Divertor (M$)                                                                               136.40
 
 (step2201)          Total Account 22.01 Cost (M$)                                                              8362.24
 
 ******************* 22.02 Heat Transfer System
 (step2202)          Heat Transfer System (M$)                                                                   157.28
 
 (step2202)          Total Account 22.02 Cost (M$)                                                               157.28
 
 ******************* 22.03 Cryogenic Cooling System
 (step220301)        Helium Refrigerator (M$)                                                                     39.77
 (step220302)        Liquid Helium Transfer and Storage (M$)                                                      18.59
 (step220303)        Gas Helium Storage (M$)                                                                      14.47
 (step220304)        Liquid Nitrogen Storage (M$)                                                                  4.14
 
 (step2203)          Total Account 22.03 Cost (M$)                                                                76.97
 
 ******************* 22.04 Waste Treatment and Disposal
 (step220401)        Liquid Waste (M$)                                                                            14.19
 (step220402)        Gaseous Waste (M$)                                                                           15.03
 (step220403)        Solid Waste (M$)                                                                             10.85
 
 (step2204)          Total Account 22.04 Cost (M$)                                                                40.07
 
 ******************* 22.05 Fuel Handling and Storage
 (step2205)          Fuel Handling and Storage (M$)                                                              322.29
 
 (step2205)          Total Account 22.05 Cost (M$)                                                               322.29
 
 ******************* 22.06 Other Reactor Plant Equipment
 (step220601)        Maintenance Equipment (M$)                                                                    0.00
 (step220602)        Special Heating Systems (M$)                                                                  0.00
 (step220603)        Coolant Storage (M$)                                                                          2.00
 (step220604)        Gas System (M$)                                                                               0.07
 (step220606)        Fluid Leak Detection (M$)                                                                    16.70
 (step220607)        Closed Loop Coolant System (M$)                                                              16.45
 (step220608)        Standby Cooling System (M$)                                                                   9.69
 
 (step2206)          Total Account 22.06 Cost (M$)                                                                44.91
 
 ******************* 22.07 Instrumentation and Control
 (step2207)          Instrumentation and Control (M$)                                                            195.46
 
 (step2207)          Total Account 22.07 Cost (M$)                                                               195.46
 
 ********************
 (step2298)          Spares (M$)                                                                                 727.74
 (step2299)          Contingency (M$)                                                                           1489.04
 
 (step22)            Total Account 22 Cost (M$)                                                                11416.00
 
 ************************* 23. Turbine Plant Equipment **************************
 
 (step23a)           Turbine System (M$)                                                                         947.11
 (step2303)          Heat Rejection (M$)                                                                         159.42
 (step2398)          Spares (M$)                                                                                  15.50
 (step2399)          Contingency (M$)                                                                            168.31
 
 (step23)            Total Account 23 Cost (M$)                                                                 1290.34
 
 ************************* 24. Electric Plant Equipment *************************
 
 (step2401)          Switch Gear (M$)                                                                             32.24
 (step2402)          Station Service Equipment (M$)                                                               87.67
 (step2403)          Switchboards (M$)                                                                             5.09
 (step2404)          Protective Equipment (M$)                                                                     6.46
 (step2405)          Electrical Structures (M$)                                                                   56.79
 (step2406)          Power and Control Wiring (M$)                                                                49.43
 (step2407)          Electric Lighting (M$)                                                                       31.40
 (step2498)          Spares (M$)                                                                                   2.80
 (step2499)          Contingency (M$)                                                                             40.78
 
 (step24)            Total Account 24 Cost (M$)                                                                  312.66
 
 ********************** 25. Miscellaneous Plant Equipment ***********************
 
 (step2501)          Transport and Lifting Equipment (M$)                                                         20.53
 (step2502)          Air and Water Service System (M$)                                                           205.79
 (step2503)          Communications Equipment (M$)                                                                26.50
 (step2504)          Furnishing and Fixtures (M$)                                                                  5.12
 (step2598)          Spares (M$)                                                                                   3.32
 (step2599)          Contingency (M$)                                                                             39.19
 
 (step25)            Total Account 25 Cost (M$)                                                                  300.45
 
 ***************************** 27. Remote Handling ******************************
 
<<<<<<< HEAD
 (step2701)          Remote Handing (M$)                                                                        1716.24
 
 (step27)            Total Account 27 Cost (M$)                                                                 1716.24
 
 ****************************** Plant Direct Cost *******************************
 
 (cdirt)             Plant direct cost (M$)                                                                    24599.44
 
 ******************************** Indirect Cost *********************************
 
 (step91)            Construction Facilities, Equipment and Services (M$)                                       7379.83
 (step92)            Engineering and Costruction Management Services (M$)                                       7994.82
 (step93)            Other Costs (M$)                                                                           3689.92
 
 ******************************* Constructed Cost *******************************
 
 (concost)           Constructed Cost (M$)                                                                     43664.00
 
 ************************* Interest during Construction *************************
 
 (moneyint)          Interest during construction (M$)                                                          6549.60
 
 *************************** Total Capital Investment ***************************
 
 (capcost)           Total capital investment (M$)                                                             50213.61
=======
 (step2701)          Remote Handing (M$)                                                                        1211.91
 
 (step27)            Total Account 27 Cost (M$)                                                                 1211.91
 
 ****************************** Plant Direct Cost *******************************
 
 (cdirt)             Plant direct cost (M$)                                                                    17370.74
 
 ******************************** Indirect Cost *********************************
 
 (step91)            Construction Facilities, Equipment and Services (M$)                                       5211.22
 (step92)            Engineering and Costruction Management Services (M$)                                       5645.49
 (step93)            Other Costs (M$)                                                                           2605.61
 
 ******************************* Constructed Cost *******************************
 
 (concost)           Constructed Cost (M$)                                                                     30833.06
 
 ************************* Interest during Construction *************************
 
 (moneyint)          Interest during construction (M$)                                                          4624.96
 
 *************************** Total Capital Investment ***************************
 
 (capcost)           Total capital investment (M$)                                                             35458.02
>>>>>>> 934af448
 
 *************************************** Cost of Electricity, 2017 US$ ****************************************
 
 First wall / blanket life (years)                                        (fwbllife)                    5.343     
 Divertor life (years)                                                    (divlife.)                    0.286     
<<<<<<< HEAD
 Cost of electricity (m$/kWh)                                             (coe)                       439.653     
=======
 Cost of electricity (m$/kWh)                                             (coe)                       315.290     
>>>>>>> 934af448
 
 Power Generation Costs :
 
 									Annual Costs, M$	    COE, m$/kWh
<<<<<<< HEAD
 Capital Investment                                                          3263.88                   425.00
 Operation & Maintenance                                                       73.77                     9.61
 Decommissioning Fund                                                          27.59                     3.59
=======
 Capital Investment                                                          2304.77                   301.65
 Operation & Maintenance                                                       73.58                     9.63
 Decommissioning Fund                                                          19.48                     2.55
>>>>>>> 934af448
 Fuel Charge Breakdown
 	Blanket & first wall                                                          0.00                     0.00
 	Divertors                                                                     0.00                     0.00
 	Centrepost (TART only)                                                        0.00                     0.00
 	Auxiliary Heating                                                             0.00                     0.00
<<<<<<< HEAD
 	Actual Fuel                                                                   3.39                     0.44
 	Waste Disposal                                                                7.81                     1.02
 Total Fuel Cost                                                               11.21                     1.46
 Total Cost                                                                  3376.46                   439.65
=======
 	Actual Fuel                                                                   3.37                     0.44
 	Waste Disposal                                                                7.79                     1.02
 Total Fuel Cost                                                               11.17                     1.46
 Total Cost                                                                  2409.01                   315.29
>>>>>>> 934af448
 
 ********************************************* Plant Availability *********************************************
 
 Allowable blanket neutron fluence (MW-yr/m2)                             (abktflnc)                1.500E+01     
 Allowable divertor heat fluence (MW-yr/m2)                               (adivflnc)                2.000E+01     
 First wall / blanket lifetime (years)                                    (bktlife)                 5.343E+00  OP 
 Divertor lifetime (years)                                                (divlife)                 2.856E-01  OP 
 Heating/CD system lifetime (years)                                       (cdrlife)                 5.343E+00  OP 
 Total plant lifetime (years)                                             (tlife)                   4.000E+01     
 Total plant availability fraction                                        (cfactr)                  7.500E-01     
 Number of fusion cycles to reach allowable fw/blanket DPA                (bktcycles)               1.252E+04     
 
 *************************************************** Plasma ***************************************************
 
 Plasma configuration = single null divertor
 Tokamak aspect ratio = Conventional, itart = 0                           (itart)                       0.000     
 
 Plasma Geometry :
 
 Major radius (m)                                                         (rmajor)                      7.000     
 Minor radius (m)                                                         (rminor)                      1.944  OP 
 Aspect ratio                                                             (aspect)                      3.600     
 Elongation, X-point (input value used)                                   (kappa)                       1.600  IP 
 Elongation, 95% surface (calculated from kappa)                          (kappa95)                     1.429  OP 
 Elongation, area ratio calc.                                             (kappaa)                      1.526  OP 
 Triangularity, X-point (input value used)                                (triang)                      0.500  IP 
 Triangularity, 95% surface (calculated from triang)                      (triang95)                    0.333  OP 
 Plasma poloidal perimeter (m)                                            (pperim)                     16.012  OP 
 Plasma cross-sectional area (m2)                                         (xarea)                      18.126  OP 
 Plasma surface area (m2)                                                 (sarea)                   6.897E+02  OP 
 Plasma volume (m3)                                                       (vol)                     7.848E+02  OP 
 
 Current and Field :
 
 Consistency between q0,q,alphaj,rli,dnbeta is not enforced
 
 Plasma current scaling law used                                          (icurr)                           4     
 Plasma current (MA)                                                      (plascur/1D6)                15.008  OP 
 Current density profile factor                                           (alphaj)                      1.000     
 Plasma internal inductance, li                                           (rli)                         0.900  OP 
 Vertical field at plasma (T)                                             (bvert)                      -0.825  OP 
 Vacuum toroidal field at R (T)                                           (bt)                          5.800     
 Average poloidal field (T)                                               (bp)                          1.178  OP 
 Total field (sqrt(bp^2 + bt^2)) (T)                                      (btot)                        5.918  OP 
 Safety factor on axis                                                    (q0)                          1.000     
 Safety factor at 95% flux surface                                        (q95)                         2.064  ITV
 Cylindrical safety factor (qcyl)                                         (qstar)                       1.776  OP 
 
 Beta Information :
 
 Total plasma beta                                                        (beta)                    6.097E-02  ITV
 Total poloidal beta                                                      (betap)                   1.539E+00  OP 
 Total toroidal beta                                                                                6.349E-02  OP 
 Fast alpha beta                                                          (betaft)                  1.016E-02  OP 
 Beam ion beta                                                            (betanb)                  0.000E+00  OP 
 (Fast alpha + beam beta)/(thermal beta)                                  (gammaft)                 1.999E-01  OP 
 Thermal beta                                                                                       5.082E-02  OP 
 Thermal poloidal beta                                                                              1.283E+00  OP 
 Thermal toroidal beta (= beta-exp)                                                                 5.291E-02  OP 
 2nd stability beta : beta_p / (R/a)                                      (eps*betap)                   0.428  OP 
 2nd stability beta upper limit                                           (epbetmax)                    1.380     
 Beta g coefficient                                                       (dnbeta)                      6.000     
 Normalised thermal beta                                                                                3.819  OP 
 Normalised total beta                                                                                  4.582  OP 
 Normalised toroidal beta                                                 (normalised_toroidal          4.771  OP 
 Limit on thermal beta                                                    (betalim)                     0.080  OP 
 Plasma thermal energy (J)                                                                          8.337E+08  OP 
 Total plasma internal energy (J)                                         (total_plasma_internal_en 1.000E+09  OP 
 
 Temperature and Density (volume averaged) :
 
 Electron temperature (keV)                                               (te)                         15.414  ITV
 Electron temperature on axis (keV)                                       (te0)                        20.038  OP 
 Ion temperature (keV)                                                    (ti)                         21.425     
 Ion temperature on axis (keV)                                            (ti0)                        27.853  OP 
 Electron temp., density weighted (keV)                                   (ten)                        17.533  OP 
 Electron density (/m3)                                                   (dene)                    1.120E+20  ITV
 Electron density on axis (/m3)                                           (ne0)                     2.352E+20  OP 
 Line-averaged electron density (/m3)                                     (dnla)                    1.526E+20  OP 
 Line-averaged electron density / Greenwald density                       (dnla_gw)                 1.208E+00  OP 
 Ion density (/m3)                                                        (dnitot)                  1.008E+20  OP 
 Fuel density (/m3)                                                       (deni)                    8.956E+19  OP 
 Total impurity density with Z > 2 (no He) (/m3)                          (dnz)                     0.000E+00  OP 
 Helium ion density (thermalised ions only) (/m3)                         (dnalp)                   1.120E+19  OP 
 Proton density (/m3)                                                     (dnprot)                  3.559E+16  OP 
 Hot beam density (/m3)                                                   (dnbeam)                  0.000E+00  OP 
 Density limit from scaling (/m3)                                         (dnelimt)                 1.264E+20  OP 
 Helium ion density (thermalised ions only) / electron density            (ralpne)                  1.000E-01     
 
 Impurities
 
 Plasma ion densities / electron density:
 H_ concentration                                                         (fimp(01)                 8.000E-01  OP 
 He concentration                                                         (fimp(02)                 1.000E-01     
 Be concentration                                                         (fimp(03)                 0.000E+00     
 C_ concentration                                                         (fimp(04)                 0.000E+00     
 N_ concentration                                                         (fimp(05)                 0.000E+00     
 O_ concentration                                                         (fimp(06)                 0.000E+00     
 Ne concentration                                                         (fimp(07)                 0.000E+00     
 Si concentration                                                         (fimp(08)                 0.000E+00     
 Ar concentration                                                         (fimp(09)                 0.000E+00     
 Fe concentration                                                         (fimp(10)                 0.000E+00     
 Ni concentration                                                         (fimp(11)                 0.000E+00     
 Kr concentration                                                         (fimp(12)                 0.000E+00     
 Xe concentration                                                         (fimp(13)                 0.000E+00     
 W_ concentration                                                         (fimp(14)                 0.000E+00     
 Average mass of all ions (amu)                                           (aion)                    2.666E+00  OP 
 
 Effective charge                                                         (zeff)                        1.200  OP 
 Density profile factor                                                   (alphan)                      1.100     
 Plasma profile model                                                     (ipedestal)                       0     
 Temperature profile index                                                (alphat)                      0.300     
 Temperature profile index beta                                           (tbeta)                       2.000     
 
 Density Limit using different models :
 
 Old ASDEX model                                                          (dlimit(1))               2.017E+20  OP 
 Borrass ITER model I                                                     (dlimit(2))               4.369E+20  OP 
 Borrass ITER model II                                                    (dlimit(3))               1.719E+20  OP 
 JET edge radiation model                                                 (dlimit(4))               2.976E+22  OP 
 JET simplified model                                                     (dlimit(5))               1.305E+21  OP 
 Hugill-Murakami Mq model                                                 (dlimit(6))               1.399E+20  OP 
 Greenwald model                                                          (dlimit(7))               1.264E+20  OP 
 
 Fuel Constituents :
 
 Deuterium fuel fraction                                                  (fdeut)                       0.500     
 Tritium fuel fraction                                                    (ftrit)                       0.500     
 
 Fusion Power :
 
 Total fusion power (MW)                                                  (powfmw)                  3.510E+03  OP 
  =    D-T fusion power (MW)                                              (pdt)                     3.505E+03  OP 
   +   D-D fusion power (MW)                                              (pdd)                     4.835E+00  OP 
   + D-He3 fusion power (MW)                                              (pdhe3)                   0.000E+00  OP 
 Alpha power: total (MW)                                                  (palpmw)                  7.010E+02  OP 
 Alpha power: beam-plasma (MW)                                            (palpnb)                  0.000E+00  OP 
 Neutron power (MW)                                                       (pneutmw)                 2.806E+03  OP 
 Charged particle power (excluding alphas) (MW)                           (pchargemw)               3.123E+00  OP 
 Total power deposited in plasma (MW)                                     (tot_power_plasma)        7.595E+02  OP 
 
 Radiation Power (excluding SOL):
 
 Bremsstrahlung radiation power (MW)                                      (pbrempv*vol)             3.728E+01  OP 
 Line radiation power (MW)                                                (plinepv*vol)             6.432E-01  OP 
 Synchrotron radiation power (MW)                                         (psyncpv*vol)             1.494E+01  OP 
 Synchrotron wall reflectivity factor                                     (ssync)                       0.600     
 Normalised minor radius defining 'core'                                  (coreradius)              7.500E-01     
 Fraction of core radiation subtracted from P_L                           (coreradiationfraction)   6.000E-01     
 Total core radiation power (MW)                                          (pcoreradmw)              3.626E+01  OP 
 Edge radiation power (MW)                                                (pedgeradmw)              1.660E+01  OP 
 Total radiation power (MW)                                               (pradmw)                  5.286E+01  OP 
 Core radiation fraction = total radiation in core / total power deposite (rad_fraction_core)       6.960E-02  OP 
 SoL radiation fraction = total radiation in SoL / total power accross se (rad_fraction_sol)        8.000E-01  IP 
 Radiation fraction = total radiation / total power deposited in plasma   (rad_fraction)            8.139E-01  OP 
 Nominal mean radiation load on inside surface of reactor (MW/m2)         (photon_wall)             7.051E-02  OP 
 Peaking factor for radiation wall load                                   (peakfactrad)             3.330E+00  IP 
 Maximum permitted radiation wall load (MW/m^2)                           (maxradwallload)          1.000E+00  IP 
 Peak radiation wall load (MW/m^2)                                        (peakradwallload)         2.348E-01  OP 
 Nominal mean neutron load on inside surface of reactor (MW/m2)           (wallmw)                  3.743E+00  OP 
 
 Power incident on the divertor targets (MW)                              (ptarmw)                  1.413E+02  OP 
 Fraction of power to the lower divertor                                  (ftar)                    1.000E+00  IP 
 Outboard side heat flux decay length (m)                                 (lambdaio)                1.570E-03  OP 
 Fraction of power on the inner targets                                   (fio)                     4.100E-01  OP 
 Fraction of power incident on the lower inner target                     (fLI)                     4.100E-01  OP 
 Fraction of power incident on the lower outer target                     (fLO)                     5.900E-01  OP 
 Power incident on the lower inner target (MW)                            (pLImw)                   5.794E+01  OP 
 Power incident on the lower outer target (MW)                            (pLOmw)                   8.338E+01  OP 
 
 Ohmic heating power (MW)                                                 (pohmmw)                  6.942E-11  OP 
 Fraction of alpha power deposited in plasma                              (falpha)                      0.950  OP 
 Fraction of alpha power to electrons                                     (falpe)                       0.680  OP 
 Fraction of alpha power to ions                                          (falpi)                       0.320  OP 
 Ion transport (MW)                                                       (ptrimw)                  4.221E+02  OP 
 Electron transport (MW)                                                  (ptremw)                  3.374E+02  OP 
 Injection power to ions (MW)                                             (pinjimw)                 0.000E+00  OP 
 Injection power to electrons (MW)                                        (pinjemw)                 9.040E+01  OP 
 Ignited plasma switch (0=not ignited, 1=ignited)                         (ignite)                          0     
 
 Power into divertor zone via charged particles (MW)                      (pdivt)                   7.066E+02  OP 
 Psep / R ratio (MW/m)                                                    (pdivt/rmajor)            1.009E+02  OP 
 Psep Bt / qAR ratio (MWT/m)                                              (pdivtbt/qar)             7.881E+01  OP 
 
 H-mode Power Threshold Scalings :
 
 ITER 1996 scaling: nominal (MW)                                          (pthrmw(1))               1.392E+02  OP 
 ITER 1996 scaling: upper bound (MW)                                      (pthrmw(2))               3.116E+02  OP 
 ITER 1996 scaling: lower bound (MW)                                      (pthrmw(3))               6.139E+01  OP 
 ITER 1997 scaling (1) (MW)                                               (pthrmw(4))               2.865E+02  OP 
 ITER 1997 scaling (2) (MW)                                               (pthrmw(5))               1.968E+02  OP 
 Martin 2008 scaling: nominal (MW)                                        (pthrmw(6))               9.535E+01  OP 
 Martin 2008 scaling: 95% upper bound (MW)                                (pthrmw(7))               1.237E+02  OP 
 Martin 2008 scaling: 95% lower bound (MW)                                (pthrmw(8))               6.703E+01  OP 
 Snipes 2000 scaling: nominal (MW)                                        (pthrmw(9))               6.901E+01  OP 
 Snipes 2000 scaling: upper bound (MW)                                    (pthrmw(10))              1.001E+02  OP 
 Snipes 2000 scaling: lower bound (MW)                                    (pthrmw(11))              4.719E+01  OP 
 Snipes 2000 scaling (closed divertor): nominal (MW)                      (pthrmw(12))              3.554E+01  OP 
 Snipes 2000 scaling (closed divertor): upper bound (MW)                  (pthrmw(13))              5.084E+01  OP 
 Snipes 2000 scaling (closed divertor): lower bound (MW)                  (pthrmw(14))              2.467E+01  OP 
 Hubbard 2012 L-I threshold - nominal (MW)                                (pthrmw(15))              3.542E+01  OP 
 Hubbard 2012 L-I threshold - lower bound (MW)                            (pthrmw(16))              1.714E+01  OP 
 Hubbard 2012 L-I threshold - upper bound (MW)                            (pthrmw(17))              7.322E+01  OP 
 Hubbard 2017 L-I threshold                                               (pthrmw(18))              2.692E+02  OP 
 Martin 2008 aspect ratio corrected scaling: nominal (MW)                 (pthrmw(19))              9.535E+01  OP 
 Martin 2008 aspect ratio corrected scaling: 95% upper bound (MW)         (pthrmw(20))              1.237E+02  OP 
 Martin 2008 aspect ratio corrected scaling: 95% lower bound (MW)         (pthrmw(21))              6.703E+01  OP 
 
 L-H threshold power (NOT enforced) (MW)                                  (plhthresh)               9.535E+01  OP 
 
 Confinement :
 
 Confinement scaling law                    ITER-96P             (L)
 Confinement H factor                                                     (hfact)                       2.496  ITV
 Global thermal energy confinement time (s)                               (taueff)                      1.098  OP 
 Ion energy confinement time (s)                                          (tauei)                       1.098  OP 
 Electron energy confinement time (s)                                     (tauee)                       1.098  OP 
 n.tau = Volume-average electron density x Energy confinement time (s/m3) (dntau)                   1.229E+20  OP 
 Triple product = Vol-average electron density x Vol-average electron temperature x Energy confinement time:
 Triple product  (keV s/m3)                                               (dntau*te)                1.895E+21  OP 
 Transport loss power assumed in scaling law (MW)                         (powerht)                 7.595E+02  OP 
 Switch for radiation loss term usage in power balance                    (iradloss)                        2     
 Radiation power subtracted from plasma power balance (MW)                                          0.000E+00     
   (No radiation correction applied)
 Alpha particle confinement time (s)                                      (taup)                        7.067  OP 
 Alpha particle/energy confinement time ratio                             (taup/taueff)                 6.439  OP 
 Lower limit on taup/taueff                                               (taulimit)                    5.000     
 Total energy confinement time including radiation loss (s)               (total_energy_conf_t          1.317  OP 
   (= stored energy including fast particles / loss power including radiation
 
 Dimensionless plasma parameters
 
 For definitions see
 Recent progress on the development and analysis of the ITPA global H-mode confinement database
 D.C. McDonald et al, 2007 Nuclear Fusion v47, 147. (nu_star missing 1/mu0)
 Normalized plasma pressure beta as defined by McDonald et al             (beta_mcdonald)           6.349E-02  OP 
 Normalized ion Larmor radius                                             (rho_star)                2.758E-03  OP 
 Normalized collisionality                                                (nu_star)                 2.808E-03  OP 
 Volume measure of elongation                                             (kappaa_IPB)              1.502E+00  OP 
 
 Plasma Volt-second Requirements :
 
 Total volt-second requirement (Wb)                                       (vsstt)                   2.371E+02  OP 
 Inductive volt-seconds (Wb)                                              (vsind)                   1.975E+02  OP 
 Ejima coefficient                                                        (gamma)                       0.300     
 Start-up resistive (Wb)                                                  (vsres)                   3.961E+01  OP 
 Flat-top resistive (Wb)                                                  (vsbrn)                   4.630E-08  OP 
 bootstrap current fraction multiplier                                    (cboot)                       1.000     
 Bootstrap fraction (ITER 1989)                                           (bscf_iter89)                 0.585  OP 
 Bootstrap fraction (Sauter et al)                                        (bscf_sauter)                 0.684  OP 
 Bootstrap fraction (Nevins et al)                                        (bscf_nevins)                 0.786  OP 
 Bootstrap fraction (Wilson)                                              (bscf_wilson)                 0.633  OP 
 Diamagnetic fraction (Hender)                                            (diacf_hender)                0.022  OP 
 Diamagnetic fraction (SCENE)                                             (diacf_scene)                 0.016  OP 
 Pfirsch-Schlueter fraction (SCENE)                                       (pscf_scene)                 -0.005  OP 
   (Sauter et al bootstrap current fraction model used)
   (Diamagnetic current fraction not calculated)
   (Pfirsch-Schlüter current fraction not calculated)
 Bootstrap fraction (enforced)                                            (bootipf.)                    0.684  OP 
 Diamagnetic fraction (enforced)                                          (diaipf.)                     0.000  OP 
 Pfirsch-Schlueter fraction (enforced)                                    (psipf.)                      0.000  OP 
 Loop voltage during burn (V)                                             (vburn)                   4.626E-12  OP 
 Plasma resistance (ohm)                                                  (rplas)                   3.082E-09  OP 
 Resistive diffusion time (s)                                             (res_time)                3.996E+03  OP 
 Plasma inductance (H)                                                    (rlp)                     1.316E-05  OP 
 Coefficient for sawtooth effects on burn V-s requirement                 (csawth)                      1.000     
 
 Fuelling :
 
 Ratio of He and pellet particle confinement times                        (tauratio)                1.000E+00     
 Fuelling rate (nucleus-pairs/s)                                          (qfuel)                   6.258E+21  OP 
 Fuel burn-up rate (reactions/s)                                          (rndfuel)                 1.252E+21  OP 
 Burn-up fraction                                                         (burnup)                      0.200  OP 
 
 ***************************** Energy confinement times, and required H-factors : *****************************
 
    scaling law              confinement time (s)     H-factor for
                                 for H = 1           power balance
 
 IPB98(y)             (H)          1.427                   0.770
 IPB98(y,1)           (H)          1.347                   0.815
 IPB98(y,2)           (H)          1.027                   1.069
 IPB98(y,3)           (H)          1.009                   1.087
 IPB98(y,4)           (H)          1.026                   1.070
 ISS95            (stell)          0.561                   1.958
 ISS04            (stell)          0.952                   1.153
 DS03                 (H)          1.823                   0.603
 Murari et al NPL     (H)          0.718                   1.528
 Petty 2008           (H)          2.054                   0.534
 Lang et al. 2012     (H)          0.634                   1.731
 Hubbard 2017 - nom   (I)          0.050                  21.791
 Hubbard 2017 - lower (I)          0.027                  40.758
 Hubbard 2017 - upper (I)          0.094                  11.650
 NSTX (Spherical)     (H)          2.795                   0.393
 NSTX-Petty08 Hybrid  (H)          2.054                   0.534
 
 ******************************************** Current Drive System ********************************************
 
 Lower Hybrid Current Drive
 Current drive efficiency model                                           (iefrf)                           4     
 
 Auxiliary power used for plasma heating only (MW)                        (pheat)                   0.000E+00     
 Power injected for current drive (MW)                                    (pcurrentdrivemw)         9.040E+01     
 Maximum Allowed Bootstrap current fraction                               (bscfmax)                 9.900E-01     
 Fusion gain factor Q                                                     (bigq)                    3.883E+01  OP 
 Auxiliary current drive (A)                                              (auxiliary_cd)            4.738E+06  OP 
 Current drive efficiency (A/W)                                           (effcd)                   5.242E-02  OP 
 Normalised current drive efficiency, gamma (10^20 A/W-m2)                (gamcd)                   4.109E-01  OP 
 Wall plug to injector efficiency                                         (etacd)                   5.900E-01     
 
 Fractions of current drive :
 
 Bootstrap fraction                                                       (bootipf)                     0.684  OP 
 Diamagnetic fraction                                                     (diaipf)                      0.000  OP 
 Pfirsch-Schlueter fraction                                               (psipf)                       0.000  OP 
 Auxiliary current drive fraction                                         (faccd)                       0.316  OP 
 Inductive fraction                                                       (facoh)                       0.000  OP 
 Total                                                                    (plasipf+faccd+facoh          1.000     
 Fraction of the plasma current produced by non-inductive means           (fvsbrnni)                    1.000     
 
 RF efficiency (A/W)                                                      (effrfss)                 5.242E-02  OP 
 RF gamma (10^20 A/W-m2)                                                  (gamrf)                   4.109E-01  OP 
 Lower hybrid injected power (MW)                                         (plhybd)                  9.040E+01  OP 
 Lower hybrid wall plug efficiency                                        (etalh)                   5.900E-01     
 Lower hybrid wall plug power (MW)                                        (pwplh)                   1.532E+02  OP 
 
 *************************************************** Times ****************************************************
 
 Initial charge time for CS from zero current (s)                         (tramp)                      30.016     
 Plasma current ramp-up time (s)                                          (tohs)                       30.016     
 Heating time (s)                                                         (theat)                      10.000     
 Burn time (s)                                                            (tburn)                   1.000E+04  OP 
 Reset time to zero current for CS (s)                                    (tqnch)                      30.016     
 Time between pulses (s)                                                  (tdwell)                      0.000     
 
 Total plant cycle time (s)                                               (tcycle)                  1.010E+04  OP 
 
 ************************************************ Radial Build ************************************************
 
 (Ripple result may not be accurate, as the fit was outside
  its range of applicability.)
 
 Device centreline                            0.000           0.000                       
 Machine build_variables.bore                 0.110           0.110   (bore)              
 Central solenoid                             0.600           0.710   (ohcth)             
 CS precompression                            0.378           1.087   (precomp)           
 Gap                                          0.050           1.137   (gapoh)             
 TF coil inboard leg                          1.727           2.864   (tfcth)             
 Gap                                          0.050           2.914   (tftsgap)           
 Thermal shield                               0.050           2.964   (thshield)          
 Gap                                          1.103           4.068   (gapds)             
 Vacuum vessel (and shielding)                0.600           4.668   (d_vv_in + shldith) 
 Gap                                          0.020           4.688   (vvblgap)           
 Inboard blanket                              0.150           4.838   (blnkith)           
 Inboard first wall                           0.018           4.856   (fwith)             
 Inboard scrape-off                           0.200           5.056   (scrapli)           
 Plasma geometric centre                      1.944           7.000   (rminor)            
 Plasma outboard edge                         1.944           8.944   (rminor)            
 Outboard scrape-off                          0.200           9.144   (scraplo)           
 Outboard first wall                          0.018           9.162   (fwoth)             
 Outboard blanket                             0.460           9.622   (blnkoth)           
 Gap                                          0.020           9.642   (vvblgap)           
 Vacuum vessel (and shielding)                1.100          10.742   (d_vv_out+shldoth)  
 Gap                                          0.584          11.326   (gapsto)            
 Thermal shield                               0.050          11.376   (thshield)          
 Gap                                          0.050          11.426   (tftsgap)           
 TF coil outboard leg                         1.727          13.153   (tfthko)            
 
 *********************************************** Vertical Build ***********************************************
 
 TF coil                                      1.727           6.531   (tfcth)             
 Gap                                          0.050           4.804   (tftsgap)           
 Thermal shield                               0.050           4.754   (thshield)          
 Gap                                          0.050           4.704   (vgap2)             
 Vacuum vessel (and shielding)                0.600           4.654   (d_vv_top+shldtth)  
 Gap                                          0.020           4.054   (vvblgap)           
 Top blanket                                  0.305           4.034   (blnktth)           
 Top first wall                               0.018           3.729   (fwtth)             
 Top scrape-off                               0.600           3.711   (vgaptop)           
 Plasma top                                   3.111           3.111   (rminor*kappa)      
 Midplane                                     0.000           0.000                       
 Plasma bottom                                3.111          -3.111   (rminor*kappa)      
 Lower scrape-off                             1.000          -4.111   (vgap)              
 Divertor structure                           0.621          -4.732   (divfix)            
 Vacuum vessel (and shielding)                1.000          -5.732   (d_vv_bot+shldlth)  
 Gap                                          0.050          -5.782   (vgap2)             
 Thermal shield                               0.050          -5.832   (thshield)          
 Gap                                          0.050          -5.882   (tftsgap)           
 TF coil                                      1.727          -7.609   (tfcth)             
 
 ************************************* Divertor build and plasma position *************************************
 
 Divertor Configuration = Single Null Divertor
 
 Plasma top position, radial (m)                                          (ptop_radial)                 6.028  OP 
 Plasma top position, vertical (m)                                        (ptop_vertical)               3.111  OP 
 Plasma geometric centre, radial (m)                                      (physics_variables.r          7.000  OP 
 Plasma geometric centre, vertical (m)                                    (0.0)                         0.000  OP 
 Plasma lower physics_variables.triangularity                             (tril)                        0.500  OP 
 Plasma elongation                                                        (physics_variables.k          1.600  OP 
 TF coil vertical offset (m)                                              (tfoffset)                   -0.539  OP 
 Plasma outer arc radius of curvature (m)                                 (rco)                         3.118  OP 
 Plasma inner arc radius of curvature (m)                                 (rci)                         5.464  OP 
 Plasma lower X-pt, radial (m)                                            (rxpt)                        6.028  OP 
 Plasma lower X-pt, vertical (m)                                          (zxpt)                       -3.111  OP 
 Poloidal plane angle between vertical and inner leg (rad)                (thetai)                      0.064  OP 
 Poloidal plane angle between vertical and outer leg (rad)                (thetao)                      0.965  OP 
 Poloidal plane angle between inner leg and plate (rad)                   (betai)                       1.000     
 Poloidal plane angle between outer leg and plate (rad)                   (betao)                       1.000     
 Inner divertor leg poloidal length (m)                                   (plsepi)                      1.000     
 Outer divertor leg poloidal length (m)                                   (plsepo)                      1.500     
 Inner divertor plate length (m)                                          (plleni)                      1.000     
 Outer divertor plate length (m)                                          (plleno)                      1.000     
 Inner strike point, radial (m)                                           (rspi)                        5.030  OP 
 Inner strike point, vertical (m)                                         (zspi)                       -3.176  OP 
 Inner plate top, radial (m)                                              (rplti)                       5.272  OP 
 Inner plate top, vertical (m)                                            (zplti)                      -2.738  OP 
 Inner plate bottom, radial (m)                                           (rplbi)                       4.787  OP 
 Inner plate bottom, vertical (m)                                         (zplbi)                      -3.613  OP 
 Outer strike point, radial (m)                                           (rspo)                        6.882  OP 
 Outer strike point, vertical (m)                                         (zspo)                       -4.344  OP 
 Outer plate top, radial (m)                                              (rplto)                       7.074  OP 
 Outer plate top, vertical (m)                                            (zplto)                      -3.883  OP 
 Outer plate bottom, radial (m)                                           (rplbo)                       6.690  OP 
 Outer plate bottom, vertical (m)                                         (zplbo)                      -4.806  OP 
 Calculated maximum divertor height (m)                                   (divht)                       2.068  OP 
 
 ************************************************* TF coils  **************************************************
 
 
 TF Coil Stresses (CCFE model) :
 
 Plane stress model with smeared properties
 Allowable maximum shear stress in TF coil case (Tresca criterion) (Pa)   (sig_tf_case_max)         6.000E+08     
 Allowable maximum shear stress in TF coil conduit (Tresca criterion) (Pa (sig_tf_wp_max)           6.000E+08     
 Materal stress of the point of maximum shear stress (Tresca criterion) for each layer
 Please use utilities/plot_stress_tf.py for radial plots plots summary
 Layers                             Steel case            WP    Outer case
 Radial stress               (MPa)       0.000      -373.404         4.942
 toroidal stress             (MPa)    -373.404      -276.950      -228.034
 Vertical stress             (MPa)     226.596       226.596       106.639
 Von-Mises stress            (MPa)     524.774       524.774       296.122
 Shear (Tresca) stress       (MPa)     600.000       600.000       334.672
 
 Toroidal modulus            (GPa)     205.000        41.169       205.000
 Vertical modulus            (GPa)     205.000       124.584       435.604
 
 WP transverse modulus (GPa)                                              (eyoung_wp_trans*1.0D-9)  3.450E+01  OP 
 WP vertical modulus (GPa)                                                (eyoung_wp_axial*1.0D-9)  1.051E+02  OP 
 WP transverse Poisson's ratio                                            (poisson_wp_trans)        3.050E-01  OP 
 WP vertical-transverse Pois. rat.                                        (poisson_wp_axial)        3.159E-01  OP 
 Maximum radial deflection at midplane (m)                                (deflect)                -1.990E-03  OP 
 Vertical strain on casing                                                (casestr)                 1.105E-03  OP 
 Radial strain on insulator                                               (insstrain)              -1.865E-02  OP 
 
 TF design
 
 Conductor technology                                                     (i_tf_sup)                        1     
   -> Superconducting coil (SC)
 Superconductor material                                                  (i_tf_sc_mat)                     5     
   -> WST Nb3Sn
 Presence of TF demountable joints                                        (itart)                           0     
   -> Coils without demountable joints
 TF inboard leg support strategy                                          (i_tf_bucking)                    1     
   -> Steel casing
 
 TF coil Geometry :
 
 Number of TF coils                                                       (n_tf)                           12     
 Inboard leg centre radius (m)                                            (r_tf_inboard_mid)        2.001E+00  OP 
 Outboard leg centre radius (m)                                           (r_tf_outboard_mid)       1.229E+01  OP 
 Total inboard leg radial thickness (m)                                   (tfcth)                   1.727E+00  ITV
 Total outboard leg radial thickness (m)                                  (tfthko)                  1.727E+00     
 Outboard leg toroidal thickness (m)                                      (tftort)                  1.483E+00  OP 
 Maximum inboard edge height (m)                                          (hmax)                    5.882E+00  OP 
 Mean coil circumference (including inboard leg length) (m)               (tfleng)                  3.719E+01  OP 
 Vertical TF shape                                                        (i_tf_shape)                      1     
 
 D-shape coil, inner surface shape approximated by
 by a straight segment and elliptical arcs between the following points:
 
 point         x(m)           y(m)
   1          2.864          2.882
   2          6.611          4.804
   3         11.426          0.000
   4          6.611         -5.882
   5          2.864         -3.529
 
 Global material area/fractions:
 
 TF cross-section (total) (m2)                                            (tfareain)                2.171E+01     
 Total steel cross-section (m2)                                           (a_tf_steel*n_tf)         1.464E+01     
 Total steel TF fraction                                                  (f_tf_steel)              6.742E-01     
 Total Insulation cross-section (total) (m2)                              (a_tf_ins*n_tf)           1.261E+00     
 Total Insulation fraction                                                (f_tf_ins)                5.811E-02     
 
 External steel Case Information :
 
 Casing cross section area (per leg) (m2)                                 (acasetf)                 8.710E-01     
 Inboard leg case plasma side wall thickness (m)                          (casthi)                  6.000E-02     
 Inboard leg case inboard "nose" thickness (m)                            (thkcas)                  5.881E-01  ITV
 Inboard leg case sidewall thickness at its narrowest point (m)           (casths)                  5.000E-02     
 External case mass per coil (kg)                                         (whtcas)                  8.607E+05  OP 
 
 TF winding pack (WP) geometry:
 
 WP cross section area with insulation and insertion (per coil) (m2)      (awpc)                    9.382E-01     
 WP cross section area (per coil) (m2)                                    (aswp)                    8.697E-01     
 Winding pack radial thickness (m)                                        (dr_tf_wp)                9.812E-01  OP 
 Winding pack toroidal width 1 (m)                                        (wwp1)                    1.088E+00  OP 
 Winding pack toroidal width 2 (m)                                        (wwp2)                    8.247E-01  OP 
 Ground wall insulation thickness (m)                                     (tinstf)                  8.000E-03     
 Winding pack insertion gap (m)                                           (tfinsgap)                1.000E-02     
 
 TF winding pack (WP) material area/fractions:
 
 Steel WP cross-section (total) (m2)                                      (aswp*n_tf)               4.185E+00     
 Steel WP fraction                                                        (aswp/awpc)               3.718E-01     
 Insulation WP fraction                                                   (aiwp/awpc)               7.997E-02     
 Cable WP fraction                                                        ((awpc-aswp-aiwp)/awpc)   5.483E-01     
 
 WP turn information:
 
 Turn parametrisation                                                     (i_tf_turns_integer)              0     
   Non-integer number of turns
 Number of turns per TF coil                                              (n_tf_turn)               1.880E+02  OP 
 
 Width of turn including inter-turn insulation (m)                        (t_turn_tf)               6.802E-02  OP 
 Width of conductor (square) (m)                                          (t_conductor)             6.502E-02  OP 
 Width of space inside conductor (m)                                      (t_cable)                 4.902E-02  OP 
 Steel conduit thickness (m)                                              (thwcndut)                8.000E-03  ITV
 Inter-turn insulation thickness (m)                                      (thicndut)                1.500E-03     
 
 Conductor information:
 
 Diameter of central helium channel in cable                              (dhecoil)                 1.000E-02     
 Fractions by area
 internal area of the cable space                                         (acstf)                   2.372E-03     
 Coolant fraction in conductor excluding central channel                  (vftf)                    3.000E-01     
 Copper fraction of conductor                                             (fcutfsu)                 7.189E-01  ITV
 Superconductor fraction of conductor                                     (1-fcutfsu)               2.811E-01     
 Check total area fractions in winding pack = 1                                                         1.000     
 minimum TF conductor temperature margin  (K)                             (tmargmin_tf)                 1.500     
 TF conductor temperature margin (K)                                      (tmargtf)                     1.648     
 Elastic properties behavior                                              (i_tf_cond_eyoung_axial)          0     
   Conductor stiffness neglected
 Conductor axial Young's modulus                                          (eyoung_cond_axial)       0.000E+00     
 Conductor transverse Young's modulus                                     (eyoung_cond_trans)       0.000E+00     
 
 TF coil mass:
 
 Superconductor mass per coil (kg)                                        (whtconsc)                1.650E+04  OP 
 Copper mass per coil (kg)                                                (whtconcu)                6.939E+04  OP 
 Steel conduit mass per coil (kg)                                         (whtconsh)                1.012E+05  OP 
 Conduit insulation mass per coil (kg)                                    (whtconin)                5.022E+03  OP 
 Total conduit mass per coil (kg)                                         (whtcon)                  1.921E+05  OP 
 Mass of each TF coil (kg)                                                (whttf/n_tf)              1.057E+06  OP 
 Total TF coil mass (kg)                                                  (whttf)                   1.269E+07  OP 
 
 Maximum B field and currents:
 
 Nominal peak field assuming toroidal symmetry (T)                        (bmaxtf)                  1.510E+01  OP 
 Total current in all TF coils (MA)                                       (ritfc/1.D6)              2.030E+02  OP 
 TF coil current (summed over all coils) (A)                              (ritfc)                   2.030E+08     
 Actual peak field at discrete conductor (T)                              (bmaxtfrp)                1.646E+01  OP 
 Winding pack current density (A/m2)                                      (jwptf)                   1.945E+07  OP 
 Inboard leg mid-plane conductor current density (A/m2)                   (oacdcp)                  9.351E+06     
 Total stored energy in TF coils (GJ)                                     (estotftgj)               9.111E+01  OP 
 
 TF Forces:
 
 Inboard vertical tension per coil (N)                                    (vforce)                  2.764E+08  OP 
 Outboard vertical tension per coil (N)                                   (vforce_outboard)         2.764E+08  OP 
 inboard vertical tension fraction (-)                                    (f_vforce_inboard)        5.000E-01  OP 
 Centring force per coil (N/m)                                            (cforce)                  1.277E+08  OP 
 
 Ripple information:
 
 Max allowed ripple amplitude at plasma outboard midplane (%)             (ripmax)                  3.000E+00     
 Ripple amplitude at plasma outboard midplane (%)                         (ripple)                  3.000E+00  OP 
 
 Quench information :
 
 Allowable stress in vacuum vessel (VV) due to quench (Pa)                (sigvvall)                9.300E+07     
 Minimum allowed quench time due to stress in VV (s)                      (taucq)                   1.096E+01  OP 
 Actual quench time (or time constant) (s)                                (tdmptf)                  1.989E+01  ITV
 Maximum allowed voltage during quench due to insulation (kV)             (vdalw)                   8.514E+00  ITV
 Actual quench voltage (kV)                                               (vtfskv)                  8.484E+00  OP 
 Maximum allowed temp rise during a quench (K)                            (tmaxpro)                 1.500E+02     
 
 Radial build of TF coil centre-line :
 
                                          Thickness (m)    Outer radius (m)
 Innermost edge of TF coil                    1.137           1.137                       
 Coil case ("nose")                           0.588           1.725   (thkcas)            
 Insertion gap for winding pack               0.010           1.735   (tfinsgap)          
 Winding pack ground insulation               0.008           1.743   (tinstf)            
 Winding - first half                         0.473           2.216   (dr_tf_wp/2-tinstf-t
 Winding - second half                        0.473           2.689   (dr_tf_wp/2-tinstf-t
 Winding pack insulation                      0.008           2.697   (tinstf)            
 Insertion gap for winding pack               0.010           2.707   (tfinsgap)          
 Plasma side case min radius                  0.060           2.767   (casthi)            
 Plasma side case max radius                  2.864           2.864   (r_tf_inboard_out)  
 TF coil dimensions are consistent
 
 ****************************************** Superconducting TF Coils ******************************************
 
 Superconductor switch                                                    (isumat)                          5     
 Superconductor used: Nb3Sn
  (WST Nb3Sn critical surface model)
 Critical field at zero temperature and strain (T)                        (bc20m)                   3.297E+01     
 Critical temperature at zero field and strain (K)                        (tc0m)                    1.606E+01     
 
 Helium temperature at peak field (= superconductor temperature) (K)      (thelium)                 4.750E+00     
 Total helium fraction inside cable space                                 (fhetot)                  3.331E-01  OP 
 Copper fraction of conductor                                             (fcutfsu)                 7.189E-01  ITV
 Residual manufacturing strain on superconductor                          (str_tf_con_res)         -5.000E-03     
 Self-consistent strain on superconductor                                 (str_wp)                  1.819E-03     
 Critical current density in superconductor (A/m2)                        (jcritsc)                 3.647E+08  OP 
 Critical current density in strand (A/m2)                                (jcritstr)                1.025E+08  OP 
 Critical current density in winding pack (A/m2)                          (jwdgcrt)                 3.505E+07  OP 
 Actual current density in winding pack (A/m2)                            (jwdgop)                  1.945E+07  OP 
 Minimum allowed temperature margin in superconductor (K)                 (tmargmin_tf)             1.500E+00     
 Actual temperature margin in superconductor (K)                          (tmarg)                   1.648E+00  OP 
 Critical current (A)                                                     (icrit)                   1.622E+05  OP 
 Actual current (A)                                                       (cpttf)                   9.000E+04  ITV
 Actual current / critical current                                        (iooic)                   5.550E-01  OP 
 
 *************************************** Central Solenoid and PF Coils ****************************************
 
 Superconducting central solenoid
 Central solenoid superconductor material                                 (isumatoh)                        5     
  (WST Nb3Sn critical surface model)
 
 Central Solenoid Current Density Limits :
 
 Maximum field at Beginning Of Pulse (T)                                  (bmaxoh0)                 9.577E+00  OP 
 Critical superconductor current density at BOP (A/m2)                    (jscoh_bop)               9.994E+08  OP 
 Critical strand current density at BOP (A/m2)                            (jstrandoh_bop)           2.998E+08  OP 
 Allowable overall current density at BOP (A/m2)                          (rjohc0)                  6.412E+07  OP 
 Actual overall current density at BOP (A/m2)                             (cohbop)                  1.268E+07  OP 
 
 Maximum field at End Of Flattop (T)                                      (bmaxoh)                  9.089E+00  OP 
 Critical superconductor current density at EOF (A/m2)                    (jscoh_eof)               1.104E+09  OP 
 Critical strand current density at EOF (A/m2)                            (jstrandoh_eof)           3.312E+08  OP 
 Allowable overall current density at EOF (A/m2)                          (rjohc)                   7.082E+07  OP 
 Actual overall current density at EOF (A/m2)                             (coheof)                  1.354E+07     
 
 CS inside radius (m)                                                     (bore.)                   1.097E-01     
 CS thickness (m)                                                         (ohcth.)                  6.000E-01     
 Gap between central solenoid and TF coil (m)                             (gapoh)                   5.000E-02  ITV
 CS overall cross-sectional area (m2)                                     (areaoh)                  6.353E+00  OP 
 CS conductor+void cross-sectional area (m2)                              (awpoh)                   1.941E+00  OP 
    CS conductor cross-sectional area (m2)                                (awpoh*(1-vfohc))         1.359E+00  OP 
    CS void cross-sectional area (m2)                                     (awpoh*vfohc)             5.822E-01  OP 
 CS steel cross-sectional area (m2)                                       (areaoh-awpoh)            4.412E+00  OP 
 CS steel area fraction                                                   (oh_steel_frac)           6.945E-01  ITV
 Only hoop stress considered
 Switch for CS stress calculation                                         (i_cs_stress)                     0     
 Allowable stress in CS steel (Pa)                                        (alstroh)                 6.000E+08     
 Hoop stress in CS steel (Pa)                                             (sig_hoop)                7.850E+07  OP 
 Axial stress in CS steel (Pa)                                            (sig_axial)              -1.205E+08  OP 
 Maximum shear stress in CS steel for the Tresca criterion (Pa)           (s_tresca_oh)             7.850E+07  OP 
 Axial force in CS (N)                                                    (axial_force)            -6.461E+07  OP 
 Residual manufacturing strain in CS superconductor material              (str_cs_con_res)         -5.000E-03     
 Copper fraction in strand                                                (fcuohsu)                 7.000E-01     
 Void (coolant) fraction in conductor                                     (vfohc)                   3.000E-01     
 Helium coolant temperature (K)                                           (tftmp)                   4.750E+00     
 CS temperature margin (K)                                                (tmargoh)                 4.307E+00  OP 
 Minimum permitted temperature margin (K)                                 (tmargmin_cs)             1.500E+00     
 residual hoop stress in CS Steel (Pa)                                    (residual_sig_hoop)       2.400E+08     
 Initial vertical crack size (m)                                          (t_crack_vertical)        2.000E-03     
 Initial radial crack size (m)                                            (t_crack_radial)          6.000E-03     
 CS structural vertical thickness (m)                                     (t_structural_vertical)   2.200E-02     
 CS structural radial thickness (m)                                       (t_structural_radial)     7.000E-02     
 Allowable number of cycles till CS fracture                              (N_cycle)                       NaN  OP 
 
 Superconducting PF coils
 PF coil superconductor material                                          (isumatpf)                        3     
   (NbTi)
 Copper fraction in conductor                                             (fcupfsu)                 6.900E-01     
 
 PF Coil Case Stress :
 
 Maximum permissible tensile stress (MPa)                                 (sigpfcalw)               5.000E+02     
 JxB hoop force fraction supported by case                                (sigpfcf)                 6.660E-01     
 
 Geometry of PF coils, central solenoid and plasma :
 
 coil           R(m)        Z(m)        dR(m)       dZ(m)       turns     steel thickness(m)
 
  PF 1           5.23        7.39        1.24        1.24      401.49        0.06
  PF 2           5.23       -8.47        1.29        1.29      436.32        0.06
  PF 3          14.52        1.94        1.06        1.06      160.12        0.06
  PF 4          14.52       -1.94        1.06        1.06      160.12        0.06
  PF 5          13.60        5.44        0.79        0.79      116.23        0.06
  PF 6          13.60       -5.44        0.79        0.79      116.23        0.06
  CS             0.41        0.00        0.60       10.59     2000.36        0.21
 Plasma          7.00        0.00        3.89        6.22        1.00
 
 PF Coil Information at Peak Current:
 
 coil  current  allowed J  actual J   J   cond. mass   steel mass     field
         (MA)    (A/m2)     (A/m2)  ratio    (kg)          (kg)        (T)
 
  PF 1   16.94  7.495E+08  1.100E+07  0.01 2.149E+05   7.333E+04    2.774E+00
  PF 2   18.41  7.091E+08  1.100E+07  0.02 2.335E+05   8.826E+04    3.140E+00
  PF 3   -6.76  7.647E+08  6.000E+06  0.01 4.367E+05   1.980E+05    2.636E+00
  PF 4   -6.76  7.647E+08  6.000E+06  0.01 4.367E+05   1.980E+05    2.636E+00
  PF 5   -5.00  7.566E+08  8.000E+06  0.01 2.269E+05   1.276E+05    2.710E+00
  PF 6   -5.00  7.566E+08  8.000E+06  0.01 2.269E+05   1.276E+05    2.710E+00
  CS   -86.02  6.412E+07  1.354E+07  0.21 2.126E+04   8.858E+04    9.577E+00
       ------                             ---------   ---------
       144.88                             1.797E+06   9.014E+05
 
 PF coil current scaling information :
 
 Sum of squares of residuals                                              (ssq0)                    6.951E-07  OP 
 Smoothing parameter                                                      (alfapf)                  5.000E-10     
 
 ****************************************** Volt Second Consumption *******************************************
 
              volt-sec       volt-sec       volt-sec
              start-up         burn          total

 PF coils :     -88.90           0.00         -88.90
 CS coil  :      -7.46           0.00          -7.46
              --------       --------       --------
 Total :        -96.36           0.00         -96.36
 
 Total volt-second consumption by coils (Wb)                              (vstot)                  -9.636E+01  OP 
 
 Summary of volt-second consumption by circuit (Wb) :
 
 circuit       BOP            BOF            EOF
 
     1        0.858         35.414         35.414
     2        0.900         30.701         30.701
     3        0.343        -47.698        -47.698
     4        0.343        -47.698        -47.698
     5       -0.344        -28.932        -28.932
     6       -0.344        -28.932        -28.932
 CS coil      3.609         -3.855         -3.855
 
 ********************************** Waveforms ***********************************
 
 Currents (Amps/coil) as a function of time :
 
                                       time (sec)

                0.00      30.02      60.03      70.03   10070.03   10100.05
               Start      BOP        EOR        BOF        EOF        EOP        
 circuit
   1         0.000E+00  4.104E+05  1.694E+07  1.694E+07  1.694E+07  0.000E+00
   2         0.000E+00  5.400E+05  1.841E+07  1.841E+07  1.841E+07  0.000E+00
   3        -0.000E+00  4.863E+04 -6.757E+06 -6.757E+06 -6.757E+06 -0.000E+00
   4        -0.000E+00  4.863E+04 -6.757E+06 -6.757E+06 -6.757E+06 -0.000E+00
   5        -0.000E+00 -5.949E+04 -4.998E+06 -4.998E+06 -4.998E+06 -0.000E+00
   6        -0.000E+00 -5.949E+04 -4.998E+06 -4.998E+06 -4.998E+06 -0.000E+00
   7        -0.000E+00  8.053E+07 -8.602E+07 -8.602E+07 -8.602E+07 -0.000E+00
 Plasma (A)  0.000E+00  0.000E+00  1.501E+07  1.501E+07  1.501E+07  0.000E+00
 
 This consists of: CS coil field balancing:
   1         0.000E+00  4.104E+05 -4.384E+05 -4.384E+05 -4.384E+05  0.000E+00
   2         0.000E+00  5.400E+05 -5.768E+05 -5.768E+05 -5.768E+05  0.000E+00
   3        -0.000E+00  4.863E+04 -5.195E+04 -5.195E+04 -5.195E+04 -0.000E+00
   4        -0.000E+00  4.863E+04 -5.195E+04 -5.195E+04 -5.195E+04 -0.000E+00
   5        -0.000E+00 -5.949E+04  6.355E+04  6.355E+04  6.355E+04 -0.000E+00
   6        -0.000E+00 -5.949E+04  6.355E+04  6.355E+04  6.355E+04 -0.000E+00
   7        -0.000E+00  8.053E+07 -8.602E+07 -8.602E+07 -8.602E+07 -0.000E+00
 
 And: equilibrium field:
   1         0.000E+00  0.000E+00  1.738E+07  1.738E+07  1.738E+07  0.000E+00
   2         0.000E+00  0.000E+00  1.899E+07  1.899E+07  1.899E+07  0.000E+00
   3         0.000E+00  0.000E+00 -6.705E+06 -6.705E+06 -6.705E+06  0.000E+00
   4         0.000E+00  0.000E+00 -6.705E+06 -6.705E+06 -6.705E+06  0.000E+00
   5         0.000E+00  0.000E+00 -5.061E+06 -5.061E+06 -5.061E+06  0.000E+00
   6         0.000E+00  0.000E+00 -5.061E+06 -5.061E+06 -5.061E+06  0.000E+00
   7         0.000E+00  0.000E+00  0.000E+00  0.000E+00  0.000E+00  0.000E+00
 
 Ratio of central solenoid current at beginning of Pulse / end of flat-to (fcohbop)                 9.362E-01     
 Ratio of central solenoid current at beginning of Flat-top / end of flat (fcohbof)                 1.000E+00  OP 
 
 *************************** PF Circuit Waveform Data ***************************
 
 Number of PF circuits including CS and plasma                            (ncirt)                           8     
 PF Circuit 01 - Time point 01 (A)                                        (pfc01t01)                0.000E+00     
 PF Circuit 01 - Time point 02 (A)                                        (pfc01t02)                4.104E+05     
 PF Circuit 01 - Time point 03 (A)                                        (pfc01t03)                1.694E+07     
 PF Circuit 01 - Time point 04 (A)                                        (pfc01t04)                1.694E+07     
 PF Circuit 01 - Time point 05 (A)                                        (pfc01t05)                1.694E+07     
 PF Circuit 01 - Time point 06 (A)                                        (pfc01t06)                0.000E+00     
 PF Circuit 02 - Time point 01 (A)                                        (pfc02t01)                0.000E+00     
 PF Circuit 02 - Time point 02 (A)                                        (pfc02t02)                5.400E+05     
 PF Circuit 02 - Time point 03 (A)                                        (pfc02t03)                1.841E+07     
 PF Circuit 02 - Time point 04 (A)                                        (pfc02t04)                1.841E+07     
 PF Circuit 02 - Time point 05 (A)                                        (pfc02t05)                1.841E+07     
 PF Circuit 02 - Time point 06 (A)                                        (pfc02t06)                0.000E+00     
 PF Circuit 03 - Time point 01 (A)                                        (pfc03t01)               -0.000E+00     
 PF Circuit 03 - Time point 02 (A)                                        (pfc03t02)                4.863E+04     
 PF Circuit 03 - Time point 03 (A)                                        (pfc03t03)               -6.757E+06     
 PF Circuit 03 - Time point 04 (A)                                        (pfc03t04)               -6.757E+06     
 PF Circuit 03 - Time point 05 (A)                                        (pfc03t05)               -6.757E+06     
 PF Circuit 03 - Time point 06 (A)                                        (pfc03t06)               -0.000E+00     
 PF Circuit 04 - Time point 01 (A)                                        (pfc04t01)               -0.000E+00     
 PF Circuit 04 - Time point 02 (A)                                        (pfc04t02)                4.863E+04     
 PF Circuit 04 - Time point 03 (A)                                        (pfc04t03)               -6.757E+06     
 PF Circuit 04 - Time point 04 (A)                                        (pfc04t04)               -6.757E+06     
 PF Circuit 04 - Time point 05 (A)                                        (pfc04t05)               -6.757E+06     
 PF Circuit 04 - Time point 06 (A)                                        (pfc04t06)               -0.000E+00     
 PF Circuit 05 - Time point 01 (A)                                        (pfc05t01)               -0.000E+00     
 PF Circuit 05 - Time point 02 (A)                                        (pfc05t02)               -5.949E+04     
 PF Circuit 05 - Time point 03 (A)                                        (pfc05t03)               -4.998E+06     
 PF Circuit 05 - Time point 04 (A)                                        (pfc05t04)               -4.998E+06     
 PF Circuit 05 - Time point 05 (A)                                        (pfc05t05)               -4.998E+06     
 PF Circuit 05 - Time point 06 (A)                                        (pfc05t06)               -0.000E+00     
 PF Circuit 06 - Time point 01 (A)                                        (pfc06t01)               -0.000E+00     
 PF Circuit 06 - Time point 02 (A)                                        (pfc06t02)               -5.949E+04     
 PF Circuit 06 - Time point 03 (A)                                        (pfc06t03)               -4.998E+06     
 PF Circuit 06 - Time point 04 (A)                                        (pfc06t04)               -4.998E+06     
 PF Circuit 06 - Time point 05 (A)                                        (pfc06t05)               -4.998E+06     
 PF Circuit 06 - Time point 06 (A)                                        (pfc06t06)               -0.000E+00     
 CS Circuit  - Time point 01 (A)                                          (cst01)                  -0.000E+00     
 CS Circuit  - Time point 02 (A)                                          (cst02)                   8.053E+07     
 CS Circuit  - Time point 03 (A)                                          (cst03)                  -8.602E+07     
 CS Circuit  - Time point 04 (A)                                          (cst04)                  -8.602E+07     
 CS Circuit  - Time point 05 (A)                                          (cst05)                  -8.602E+07     
 CS Circuit  - Time point 06 (A)                                          (cst06)                  -0.000E+00     
 Plasma  - Time point 01 (A)                                              (plasmat01)               0.000E+00     
 Plasma  - Time point 02 (A)                                              (plasmat02)               0.000E+00     
 Plasma  - Time point 03 (A)                                              (plasmat03)               1.501E+07     
 Plasma  - Time point 04 (A)                                              (plasmat04)               1.501E+07     
 Plasma  - Time point 05 (A)                                              (plasmat05)               1.501E+07     
 Plasma  - Time point 06 (A)                                              (plasmat06)               0.000E+00     
 
 ********************************************* Support Structure **********************************************
 
 Outer PF coil fence mass (kg)                                            (fncmass)                 1.030E+05  OP 
 Intercoil support structure mass (kg)                                    (aintmass)                4.314E+06  OP 
 Mass of cooled components (kg)                                           (coldmass)                2.903E+07  OP 
 Gravity support structure mass (kg)                                      (clgsmass)                9.432E+05  OP 
 Torus leg support mass (kg)                                              (gsm1)                    2.823E+04  OP 
 Ring beam mass (kg)                                                      (gsm2)                    3.254E+05  OP 
 Ring legs mass (kg)                                                      (gsm3)                    4.148E+05  OP 
 
 ******************************************** PF Coil Inductances *********************************************
 
 Inductance matrix [H] :
 
   1     2.5E+00 4.9E-02 2.0E-01 1.4E-01 1.9E-01 6.8E-02 1.4E-02 8.4E-04
   2     4.9E-02 2.9E+00 1.4E-01 2.0E-01 6.6E-02 1.9E-01 1.1E-02 7.3E-04
   3     2.0E-01 1.4E-01 1.6E+00 6.7E-01 4.8E-01 2.8E-01 6.7E-03 1.1E-03
   4     1.4E-01 2.0E-01 6.7E-01 1.6E+00 2.8E-01 4.8E-01 6.7E-03 1.1E-03
   5     1.9E-01 6.6E-02 4.8E-01 2.8E-01 8.7E-01 1.2E-01 4.4E-03 6.7E-04
   6     6.8E-02 1.9E-01 2.8E-01 4.8E-01 1.2E-01 8.7E-01 4.4E-03 6.7E-04
  CS     1.4E-02 1.1E-02 6.7E-03 6.7E-03 4.4E-03 4.4E-03 1.6E-01 9.0E-05
 Plasma  8.4E-04 7.3E-04 1.1E-03 1.1E-03 6.7E-04 6.7E-04 9.0E-05 1.3E-05
 
 ************************************ Pumping for primary coolant (helium) ************************************
 
 Pressure drop in FW and blanket coolant incl. hx and pipes (Pa)          (dp_he)                   5.500E+05     
 Fraction of FW and blanket thermal power required for pumping            (fpump)                   8.052E-02  OP 
 Total power absorbed by FW & blanket (MW)                                (p_plasma)                3.158E+03  OP 
 Inlet temperature of FW & blanket coolant pump (K)                       (t_in_compressor)         5.570E+02  OP 
 Coolant pump outlet/Inlet temperature of FW & blanket (K)                (t_in_bb)                 5.731E+02     
 Outlet temperature of FW & blanket (K)                                   (t_out_bb)                7.731E+02     
 Mechanical pumping power for FW and blanket cooling loop including heat  (htpmw_fw_blkt)           2.766E+02  OP 
 Mechanical pumping power for divertor (MW)                               (htpmw_div)               5.178E+00  OP 
 Mechanical pumping power for shield and vacuum vessel (MW)               (htpmw_shld)              3.551E-01  OP 
 
 ********************************** First wall and blanket : CCFE HCPB model **********************************
 
 
 Blanket Composition by volume :
 
 Titanium beryllide fraction                                              (fbltibe12)                   0.375  OP 
 Lithium orthosilicate fraction                                           (fblli2sio4)                  0.375  OP 
 Steel fraction                                                           (fblss_ccfe)                  0.097  OP 
 Coolant fraction                                                         (vfcblkt)                     0.053     
 Purge gas fraction                                                       (vfpblkt)                     0.100     
 
 Component Volumes :
 
 First Wall Armour Volume (m3)                                            (fw_armour_vol)               3.448  OP 
 First Wall Volume (m3)                                                   (volfw)                      11.640  OP 
 Blanket Volume (m3)                                                      (volblkt)                   255.422  OP 
 Shield Volume (m3)                                                       (volshld)                   349.706  OP 
 Vacuum vessel volume (m3)                                                (vdewin)                    596.988  OP 
 
 Component Masses :
 
 First Wall Armour Mass (kg)                                              (fw_armour_mass)          6.638E+04  OP 
 First Wall Mass, excluding armour (kg)                                   (fwmass)                  9.079E+04  OP 
 Blanket Mass - Total(kg)                                                 (whtblkt)                 6.397E+05  OP 
     Blanket Mass - TiBe12 (kg)                                           (whtbltibe12)             2.165E+05  OP 
     Blanket Mass - Li4SiO4 (kg)                                          (whtblli4sio4)            2.299E+05  OP 
     Blanket Mass - Steel (kg)                                            (whtblss)                 1.934E+05  OP 
 Total mass of armour, first wall and blanket (kg)                        (armour_fw_bl_mass)       7.969E+05  OP 
 Shield Mass (kg)                                                         (whtshld)                 1.091E+06  OP 
 Vacuum vessel mass (kg)                                                  (vvmass)                  4.657E+06  OP 
 
 Nuclear heating :
 
 Total nuclear heating in TF+PF coils (CS is negligible) (MW)             (ptfnuc)                  3.641E+00  OP 
 Total nuclear heating in FW (MW)                                         (pnucfw)                  2.629E+02  OP 
 Total nuclear heating in the blanket (including emult) (MW)              (pnucblkt)                2.814E+03  OP 
 (Note: emult is fixed for this model inside the code)
 Total nuclear heating in the shield (MW)                                 (pnucshld)                7.102E+01  OP 
 Total nuclear heating in the divertor (MW)                               (pnucdiv)                 3.229E+02  OP 
 
  Diagostic output for nuclear heating :
 
 Blanket exponential factor                                               (exp_blanket)             7.948E-01  OP 
 Shield: first exponential                                                (exp_shield1)             8.030E-02  OP 
 Shield: second exponential                                               (exp_shield2)             2.543E-01  OP 
 Solid angle fraction taken by on divertor                                (fdiv)                    1.150E-01     
 Switch for plant secondary cycle                                         (secondary_cycle)                 2     
 First wall coolant pressure (Pa)                                         (fwpressure)              1.550E+07     
 Blanket coolant pressure (Pa)                                            (blpressure)              1.550E+07     
 Allowable nominal neutron fluence at first wall (MW.year/m2)             (abktflnc)                1.500E+01     
 No of inboard blanket modules poloidally                                 (nblktmodpi)                      7     
 No of inboard blanket modules toroidally                                 (nblktmodti)                     32     
 No of outboard blanket modules poloidally                                (nblktmodpo)                      8     
 No of outboard blanket modules toroidally                                (nblktmodto)                     48     
 Isentropic efficiency of first wall / blanket coolant pumps              (etaiso)                  1.000E+00     
 
 Other volumes, masses and areas :
 
 First wall area (m2)                                                     (fwarea)                  9.429E+02  OP 
 Cryostat internal radius (m)                                             (rdewex)                  1.555E+01  OP 
 Cryostat internal half-height (m)                                        (zdewex)                  1.268E+01  OP 
 Vertical clearance from TF coil to cryostat (m)                          (clh1)                    5.071E+00  OP 
 Divertor area (m2)                                                       (divsur)                  9.493E+01  OP 
 Divertor mass (kg)                                                       (divmas)                  2.326E+04  OP 
 
 ********************************** Superconducting TF Coil Power Conversion **********************************
 
 TF coil current (kA)                                                     (itfka)                   9.000E+01  OP 
 Number of TF coils                                                       (ntfc)                    1.200E+01     
 Voltage across a TF coil during quench (kV)                              (vtfskv)                  8.484E+00  OP 
 TF coil charge time (hours)                                              (tchghr)                  4.000E+00     
 Total inductance of TF coils (H)                                         (ltfth)                   2.250E+01  OP 
 Total resistance of TF coils (ohm)                                       (rcoils)                  0.000E+00  OP 
 TF coil charging voltage (V)                                             (tfcv)                    2.162E+02     
 Number of DC circuit breakers                                            (ntfbkr)                  1.200E+01     
 Number of dump resistors                                                 (ndumpr)                  4.800E+01     
 Resistance per dump resistor (ohm)                                       (r1dump)                  9.427E-02  OP 
 Dump resistor peak power (MW)                                            (r1ppmw)                  1.909E+02  OP 
 Energy supplied per dump resistor (MJ)                                   (r1emj)                   1.898E+03  OP 
 TF coil L/R time constant (s)                                            (ttfsec)                  1.989E+01  OP 
 Power supply voltage (V)                                                 (tfpsv)                   2.270E+02  OP 
 Power supply current (kA)                                                (tfpska)                  9.450E+01  OP 
 DC power supply rating (kW)                                              (tfckw)                   2.145E+04  OP 
 AC power for charging (kW)                                               (tfackw)                  2.383E+04  OP 
 TF coil resistive power (MW)                                             (rpower)                  6.803E+00  OP 
 TF coil inductive power (MVA)                                            (xpower)                  1.265E+01  OP 
 Aluminium bus current density (kA/cm2)                                   (djmka)                   1.250E-01     
 Aluminium bus cross-sectional area (cm2)                                 (albusa)                  7.200E+02  OP 
 Total length of TF coil bussing (m)                                      (tfbusl)                  2.308E+03  OP 
 Aluminium bus weight (tonnes)                                            (albuswt)                 4.487E+02  OP 
 Total TF coil bus resistance (ohm)                                       (rtfbus)                  8.398E-04  OP 
 TF coil bus voltage drop (V)                                             (vtfbus)                  7.558E+01  OP 
 Dump resistor floor area (m2)                                            (drarea)                  3.690E+03  OP 
 TF coil power conversion floor space (m2)                                (tfcfsp)                  1.372E+03  OP 
 TF coil power conv. building volume (m3)                                 (tfcbv)                   8.234E+03  OP 
 TF coil AC inductive power demand (MW)                                   (xpwrmw)                  1.406E+01  OP 
 Total steady state AC power demand (MW)                                  (tfacpd)                  7.558E+00  OP 
 
 ****************************** PF Coils and Central Solenoid: Power and Energy *******************************
 
 Number of PF coil circuits                                               (pfckts)                  1.200E+01     
 Sum of PF power supply ratings (MVA)                                     (spsmva)                  7.283E+02  OP 
 Total PF coil circuit bus length (m)                                     (spfbusl)                 2.352E+03  OP 
 Total PF coil bus resistive power (kW)                                   (pfbuspwr)                1.638E+03  OP 
 Total PF coil resistive power (kW)                                       (srcktpm)                 1.638E+03  OP 
 Maximum PF coil voltage (kV)                                             (vpfskv)                  2.000E+01     
 Efficiency of transfer of PF stored energy into or out of storage        (etapsu)                  9.000E-01     
 (Energy is dissipated in PFC power supplies only when total PF energy increases or decreases.)
 Maximum stored energy in poloidal field (MJ)                             (ensxpfm)                 1.089E+04  OP 
 Peak absolute rate of change of stored energy in poloidal field (MW)     peakpoloidalpower         3.629E+02  OP 
 Energy stored in poloidal magnetic field :
 
                                            time (sec)

                     0.00      30.02      60.03      70.03   10070.03   10100.05
 Time point         Start      BOP        EOR        BOF        EOF        EOP        
 Energy (MJ)      0.000E+00  1.353E+02  1.089E+04  1.089E+04  1.089E+04  0.000E+00
 
 Interval                tramp      tohs       theat      tburn      tqnch      
 dE/dt (MW)            4.507E+00  3.584E+02  0.000E+00  0.000E+00 -3.629E+02
 
 
 *********************************************** Vacuum System ************************************************
 
 Pumpdown to Base Pressure :
 
 First wall outgassing rate (Pa m/s)                                      (rat)                     1.300E-08     
 Total outgassing load (Pa m3/s)                                          (ogas)                    9.888E-05  OP 
 Base pressure required (Pa)                                              (pbase)                   5.000E-04     
 Required N2 pump speed (m3/s)                                            (s(1))                    1.978E-01  OP 
 N2 pump speed provided (m3/s)                                            (snet(1))                 4.495E+01  OP 
 
 Pumpdown between Burns :
 
 Plasma chamber volume (m3)                                               (volume)                  9.546E+02  OP 
 Chamber pressure after burn (Pa)                                         (pend)                    2.318E-01  OP 
 Chamber pressure before burn (Pa)                                        (pstart)                  2.318E-03     
 Allowable pumping time switch                                            (dwell_pump)                      0     
 Dwell time between burns (s)                                             (tdwell.)                 0.000E+00     
 CS ramp-up time burns (s)                                                (tramp.)                  3.002E+01     
 Allowable pumping time between burns (s)                                 (tpump)                   3.002E+01     
 Required D-T pump speed (m3/s)                                           (s(2))                    1.465E+02  OP 
 D-T pump speed provided (m3/s)                                           (snet(2))                 1.091E+02  OP 
 
 Helium Ash Removal :
 
 Divertor chamber gas pressure (Pa)                                       (prdiv)                   3.600E-01     
 Helium gas fraction in divertor chamber                                  (fhe)                     1.992E-01  OP 
 Required helium pump speed (m3/s)                                        (s(3))                    7.195E+01  OP 
 Helium pump speed provided (m3/s)                                        (snet(3))                 7.195E+01  OP 
 
 D-T Removal at Fuelling Rate :
 
 D-T fuelling rate (kg/s)                                                 (frate)                   5.196E-05  OP 
 Required D-T pump speed (m3/s)                                           (s(4))                    7.195E+01  OP 
 D-T pump speed provided (m3/s)                                           (snet(4))                 1.091E+02  OP 
 
 The vacuum pumping system size is governed by the
 requirements for pumpdown between burns.
 
 Number of large pump ducts                                               (nduct)                          12     
 Passage diameter, divertor to ducts (m)                                  (d(imax))                 7.056E-01  OP 
 Passage length (m)                                                       (l1)                      2.527E+00  OP 
 Diameter of ducts (m)                                                    (dout)                    8.468E-01  OP 
 Duct length, divertor to elbow (m)                                       (l2)                      4.800E+00  OP 
 Duct length, elbow to pumps (m)                                          (l3)                      2.000E+00     
 Number of pumps                                                          (pumpn)                   5.756E+01  OP 
 
 The vacuum system uses cryo  pumps.
 
 ******************************************* Plant Buildings System *******************************************
 
 Internal volume of reactor building (m3)                                 (vrci)                    7.292E+05     
 Dist from centre of torus to bldg wall (m)                               (wrbi)                    3.657E+01     
 Effective floor area (m2)                                                (efloor)                  2.552E+05     
 Reactor building volume (m3)                                             (rbv)                     8.381E+05     
 Reactor maintenance building volume (m3)                                 (rmbv)                    2.390E+05     
 Warmshop volume (m3)                                                     (wsv)                     9.247E+04     
 Tritium building volume (m3)                                             (triv)                    4.000E+04     
 Electrical building volume (m3)                                          (elev)                    4.823E+04     
 Control building volume (m3)                                             (conv)                    6.000E+04     
 Cryogenics building volume (m3)                                          (cryv)                    1.344E+04     
 Administration building volume (m3)                                      (admv)                    1.000E+05     
 Shops volume (m3)                                                        (shov)                    1.000E+05     
 Total volume of nuclear buildings (m3)                                   (volnucb)                 1.114E+06     
 
 **************************************** Electric Power Requirements *****************************************
 
 Facility base load (MW)                                                  (basemw)                  5.000E+00     
 Divertor coil power supplies (MW)                                        (bdvmw)                   0.000E+00     
 Cryoplant electric power (MW)                                            (crymw)                   2.944E+01  OP 
 Primary coolant pumps (MW)                                               (htpmw..)                 2.821E+02  OP 
 PF coil power supplies (MW)                                              (ppfmw)                   7.300E+02  OP 
 TF coil power supplies (MW)                                              (ptfmw)                   7.558E+00  OP 
 Plasma heating supplies (MW)                                             (pheatingmw)              1.532E+02  OP 
 Tritium processing (MW)                                                  (trithtmw..)              1.500E+01     
 Vacuum pumps  (MW)                                                       (vachtmw..)               5.000E-01     
 
 Total pulsed power (MW)                                                  (pacpmw)                  1.261E+03  OP 
 Total base power required at all times (MW)                              (fcsht)                   4.328E+01  OP 
 
 ************************************************* Cryogenics *************************************************
 
 Conduction and radiation heat loads on cryogenic components (MW)         (qss/1.0D6)               1.249E-02  OP 
 Nuclear heating of cryogenic components (MW)                             (qnuc/1.0D6)              1.292E-02  OP 
 Nuclear heating of cryogenic components is a user input.
 AC losses in cryogenic components (MW)                                   (qac/1.0D6)               1.082E-03  OP 
 Resistive losses in current leads (MW)                                   (qcl/1.0D6)               1.469E-02  OP 
 45% allowance for heat loads in transfer lines, storage tanks etc (MW)   (qmisc/1.0D6)             1.853E-02  OP 
 Sum = Total heat removal at cryogenic temperatures (W)                   (helpow/1.0D6)            5.970E-02  OP 
 Temperature of cryogenic components (K)                                  (tmpcry)                  4.500E+00     
 Efficiency (figure of merit) of cryogenic plant is 13% of ideal Carnot v                           2.028E-03  OP 
 Electric power for cryogenic plant (MW)                                  (crypmw)                  2.944E+01  OP 
 
 ************************************ Plant Power / Heat Transport Balance ************************************
 
 
 Assumptions :
 
 Neutron power multiplication in blanket                                  (emult)                   1.269E+00     
 Divertor area fraction of whole toroid surface                           (fdiv)                    1.150E-01     
 H/CD apparatus + diagnostics area fraction                               (fhcd)                    0.000E+00     
 First wall area fraction                                                 (1-fdiv-fhcd)             8.850E-01     
 Switch for pumping of primary coolant                                    (primary_pumping)                 3     
 Mechanical pumping power for FW and blanket cooling loop
 includes heat exchanger, using specified pressure drop
 Mechanical pumping power for FW cooling loop including heat exchanger (M (htpmw_fw)                0.000E+00  OP 
 Mechanical pumping power for blanket cooling loop including heat exchang (htpmw_blkt)              0.000E+00  OP 
 Mechanical pumping power for FW and blanket cooling loop including heat  (htpmw_fw_blkt)           2.766E+02  OP 
 Mechanical pumping power for divertor (MW)                               (htpmw_div)               5.178E+00  OP 
 Mechanical pumping power for shield and vacuum vessel (MW)               (htpmw_shld)              3.551E-01  OP 
 Electrical pumping power for FW and blanket (MW)                         (htpmwe_fw_blkt)          2.766E+02  OP 
 Electrical pumping power for shield (MW)                                 (htpmwe_shld)             3.551E-01  OP 
 Electrical pumping power for divertor (MW)                               (htpmwe_div)              5.178E+00  OP 
 Total electrical pumping power for primary coolant (MW)                  (htpmw)                   2.821E+02  OP 
 Coolant pump power / non-pumping thermal power in shield                 (fpumpshld)               5.000E-03     
 Coolant pump power / non-pumping thermal power in divertor               (fpumpdiv)                5.000E-03     
 Electrical efficiency of heat transport coolant pumps                    (etahtp)                  1.000E+00     
 
 Plant thermodynamics: options :
 
 Divertor thermal power is collected at only 150 C and is used to preheat the coolant in the power cycle
 Shield thermal power is collected at only 150 C and is used to preheat the coolant in the power cycle
 Power conversion cycle efficiency model: user-defined efficiency
 Thermal to electric conversion efficiency of the power conversion cycle  (etath)                       0.375     
 Fraction of total high-grade thermal power to divertor                   (pdivfraction)                0.229  OP 
 
 Power Balance for Reactor (across vacuum vessel boundary) - Detail
 ------------------------------------------------------------------
 
                                            High-grade             Low-grade              Total
                                             thermal power (MW)     thermal power (MW)      (MW)
         First wall:
                               neutrons            262.91                0.00              262.91
             charged particle transport             35.05                0.00               35.05
                              radiation             46.78                0.00               46.78
                        coolant pumping              0.00                0.00                0.00
 
         Blanket:
                               neutrons           2813.58                0.00             2813.58
             charged particle transport              0.00                0.00                0.00
                              radiation              0.00                0.00                0.00
                        coolant pumping              0.00                0.00                0.00
 
         Shield:
                               neutrons             71.02                0.00               71.02
             charged particle transport              0.00                0.00                0.00
                              radiation              0.00                0.00                0.00
                        coolant pumping              0.36                0.00                0.36
 
         Divertor:
                               neutrons            322.92                0.00              322.92
             charged particle transport            706.64                0.00              706.64
                              radiation              6.08                0.00                6.08
                        coolant pumping              5.18                0.00                5.18
 
         TF coil:
                               neutrons              0.00                3.64                3.64
             charged particle transport              0.00                0.00                0.00
                              radiation              0.00                0.00                0.00
                        coolant pumping              0.00                0.00                0.00
 
         Losses to H/CD apparatus + diagnostics:
                               neutrons              0.00                0.00                0.00
             charged particle transport              0.00                0.00                0.00
                              radiation              0.00                0.00                0.00
                        coolant pumping              0.00                0.00                0.00
 
         ----------------------------------------------------------------------------------------
                                 Totals           4270.51                3.64             4274.15
 
 Total power leaving reactor (across vacuum vessel boundary) (MW)                                    4277.796  OP 
 
 Other secondary thermal power constituents :
 
 Heat removal from cryogenic plant (MW)                                   (crypmw)                     29.443  OP 
 Heat removal from facilities (MW)                                        (fachtmw)                    43.282  OP 
 Coolant pumping efficiency losses (MW)                                   (htpsecmw)                    0.000  OP 
 Heat removal from injection power (MW)                                   (pinjht)                     62.820  OP 
 Heat removal from tritium plant (MW)                                     (trithtmw)                   15.000  OP 
 Heat removal from vacuum pumps (MW)                                      (vachtmw)                     0.500  OP 
 TF coil resistive power (MW)                                             (tfcmw)                       0.000  OP 
 
 Total low-grade thermal power (MW)                                       (psechtmw)                  162.487  OP 
 Total High-grade thermal power (MW)                                      (pthermmw)                 4547.080  OP 
 
 Number of primary heat exchangers                                        (nphx)                            5  OP 
 
 
 Power Balance across separatrix :
 -------------------------------
 Only energy deposited in the plasma is included here.
 Total power loss is scaling power only (iradloss = 1).
 This is not recommended for power plant models.
 Transport power from scaling law (MW)                                    (pscalingmw)                759.504  OP 
 Total (MW)                                                                                           759.504  OP 
 
 Alpha power deposited in plasma (MW)                                     (falpha*palpmw)             665.981  OP 
 Power from charged products of DD and/or D-He3 fusion (MW)               (pchargemw.)                  3.123  OP 
 Ohmic heating (MW)                                                       (pohmmw.)                     0.000  OP 
 Injected power deposited in plasma (MW)                                  (pinjmw)                     90.400  OP 
 Total (MW)                                                                                           759.504  OP 
 
 Power Balance for Reactor - Summary :
 -------------------------------------
 Fusion power (MW)                                                        (powfmw)                   3510.000  OP 
 Power from energy multiplication in blanket and shield (MW)              (emultmw)                   667.974  OP 
 Injected power (MW)                                                      (pinjmw.)                    90.400  OP 
 Ohmic power (MW)                                                         (pohmmw.)                     0.000  OP 
 Power deposited in primary coolant by pump (MW)                          (htpmw_mech)                282.100  OP 
 Total (MW)                                                                                          4550.474  OP 
 
 Heat extracted from first wall and blanket (MW)                          (pthermfw_blkt)            3434.889  OP 
 Heat extracted from shield  (MW)                                         (pthermshld)                 71.370  OP 
 Heat extracted from divertor (MW)                                        (pthermdiv)                1040.821  OP 
 Nuclear and photon power lost to H/CD system (MW)                        (psechcd)                     0.000  OP 
 Nuclear power lost to TF (MW)                                            (ptfnuc)                      3.641  OP 
 Total (MW)                                                                                          4550.721  OP 
 
 Electrical Power Balance :
 --------------------------
 Net electric power output(MW)                                            (pnetelmw.)                1173.809  OP 
 Required Net electric power output(MW)                                   (pnetelin)                 1200.000     
 Electric power for heating and current drive (MW)                        (pinjwp)                    153.220  OP 
 Electric power for primary coolant pumps (MW)                            (htpmw)                     282.100  OP 
 Electric power for vacuum pumps (MW)                                     (vachtmw)                     0.500     
 Electric power for tritium plant (MW)                                    (trithtmw)                   15.000     
 Electric power for cryoplant (MW)                                        (crypmw)                     29.443  OP 
 Electric power for TF coils (MW)                                         (tfacpd)                      7.558  OP 
 Electric power for PF coils (MW)                                         (pfwpmw)                      0.242  OP 
 All other internal electric power requirements (MW)                      (fachtmw)                    43.282  OP 
 Total (MW)                                                               (tot_plant_power)          1705.155  OP 
 Total (MW)                                                                                          1705.155  OP 
 
 Gross electrical output* (MW)                                            (pgrossmw)                 1705.155  OP 
 (*Power for pumps in secondary circuit already subtracted)
 
 Power balance for power plant :
 -------------------------------
 Fusion power (MW)                                                        (powfmw)                   3510.000  OP 
 Power from energy multiplication in blanket and shield (MW)              (emultmw)                   667.974  OP 
 Total (MW)                                                                                          4177.974  OP 
 
 Net electrical output (MW)	                                              (pnetelmw)                 1173.809  OP 
 Heat rejected by main power conversion circuit (MW)                      (rejected_main)            2841.925  OP 
 Heat rejected by other cooling circuits (MW)                             (psechtmw)                  162.487  OP 
 Total (MW)                                                                                          4178.221  OP 
 
 
 Plant efficiency measures :
 
 Net electric power / total nuclear power (%)                             (pnetelmw/(powfmw+em         28.095  OP 
 Net electric power / total fusion power (%)                              (pnetelmw/powfmw)            33.442  OP 
 Gross electric power* / high grade heat (%)                              (etath)                      37.500     
 (*Power for pumps in secondary circuit already subtracted)
 Recirculating power fraction                                             (cirpowfr)                    0.312  OP 
 
 Time-dependent power usage
 
         Pulse timings [s]:
 
                                          tramp      tohs     theat     tburn     tqnch    tdwell
                                          -----      ----     -----     -----     -----    ------
                               Duration   30.02     30.02     10.00  10000.00     30.02      0.00
                                 ------   -----      ----     -----     -----     -----    ------
 
         Continous power usage [MWe]:
 
                                 System   tramp      tohs     theat     tburn     tqnch    tdwell
                                 ------   -----      ----     -----     -----     -----    ------
                        Primary cooling  282.10    282.10    282.10    282.10    282.10    282.10
                              Cyroplant   29.44     29.44     29.44     29.44     29.44     29.44
                                 Vacuum    0.50      0.50      0.50      0.50      0.50      0.50
                                Tritium   15.00     15.00     15.00     15.00     15.00     15.00
                                     TF    7.56      7.56      7.56      7.56      7.56      7.56
                             Facilities   43.28     43.28     43.28     43.28     43.28     43.28
                                 ------   -----      ----     -----     -----     -----    ------
                                  Total  377.88    377.88    377.88    377.88    377.88    377.88
                                 ------   -----      ----     -----     -----     -----    ------
 
         Intermittent power usage [MWe]:
 
                                 System   tramp      tohs     theat     tburn     tqnch    tdwell
                                 ------   -----      ----     -----     -----     -----    ------
                                 H & CD    0.00    203.39    203.39    153.22    203.39      0.00
                                     PF    4.51    358.38      0.00      0.00   -362.89      0.00
                                 ------   -----      ----     -----     -----     -----    ------
                                  Total    4.51    561.77    203.39    153.22   -159.50      0.00
                                 ------   -----      ----     -----     -----     -----    ------
 
         Power production [MWe]:
 
                                          tramp      tohs     theat     tburn     tqnch    tdwell       avg
                                          -----      ----     -----     -----     -----    ------       ---
                            Gross power    0.00      0.00      0.00   1705.16      0.00      0.00
                              Net power -382.39   -939.66   -581.27   1174.05   -218.38   -377.88   1157.27
                                 ------   -----      ----     -----     -----     -----    ------
 
 
 *************************** Water usage during plant operation (secondary cooling) ***************************
 
 Estimated amount of water used through different cooling system options:
 1. Cooling towers
 2. Water bodies (pond, lake, river): recirculating or once-through
 Volume used in cooling tower (m3/day)                                    (waterusetower)           1.208E+05  OP 
 Volume used in recirculating water system (m3/day)                       (wateruserecirc)          4.045E+04  OP 
 Volume used in once-through water system (m3/day)                        (wateruseonethru)         3.964E+06  OP 
 
 ******************************************** Errors and Warnings *********************************************
 
 (See top of file for solver errors and warnings.)
 PROCESS status flag:   Warning messages
 PROCESS error status flag                                                (error_status)                    2     
244     2   PHYSICS: Diamagnetic fraction is more than 1%, but not calculated. Consider usin
 62     1   RADIALB: Ripple result may be inaccurate, as the fit has been extrapolated      
142     1   RADIALB: (TF coil ripple calculation) No of TF coils not between 16 and 20 inclu
135     1   OUTPF: CS not using max current density: further optimisation may be possible   
 Final error identifier                                                   (error_id)                      135     
 
 ******************************************* End of PROCESS Output ********************************************
 
 
 *************************************** Copy of PROCESS Input Follows ****************************************
 
*--------------------------------------------------*


*---------------Constraint Equations---------------*

icc = 1 * Beta
icc = 2 * Global power balance
icc = 9 * Fusion power upper limit
icc = 11 * Radial build
icc = 30 * Injection power upper limit
icc = 31 * TF coil case stress upper limit
icc = 32 * TF coil conduit stress upper limit
icc = 33 * I_op
icc = 34 * Dump voltage upper limit
icc = 35 * J_winding pack
icc = 36 * TF coil temperature margin lower limit
icc = 65 * Dump time set by VV loads

*---------------Iteration Variables----------------*

ixc = 4 * te
boundu(4) = 150.0
ixc = 5 * beta
ixc = 6 * dene
boundu(6) = 1.12d20
ixc = 9 * fdene
ixc = 10 * hfact
boundu(10) = 3.0
ixc = 13 * tfcth
ixc = 18 * q
boundl(18) = 2.0
ixc = 26 * ffuspow
ixc = 29 * bore
boundl(29) = 0.1
ixc = 36 * fbetatry
ixc = 42 * gapoh
boundl(42) = 0.05
boundu(42) = 0.1
ixc = 50 * fiooic
boundu(50) = 1.0
ixc = 51 * fvdump
ixc = 52 * vdalw
boundu(52) = 10.0
ixc = 53 * fjprot
ixc = 54 * ftmargtf
ixc = 56 * tdmptf
ixc = 57 * thkcas
ixc = 58 * thwcndut
boundl(58) = 8.0d-3
ixc = 59 * fcutfsu
boundl(59) = 0.50
boundu(59) = 0.94
ixc = 60 * cpttf
boundl(60) = 6.0d4
boundu(60) = 9.0d4
ixc = 61 * gapds
boundl(61) = 0.02
ixc = 103 * flhthresh
boundu(103) = 10.0
ixc = 106 * ftmargoh
ixc = 113 * ftaucq
ixc = 122 * oh_steel_frac

*----------------------Abs Cd----------------------*


*---------------Availability Module----------------*


*----------------------Bsquar----------------------*


*-------------------Build Module-------------------*


*-----------------Build Variables------------------*

blnkith  = 0.15 * inboard blanket thickness (m); (calculated if `blktmodel>0`) (=0;0 if `iblnkith=0`)
blnkoth  = 0.46 * outboard blanket thickness (m); calculated if `blktmodel>0`
bore     = 2.1201269689496494 * central solenoid inboard radius (m) (`iteration variable 29`)
ddwex    = 0.15 * cryostat thickness (m)
d_vv_in  = 0.30 * vacuum vessel inboard thickness (TF coil / shield) (m)
d_vv_out = 0.30 * vacuum vessel outboard thickness (TF coil / shield) (m)
d_vv_top = 0.30 * vacuum vessel topside thickness (TF coil / shield) (m)
d_vv_bot = 0.30 * vacuum vessel underside thickness (TF coil / shield) (m)
gapds    = 0.15003399049211447 * gap between inboard vacuum vessel and thermal shield (m) (`iteration variable 61`)
gapoh    = 0.06541854755255866 * gap between central solenoid and TF coil (m) (`iteration variable 42`)
gapomin  = 0.20 * minimum gap between outboard vacuum vessel and TF coil (m) (`iteration variable 31`)
iohcl    = 1 * Switch for existence of central solenoid;
ohcth    = 0.6 * Central solenoid thickness (m) (`iteration variable 16`)
scrapli  = 0.2 * Gap between plasma and first wall; inboard side (m) (if `iscrp=1`) (`iteration variable 73`)
scraplo  = 0.2 * gap between plasma and first wall; outboard side (m) (if `iscrp=1`) (`iteration variable 74`)
shldith  = 0.30 * inboard shield thickness (m) (`iteration variable 93`)
shldoth  = 0.80 * outboard shield thickness (m) (`iteration variable 94`)
shldtth  = 0.30 * upper/lower shield thickness (m); calculated if `blktmodel > 0`
tfcth    = 0.4686248306578002 * inboard TF coil thickness; (centrepost for ST) (m)
tftsgap  = 0.05 * Minimum metal-to-metal gap between TF coil and thermal shield (m)
vgap2    = 0.05 * vertical gap between vacuum vessel and thermal shields (m)
vgap     = 1.0 * vertical gap between x-point and divertor (m) (if = 0; it is calculated)
vvblgap  = 0.02 * gap between vacuum vessel and blanket (m)

*-----------------Buildings Module-----------------*


*---------------Buildings Variables----------------*


*-----------------Ccfe Hcpb Module-----------------*


*---------------Const And Precisions---------------*


*--------------------Constants---------------------*


*---------------Constraint Variables---------------*

bmxlim   = 14.0 * maximum peak toroidal field (T) (`constraint equation 25`)
fbetatry = 0.16316809270333482 * f-value for beta limit (`constraint equation 24`; `iteration variable 36`)
fdene    = 0.7498630045199072 * f-value for density limit (`constraint equation 5`; `iteration variable 9`)
ffuspow  = 0.727003279965349 * f-value for maximum fusion power (`constraint equation 9`; `iteration variable 26`)
fiooic   = 0.563423229625855 * f-value for TF coil operating current / critical current ratio
fjohc    = 0.25 * f-value for central solenoid current at end-of-flattop
fjohc0   = 0.25 * f-value for central solenoid current at beginning of pulse
fjprot   = 0.39513356021825635 * f-value for TF coil winding pack current density
flhthresh = 7.503253792744441 * f-value for L-H power threshold (`constraint equation 15`; `iteration variable 103`)
fpeakb   = 9.2290d-1 * f-value for maximum toroidal field (`constraint equation 25`; `iteration variable 35`)
fpinj    = 1.0 * f-value for injection power (`constraint equation 30`; `iteration variable 46`)
fpnetel  = 1.0 * f-value for net electric power (`constraint equation 16`; `iteration variable 25`)
ftaucq   = 0.7951130926401162 * f-value for calculated minimum TF quench time
ftburn   = 1.00e+00 * f-value for minimum burn time (`constraint equation 13`; `iteration variable 21`)
ftmargoh = 0.7510755912364193 * f-value for central solenoid temperature margin
ftmargtf = 0.013608163213046427 * f-value for TF coil temperature margin (`constraint equation 36`; `iteration variable 54`)
fvdump   = 0.5102885802890608 * f-value for dump voltage (`constraint equation 34`; `iteration variable 51`)
fwalld   = 0.1312 * f-value for maximum wall load (`constraint equation 8`; `iteration variable 14`)
pnetelin = 1200.0 * required net electric power (MW) (`constraint equation 16`)
powfmax  = 3510.0 * maximum fusion power (MW) (`constraint equation 9`)
psepbqarmax = 9.2 * maximum ratio of Psep*Bt/qAR (MWT/m) (`constraint equation 68`)
tbrnmn   = 7.2e3 * minimum burn time (s) (KE - no longer itv;; see issue #706)
walalw   = 8.0 * allowable neutron wall-load (MW/m2) (`constraint equation 8`)

*-------------------Constraints--------------------*


*------------------Cost Variables------------------*

abktflnc = 15 * allowable first wall/blanket neutron fluence (MW-yr/m2) (`blktmodel=0`)
adivflnc = 20.0 * allowable divertor heat fluence (MW-yr/m2)
cfactr   = 0.75 * Total plant availability fraction; input if `iavail=0`
cost_model = 2 * Switch for cost model;
step_rh_costfrac = 0.075 * fraction of capital cost for remote handling
dintrt   = 0.00 * diff between borrowing and saving interest rates
fcap0    = 1.15 * average cost of money for construction of plant assuming design/construction time of six years
fcap0cp  = 1.06 * average cost of money for replaceable components assuming lead time for these of two years
fcontng  = 0.15 * project contingency factor
fcr0     = 0.065 * fixed charge rate during construction
fkind    = 1.0 * multiplier for Nth of a kind costs
iavail   = 0 * Switch for plant availability model;
ifueltyp = 0 * Switch for fuel type;
lsa      = 2 * Level of safety assurance switch (generally; use 3 or 4);
output_costs = 1 * Switch for costs output;
discount_rate = 0.06 * effective cost of money in constant dollars
tlife    = 40 * Full power year plant lifetime (years)
ucblvd   = 280.0 * unit cost for blanket vanadium ($/kg)
ucdiv    = 5.0d5 * cost of divertor blade ($)
ucme     = 3.0d8 * cost of maintenance equipment ($)


*----------------Costs 2015 Module-----------------*


*-------------------Costs Module-------------------*


*----------------Costs Step Module-----------------*


*---------------Current Drive Module---------------*


*-------------Current Drive Variables--------------*

bscfmax  = 0.99 * maximum fraction of plasma current from bootstrap; if `bscfmax < 0`; 
etalh    = 0.59 * lower hybrid wall plug to injector efficiency
iefrf    = 4 * Switch for current drive efficiency model;
pinjalw  = 90.4 * maximum allowable value for injected power (MW) (`constraint equation 30`)

*------------Define Iteration Variables------------*


*-------------------Div Kal Vars-------------------*


*-----------------Divertor Module------------------*


*-------------------Divertor Ode-------------------*


*-----------------Divertor Ode Var-----------------*


*----------------Divertor Variables----------------*

divdum   = 1 * switch for divertor Zeff model;
divfix   = 0.621 * divertor structure vertical thickness (m)
hldivlim = 20 * heat load limit (MW/m2)
ksic     = 1.4 * power fraction for outboard double-null scrape-off plasma
prn1     = 0.4 * n-scrape-off / n-average plasma; (input for `ipedestal=0`; = nesep/dene if `ipedestal>=1`)
zeffdiv  = 3.5 * Zeff in the divertor region (if `divdum/=0`)

*------------------Error Handling------------------*


*-------------------Final Module-------------------*


*----------------Fispact Variables-----------------*


*-----------------------Freq-----------------------*


*-------------------Fson Library-------------------*


*-------------------Fson Path M--------------------*


*------------------Fson String M-------------------*


*-------------------Fson Value M-------------------*


*----------------Function Evaluator----------------*


*--------------------Fw Module---------------------*


*-------------------Fwbs Module--------------------*


*------------------Fwbs Variables------------------*

emult    = 1.1975 * energy multiplication in blanket and shield
inuclear = 1 * switch for nuclear heating in the coils;
qnuc     = 1.292e4 * nuclear heating in the coils (W) (`inuclear=1`)
primary_pumping = 3 * Switch for pumping power for primary coolant (mechanical power only and peak first wall 
secondary_cycle = 2 * Switch for power conversion cycle;
vfshld   = 0.60 * coolant void fraction in shield
etaiso   = 1.0 * isentropic efficiency of FW and blanket coolant pumps
etahtp   = 1.0 * electrical efficiency of primary coolant pumps

*-----------------Global Variables-----------------*

runtitle = starfire * short descriptive title for the run

*------------------Green Func Ext------------------*


*-----------------------Hare-----------------------*


*-------------Heat Transport Variables-------------*

etath    = 0.375d0 * thermal to electric conversion efficiency if `secondary_cycle=2`; otherwise calculated;
ipowerflow = 0 * switch for power flow model;
iprimshld = 1 * Switch for shield thermal power destiny;

*--------------------Ife Module--------------------*


*------------------Ife Variables-------------------*


*------------Impurity Radiation Module-------------*

coreradius = 0.75 * coreradius /0;6/ ; normalised radius defining the 'core' region
coreradiationfraction = 0.6 * coreradiationfraction /1;0/ ; fraction of radiation from 'core' region that is subtracted from the loss power
fimp(1) = 1.0
fimp(2) = 0.1
fimp(3) = 0.0
fimp(4) = 0.0
fimp(5) = 0.0
fimp(6) = 0.0
fimp(7) = 0.0
fimp(8) = 0.0
fimp(9) = 0.0
fimp(10) = 0.0
fimp(11) = 0.0
fimp(12) = 0.0
fimp(13) = 0.0
fimp(14) = 0.0

*-------------------Init Module--------------------*


*----------------Kallenbach Module-----------------*


*----------------Kit Blanket Model-----------------*


*-----------------Kit Hcll Module------------------*


*-----------------Kit Hcpb Module------------------*


*----------------------Linliu----------------------*


*----------------------Machin----------------------*


*-------------------Main Module--------------------*


*------------------Maths Library-------------------*


*-------------------Mod F90 Kind-------------------*


*-----------------------Mode-----------------------*


*---------------------Numerics---------------------*

ioptimz  = 1 * for optimisation VMCON only
minmax   = -5 * 
epsvmc   = 1.0e-8 * epsvmc /1;0e-6/ ; error tolerance for VMCON

*---------------------Ode Mod----------------------*


*------------------Output Module-------------------*


*----------------------Param-----------------------*


*----------------Pf Power Variables----------------*


*------------------Pfcoil Module-------------------*


*-----------------Pfcoil Variables-----------------*

alstroh  = 6.0d8 * allowable hoop stress in Central Solenoid structural material (Pa)
coheof   = 13540000.0 * Central solenoid overall current density at end of flat-top (A/m2) (`iteration variable 37`)
cptdin   = 4.22d4, 4.22d4, 4.22d4, 4.22d4, 4.3d4, 4.3d4,  4.3d4, 4.3d4, * peak current per turn input for PF coil i (A)
fcohbop  = 0.9362 * ratio of central solenoid overall current density at beginning of pulse / end of flat-top
fcuohsu  = 0.70 * copper fraction of strand in central solenoid
ipfloc   = 2,2,3,3 * switch for locating scheme of PF coil group i;
isumatoh = 5 * switch for superconductor material in central solenoid;
isumatpf = 3 * switch for superconductor material in PF coils;
ncls     = 1,1,2,2, * number of PF coils in group j
ngrp     = 4 * number of groups of PF coils; Symmetric coil pairs should all be in the same group
ohhghf   = 0.9 * Central solenoid height / TF coil internal height
oh_steel_frac = 0.6944920386109095 * central solenoid steel fraction (`iteration variable 122`)
rjconpf  = 1.1d7, 1.1d7, 6.d6, 6.d6, 8.d6, 8.0d6, 8.0d6, 8.0d6, * average winding pack current density of PF coil i (A/m2) at time of peak 
rpf2     = -1.825 * offset (m) of radial position of `ipfloc=2` PF coils from being at 
zref(1) = 3.6
zref(2) = 1.2
zref(3) = 1.0
zref(4) = 2.8
zref(5) = 1.0
zref(6) = 1.0
zref(7) = 1.0
zref(8) = 1.0

*-------------Physics Functions Module-------------*


*------------------Physics Module------------------*


*----------------Physics Variables-----------------*

alphan   = 1.1 * density profile index
alphat   = 0.3 * temperature profile index
aspect   = 3.6 * aspect ratio (`iteration variable 1`)
beta     = 0.15356862484340705 * total plasma beta (`iteration variable 5`) (calculated if `ipedestal=3` or stellarator)
bt       = 5.8 * toroidal field on axis (T) (`iteration variable 2`)
dene     = 5.50808136665256e+19 * electron density (/m3) (`iteration variable 6`) (calculated if `ipedestal=3`)
dnbeta   = 6.0 * Troyon-like coefficient for beta scaling calculated 
fkzohm   = 1.0245 * Zohm elongation scaling adjustment factor (`ishape=2; 3`)
fvsbrnni = 1.0 * fraction of the plasma current produced by non-inductive means (`iteration variable 44`)
gamma    = 0.3 * Ejima coefficient for resistive startup V-s formula
hfact    = 0.9552603491931666 * H factor on energy confinement times; radiation corrected (`iteration variable 10`); If 
ibss     = 4 * switch for bootstrap current scaling
iculbl   = 1 * switch for beta limit scaling (`constraint equation 24`)
icurr    = 4 * switch for plasma current scaling to use
idensl   = 7 * switch for density limit to enforce (`constraint equation 5`)
ifalphap = 1 * switch for fast alpha pressure calculation
ifispact = 0 * switch for neutronics calculations;
iinvqd   = 1 * switch for inverse quadrature in L-mode scaling laws 5 and 9;
ipedestal = 0 * switch for pedestal profiles;
iprofile = 0 * switch for current profile consistency;
iradloss = 2 * switch for radiation loss term usage in power balance (see User Guide);
isc      = 28 * switch for energy confinement time scaling law (see description in `tauscl`)
ishape   = 0 * switch for plasma cross-sectional shape calculation;
kappa    = 1.6 * plasma separatrix elongation (calculated if `ishape = 1-5 or 7`)
q        = 8.486707957324555 * safety factor 'near' plasma edge (`iteration variable 18`) equal to q95 
q0       = 1.0 * safety factor on axis
ralpne   = 0.1 * thermal alpha density/electron density (`iteration variable 109`) (calculated if `ipedestal=3`)
rmajor   = 7.0 * plasma major radius (m) (`iteration variable 3`)
i_single_null = 1 * switch for single null / double null plasma;
ssync    = 0.6 * synchrotron wall reflectivity factor
te       = 9.462204195732141 * volume averaged electron temperature (keV) (`iteration variable 4`)
tratio   = 1.39 * ion temperature / electron temperature(used to calculate ti if `tratio > 0;0`
triang   = 0.5 * plasma separatrix triangularity (calculated if `ishape = 1; 3-5 or 7`)

*--------------Plasma Geometry Module--------------*


*------------------Plasmod Module------------------*


*----------------Plasmod Variables-----------------*


*-------------------Power Module-------------------*


*------------------Precision Mod-------------------*


*------------Primary Pumping Variables-------------*


*------------------Process Input-------------------*


*------------------Process Output------------------*


*-----------------Profiles Module------------------*


*-------------------Pulse Module-------------------*


*-----------------Pulse Variables------------------*

lpulse   = 0 * Switch for reactor model;

*-------------Read And Get Atomic Data-------------*


*------------------Read Radiation------------------*


*---------------------Real Mod---------------------*


*-----------------Rebco Variables------------------*


*------------------Reinke Module-------------------*


*-----------------Reinke Variables-----------------*


*---------------Resistive Materials----------------*


*-------------------Scan Module--------------------*


*-----------------Sctfcoil Module------------------*


*------------------Startup Module------------------*


*----------------Startup Variables-----------------*


*------------Stellarator Configuration-------------*


*----------------Stellarator Module----------------*


*--------------Stellarator Variables---------------*


*-----------------Structure Module-----------------*


*---------------Structure Variables----------------*


*-----------------Superconductors------------------*


*---------------------Testdata---------------------*


*------------------Tfcoil Module-------------------*


*-----------------Tfcoil Variables-----------------*

sig_tf_case_max  = 6.0E8 * Allowable maximum shear stress in TF coil case (Tresca criterion) (Pa)
sig_tf_wp_max    = 6.0E8 * Allowable maximum shear stress in TF coil conduit (Tresca criterion) (Pa)
casthi   = 0.06 * inboard TF coil case plasma side thickness (m) (calculated for stellarators)
casths   = 0.05 * inboard TF coil sidewall case thickness (m) (calculated for stellarators)
cpttf    = 81204.51676358072 * TF coil current per turn (A); (calculated for stellarators) (calculated for 
dhecoil  = 0.010 * diameter of He coil in TF winding (m)
fcutfsu  = 0.6979111151090269 * copper fraction of cable conductor (TF coils)
i_tf_sc_mat = 5 * Switch for superconductor material in TF coils;
oacdcp   = 10050000.0 * Overall current density in TF coil inboard legs midplane (A/m2)
ripmax   = 3.0 * aximum allowable toroidal field ripple amplitude at plasma edge (%)
tdmptf   = 10.883220977356501 * fast discharge time for TF coil in event of quench (s) (`iteration variable 56`)
n_tf     = 12 * Number of TF coils (default = 50 for stellarators); Number of TF coils outer legs for ST
tftmp    = 4.750 * peak helium coolant temperature in TF coils and PF coils (K)
thicndut = 1.5d-3 * conduit insulation thickness (m)
thkcas   = 0.2595710897269705 * inboard TF coil case outer (non-plasma side) thickness (m) (`iteration variable 57`)
thwcndut = 0.009213537522079677 * TF coil conduit case thickness (m) (`iteration variable 58`)
tinstf   = 0.008 * Thickness of the ground insulation layer surrounding (m) 
tmargmin = 1.500 * minimum allowable temperature margin ; TFC AND CS (K)
vdalw    = 8.908713305473917 * max voltage across TF coil during quench (kV) (`iteration variable 52`)
vftf     = 0.300 * coolant fraction of TFC 'cable' (`i_tf_sup=1`); or of TFC leg (`i_tf_ssup=0`)

*-----------------Times Variables------------------*

tburn    = 1.0d4 * burn time (s) (calculated if `lpulse=1`)
tdwell   = 0.0 * time between pulses in a pulsed reactor (s) (`iteration variable 17`)
tramp    = 400.0 * initial PF coil charge time (s); if pulsed; = tohs

*---------------Torga Curgap Module----------------*


*--------------------Utilities---------------------*


*------------------Vacuum Module-------------------*


*-----------------Vacuum Variables-----------------*

*-----------------Initial guesses------------------*

                  te            =   1.5414E+01  
                  beta          =   6.0974E-02  
                  dene          =   1.1200E+20  
                  fdene         =   7.4986E-01  
                  hfact         =   2.4964E+00  
                  tfcth         =   2.4173E-01  
                  q             =   2.0636E+00  
                  ffuspow       =   1.0000E+00  
                  bore          =   2.9756E+00  
                  fbetatry      =   1.6317E-01  
                  gapoh         =   5.0364E-02  
                  fiooic        =   2.2412E-02  
                  fvdump        =   8.9913E-01  
                  vdalw         =   6.8167E+00  
                  fjprot        =   5.0875E-02  
                  ftmargtf      =   2.9677E-01  
                  tdmptf        =   1.6509E+01  
                  thkcas        =   5.2107E-02  
                  thwcndut      =   9.9962E-02  
                  fcutfsu       =   7.1592E-01  
                  cpttf         =   9.0000E+04  
                  gapds         =   5.2604E-02  
                  flhthresh     =   7.5033E+00  
                  ftmargoh      =   7.5108E-01  
                  ftaucq        =   6.6386E-01  
                  oh_steel_frac =   6.9449E-01  
<|MERGE_RESOLUTION|>--- conflicted
+++ resolved
@@ -6,16 +6,6 @@
  
    Program :
    Version : 2.3.0   Release Date :: 2022-01-20
-<<<<<<< HEAD
-   Tag No. : v2.1-1348-g7a3a4dda
-    Branch : 1367-add-site-preparation-costs-into-model-2
-   Git log : Merge\ branch\ |develop|\ into\ 1367-add-site-preparat
- Date/time : 17 Mar 2022 12:03:43 +00:00(hh:mm) UTC
-      User : rhicha
-  Computer : l0500
- Directory : /tmp/pytest-of-rhicha/pytest-292/test_solver0
-     Input : /tmp/pytest-of-rhicha/pytest-292/test_scenario_starfire_0/IN.DAT
-=======
    Tag No. : v2.1-1332-g22754d6e code contains untracked changes
     Branch : 1205-tf-cond-stiffness
    Git log : NOW\ added\ correct\ ref\ dicts
@@ -24,7 +14,6 @@
   Computer : cswan-2017-desktop
  Directory : /tmp/pytest-of-cswan/pytest-2/test_solver0
      Input : /tmp/pytest-of-cswan/pytest-2/test_scenario_starfire_0/IN.DAT
->>>>>>> 934af448
  Run title : starfire
   Run type : Reactor concept design: Steady-state tokamak model, (c) CCFE
  
@@ -164,11 +153,7 @@
  (step2198)          Spares (M$)                                                                                 131.12
  (step2199)          Contingency (M$)                                                                           1003.06
  
-<<<<<<< HEAD
- (step21)            Total Account 21 Cost (M$)                                                                 7690.12
-=======
  (step21)            Total Account 21 Cost (M$)                                                                 2738.48
->>>>>>> 934af448
  
  ************************* 22. Reactor Plant Equipment **************************
  
@@ -279,33 +264,6 @@
  
  ***************************** 27. Remote Handling ******************************
  
-<<<<<<< HEAD
- (step2701)          Remote Handing (M$)                                                                        1716.24
- 
- (step27)            Total Account 27 Cost (M$)                                                                 1716.24
- 
- ****************************** Plant Direct Cost *******************************
- 
- (cdirt)             Plant direct cost (M$)                                                                    24599.44
- 
- ******************************** Indirect Cost *********************************
- 
- (step91)            Construction Facilities, Equipment and Services (M$)                                       7379.83
- (step92)            Engineering and Costruction Management Services (M$)                                       7994.82
- (step93)            Other Costs (M$)                                                                           3689.92
- 
- ******************************* Constructed Cost *******************************
- 
- (concost)           Constructed Cost (M$)                                                                     43664.00
- 
- ************************* Interest during Construction *************************
- 
- (moneyint)          Interest during construction (M$)                                                          6549.60
- 
- *************************** Total Capital Investment ***************************
- 
- (capcost)           Total capital investment (M$)                                                             50213.61
-=======
  (step2701)          Remote Handing (M$)                                                                        1211.91
  
  (step27)            Total Account 27 Cost (M$)                                                                 1211.91
@@ -331,46 +289,28 @@
  *************************** Total Capital Investment ***************************
  
  (capcost)           Total capital investment (M$)                                                             35458.02
->>>>>>> 934af448
  
  *************************************** Cost of Electricity, 2017 US$ ****************************************
  
  First wall / blanket life (years)                                        (fwbllife)                    5.343     
  Divertor life (years)                                                    (divlife.)                    0.286     
-<<<<<<< HEAD
- Cost of electricity (m$/kWh)                                             (coe)                       439.653     
-=======
  Cost of electricity (m$/kWh)                                             (coe)                       315.290     
->>>>>>> 934af448
  
  Power Generation Costs :
  
  									Annual Costs, M$	    COE, m$/kWh
-<<<<<<< HEAD
- Capital Investment                                                          3263.88                   425.00
- Operation & Maintenance                                                       73.77                     9.61
- Decommissioning Fund                                                          27.59                     3.59
-=======
  Capital Investment                                                          2304.77                   301.65
  Operation & Maintenance                                                       73.58                     9.63
  Decommissioning Fund                                                          19.48                     2.55
->>>>>>> 934af448
  Fuel Charge Breakdown
  	Blanket & first wall                                                          0.00                     0.00
  	Divertors                                                                     0.00                     0.00
  	Centrepost (TART only)                                                        0.00                     0.00
  	Auxiliary Heating                                                             0.00                     0.00
-<<<<<<< HEAD
- 	Actual Fuel                                                                   3.39                     0.44
- 	Waste Disposal                                                                7.81                     1.02
- Total Fuel Cost                                                               11.21                     1.46
- Total Cost                                                                  3376.46                   439.65
-=======
  	Actual Fuel                                                                   3.37                     0.44
  	Waste Disposal                                                                7.79                     1.02
  Total Fuel Cost                                                               11.17                     1.46
  Total Cost                                                                  2409.01                   315.29
->>>>>>> 934af448
  
  ********************************************* Plant Availability *********************************************
  
