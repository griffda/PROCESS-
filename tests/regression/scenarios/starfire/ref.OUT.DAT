 
 **************************************************************************************************************
 ************************************************** PROCESS ***************************************************
 ************************************** Power Reactor Optimisation Code ***************************************
 **************************************************************************************************************
 
   Program :
<<<<<<< HEAD
   Version : 2.1.0   Release Date :: 2021-01-25
   Tag No. : v2.1-139-g8f535a45 code contains untracked changes
    Branch : pf_coil_cost
   Git log : correct new varible inputs
 Date/time : 11 Mar 2021 11:18:49 +00:00(hh:mm) UTC
      User : apearce
  Computer : H0892
 Directory : /tmp/pytest-of-apearce/pytest-35/test_scenario_scenario17_0
     Input : /tmp/pytest-of-apearce/pytest-35/test_scenario_scenario17_0/IN.DAT
=======
   Version : 2.1.1   Release Date :: 2021-03-17
   Tag No. : v2.1-192-gd7443eaa
    Branch : issue-1309
   Git log : COMMIT_MSG
 Date/time : 12 May 2021 11:51:59 +01:00(hh:mm) UTC
      User : jmaddock
  Computer : J0826UBUNTU
 Directory : /tmp/pytest-of-jmaddock/pytest-0/test_scenario_scenario2_0
     Input : /tmp/pytest-of-jmaddock/pytest-0/test_scenario_scenario2_0/IN.DAT
>>>>>>> 6c6f4cdd
 Run title : starfire
  Run type : Reactor concept design: Steady-state tokamak model, (c) CCFE
 
 **************************************************************************************************************
 
   Equality constraints : 12
 Inequality constraints : 00
      Total constraints : 12
    Iteration variables : 26
         Max iterations : 200
       Figure of merit  : -05  -- maximise fusion gain.
  Convergence parameter : 1.00E-08
 
 **************************************************************************************************************
 
 (Please include this header in any models, presentations and papers based on these results)
 
 **************************************************************************************************************
 
 Quantities listed in standard row format are labelled as follows in columns 112-114:
 ITV : Active iteration variable (in any output blocks)
 OP  : Calculated output quantity
 Unlabelled quantities in standard row format are generally inputs
 Note that calculated quantities may be trivially rescaled from inputs, or equal to bounds which are input.
 
 
 ************************************************** Numerics **************************************************
 
 PROCESS has performed a VMCON (optimisation) run.
 and found a feasible set of parameters.
 
 VMCON error flag                                                         (ifail)                           1     
 Number of iteration variables                                            (nvar)                           26     
 Number of constraints (total)                                            (neqns+nineqns)                  12     
 Optimisation switch                                                      (ioptimz)                         1     
 Figure of merit switch                                                   (minmax)                         -5     
 Square root of the sum of squares of the constraint residuals            (sqsumsq)                 2.431E-11  OP 
 VMCON convergence parameter                                              (convergence_parameter)   8.807E-12  OP 
 Number of VMCON iterations                                               (nviter)                         55  OP 
 
PROCESS has successfully optimised the iteration variables to maximise the figure of merit           FUSION GAIN.
 
 Certain operating limits have been reached,
 as shown by the following iteration variables that are
 at or near to the edge of their prescribed range :
 
                   dene          =  1.1200E+20 is at or above its upper bound:  1.1200E+20
                   ffuspow       =  1.0000E+00 is at or above its upper bound:  1.0000E+00
                   gapoh         =  5.0011E-02 is at or below its lower bound:  5.0000E-02
 
 The solution vector is comprised as follows :
 
                                          final       final /
    i                                     value       initial
 
    1                  te               1.5414E+01     1.6290
    2                  beta             6.0974E-02     0.3970
    3                  dene             1.1200E+20     2.0334
    4                  fdene            7.4986E-01     1.0000
    5                  hfact            2.4964E+00     2.6133
    6                  tfcth            6.8270E-01     1.4568
    7                  q                2.0636E+00     0.2432
    8                  ffuspow          1.0000E+00     1.3755
    9                  bore             2.5390E+00     1.1976
   10                  fbetatry         1.6317E-01     1.0000
   11                  gapoh            5.0011E-02     0.7645
   12                  fiooic           6.0424E-01     1.0724
   13                  fvdump           6.4450E-01     1.2630
   14                  vdalw            9.4022E+00     1.0554
   15                  fjprot           9.5814E-01     2.4249
   16                  ftmargtf         8.8946E-01    65.3619
   17                  tdmptf           2.1410E+01     1.9672
   18                  thkcas           4.5121E-01     1.7383
   19                  thwcndut         2.1999E-02     2.3877
   20                  fcutfsu          8.0576E-01     1.1545
   21                  cpttf            7.5328E+04     0.9276
   22                  gapds            4.1340E-02     0.2755
   23                  flhthresh        7.5033E+00     1.0000
   24                  ftmargoh         7.5108E-01     1.0000
   25                  ftaucq           5.1190E-01     0.6438
   26                  oh_steel_frac    6.9449E-01     1.0000
 
 The following equality constraint residues should be close to zero :
 
                                               physical                 constraint                 normalised
                                              constraint                 residue                    residue
 
    1  Beta consistency                      =  6.0974E-02             -1.4622E-15                 2.3981E-14
    2  Global power balance consistency      =  9.6776E-01 MW/m3        2.3960E-14 MW/m3          -2.4758E-14
    3  Fusion power upper limit              <  3.5100E+03 MW           4.5165E-10 MW             -1.2867E-13
    4  Radial build consistency              =  7.0000E+00 m           -9.3259E-15 m               1.3323E-15
    5  Injection power upper limit           <  9.0400E+01 MW          -7.3896E-13 MW              8.2157E-15
    6  TF coil case stress upper limit       <  6.0000E+08 Pa          -1.1728E-02 Pa             -1.9547E-11
    7  TF coil conduit stress upper lim      <  6.0000E+08 Pa          -8.6167E-03 Pa             -1.4361E-11
    8  I_op / I_critical (TF coil)           <  8.8585E+09 A/m2         4.7208E-03 A/m2           -8.8196E-13
    9  Dump voltage upper limit              <  9.4022E+00 V            3.3425E+00 V               2.8777E-13
   10  J_winding pack/J_protection limit     <  5.5865E+09 A/m2         0.0000E+00 A/m2           -8.8429E-13
   11  TF coil temp. margin lower limit      >  1.5000E+00 K           -1.8643E-01 K              -9.1693E-13
   12  Dump time set by VV stress            >  1.0960E+01 s           -1.0450E+01 s              -1.4544E-14
 
 ******************************************** Final Feasible Point ********************************************
 
 
 *************************************** STEP Costing Model (2017 US$) ****************************************
 
 
 ***************************** 20. Land and Rights ******************************
 
 (step2001)          Land (M$)                                                                                     9.15
 (step2002)          Site Preparation (M$)                                                                         0.91
 
 (step20)            Total Account 20 Cost (M$)                                                                   10.06
 
 ***************** 21. Building and Site Service Infrastructure *****************
 
 (step2101)          Site Improvements (M$)                                                                       34.03
 (step2102)          Reactor Building (M$)                                                                       686.63
 (step2103)          Turbine Building (M$)                                                                       109.63
 (step2104)          Cooling System Structures (M$)                                                               24.30
 (step2105)          Electrical Equipment and Power Supply Building (M$)                                          27.96
 (step2106)          Auxiliary Services Building (M$)                                                              9.95
 (step2107)          Hot Cell (M$)                                                                               234.16
 (step2108)          Reactor Service Building (M$)                                                                 8.20
 (step2109)          Service Water Building (M$)                                                                   2.01
 (step2110)          Fuel Handling and Storage Building (M$)                                                      41.89
 (step2111)          Control Room (M$)                                                                            15.05
 (step2112)          AC Power Supply Building (M$)                                                                 6.26
 (step2113)          Admin Building (M$)                                                                           2.66
 (step2114)          Site Service (M$)                                                                             2.66
 (step2115)          Cryogenics and Inert Gas Storage Building (M$)                                                2.78
 (step2116)          Security Building (M$)                                                                        0.94
 (step2117)          Ventilation Stack (M$)                                                                        8.78
 (step2198)          Spares (M$)                                                                                   7.97
 (step2199)          Contingency (M$)                                                                            183.88
 
 (step21)            Total Account 21 Cost (M$)                                                                 1409.73
 
 ************************* 22. Reactor Plant Equipment **************************
 
 ******************* 22.01 Reactor Equipment
 (step220101)        Blanket and First Wall (M$)                                                                 670.86
 (step220102)        Shield (M$)                                                                                1515.62
 (step22010301)      TF Coils (M$)                                                                               905.34
 (step22010302)      PF Coils (M$)                                                                               420.62
 (step22010303)      Central Solenoid (M$)                                                                        52.21
 (step22010304)      Control Coils (M$)                                                                           28.80
 (step220104)        Auxiliary Heating and Current Drive (M$)                                                    272.54
 (step220105)        Primary Structure and Support (M$)                                                          379.83
 (step220106)        Reactor Vacuum System (M$)                                                                   36.46
 (step220107)        Power Supplies (M$)                                                                         396.82
 (step220108)        Impurity Control (M$)                                                                        19.94
 (step220109)        ECRH Plasma Breakdown (M$)                                                                   22.95
 (step220110)        Divertor (M$)                                                                               136.40
 
 (step2201)          Total Account 22.01 Cost (M$)                                                              4858.40
 
 ******************* 22.02 Heat Transfer System
 (step2202)          Heat Transfer System (M$)                                                                   583.12
 
 (step2202)          Total Account 22.02 Cost (M$)                                                               583.12
 
 ******************* 22.03 Cryogenic Cooling System
 (step220301)        Helium Refrigerator (M$)                                                                     33.58
 (step220302)        Liquid Helium Transfer and Storage (M$)                                                      15.70
 (step220303)        Gas Helium Storage (M$)                                                                      12.21
 (step220304)        Liquid Nitrogen Storage (M$)                                                                  3.49
 
 (step2203)          Total Account 22.03 Cost (M$)                                                                64.98
 
 ******************* 22.04 Waste Treatment and Disposal
 (step220401)        Liquid Waste (M$)                                                                            14.19
 (step220402)        Gaseous Waste (M$)                                                                           15.03
 (step220403)        Solid Waste (M$)                                                                             10.85
 
 (step2204)          Total Account 22.04 Cost (M$)                                                                40.07
 
 ******************* 22.05 Fuel Handling and Storage
 (step2205)          Fuel Handling and Storage (M$)                                                              322.29
 
 (step2205)          Total Account 22.05 Cost (M$)                                                               322.29
 
 ******************* 22.06 Other Reactor Plant Equipment
 (step220601)        Maintenance Equipment (M$)                                                                    0.00
 (step220602)        Special Heating Systems (M$)                                                                  0.00
 (step220603)        Coolant Storage (M$)                                                                          0.25
 (step220604)        Gas System (M$)                                                                               0.07
 (step220606)        Fluid Leak Detection (M$)                                                                     2.05
 (step220607)        Closed Loop Coolant System (M$)                                                               2.02
 (step220608)        Standby Cooling System (M$)                                                                   1.19
 
 (step2206)          Total Account 22.06 Cost (M$)                                                                 5.58
 
 ******************* 22.07 Instrumentation and Control
 (step2207)          Instrumentation and Control (M$)                                                             24.02
 
 (step2207)          Total Account 22.07 Cost (M$)                                                                24.02
 
 ******************* 
 (step2298)          Spares (M$)                                                                                 437.42
 (step2299)          Contingency (M$)                                                                            950.38
 
 (step22)            Total Account 22 Cost (M$)                                                                 7286.27
 
 ************************* 23. Turbine Plant Equipment **************************
 
 (step2301)          Turbine Generators (M$)                                                                      79.34
 (step2302)          Steam System (M$)                                                                             4.48
 (step2303)          Heat Rejection (M$)                                                                          45.49
 (step2304)          Condensing System (M$)                                                                       19.68
 (step2305)          Feedwater Heating System (M$)                                                                 9.63
 (step2306)          Other Turbine Equipment (M$)                                                                 52.16
 (step2307)          Instrumentation and Control (M$)                                                              8.93
 (step2398)          Spares (M$)                                                                                   3.08
 (step2399)          Contingency (M$)                                                                             33.42
 
 (step23)            Total Account 23 Cost (M$)                                                                  256.21
 
 ************************* 24. Electric Plant Equipment *************************
 
 (step2401)          Switch Gear (M$)                                                                             12.71
 (step2402)          Station Service Equipment (M$)                                                               17.48
 (step2403)          Switchboards (M$)                                                                             8.00
 (step2404)          Protective Equipment (M$)                                                                     2.16
 (step2405)          Electrical Structures (M$)                                                                   17.85
 (step2406)          Power and Control Wiring (M$)                                                                36.92
 (step2407)          Electric Lighting (M$)                                                                        8.41
 (step2498)          Spares (M$)                                                                                   1.08
 (step2499)          Contingency (M$)                                                                             15.69
 
 (step24)            Total Account 24 Cost (M$)                                                                  120.32
 
 ********************** 25. Miscellaneous Plant Equipment ***********************
 
 (step2501)          Transport and Lifting Equipment (M$)                                                         16.09
 (step2502)          Air and Water Service System (M$)                                                            12.67
 (step2503)          Communications Equipment (M$)                                                                 6.38
 (step2504)          Furnishing and Fixtures (M$)                                                                  0.77
 (step2598)          Spares (M$)                                                                                   0.46
 (step2599)          Contingency (M$)                                                                              5.46
 
 (step25)            Total Account 25 Cost (M$)                                                                   41.83
 
 ***************************** 27. Remote Handling ******************************
 
 (step2701)          Remote Handing (M$)                                                                         684.33
 
 (step27)            Total Account 27 Cost (M$)                                                                  684.33
 
 ****************************** Plant Direct Cost *******************************
 
 (cdirt)             Plant direct cost (M$)                                                                     9808.75
 
 ******************************** Indirect Cost *********************************
 
<<<<<<< HEAD
 (step91)            Construction Facilities, Equipment and Services (10%) (M$)                                  980.87
 (step92)            Engineering and Costruction Management Services (8%) (M$)                                   784.70
 (step93)            Other Costs (5%) (M$)                                                                       490.44
 
 ******************************* Constructed Cost *******************************
 
 (concost)           Constructed Cost (M$)                                                                     12064.76
 
 ************************* Interest during Construction *************************
 
 (moneyint)          Interest during construction (M$)                                                          1809.71
 
 *************************** Total Capital Investment ***************************
 
 (capcost)           Total capital investment (M$)                                                             13874.48
=======
 (step91)            Construction Facilities, Equipment and Services (M$)                                        532.92
 (step92)            Engineering and Costruction Management Services (M$)                                        577.33
 (step93)            Other Costs (M$)                                                                            266.46
 
 ******************************* Constructed Cost *******************************
 
 (concost)           Constructed Cost (M$)                                                                      3153.11
 
 ************************* Interest during Construction *************************
 
 (moneyint)          Interest during construction (M$)                                                           472.97
 
 *************************** Total Capital Investment ***************************
 
 (capcost)           Total capital investment (M$)                                                              3626.08
>>>>>>> 6c6f4cdd
 
 *************************************** Cost of Electricity (2017 US$) ***************************************
 
 First wall / blanket life (years)                                        (fwbllife)                    5.343     
 Divertor life (years)                                                    (divlife.)                    0.286     
<<<<<<< HEAD
 Cost of electricity (m$/kWh)                                             (coe)                       128.009     
=======
 Cost of electricity (m$/kWh)                                             (coe)                        40.711     
>>>>>>> 6c6f4cdd
 
 Power Generation Costs :
 
                                                                           Annual Costs, M$       COE, m$/kWh

<<<<<<< HEAD
 Capital Investment                                                                901.84              117.19
 Operation & Maintenance                                                            68.29                8.87
 Decommissioning Fund                                                                7.62                0.99
=======
 Capital Investment                                                                235.70               30.63
 Operation & Maintenance                                                            68.29                8.87
 Decommissioning Fund                                                                1.99                0.26
>>>>>>> 6c6f4cdd
 Fuel Charge Breakdown

     Blanket & first wall                                                    0.00                0.00
     Divertors                                                               0.00                0.00
     Centrepost (TART only)                                                  0.00                0.00
     Auxiliary Heating                                                       0.00                0.00
     Actual Fuel                                                             3.40                0.44
     Waste Disposal                                                          3.91                0.51
 Total Fuel Cost                                                                     7.31                0.95

<<<<<<< HEAD
 Total Cost                                                                        985.06              128.01
=======
 Total Cost                                                                        313.29               40.71
>>>>>>> 6c6f4cdd
 
 ********************************************* Plant Availability *********************************************
 
 Allowable blanket neutron fluence (MW-yr/m2)                             (abktflnc)                1.500E+01     
 Allowable divertor heat fluence (MW-yr/m2)                               (adivflnc)                2.000E+01     
 First wall / blanket lifetime (years)                                    (bktlife)                 5.343E+00  OP 
 Divertor lifetime (years)                                                (divlife)                 2.856E-01  OP 
 Heating/CD system lifetime (years)                                       (cdrlife)                 5.343E+00  OP 
 Total plant lifetime (years)                                             (tlife)                   4.000E+01     
 Total plant availability fraction                                        (cfactr)                  7.500E-01     
 
 *************************************************** Plasma ***************************************************
 
 Plasma configuration = single null divertor
 Tokamak aspect ratio = Conventional, itart = 0                           (itart)                       0.000     
 
 Plasma Geometry :
 
 Major radius (m)                                                         (rmajor)                      7.000     
 Minor radius (m)                                                         (rminor)                      1.944  OP 
 Aspect ratio                                                             (aspect)                      3.600     
 Elongation, X-point (input value used)                                   (kappa)                       1.600  IP 
 Elongation, 95% surface (calculated from kappa)                          (kappa95)                     1.429  OP 
 Elongation, area ratio calc.                                             (kappaa)                      1.526  OP 
 Triangularity, X-point (input value used)                                (triang)                      0.500  IP 
 Triangularity, 95% surface (calculated from triang)                      (triang95)                    0.333  OP 
 Plasma poloidal perimeter (m)                                            (pperim)                     16.012  OP 
 Plasma cross-sectional area (m2)                                         (xarea)                      18.126  OP 
 Plasma surface area (m2)                                                 (sarea)                   6.897E+02  OP 
 Plasma volume (m3)                                                       (vol)                     7.848E+02  OP 
 
 Current and Field :
 
 Consistency between q0,q,alphaj,rli,dnbeta is not enforced
 
 Plasma current scaling law used                                          (icurr)                           4     
 Plasma current (MA)                                                      (plascur/1D6)                15.008  OP 
 Current density profile factor                                           (alphaj)                      1.000     
 Plasma internal inductance, li                                           (rli)                         0.900  OP 
 Vertical field at plasma (T)                                             (bvert)                      -0.825  OP 
 Vacuum toroidal field at R (T)                                           (bt)                          5.800     
 Average poloidal field (T)                                               (bp)                          1.178  OP 
 Total field (sqrt(bp^2 + bt^2)) (T)                                      (btot)                        5.918  OP 
 Safety factor on axis                                                    (q0)                          1.000     
 Safety factor at 95% flux surface                                        (q95)                         2.064  ITV
 Cylindrical safety factor (qcyl)                                         (qstar)                       1.776  OP 
 
 Beta Information :
 
 Total plasma beta                                                        (beta)                    6.097E-02  ITV
 Total poloidal beta                                                      (betap)                   1.539E+00  OP 
 Total toroidal beta                                                                                6.349E-02  OP 
 Fast alpha beta                                                          (betaft)                  1.016E-02  OP 
 Beam ion beta                                                            (betanb)                  0.000E+00  OP 
 (Fast alpha + beam beta)/(thermal beta)                                  (gammaft)                 1.999E-01  OP 
 Thermal beta                                                                                       5.082E-02  OP 
 Thermal poloidal beta                                                                              1.283E+00  OP 
 Thermal toroidal beta (= beta-exp)                                                                 5.291E-02  OP 
 2nd stability beta : beta_p / (R/a)                                      (eps*betap)                   0.428  OP 
 2nd stability beta upper limit                                           (epbetmax)                    1.380     
 Beta g coefficient                                                       (dnbeta)                      6.000     
 Normalised thermal beta                                                                                3.819  OP 
 Normalised total beta                                                                                  4.582  OP 
 Normalised toroidal beta                                                                               4.771  OP 
 Limit on thermal beta                                                    (betalim)                     0.080  OP 
 Plasma thermal energy (J)                                                                          8.337E+08  OP 
 Total plasma internal energy (J)                                         (total_plasma_internal_en 1.000E+09  OP 
 
 Temperature and Density (volume averaged) :
 
 Electron temperature (keV)                                               (te)                         15.414  ITV
 Electron temperature on axis (keV)                                       (te0)                        20.038  OP 
 Ion temperature (keV)                                                    (ti)                         21.425     
 Ion temperature on axis (keV)                                            (ti0)                        27.853  OP 
 Electron temp., density weighted (keV)                                   (ten)                        17.533  OP 
 Electron density (/m3)                                                   (dene)                    1.120E+20  ITV
 Electron density on axis (/m3)                                           (ne0)                     2.352E+20  OP 
 Line-averaged electron density (/m3)                                     (dnla)                    1.526E+20  OP 
 Line-averaged electron density / Greenwald density                       (dnla_gw)                 1.208E+00  OP 
 Ion density (/m3)                                                        (dnitot)                  1.008E+20  OP 
 Fuel density (/m3)                                                       (deni)                    8.956E+19  OP 
 Total impurity density with Z > 2 (no He) (/m3)                          (dnz)                     0.000E+00  OP 
 Helium ion density (thermalised ions only) (/m3)                         (dnalp)                   1.120E+19  OP 
 Proton density (/m3)                                                     (dnprot)                  3.559E+16  OP 
 Hot beam density (/m3)                                                   (dnbeam)                  0.000E+00  OP 
 Density limit from scaling (/m3)                                         (dnelimt)                 1.264E+20  OP 
 Helium ion density (thermalised ions only) / electron density            (ralpne)                  1.000E-01     
 
 Impurities
 
 Plasma ion densities / electron density:
 H_ concentration                                                         (fimp(01)                 8.000E-01  OP 
 He concentration                                                         (fimp(02)                 1.000E-01     
 Be concentration                                                         (fimp(03)                 0.000E+00     
 C_ concentration                                                         (fimp(04)                 0.000E+00     
 N_ concentration                                                         (fimp(05)                 0.000E+00     
 O_ concentration                                                         (fimp(06)                 0.000E+00     
 Ne concentration                                                         (fimp(07)                 0.000E+00     
 Si concentration                                                         (fimp(08)                 0.000E+00     
 Ar concentration                                                         (fimp(09)                 0.000E+00     
 Fe concentration                                                         (fimp(10)                 0.000E+00     
 Ni concentration                                                         (fimp(11)                 0.000E+00     
 Kr concentration                                                         (fimp(12)                 0.000E+00     
 Xe concentration                                                         (fimp(13)                 0.000E+00     
 W_ concentration                                                         (fimp(14)                 0.000E+00     
 Average mass of all ions (amu)                                           (aion)                    2.666E+00  OP 
 
 Effective charge                                                         (zeff)                        1.200  OP 
 Density profile factor                                                   (alphan)                      1.100     
 Plasma profile model                                                     (ipedestal)                       0     
 Temperature profile index                                                (alphat)                      0.300     
 Temperature profile index beta                                           (tbeta)                       2.000     
 
 Density Limit using different models :
 
 Old ASDEX model                                                          (dlimit(1))               2.017E+20  OP 
 Borrass ITER model I                                                     (dlimit(2))               4.369E+20  OP 
 Borrass ITER model II                                                    (dlimit(3))               1.719E+20  OP 
 JET edge radiation model                                                 (dlimit(4))               2.976E+22  OP 
 JET simplified model                                                     (dlimit(5))               1.305E+21  OP 
 Hugill-Murakami Mq model                                                 (dlimit(6))               1.399E+20  OP 
 Greenwald model                                                          (dlimit(7))               1.264E+20  OP 
 
 Fuel Constituents :
 
 Deuterium fuel fraction                                                  (fdeut)                       0.500     
 Tritium fuel fraction                                                    (ftrit)                       0.500     
 
 Fusion Power :
 
 Total fusion power (MW)                                                  (powfmw)                  3.510E+03  OP 
  =    D-T fusion power (MW)                                              (pdt)                     3.505E+03  OP 
   +   D-D fusion power (MW)                                              (pdd)                     4.835E+00  OP 
   + D-He3 fusion power (MW)                                              (pdhe3)                   0.000E+00  OP 
 Alpha power: total (MW)                                                  (palpmw)                  7.010E+02  OP 
 Alpha power: beam-plasma (MW)                                            (palpnb)                  0.000E+00  OP 
 Neutron power (MW)                                                       (pneutmw)                 2.806E+03  OP 
 Charged particle power (excluding alphas) (MW)                           (pchargemw)               3.123E+00  OP 
 Total power deposited in plasma (MW)                                     ()                        7.595E+02  OP 
 
 Radiation Power (excluding SOL):
 
 Bremsstrahlung radiation power (MW)                                      (pbrempv*vol)             3.728E+01  OP 
 Line radiation power (MW)                                                (plinepv*vol)             6.432E-01  OP 
 Synchrotron radiation power (MW)                                         (psyncpv*vol)             1.494E+01  OP 
 Synchrotron wall reflectivity factor                                     (ssync)                       0.600     
 Normalised minor radius defining 'core'                                  (coreradius)              7.500E-01     
 Fraction of core radiation subtracted from P_L                           (coreradiationfraction)   6.000E-01     
 Total core radiation power (MW)                                          (pcoreradmw)              3.626E+01  OP 
 Edge radiation power (MW)                                                (pedgeradmw)              1.660E+01  OP 
 Total radiation power (MW)                                               (pradmw)                  5.286E+01  OP 
 Core radiation fraction = total radiation in core / total power deposite (rad_fraction_core)       6.960E-02  OP 
 SoL radiation fraction = total radiation in SoL / total power accross se (rad_fraction_sol)        8.000E-01  IP 
 Radiation fraction = total radiation / total power deposited in plasma   (rad_fraction)            8.139E-01  OP 
 Nominal mean radiation load on inside surface of reactor (MW/m2)         (photon_wall)             7.051E-02  OP 
 Peaking factor for radiation wall load                                   (peakfactrad)             3.330E+00  IP 
 Maximum permitted radiation wall load (MW/m^2)                           (maxradwallload)          1.000E+00  IP 
 Peak radiation wall load (MW/m^2)                                        (peakradwallload)         2.348E-01  OP 
 Nominal mean neutron load on inside surface of reactor (MW/m2)           (wallmw)                  3.743E+00  OP 
 
 Power incident on the divertor targets (MW)                              (ptarmw)                  1.413E+02  OP 
 Fraction of power to the lower divertor                                  (ftar)                    1.000E+00  IP 
 Outboard side heat flux decay length (m)                                 (lambdaio)                1.570E-03  OP 
 Fraction of power on the inner targets                                   (fio)                     4.100E-01  OP 
 Fraction of power incident on the lower inner target                     (fLI)                     4.100E-01  OP 
 Fraction of power incident on the lower outer target                     (fLO)                     5.900E-01  OP 
 Power incident on the lower inner target (MW)                            (pLImw)                   5.794E+01  OP 
 Power incident on the lower outer target (MW)                            (pLOmw)                   8.338E+01  OP 
 
 Ohmic heating power (MW)                                                 (pohmmw)                  6.942E-11  OP 
 Fraction of alpha power deposited in plasma                              (falpha)                      0.950  OP 
 Fraction of alpha power to electrons                                     (falpe)                       0.680  OP 
 Fraction of alpha power to ions                                          (falpi)                       0.320  OP 
 Ion transport (MW)                                                       (ptrimw)                  4.221E+02  OP 
 Electron transport (MW)                                                  (ptremw)                  3.374E+02  OP 
 Injection power to ions (MW)                                             (pinjimw)                 0.000E+00  OP 
 Injection power to electrons (MW)                                        (pinjemw)                 9.040E+01  OP 
 Ignited plasma switch (0=not ignited, 1=ignited)                         (ignite)                          0     
 
 Power into divertor zone via charged particles (MW)                      (pdivt)                   7.066E+02  OP 
 Psep / R ratio (MW/m)                                                    (pdivt/rmajor)            1.009E+02  OP 
 Psep Bt / qAR ratio (MWT/m)                                              (pdivtbt/qar)             7.881E+01  OP 
 
 H-mode Power Threshold Scalings :
 
 ITER 1996 scaling: nominal (MW)                                          (pthrmw(1))               1.392E+02  OP 
 ITER 1996 scaling: upper bound (MW)                                      (pthrmw(2))               3.116E+02  OP 
 ITER 1996 scaling: lower bound (MW)                                      (pthrmw(3))               6.139E+01  OP 
 ITER 1997 scaling (1) (MW)                                               (pthrmw(4))               2.865E+02  OP 
 ITER 1997 scaling (2) (MW)                                               (pthrmw(5))               1.968E+02  OP 
 Martin 2008 scaling: nominal (MW)                                        (pthrmw(6))               9.535E+01  OP 
 Martin 2008 scaling: 95% upper bound (MW)                                (pthrmw(7))               1.237E+02  OP 
 Martin 2008 scaling: 95% lower bound (MW)                                (pthrmw(8))               6.703E+01  OP 
 Snipes 2000 scaling: nominal (MW)                                        (pthrmw(9))               6.901E+01  OP 
 Snipes 2000 scaling: upper bound (MW)                                    (pthrmw(10))              1.001E+02  OP 
 Snipes 2000 scaling: lower bound (MW)                                    (pthrmw(11))              4.719E+01  OP 
 Snipes 2000 scaling (closed divertor): nominal (MW)                      (pthrmw(12))              3.554E+01  OP 
 Snipes 2000 scaling (closed divertor): upper bound (MW)                  (pthrmw(13))              5.084E+01  OP 
 Snipes 2000 scaling (closed divertor): lower bound (MW)                  (pthrmw(14))              2.467E+01  OP 
 Hubbard 2012 L-I threshold - nominal (MW)                                (pthrmw(15))              3.542E+01  OP 
 Hubbard 2012 L-I threshold - lower bound (MW)                            (pthrmw(16))              1.714E+01  OP 
 Hubbard 2012 L-I threshold - upper bound (MW)                            (pthrmw(17))              7.322E+01  OP 
 Hubbard 2017 L-I threshold                                               (pthrmw(18))              2.692E+02  OP 
 Martin 2008 aspect ratio corrected scaling: nominal (MW)                 (pthrmw(19))              9.535E+01  OP 
 Martin 2008 aspect ratio corrected scaling: 95% upper bound (MW)         (pthrmw(20))              1.237E+02  OP 
 Martin 2008 aspect ratio corrected scaling: 95% lower bound (MW)         (pthrmw(21))              6.703E+01  OP 
 
 L-H threshold power (NOT enforced) (MW)                                  (plhthresh)               9.535E+01  OP 
 
 Confinement :
 
 Confinement scaling law                    ITER-96P             (L)
 Confinement H factor                                                     (hfact)                       2.496  ITV
 Global thermal energy confinement time (s)                               (taueff)                      1.098  OP 
 Ion energy confinement time (s)                                          (tauei)                       1.098  OP 
 Electron energy confinement time (s)                                     (tauee)                       1.098  OP 
 n.tau = Volume-average electron density x Energy confinement time (s/m3) (dntau)                   1.229E+20  OP 
 Triple product = Vol-average electron density x Vol-average electron temperature x Energy confinement time:
 Triple product  (keV s/m3)                                               (dntau*te)                1.895E+21  OP 
 Transport loss power assumed in scaling law (MW)                         (powerht)                 7.595E+02  OP 
 Switch for radiation loss term usage in power balance                    (iradloss)                        2     
 Radiation power subtracted from plasma power balance (MW)                                          0.000E+00     
   (No radiation correction applied)
 Alpha particle confinement time (s)                                      (taup)                        7.067  OP 
 Alpha particle/energy confinement time ratio                             (taup/taueff)                 6.439  OP 
 Lower limit on taup/taueff                                               (taulimit)                    5.000     
 Total energy confinement time including radiation loss (s)               (total_energy_conf_t          1.317  OP 
   (= stored energy including fast particles / loss power including radiation
 
 Dimensionless plasma parameters
 
 For definitions see
 Recent progress on the development and analysis of the ITPA global H-mode confinement database
 D.C. McDonald et al, 2007 Nuclear Fusion v47, 147. (nu_star missing 1/mu0)
 Normalized plasma pressure beta as defined by McDonald et al             (beta_mcdonald)           6.349E-02  OP 
 Normalized ion Larmor radius                                             (rho_star)                2.758E-03  OP 
 Normalized collisionality                                                (nu_star)                 2.808E-03  OP 
 Volume measure of elongation                                             (kappaa_IPB)              1.502E+00  OP 
 
 Plasma Volt-second Requirements :
 
 Total volt-second requirement (Wb)                                       (vsstt)                   2.371E+02  OP 
 Inductive volt-seconds (Wb)                                              (vsind)                   1.975E+02  OP 
 Ejima coefficient                                                        (gamma)                       0.300     
 Start-up resistive (Wb)                                                  (vsres)                   3.961E+01  OP 
 Flat-top resistive (Wb)                                                  (vsbrn)                   4.630E-08  OP 
 bootstrap current fraction multiplier                                    (cboot)                       1.000     
 Bootstrap fraction (ITER 1989)                                           (bscf_iter89)                 0.585  OP 
 Bootstrap fraction (Sauter et al)                                        (bscf_sauter)                 0.684  OP 
 Bootstrap fraction (Nevins et al)                                        (bscf_nevins)                 0.786  OP 
 Bootstrap fraction (Wilson)                                              (bscf_wilson)                 0.633  OP 
 Diamagnetic fraction (Hender)                                            (diacf_hender)                0.022  OP 
 Diamagnetic fraction (SCENE)                                             (diacf_scene)                 0.016  OP 
 Pfirsch-Schlueter fraction (SCENE)                                       (pscf_scene)                 -0.005  OP 
   (Sauter et al bootstrap current fraction model used)
   (Diamagnetic current fraction not calculated)
   (Pfirsch-Schlüter current fraction not calculated)
 Bootstrap fraction (enforced)                                            (bootipf.)                    0.684  OP 
 Diamagnetic fraction (enforced)                                          (diaipf.)                     0.000  OP 
 Pfirsch-Schlueter fraction (enforced)                                    (psipf.)                      0.000  OP 
 Loop voltage during burn (V)                                             (vburn)                   4.626E-12  OP 
 Plasma resistance (ohm)                                                  (rplas)                   3.082E-09  OP 
 Resistive diffusion time (s)                                             (res_time)                3.996E+03  OP 
 Plasma inductance (H)                                                    (rlp)                     1.316E-05  OP 
 Coefficient for sawtooth effects on burn V-s requirement                 (csawth)                      1.000     
 
 Fuelling :
 
 Ratio of He and pellet particle confinement times                        (tauratio)                1.000E+00     
 Fuelling rate (nucleus-pairs/s)                                          (qfuel)                   6.258E+21  OP 
 Fuel burn-up rate (reactions/s)                                          (rndfuel)                 1.252E+21  OP 
 Burn-up fraction                                                         (burnup)                      0.200  OP 
 
 ***************************** Energy confinement times, and required H-factors : *****************************
 
    scaling law              confinement time (s)     H-factor for
                                 for H = 1           power balance
 
 IPB98(y)             (H)          1.427                   0.770
 IPB98(y,1)           (H)          1.347                   0.815
 IPB98(y,2)           (H)          1.027                   1.069
 IPB98(y,3)           (H)          1.009                   1.087
 IPB98(y,4)           (H)          1.026                   1.070
 ISS95            (stell)          0.561                   1.958
 ISS04            (stell)          0.952                   1.153
 DS03                 (H)          1.823                   0.603
 Murari et al NPL     (H)          0.718                   1.528
 Petty 2008           (H)          2.054                   0.534
 Lang et al. 2012     (H)          0.634                   1.731
 Hubbard 2017 - nom   (I)          0.050                  21.791
 Hubbard 2017 - lower (I)          0.027                  40.758
 Hubbard 2017 - upper (I)          0.094                  11.650
 NSTX (Spherical)     (H)          2.795                   0.393
 NSTX-Petty08 Hybrid  (H)          2.054                   0.534
 
 ******************************************** Current Drive System ********************************************
 
 Lower Hybrid Current Drive
 Current drive efficiency model                                           (iefrf)                           4     
 
 Auxiliary power used for plasma heating only (MW)                        (pheat)                   0.000E+00     
 Power injected for current drive (MW)                                    (pcurrentdrivemw)         9.040E+01     
 Fusion gain factor Q                                                     (bigq)                    3.883E+01  OP 
 Auxiliary current drive (A)                                              (auxiliary_cd)            4.738E+06  OP 
 Current drive efficiency (A/W)                                           (effcd)                   5.242E-02  OP 
 Normalised current drive efficiency, gamma (10^20 A/W-m2)                (gamcd)                   4.109E-01  OP 
 Wall plug to injector efficiency                                         (etacd)                   5.900E-01     
 
 Fractions of current drive :
 
 Bootstrap fraction                                                       (bootipf)                     0.684  OP 
 Diamagnetic fraction                                                     (diaipf)                      0.000  OP 
 Pfirsch-Schlueter fraction                                               (psipf)                       0.000  OP 
 Auxiliary current drive fraction                                         (faccd)                       0.316  OP 
 Inductive fraction                                                       (facoh)                       0.000  OP 
 Total                                                                    (plasipf+faccd+facoh          1.000     
 Fraction of the plasma current produced by non-inductive means           (fvsbrnni)                    1.000     
 
 RF efficiency (A/W)                                                      (effrfss)                 5.242E-02  OP 
 RF gamma (10^20 A/W-m2)                                                  (gamrf)                   4.109E-01  OP 
 Lower hybrid injected power (MW)                                         (plhybd)                  9.040E+01  OP 
 Lower hybrid wall plug efficiency                                        (etalh)                   5.900E-01     
 Lower hybrid wall plug power (MW)                                        (pwplh)                   1.532E+02  OP 
 
 *************************************************** Times ****************************************************
 
 Initial charge time for CS from zero current (s)                         (tramp)                      30.016     
 Plasma current ramp-up time (s)                                          (tohs)                       30.016     
 Heating time (s)                                                         (theat)                      10.000     
 Burn time (s)                                                            (tburn)                   1.000E+04  OP 
 Reset time to zero current for CS (s)                                    (tqnch)                      30.016     
 Time between pulses (s)                                                  (tdwell)                      0.000     
 
 Total plant cycle time (s)                                               (tcycle)                  1.010E+04  OP 
 
 ************************************************ Radial Build ************************************************
 
 (Ripple result may not be accurate, as the fit was outside
  its range of applicability.)
 
                                          Thickness (m)    Radius (m)
 Device centreline                            0.000           0.000                       
 Machine bore                                 2.539           2.539   (bore)              
 Central solenoid                             0.600           3.139   (ohcth)             
 CS precompression                            0.055           3.194   (precomp)           
 Gap                                          0.050           3.244   (gapoh)             
 TF coil inboard leg                          0.683           3.926   (tfcth)             
 Gap                                          0.050           3.976   (tftsgap)           
 Thermal shield                               0.050           4.026   (thshield)          
 Gap                                          0.041           4.068   (gapds)             
 Vacuum vessel (and shielding)                0.600           4.668   (d_vv_in + shldith) 
 Gap                                          0.020           4.688   (vvblgap)           
 Inboard blanket                              0.150           4.838   (blnkith)           
 Inboard first wall                           0.018           4.856   (fwith)             
 Inboard scrape-off                           0.200           5.056   (scrapli)           
 Plasma geometric centre                      1.944           7.000   (rminor)            
 Plasma outboard edge                         1.944           8.944   (rminor)            
 Outboard scrape-off                          0.200           9.144   (scraplo)           
 Outboard first wall                          0.018           9.162   (fwoth)             
 Outboard blanket                             0.460           9.622   (blnkoth)           
 Gap                                          0.020           9.642   (vvblgap)           
 Vacuum vessel (and shielding)                1.100          10.742   (d_vv_out+shldoth)  
 Gap                                          1.024          11.766   (gapsto)            
 Thermal shield                               0.050          11.816   (thshield)          
 Gap                                          0.050          11.866   (tftsgap)           
 TF coil outboard leg                         0.683          12.549   (tfthko)            
 
 *********************************************** Vertical Build ***********************************************
 
 Single null case
                                          Thickness (m)    Height (m)
 TF coil                                      0.683           5.487   (tfcth)             
 Gap                                          0.050           4.804   (tftsgap)           
 Thermal shield                               0.050           4.754   (thshield)          
 Gap                                          0.050           4.704   (vgap2)             
 Vacuum vessel (and shielding)                0.600           4.654   (d_vv_top+shldtth)  
 Gap                                          0.020           4.054   (vvblgap)           
 Top blanket                                  0.305           4.034   (blnktth)           
 Top first wall                               0.018           3.729   (fwtth)             
 Top scrape-off                               0.600           3.711   (vgaptop)           
 Plasma top                                   3.111           3.111   (rminor*kappa)      
 Midplane                                     0.000           0.000                       
 Plasma bottom                                3.111          -3.111   (rminor*kappa)      
 Lower scrape-off                             1.000          -4.111   (vgap)              
 Divertor structure                           0.621          -4.732   (divfix)            
 Vacuum vessel (and shielding)                1.000          -5.732   (d_vv_bot+shldlth)  
 Gap                                          0.050          -5.782   (vgap2)             
 Thermal shield                               0.050          -5.832   (thshield)          
 Gap                                          0.050          -5.882   (tftsgap)           
 TF coil                                      0.683          -6.565   (tfcth)             
 
 ************************************* Divertor build and plasma position *************************************
 
 Divertor Configuration = Single Null Divertor
 
 Plasma top position, radial (m)                                          (ptop_radial)                 6.028  OP 
 Plasma top position, vertical (m)                                        (ptop_vertical)               3.111  OP 
 Plasma geometric centre, radial (m)                                      (rmajor.)                     7.000  OP 
 Plasma geometric centre, vertical (m)                                    (0.0)                         0.000  OP 
 Plasma lower triangularity                                               (tril)                        0.500  OP 
 Plasma elongation                                                        (kappa.)                      1.600  OP 
 TF coil vertical offset (m)                                              (tfoffset)                   -0.539  OP 
 Plasma outer arc radius of curvature (m)                                 (rco)                         3.118  OP 
 Plasma inner arc radius of curvature (m)                                 (rci)                         5.464  OP 
 Plasma lower X-pt, radial (m)                                            (rxpt)                        6.028  OP 
 Plasma lower X-pt, vertical (m)                                          (zxpt)                       -3.111  OP 
 Poloidal plane angle between vertical and inner leg (rad)                (thetai)                      0.064  OP 
 Poloidal plane angle between vertical and outer leg (rad)                (thetao)                      0.965  OP 
 Poloidal plane angle between inner leg and plate (rad)                   (betai)                       1.000     
 Poloidal plane angle between outer leg and plate (rad)                   (betao)                       1.000     
 Inner divertor leg poloidal length (m)                                   (plsepi)                      1.000     
 Outer divertor leg poloidal length (m)                                   (plsepo)                      1.500     
 Inner divertor plate length (m)                                          (plleni)                      1.000     
 Outer divertor plate length (m)                                          (plleno)                      1.000     
 Inner strike point, radial (m)                                           (rspi)                        5.030  OP 
 Inner strike point, vertical (m)                                         (zspi)                       -3.176  OP 
 Inner plate top, radial (m)                                              (rplti)                       5.272  OP 
 Inner plate top, vertical (m)                                            (zplti)                      -2.738  OP 
 Inner plate bottom, radial (m)                                           (rplbi)                       4.787  OP 
 Inner plate bottom, vertical (m)                                         (zplbi)                      -3.613  OP 
 Outer strike point, radial (m)                                           (rspo)                        6.882  OP 
 Outer strike point, vertical (m)                                         (zspo)                       -4.344  OP 
 Outer plate top, radial (m)                                              (rplto)                       7.074  OP 
 Outer plate top, vertical (m)                                            (zplto)                      -3.883  OP 
 Outer plate bottom, radial (m)                                           (rplbo)                       6.690  OP 
 Outer plate bottom, vertical (m)                                         (zplbo)                      -4.806  OP 
 Calculated maximum divertor height (m)                                   (divht)                       2.068  OP 
 
 ************************************************* TF coils  **************************************************
 
 
 TF Coil Stresses (CCFE model) :
 
 Plane stress model with smeared properties
 Allowable Tresca stress limit (Pa)                                       (alstrtf)                 6.000E+08     
 Structural materal stress of the point of maximum TRESCA stress per layer
 Please use utility/plot_TF_stress.py for radial plots plots summary
 Layers                   Steel case         WP
 Radial stress     (MPa)       0.000        -3.887
 toroidal stress   (MPa)    -362.045      -362.045
 Vertical stress   (MPa)     237.955       237.955
 Von-Mises stress  (MPa)     523.306       523.306
 TRESCA stress     (MPa)     600.000       600.000
 
 Toroidal modulus  (GPa)     205.000       120.774
 Vertical modulus  (GPa)     205.000      -984.040
 
 WP toroidal modulus (GPa)                                                (eyoung_wp_t*1.0D-9)      1.181E+02  OP 
 WP vertical modulus (GPa)                                                (eyoung_wp_z*1.0D-9)     -1.050E+03  OP 
 Maximum radial deflection at midplane (m)                                (deflect)                -5.542E-03  OP 
 Vertical strain on casing                                                (casestr)                 1.161E-03  OP 
 Vertical strain on winding pack                                          (windstrain)              1.604E-03  OP 
 Radial strain on insulator                                               (insstrain)              -4.445E-03  OP 
 
 TF design
 
 Conductor technology                                                     (i_tf_sup)                        1     
   -> Superconducting coil (SC)
 Superconductor material                                                  (i_tf_sc_mat)                     5     
   -> WST Nb3Sn
 Presence of TF demountable joints                                        (itart)                           0     
   -> Coils without demountable joints
 TF inboard leg support strategy                                          (i_tf_bucking)                    1     
   -> Steel casing
 
 TF coil Geometry :
 
 Number of TF coils                                                       (n_tf)                           12     
 Inboard leg centre radius (m)                                            (r_tf_inboard_mid)        3.585E+00  OP 
 Outboard leg centre radius (m)                                           (r_tf_outboard_mid)       1.221E+01  OP 
 Total inboard leg radial thickness (m)                                   (tfcth)                   6.827E-01  ITV
 Total outboard leg radial thickness (m)                                  (tfthko)                  6.827E-01     
 Outboard leg toroidal thickness (m)                                      (tftort)                  2.032E+00  OP 
 Maximum inboard edge height (m)                                          (hmax)                    5.882E+00  OP 
 Mean coil circumference (m)                                              (tfleng)                  3.281E+01  OP 
 Vertical TF shape                                                        (i_tf_shape)                      1     
 
 D-shape coil, inner surface shape approximated by
 by a straight segment and elliptical arcs between the following points:
 
 point         x(m)           y(m)
   1          3.926          2.882
   2          6.611          4.804
   3         11.866          0.000
   4          6.611         -5.882
   5          3.926         -3.529
 
 Global material area/fractions:
 
 TF cross-section (total) (m2)                                            (tfareain)                1.538E+01     
 Total steel cross-section (m2)                                           (a_tf_steel*n_tf)         1.012E+01     
 Total steel TF fraction                                                  (f_tf_steel)              6.578E-01     
 Total Insulation cross-section (total) (m2)                              (a_tf_ins*n_tf)           1.012E+01     
 Total Insulation fraction                                                (f_tf_ins)                2.568E-02     
 
 External steel Case Information :
 
 Casing cross section area (per leg) (m2)                                 (acasetf)                 1.210E+00     
 Inboard leg case plasma side wall thickness (m)                          (casthi)                  6.000E-02     
 Inboard leg case inboard "nose" thickness (m)                            (thkcas)                  4.512E-01  ITV
 Inboard leg case sidewall thickness at its narrowest point (m)           (casths)                  5.000E-02     
 External case mass per coil (kg)                                         (whtcas)                  7.603E+05  OP 
 
 TF winding pack (WP) geometry:
 
 WP cross section area with insulation and insertion (per coil) (m2)      (awpc)                    7.108E-02     
 WP cross section area (per coil) (m2)                                    (aswp)                    3.160E-03     
 Winding pack radial thickness (m)                                        (dr_tf_wp)                3.771E-02  OP 
 Winding pack toroidal width 1 (m)                                        (wwp1)                    1.890E+00  OP 
 Winding pack toroidal width 2 (m)                                        (wwp2)                    1.880E+00  OP 
 Ground wall insulation thickness (m)                                     (tinstf)                  8.000E-03     
 Winding pack insertion gap (m)                                           (tfinsgap)                1.000E-02     
 
 TF winding pack (WP) material area/fractions:
 
 Steel WP cross-section (total) (m2)                                      (aswp*n_tf)              -4.409E+00     
 Steel WP fraction                                                        (aswp/awpc)              -5.169E+00     
 Insulation WP fraction                                                   (aiwp/awpc)               4.268E-02     
 Cable WP fraction                                                        ((awpc-aswp-aiwp)/awpc)   6.126E+00     
 
 WP turn information:
 
 Turn parametrisation                                                     (i_tf_turns_integer)              0     
   Non-integer number of turns
 Number of turns per TF coil                                              (n_tf_turn)               2.246E+02  OP 
 
 Width of turn including inter-turn insulation (m)                        (t_turn_tf)               3.751E-03  OP 
 Width of conductor (square) (m)                                          (t_conductor)             7.514E-04  OP 
 Width of space inside conductor (m)                                      (t_cable)                -4.325E-02  OP 
 Steel conduit thickness (m)                                              (thwcndut)                2.200E-02  ITV
 Inter-turn insulation thickness (m)                                      (thicndut)                1.500E-03     
 
 Conductor information:
 
 Diameter of central helium channel in cable                              (dhecoil)                 1.000E-02     
 Fractions by area
 internal area of the cable space                                         (acstf)                   1.637E-03     
 Coolant fraction in conductor excluding central channel                  (vftf)                    3.000E-01     
 Copper fraction of conductor                                             (fcutfsu)                 8.058E-01  ITV
 Superconductor fraction of conductor                                     (1-fcutfsu)               1.942E-01     
 Check total area fractions in winding pack = 1                                                         1.000     
 minimum TF conductor temperature margin  (K)                             (tmargmin_tf)                 1.500     
 TF conductor temperature margin (K)                                      (tmargtf)                     1.686     
 
 TF coil mass:
 
 Superconductor mass per coil (kg)                                        (whtconsc)                9.549E+03  OP 
 Copper mass per coil (kg)                                                (whtconcu)                5.539E+04  OP 
 Steel conduit mass per coil (kg)                                         (whtconsh)               -9.404E+04  OP 
 Conduit insulation mass per coil (kg)                                    (whtconin)                1.792E+02  OP 
 Total conduit mass per coil (kg)                                         (whtcon)                 -2.892E+04  OP 
 Mass of each TF coil (kg)                                                (whttf/n_tf)              7.354E+05  OP 
 Total TF coil mass (kg)                                                  (whttf)                   8.824E+06     
 
 Maximum B field and currents:
 
 Nominal peak field assuming toroidal symmetry (T)                        (bmaxtf)                  1.093E+01  OP 
 Total current in all TF coils (MA)                                       (ritfc/1.D6)              2.030E+02  OP 
 TF coil current (summed over all coils) (A)                              (ritfc)                   2.030E+08     
 Actual peak field at discrete conductor (T)                              (bmaxtfrp)                1.191E+01  OP 
 Winding pack current density (A/m2)                                      (jwptf)                   5.353E+09  OP 
 Inboard leg mid-plane conductor current density (A/m2)                   (oacdcp)                  1.320E+07     
 Total stored energy in TF coils (GJ)                                     (estotftgj)               5.864E+01  OP 
 
 TF Forces:
 
 Inboard vertical tension per coil (N)                                    (vforce)                  2.006E+08  OP 
 Outboard vertical tension per coil (N)                                   (vforce_outboard)         2.006E+08  OP 
 inboard vertical tension fraction (-)                                    (f_vforce_inboard)        5.000E-01  OP 
 Centring force per coil (N/m)                                            (cforce)                  9.245E+07  OP 
 
 Ripple information:
 
 Max allowed ripple amplitude at plasma outboard midplane (%)             (ripmax)                  3.000E+00     
 Ripple amplitude at plasma outboard midplane (%)                         (ripple)                  3.000E+00  OP 
 
 Quench information :
 
 Allowable stress in vacuum vessel (VV) due to quench (Pa)                (sigvvall)                9.300E+07     
 Minimum allowed quench time due to stress in VV (s)                      (taucq)                   1.096E+01  OP 
 Actual quench time (or time constant) (s)                                (tdmptf)                  2.141E+01  ITV
 Maximum allowed voltage during quench due to insulation (kV)             (vdalw)                   9.402E+00  ITV
 Actual quench voltage (kV)                                               (vtfskv)                  6.060E+00  OP 
 Maximum allowed temp rise during a quench (K)                            (tmaxpro)                 1.500E+02     
 
 Radial build of TF coil centre-line :
 
                                          Thickness (m)    Outer radius (m)
 Innermost edge of TF coil                    3.244           3.244                       
 Coil case ("nose")                           0.451           3.695   (thkcas)            
 Insertion gap for winding pack               0.010           3.705   (tfinsgap)          
 Winding pack ground insulation               0.008           3.713   (tinstf)            
 Winding - first half                         0.001           3.714   (dr_tf_wp/2-tinstf-t
 Winding - second half                        0.001           3.714   (dr_tf_wp/2-tinstf-t
 Winding pack insulation                      0.008           3.722   (tinstf)            
 Insertion gap for winding pack               0.010           3.732   (tfinsgap)          
 Plasma side case min radius                  0.060           3.792   (casthi)            
 Plasma side case max radius                  3.926           3.926   (r_tf_inboard_out)  
 TF coil dimensions are consistent
 
 ****************************************** Superconducting TF Coils ******************************************
 
 Superconductor switch                                                    (isumat)                          5     
 Superconductor used: Nb3Sn
  (WST Nb3Sn critical surface model)
 Critical field at zero temperature and strain (T)                        (bc20m)                   3.297E+01     
 Critical temperature at zero field and strain (K)                        (tc0m)                    1.606E+01     
 
 Helium temperature at peak field (= superconductor temperature) (K)      (thelium)                 4.750E+00     
 Total helium fraction inside cable space                                 (fhetot)                  3.480E-01  OP 
 Copper fraction of conductor                                             (fcutfsu)                 8.058E-01  ITV
 Strain on superconductor                                                 (strncon_tf)             -5.000E-03     
 Critical current density in superconductor (A/m2)                        (jcritsc)                 6.015E+08  OP 
 Critical current density in strand (A/m2)                                (jcritstr)                1.168E+08  OP 
 Critical current density in winding pack (A/m2)                          (jwdgcrt)                 8.858E+09  OP 
 Actual current density in winding pack (A/m2)                            (jwdgop)                  5.353E+09  OP 
 Minimum allowed temperature margin in superconductor (K)                 (tmargmin_tf)             1.500E+00     
 Actual temperature margin in superconductor (K)                          (tmarg)                   1.686E+00  OP 
 Critical current (A)                                                     (icrit)                   1.247E+05  OP 
 Actual current (A)                                                       (cpttf)                   7.533E+04  ITV
 Actual current / critical current                                        (iooic)                   6.042E-01  OP 
 
 *************************************** Central Solenoid and PF Coils ****************************************
 
 Superconducting central solenoid
 Central solenoid superconductor material                                 (isumatoh)                        5     
  (WST Nb3Sn critical surface model)
 
 Central Solenoid Current Density Limits :
 
 Maximum field at Beginning Of Pulse (T)                                  (bmaxoh0)                 9.422E+00  OP 
 Critical superconductor current density at BOP (A/m2)                    (jscoh_bop)               1.032E+09  OP 
 Critical strand current density at BOP (A/m2)                            (jstrandoh_bop)           3.095E+08  OP 
 Allowable overall current density at BOP (A/m2)                          (rjohc0)                  6.620E+07  OP 
 Actual overall current density at BOP (A/m2)                             (cohbop)                  1.268E+07  OP 
 
 Maximum field at End Of Flattop (T)                                      (bmaxoh)                  8.756E+00  OP 
 Critical superconductor current density at EOF (A/m2)                    (jscoh_eof)               1.180E+09  OP 
 Critical strand current density at EOF (A/m2)                            (jstrandoh_eof)           3.541E+08  OP 
 Allowable overall current density at EOF (A/m2)                          (rjohc)                   7.573E+07  OP 
 Actual overall current density at EOF (A/m2)                             (coheof)                  1.354E+07     
 
 CS inside radius (m)                                                     (bore.)                   2.539E+00     
 CS thickness (m)                                                         (ohcth.)                  6.000E-01     
 Gap between central solenoid and TF coil (m)                             (gapoh)                   5.001E-02  ITV
 CS overall cross-sectional area (m2)                                     (areaoh)                  6.353E+00  OP 
 CS conductor+void cross-sectional area (m2)                              (awpoh)                   1.941E+00  OP 
    CS conductor cross-sectional area (m2)                                (awpoh*(1-vfohc))         1.359E+00  OP 
    CS void cross-sectional area (m2)                                     (awpoh*vfohc)             5.822E-01  OP 
 CS steel cross-sectional area (m2)                                       (areaoh-awpoh)            4.412E+00  OP 
 CS steel area fraction                                                   (oh_steel_frac)           6.945E-01  ITV
 Only hoop stress considered
 Switch for CS stress calculation                                         (i_cs_stress)                     0     
 Allowable stress in CS steel (Pa)                                        (alstroh)                 6.000E+08     
 Hoop stress in CS steel (Pa)                                             (sig_hoop)                2.737E+08  OP 
 Axial stress in CS steel (Pa)                                            (sig_axial)              -2.757E+08  OP 
 Tresca stress in CS steel (Pa)                                           (s_tresca_oh)             2.737E+08  OP 
 Axial force in CS (N)                                                    (axial_force)            -1.025E+09  OP 
 Strain on CS superconductor                                              (strncon_cs)             -5.000E-03     
 Copper fraction in strand                                                (fcuohsu)                 7.000E-01     
 Void (coolant) fraction in conductor                                     (vfohc)                   3.000E-01     
 Helium coolant temperature (K)                                           (tftmp)                   4.750E+00     
 CS temperature margin (K)                                                (tmargoh)                 4.402E+00  OP 
 Minimum permitted temperature margin (K)                                 (tmargmin_cs)             1.500E+00     
 
 Superconducting PF coils
 PF coil superconductor material                                          (isumatpf)                        3     
   (NbTi)
 Copper fraction in conductor                                             (fcupfsu)                 6.900E-01     
 
 PF Coil Case Stress :
 
 Maximum permissible tensile stress (MPa)                                 (sigpfcalw)               5.000E+02     
 JxB hoop force fraction supported by case                                (sigpfcf)                 6.660E-01     
 
 Geometry of PF coils, central solenoid and plasma :
 
 coil           R(m)        Z(m)        dR(m)       dZ(m)       turns     steel thickness(m)
 
  PF1            5.23        6.35        1.30        1.30      441.95        0.12
  PF2            5.23       -7.42        1.41        1.41      518.95        0.14
  PF3           13.91        1.94        1.10        1.10      171.75        0.06
  PF4           13.91       -1.94        1.10        1.10      171.75        0.06
  PF5           12.95        5.44        0.81        0.81      122.35        0.06
  PF6           12.95       -5.44        0.81        0.81      122.35        0.06
  CS             2.84        0.00        0.60       10.59     2000.36        0.21
 Plasma          7.00        0.00        3.89        6.22        1.00
 
 PF Coil Information at Peak Current:
 
 coil  current  allowed J  actual J   J   cond. mass   steel mass     field
         (MA)    (A/m2)     (A/m2)  ratio    (kg)          (kg)        (T)
 
  PF1   18.65  3.633E+08  1.100E+07  0.03 3.507E+05   1.725E+05    6.386E+00
  PF2   21.90  3.052E+08  1.100E+07  0.04 4.118E+05   2.165E+05    6.956E+00
  PF3   -7.25  7.581E+08  6.000E+06  0.01 6.653E+05   2.025E+05    2.696E+00
  PF4   -7.25  7.581E+08  6.000E+06  0.01 6.653E+05   2.025E+05    2.696E+00
  PF5   -5.26  7.531E+08  8.000E+06  0.01 3.371E+05   1.256E+05    2.742E+00
  PF6   -5.26  7.531E+08  8.000E+06  0.01 3.371E+05   1.256E+05    2.742E+00
  CS   -86.02  6.620E+07  1.354E+07  0.20 2.181E+05   6.139E+05    9.422E+00
       ------                             ---------   ---------
       151.58                             2.986E+06   1.659E+06
 
 PF coil current scaling information :
 
 Sum of squares of residuals                                              (ssq0)                    1.546E-03  OP 
 Smoothing parameter                                                      (alfapf)                  5.000E-10     
 
 ****************************************** Volt Second Consumption *******************************************
 
              volt-sec       volt-sec       volt-sec
              start-up         burn          total

 PF coils :    -139.02        -113.77        -252.79
 CS coil  :    -111.13        -199.67        -310.80
              --------       --------       --------
 Total :       -250.14        -313.44        -563.59
 
 Total volt-second consumption by coils (Wb)                              (vstot)                  -5.636E+02  OP 
 
 Summary of volt-second consumption by circuit (Wb) :
 
 circuit       BOP            BOF            EOF
 
     1       33.776         49.023          4.146
     2       35.529         45.444         -1.763
     3        5.074        -46.918        -53.660
     4        5.074        -46.918        -53.660
     5        3.086        -27.012        -31.112
     6        3.086        -27.012        -31.112
 CS coil    150.279         39.154       -160.521
 
 ********************************** Waveforms ***********************************
 
 Currents (Amps/coil) as a function of time :
 
                                       time (sec)

                0.00      30.02      60.03      70.03   10070.03   10100.05
               Start      BOP        EOR        BOF        EOF        EOP        
 circuit
   1         0.000E+00  1.285E+07  1.865E+07  1.865E+07  1.577E+06  0.000E+00
   2         0.000E+00  1.712E+07  2.190E+07  2.190E+07 -8.498E+05  0.000E+00
   3        -0.000E+00  6.854E+05 -6.337E+06 -6.337E+06 -7.248E+06 -0.000E+00
   4        -0.000E+00  6.854E+05 -6.337E+06 -6.337E+06 -7.248E+06 -0.000E+00
   5        -0.000E+00  5.218E+05 -4.568E+06 -4.568E+06 -5.261E+06 -0.000E+00
   6        -0.000E+00  5.218E+05 -4.568E+06 -4.568E+06 -5.261E+06 -0.000E+00
   7        -0.000E+00  8.053E+07  2.098E+07  2.098E+07 -8.602E+07 -0.000E+00
 Plasma (A)  0.000E+00  0.000E+00  1.501E+07  1.501E+07  1.501E+07  0.000E+00
 
 This consists of: CS coil field balancing:
   1         0.000E+00  1.285E+07  3.348E+06  3.348E+06 -1.373E+07  0.000E+00
   2         0.000E+00  1.712E+07  4.461E+06  4.461E+06 -1.829E+07  0.000E+00
   3        -0.000E+00  6.854E+05  1.786E+05  1.786E+05 -7.321E+05 -0.000E+00
   4        -0.000E+00  6.854E+05  1.786E+05  1.786E+05 -7.321E+05 -0.000E+00
   5        -0.000E+00  5.218E+05  1.360E+05  1.360E+05 -5.574E+05 -0.000E+00
   6        -0.000E+00  5.218E+05  1.360E+05  1.360E+05 -5.574E+05 -0.000E+00
   7        -0.000E+00  8.053E+07  2.098E+07  2.098E+07 -8.602E+07 -0.000E+00
 
 And: equilibrium field:
   1         0.000E+00  0.000E+00  1.530E+07  1.530E+07  1.530E+07  0.000E+00
   2         0.000E+00  0.000E+00  1.744E+07  1.744E+07  1.744E+07  0.000E+00
   3         0.000E+00  0.000E+00 -6.516E+06 -6.516E+06 -6.516E+06  0.000E+00
   4         0.000E+00  0.000E+00 -6.516E+06 -6.516E+06 -6.516E+06  0.000E+00
   5         0.000E+00  0.000E+00 -4.704E+06 -4.704E+06 -4.704E+06  0.000E+00
   6         0.000E+00  0.000E+00 -4.704E+06 -4.704E+06 -4.704E+06  0.000E+00
   7         0.000E+00  0.000E+00  0.000E+00  0.000E+00  0.000E+00  0.000E+00
 
 Ratio of central solenoid current at beginning of Pulse / end of flat-to (fcohbop)                 9.362E-01     
 Ratio of central solenoid current at beginning of Flat-top / end of flat (fcohbof)                -2.439E-01  OP 
 
 *************************** PF Circuit Waveform Data ***************************
 
 Number of PF circuits including CS and plasma                            (ncirt)                           8     
 PF Circuit 01 - Time point 01 (A)                                        (pfc01t01)                0.000E+00     
 PF Circuit 01 - Time point 02 (A)                                        (pfc01t02)                1.285E+07     
 PF Circuit 01 - Time point 03 (A)                                        (pfc01t03)                1.865E+07     
 PF Circuit 01 - Time point 04 (A)                                        (pfc01t04)                1.865E+07     
 PF Circuit 01 - Time point 05 (A)                                        (pfc01t05)                1.577E+06     
 PF Circuit 01 - Time point 06 (A)                                        (pfc01t06)                0.000E+00     
 PF Circuit 02 - Time point 01 (A)                                        (pfc02t01)                0.000E+00     
 PF Circuit 02 - Time point 02 (A)                                        (pfc02t02)                1.712E+07     
 PF Circuit 02 - Time point 03 (A)                                        (pfc02t03)                2.190E+07     
 PF Circuit 02 - Time point 04 (A)                                        (pfc02t04)                2.190E+07     
 PF Circuit 02 - Time point 05 (A)                                        (pfc02t05)               -8.498E+05     
 PF Circuit 02 - Time point 06 (A)                                        (pfc02t06)                0.000E+00     
 PF Circuit 03 - Time point 01 (A)                                        (pfc03t01)               -0.000E+00     
 PF Circuit 03 - Time point 02 (A)                                        (pfc03t02)                6.854E+05     
 PF Circuit 03 - Time point 03 (A)                                        (pfc03t03)               -6.337E+06     
 PF Circuit 03 - Time point 04 (A)                                        (pfc03t04)               -6.337E+06     
 PF Circuit 03 - Time point 05 (A)                                        (pfc03t05)               -7.248E+06     
 PF Circuit 03 - Time point 06 (A)                                        (pfc03t06)               -0.000E+00     
 PF Circuit 04 - Time point 01 (A)                                        (pfc04t01)               -0.000E+00     
 PF Circuit 04 - Time point 02 (A)                                        (pfc04t02)                6.854E+05     
 PF Circuit 04 - Time point 03 (A)                                        (pfc04t03)               -6.337E+06     
 PF Circuit 04 - Time point 04 (A)                                        (pfc04t04)               -6.337E+06     
 PF Circuit 04 - Time point 05 (A)                                        (pfc04t05)               -7.248E+06     
 PF Circuit 04 - Time point 06 (A)                                        (pfc04t06)               -0.000E+00     
 PF Circuit 05 - Time point 01 (A)                                        (pfc05t01)               -0.000E+00     
 PF Circuit 05 - Time point 02 (A)                                        (pfc05t02)                5.218E+05     
 PF Circuit 05 - Time point 03 (A)                                        (pfc05t03)               -4.568E+06     
 PF Circuit 05 - Time point 04 (A)                                        (pfc05t04)               -4.568E+06     
 PF Circuit 05 - Time point 05 (A)                                        (pfc05t05)               -5.261E+06     
 PF Circuit 05 - Time point 06 (A)                                        (pfc05t06)               -0.000E+00     
 PF Circuit 06 - Time point 01 (A)                                        (pfc06t01)               -0.000E+00     
 PF Circuit 06 - Time point 02 (A)                                        (pfc06t02)                5.218E+05     
 PF Circuit 06 - Time point 03 (A)                                        (pfc06t03)               -4.568E+06     
 PF Circuit 06 - Time point 04 (A)                                        (pfc06t04)               -4.568E+06     
 PF Circuit 06 - Time point 05 (A)                                        (pfc06t05)               -5.261E+06     
 PF Circuit 06 - Time point 06 (A)                                        (pfc06t06)               -0.000E+00     
 CS Circuit  - Time point 01 (A)                                          (cst01)                  -0.000E+00     
 CS Circuit  - Time point 02 (A)                                          (cst02)                   8.053E+07     
 CS Circuit  - Time point 03 (A)                                          (cst03)                   2.098E+07     
 CS Circuit  - Time point 04 (A)                                          (cst04)                   2.098E+07     
 CS Circuit  - Time point 05 (A)                                          (cst05)                  -8.602E+07     
 CS Circuit  - Time point 06 (A)                                          (cst06)                  -0.000E+00     
 Plasma  - Time point 01 (A)                                              (plasmat01)               0.000E+00     
 Plasma  - Time point 02 (A)                                              (plasmat02)               0.000E+00     
 Plasma  - Time point 03 (A)                                              (plasmat03)               1.501E+07     
 Plasma  - Time point 04 (A)                                              (plasmat04)               1.501E+07     
 Plasma  - Time point 05 (A)                                              (plasmat05)               1.501E+07     
 Plasma  - Time point 06 (A)                                              (plasmat06)               0.000E+00     
 
 ********************************************* Support Structure **********************************************
 
 Outer PF coil fence mass (kg)                                            (fncmass)                 1.030E+05  OP 
 Intercoil support structure mass (kg)                                    (aintmass)                2.279E+06  OP 
 Mass of cooled components (kg)                                           (coldmass)                2.458E+07  OP 
 Gravity support structure mass (kg)                                      (clgsmass)                7.984E+05  OP 
 Torus leg support mass (kg)                                              (gsm1)                    2.823E+04  OP 
 Ring beam mass (kg)                                                      (gsm2)                    2.942E+05  OP 
 Ring legs mass (kg)                                                      (gsm3)                    3.392E+05  OP 
 
 ******************************************** PF Coil Inductances *********************************************
 
 Inductance matrix [H] :
 
   1     2.9E+00 9.1E-02 2.6E-01 1.8E-01 2.4E-01 8.7E-02 9.2E-01 1.2E-03
   2     9.1E-02 3.9E+00 1.9E-01 2.8E-01 9.0E-02 2.7E-01 8.0E-01 1.1E-03
   3     2.6E-01 1.9E-01 1.8E+00 7.2E-01 5.1E-01 2.8E-01 3.6E-01 1.3E-03
   4     1.8E-01 2.8E-01 7.2E-01 1.8E+00 2.8E-01 5.1E-01 3.6E-01 1.3E-03
   5     2.4E-01 9.0E-02 5.1E-01 2.8E-01 8.9E-01 1.2E-01 2.3E-01 7.2E-04
   6     8.7E-02 2.7E-01 2.8E-01 5.1E-01 1.2E-01 8.9E-01 2.3E-01 7.2E-04
  CS     9.2E-01 8.0E-01 3.6E-01 3.6E-01 2.3E-01 2.3E-01 8.8E+00 3.7E-03
 Plasma  1.2E-03 1.1E-03 1.3E-03 1.3E-03 7.2E-04 7.2E-04 3.7E-03 1.3E-05
 
 ************************************ Pumping for primary coolant (helium) ************************************
 
 Pressure drop in FW and blanket coolant incl. hx and pipes (Pa)          (dp_he)                   5.500E+05     
 Fraction of FW and blanket thermal power required for pumping            (fpump)                   8.052E-02  OP 
 Total power absorbed by FW & blanket (MW)                                (p_plasma)                3.159E+03  OP 
 Inlet temperature of FW & blanket coolant pump (K)                       (t_in_compressor)         5.570E+02  OP 
 Outlet temperature of FW & blanket coolant pump (K)                      (t_in_bb)                 5.731E+02     
 Mechanical pumping power for FW and blanket cooling loop including heat  (htpmw_fw_blkt)           2.767E+02  OP 
 Mechanical pumping power for divertor (MW)                               (htpmw_div)               5.178E+00  OP 
 Mechanical pumping power for shield and vacuum vessel (MW)               (htpmw_shld)              3.552E-01  OP 
 
 ********************************** First wall and blanket : CCFE HCPB model **********************************
 
 
 Blanket Composition by volume :
 
 Titanium beryllide fraction                                              (fbltibe12)                   0.375  OP 
 Lithium orthosilicate fraction                                           (fblli2sio4)                  0.375  OP 
 Steel fraction                                                           (fblss_ccfe)                  0.097  OP 
 Coolant fraction                                                         (vfcblkt)                     0.053     
 Purge gas fraction                                                       (vfpblkt)                     0.100     
 
 Component Volumes :
 
 First Wall Armour Volume (m3)                                            (fw_armour_vol)               3.448  OP 
 First Wall Volume (m3)                                                   (volfw)                      11.640  OP 
 Blanket Volume (m3)                                                      (volblkt)                   255.422  OP 
 Shield Volume (m3)                                                       (volshld)                   349.706  OP 
 Vacuum vessel volume (m3)                                                (vdewin)                    596.988  OP 
 
 Component Masses :
 
 First Wall Armour Mass (kg)                                              (fw_armour_mass)          6.638E+04  OP 
 First Wall Mass, excluding armour (kg)                                   (fwmass)                  9.079E+04  OP 
 Blanket Mass - Total(kg)                                                 (whtblkt)                 6.397E+05  OP 
     Blanket Mass - TiBe12 (kg)                                           (whtbltibe12)             2.165E+05  OP 
     Blanket Mass - Li2SiO4 (kg)                                          (whtblli4sio4)            2.299E+05  OP 
     Blanket Mass - Steel (kg)                                            (whtblss)                 1.934E+05  OP 
 Total mass of armour, first wall and blanket (kg)                        (armour_fw_bl_mass)       7.969E+05  OP 
 Shield Mass (kg)                                                         (whtshld)                 1.091E+06  OP 
 Vacuum vessel mass (kg)                                                  (vvmass)                  4.657E+06  OP 
 
 Nuclear heating :
 
 Total nuclear heating in TF+PF coils (CS is negligible) (MW)             (ptfnuc)                  2.533E+00  OP 
 Total nuclear heating in FW (MW)                                         (pnucfw)                  2.630E+02  OP 
 Total nuclear heating in the blanket (including emult) (MW)              (pnucblkt)                2.815E+03  OP 
 (Note: emult is fixed for this model inside the code)
 Total nuclear heating in the shield (MW)                                 (pnucshld)                7.104E+01  OP 
 Total nuclear heating in the divertor (MW)                               (pnucdiv)                 3.229E+02  OP 
 
  Diagostic output for nuclear heating :
 
 Blanket exponential factor                                               (exp_blanket)             7.948E-01  OP 
 Shield: first exponential                                                (exp_shield1)             8.030E-02  OP 
 Shield: second exponential                                               (exp_shield2)             2.543E-01  OP 
 Solid angle fraction taken by on divertor                                (fdiv)                    1.150E-01     
 Switch for plant secondary cycle                                         (secondary_cycle)                 2     
 First wall coolant pressure (Pa)                                         (fwpressure)              1.550E+07     
 Blanket coolant pressure (Pa)                                            (blpressure)              1.550E+07     
 Allowable nominal neutron fluence at first wall (MW.year/m2)             (abktflnc)                1.500E+01     
 No of inboard blanket modules poloidally                                 (nblktmodpi)                      7     
 No of inboard blanket modules toroidally                                 (nblktmodti)                     32     
 No of outboard blanket modules poloidally                                (nblktmodpo)                      8     
 No of outboard blanket modules toroidally                                (nblktmodto)                     48     
 Isentropic efficiency of first wall / blanket coolant pumps              (etaiso)                  1.000E+00     
 
 Other volumes, masses and areas :
 
 First wall area (m2)                                                     (fwarea)                  9.429E+02  OP 
 Cryostat internal radius (m)                                             (rdewex)                  1.496E+01  OP 
 Cryostat internal half-height (m)                                        (zdewex)                  1.149E+01  OP 
 Vertical clearance from TF coil to cryostat (m)                          (clh1)                    4.924E+00  OP 
 Divertor area (m2)                                                       (divsur)                  9.493E+01  OP 
 Divertor mass (kg)                                                       (divmas)                  2.326E+04  OP 
 
 ********************************** Superconducting TF Coil Power Conversion **********************************
 
 TF coil current (kA)                                                     (itfka)                   7.533E+01  OP 
 Number of TF coils                                                       (ntfc)                    1.200E+01     
 Voltage across a TF coil during quench (kV)                              (vtfskv)                  6.060E+00  OP 
 TF coil charge time (hours)                                              (tchghr)                  4.000E+00     
 Total inductance of TF coils (H)                                         (ltfth)                   2.067E+01  OP 
 Total resistance of TF coils (ohm)                                       (rcoils)                  0.000E+00  OP 
 TF coil charging voltage (V)                                             (tfcv)                    1.837E+02     
 Number of DC circuit breakers                                            (ntfbkr)                  1.200E+01     
 Number of dump resistors                                                 (ndumpr)                  4.800E+01     
 Resistance per dump resistor (ohm)                                       (r1dump)                  8.044E-02  OP 
 Dump resistor peak power (MW)                                            (r1ppmw)                  1.141E+02  OP 
 Energy supplied per dump resistor (MJ)                                   (r1emj)                   1.222E+03  OP 
 TF coil L/R time constant (s)                                            (ttfsec)                  2.141E+01  OP 
 Power supply voltage (V)                                                 (tfpsv)                   1.929E+02  OP 
 Power supply current (kA)                                                (tfpska)                  7.909E+01  OP 
 DC power supply rating (kW)                                              (tfckw)                   1.526E+04  OP 
 AC power for charging (kW)                                               (tfackw)                  1.695E+04  OP 
 TF coil resistive power (MW)                                             (rpower)                  5.694E+00  OP 
 TF coil inductive power (MVA)                                            (xpower)                  8.144E+00  OP 
 Aluminium bus current density (kA/cm2)                                   (djmka)                   1.250E-01     
 Aluminium bus cross-sectional area (cm2)                                 (albusa)                  6.026E+02  OP 
 Total length of TF coil bussing (m)                                      (tfbusl)                  2.308E+03  OP 
 Aluminium bus weight (tonnes)                                            (albuswt)                 3.755E+02  OP 
 Total TF coil bus resistance (ohm)                                       (rtfbus)                  1.003E-03  OP 
 TF coil bus voltage drop (V)                                             (vtfbus)                  7.558E+01  OP 
 Dump resistor floor area (m2)                                            (drarea)                  2.751E+03  OP 
 TF coil power conversion floor space (m2)                                (tfcfsp)                  1.006E+03  OP 
 TF coil power conv. building volume (m3)                                 (tfcbv)                   6.034E+03  OP 
 TF coil AC inductive power demand (MW)                                   (xpwrmw)                  9.049E+00  OP 
 Total steady state AC power demand (MW)                                  (tfacpd)                  6.326E+00  OP 
 
 ****************************** PF Coils and Central Solenoid: Power and Energy *******************************
 
 Number of PF coil circuits                                               (pfckts)                  1.200E+01     
 Sum of PF power supply ratings (MVA)                                     (spsmva)                  8.824E+02  OP 
 Total PF coil circuit bus length (m)                                     (spfbusl)                 2.352E+03  OP 
 Total PF coil bus resistive power (kW)                                   (pfbuspwr)                9.903E+02  OP 
 Total PF coil resistive power (kW)                                       (srcktpm)                 9.903E+02  OP 
 Maximum PF coil voltage (kV)                                             (vpfskv)                  2.000E+01     
 Efficiency of transfer of PF stored energy into or out of storage        (etapsu)                  9.000E-01     
 (Energy is dissipated in PFC power supplies only when total PF energy increases or decreases.)
 Maximum stored energy in poloidal field (MJ)                             (ensxpfm)                 1.696E+04  OP 
 Peak absolute rate of change of stored energy in poloidal field (MW)     peakpoloidalpower         5.651E+02  OP 
 Energy stored in poloidal magnetic field :
 
                                            time (sec)

                     0.00      30.02      60.03      70.03   10070.03   10100.05
 Time point         Start      BOP        EOR        BOF        EOF        EOP        
 Energy (MJ)      0.000E+00  1.325E+04  1.142E+04  1.142E+04  1.696E+04  0.000E+00
 
 Interval                tramp      tohs       theat      tburn      tqnch      
 dE/dt (MW)            4.415E+02 -6.097E+01  0.000E+00  5.540E-01 -5.651E+02
 
 
 *********************************************** Vacuum System ************************************************
 
 Pumpdown to Base Pressure :
 
 First wall outgassing rate (Pa m/s)                                      (rat)                     1.300E-08     
 Total outgassing load (Pa m3/s)                                          (ogas)                    9.888E-05  OP 
 Base pressure required (Pa)                                              (pbase)                   5.000E-04     
 Required N2 pump speed (m3/s)                                            (s(1))                    1.978E-01  OP 
 N2 pump speed provided (m3/s)                                            (snet(1))                 4.495E+01  OP 
 
 Pumpdown between Burns :
 
 Plasma chamber volume (m3)                                               (volume)                  9.546E+02  OP 
 Chamber pressure after burn (Pa)                                         (pend)                    2.318E-01  OP 
 Chamber pressure before burn (Pa)                                        (pstart)                  2.318E-03     
 Allowable pumping time switch                                            (dwell_pump)                      0     
 Dwell time between burns (s)                                             (tdwell.)                 0.000E+00     
 CS ramp-up time burns (s)                                                (tramp.)                  3.002E+01     
 Allowable pumping time between burns (s)                                 (tpump)                   3.002E+01     
 Required D-T pump speed (m3/s)                                           (s(2))                    1.465E+02  OP 
 D-T pump speed provided (m3/s)                                           (snet(2))                 1.091E+02  OP 
 
 Helium Ash Removal :
 
 Divertor chamber gas pressure (Pa)                                       (prdiv)                   3.600E-01     
 Helium gas fraction in divertor chamber                                  (fhe)                     1.992E-01  OP 
 Required helium pump speed (m3/s)                                        (s(3))                    7.195E+01  OP 
 Helium pump speed provided (m3/s)                                        (snet(3))                 7.195E+01  OP 
 
 D-T Removal at Fuelling Rate :
 
 D-T fuelling rate (kg/s)                                                 (frate)                   5.196E-05  OP 
 Required D-T pump speed (m3/s)                                           (s(4))                    7.195E+01  OP 
 D-T pump speed provided (m3/s)                                           (snet(4))                 1.091E+02  OP 
 
 The vacuum pumping system size is governed by the
 requirements for helium ash removal.
 
 Number of large pump ducts                                               (nduct)                          12     
 Passage diameter, divertor to ducts (m)                                  (d(imax))                 6.758E-01  OP 
 Passage length (m)                                                       (l1)                      1.483E+00  OP 
 Diameter of ducts (m)                                                    (dout)                    8.109E-01  OP 
 Duct length, divertor to elbow (m)                                       (l2)                      4.800E+00  OP 
 Duct length, elbow to pumps (m)                                          (l3)                      2.000E+00     
 Number of pumps                                                          (pumpn)                   5.756E+01  OP 
 
 The vacuum system uses cryo pumps
 
 ******************************************* Plant Buildings System *******************************************
 
 Internal volume of reactor building (m3)                                 (vrci)                    5.744E+05     
 Dist from centre of torus to bldg wall (m)                               (wrbi)                    3.327E+01     
 Effective floor area (m2)                                                (efloor)                  2.263E+05     
 Reactor building volume (m3)                                             (rbv)                     6.678E+05     
 Reactor maintenance building volume (m3)                                 (rmbv)                    2.390E+05     
 Warmshop volume (m3)                                                     (wsv)                     9.247E+04     
 Tritium building volume (m3)                                             (triv)                    4.000E+04     
 Electrical building volume (m3)                                          (elev)                    4.603E+04     
 Control building volume (m3)                                             (conv)                    6.000E+04     
 Cryogenics building volume (m3)                                          (cryv)                    1.282E+04     
 Administration building volume (m3)                                      (admv)                    1.000E+05     
 Shops volume (m3)                                                        (shov)                    1.000E+05     
 Total volume of nuclear buildings (m3)                                   (volnucb)                 9.586E+05     
 
 **************************************** Electric Power Requirements *****************************************
 
 Facility base load (MW)                                                  (basemw)                  5.000E+00     
 Divertor coil power supplies (MW)                                        (bdvmw)                   0.000E+00     
 Cryoplant electric power (MW)                                            (crymw)                   2.679E+01  OP 
 Primary coolant pumps (MW)                                               (htpmw..)                 2.822E+02  OP 
 PF coil power supplies (MW)                                              (ppfmw)                   3.733E+02  OP 
 TF coil power supplies (MW)                                              (ptfmw)                   6.326E+00  OP 
 Plasma heating supplies (MW)                                             (pheatingmw)              1.532E+02  OP 
 Tritium processing (MW)                                                  (trithtmw..)              1.500E+01     
 Vacuum pumps  (MW)                                                       (vachtmw..)               5.000E-01     
 
 Total pulsed power (MW)                                                  (pacpmw)                  8.963E+02  OP 
 Total base power required at all times (MW)                              (fcsht)                   3.895E+01  OP 
 
 ************************************************* Cryogenics *************************************************
 
 Conduction and radiation heat loads on cryogenic components (MW)         (qss/1.0D6)               1.057E-02  OP 
 Nuclear heating of cryogenic components (MW)                             (qnuc/1.0D6)              1.292E-02  OP 
 Nuclear heating of cryogenic components is a user input.
 AC losses in cryogenic components (MW)                                   (qac/1.0D6)               1.684E-03  OP 
 Resistive losses in current leads (MW)                                   (qcl/1.0D6)               1.229E-02  OP 
 45% allowance for heat loads in transfer lines, storage tanks etc (MW)   (qmisc/1.0D6)             1.686E-02  OP 
 Sum = Total heat removal at cryogenic temperatures (W)                   (helpow/1.0D6)            5.433E-02  OP 
 Temperature of cryogenic components (K)                                  (tmpcry)                  4.500E+00     
 Efficiency (figure of merit) of cryogenic plant is 13% of ideal Carnot v                           2.028E-03  OP 
 Electric power for cryogenic plant (MW)                                  (crypmw)                  2.679E+01  OP 
 
 ************************************ Plant Power / Heat Transport Balance ************************************
 
 
 Assumptions :
 
 Neutron power multiplication in blanket                                  (emult)                   1.269E+00     
 Divertor area fraction of whole toroid surface                           (fdiv)                    1.150E-01     
 H/CD apparatus + diagnostics area fraction                               (fhcd)                    0.000E+00     
 First wall area fraction                                                 (1-fdiv-fhcd)             8.850E-01     
 Switch for pumping of primary coolant                                    (primary_pumping)                 3     
 Mechanical pumping power for FW and blanket cooling loop
 includes heat exchanger, using specified pressure drop
 Mechanical pumping power for FW cooling loop including heat exchanger (M (htpmw_fw)                0.000E+00  OP 
 Mechanical pumping power for blanket cooling loop including heat exchang (htpmw_blkt)              0.000E+00  OP 
 Mechanical pumping power for FW and blanket cooling loop including heat  (htpmw_fw_blkt)           2.767E+02  OP 
 Mechanical pumping power for divertor (MW)                               (htpmw_div)               5.178E+00  OP 
 Mechanical pumping power for shield and vacuum vessel (MW)               (htpmw_shld)              3.552E-01  OP 
 Electrical pumping power for FW and blanket (MW)                         (htpmwe_fw_blkt)          2.767E+02  OP 
 Electrical pumping power for shield (MW)                                 (htpmwe_shld)             3.552E-01  OP 
 Electrical pumping power for divertor (MW)                               (htpmwe_div)              5.178E+00  OP 
 Total electrical pumping power for primary coolant (MW)                  (htpmw)                   2.822E+02  OP 
 Coolant pump power / non-pumping thermal power in shield                 (fpumpshld)               5.000E-03     
 Coolant pump power / non-pumping thermal power in divertor               (fpumpdiv)                5.000E-03     
 Electrical efficiency of heat transport coolant pumps                    (etahtp)                  1.000E+00     
 
 Plant thermodynamics: options :
 
 Divertor thermal power is collected at only 150 C and is used to preheat the coolant in the power cycle
 Shield thermal power is collected at only 150 C and is used to preheat the coolant in the power cycle
 Power conversion cycle efficiency model: user-defined efficiency
 Thermal to electric conversion efficiency of the power conversion cycle  (etath)                       0.375     
 Fraction of total high-grade thermal power to divertor                   (pdivfraction)                0.229  OP 
 
 Power Balance for Reactor (across vacuum vessel boundary) - Detail
 ------------------------------------------------------------------
 
                                            High-grade             Low-grade              Total
                                             thermal power (MW)     thermal power (MW)      (MW)
         First wall:
                               neutrons            263.00                0.00              263.00
             charged particle transport             35.05                0.00               35.05
                              radiation             46.78                0.00               46.78
                        coolant pumping              0.00                0.00                0.00
 
         Blanket:
                               neutrons           2814.57                0.00             2814.57
             charged particle transport              0.00                0.00                0.00
                              radiation              0.00                0.00                0.00
                        coolant pumping              0.00                0.00                0.00
 
         Shield:
                               neutrons             71.04                0.00               71.04
             charged particle transport              0.00                0.00                0.00
                              radiation              0.00                0.00                0.00
                        coolant pumping              0.36                0.00                0.36
 
         Divertor:
                               neutrons            322.92                0.00              322.92
             charged particle transport            706.64                0.00              706.64
                              radiation              6.08                0.00                6.08
                        coolant pumping              5.18                0.00                5.18
 
         TF coil:
                               neutrons              0.00                2.53                2.53
             charged particle transport              0.00                0.00                0.00
                              radiation              0.00                0.00                0.00
                        coolant pumping              0.00                0.00                0.00
 
         Losses to H/CD apparatus + diagnostics:
                               neutrons              0.00                0.00                0.00
             charged particle transport              0.00                0.00                0.00
                              radiation              0.00                0.00                0.00
                        coolant pumping              0.00                0.00                0.00
 
         ----------------------------------------------------------------------------------------
                                 Totals           4271.62                2.53             4274.15
 
 Total power leaving reactor (across vacuum vessel boundary) (MW)                                    4276.688  OP 
 
 Other secondary thermal power constituents :
 
 Heat removal from cryogenic plant (MW)                                   (crypmw)                     26.791  OP 
 Heat removal from facilities (MW)                                        (fachtmw)                    38.952  OP 
 Coolant pumping efficiency losses (MW)                                   (htpsecmw)                    0.000  OP 
 Heat removal from injection power (MW)                                   (pinjht)                     62.820  OP 
 Heat removal from tritium plant (MW)                                     (trithtmw)                   15.000  OP 
 Heat removal from vacuum pumps (MW)                                      (vachtmw)                     0.500  OP 
 TF coil resistive power (MW)                                             (tfcmw)                       0.000  OP 
 
 Total low-grade thermal power (MW)                                       (psechtmw)                  153.341  OP 
 Total High-grade thermal power (MW)                                      (pthermmw)                 4548.283  OP 
 
 Number of primary heat exchangers                                        (nphx)                            5  OP 
 
 
 Power Balance across separatrix :
 -------------------------------
 Only energy deposited in the plasma is included here.
 Total power loss is scaling power only (iradloss = 1).
 This is not recommended for power plant models.
 Transport power from scaling law (MW)                                    (pscalingmw)                759.504  OP 
 Total (MW)                                                                                           759.504  OP 
 
 Alpha power deposited in plasma (MW)                                     (falpha*palpmw)             665.981  OP 
 Power from charged products of DD and/or D-He3 fusion (MW)               (pchargemw.)                  3.123  OP 
 Ohmic heating (MW)                                                       (pohmmw.)                     0.000  OP 
 Injected power deposited in plasma (MW)                                  (pinjmw)                     90.400  OP 
 Total (MW)                                                                                           759.504  OP 
 
 Power Balance for Reactor - Summary :
 -------------------------------------
 Fusion power (MW)                                                        (powfmw.)                  3510.000  OP 
 Power from energy multiplication in blanket and shield (MW)              (emultmw)                   667.974  OP 
 Injected power (MW)                                                      (pinjmw.)                    90.400  OP 
 Ohmic power (MW)                                                         (pohmmw.)                     0.000  OP 
 Power deposited in primary coolant by pump (MW)                          (htpmw_mech)                282.195  OP 
 Total (MW)                                                                                          4550.568  OP 
 
 Heat extracted from first wall and blanket (MW)                          (pthermfw_blkt)            3436.066  OP 
 Heat extracted from shield  (MW)                                         (pthermshld)                 71.396  OP 
 Heat extracted from divertor (MW)                                        (pthermdiv)                1040.821  OP 
 Nuclear and photon power lost to H/CD system (MW)                        (psechcd)                     0.000  OP 
 Total (MW)                                                                                          4548.283  OP 
 
 Electrical Power Balance :
 --------------------------
 Net electric power output(MW)                                            (pnetelmw.)                1182.204  OP 
 Required Net electric power output(MW)                                   (pnetelin)                 1200.000     
 Electric power for heating and current drive (MW)                        (pinjwp)                    153.220  OP 
 Electric power for primary coolant pumps (MW)                            (htpmw)                     282.195  OP 
 Electric power for vacuum pumps (MW)                                     (vachtmw)                     0.500     
 Electric power for tritium plant (MW)                                    (trithtmw)                   15.000     
 Electric power for cryoplant (MW)                                        (crypmw)                     26.791  OP 
 Electric power for TF coils (MW)                                         (tfacpd)                      6.326  OP 
 Electric power for PF coils (MW)                                         (pfwpmw)                      0.418  OP 
 All other internal electric power requirements (MW)                      (fachtmw)                    38.952  OP 
 Total (MW)                                                                                          1705.606  OP 
 
 Gross electrical output* (MW)                                            (pgrossmw)                 1705.606  OP 
 (*Power for pumps in secondary circuit already subtracted)
 
 Power balance for power plant :
 -------------------------------
 Fusion power (MW)                                                        (powfmw.)                  3510.000  OP 
 Power from energy multiplication in blanket and shield (MW)              (emultmw)                   667.974  OP 
 Total (MW)                                                                                          4177.974  OP 
 
 Net electrical output (MW)	                                              (pnetelmw)                 1182.204  OP 
 Heat rejected by main power conversion circuit (MW)                      (rejected_main)            2842.677  OP 
 Heat rejected by other cooling circuits (MW)                             (psechtmw)                  153.341  OP 
 Total (MW)                                                                                          4178.221  OP 
 
 
 Plant efficiency measures :
 
 Net electric power / total nuclear power (%)                             (pnetelmw/(powfmw+em         28.296  OP 
 Net electric power / total fusion power (%)                              (pnetelmw/powfmw)            33.681  OP 
 Gross electric power* / high grade heat (%)                              (etath)                      37.500     
 (*Power for pumps in secondary circuit already subtracted)
 Recirculating power fraction                                             (cirpowfr)                    0.307  OP 
 
 Time-dependent power usage
 
         Pulse timings [s]:
 
                                          tramp      tohs     theat     tburn     tqnch    tdwell
                                          -----      ----     -----     -----     -----    ------
                               Duration   30.02     30.02     10.00  10000.00     30.02      0.00
                                 ------   -----      ----     -----     -----     -----    ------
 
         Continous power usage [MWe]:
 
                                 System   tramp      tohs     theat     tburn     tqnch    tdwell
                                 ------   -----      ----     -----     -----     -----    ------
                        Primary cooling  282.19    282.19    282.19    282.19    282.19    282.19
                              Cyroplant   26.79     26.79     26.79     26.79     26.79     26.79
                                 Vacuum    0.50      0.50      0.50      0.50      0.50      0.50
                                Tritium   15.00     15.00     15.00     15.00     15.00     15.00
                                     TF    6.33      6.33      6.33      6.33      6.33      6.33
                             Facilities   38.95     38.95     38.95     38.95     38.95     38.95
                                 ------   -----      ----     -----     -----     -----    ------
                                  Total  369.76    369.76    369.76    369.76    369.76    369.76
                                 ------   -----      ----     -----     -----     -----    ------
 
         Intermittent power usage [MWe]:
 
                                 System   tramp      tohs     theat     tburn     tqnch    tdwell
                                 ------   -----      ----     -----     -----     -----    ------
                                 H & CD    0.00    203.39    203.39    153.22    203.39      0.00
                                     PF  441.46    -60.97      0.00      0.55   -565.08      0.00
                                 ------   -----      ----     -----     -----     -----    ------
                                  Total  441.46    142.42    203.39    153.77   -361.69      0.00
                                 ------   -----      ----     -----     -----     -----    ------
 
         Power production [MWe]:
 
                                          tramp      tohs     theat     tburn     tqnch    tdwell       avg
                                          -----      ----     -----     -----     -----    ------       ---
                            Gross power    0.00      0.00      0.00   1705.61      0.00      0.00
                              Net power -811.23   -512.19   -573.15   1182.07     -8.08   -369.76   1165.83
                                 ------   -----      ----     -----     -----     -----    ------
 
 
 ******************************************** Errors and Warnings *********************************************
 
 (See top of file for solver errors and warnings.)
 PROCESS status flag:   Warning messages
 PROCESS error status flag                                                (error_status)                    2     
244     2   PHYSICS: Diamagnetic fraction is more than 1%, but not calculated. Consider usin
 62     1   RADIALB: Ripple result may be inaccurate, as the fit has been extrapolated      
142     1   RADIALB: (TF coil ripple calculation) No of TF coils not between 16 and 20 inclu
135     1   OUTPF: CS not using max current density: further optimisation may be possible   
 Final error identifier                                                   (error_id)                      135     
 
 ******************************************* End of PROCESS Output ********************************************
 
 
 *************************************** Copy of PROCESS Input Follows ****************************************
 

*--------------------------------------------------*


*---------------Constraint Equations---------------*

icc = 1 * Beta
icc = 2 * Global power balance
icc = 9 * Fusion power upper limit
icc = 11 * Radial build
icc = 30 * Injection power upper limit
icc = 31 * TF coil case stress upper limit
icc = 32 * TF coil conduit stress upper limit
icc = 33 * I_op
icc = 34 * Dump voltage upper limit
icc = 35 * J_winding pack
icc = 36 * TF coil temperature margin lower limit
icc = 65 * Dump time set by VV loads

*---------------Iteration Variables----------------*

ixc = 4 * te
boundu(4) = 150.0
ixc = 5 * beta
ixc = 6 * dene
boundu(6) = 1.12d20
ixc = 9 * fdene
ixc = 10 * hfact
boundu(10) = 3.0
ixc = 13 * tfcth
ixc = 18 * q
boundl(18) = 2.0
ixc = 26 * ffuspow
ixc = 29 * bore
boundl(29) = 0.1
ixc = 36 * fbetatry
ixc = 42 * gapoh
boundl(42) = 0.05
boundu(42) = 0.1
ixc = 50 * fiooic
boundu(50) = 1.0
ixc = 51 * fvdump
ixc = 52 * vdalw
boundu(52) = 10.0
ixc = 53 * fjprot
ixc = 54 * ftmargtf
ixc = 56 * tdmptf
ixc = 57 * thkcas
ixc = 58 * thwcndut
boundl(58) = 8.0d-3
ixc = 59 * fcutfsu
boundl(59) = 0.50
boundu(59) = 0.94
ixc = 60 * cpttf
boundl(60) = 6.0d4
boundu(60) = 9.0d4
ixc = 61 * gapds
boundl(61) = 0.02
ixc = 103 * flhthresh
boundu(103) = 10.0
ixc = 106 * ftmargoh
ixc = 113 * ftaucq
ixc = 122 * oh_steel_frac

*----------------------Abs Cd----------------------*


*---------------Availability Module----------------*


*----------------------Bsquar----------------------*


*-------------------Build Module-------------------*


*-----------------Build Variables------------------*

blnkith  = 0.15 * inboard blanket thickness (m); (calculated if `blktmodel>0`) (=0;0 if `iblnkith=0`)
blnkoth  = 0.46 * outboard blanket thickness (m); calculated if `blktmodel>0`
bore     = 2.1201269689496494 * central solenoid inboard radius (m) (`iteration variable 29`)
ddwex    = 0.15 * cryostat thickness (m)
d_vv_in  = 0.30 * vacuum vessel inboard thickness (TF coil / shield) (m)
d_vv_out = 0.30 * vacuum vessel outboard thickness (TF coil / shield) (m)
d_vv_top = 0.30 * vacuum vessel topside thickness (TF coil / shield) (m) (= d_vv_bot if double-null)
d_vv_bot = 0.30 * vacuum vessel underside thickness (TF coil / shield) (m)
gapds    = 0.15003399049211447 * gap between inboard vacuum vessel and thermal shield (m) (`iteration variable 61`)
gapoh    = 0.06541854755255866 * gap between central solenoid and TF coil (m) (`iteration variable 42`)
gapomin  = 0.20 * minimum gap between outboard vacuum vessel and TF coil (m) (`iteration variable 31`)
iohcl    = 1 * Switch for existence of central solenoid;
ohcth    = 0.6 * Central solenoid thickness (m) (`iteration variable 16`)
scrapli  = 0.2 * Gap between plasma and first wall; inboard side (m) (if `iscrp=1`) 
scraplo  = 0.2 * Gap between plasma and first wall; outboard side (m) (if `iscrp=1`)
shldith  = 0.30 * inboard shield thickness (m) (`iteration variable 93`)
shldoth  = 0.80 * outboard shield thickness (m) (`iteration variable 94`)
shldtth  = 0.30 * upper/lower shield thickness (m); calculated if `blktmodel > 0` (= shldlth if double-null)
tfcth    = 0.4686248306578002 * inboard TF coil thickness; (centrepost for ST) (m)
tftsgap  = 0.05 * Minimum metal-to-metal gap between TF coil and thermal shield (m)
vgap2    = 0.05 * vertical gap between vacuum vessel and thermal shields (m)
vgap     = 1.0 * vertical gap between x-point and divertor (m) (if = 0; it is calculated)
vvblgap  = 0.02 * gap between vacuum vessel and blanket (m)

*-----------------Buildings Module-----------------*


*---------------Buildings Variables----------------*


*-----------------Ccfe Hcpb Module-----------------*


*---------------Const And Precisions---------------*


*--------------------Constants---------------------*


*---------------Constraint Variables---------------*

bmxlim   = 14.0 * maximum peak toroidal field (T) (`constraint equation 25`)
fbetatry = 0.16316809270333482 * f-value for beta limit (`constraint equation 24`; `iteration variable 36`)
fdene    = 0.7498630045199072 * f-value for density limit (`constraint equation 5`; `iteration variable 9`)
ffuspow  = 0.727003279965349 * f-value for maximum fusion power (`constraint equation 9`; `iteration variable 26`)
fiooic   = 0.563423229625855 * f-value for TF coil operating current / critical current ratio
fjohc    = 0.25 * f-value for central solenoid current at end-of-flattop
fjohc0   = 0.25 * f-value for central solenoid current at beginning of pulse
fjprot   = 0.39513356021825635 * f-value for TF coil winding pack current density
flhthresh = 7.503253792744441 * f-value for L-H power threshold (`constraint equation 15`; `iteration variable 103`)
fpeakb   = 9.2290d-1 * f-value for maximum toroidal field (`constraint equation 25`; `iteration variable 35`)
fpinj    = 1.0 * f-value for injection power (`constraint equation 30`; `iteration variable 46`)
fpnetel  = 1.0 * f-value for net electric power (`constraint equation 16`; `iteration variable 25`)
ftaucq   = 0.7951130926401162 * f-value for calculated minimum TF quench time
ftburn   = 1.00e+00 * f-value for minimum burn time (`constraint equation 13`; `iteration variable 21`)
ftmargoh = 0.7510755912364193 * f-value for central solenoid temperature margin
ftmargtf = 0.013608163213046427 * f-value for TF coil temperature margin (`constraint equation 36`; `iteration variable 54`)
fvdump   = 0.5102885802890608 * f-value for dump voltage (`constraint equation 34`; `iteration variable 51`)
fwalld   = 0.1312 * f-value for maximum wall load (`constraint equation 8`; `iteration variable 14`)
pnetelin = 1200.0 * required net electric power (MW) (`constraint equation 16`)
powfmax  = 3510.0 * maximum fusion power (MW) (`constraint equation 9`)
psepbqarmax = 9.2 * maximum ratio of Psep*Bt/qAR (MWT/m) (`constraint equation 68`)
tbrnmn   = 7.2e3 * minimum burn time (s) (KE - no longer itv;; see issue #706)
walalw   = 8.0 * allowable neutron wall-load (MW/m2) (`constraint equation 8`)

*-------------------Constraints--------------------*


*------------------Cost Variables------------------*

abktflnc = 15 * allowable first wall/blanket neutron fluence (MW-yr/m2) (`blktmodel=0`)
adivflnc = 20.0 * allowable divertor heat fluence (MW-yr/m2)
cfactr   = 0.75 * Total plant availability fraction; input if `iavail=0`
cost_model = 2 * Switch for cost model;
dintrt   = 0.00 * diff between borrowing and saving interest rates
fcap0    = 1.15 * average cost of money for construction of plant assuming design/construction time of six years
fcap0cp  = 1.06 * average cost of money for replaceable components assuming lead time for these of two years
fcontng  = 0.15 * project contingency factor
fcr0     = 0.065 * fixed charge rate during construction
fkind    = 1.0 * multiplier for Nth of a kind costs
iavail   = 0 * Switch for plant availability model;
ifueltyp = 0 * Switch for fuel type;
lsa      = 2 * Level of safety assurance switch (generally; use 3 or 4);
output_costs = 1 * Switch for costs output;
discount_rate = 0.06 * effective cost of money in constant dollars
step_cconfix = 80.0 * fixed cost of superconducting cable ($/m) (if cost model = 2) 
step_cconshpf = 70.0 * cost of PF coil steel conduit/sheath ($/m) (if cost model = 2) 
step_uccase = 50.0 * cost of superconductor case ($/kg) (if cost model = 2)
step_uccu = 75.0 * unit cost for copper in superconducting cable ($/kg) (if cost model = 2)
step_ucsc = 600.0, 600.0, 300.0, 600.0, 600.0, 600.0, 300.0 * cost of superconductor ($/kg) (if cost model = 2)
step_ucfnc = 35.0 * outer PF coil fence support cost ($/kg) (if cost model = 2)
step_rh_costfrac = 0.075 * fraction of capital cost for remote handling (if cost_model = 2)
step_ref = 8.92, 0.89, 33.17, 744.91, 106.85, 23.68, 27.25, 9.7, 254.03, 8.9, 1.96, 40.83, 14.67, 6.1, 2.59, 2.59, 2.71, 0.92, 8.56, 670.25, 1514.24, 1023.02, 34.6, 59.0, 32.54, 272.54, 429.2, 39.55, 430.5, 19.94, 22.95, 136.4, 568.36, 36.43, 17.03, 13.25, 3.79, 13.83, 14.65, 10.58, 314.13, 38.3, 0.0, 1.95, 0.65, 0.0, 16.28, 16.03, 9.44, 190.51, 195.85, 11.07, 131.9, 48.58, 27.93, 128.76, 25.88, 30.1, 41.4, 18.95, 5.13, 42.28, 87.44, 19.92, 46.64, 36.74, 18.5, 2.23 * Reference values for cost model 2
tlife    = 40 * Full power year plant lifetime (years)
ucblvd   = 280.0 * unit cost for blanket vanadium ($/kg)
ucdiv    = 5.0d5 * cost of divertor blade ($)
ucme     = 3.0d8 * cost of maintenance equipment ($)

*----------------Costs 2015 Module-----------------*


*-------------------Costs Module-------------------*


*----------------Costs Step Module-----------------*


*---------------Current Drive Module---------------*


*-------------Current Drive Variables--------------*

bscfmax  = 0.99 * maximum fraction of plasma current from bootstrap; if `bscfmax < 0`; 
etalh    = 0.59 * lower hybrid wall plug to injector efficiency
iefrf    = 4 * Switch for current drive efficiency model;
pinjalw  = 90.4 * maximum allowable value for injected power (MW) (`constraint equation 30`)

*------------Define Iteration Variables------------*


*-------------------Div Kal Vars-------------------*


*-----------------Divertor Module------------------*


*-------------------Divertor Ode-------------------*


*-----------------Divertor Ode Var-----------------*


*----------------Divertor Variables----------------*

divdum   = 1 * switch for divertor Zeff model;
divfix   = 0.621 * divertor structure vertical thickness (m)
hldivlim = 20 * heat load limit (MW/m2)
ksic     = 1.4 * power fraction for outboard double-null scrape-off plasma
prn1     = 0.4 * n-scrape-off / n-average plasma; (input for `ipedestal=0`; = nesep/dene if `ipedestal>=1`)
zeffdiv  = 3.5 * Zeff in the divertor region (if `divdum/=0`)

*------------------Error Handling------------------*


*-------------------Final Module-------------------*


*----------------Fispact Variables-----------------*


*-----------------------Freq-----------------------*


*-------------------Fson Library-------------------*


*-------------------Fson Path M--------------------*


*------------------Fson String M-------------------*


*-------------------Fson Value M-------------------*


*----------------Function Evaluator----------------*


*--------------------Fw Module---------------------*


*-------------------Fwbs Module--------------------*


*------------------Fwbs Variables------------------*

emult    = 1.1975 * energy multiplication in blanket and shield
inuclear = 1 * switch for nuclear heating in the coils;
qnuc     = 1.292e4 * nuclear heating in the coils (W) (`inuclear=1`)
primary_pumping = 3 * Switch for pumping power for primary coolant (mechanical power only and peak first wall 
secondary_cycle = 2 * Switch for power conversion cycle;
vfshld   = 0.60 * coolant void fraction in shield
etaiso   = 1.0 * isentropic efficiency of FW and blanket coolant pumps
etahtp   = 1.0 * electrical efficiency of primary coolant pumps

*-----------------Global Variables-----------------*

runtitle = starfire * short descriptive title for the run

*------------------Green Func Ext------------------*


*-----------------------Hare-----------------------*


*-------------Heat Transport Variables-------------*

etath    = 0.375d0 * thermal to electric conversion efficiency if `secondary_cycle=2`; otherwise calculated;
ipowerflow = 0 * switch for power flow model;
iprimshld = 1 * Switch for shield thermal power destiny;

*--------------------Ife Module--------------------*


*------------------Ife Variables-------------------*


*------------Impurity Radiation Module-------------*

coreradius = 0.75 * coreradius /0;6/ ; normalised radius defining the 'core' region
coreradiationfraction = 0.6 * coreradiationfraction /1;0/ ; fraction of radiation from 'core' region that is subtracted from the loss power
fimp(1) = 1.0
fimp(2) = 0.1
fimp(3) = 0.0
fimp(4) = 0.0
fimp(5) = 0.0
fimp(6) = 0.0
fimp(7) = 0.0
fimp(8) = 0.0
fimp(9) = 0.0
fimp(10) = 0.0
fimp(11) = 0.0
fimp(12) = 0.0
fimp(13) = 0.0
fimp(14) = 0.0

*-------------------Init Module--------------------*


*----------------Kallenbach Module-----------------*


*----------------Kit Blanket Model-----------------*


*-----------------Kit Hcll Module------------------*


*-----------------Kit Hcpb Module------------------*


*----------------------Linliu----------------------*


*----------------------Machin----------------------*


*-------------------Main Module--------------------*


*------------------Maths Library-------------------*


*-------------------Mod F90 Kind-------------------*


*-----------------------Mode-----------------------*


*---------------------Numerics---------------------*

ioptimz  = 1 * for optimisation VMCON only
minmax   = -5 * 
epsvmc   = 1.0e-8 * epsvmc /1;0e-6/ ; error tolerance for VMCON

*---------------------Ode Mod----------------------*


*------------------Output Module-------------------*


*----------------------Param-----------------------*


*----------------Pf Power Variables----------------*


*------------------Pfcoil Module-------------------*


*-----------------Pfcoil Variables-----------------*

alstroh  = 6.0d8 * allowable hoop stress in Central Solenoid structural material (Pa)
coheof   = 13540000.0 * Central solenoid overall current density at end of flat-top (A/m2) (`iteration variable 37`)
cptdin   = 4.22d4, 4.22d4, 4.22d4, 4.22d4, 4.3d4, 4.3d4,  4.3d4, 4.3d4, * peak current per turn input for PF coil i (A)
fcohbop  = 0.9362 * ratio of central solenoid overall current density at beginning of pulse / end of flat-top
fcuohsu  = 0.70 * copper fraction of strand in central solenoid
ipfloc   = 2,2,3,3 * switch for locating scheme of PF coil group i;
isumatoh = 5 * switch for superconductor material in central solenoid;
isumatpf = 3 * switch for superconductor material in PF coils;
ncls     = 1,1,2,2, * number of PF coils in group j
ngrp     = 4 * number of groups of PF coils; Symmetric coil pairs should all be in the same group
ohhghf   = 0.9 * Central solenoid height / TF coil internal height
oh_steel_frac = 0.6944920386109095 * central solenoid steel fraction (`iteration variable 122`)
rjconpf  = 1.1d7, 1.1d7, 6.d6, 6.d6, 8.d6, 8.0d6, 8.0d6, 8.0d6, * average winding pack current density of PF coil i (A/m2) at time of peak 
rpf2     = -1.825 * offset (m) of radial position of `ipfloc=2` PF coils from being at 
zref(1) = 3.6
zref(2) = 1.2
zref(3) = 1.0
zref(4) = 2.8
zref(5) = 1.0
zref(6) = 1.0
zref(7) = 1.0
zref(8) = 1.0

*-------------Physics Functions Module-------------*


*------------------Physics Module------------------*


*----------------Physics Variables-----------------*

alphan   = 1.1 * density profile index
alphat   = 0.3 * temperature profile index
aspect   = 3.6 * aspect ratio (`iteration variable 1`)
beta     = 0.15356862484340705 * total plasma beta (`iteration variable 5`) (calculated if `ipedestal=3` or stellarator)
bt       = 5.8 * toroidal field on axis (T) (`iteration variable 2`)
dene     = 5.50808136665256e+19 * electron density (/m3) (`iteration variable 6`) (calculated if `ipedestal=3`)
dnbeta   = 6.0 * Troyon-like coefficient for beta scaling calculated 
fkzohm   = 1.0245 * Zohm elongation scaling adjustment factor (`ishape=2; 3`)
fvsbrnni = 1.0 * fraction of the plasma current produced by non-inductive means (`iteration variable 44`)
gamma    = 0.3 * Ejima coefficient for resistive startup V-s formula
hfact    = 0.9552603491931666 * H factor on energy confinement times; radiation corrected (`iteration variable 10`); If 
ibss     = 4 * switch for bootstrap current scaling
iculbl   = 1 * switch for beta limit scaling (`constraint equation 24`)
icurr    = 4 * switch for plasma current scaling to use
idensl   = 7 * switch for density limit to enforce (`constraint equation 5`)
ifalphap = 1 * switch for fast alpha pressure calculation
ifispact = 0 * switch for neutronics calculations;
iinvqd   = 1 * switch for inverse quadrature in L-mode scaling laws 5 and 9;
ipedestal = 0 * switch for pedestal profiles;
iprofile = 0 * switch for current profile consistency;
iradloss = 2 * switch for radiation loss term usage in power balance (see User Guide);
isc      = 28 * switch for energy confinement time scaling law (see description in `tauscl`)
ishape   = 0 * switch for plasma cross-sectional shape calculation;
kappa    = 1.6 * plasma separatrix elongation (calculated if `ishape = 1-5 or 7`)
q        = 8.486707957324555 * safety factor 'near' plasma edge (`iteration variable 18`) equal to q95 
q0       = 1.0 * safety factor on axis
ralpne   = 0.1 * thermal alpha density/electron density (`iteration variable 109`) (calculated if `ipedestal=3`)
rmajor   = 7.0 * plasma major radius (m) (`iteration variable 3`)
i_single_null = 1 * switch for single null / double null plasma;
ssync    = 0.6 * synchrotron wall reflectivity factor
te       = 9.462204195732141 * volume averaged electron temperature (keV) (`iteration variable 4`)
tratio   = 1.39 * ion temperature / electron temperature(used to calculate ti if `tratio > 0;0`
triang   = 0.5 * plasma separatrix triangularity (calculated if `ishape = 1; 3-5 or 7`)

*--------------Plasma Geometry Module--------------*


*------------------Plasmod Module------------------*


*----------------Plasmod Variables-----------------*


*-------------------Power Module-------------------*


*------------------Precision Mod-------------------*


*------------Primary Pumping Variables-------------*


*------------------Process Input-------------------*


*------------------Process Output------------------*


*-----------------Profiles Module------------------*


*-------------------Pulse Module-------------------*


*-----------------Pulse Variables------------------*

lpulse   = 0 * Switch for reactor model;

*-------------Read And Get Atomic Data-------------*


*------------------Read Radiation------------------*


*---------------------Real Mod---------------------*


*-----------------Rebco Variables------------------*


*------------------Reinke Module-------------------*


*-----------------Reinke Variables-----------------*


*---------------Resistive Materials----------------*


*-------------------Scan Module--------------------*


*-----------------Sctfcoil Module------------------*


*------------------Startup Module------------------*


*----------------Startup Variables-----------------*


*------------Stellarator Configuration-------------*


*----------------Stellarator Module----------------*


*--------------Stellarator Variables---------------*


*-----------------Structure Module-----------------*


*---------------Structure Variables----------------*


*-----------------Superconductors------------------*


*------------------Tfcoil Module-------------------*


*-----------------Tfcoil Variables-----------------*

alstrtf  = 6.0e8 * Allowable Tresca stress in TF coil structural material (Pa)
casthi   = 0.06 * inboard TF coil case plasma side thickness (m) (calculated for stellarators)
casths   = 0.05 * inboard TF coil sidewall case thickness (m) (calculated for stellarators)
cpttf    = 81204.51676358072 * TF coil current per turn (A); (calculated for stellarators) (calculated for 
dhecoil  = 0.010 * diameter of He coil in TF winding (m)
fcutfsu  = 0.6979111151090269 * copper fraction of cable conductor (TF coils)
i_tf_sc_mat = 5 * Switch for superconductor material in TF coils;
oacdcp   = 10050000.0 * Overall current density in TF coil inboard legs midplane (A/m2)
ripmax   = 3.0 * aximum allowable toroidal field ripple amplitude at plasma edge (%)
tdmptf   = 10.883220977356501 * fast discharge time for TF coil in event of quench (s) (`iteration variable 56`)
n_tf     = 12 * Number of TF coils (default = 50 for stellarators); Number of TF coils outer legs for ST
tftmp    = 4.750 * peak helium coolant temperature in TF coils and PF coils (K)
thicndut = 1.5d-3 * conduit insulation thickness (m)
thkcas   = 0.2595710897269705 * inboard TF coil case outer (non-plasma side) thickness (m) (`iteration variable 57`)
thwcndut = 0.009213537522079677 * TF coil conduit case thickness (m) (`iteration variable 58`)
tinstf   = 0.008 * Thickness of the ground insulation layer surrounding (m) 
tmargmin = 1.500 * minimum allowable temperature margin ; TFC AND CS (K)
vdalw    = 8.908713305473917 * max voltage across TF coil during quench (kV) (`iteration variable 52`)
vftf     = 0.300 * coolant fraction of TFC 'cable' (`i_tf_sup=1`); or of TFC leg (`i_tf_ssup=0`)

*-----------------Times Variables------------------*

tburn    = 1.0d4 * burn time (s) (calculated if `lpulse=1`)
tdwell   = 0.0 * time between pulses in a pulsed reactor (s) (`iteration variable 17`)
tramp    = 400.0 * initial PF coil charge time (s); if pulsed; = tohs

*---------------Torga Curgap Module----------------*


*--------------------Utilities---------------------*


*------------------Vacuum Module-------------------*


*-----------------Vacuum Variables-----------------*


*-------------------Vmcon Module-------------------*

gamma    = 0.3 * Ejima coefficient for resistive startup V-s formula

*--------------------Vmcon Test--------------------*
<|MERGE_RESOLUTION|>--- conflicted
+++ resolved
@@ -5,17 +5,6 @@
  **************************************************************************************************************
  
    Program :
-<<<<<<< HEAD
-   Version : 2.1.0   Release Date :: 2021-01-25
-   Tag No. : v2.1-139-g8f535a45 code contains untracked changes
-    Branch : pf_coil_cost
-   Git log : correct new varible inputs
- Date/time : 11 Mar 2021 11:18:49 +00:00(hh:mm) UTC
-      User : apearce
-  Computer : H0892
- Directory : /tmp/pytest-of-apearce/pytest-35/test_scenario_scenario17_0
-     Input : /tmp/pytest-of-apearce/pytest-35/test_scenario_scenario17_0/IN.DAT
-=======
    Version : 2.1.1   Release Date :: 2021-03-17
    Tag No. : v2.1-192-gd7443eaa
     Branch : issue-1309
@@ -25,7 +14,6 @@
   Computer : J0826UBUNTU
  Directory : /tmp/pytest-of-jmaddock/pytest-0/test_scenario_scenario2_0
      Input : /tmp/pytest-of-jmaddock/pytest-0/test_scenario_scenario2_0/IN.DAT
->>>>>>> 6c6f4cdd
  Run title : starfire
   Run type : Reactor concept design: Steady-state tokamak model, (c) CCFE
  
@@ -280,23 +268,6 @@
  
  ******************************** Indirect Cost *********************************
  
-<<<<<<< HEAD
- (step91)            Construction Facilities, Equipment and Services (10%) (M$)                                  980.87
- (step92)            Engineering and Costruction Management Services (8%) (M$)                                   784.70
- (step93)            Other Costs (5%) (M$)                                                                       490.44
- 
- ******************************* Constructed Cost *******************************
- 
- (concost)           Constructed Cost (M$)                                                                     12064.76
- 
- ************************* Interest during Construction *************************
- 
- (moneyint)          Interest during construction (M$)                                                          1809.71
- 
- *************************** Total Capital Investment ***************************
- 
- (capcost)           Total capital investment (M$)                                                             13874.48
-=======
  (step91)            Construction Facilities, Equipment and Services (M$)                                        532.92
  (step92)            Engineering and Costruction Management Services (M$)                                        577.33
  (step93)            Other Costs (M$)                                                                            266.46
@@ -312,31 +283,20 @@
  *************************** Total Capital Investment ***************************
  
  (capcost)           Total capital investment (M$)                                                              3626.08
->>>>>>> 6c6f4cdd
  
  *************************************** Cost of Electricity (2017 US$) ***************************************
  
  First wall / blanket life (years)                                        (fwbllife)                    5.343     
  Divertor life (years)                                                    (divlife.)                    0.286     
-<<<<<<< HEAD
- Cost of electricity (m$/kWh)                                             (coe)                       128.009     
-=======
  Cost of electricity (m$/kWh)                                             (coe)                        40.711     
->>>>>>> 6c6f4cdd
  
  Power Generation Costs :
  
                                                                            Annual Costs, M$       COE, m$/kWh
 
-<<<<<<< HEAD
- Capital Investment                                                                901.84              117.19
- Operation & Maintenance                                                            68.29                8.87
- Decommissioning Fund                                                                7.62                0.99
-=======
  Capital Investment                                                                235.70               30.63
  Operation & Maintenance                                                            68.29                8.87
  Decommissioning Fund                                                                1.99                0.26
->>>>>>> 6c6f4cdd
  Fuel Charge Breakdown
 
      Blanket & first wall                                                    0.00                0.00
@@ -347,11 +307,7 @@
      Waste Disposal                                                          3.91                0.51
  Total Fuel Cost                                                                     7.31                0.95
 
-<<<<<<< HEAD
- Total Cost                                                                        985.06              128.01
-=======
  Total Cost                                                                        313.29               40.71
->>>>>>> 6c6f4cdd
  
  ********************************************* Plant Availability *********************************************
  
