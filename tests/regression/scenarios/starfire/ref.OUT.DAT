--- conflicted
+++ resolved
@@ -6,16 +6,6 @@
  
    Program :
    Version : 2.1.2   Release Date :: 2021-07-01
-<<<<<<< HEAD
-   Tag No. : v2.1-378-g294e3fc3 code contains untracked changes
-    Branch : 1304-update-hcd-costs-in-cost-model-2
-   Git log : COMMIT_MSG
- Date/time : 20 Sep 2021 11:06:27 +01:00(hh:mm) UTC
-      User : rhicha
-  Computer : l0500
- Directory : /tmp/pytest-of-rhicha/pytest-128/test_solver0
-     Input : /tmp/pytest-of-rhicha/pytest-128/test_scenario_starfire_0/IN.DAT
-=======
    Tag No. : v2.1-646-g57e098e2
     Branch : 1407-update-of-shield-cost-calculations
    Git log : COMMIT_MSG
@@ -24,7 +14,6 @@
   Computer : l0500
  Directory : /tmp/pytest-of-rhicha/pytest-149/test_solver0
      Input : /tmp/pytest-of-rhicha/pytest-149/test_scenario_starfire_0/IN.DAT
->>>>>>> b9a66f0b
  Run title : starfire
   Run type : Reactor concept design: Steady-state tokamak model, (c) CCFE
  
@@ -190,11 +179,7 @@
  (step220109)        ECRH Plasma Breakdown (M$)                                                                   22.95
  (step220110)        Divertor (M$)                                                                               136.40
  
-<<<<<<< HEAD
- (step2201)          Total Account 22.01 Cost (M$)                                                              6973.82
-=======
  (step2201)          Total Account 22.01 Cost (M$)                                                              5782.30
->>>>>>> b9a66f0b
  
  ******************* 22.02 Heat Transfer System
  (step2202)          Heat Transfer System (M$)                                                                   157.32
@@ -238,17 +223,10 @@
  (step2207)          Total Account 22.07 Cost (M$)                                                               195.46
  
  ******************* 
-<<<<<<< HEAD
- (step2298)          Spares (M$)                                                                                 496.96
- (step2299)          Contingency (M$)                                                                           1244.37
- 
- (step22)            Total Account 22 Cost (M$)                                                                 9540.17
-=======
  (step2298)          Spares (M$)                                                                                 382.19
  (step2299)          Contingency (M$)                                                                           1048.43
  
  (step22)            Total Account 22 Cost (M$)                                                                 8037.93
->>>>>>> b9a66f0b
  
  ************************* 23. Turbine Plant Equipment **************************
  
@@ -286,33 +264,6 @@
  
  ***************************** 27. Remote Handling ******************************
  
-<<<<<<< HEAD
- (step2701)          Remote Handing (M$)                                                                        1071.28
- 
- (step27)            Total Account 27 Cost (M$)                                                                 1071.28
- 
- ****************************** Plant Direct Cost *******************************
- 
- (cdirt)             Plant direct cost (M$)                                                                    15354.98
- 
- ******************************** Indirect Cost *********************************
- 
- (step91)            Construction Facilities, Equipment and Services (M$)                                       4606.50
- (step92)            Engineering and Costruction Management Services (M$)                                       4990.37
- (step93)            Other Costs (M$)                                                                           2303.25
- 
- ******************************* Constructed Cost *******************************
- 
- (concost)           Constructed Cost (M$)                                                                     27255.10
- 
- ************************* Interest during Construction *************************
- 
- (moneyint)          Interest during construction (M$)                                                          4088.26
- 
- *************************** Total Capital Investment ***************************
- 
- (capcost)           Total capital investment (M$)                                                             31343.36
-=======
  (step2701)          Remote Handing (M$)                                                                         958.61
  
  (step27)            Total Account 27 Cost (M$)                                                                  958.61
@@ -338,31 +289,20 @@
  *************************** Total Capital Investment ***************************
  
  (capcost)           Total capital investment (M$)                                                             28046.94
->>>>>>> b9a66f0b
  
  *************************************** Cost of Electricity (2017 US$) ***************************************
  
  First wall / blanket life (years)                                        (fwbllife)                    5.343     
  Divertor life (years)                                                    (divlife.)                    0.286     
-<<<<<<< HEAD
- Cost of electricity (m$/kWh)                                             (coe)                       276.812     
-=======
  Cost of electricity (m$/kWh)                                             (coe)                       249.963     
->>>>>>> b9a66f0b
  
  Power Generation Costs :
  
                                                                            Annual Costs, M$       COE, m$/kWh
 
-<<<<<<< HEAD
- Capital Investment                                                               2037.32              264.75
- Operation & Maintenance                                                            68.29                8.87
- Decommissioning Fund                                                               17.22                2.24
-=======
  Capital Investment                                                               1823.05              236.91
  Operation & Maintenance                                                            73.85                9.60
  Decommissioning Fund                                                               15.41                2.00
->>>>>>> b9a66f0b
  Fuel Charge Breakdown
 
      Blanket & first wall                                                    0.00                0.00
@@ -373,11 +313,7 @@
      Waste Disposal                                                          7.82                1.02
  Total Fuel Cost                                                                    11.22                1.46
 
-<<<<<<< HEAD
- Total Cost                                                                       2130.14              276.81
-=======
  Total Cost                                                                       1923.53              249.96
->>>>>>> b9a66f0b
  
  ********************************************* Plant Availability *********************************************
  
