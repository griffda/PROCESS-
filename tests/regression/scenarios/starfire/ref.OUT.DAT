 
 **************************************************************************************************************
 ************************************************** PROCESS ***************************************************
 ************************************** Power Reactor Optimisation Code ***************************************
 **************************************************************************************************************
 
   Program :
   Version : 2.2.0   Release Date :: 2021-10-26
<<<<<<< HEAD
   Tag No. : v2.1-1028-g82ed4ff2
    Branch : 1367-add-site-preparation-costs-into-model-2
   Git log : Merge\ branch\ |develop|\ into\ 1367-add-site-preparation-costs-into-model-2
 Date/time : 20 Dec 2021 15:13:56 +00:00(hh:mm) UTC
      User : rhicha
  Computer : l0500
 Directory : /tmp/pytest-of-rhicha/pytest-259/test_solver0
     Input : /tmp/pytest-of-rhicha/pytest-259/test_scenario_starfire_0/IN.DAT
=======
   Tag No. : v2.1-1061-gb1f8fce0 code contains untracked changes
    Branch : 1509-outer-tf-case
   Git log : Added\ new\ regression\ test\ files
 Date/time :  7 Jan 2022 11:25:21 -05:00(hh:mm) UTC
      User : cswan
  Computer : cswan-2017-desktop
 Directory : /tmp/pytest-of-cswan/pytest-35/test_solver0
     Input : /tmp/pytest-of-cswan/pytest-35/test_scenario_starfire_0/IN.DAT
>>>>>>> 2393fac5
 Run title : starfire
  Run type : Reactor concept design: Steady-state tokamak model, (c) CCFE
 
 **************************************************************************************************************
 
   Equality constraints : 12
 Inequality constraints : 00
      Total constraints : 12
    Iteration variables : 26
         Max iterations : 200
       Figure of merit  : -05  -- maximise fusion gain.
  Convergence parameter : 1.00E-08
 
 **************************************************************************************************************
 
 (Please include this header in any models, presentations and papers based on these results)
 
 **************************************************************************************************************
 
 Quantities listed in standard row format are labelled as follows in columns 112-114:
 ITV : Active iteration variable (in any output blocks)
 OP  : Calculated output quantity
 Unlabelled quantities in standard row format are generally inputs
 Note that calculated quantities may be trivially rescaled from inputs, or equal to bounds which are input.
 
 
 ************************************************** Numerics **************************************************
 
 PROCESS has performed a VMCON (optimisation) run.
 and found a feasible set of parameters.
 
 VMCON error flag                                                         (ifail)                           1     
 Number of iteration variables                                            (nvar)                           26     
 Number of constraints (total)                                            (neqns+nineqns)                  12     
 Optimisation switch                                                      (ioptimz)                         1     
 Figure of merit switch                                                   (minmax)                         -5     
 Square root of the sum of squares of the constraint residuals            (sqsumsq)                 8.138E-11  OP 
 VMCON convergence parameter                                              (convergence_parameter)   2.181E-11  OP 
 Number of VMCON iterations                                               (nviter)                          9  OP 
 
PROCESS has successfully optimised the iteration variables to maximise the figure of merit           FUSION GAIN.
 
 Certain operating limits have been reached,
 as shown by the following iteration variables that are
 at or near to the edge of their prescribed range :
 
                   dene          =  1.1200E+20 is at or above its upper bound:  1.1200E+20
                   ffuspow       =  1.0000E+00 is at or above its upper bound:  1.0000E+00
                   gapoh         =  5.0225E-02 is at or below its lower bound:  5.0000E-02
                   thwcndut      =  1.0000E-01 is at or above its upper bound:  1.0000E-01
 
 The solution vector is comprised as follows :
 
                                          final       final /
    i                                     value       initial
 
    1                  te               1.5414E+01     1.0000
    2                  beta             6.0974E-02     1.0000
    3                  dene             1.1200E+20     1.0000
    4                  fdene            7.4986E-01     1.0000
    5                  hfact            2.4964E+00     1.0000
    6                  tfcth            1.8475E+00     7.6428
    7                  q                2.0636E+00     1.0000
    8                  ffuspow          1.0000E+00     1.0000
    9                  bore             1.1741E+00     0.3946
   10                  fbetatry         1.6317E-01     1.0000
   11                  gapoh            5.0225E-02     0.9972
   12                  fiooic           7.5984E-02     3.3903
   13                  fvdump           8.9513E-01     0.9956
   14                  vdalw            8.7129E+00     1.2782
   15                  fjprot           1.2978E-01     2.5509
   16                  ftmargtf         3.5230E-01     1.1871
   17                  tdmptf           2.6548E+01     1.6081
   18                  thkcas           1.7538E-01     3.3657
   19                  thwcndut         1.0000E-01     1.0004
   20                  fcutfsu          7.9512E-01     1.1106
   21                  cpttf            6.1152E+04     0.6795
   22                  gapds            1.9081E-01     3.6273
   23                  flhthresh        7.5033E+00     1.0000
   24                  ftmargoh         7.5108E-01     1.0000
   25                  ftaucq           4.1282E-01     0.6218
   26                  oh_steel_frac    6.9449E-01     1.0000
 
 The following equality constraint residues should be close to zero :
 
                                               physical                 constraint                 normalised
                                              constraint                 residue                    residue
 
    1  Beta consistency                      =  6.0974E-02             -2.0173E-15                 3.3085E-14
    2  Global power balance consistency      =  9.6776E-01 MW/m3       -4.1903E-14 MW/m3           4.3299E-14
    3  Fusion power upper limit              <  3.5100E+03 MW          -4.1463E-10 MW              1.1813E-13
    4  Radial build consistency              =  7.0000E+00 m            7.7716E-16 m              -1.1102E-16
    5  Injection power upper limit           <  9.0400E+01 MW           1.6215E-11 MW             -1.7941E-13
    6  TF coil case stress upper limit       <  6.0000E+08 Pa           1.4901E-05 Pa              2.4869E-14
    7  TF coil conduit stress upper lim      <  6.0000E+08 Pa           1.4901E-05 Pa              2.4869E-14
    8  I_op / I_critical (TF coil)           <  1.2919E+08 A/m2        -3.2695E-08 A/m2            3.3307E-15
    9  Dump voltage upper limit              <  8.7129E+00 V            9.1373E-01 V               8.1379E-11
   10  J_winding pack/J_protection limit     <  7.5640E+07 A/m2         0.0000E+00 A/m2            3.7748E-15
   11  TF coil temp. margin lower limit      >  1.5000E+00 K           -2.7577E+00 K              -4.4409E-15
   12  Dump time set by VV stress            >  1.0960E+01 s           -1.5589E+01 s              -0.0000E+00
 
 ******************************************** Final Feasible Point ********************************************
 
 
 ***************** STEP Costing Model (b'2017 US$                                          ') *****************
 
 
 ***************************** 20. Land and Rights ******************************
 
 (step2001)          Land (M$)                                                                                   100.00
 (step2002)          Site Preparation (M$)                                                                         0.89
 
 (step20)            Total Account 20 Cost (M$)                                                                  100.89
 
 ***************** 21. Building and Site Service Infrastructure *****************
 
 (step2101)          Site Improvements (M$)                                                                     2388.74
 (step2102)          Reactor Building (M$)                                                                       493.93
 (step2103)          Turbine Building (M$)                                                                       535.81
 (step2104)          Cooling System Structures (M$)                                                              184.37
 (step2105)          Electrical Equipment and Power Supply Building (M$)                                         103.18
 (step2106)          Auxiliary Services Building (M$)                                                              4.31
 (step2107)          Hot Cell (M$)                                                                               172.66
 (step2108)          Reactor Service Building (M$)                                                                24.55
 (step2109)          Service Water Building (M$)                                                                   5.47
 (step2110)          Fuel Handling and Storage Building (M$)                                                      61.83
 (step2111)          Control Room (M$)                                                                            37.62
 (step2112)          AC Power Supply Building (M$)                                                               331.17
 (step2113)          Admin Building (M$)                                                                          90.75
 (step2114)          Site Service (M$)                                                                            33.08
 (step2115)          Cryogenics and Inert Gas Storage Building (M$)                                              130.05
 (step2116)          Security Building (M$)                                                                       14.90
 (step2117)          Ventilation Stack (M$)                                                                        8.78
 (step2118)          Waste Facilities Buildings (M$)                                                             100.00
 (step2198)          Spares (M$)                                                                                  94.42
 (step2199)          Contingency (M$)                                                                            722.35
 
<<<<<<< HEAD
 (step21)            Total Account 21 Cost (M$)                                                                 5538.00
=======
 (step21)            Total Account 21 Cost (M$)                                                                 2738.27
>>>>>>> 2393fac5
 
 ************************* 22. Reactor Plant Equipment **************************
 
 ******************* 22.01 Reactor Equipment
 ******************* 22.01.01 Blanket and First Wall Equipment
 (step22010101)      Total First Wall Cost (M$)                                                                  515.84
 
 (step2201010201)    Blanket Multiplier Material (M$)                                                           1818.44
 (step2201010202)    Blanket Breeder Material (M$)                                                               184.41
 (step2201010203)    Blanket Steel Costs (M$)                                                                     94.41
 (step22010102)      Total Blanket Cost (M$)                                                                    2097.26
 
 (step220101)        Total Account 22.01.01 Cost (M$)                                                           2613.10
 
 (step220102)        Shield (M$)                                                                                 292.70
 (step22010301)      TF Coils (M$)                                                                              3692.99
 (step22010302)      PF Coils (M$)                                                                               525.59
 (step22010303)      Central Solenoid (M$)                                                                        68.74
 (step22010304)      Control Coils (M$)                                                                           37.91
 (step220104)        Auxiliary Heating and Current Drive (M$)                                                    890.68
 (step220105)        Primary Structure and Support (M$)                                                          500.03
 (step220106)        Reactor Vacuum System (M$)                                                                   43.79
 (step220107)        Power Supplies (M$)                                                                         476.65
 (step220108)        Impurity Control (M$)                                                                        19.94
 (step220109)        ECRH Plasma Breakdown (M$)                                                                   22.95
 (step220110)        Divertor (M$)                                                                               136.40
 
 (step2201)          Total Account 22.01 Cost (M$)                                                              9321.47
 
 ******************* 22.02 Heat Transfer System
 (step2202)          Heat Transfer System (M$)                                                                   157.24
 
 (step2202)          Total Account 22.02 Cost (M$)                                                               157.24
 
 ******************* 22.03 Cryogenic Cooling System
 (step220301)        Helium Refrigerator (M$)                                                                     40.34
 (step220302)        Liquid Helium Transfer and Storage (M$)                                                      18.86
 (step220303)        Gas Helium Storage (M$)                                                                      14.67
 (step220304)        Liquid Nitrogen Storage (M$)                                                                  4.20
 
 (step2203)          Total Account 22.03 Cost (M$)                                                                78.06
 
 ******************* 22.04 Waste Treatment and Disposal
 (step220401)        Liquid Waste (M$)                                                                            14.19
 (step220402)        Gaseous Waste (M$)                                                                           15.03
 (step220403)        Solid Waste (M$)                                                                             10.85
 
 (step2204)          Total Account 22.04 Cost (M$)                                                                40.07
 
 ******************* 22.05 Fuel Handling and Storage
 (step2205)          Fuel Handling and Storage (M$)                                                              322.29
 
 (step2205)          Total Account 22.05 Cost (M$)                                                               322.29
 
 ******************* 22.06 Other Reactor Plant Equipment
 (step220601)        Maintenance Equipment (M$)                                                                    0.00
 (step220602)        Special Heating Systems (M$)                                                                  0.00
 (step220603)        Coolant Storage (M$)                                                                          2.00
 (step220604)        Gas System (M$)                                                                               0.07
 (step220606)        Fluid Leak Detection (M$)                                                                    16.70
 (step220607)        Closed Loop Coolant System (M$)                                                              16.45
 (step220608)        Standby Cooling System (M$)                                                                   9.69
 
 (step2206)          Total Account 22.06 Cost (M$)                                                                44.91
 
 ******************* 22.07 Instrumentation and Control
 (step2207)          Instrumentation and Control (M$)                                                            195.46
 
 (step2207)          Total Account 22.07 Cost (M$)                                                               195.46
 
 ********************
 (step2298)          Spares (M$)                                                                                 514.65
 (step2299)          Contingency (M$)                                                                           1601.12
 
 (step22)            Total Account 22 Cost (M$)                                                                12275.27
 
 ************************* 23. Turbine Plant Equipment **************************
 
 (step23a)           Turbine System (M$)                                                                         946.86
 (step2303)          Heat Rejection (M$)                                                                         159.39
 (step2398)          Spares (M$)                                                                                  15.50
 (step2399)          Contingency (M$)                                                                            168.26
 
 (step23)            Total Account 23 Cost (M$)                                                                 1290.01
 
 ************************* 24. Electric Plant Equipment *************************
 
 (step2401)          Switch Gear (M$)                                                                             32.23
 (step2402)          Station Service Equipment (M$)                                                               87.64
 (step2403)          Switchboards (M$)                                                                             5.09
 (step2404)          Protective Equipment (M$)                                                                     6.46
 (step2405)          Electrical Structures (M$)                                                                   56.77
 (step2406)          Power and Control Wiring (M$)                                                                49.42
 (step2407)          Electric Lighting (M$)                                                                       31.40
 (step2498)          Spares (M$)                                                                                   2.80
 (step2499)          Contingency (M$)                                                                             40.77
 
 (step24)            Total Account 24 Cost (M$)                                                                  312.58
 
 ********************** 25. Miscellaneous Plant Equipment ***********************
 
 (step2501)          Transport and Lifting Equipment (M$)                                                         20.53
 (step2502)          Air and Water Service System (M$)                                                           205.74
 (step2503)          Communications Equipment (M$)                                                                26.49
 (step2504)          Furnishing and Fixtures (M$)                                                                  5.11
 (step2598)          Spares (M$)                                                                                   3.32
 (step2599)          Contingency (M$)                                                                             39.18
 
 (step25)            Total Account 25 Cost (M$)                                                                  300.37
 
 ***************************** 27. Remote Handling ******************************
 
<<<<<<< HEAD
 (step2701)          Remote Handing (M$)                                                                        1504.05
 
 (step27)            Total Account 27 Cost (M$)                                                                 1504.05
 
 ****************************** Plant Direct Cost *******************************
 
 (cdirt)             Plant direct cost (M$)                                                                    21557.98
 
 ******************************** Indirect Cost *********************************
 
 (step91)            Construction Facilities, Equipment and Services (M$)                                       6467.39
 (step92)            Engineering and Costruction Management Services (M$)                                       7006.34
 (step93)            Other Costs (M$)                                                                           3233.70
 
 ******************************* Constructed Cost *******************************
 
 (concost)           Constructed Cost (M$)                                                                     38265.42
 
 ************************* Interest during Construction *************************
 
 (moneyint)          Interest during construction (M$)                                                          5739.81
 
 *************************** Total Capital Investment ***************************
 
 (capcost)           Total capital investment (M$)                                                             44005.23
=======
 (step2701)          Remote Handing (M$)                                                                        1276.30
 
 (step27)            Total Account 27 Cost (M$)                                                                 1276.30
 
 ****************************** Plant Direct Cost *******************************
 
 (cdirt)             Plant direct cost (M$)                                                                    18293.69
 
 ******************************** Indirect Cost *********************************
 
 (step91)            Construction Facilities, Equipment and Services (M$)                                       5488.11
 (step92)            Engineering and Costruction Management Services (M$)                                       5945.45
 (step93)            Other Costs (M$)                                                                           2744.05
 
 ******************************* Constructed Cost *******************************
 
 (concost)           Constructed Cost (M$)                                                                     32471.31
 
 ************************* Interest during Construction *************************
 
 (moneyint)          Interest during construction (M$)                                                          4870.70
 
 *************************** Total Capital Investment ***************************
 
 (capcost)           Total capital investment (M$)                                                             37342.00
>>>>>>> 2393fac5
 
 *************************************** Cost of Electricity, 2017 US$ ****************************************
 
 First wall / blanket life (years)                                        (fwbllife)                    5.343     
 Divertor life (years)                                                    (divlife.)                    0.286     
<<<<<<< HEAD
 Cost of electricity (m$/kWh)                                             (coe)                       388.107     
=======
 Cost of electricity (m$/kWh)                                             (coe)                       330.097     
>>>>>>> 2393fac5
 
 Power Generation Costs :
 
 																																				Annual Costs, M$						COE, m$/kWh
<<<<<<< HEAD
 Capital Investment                                                          2860.34                   373.86
 Operation & Maintenance                                                       73.63                     9.62
 Decommissioning Fund                                                          24.18                     3.16
=======
 Capital Investment                                                          2427.23                   316.35
 Operation & Maintenance                                                       73.74                     9.61
 Decommissioning Fund                                                          20.52                     2.67
>>>>>>> 2393fac5
 Fuel Charge Breakdown
 	Blanket & first wall                                                          0.00                     0.00
 	Divertors                                                                     0.00                     0.00
 	Centrepost (TART only)                                                        0.00                     0.00
 	Auxiliary Heating                                                             0.00                     0.00
<<<<<<< HEAD
 	Actual Fuel                                                                   3.38                     0.44
 	Waste Disposal                                                                7.80                     1.02
 Total Fuel Cost                                                               11.18                     1.46
 Total Cost                                                                  2969.33                   388.11
=======
 	Actual Fuel                                                                   3.39                     0.44
 	Waste Disposal                                                                7.81                     1.02
 Total Fuel Cost                                                               11.20                     1.46
 Total Cost                                                                  2532.69                   330.10
>>>>>>> 2393fac5
 
 ********************************************* Plant Availability *********************************************
 
 Allowable blanket neutron fluence (MW-yr/m2)                             (abktflnc)                1.500E+01     
 Allowable divertor heat fluence (MW-yr/m2)                               (adivflnc)                2.000E+01     
 First wall / blanket lifetime (years)                                    (bktlife)                 5.343E+00  OP 
 Divertor lifetime (years)                                                (divlife)                 2.856E-01  OP 
 Heating/CD system lifetime (years)                                       (cdrlife)                 5.343E+00  OP 
 Total plant lifetime (years)                                             (tlife)                   4.000E+01     
 Total plant availability fraction                                        (cfactr)                  7.500E-01     
 
 *************************************************** Plasma ***************************************************
 
 Plasma configuration = single null divertor
 Tokamak aspect ratio = Conventional, itart = 0                           (itart)                       0.000     
 
 Plasma Geometry :
 
 Major radius (m)                                                         (rmajor)                      7.000     
 Minor radius (m)                                                         (rminor)                      1.944  OP 
 Aspect ratio                                                             (aspect)                      3.600     
 Elongation, X-point (input value used)                                   (kappa)                       1.600  IP 
 Elongation, 95% surface (calculated from kappa)                          (kappa95)                     1.429  OP 
 Elongation, area ratio calc.                                             (kappaa)                      1.526  OP 
 Triangularity, X-point (input value used)                                (triang)                      0.500  IP 
 Triangularity, 95% surface (calculated from triang)                      (triang95)                    0.333  OP 
 Plasma poloidal perimeter (m)                                            (pperim)                     16.012  OP 
 Plasma cross-sectional area (m2)                                         (xarea)                      18.126  OP 
 Plasma surface area (m2)                                                 (sarea)                   6.897E+02  OP 
 Plasma volume (m3)                                                       (vol)                     7.848E+02  OP 
 
 Current and Field :
 
 Consistency between q0,q,alphaj,rli,dnbeta is not enforced
 
 Plasma current scaling law used                                          (icurr)                           4     
 Plasma current (MA)                                                      (plascur/1D6)                15.008  OP 
 Current density profile factor                                           (alphaj)                      1.000     
 Plasma internal inductance, li                                           (rli)                         0.900  OP 
 Vertical field at plasma (T)                                             (bvert)                      -0.825  OP 
 Vacuum toroidal field at R (T)                                           (bt)                          5.800     
 Average poloidal field (T)                                               (bp)                          1.178  OP 
 Total field (sqrt(bp^2 + bt^2)) (T)                                      (btot)                        5.918  OP 
 Safety factor on axis                                                    (q0)                          1.000     
 Safety factor at 95% flux surface                                        (q95)                         2.064  ITV
 Cylindrical safety factor (qcyl)                                         (qstar)                       1.776  OP 
 
 Beta Information :
 
 Total plasma beta                                                        (beta)                    6.097E-02  ITV
 Total poloidal beta                                                      (betap)                   1.539E+00  OP 
 Total toroidal beta                                                                                6.349E-02  OP 
 Fast alpha beta                                                          (betaft)                  1.016E-02  OP 
 Beam ion beta                                                            (betanb)                  0.000E+00  OP 
 (Fast alpha + beam beta)/(thermal beta)                                  (gammaft)                 1.999E-01  OP 
 Thermal beta                                                                                       5.082E-02  OP 
 Thermal poloidal beta                                                                              1.283E+00  OP 
 Thermal toroidal beta (= beta-exp)                                                                 5.291E-02  OP 
 2nd stability beta : beta_p / (R/a)                                      (eps*betap)                   0.428  OP 
 2nd stability beta upper limit                                           (epbetmax)                    1.380     
 Beta g coefficient                                                       (dnbeta)                      6.000     
 Normalised thermal beta                                                                                3.819  OP 
 Normalised total beta                                                                                  4.582  OP 
 Normalised toroidal beta                                                 (normalised_toroidal          4.771  OP 
 Limit on thermal beta                                                    (betalim)                     0.080  OP 
 Plasma thermal energy (J)                                                                          8.337E+08  OP 
 Total plasma internal energy (J)                                         (total_plasma_internal_en 1.000E+09  OP 
 
 Temperature and Density (volume averaged) :
 
 Electron temperature (keV)                                               (te)                         15.414  ITV
 Electron temperature on axis (keV)                                       (te0)                        20.038  OP 
 Ion temperature (keV)                                                    (ti)                         21.425     
 Ion temperature on axis (keV)                                            (ti0)                        27.853  OP 
 Electron temp., density weighted (keV)                                   (ten)                        17.533  OP 
 Electron density (/m3)                                                   (dene)                    1.120E+20  ITV
 Electron density on axis (/m3)                                           (ne0)                     2.352E+20  OP 
 Line-averaged electron density (/m3)                                     (dnla)                    1.526E+20  OP 
 Line-averaged electron density / Greenwald density                       (dnla_gw)                 1.208E+00  OP 
 Ion density (/m3)                                                        (dnitot)                  1.008E+20  OP 
 Fuel density (/m3)                                                       (deni)                    8.956E+19  OP 
 Total impurity density with Z > 2 (no He) (/m3)                          (dnz)                     0.000E+00  OP 
 Helium ion density (thermalised ions only) (/m3)                         (dnalp)                   1.120E+19  OP 
 Proton density (/m3)                                                     (dnprot)                  3.559E+16  OP 
 Hot beam density (/m3)                                                   (dnbeam)                  0.000E+00  OP 
 Density limit from scaling (/m3)                                         (dnelimt)                 1.264E+20  OP 
 Helium ion density (thermalised ions only) / electron density            (ralpne)                  1.000E-01     
 
 Impurities
 
 Plasma ion densities / electron density:
 H_ concentration                                                         (fimp(01)                 8.000E-01  OP 
 He concentration                                                         (fimp(02)                 1.000E-01     
 Be concentration                                                         (fimp(03)                 0.000E+00     
 C_ concentration                                                         (fimp(04)                 0.000E+00     
 N_ concentration                                                         (fimp(05)                 0.000E+00     
 O_ concentration                                                         (fimp(06)                 0.000E+00     
 Ne concentration                                                         (fimp(07)                 0.000E+00     
 Si concentration                                                         (fimp(08)                 0.000E+00     
 Ar concentration                                                         (fimp(09)                 0.000E+00     
 Fe concentration                                                         (fimp(10)                 0.000E+00     
 Ni concentration                                                         (fimp(11)                 0.000E+00     
 Kr concentration                                                         (fimp(12)                 0.000E+00     
 Xe concentration                                                         (fimp(13)                 0.000E+00     
 W_ concentration                                                         (fimp(14)                 0.000E+00     
 Average mass of all ions (amu)                                           (aion)                    2.666E+00  OP 
 
 Effective charge                                                         (zeff)                        1.200  OP 
 Density profile factor                                                   (alphan)                      1.100     
 Plasma profile model                                                     (ipedestal)                       0     
 Temperature profile index                                                (alphat)                      0.300     
 Temperature profile index beta                                           (tbeta)                       2.000     
 
 Density Limit using different models :
 
 Old ASDEX model                                                          (dlimit(1))               2.017E+20  OP 
 Borrass ITER model I                                                     (dlimit(2))               4.369E+20  OP 
 Borrass ITER model II                                                    (dlimit(3))               1.719E+20  OP 
 JET edge radiation model                                                 (dlimit(4))               2.976E+22  OP 
 JET simplified model                                                     (dlimit(5))               1.305E+21  OP 
 Hugill-Murakami Mq model                                                 (dlimit(6))               1.399E+20  OP 
 Greenwald model                                                          (dlimit(7))               1.264E+20  OP 
 
 Fuel Constituents :
 
 Deuterium fuel fraction                                                  (fdeut)                       0.500     
 Tritium fuel fraction                                                    (ftrit)                       0.500     
 
 Fusion Power :
 
 Total fusion power (MW)                                                  (powfmw)                  3.510E+03  OP 
  =    D-T fusion power (MW)                                              (pdt)                     3.505E+03  OP 
   +   D-D fusion power (MW)                                              (pdd)                     4.835E+00  OP 
   + D-He3 fusion power (MW)                                              (pdhe3)                   0.000E+00  OP 
 Alpha power: total (MW)                                                  (palpmw)                  7.010E+02  OP 
 Alpha power: beam-plasma (MW)                                            (palpnb)                  0.000E+00  OP 
 Neutron power (MW)                                                       (pneutmw)                 2.806E+03  OP 
 Charged particle power (excluding alphas) (MW)                           (pchargemw)               3.123E+00  OP 
 Total power deposited in plasma (MW)                                     (tot_power_plasma)        7.595E+02  OP 
 
 Radiation Power (excluding SOL):
 
 Bremsstrahlung radiation power (MW)                                      (pbrempv*vol)             3.728E+01  OP 
 Line radiation power (MW)                                                (plinepv*vol)             6.432E-01  OP 
 Synchrotron radiation power (MW)                                         (psyncpv*vol)             1.494E+01  OP 
 Synchrotron wall reflectivity factor                                     (ssync)                       0.600     
 Normalised minor radius defining 'core'                                  (coreradius)              7.500E-01     
 Fraction of core radiation subtracted from P_L                           (coreradiationfraction)   6.000E-01     
 Total core radiation power (MW)                                          (pcoreradmw)              3.626E+01  OP 
 Edge radiation power (MW)                                                (pedgeradmw)              1.660E+01  OP 
 Total radiation power (MW)                                               (pradmw)                  5.286E+01  OP 
 Core radiation fraction = total radiation in core / total power deposite (rad_fraction_core)       6.960E-02  OP 
 SoL radiation fraction = total radiation in SoL / total power accross se (rad_fraction_sol)        8.000E-01  IP 
 Radiation fraction = total radiation / total power deposited in plasma   (rad_fraction)            8.139E-01  OP 
 Nominal mean radiation load on inside surface of reactor (MW/m2)         (photon_wall)             7.051E-02  OP 
 Peaking factor for radiation wall load                                   (peakfactrad)             3.330E+00  IP 
 Maximum permitted radiation wall load (MW/m^2)                           (maxradwallload)          1.000E+00  IP 
 Peak radiation wall load (MW/m^2)                                        (peakradwallload)         2.348E-01  OP 
 Nominal mean neutron load on inside surface of reactor (MW/m2)           (wallmw)                  3.743E+00  OP 
 
 Power incident on the divertor targets (MW)                              (ptarmw)                  1.413E+02  OP 
 Fraction of power to the lower divertor                                  (ftar)                    1.000E+00  IP 
 Outboard side heat flux decay length (m)                                 (lambdaio)                1.570E-03  OP 
 Fraction of power on the inner targets                                   (fio)                     4.100E-01  OP 
 Fraction of power incident on the lower inner target                     (fLI)                     4.100E-01  OP 
 Fraction of power incident on the lower outer target                     (fLO)                     5.900E-01  OP 
 Power incident on the lower inner target (MW)                            (pLImw)                   5.794E+01  OP 
 Power incident on the lower outer target (MW)                            (pLOmw)                   8.338E+01  OP 
 
 Ohmic heating power (MW)                                                 (pohmmw)                  6.942E-11  OP 
 Fraction of alpha power deposited in plasma                              (falpha)                      0.950  OP 
 Fraction of alpha power to electrons                                     (falpe)                       0.680  OP 
 Fraction of alpha power to ions                                          (falpi)                       0.320  OP 
 Ion transport (MW)                                                       (ptrimw)                  4.221E+02  OP 
 Electron transport (MW)                                                  (ptremw)                  3.374E+02  OP 
 Injection power to ions (MW)                                             (pinjimw)                 0.000E+00  OP 
 Injection power to electrons (MW)                                        (pinjemw)                 9.040E+01  OP 
 Ignited plasma switch (0=not ignited, 1=ignited)                         (ignite)                          0     
 
 Power into divertor zone via charged particles (MW)                      (pdivt)                   7.066E+02  OP 
 Psep / R ratio (MW/m)                                                    (pdivt/rmajor)            1.009E+02  OP 
 Psep Bt / qAR ratio (MWT/m)                                              (pdivtbt/qar)             7.881E+01  OP 
 
 H-mode Power Threshold Scalings :
 
 ITER 1996 scaling: nominal (MW)                                          (pthrmw(1))               1.392E+02  OP 
 ITER 1996 scaling: upper bound (MW)                                      (pthrmw(2))               3.116E+02  OP 
 ITER 1996 scaling: lower bound (MW)                                      (pthrmw(3))               6.139E+01  OP 
 ITER 1997 scaling (1) (MW)                                               (pthrmw(4))               2.865E+02  OP 
 ITER 1997 scaling (2) (MW)                                               (pthrmw(5))               1.968E+02  OP 
 Martin 2008 scaling: nominal (MW)                                        (pthrmw(6))               9.535E+01  OP 
 Martin 2008 scaling: 95% upper bound (MW)                                (pthrmw(7))               1.237E+02  OP 
 Martin 2008 scaling: 95% lower bound (MW)                                (pthrmw(8))               6.703E+01  OP 
 Snipes 2000 scaling: nominal (MW)                                        (pthrmw(9))               6.901E+01  OP 
 Snipes 2000 scaling: upper bound (MW)                                    (pthrmw(10))              1.001E+02  OP 
 Snipes 2000 scaling: lower bound (MW)                                    (pthrmw(11))              4.719E+01  OP 
 Snipes 2000 scaling (closed divertor): nominal (MW)                      (pthrmw(12))              3.554E+01  OP 
 Snipes 2000 scaling (closed divertor): upper bound (MW)                  (pthrmw(13))              5.084E+01  OP 
 Snipes 2000 scaling (closed divertor): lower bound (MW)                  (pthrmw(14))              2.467E+01  OP 
 Hubbard 2012 L-I threshold - nominal (MW)                                (pthrmw(15))              3.542E+01  OP 
 Hubbard 2012 L-I threshold - lower bound (MW)                            (pthrmw(16))              1.714E+01  OP 
 Hubbard 2012 L-I threshold - upper bound (MW)                            (pthrmw(17))              7.322E+01  OP 
 Hubbard 2017 L-I threshold                                               (pthrmw(18))              2.692E+02  OP 
 Martin 2008 aspect ratio corrected scaling: nominal (MW)                 (pthrmw(19))              9.535E+01  OP 
 Martin 2008 aspect ratio corrected scaling: 95% upper bound (MW)         (pthrmw(20))              1.237E+02  OP 
 Martin 2008 aspect ratio corrected scaling: 95% lower bound (MW)         (pthrmw(21))              6.703E+01  OP 
 
 L-H threshold power (NOT enforced) (MW)                                  (plhthresh)               9.535E+01  OP 
 
 Confinement :
 
 Confinement scaling law                    ITER-96P             (L)
 Confinement H factor                                                     (hfact)                       2.496  ITV
 Global thermal energy confinement time (s)                               (taueff)                      1.098  OP 
 Ion energy confinement time (s)                                          (tauei)                       1.098  OP 
 Electron energy confinement time (s)                                     (tauee)                       1.098  OP 
 n.tau = Volume-average electron density x Energy confinement time (s/m3) (dntau)                   1.229E+20  OP 
 Triple product = Vol-average electron density x Vol-average electron temperature x Energy confinement time:
 Triple product  (keV s/m3)                                               (dntau*te)                1.895E+21  OP 
 Transport loss power assumed in scaling law (MW)                         (powerht)                 7.595E+02  OP 
 Switch for radiation loss term usage in power balance                    (iradloss)                        2     
 Radiation power subtracted from plasma power balance (MW)                                          0.000E+00     
   (No radiation correction applied)
 Alpha particle confinement time (s)                                      (taup)                        7.067  OP 
 Alpha particle/energy confinement time ratio                             (taup/taueff)                 6.439  OP 
 Lower limit on taup/taueff                                               (taulimit)                    5.000     
 Total energy confinement time including radiation loss (s)               (total_energy_conf_t          1.317  OP 
   (= stored energy including fast particles / loss power including radiation
 
 Dimensionless plasma parameters
 
 For definitions see
 Recent progress on the development and analysis of the ITPA global H-mode confinement database
 D.C. McDonald et al, 2007 Nuclear Fusion v47, 147. (nu_star missing 1/mu0)
 Normalized plasma pressure beta as defined by McDonald et al             (beta_mcdonald)           6.349E-02  OP 
 Normalized ion Larmor radius                                             (rho_star)                2.758E-03  OP 
 Normalized collisionality                                                (nu_star)                 2.808E-03  OP 
 Volume measure of elongation                                             (kappaa_IPB)              1.502E+00  OP 
 
 Plasma Volt-second Requirements :
 
 Total volt-second requirement (Wb)                                       (vsstt)                   2.371E+02  OP 
 Inductive volt-seconds (Wb)                                              (vsind)                   1.975E+02  OP 
 Ejima coefficient                                                        (gamma)                       0.300     
 Start-up resistive (Wb)                                                  (vsres)                   3.961E+01  OP 
 Flat-top resistive (Wb)                                                  (vsbrn)                   4.630E-08  OP 
 bootstrap current fraction multiplier                                    (cboot)                       1.000     
 Bootstrap fraction (ITER 1989)                                           (bscf_iter89)                 0.585  OP 
 Bootstrap fraction (Sauter et al)                                        (bscf_sauter)                 0.684  OP 
 Bootstrap fraction (Nevins et al)                                        (bscf_nevins)                 0.786  OP 
 Bootstrap fraction (Wilson)                                              (bscf_wilson)                 0.633  OP 
 Diamagnetic fraction (Hender)                                            (diacf_hender)                0.022  OP 
 Diamagnetic fraction (SCENE)                                             (diacf_scene)                 0.016  OP 
 Pfirsch-Schlueter fraction (SCENE)                                       (pscf_scene)                 -0.005  OP 
   (Sauter et al bootstrap current fraction model used)
   (Diamagnetic current fraction not calculated)
   (Pfirsch-Schlüter current fraction not calculated)
 Bootstrap fraction (enforced)                                            (bootipf.)                    0.684  OP 
 Diamagnetic fraction (enforced)                                          (diaipf.)                     0.000  OP 
 Pfirsch-Schlueter fraction (enforced)                                    (psipf.)                      0.000  OP 
 Loop voltage during burn (V)                                             (vburn)                   4.626E-12  OP 
 Plasma resistance (ohm)                                                  (rplas)                   3.082E-09  OP 
 Resistive diffusion time (s)                                             (res_time)                3.996E+03  OP 
 Plasma inductance (H)                                                    (rlp)                     1.316E-05  OP 
 Coefficient for sawtooth effects on burn V-s requirement                 (csawth)                      1.000     
 
 Fuelling :
 
 Ratio of He and pellet particle confinement times                        (tauratio)                1.000E+00     
 Fuelling rate (nucleus-pairs/s)                                          (qfuel)                   6.258E+21  OP 
 Fuel burn-up rate (reactions/s)                                          (rndfuel)                 1.252E+21  OP 
 Burn-up fraction                                                         (burnup)                      0.200  OP 
 
 ***************************** Energy confinement times, and required H-factors : *****************************
 
    scaling law              confinement time (s)     H-factor for
                                 for H = 1           power balance
 
 IPB98(y)             (H)          1.427                   0.770
 IPB98(y,1)           (H)          1.347                   0.815
 IPB98(y,2)           (H)          1.027                   1.069
 IPB98(y,3)           (H)          1.009                   1.087
 IPB98(y,4)           (H)          1.026                   1.070
 ISS95            (stell)          0.561                   1.958
 ISS04            (stell)          0.952                   1.153
 DS03                 (H)          1.823                   0.603
 Murari et al NPL     (H)          0.718                   1.528
 Petty 2008           (H)          2.054                   0.534
 Lang et al. 2012     (H)          0.634                   1.731
 Hubbard 2017 - nom   (I)          0.050                  21.791
 Hubbard 2017 - lower (I)          0.027                  40.758
 Hubbard 2017 - upper (I)          0.094                  11.650
 NSTX (Spherical)     (H)          2.795                   0.393
 NSTX-Petty08 Hybrid  (H)          2.054                   0.534
 
 ******************************************** Current Drive System ********************************************
 
 Lower Hybrid Current Drive
 Current drive efficiency model                                           (iefrf)                           4     
 
 Auxiliary power used for plasma heating only (MW)                        (pheat)                   0.000E+00     
 Power injected for current drive (MW)                                    (pcurrentdrivemw)         9.040E+01     
 Maximum Allowed Bootstrap current fraction                               (bscfmax)                 9.900E-01     
 Fusion gain factor Q                                                     (bigq)                    3.883E+01  OP 
 Auxiliary current drive (A)                                              (auxiliary_cd)            4.738E+06  OP 
 Current drive efficiency (A/W)                                           (effcd)                   5.242E-02  OP 
 Normalised current drive efficiency, gamma (10^20 A/W-m2)                (gamcd)                   4.109E-01  OP 
 Wall plug to injector efficiency                                         (etacd)                   5.900E-01     
 
 Fractions of current drive :
 
 Bootstrap fraction                                                       (bootipf)                     0.684  OP 
 Diamagnetic fraction                                                     (diaipf)                      0.000  OP 
 Pfirsch-Schlueter fraction                                               (psipf)                       0.000  OP 
 Auxiliary current drive fraction                                         (faccd)                       0.316  OP 
 Inductive fraction                                                       (facoh)                       0.000  OP 
 Total                                                                    (plasipf+faccd+facoh          1.000     
 Fraction of the plasma current produced by non-inductive means           (fvsbrnni)                    1.000     
 
 RF efficiency (A/W)                                                      (effrfss)                 5.242E-02  OP 
 RF gamma (10^20 A/W-m2)                                                  (gamrf)                   4.109E-01  OP 
 Lower hybrid injected power (MW)                                         (plhybd)                  9.040E+01  OP 
 Lower hybrid wall plug efficiency                                        (etalh)                   5.900E-01     
 Lower hybrid wall plug power (MW)                                        (pwplh)                   1.532E+02  OP 
 
 *************************************************** Times ****************************************************
 
 Initial charge time for CS from zero current (s)                         (tramp)                      30.016     
 Plasma current ramp-up time (s)                                          (tohs)                       30.016     
 Heating time (s)                                                         (theat)                      10.000     
 Burn time (s)                                                            (tburn)                   1.000E+04  OP 
 Reset time to zero current for CS (s)                                    (tqnch)                      30.016     
 Time between pulses (s)                                                  (tdwell)                      0.000     
 
 Total plant cycle time (s)                                               (tcycle)                  1.010E+04  OP 
 
 ************************************************ Radial Build ************************************************
 
 (Ripple result may not be accurate, as the fit was outside
  its range of applicability.)
 
                                          Thickness (m)    Radius (m)
 Device centreline                            0.000           0.000                       
 Machine bore                                 1.174           1.174   (bore)              
 Central solenoid                             0.600           1.774   (ohcth)             
 CS precompression                            0.105           1.879   (precomp)           
 Gap                                          0.050           1.929   (gapoh)             
 TF coil inboard leg                          1.847           3.777   (tfcth)             
 Gap                                          0.050           3.827   (tftsgap)           
 Thermal shield                               0.050           3.877   (thshield)          
 Gap                                          0.191           4.068   (gapds)             
 Vacuum vessel (and shielding)                0.600           4.668   (d_vv_in + shldith) 
 Gap                                          0.020           4.688   (vvblgap)           
 Inboard blanket                              0.150           4.838   (blnkith)           
 Inboard first wall                           0.018           4.856   (fwith)             
 Inboard scrape-off                           0.200           5.056   (scrapli)           
 Plasma geometric centre                      1.944           7.000   (rminor)            
 Plasma outboard edge                         1.944           8.944   (rminor)            
 Outboard scrape-off                          0.200           9.144   (scraplo)           
 Outboard first wall                          0.018           9.162   (fwoth)             
 Outboard blanket                             0.460           9.622   (blnkoth)           
 Gap                                          0.020           9.642   (vvblgap)           
 Vacuum vessel (and shielding)                1.100          10.742   (d_vv_out+shldoth)  
 Gap                                          0.490          11.233   (gapsto)            
 Thermal shield                               0.050          11.283   (thshield)          
 Gap                                          0.050          11.333   (tftsgap)           
 TF coil outboard leg                         1.847          13.180   (tfthko)            
 
 *********************************************** Vertical Build ***********************************************
 
 Single null case
                                          Thickness (m)    Height (m)
 TF coil                                      1.847           6.652   (tfcth)             
 Gap                                          0.050           4.804   (tftsgap)           
 Thermal shield                               0.050           4.754   (thshield)          
 Gap                                          0.050           4.704   (vgap2)             
 Vacuum vessel (and shielding)                0.600           4.654   (d_vv_top+shldtth)  
 Gap                                          0.020           4.054   (vvblgap)           
 Top blanket                                  0.305           4.034   (blnktth)           
 Top first wall                               0.018           3.729   (fwtth)             
 Top scrape-off                               0.600           3.711   (vgaptop)           
 Plasma top                                   3.111           3.111   (rminor*kappa)      
 Midplane                                     0.000           0.000                       
 Plasma bottom                                3.111          -3.111   (rminor*kappa)      
 Lower scrape-off                             1.000          -4.111   (vgap)              
 Divertor structure                           0.621          -4.732   (divfix)            
 Vacuum vessel (and shielding)                1.000          -5.732   (d_vv_bot+shldlth)  
 Gap                                          0.050          -5.782   (vgap2)             
 Thermal shield                               0.050          -5.832   (thshield)          
 Gap                                          0.050          -5.882   (tftsgap)           
 TF coil                                      1.847          -7.730   (tfcth)             
 
 ************************************* Divertor build and plasma position *************************************
 
 Divertor Configuration = Single Null Divertor
 
 Plasma top position, radial (m)                                          (ptop_radial)                 6.028  OP 
 Plasma top position, vertical (m)                                        (ptop_vertical)               3.111  OP 
 Plasma geometric centre, radial (m)                                      (rmajor.)                     7.000  OP 
 Plasma geometric centre, vertical (m)                                    (0.0)                         0.000  OP 
 Plasma lower triangularity                                               (tril)                        0.500  OP 
 Plasma elongation                                                        (kappa.)                      1.600  OP 
 TF coil vertical offset (m)                                              (tfoffset)                   -0.539  OP 
 Plasma outer arc radius of curvature (m)                                 (rco)                         3.118  OP 
 Plasma inner arc radius of curvature (m)                                 (rci)                         5.464  OP 
 Plasma lower X-pt, radial (m)                                            (rxpt)                        6.028  OP 
 Plasma lower X-pt, vertical (m)                                          (zxpt)                       -3.111  OP 
 Poloidal plane angle between vertical and inner leg (rad)                (thetai)                      0.064  OP 
 Poloidal plane angle between vertical and outer leg (rad)                (thetao)                      0.965  OP 
 Poloidal plane angle between inner leg and plate (rad)                   (betai)                       1.000     
 Poloidal plane angle between outer leg and plate (rad)                   (betao)                       1.000     
 Inner divertor leg poloidal length (m)                                   (plsepi)                      1.000     
 Outer divertor leg poloidal length (m)                                   (plsepo)                      1.500     
 Inner divertor plate length (m)                                          (plleni)                      1.000     
 Outer divertor plate length (m)                                          (plleno)                      1.000     
 Inner strike point, radial (m)                                           (rspi)                        5.030  OP 
 Inner strike point, vertical (m)                                         (zspi)                       -3.176  OP 
 Inner plate top, radial (m)                                              (rplti)                       5.272  OP 
 Inner plate top, vertical (m)                                            (zplti)                      -2.738  OP 
 Inner plate bottom, radial (m)                                           (rplbi)                       4.787  OP 
 Inner plate bottom, vertical (m)                                         (zplbi)                      -3.613  OP 
 Outer strike point, radial (m)                                           (rspo)                        6.882  OP 
 Outer strike point, vertical (m)                                         (zspo)                       -4.344  OP 
 Outer plate top, radial (m)                                              (rplto)                       7.074  OP 
 Outer plate top, vertical (m)                                            (zplto)                      -3.883  OP 
 Outer plate bottom, radial (m)                                           (rplbo)                       6.690  OP 
 Outer plate bottom, vertical (m)                                         (zplbo)                      -4.806  OP 
 Calculated maximum divertor height (m)                                   (divht)                       2.068  OP 
 
 ************************************************* TF coils  **************************************************
 
 
 TF Coil Stresses (CCFE model) :
 
 Plane stress model with smeared properties
 Allowable maximum shear stress in TF coil case (Tresca criterion) (Pa)   (sig_tf_case_max)         6.000E+08     
 Allowable maximum shear stress in TF coil conduit (Tresca criterion) (Pa (sig_tf_wp_max)           6.000E+08     
 Materal stress of the point of maximum shear stress (Tresca criterion) for each layer
 Please use utilities/plot_stress_tf.py for radial plots plots summary
 Layers                             Steel case            WP    Outer case
 Radial stress               (MPa)       0.000         0.289         0.889
 toroidal stress             (MPa)    -113.398       -34.932       -54.233
 Vertical stress             (MPa)    -600.000      -600.000      -242.372
 Von-Mises stress            (MPa)     552.105       600.144       242.818
 Shear (Tresca) stress       (MPa)     600.000       600.289       243.261
 
 Toroidal modulus            (GPa)     205.000       325.325       205.000
 Vertical modulus            (GPa)     205.000       -78.646       507.484
 
 WP toroidal modulus (GPa)                                                (eyoung_wp_t*1.0D-9)      3.796E+02  OP 
 WP vertical modulus (GPa)                                                (eyoung_wp_z*1.0D-9)     -1.477E+02  OP 
 Maximum radial deflection at midplane (m)                                (deflect)                -1.041E-03  OP 
 Vertical strain on casing                                                (casestr)                -2.927E-03  OP 
 Vertical strain on winding pack                                          (windstrain)             -3.368E-03  OP 
 Radial strain on insulator                                               (insstrain)              -7.749E-04  OP 
 
 TF design
 
 Conductor technology                                                     (i_tf_sup)                        1     
   -> Superconducting coil (SC)
 Superconductor material                                                  (i_tf_sc_mat)                     5     
   -> WST Nb3Sn
 Presence of TF demountable joints                                        (itart)                           0     
   -> Coils without demountable joints
 TF inboard leg support strategy                                          (i_tf_bucking)                    1     
   -> Steel casing
 
 TF coil Geometry :
 
 Number of TF coils                                                       (n_tf)                           12     
 Inboard leg centre radius (m)                                            (r_tf_inboard_mid)        2.853E+00  OP 
 Outboard leg centre radius (m)                                           (r_tf_outboard_mid)       1.226E+01  OP 
 Total inboard leg radial thickness (m)                                   (tfcth)                   1.847E+00  ITV
 Total outboard leg radial thickness (m)                                  (tfthko)                  1.847E+00     
 Outboard leg toroidal thickness (m)                                      (tftort)                  1.955E+00  OP 
 Maximum inboard edge height (m)                                          (hmax)                    5.882E+00  OP 
 Mean coil circumference (including inboard leg length) (m)               (tfleng)                  3.589E+01  OP 
 Vertical TF shape                                                        (i_tf_shape)                      1     
 
 D-shape coil, inner surface shape approximated by
 by a straight segment and elliptical arcs between the following points:
 
 point         x(m)           y(m)
   1          3.777          2.882
   2          6.611          4.804
   3         11.333          0.000
   4          6.611         -5.882
   5          3.777         -3.529
 
 Global material area/fractions:
 
 TF cross-section (total) (m2)                                            (tfareain)                3.312E+01     
 Total steel cross-section (m2)                                           (a_tf_steel*n_tf)        -4.652E+00     
 Total steel TF fraction                                                  (f_tf_steel)             -1.405E-01     
 Total Insulation cross-section (total) (m2)                              (a_tf_ins*n_tf)           2.052E+00     
 Total Insulation fraction                                                (f_tf_ins)                6.195E-02     
 
 External steel Case Information :
 
 Casing cross section area (per leg) (m2)                                 (acasetf)                 9.402E-01     
 Inboard leg case plasma side wall thickness (m)                          (casthi)                  6.000E-02     
 Inboard leg case inboard "nose" thickness (m)                            (thkcas)                  1.754E-01  ITV
 Inboard leg case sidewall thickness at its narrowest point (m)           (casths)                  5.000E-02     
 External case mass per coil (kg)                                         (whtcas)                  1.132E+06  OP 
 
 TF winding pack (WP) geometry:
 
 WP cross section area with insulation and insertion (per coil) (m2)      (awpc)                    1.820E+00     
 WP cross section area (per coil) (m2)                                    (aswp)                    1.723E+00     
 Winding pack radial thickness (m)                                        (dr_tf_wp)                1.483E+00  OP 
 Winding pack toroidal width 1 (m)                                        (wwp1)                    1.425E+00  OP 
 Winding pack toroidal width 2 (m)                                        (wwp2)                    1.028E+00  OP 
 Ground wall insulation thickness (m)                                     (tinstf)                  8.000E-03     
 Winding pack insertion gap (m)                                           (tfinsgap)                1.000E-02     
 
 TF winding pack (WP) material area/fractions:
 
 Steel WP cross-section (total) (m2)                                      (aswp*n_tf)              -1.593E+01     
 Steel WP fraction                                                        (aswp/awpc)              -7.298E-01     
 Insulation WP fraction                                                   (aiwp/awpc)               7.063E-02     
 Cable WP fraction                                                        ((awpc-aswp-aiwp)/awpc)   1.659E+00     
 
 WP turn information:
 
 Turn parametrisation                                                     (i_tf_turns_integer)              0     
   Non-integer number of turns
 Number of turns per TF coil                                              (n_tf_turn)               2.766E+02  OP 
 
 Width of turn including inter-turn insulation (m)                        (t_turn_tf)               7.893E-02  OP 
 Width of conductor (square) (m)                                          (t_conductor)             7.593E-02  OP 
 Width of space inside conductor (m)                                      (t_cable)                -1.241E-01  OP 
 Steel conduit thickness (m)                                              (thwcndut)                1.000E-01  ITV
 Inter-turn insulation thickness (m)                                      (thicndut)                1.500E-03     
 
 Conductor information:
 
 Diameter of central helium channel in cable                              (dhecoil)                 1.000E-02     
 Fractions by area
 internal area of the cable space                                         (acstf)                   1.057E-02     
 Coolant fraction in conductor excluding central channel                  (vftf)                    3.000E-01     
 Copper fraction of conductor                                             (fcutfsu)                 7.951E-01  ITV
 Superconductor fraction of conductor                                     (1-fcutfsu)               2.049E-01     
 Check total area fractions in winding pack = 1                                                         1.000     
 minimum TF conductor temperature margin  (K)                             (tmargmin_tf)                 1.500     
 TF conductor temperature margin (K)                                      (tmargtf)                     4.258     
 
 TF coil mass:
 
 Superconductor mass per coil (kg)                                        (whtconsc)                8.672E+04  OP 
 Copper mass per coil (kg)                                                (whtconcu)                5.126E+05  OP 
 Steel conduit mass per coil (kg)                                         (whtconsh)               -3.717E+05  OP 
 Conduit insulation mass per coil (kg)                                    (whtconin)                8.302E+03  OP 
 Total conduit mass per coil (kg)                                         (whtcon)                  2.359E+05  OP 
 Mass of each TF coil (kg)                                                (whttf/n_tf)              1.374E+06  OP 
 Total TF coil mass (kg)                                                  (whttf)                   1.649E+07     
 
 Maximum B field and currents:
 
 Nominal peak field assuming toroidal symmetry (T)                        (bmaxtf)                  1.137E+01  OP 
 Total current in all TF coils (MA)                                       (ritfc/1.D6)              2.030E+02  OP 
 TF coil current (summed over all coils) (A)                              (ritfc)                   2.030E+08     
 Actual peak field at discrete conductor (T)                              (bmaxtfrp)                1.240E+01  OP 
 Winding pack current density (A/m2)                                      (jwptf)                   9.816E+06  OP 
 Inboard leg mid-plane conductor current density (A/m2)                   (oacdcp)                  6.130E+06     
 Total stored energy in TF coils (GJ)                                     (estotftgj)               7.597E+01  OP 
 
 TF Forces:
 
 Inboard vertical tension per coil (N)                                    (vforce)                  2.326E+08  OP 
 Outboard vertical tension per coil (N)                                   (vforce_outboard)         2.326E+08  OP 
 inboard vertical tension fraction (-)                                    (f_vforce_inboard)        5.000E-01  OP 
 Centring force per coil (N/m)                                            (cforce)                  9.619E+07  OP 
 
 Ripple information:
 
 Max allowed ripple amplitude at plasma outboard midplane (%)             (ripmax)                  3.000E+00     
 Ripple amplitude at plasma outboard midplane (%)                         (ripple)                  3.000E+00  OP 
 
 Quench information :
 
 Allowable stress in vacuum vessel (VV) due to quench (Pa)                (sigvvall)                9.300E+07     
 Minimum allowed quench time due to stress in VV (s)                      (taucq)                   1.096E+01  OP 
 Actual quench time (or time constant) (s)                                (tdmptf)                  2.655E+01  ITV
 Maximum allowed voltage during quench due to insulation (kV)             (vdalw)                   8.713E+00  ITV
 Actual quench voltage (kV)                                               (vtfskv)                  7.799E+00  OP 
 Maximum allowed temp rise during a quench (K)                            (tmaxpro)                 1.500E+02     
 
 Radial build of TF coil centre-line :
 
                                          Thickness (m)    Outer radius (m)
 Innermost edge of TF coil                    1.929           1.929                       
 Coil case ("nose")                           0.175           2.105   (thkcas)            
 Insertion gap for winding pack               0.010           2.115   (tfinsgap)          
 Winding pack ground insulation               0.008           2.123   (tinstf)            
 Winding - first half                         0.724           2.846   (dr_tf_wp/2-tinstf-t
 Winding - second half                        0.724           3.570   (dr_tf_wp/2-tinstf-t
 Winding pack insulation                      0.008           3.578   (tinstf)            
 Insertion gap for winding pack               0.010           3.588   (tfinsgap)          
 Plasma side case min radius                  0.060           3.648   (casthi)            
 Plasma side case max radius                  3.777           3.777   (r_tf_inboard_out)  
 TF coil dimensions are consistent
 
 ****************************************** Superconducting TF Coils ******************************************
 
 Superconductor switch                                                    (isumat)                          5     
 Superconductor used: Nb3Sn
  (WST Nb3Sn critical surface model)
 Critical field at zero temperature and strain (T)                        (bc20m)                   3.297E+01     
 Critical temperature at zero field and strain (K)                        (tc0m)                    1.606E+01     
 
 Helium temperature at peak field (= superconductor temperature) (K)      (thelium)                 4.750E+00     
 Total helium fraction inside cable space                                 (fhetot)                  3.074E-01  OP 
 Copper fraction of conductor                                             (fcutfsu)                 7.951E-01  ITV
 Strain on superconductor                                                 (strncon_tf)             -5.000E-03     
 Critical current density in superconductor (A/m2)                        (jcritsc)                 5.368E+08  OP 
 Critical current density in strand (A/m2)                                (jcritstr)                1.100E+08  OP 
 Critical current density in winding pack (A/m2)                          (jwdgcrt)                 1.292E+08  OP 
 Actual current density in winding pack (A/m2)                            (jwdgop)                  9.816E+06  OP 
 Minimum allowed temperature margin in superconductor (K)                 (tmargmin_tf)             1.500E+00     
 Actual temperature margin in superconductor (K)                          (tmarg)                   4.258E+00  OP 
 Critical current (A)                                                     (icrit)                   8.048E+05  OP 
 Actual current (A)                                                       (cpttf)                   6.115E+04  ITV
 Actual current / critical current                                        (iooic)                   7.598E-02  OP 
 
 *************************************** Central Solenoid and PF Coils ****************************************
 
 Superconducting central solenoid
 Central solenoid superconductor material                                 (isumatoh)                        5     
  (WST Nb3Sn critical surface model)
 
 Central Solenoid Current Density Limits :
 
 Maximum field at Beginning Of Pulse (T)                                  (bmaxoh0)                 9.675E+00  OP 
 Critical superconductor current density at BOP (A/m2)                    (jscoh_bop)               9.795E+08  OP 
 Critical strand current density at BOP (A/m2)                            (jstrandoh_bop)           2.939E+08  OP 
 Allowable overall current density at BOP (A/m2)                          (rjohc0)                  6.284E+07  OP 
 Actual overall current density at BOP (A/m2)                             (cohbop)                  1.268E+07  OP 
 
 Maximum field at End Of Flattop (T)                                      (bmaxoh)                  9.203E+00  OP 
 Critical superconductor current density at EOF (A/m2)                    (jscoh_eof)               1.079E+09  OP 
 Critical strand current density at EOF (A/m2)                            (jstrandoh_eof)           3.236E+08  OP 
 Allowable overall current density at EOF (A/m2)                          (rjohc)                   6.921E+07  OP 
 Actual overall current density at EOF (A/m2)                             (coheof)                  1.354E+07     
 
 CS inside radius (m)                                                     (bore.)                   1.174E+00     
 CS thickness (m)                                                         (ohcth.)                  6.000E-01     
 Gap between central solenoid and TF coil (m)                             (gapoh)                   5.022E-02  ITV
 CS overall cross-sectional area (m2)                                     (areaoh)                  6.353E+00  OP 
 CS conductor+void cross-sectional area (m2)                              (awpoh)                   1.941E+00  OP 
    CS conductor cross-sectional area (m2)                                (awpoh*(1-vfohc))         1.359E+00  OP 
    CS void cross-sectional area (m2)                                     (awpoh*vfohc)             5.822E-01  OP 
 CS steel cross-sectional area (m2)                                       (areaoh-awpoh)            4.412E+00  OP 
 CS steel area fraction                                                   (oh_steel_frac)           6.945E-01  ITV
 Only hoop stress considered
 Switch for CS stress calculation                                         (i_cs_stress)                     0     
 Allowable stress in CS steel (Pa)                                        (alstroh)                 6.000E+08     
 Hoop stress in CS steel (Pa)                                             (sig_hoop)                1.625E+08  OP 
 Axial stress in CS steel (Pa)                                            (sig_axial)              -1.948E+08  OP 
 Maximum shear stress in CS steel for the Tresca criterion (Pa)           (s_tresca_oh)             1.625E+08  OP 
 Axial force in CS (N)                                                    (axial_force)            -3.758E+08  OP 
 Strain on CS superconductor                                              (strncon_cs)             -5.000E-03     
 Copper fraction in strand                                                (fcuohsu)                 7.000E-01     
 Void (coolant) fraction in conductor                                     (vfohc)                   3.000E-01     
 Helium coolant temperature (K)                                           (tftmp)                   4.750E+00     
 CS temperature margin (K)                                                (tmargoh)                 4.247E+00  OP 
 Minimum permitted temperature margin (K)                                 (tmargmin_cs)             1.500E+00     
 residual hoop stress in CS Steel (Pa)                                    (residual_sig_hoop)       2.400E+08     
 Initial vertical crack size (m)                                          (t_crack_vertical)        2.000E-03     
 Initial radial crack size (m)                                            (t_crack_radial)          6.000E-03     
 CS structural vertical thickness (m)                                     (t_structural_vertical)   2.200E-02     
 CS structural radial thickness (m)                                       (t_structural_radial)     7.000E-02     
 Allowable number of cycles till CS fracture                              (N_cycle)                       NaN  OP 
 
 Superconducting PF coils
 PF coil superconductor material                                          (isumatpf)                        3     
   (NbTi)
 Copper fraction in conductor                                             (fcupfsu)                 6.900E-01     
 
 PF Coil Case Stress :
 
 Maximum permissible tensile stress (MPa)                                 (sigpfcalw)               5.000E+02     
 JxB hoop force fraction supported by case                                (sigpfcf)                 6.660E-01     
 
 Geometry of PF coils, central solenoid and plasma :
 
 coil           R(m)        Z(m)        dR(m)       dZ(m)       turns     steel thickness(m)
 
  PF 1           5.23        7.51        1.03        1.03      277.24        0.02
  PF 2           5.23       -8.59        1.02        1.02      270.43        0.02
  PF 3          14.55        1.94        1.11        1.11      174.90        0.07
  PF 4          14.55       -1.94        1.11        1.11      174.90        0.07
  PF 5          13.63        5.44        0.73        0.73       98.66        0.05
  PF 6          13.63       -5.44        0.73        0.73       98.66        0.05
  CS             1.47        0.00        0.60       10.59     2000.36        0.21
 Plasma          7.00        0.00        3.89        6.22        1.00
 
 PF Coil Information at Peak Current:
 
 coil  current  allowed J  actual J   J   cond. mass   steel mass     field
         (MA)    (A/m2)     (A/m2)  ratio    (kg)          (kg)        (T)
 
  PF 1   11.70  9.130E+08  1.100E+07  0.01 1.484E+05   2.595E+04    1.179E+00
  PF 2   11.41  9.199E+08  1.100E+07  0.01 1.447E+05   2.360E+04    1.072E+00
  PF 3   -7.38  7.539E+08  6.000E+06  0.01 4.779E+05   2.271E+05    2.734E+00
  PF 4   -7.38  7.539E+08  6.000E+06  0.01 4.779E+05   2.271E+05    2.734E+00
  PF 5   -4.24  7.760E+08  8.000E+06  0.01 1.930E+05   1.015E+05    2.535E+00
  PF 6   -4.24  7.760E+08  8.000E+06  0.01 1.930E+05   1.015E+05    2.535E+00
  CS   -86.02  6.284E+07  1.354E+07  0.22 7.650E+04   3.187E+05    9.675E+00
       ------                             ---------   ---------
       132.37                             1.711E+06   1.025E+06
 
 PF coil current scaling information :
 
 Sum of squares of residuals                                              (ssq0)                    1.114E-04  OP 
 Smoothing parameter                                                      (alfapf)                  5.000E-10     
 
 ****************************************** Volt Second Consumption *******************************************
 
              volt-sec       volt-sec       volt-sec
              start-up         burn          total

 PF coils :    -133.49           0.00        -133.49
 CS coil  :     -83.11           0.00         -83.11
              --------       --------       --------
 Total :       -216.61           0.00        -216.61
 
 Total volt-second consumption by coils (Wb)                              (vstot)                  -2.166E+02  OP 
 
 Summary of volt-second consumption by circuit (Wb) :
 
 circuit       BOP            BOF            EOF
 
     1       11.222         23.831         23.831
     2       11.777         18.566         18.566
     3        4.424        -51.991        -51.991
     4        4.424        -51.991        -51.991
     5       -4.504        -24.534        -24.534
     6       -4.504        -24.534        -24.534
 CS coil     40.187        -42.926        -42.926
 
 ********************************** Waveforms ***********************************
 
 Currents (Amps/coil) as a function of time :
 
                                       time (sec)

                0.00      30.02      60.03      70.03   10070.03   10100.05
               Start      BOP        EOR        BOF        EOF        EOP        
 circuit
   1         0.000E+00  5.509E+06  1.170E+07  1.170E+07  1.170E+07  0.000E+00
   2         0.000E+00  7.239E+06  1.141E+07  1.141E+07  1.141E+07  0.000E+00
   3        -0.000E+00  6.281E+05 -7.381E+06 -7.381E+06 -7.381E+06 -0.000E+00
   4        -0.000E+00  6.281E+05 -7.381E+06 -7.381E+06 -7.381E+06 -0.000E+00
   5        -0.000E+00 -7.788E+05 -4.242E+06 -4.242E+06 -4.242E+06 -0.000E+00
   6        -0.000E+00 -7.788E+05 -4.242E+06 -4.242E+06 -4.242E+06 -0.000E+00
   7        -0.000E+00  8.053E+07 -8.602E+07 -8.602E+07 -8.602E+07 -0.000E+00
 Plasma (A)  0.000E+00  0.000E+00  1.501E+07  1.501E+07  1.501E+07  0.000E+00
 
 This consists of: CS coil field balancing:
   1         0.000E+00  5.509E+06 -5.884E+06 -5.884E+06 -5.884E+06  0.000E+00
   2         0.000E+00  7.239E+06 -7.732E+06 -7.732E+06 -7.732E+06  0.000E+00
   3        -0.000E+00  6.281E+05 -6.709E+05 -6.709E+05 -6.709E+05 -0.000E+00
   4        -0.000E+00  6.281E+05 -6.709E+05 -6.709E+05 -6.709E+05 -0.000E+00
   5        -0.000E+00 -7.788E+05  8.318E+05  8.318E+05  8.318E+05 -0.000E+00
   6        -0.000E+00 -7.788E+05  8.318E+05  8.318E+05  8.318E+05 -0.000E+00
   7        -0.000E+00  8.053E+07 -8.602E+07 -8.602E+07 -8.602E+07 -0.000E+00
 
 And: equilibrium field:
   1         0.000E+00  0.000E+00  1.758E+07  1.758E+07  1.758E+07  0.000E+00
   2         0.000E+00  0.000E+00  1.914E+07  1.914E+07  1.914E+07  0.000E+00
   3         0.000E+00  0.000E+00 -6.710E+06 -6.710E+06 -6.710E+06  0.000E+00
   4         0.000E+00  0.000E+00 -6.710E+06 -6.710E+06 -6.710E+06  0.000E+00
   5         0.000E+00  0.000E+00 -5.074E+06 -5.074E+06 -5.074E+06  0.000E+00
   6         0.000E+00  0.000E+00 -5.074E+06 -5.074E+06 -5.074E+06  0.000E+00
   7         0.000E+00  0.000E+00  0.000E+00  0.000E+00  0.000E+00  0.000E+00
 
 Ratio of central solenoid current at beginning of Pulse / end of flat-to (fcohbop)                 9.362E-01     
 Ratio of central solenoid current at beginning of Flat-top / end of flat (fcohbof)                 1.000E+00  OP 
 
 *************************** PF Circuit Waveform Data ***************************
 
 Number of PF circuits including CS and plasma                            (ncirt)                           8     
 PF Circuit 01 - Time point 01 (A)                                        (pfc01t01)                0.000E+00     
 PF Circuit 01 - Time point 02 (A)                                        (pfc01t02)                5.509E+06     
 PF Circuit 01 - Time point 03 (A)                                        (pfc01t03)                1.170E+07     
 PF Circuit 01 - Time point 04 (A)                                        (pfc01t04)                1.170E+07     
 PF Circuit 01 - Time point 05 (A)                                        (pfc01t05)                1.170E+07     
 PF Circuit 01 - Time point 06 (A)                                        (pfc01t06)                0.000E+00     
 PF Circuit 02 - Time point 01 (A)                                        (pfc02t01)                0.000E+00     
 PF Circuit 02 - Time point 02 (A)                                        (pfc02t02)                7.239E+06     
 PF Circuit 02 - Time point 03 (A)                                        (pfc02t03)                1.141E+07     
 PF Circuit 02 - Time point 04 (A)                                        (pfc02t04)                1.141E+07     
 PF Circuit 02 - Time point 05 (A)                                        (pfc02t05)                1.141E+07     
 PF Circuit 02 - Time point 06 (A)                                        (pfc02t06)                0.000E+00     
 PF Circuit 03 - Time point 01 (A)                                        (pfc03t01)               -0.000E+00     
 PF Circuit 03 - Time point 02 (A)                                        (pfc03t02)                6.281E+05     
 PF Circuit 03 - Time point 03 (A)                                        (pfc03t03)               -7.381E+06     
 PF Circuit 03 - Time point 04 (A)                                        (pfc03t04)               -7.381E+06     
 PF Circuit 03 - Time point 05 (A)                                        (pfc03t05)               -7.381E+06     
 PF Circuit 03 - Time point 06 (A)                                        (pfc03t06)               -0.000E+00     
 PF Circuit 04 - Time point 01 (A)                                        (pfc04t01)               -0.000E+00     
 PF Circuit 04 - Time point 02 (A)                                        (pfc04t02)                6.281E+05     
 PF Circuit 04 - Time point 03 (A)                                        (pfc04t03)               -7.381E+06     
 PF Circuit 04 - Time point 04 (A)                                        (pfc04t04)               -7.381E+06     
 PF Circuit 04 - Time point 05 (A)                                        (pfc04t05)               -7.381E+06     
 PF Circuit 04 - Time point 06 (A)                                        (pfc04t06)               -0.000E+00     
 PF Circuit 05 - Time point 01 (A)                                        (pfc05t01)               -0.000E+00     
 PF Circuit 05 - Time point 02 (A)                                        (pfc05t02)               -7.788E+05     
 PF Circuit 05 - Time point 03 (A)                                        (pfc05t03)               -4.242E+06     
 PF Circuit 05 - Time point 04 (A)                                        (pfc05t04)               -4.242E+06     
 PF Circuit 05 - Time point 05 (A)                                        (pfc05t05)               -4.242E+06     
 PF Circuit 05 - Time point 06 (A)                                        (pfc05t06)               -0.000E+00     
 PF Circuit 06 - Time point 01 (A)                                        (pfc06t01)               -0.000E+00     
 PF Circuit 06 - Time point 02 (A)                                        (pfc06t02)               -7.788E+05     
 PF Circuit 06 - Time point 03 (A)                                        (pfc06t03)               -4.242E+06     
 PF Circuit 06 - Time point 04 (A)                                        (pfc06t04)               -4.242E+06     
 PF Circuit 06 - Time point 05 (A)                                        (pfc06t05)               -4.242E+06     
 PF Circuit 06 - Time point 06 (A)                                        (pfc06t06)               -0.000E+00     
 CS Circuit  - Time point 01 (A)                                          (cst01)                  -0.000E+00     
 CS Circuit  - Time point 02 (A)                                          (cst02)                   8.053E+07     
 CS Circuit  - Time point 03 (A)                                          (cst03)                  -8.602E+07     
 CS Circuit  - Time point 04 (A)                                          (cst04)                  -8.602E+07     
 CS Circuit  - Time point 05 (A)                                          (cst05)                  -8.602E+07     
 CS Circuit  - Time point 06 (A)                                          (cst06)                  -0.000E+00     
 Plasma  - Time point 01 (A)                                              (plasmat01)               0.000E+00     
 Plasma  - Time point 02 (A)                                              (plasmat02)               0.000E+00     
 Plasma  - Time point 03 (A)                                              (plasmat03)               1.501E+07     
 Plasma  - Time point 04 (A)                                              (plasmat04)               1.501E+07     
 Plasma  - Time point 05 (A)                                              (plasmat05)               1.501E+07     
 Plasma  - Time point 06 (A)                                              (plasmat06)               0.000E+00     
 
 ********************************************* Support Structure **********************************************
 
 Outer PF coil fence mass (kg)                                            (fncmass)                 1.030E+05  OP 
 Intercoil support structure mass (kg)                                    (aintmass)                3.919E+06  OP 
 Mass of cooled components (kg)                                           (coldmass)                3.251E+07  OP 
 Gravity support structure mass (kg)                                      (clgsmass)                1.056E+06  OP 
 Torus leg support mass (kg)                                              (gsm1)                    2.823E+04  OP 
 Ring beam mass (kg)                                                      (gsm2)                    3.502E+05  OP 
 Ring legs mass (kg)                                                      (gsm3)                    4.804E+05  OP 
 
 ******************************************** PF Coil Inductances *********************************************
 
 Inductance matrix [H] :
 
   1     1.3E+00 2.0E-02 1.5E-01 1.0E-01 1.1E-01 4.0E-02 1.2E-01 5.6E-04
   2     2.0E-02 1.2E+00 9.1E-02 1.3E-01 3.4E-02 1.0E-01 8.6E-02 4.4E-04
   3     1.5E-01 9.1E-02 1.9E+00 8.1E-01 4.5E-01 2.6E-01 9.5E-02 1.2E-03
   4     1.0E-01 1.3E-01 8.1E-01 1.9E+00 2.6E-01 4.5E-01 9.5E-02 1.2E-03
   5     1.1E-01 3.4E-02 4.5E-01 2.6E-01 6.4E-01 8.9E-02 4.9E-02 5.7E-04
   6     4.0E-02 1.0E-01 2.6E-01 4.5E-01 8.9E-02 6.4E-01 4.9E-02 5.7E-04
  CS     1.2E-01 8.6E-02 9.5E-02 9.5E-02 4.9E-02 4.9E-02 2.5E+00 1.0E-03
 Plasma  5.6E-04 4.4E-04 1.2E-03 1.2E-03 5.7E-04 5.7E-04 1.0E-03 1.3E-05
 
 ************************************ Pumping for primary coolant (helium) ************************************
 
 Pressure drop in FW and blanket coolant incl. hx and pipes (Pa)          (dp_he)                   5.500E+05     
 Fraction of FW and blanket thermal power required for pumping            (fpump)                   8.052E-02  OP 
 Total power absorbed by FW & blanket (MW)                                (p_plasma)                3.157E+03  OP 
 Inlet temperature of FW & blanket coolant pump (K)                       (t_in_compressor)         5.570E+02  OP 
 Coolant pump outlet/Inlet temperature of FW & blanket (K)                (t_in_bb)                 5.731E+02     
 Outlet temperature of FW & blanket (K)                                   (t_out_bb)                7.731E+02     
 Mechanical pumping power for FW and blanket cooling loop including heat  (htpmw_fw_blkt)           2.765E+02  OP 
 Mechanical pumping power for divertor (MW)                               (htpmw_div)               5.178E+00  OP 
 Mechanical pumping power for shield and vacuum vessel (MW)               (htpmw_shld)              3.550E-01  OP 
 
 ********************************** First wall and blanket : CCFE HCPB model **********************************
 
 
 Blanket Composition by volume :
 
 Titanium beryllide fraction                                              (fbltibe12)                   0.375  OP 
 Lithium orthosilicate fraction                                           (fblli2sio4)                  0.375  OP 
 Steel fraction                                                           (fblss_ccfe)                  0.097  OP 
 Coolant fraction                                                         (vfcblkt)                     0.053     
 Purge gas fraction                                                       (vfpblkt)                     0.100     
 
 Component Volumes :
 
 First Wall Armour Volume (m3)                                            (fw_armour_vol)               3.448  OP 
 First Wall Volume (m3)                                                   (volfw)                      11.640  OP 
 Blanket Volume (m3)                                                      (volblkt)                   255.422  OP 
 Shield Volume (m3)                                                       (volshld)                   349.706  OP 
 Vacuum vessel volume (m3)                                                (vdewin)                    596.988  OP 
 
 Component Masses :
 
 First Wall Armour Mass (kg)                                              (fw_armour_mass)          6.638E+04  OP 
 First Wall Mass, excluding armour (kg)                                   (fwmass)                  9.079E+04  OP 
 Blanket Mass - Total(kg)                                                 (whtblkt)                 6.397E+05  OP 
     Blanket Mass - TiBe12 (kg)                                           (whtbltibe12)             2.165E+05  OP 
     Blanket Mass - Li2SiO4 (kg)                                          (whtblli4sio4)            2.299E+05  OP 
     Blanket Mass - Steel (kg)                                            (whtblss)                 1.934E+05  OP 
 Total mass of armour, first wall and blanket (kg)                        (armour_fw_bl_mass)       7.969E+05  OP 
 Shield Mass (kg)                                                         (whtshld)                 1.091E+06  OP 
 Vacuum vessel mass (kg)                                                  (vvmass)                  4.657E+06  OP 
 
 Nuclear heating :
 
 Total nuclear heating in TF+PF coils (CS is negligible) (MW)             (ptfnuc)                  4.731E+00  OP 
 Total nuclear heating in FW (MW)                                         (pnucfw)                  2.628E+02  OP 
 Total nuclear heating in the blanket (including emult) (MW)              (pnucblkt)                2.813E+03  OP 
 (Note: emult is fixed for this model inside the code)
 Total nuclear heating in the shield (MW)                                 (pnucshld)                7.099E+01  OP 
 Total nuclear heating in the divertor (MW)                               (pnucdiv)                 3.229E+02  OP 
 
  Diagostic output for nuclear heating :
 
 Blanket exponential factor                                               (exp_blanket)             7.948E-01  OP 
 Shield: first exponential                                                (exp_shield1)             8.030E-02  OP 
 Shield: second exponential                                               (exp_shield2)             2.543E-01  OP 
 Solid angle fraction taken by on divertor                                (fdiv)                    1.150E-01     
 Switch for plant secondary cycle                                         (secondary_cycle)                 2     
 First wall coolant pressure (Pa)                                         (fwpressure)              1.550E+07     
 Blanket coolant pressure (Pa)                                            (blpressure)              1.550E+07     
 Allowable nominal neutron fluence at first wall (MW.year/m2)             (abktflnc)                1.500E+01     
 No of inboard blanket modules poloidally                                 (nblktmodpi)                      7     
 No of inboard blanket modules toroidally                                 (nblktmodti)                     32     
 No of outboard blanket modules poloidally                                (nblktmodpo)                      8     
 No of outboard blanket modules toroidally                                (nblktmodto)                     48     
 Isentropic efficiency of first wall / blanket coolant pumps              (etaiso)                  1.000E+00     
 
 Other volumes, masses and areas :
 
 First wall area (m2)                                                     (fwarea)                  9.429E+02  OP 
 Cryostat internal radius (m)                                             (rdewex)                  1.561E+01  OP 
 Cryostat internal half-height (m)                                        (zdewex)                  1.271E+01  OP 
 Vertical clearance from TF coil to cryostat (m)                          (clh1)                    4.982E+00  OP 
 Divertor area (m2)                                                       (divsur)                  9.493E+01  OP 
 Divertor mass (kg)                                                       (divmas)                  2.326E+04  OP 
 
 ********************************** Superconducting TF Coil Power Conversion **********************************
 
 TF coil current (kA)                                                     (itfka)                   6.115E+01  OP 
 Number of TF coils                                                       (ntfc)                    1.200E+01     
 Voltage across a TF coil during quench (kV)                              (vtfskv)                  7.799E+00  OP 
 TF coil charge time (hours)                                              (tchghr)                  4.000E+00     
 Total inductance of TF coils (H)                                         (ltfth)                   4.063E+01  OP 
 Total resistance of TF coils (ohm)                                       (rcoils)                  0.000E+00  OP 
 TF coil charging voltage (V)                                             (tfcv)                    2.481E+02     
 Number of DC circuit breakers                                            (ntfbkr)                  1.200E+01     
 Number of dump resistors                                                 (ndumpr)                  4.800E+01     
 Resistance per dump resistor (ohm)                                       (r1dump)                  1.275E-01  OP 
 Dump resistor peak power (MW)                                            (r1ppmw)                  1.192E+02  OP 
 Energy supplied per dump resistor (MJ)                                   (r1emj)                   1.583E+03  OP 
 TF coil L/R time constant (s)                                            (ttfsec)                  2.655E+01  OP 
 Power supply voltage (V)                                                 (tfpsv)                   2.605E+02  OP 
 Power supply current (kA)                                                (tfpska)                  6.421E+01  OP 
 DC power supply rating (kW)                                              (tfckw)                   1.673E+04  OP 
 AC power for charging (kW)                                               (tfackw)                  1.859E+04  OP 
 TF coil resistive power (MW)                                             (rpower)                  4.622E+00  OP 
 TF coil inductive power (MVA)                                            (xpower)                  1.055E+01  OP 
 Aluminium bus current density (kA/cm2)                                   (djmka)                   1.250E-01     
 Aluminium bus cross-sectional area (cm2)                                 (albusa)                  4.892E+02  OP 
 Total length of TF coil bussing (m)                                      (tfbusl)                  2.308E+03  OP 
 Aluminium bus weight (tonnes)                                            (albuswt)                 3.048E+02  OP 
 Total TF coil bus resistance (ohm)                                       (rtfbus)                  1.236E-03  OP 
 TF coil bus voltage drop (V)                                             (vtfbus)                  7.558E+01  OP 
 Dump resistor floor area (m2)                                            (drarea)                  3.269E+03  OP 
 TF coil power conversion floor space (m2)                                (tfcfsp)                  1.030E+03  OP 
 TF coil power conv. building volume (m3)                                 (tfcbv)                   6.178E+03  OP 
 TF coil AC inductive power demand (MW)                                   (xpwrmw)                  1.172E+01  OP 
 Total steady state AC power demand (MW)                                  (tfacpd)                  5.136E+00  OP 
 
 ****************************** PF Coils and Central Solenoid: Power and Energy *******************************
 
 Number of PF coil circuits                                               (pfckts)                  1.200E+01     
 Sum of PF power supply ratings (MVA)                                     (spsmva)                  8.330E+02  OP 
 Total PF coil circuit bus length (m)                                     (spfbusl)                 2.352E+03  OP 
 Total PF coil bus resistive power (kW)                                   (pfbuspwr)                1.638E+03  OP 
 Total PF coil resistive power (kW)                                       (srcktpm)                 1.638E+03  OP 
 Maximum PF coil voltage (kV)                                             (vpfskv)                  2.000E+01     
 Efficiency of transfer of PF stored energy into or out of storage        (etapsu)                  9.000E-01     
 (Energy is dissipated in PFC power supplies only when total PF energy increases or decreases.)
 Maximum stored energy in poloidal field (MJ)                             (ensxpfm)                 1.100E+04  OP 
 Peak absolute rate of change of stored energy in poloidal field (MW)     peakpoloidalpower         3.664E+02  OP 
 Energy stored in poloidal magnetic field :
 
                                            time (sec)

                     0.00      30.02      60.03      70.03   10070.03   10100.05
 Time point         Start      BOP        EOR        BOF        EOF        EOP        
 Energy (MJ)      0.000E+00  2.921E+03  1.100E+04  1.100E+04  1.100E+04  0.000E+00
 
 Interval                tramp      tohs       theat      tburn      tqnch      
 dE/dt (MW)            9.733E+01  2.691E+02  0.000E+00 -1.907E-16 -3.664E+02
 
 
 *********************************************** Vacuum System ************************************************
 
 Pumpdown to Base Pressure :
 
 First wall outgassing rate (Pa m/s)                                      (rat)                     1.300E-08     
 Total outgassing load (Pa m3/s)                                          (ogas)                    9.888E-05  OP 
 Base pressure required (Pa)                                              (pbase)                   5.000E-04     
 Required N2 pump speed (m3/s)                                            (s(1))                    1.978E-01  OP 
 N2 pump speed provided (m3/s)                                            (snet(1))                 4.495E+01  OP 
 
 Pumpdown between Burns :
 
 Plasma chamber volume (m3)                                               (volume)                  9.546E+02  OP 
 Chamber pressure after burn (Pa)                                         (pend)                    2.318E-01  OP 
 Chamber pressure before burn (Pa)                                        (pstart)                  2.318E-03     
 Allowable pumping time switch                                            (dwell_pump)                      0     
 Dwell time between burns (s)                                             (tdwell.)                 0.000E+00     
 CS ramp-up time burns (s)                                                (tramp.)                  3.002E+01     
 Allowable pumping time between burns (s)                                 (tpump)                   3.002E+01     
 Required D-T pump speed (m3/s)                                           (s(2))                    1.465E+02  OP 
 D-T pump speed provided (m3/s)                                           (snet(2))                 1.091E+02  OP 
 
 Helium Ash Removal :
 
 Divertor chamber gas pressure (Pa)                                       (prdiv)                   3.600E-01     
 Helium gas fraction in divertor chamber                                  (fhe)                     1.992E-01  OP 
 Required helium pump speed (m3/s)                                        (s(3))                    7.195E+01  OP 
 Helium pump speed provided (m3/s)                                        (snet(3))                 7.195E+01  OP 
 
 D-T Removal at Fuelling Rate :
 
 D-T fuelling rate (kg/s)                                                 (frate)                   5.196E-05  OP 
 Required D-T pump speed (m3/s)                                           (s(4))                    7.195E+01  OP 
 D-T pump speed provided (m3/s)                                           (snet(4))                 1.091E+02  OP 
 
 The vacuum pumping system size is governed by the
 requirements for helium ash removal.
 
 Number of large pump ducts                                               (nduct)                          12     
 Passage diameter, divertor to ducts (m)                                  (d(imax))                 7.089E-01  OP 
 Passage length (m)                                                       (l1)                      2.647E+00  OP 
 Diameter of ducts (m)                                                    (dout)                    8.507E-01  OP 
 Duct length, divertor to elbow (m)                                       (l2)                      4.800E+00  OP 
 Duct length, elbow to pumps (m)                                          (l3)                      2.000E+00     
 Number of pumps                                                          (pumpn)                   5.756E+01  OP 
 
 The vacuum system uses cryo pumps
 
 ******************************************* Plant Buildings System *******************************************
 
 Internal volume of reactor building (m3)                                 (vrci)                    7.116E+05     
 Dist from centre of torus to bldg wall (m)                               (wrbi)                    3.586E+01     
 Effective floor area (m2)                                                (efloor)                  2.516E+05     
 Reactor building volume (m3)                                             (rbv)                     8.189E+05     
 Reactor maintenance building volume (m3)                                 (rmbv)                    2.390E+05     
 Warmshop volume (m3)                                                     (wsv)                     9.247E+04     
 Tritium building volume (m3)                                             (triv)                    4.000E+04     
 Electrical building volume (m3)                                          (elev)                    4.618E+04     
 Control building volume (m3)                                             (conv)                    6.000E+04     
 Cryogenics building volume (m3)                                          (cryv)                    1.291E+04     
 Administration building volume (m3)                                      (admv)                    1.000E+05     
 Shops volume (m3)                                                        (shov)                    1.000E+05     
 Total volume of nuclear buildings (m3)                                   (volnucb)                 1.096E+06     
 
 **************************************** Electric Power Requirements *****************************************
 
 Facility base load (MW)                                                  (basemw)                  5.000E+00     
 Divertor coil power supplies (MW)                                        (bdvmw)                   0.000E+00     
 Cryoplant electric power (MW)                                            (crymw)                   2.715E+01  OP 
 Primary coolant pumps (MW)                                               (htpmw..)                 2.820E+02  OP 
 PF coil power supplies (MW)                                              (ppfmw)                   8.346E+02  OP 
 TF coil power supplies (MW)                                              (ptfmw)                   5.136E+00  OP 
 Plasma heating supplies (MW)                                             (pheatingmw)              1.532E+02  OP 
 Tritium processing (MW)                                                  (trithtmw..)              1.500E+01     
 Vacuum pumps  (MW)                                                       (vachtmw..)               5.000E-01     
 
 Total pulsed power (MW)                                                  (pacpmw)                  1.360E+03  OP 
 Total base power required at all times (MW)                              (fcsht)                   4.274E+01  OP 
 
 ************************************************* Cryogenics *************************************************
 
 Conduction and radiation heat loads on cryogenic components (MW)         (qss/1.0D6)               1.398E-02  OP 
 Nuclear heating of cryogenic components (MW)                             (qnuc/1.0D6)              1.292E-02  OP 
 Nuclear heating of cryogenic components is a user input.
 AC losses in cryogenic components (MW)                                   (qac/1.0D6)               1.092E-03  OP 
 Resistive losses in current leads (MW)                                   (qcl/1.0D6)               9.980E-03  OP 
 45% allowance for heat loads in transfer lines, storage tanks etc (MW)   (qmisc/1.0D6)             1.709E-02  OP 
 Sum = Total heat removal at cryogenic temperatures (W)                   (helpow/1.0D6)            5.506E-02  OP 
 Temperature of cryogenic components (K)                                  (tmpcry)                  4.500E+00     
 Efficiency (figure of merit) of cryogenic plant is 13% of ideal Carnot v                           2.028E-03  OP 
 Electric power for cryogenic plant (MW)                                  (crypmw)                  2.715E+01  OP 
 
 ************************************ Plant Power / Heat Transport Balance ************************************
 
 
 Assumptions :
 
 Neutron power multiplication in blanket                                  (emult)                   1.269E+00     
 Divertor area fraction of whole toroid surface                           (fdiv)                    1.150E-01     
 H/CD apparatus + diagnostics area fraction                               (fhcd)                    0.000E+00     
 First wall area fraction                                                 (1-fdiv-fhcd)             8.850E-01     
 Switch for pumping of primary coolant                                    (primary_pumping)                 3     
 Mechanical pumping power for FW and blanket cooling loop
 includes heat exchanger, using specified pressure drop
 Mechanical pumping power for FW cooling loop including heat exchanger (M (htpmw_fw)                0.000E+00  OP 
 Mechanical pumping power for blanket cooling loop including heat exchang (htpmw_blkt)              0.000E+00  OP 
 Mechanical pumping power for FW and blanket cooling loop including heat  (htpmw_fw_blkt)           2.765E+02  OP 
 Mechanical pumping power for divertor (MW)                               (htpmw_div)               5.178E+00  OP 
 Mechanical pumping power for shield and vacuum vessel (MW)               (htpmw_shld)              3.550E-01  OP 
 Electrical pumping power for FW and blanket (MW)                         (htpmwe_fw_blkt)          2.765E+02  OP 
 Electrical pumping power for shield (MW)                                 (htpmwe_shld)             3.550E-01  OP 
 Electrical pumping power for divertor (MW)                               (htpmwe_div)              5.178E+00  OP 
 Total electrical pumping power for primary coolant (MW)                  (htpmw)                   2.820E+02  OP 
 Coolant pump power / non-pumping thermal power in shield                 (fpumpshld)               5.000E-03     
 Coolant pump power / non-pumping thermal power in divertor               (fpumpdiv)                5.000E-03     
 Electrical efficiency of heat transport coolant pumps                    (etahtp)                  1.000E+00     
 
 Plant thermodynamics: options :
 
 Divertor thermal power is collected at only 150 C and is used to preheat the coolant in the power cycle
 Shield thermal power is collected at only 150 C and is used to preheat the coolant in the power cycle
 Power conversion cycle efficiency model: user-defined efficiency
 Thermal to electric conversion efficiency of the power conversion cycle  (etath)                       0.375     
 Fraction of total high-grade thermal power to divertor                   (pdivfraction)                0.229  OP 
 
 Power Balance for Reactor (across vacuum vessel boundary) - Detail
 ------------------------------------------------------------------
 
                                            High-grade             Low-grade              Total
                                             thermal power (MW)     thermal power (MW)      (MW)
         First wall:
                               neutrons            262.82                0.00              262.82
             charged particle transport             35.05                0.00               35.05
                              radiation             46.78                0.00               46.78
                        coolant pumping              0.00                0.00                0.00
 
         Blanket:
                               neutrons           2812.60                0.00             2812.60
             charged particle transport              0.00                0.00                0.00
                              radiation              0.00                0.00                0.00
                        coolant pumping              0.00                0.00                0.00
 
         Shield:
                               neutrons             70.99                0.00               70.99
             charged particle transport              0.00                0.00                0.00
                              radiation              0.00                0.00                0.00
                        coolant pumping              0.35                0.00                0.35
 
         Divertor:
                               neutrons            322.92                0.00              322.92
             charged particle transport            706.64                0.00              706.64
                              radiation              6.08                0.00                6.08
                        coolant pumping              5.18                0.00                5.18
 
         TF coil:
                               neutrons              0.00                4.73                4.73
             charged particle transport              0.00                0.00                0.00
                              radiation              0.00                0.00                0.00
                        coolant pumping              0.00                0.00                0.00
 
         Losses to H/CD apparatus + diagnostics:
                               neutrons              0.00                0.00                0.00
             charged particle transport              0.00                0.00                0.00
                              radiation              0.00                0.00                0.00
                        coolant pumping              0.00                0.00                0.00
 
         ----------------------------------------------------------------------------------------
                                 Totals           4269.42                4.73             4274.15
 
 Total power leaving reactor (across vacuum vessel boundary) (MW)                                    4278.885  OP 
 
 Other secondary thermal power constituents :
 
 Heat removal from cryogenic plant (MW)                                   (crypmw)                     27.153  OP 
 Heat removal from facilities (MW)                                        (fachtmw)                    42.736  OP 
 Coolant pumping efficiency losses (MW)                                   (htpsecmw)                    0.000  OP 
 Heat removal from injection power (MW)                                   (pinjht)                     62.820  OP 
 Heat removal from tritium plant (MW)                                     (trithtmw)                   15.000  OP 
 Heat removal from vacuum pumps (MW)                                      (vachtmw)                     0.500  OP 
 TF coil resistive power (MW)                                             (tfcmw)                       0.000  OP 
 
 Total low-grade thermal power (MW)                                       (psechtmw)                  158.320  OP 
 Total High-grade thermal power (MW)                                      (pthermmw)                 4545.897  OP 
 
 Number of primary heat exchangers                                        (nphx)                            5  OP 
 
 
 Power Balance across separatrix :
 -------------------------------
 Only energy deposited in the plasma is included here.
 Total power loss is scaling power only (iradloss = 1).
 This is not recommended for power plant models.
 Transport power from scaling law (MW)                                    (pscalingmw)                759.504  OP 
 Total (MW)                                                                                           759.504  OP 
 
 Alpha power deposited in plasma (MW)                                     (falpha*palpmw)             665.981  OP 
 Power from charged products of DD and/or D-He3 fusion (MW)               (pchargemw.)                  3.123  OP 
 Ohmic heating (MW)                                                       (pohmmw.)                     0.000  OP 
 Injected power deposited in plasma (MW)                                  (pinjmw)                     90.400  OP 
 Total (MW)                                                                                           759.504  OP 
 
 Power Balance for Reactor - Summary :
 -------------------------------------
 Fusion power (MW)                                                        (powfmw.)                  3510.000  OP 
 Power from energy multiplication in blanket and shield (MW)              (emultmw)                   667.974  OP 
 Injected power (MW)                                                      (pinjmw.)                    90.400  OP 
 Ohmic power (MW)                                                         (pohmmw.)                     0.000  OP 
 Power deposited in primary coolant by pump (MW)                          (htpmw_mech)                282.007  OP 
 Total (MW)                                                                                          4550.380  OP 
 
 Heat extracted from first wall and blanket (MW)                          (pthermfw_blkt)            3433.730  OP 
 Heat extracted from shield  (MW)                                         (pthermshld)                 71.346  OP 
 Heat extracted from divertor (MW)                                        (pthermdiv)                1040.821  OP 
 Nuclear and photon power lost to H/CD system (MW)                        (psechcd)                     0.000  OP 
 Nuclear power lost to TF (MW)                                            (ptfnuc)                      4.731  OP 
 Total (MW)                                                                                          4550.628  OP 
 
 Electrical Power Balance :
 --------------------------
 Net electric power output(MW)                                            (pnetelmw.)                1178.716  OP 
 Required Net electric power output(MW)                                   (pnetelin)                 1200.000     
 Electric power for heating and current drive (MW)                        (pinjwp)                    153.220  OP 
 Electric power for primary coolant pumps (MW)                            (htpmw)                     282.007  OP 
 Electric power for vacuum pumps (MW)                                     (vachtmw)                     0.500     
 Electric power for tritium plant (MW)                                    (trithtmw)                   15.000     
 Electric power for cryoplant (MW)                                        (crypmw)                     27.153  OP 
 Electric power for TF coils (MW)                                         (tfacpd)                      5.136  OP 
 Electric power for PF coils (MW)                                         (pfwpmw)                      0.244  OP 
 All other internal electric power requirements (MW)                      (fachtmw)                    42.736  OP 
 Total (MW)                                                               (tot_plant_power)          1704.712  OP 
 Total (MW)                                                                                          1704.712  OP 
 
 Gross electrical output* (MW)                                            (pgrossmw)                 1704.712  OP 
 (*Power for pumps in secondary circuit already subtracted)
 
 Power balance for power plant :
 -------------------------------
 Fusion power (MW)                                                        (powfmw.)                  3510.000  OP 
 Power from energy multiplication in blanket and shield (MW)              (emultmw)                   667.974  OP 
 Total (MW)                                                                                          4177.974  OP 
 
 Net electrical output (MW)	                                              (pnetelmw)                 1178.716  OP 
 Heat rejected by main power conversion circuit (MW)                      (rejected_main)            2841.186  OP 
 Heat rejected by other cooling circuits (MW)                             (psechtmw)                  158.320  OP 
 Total (MW)                                                                                          4178.221  OP 
 
 
 Plant efficiency measures :
 
 Net electric power / total nuclear power (%)                             (pnetelmw/(powfmw+em         28.213  OP 
 Net electric power / total fusion power (%)                              (pnetelmw/powfmw)            33.582  OP 
 Gross electric power* / high grade heat (%)                              (etath)                      37.500     
 (*Power for pumps in secondary circuit already subtracted)
 Recirculating power fraction                                             (cirpowfr)                    0.309  OP 
 
 Time-dependent power usage
 
         Pulse timings [s]:
 
                                          tramp      tohs     theat     tburn     tqnch    tdwell
                                          -----      ----     -----     -----     -----    ------
                               Duration   30.02     30.02     10.00  10000.00     30.02      0.00
                                 ------   -----      ----     -----     -----     -----    ------
 
         Continous power usage [MWe]:
 
                                 System   tramp      tohs     theat     tburn     tqnch    tdwell
                                 ------   -----      ----     -----     -----     -----    ------
                        Primary cooling  282.01    282.01    282.01    282.01    282.01    282.01
                              Cyroplant   27.15     27.15     27.15     27.15     27.15     27.15
                                 Vacuum    0.50      0.50      0.50      0.50      0.50      0.50
                                Tritium   15.00     15.00     15.00     15.00     15.00     15.00
                                     TF    5.14      5.14      5.14      5.14      5.14      5.14
                             Facilities   42.74     42.74     42.74     42.74     42.74     42.74
                                 ------   -----      ----     -----     -----     -----    ------
                                  Total  372.53    372.53    372.53    372.53    372.53    372.53
                                 ------   -----      ----     -----     -----     -----    ------
 
         Intermittent power usage [MWe]:
 
                                 System   tramp      tohs     theat     tburn     tqnch    tdwell
                                 ------   -----      ----     -----     -----     -----    ------
                                 H & CD    0.00    203.39    203.39    153.22    203.39      0.00
                                     PF   97.33    269.05      0.00     -0.00   -366.38      0.00
                                 ------   -----      ----     -----     -----     -----    ------
                                  Total   97.33    472.44    203.39    153.22   -162.99      0.00
                                 ------   -----      ----     -----     -----     -----    ------
 
         Power production [MWe]:
 
                                          tramp      tohs     theat     tburn     tqnch    tdwell       avg
                                          -----      ----     -----     -----     -----    ------       ---
                            Gross power    0.00      0.00      0.00   1704.71      0.00      0.00
                              Net power -469.86   -844.97   -575.92   1178.96   -209.54   -372.53   1162.18
                                 ------   -----      ----     -----     -----     -----    ------
 
 
 *************************** Water usage during plant operation (secondary cooling) ***************************
 
 Estimated amount of water used through different cooling system options:
 1. Cooling towers
 2. Water bodies (pond, lake, river): recirculating or once-through
 Volume used in cooling tower (m3/day)                                    (waterusetower)           1.208E+05  OP 
 Volume used in recirculating water system (m3/day)                       (wateruserecirc)          4.043E+04  OP 
 Volume used in once-through water system (m3/day)                        (wateruseonethru)         3.963E+06  OP 
 
 ******************************************** Errors and Warnings *********************************************
 
 (See top of file for solver errors and warnings.)
 PROCESS status flag:   Warning messages
 PROCESS error status flag                                                (error_status)                    2     
244     2   PHYSICS: Diamagnetic fraction is more than 1%, but not calculated. Consider usin
 62     1   RADIALB: Ripple result may be inaccurate, as the fit has been extrapolated      
142     1   RADIALB: (TF coil ripple calculation) No of TF coils not between 16 and 20 inclu
135     1   OUTPF: CS not using max current density: further optimisation may be possible   
 Final error identifier                                                   (error_id)                      135     
 
 ******************************************* End of PROCESS Output ********************************************
 
 
 *************************************** Copy of PROCESS Input Follows ****************************************
 
*--------------------------------------------------*


*---------------Constraint Equations---------------*

icc = 1 * Beta
icc = 2 * Global power balance
icc = 9 * Fusion power upper limit
icc = 11 * Radial build
icc = 30 * Injection power upper limit
icc = 31 * TF coil case stress upper limit
icc = 32 * TF coil conduit stress upper limit
icc = 33 * I_op
icc = 34 * Dump voltage upper limit
icc = 35 * J_winding pack
icc = 36 * TF coil temperature margin lower limit
icc = 65 * Dump time set by VV loads

*---------------Iteration Variables----------------*

ixc = 4 * te
boundu(4) = 150.0
ixc = 5 * beta
ixc = 6 * dene
boundu(6) = 1.12d20
ixc = 9 * fdene
ixc = 10 * hfact
boundu(10) = 3.0
ixc = 13 * tfcth
ixc = 18 * q
boundl(18) = 2.0
ixc = 26 * ffuspow
ixc = 29 * bore
boundl(29) = 0.1
ixc = 36 * fbetatry
ixc = 42 * gapoh
boundl(42) = 0.05
boundu(42) = 0.1
ixc = 50 * fiooic
boundu(50) = 1.0
ixc = 51 * fvdump
ixc = 52 * vdalw
boundu(52) = 10.0
ixc = 53 * fjprot
ixc = 54 * ftmargtf
ixc = 56 * tdmptf
ixc = 57 * thkcas
ixc = 58 * thwcndut
boundl(58) = 8.0d-3
ixc = 59 * fcutfsu
boundl(59) = 0.50
boundu(59) = 0.94
ixc = 60 * cpttf
boundl(60) = 6.0d4
boundu(60) = 9.0d4
ixc = 61 * gapds
boundl(61) = 0.02
ixc = 103 * flhthresh
boundu(103) = 10.0
ixc = 106 * ftmargoh
ixc = 113 * ftaucq
ixc = 122 * oh_steel_frac

*----------------------Abs Cd----------------------*


*---------------Availability Module----------------*


*----------------------Bsquar----------------------*


*-------------------Build Module-------------------*


*-----------------Build Variables------------------*

blnkith  = 0.15 * inboard blanket thickness (m); (calculated if `blktmodel>0`) (=0;0 if `iblnkith=0`)
blnkoth  = 0.46 * outboard blanket thickness (m); calculated if `blktmodel>0`
bore     = 2.1201269689496494 * central solenoid inboard radius (m) (`iteration variable 29`)
ddwex    = 0.15 * cryostat thickness (m)
d_vv_in  = 0.30 * vacuum vessel inboard thickness (TF coil / shield) (m)
d_vv_out = 0.30 * vacuum vessel outboard thickness (TF coil / shield) (m)
d_vv_top = 0.30 * vacuum vessel topside thickness (TF coil / shield) (m)
d_vv_bot = 0.30 * vacuum vessel underside thickness (TF coil / shield) (m)
gapds    = 0.15003399049211447 * gap between inboard vacuum vessel and thermal shield (m) (`iteration variable 61`)
gapoh    = 0.06541854755255866 * gap between central solenoid and TF coil (m) (`iteration variable 42`)
gapomin  = 0.20 * minimum gap between outboard vacuum vessel and TF coil (m) (`iteration variable 31`)
iohcl    = 1 * Switch for existence of central solenoid;
ohcth    = 0.6 * Central solenoid thickness (m) (`iteration variable 16`)
scrapli  = 0.2 * Gap between plasma and first wall; inboard side (m) (if `iscrp=1`) (`iteration variable 73`)
scraplo  = 0.2 * gap between plasma and first wall; outboard side (m) (if `iscrp=1`) (`iteration variable 74`)
shldith  = 0.30 * inboard shield thickness (m) (`iteration variable 93`)
shldoth  = 0.80 * outboard shield thickness (m) (`iteration variable 94`)
shldtth  = 0.30 * upper/lower shield thickness (m); calculated if `blktmodel > 0`
tfcth    = 0.4686248306578002 * inboard TF coil thickness; (centrepost for ST) (m)
tftsgap  = 0.05 * Minimum metal-to-metal gap between TF coil and thermal shield (m)
vgap2    = 0.05 * vertical gap between vacuum vessel and thermal shields (m)
vgap     = 1.0 * vertical gap between x-point and divertor (m) (if = 0; it is calculated)
vvblgap  = 0.02 * gap between vacuum vessel and blanket (m)

*-----------------Buildings Module-----------------*


*---------------Buildings Variables----------------*


*-----------------Ccfe Hcpb Module-----------------*


*---------------Const And Precisions---------------*


*--------------------Constants---------------------*


*---------------Constraint Variables---------------*

bmxlim   = 14.0 * maximum peak toroidal field (T) (`constraint equation 25`)
fbetatry = 0.16316809270333482 * f-value for beta limit (`constraint equation 24`; `iteration variable 36`)
fdene    = 0.7498630045199072 * f-value for density limit (`constraint equation 5`; `iteration variable 9`)
ffuspow  = 0.727003279965349 * f-value for maximum fusion power (`constraint equation 9`; `iteration variable 26`)
fiooic   = 0.563423229625855 * f-value for TF coil operating current / critical current ratio
fjohc    = 0.25 * f-value for central solenoid current at end-of-flattop
fjohc0   = 0.25 * f-value for central solenoid current at beginning of pulse
fjprot   = 0.39513356021825635 * f-value for TF coil winding pack current density
flhthresh = 7.503253792744441 * f-value for L-H power threshold (`constraint equation 15`; `iteration variable 103`)
fpeakb   = 9.2290d-1 * f-value for maximum toroidal field (`constraint equation 25`; `iteration variable 35`)
fpinj    = 1.0 * f-value for injection power (`constraint equation 30`; `iteration variable 46`)
fpnetel  = 1.0 * f-value for net electric power (`constraint equation 16`; `iteration variable 25`)
ftaucq   = 0.7951130926401162 * f-value for calculated minimum TF quench time
ftburn   = 1.00e+00 * f-value for minimum burn time (`constraint equation 13`; `iteration variable 21`)
ftmargoh = 0.7510755912364193 * f-value for central solenoid temperature margin
ftmargtf = 0.013608163213046427 * f-value for TF coil temperature margin (`constraint equation 36`; `iteration variable 54`)
fvdump   = 0.5102885802890608 * f-value for dump voltage (`constraint equation 34`; `iteration variable 51`)
fwalld   = 0.1312 * f-value for maximum wall load (`constraint equation 8`; `iteration variable 14`)
pnetelin = 1200.0 * required net electric power (MW) (`constraint equation 16`)
powfmax  = 3510.0 * maximum fusion power (MW) (`constraint equation 9`)
psepbqarmax = 9.2 * maximum ratio of Psep*Bt/qAR (MWT/m) (`constraint equation 68`)
tbrnmn   = 7.2e3 * minimum burn time (s) (KE - no longer itv;; see issue #706)
walalw   = 8.0 * allowable neutron wall-load (MW/m2) (`constraint equation 8`)

*-------------------Constraints--------------------*


*------------------Cost Variables------------------*

abktflnc = 15 * allowable first wall/blanket neutron fluence (MW-yr/m2) (`blktmodel=0`)
adivflnc = 20.0 * allowable divertor heat fluence (MW-yr/m2)
cfactr   = 0.75 * Total plant availability fraction; input if `iavail=0`
cost_model = 2 * Switch for cost model;
step_rh_costfrac = 0.075 * fraction of capital cost for remote handling
dintrt   = 0.00 * diff between borrowing and saving interest rates
fcap0    = 1.15 * average cost of money for construction of plant assuming design/construction time of six years
fcap0cp  = 1.06 * average cost of money for replaceable components assuming lead time for these of two years
fcontng  = 0.15 * project contingency factor
fcr0     = 0.065 * fixed charge rate during construction
fkind    = 1.0 * multiplier for Nth of a kind costs
iavail   = 0 * Switch for plant availability model;
ifueltyp = 0 * Switch for fuel type;
lsa      = 2 * Level of safety assurance switch (generally; use 3 or 4);
output_costs = 1 * Switch for costs output;
discount_rate = 0.06 * effective cost of money in constant dollars
tlife    = 40 * Full power year plant lifetime (years)
ucblvd   = 280.0 * unit cost for blanket vanadium ($/kg)
ucdiv    = 5.0d5 * cost of divertor blade ($)
ucme     = 3.0d8 * cost of maintenance equipment ($)


*----------------Costs 2015 Module-----------------*


*-------------------Costs Module-------------------*


*----------------Costs Step Module-----------------*


*---------------Current Drive Module---------------*


*-------------Current Drive Variables--------------*

bscfmax  = 0.99 * maximum fraction of plasma current from bootstrap; if `bscfmax < 0`; 
etalh    = 0.59 * lower hybrid wall plug to injector efficiency
iefrf    = 4 * Switch for current drive efficiency model;
pinjalw  = 90.4 * maximum allowable value for injected power (MW) (`constraint equation 30`)

*------------Define Iteration Variables------------*


*-------------------Div Kal Vars-------------------*


*-----------------Divertor Module------------------*


*-------------------Divertor Ode-------------------*


*-----------------Divertor Ode Var-----------------*


*----------------Divertor Variables----------------*

divdum   = 1 * switch for divertor Zeff model;
divfix   = 0.621 * divertor structure vertical thickness (m)
hldivlim = 20 * heat load limit (MW/m2)
ksic     = 1.4 * power fraction for outboard double-null scrape-off plasma
prn1     = 0.4 * n-scrape-off / n-average plasma; (input for `ipedestal=0`; = nesep/dene if `ipedestal>=1`)
zeffdiv  = 3.5 * Zeff in the divertor region (if `divdum/=0`)

*------------------Error Handling------------------*


*-------------------Final Module-------------------*


*----------------Fispact Variables-----------------*


*-----------------------Freq-----------------------*


*-------------------Fson Library-------------------*


*-------------------Fson Path M--------------------*


*------------------Fson String M-------------------*


*-------------------Fson Value M-------------------*


*----------------Function Evaluator----------------*


*--------------------Fw Module---------------------*


*-------------------Fwbs Module--------------------*


*------------------Fwbs Variables------------------*

emult    = 1.1975 * energy multiplication in blanket and shield
inuclear = 1 * switch for nuclear heating in the coils;
qnuc     = 1.292e4 * nuclear heating in the coils (W) (`inuclear=1`)
primary_pumping = 3 * Switch for pumping power for primary coolant (mechanical power only and peak first wall 
secondary_cycle = 2 * Switch for power conversion cycle;
vfshld   = 0.60 * coolant void fraction in shield
etaiso   = 1.0 * isentropic efficiency of FW and blanket coolant pumps
etahtp   = 1.0 * electrical efficiency of primary coolant pumps

*-----------------Global Variables-----------------*

runtitle = starfire * short descriptive title for the run

*------------------Green Func Ext------------------*


*-----------------------Hare-----------------------*


*-------------Heat Transport Variables-------------*

etath    = 0.375d0 * thermal to electric conversion efficiency if `secondary_cycle=2`; otherwise calculated;
ipowerflow = 0 * switch for power flow model;
iprimshld = 1 * Switch for shield thermal power destiny;

*--------------------Ife Module--------------------*


*------------------Ife Variables-------------------*


*------------Impurity Radiation Module-------------*

coreradius = 0.75 * coreradius /0;6/ ; normalised radius defining the 'core' region
coreradiationfraction = 0.6 * coreradiationfraction /1;0/ ; fraction of radiation from 'core' region that is subtracted from the loss power
fimp(1) = 1.0
fimp(2) = 0.1
fimp(3) = 0.0
fimp(4) = 0.0
fimp(5) = 0.0
fimp(6) = 0.0
fimp(7) = 0.0
fimp(8) = 0.0
fimp(9) = 0.0
fimp(10) = 0.0
fimp(11) = 0.0
fimp(12) = 0.0
fimp(13) = 0.0
fimp(14) = 0.0

*-------------------Init Module--------------------*


*----------------Kallenbach Module-----------------*


*----------------Kit Blanket Model-----------------*


*-----------------Kit Hcll Module------------------*


*-----------------Kit Hcpb Module------------------*


*----------------------Linliu----------------------*


*----------------------Machin----------------------*


*-------------------Main Module--------------------*


*------------------Maths Library-------------------*


*-------------------Mod F90 Kind-------------------*


*-----------------------Mode-----------------------*


*---------------------Numerics---------------------*

ioptimz  = 1 * for optimisation VMCON only
minmax   = -5 * 
epsvmc   = 1.0e-8 * epsvmc /1;0e-6/ ; error tolerance for VMCON

*---------------------Ode Mod----------------------*


*------------------Output Module-------------------*


*----------------------Param-----------------------*


*----------------Pf Power Variables----------------*


*------------------Pfcoil Module-------------------*


*-----------------Pfcoil Variables-----------------*

alstroh  = 6.0d8 * allowable hoop stress in Central Solenoid structural material (Pa)
coheof   = 13540000.0 * Central solenoid overall current density at end of flat-top (A/m2) (`iteration variable 37`)
cptdin   = 4.22d4, 4.22d4, 4.22d4, 4.22d4, 4.3d4, 4.3d4,  4.3d4, 4.3d4, * peak current per turn input for PF coil i (A)
fcohbop  = 0.9362 * ratio of central solenoid overall current density at beginning of pulse / end of flat-top
fcuohsu  = 0.70 * copper fraction of strand in central solenoid
ipfloc   = 2,2,3,3 * switch for locating scheme of PF coil group i;
isumatoh = 5 * switch for superconductor material in central solenoid;
isumatpf = 3 * switch for superconductor material in PF coils;
ncls     = 1,1,2,2, * number of PF coils in group j
ngrp     = 4 * number of groups of PF coils; Symmetric coil pairs should all be in the same group
ohhghf   = 0.9 * Central solenoid height / TF coil internal height
oh_steel_frac = 0.6944920386109095 * central solenoid steel fraction (`iteration variable 122`)
rjconpf  = 1.1d7, 1.1d7, 6.d6, 6.d6, 8.d6, 8.0d6, 8.0d6, 8.0d6, * average winding pack current density of PF coil i (A/m2) at time of peak 
rpf2     = -1.825 * offset (m) of radial position of `ipfloc=2` PF coils from being at 
zref(1) = 3.6
zref(2) = 1.2
zref(3) = 1.0
zref(4) = 2.8
zref(5) = 1.0
zref(6) = 1.0
zref(7) = 1.0
zref(8) = 1.0

*-------------Physics Functions Module-------------*


*------------------Physics Module------------------*


*----------------Physics Variables-----------------*

alphan   = 1.1 * density profile index
alphat   = 0.3 * temperature profile index
aspect   = 3.6 * aspect ratio (`iteration variable 1`)
beta     = 0.15356862484340705 * total plasma beta (`iteration variable 5`) (calculated if `ipedestal=3` or stellarator)
bt       = 5.8 * toroidal field on axis (T) (`iteration variable 2`)
dene     = 5.50808136665256e+19 * electron density (/m3) (`iteration variable 6`) (calculated if `ipedestal=3`)
dnbeta   = 6.0 * Troyon-like coefficient for beta scaling calculated 
fkzohm   = 1.0245 * Zohm elongation scaling adjustment factor (`ishape=2; 3`)
fvsbrnni = 1.0 * fraction of the plasma current produced by non-inductive means (`iteration variable 44`)
gamma    = 0.3 * Ejima coefficient for resistive startup V-s formula
hfact    = 0.9552603491931666 * H factor on energy confinement times; radiation corrected (`iteration variable 10`); If 
ibss     = 4 * switch for bootstrap current scaling
iculbl   = 1 * switch for beta limit scaling (`constraint equation 24`)
icurr    = 4 * switch for plasma current scaling to use
idensl   = 7 * switch for density limit to enforce (`constraint equation 5`)
ifalphap = 1 * switch for fast alpha pressure calculation
ifispact = 0 * switch for neutronics calculations;
iinvqd   = 1 * switch for inverse quadrature in L-mode scaling laws 5 and 9;
ipedestal = 0 * switch for pedestal profiles;
iprofile = 0 * switch for current profile consistency;
iradloss = 2 * switch for radiation loss term usage in power balance (see User Guide);
isc      = 28 * switch for energy confinement time scaling law (see description in `tauscl`)
ishape   = 0 * switch for plasma cross-sectional shape calculation;
kappa    = 1.6 * plasma separatrix elongation (calculated if `ishape = 1-5 or 7`)
q        = 8.486707957324555 * safety factor 'near' plasma edge (`iteration variable 18`) equal to q95 
q0       = 1.0 * safety factor on axis
ralpne   = 0.1 * thermal alpha density/electron density (`iteration variable 109`) (calculated if `ipedestal=3`)
rmajor   = 7.0 * plasma major radius (m) (`iteration variable 3`)
i_single_null = 1 * switch for single null / double null plasma;
ssync    = 0.6 * synchrotron wall reflectivity factor
te       = 9.462204195732141 * volume averaged electron temperature (keV) (`iteration variable 4`)
tratio   = 1.39 * ion temperature / electron temperature(used to calculate ti if `tratio > 0;0`
triang   = 0.5 * plasma separatrix triangularity (calculated if `ishape = 1; 3-5 or 7`)

*--------------Plasma Geometry Module--------------*


*------------------Plasmod Module------------------*


*----------------Plasmod Variables-----------------*


*-------------------Power Module-------------------*


*------------------Precision Mod-------------------*


*------------Primary Pumping Variables-------------*


*------------------Process Input-------------------*


*------------------Process Output------------------*


*-----------------Profiles Module------------------*


*-------------------Pulse Module-------------------*


*-----------------Pulse Variables------------------*

lpulse   = 0 * Switch for reactor model;

*-------------Read And Get Atomic Data-------------*


*------------------Read Radiation------------------*


*---------------------Real Mod---------------------*


*-----------------Rebco Variables------------------*


*------------------Reinke Module-------------------*


*-----------------Reinke Variables-----------------*


*---------------Resistive Materials----------------*


*-------------------Scan Module--------------------*


*-----------------Sctfcoil Module------------------*


*------------------Startup Module------------------*


*----------------Startup Variables-----------------*


*------------Stellarator Configuration-------------*


*----------------Stellarator Module----------------*


*--------------Stellarator Variables---------------*


*-----------------Structure Module-----------------*


*---------------Structure Variables----------------*


*-----------------Superconductors------------------*


*---------------------Testdata---------------------*


*------------------Tfcoil Module-------------------*


*-----------------Tfcoil Variables-----------------*

sig_tf_case_max  = 6.0E8 * Allowable maximum shear stress in TF coil case (Tresca criterion) (Pa)
sig_tf_wp_max    = 6.0E8 * Allowable maximum shear stress in TF coil conduit (Tresca criterion) (Pa)
casthi   = 0.06 * inboard TF coil case plasma side thickness (m) (calculated for stellarators)
casths   = 0.05 * inboard TF coil sidewall case thickness (m) (calculated for stellarators)
cpttf    = 81204.51676358072 * TF coil current per turn (A); (calculated for stellarators) (calculated for 
dhecoil  = 0.010 * diameter of He coil in TF winding (m)
fcutfsu  = 0.6979111151090269 * copper fraction of cable conductor (TF coils)
i_tf_sc_mat = 5 * Switch for superconductor material in TF coils;
oacdcp   = 10050000.0 * Overall current density in TF coil inboard legs midplane (A/m2)
ripmax   = 3.0 * aximum allowable toroidal field ripple amplitude at plasma edge (%)
tdmptf   = 10.883220977356501 * fast discharge time for TF coil in event of quench (s) (`iteration variable 56`)
n_tf     = 12 * Number of TF coils (default = 50 for stellarators); Number of TF coils outer legs for ST
tftmp    = 4.750 * peak helium coolant temperature in TF coils and PF coils (K)
thicndut = 1.5d-3 * conduit insulation thickness (m)
thkcas   = 0.2595710897269705 * inboard TF coil case outer (non-plasma side) thickness (m) (`iteration variable 57`)
thwcndut = 0.009213537522079677 * TF coil conduit case thickness (m) (`iteration variable 58`)
tinstf   = 0.008 * Thickness of the ground insulation layer surrounding (m) 
tmargmin = 1.500 * minimum allowable temperature margin ; TFC AND CS (K)
vdalw    = 8.908713305473917 * max voltage across TF coil during quench (kV) (`iteration variable 52`)
vftf     = 0.300 * coolant fraction of TFC 'cable' (`i_tf_sup=1`); or of TFC leg (`i_tf_ssup=0`)

*-----------------Times Variables------------------*

tburn    = 1.0d4 * burn time (s) (calculated if `lpulse=1`)
tdwell   = 0.0 * time between pulses in a pulsed reactor (s) (`iteration variable 17`)
tramp    = 400.0 * initial PF coil charge time (s); if pulsed; = tohs

*---------------Torga Curgap Module----------------*


*--------------------Utilities---------------------*


*------------------Vacuum Module-------------------*


*-----------------Vacuum Variables-----------------*

*-----------------Initial guesses------------------*

                  te            =   1.5414E+01  
                  beta          =   6.0974E-02  
                  dene          =   1.1200E+20  
                  fdene         =   7.4986E-01  
                  hfact         =   2.4964E+00  
                  tfcth         =   2.4173E-01  
                  q             =   2.0636E+00  
                  ffuspow       =   1.0000E+00  
                  bore          =   2.9756E+00  
                  fbetatry      =   1.6317E-01  
                  gapoh         =   5.0364E-02  
                  fiooic        =   2.2412E-02  
                  fvdump        =   8.9913E-01  
                  vdalw         =   6.8167E+00  
                  fjprot        =   5.0875E-02  
                  ftmargtf      =   2.9677E-01  
                  tdmptf        =   1.6509E+01  
                  thkcas        =   5.2107E-02  
                  thwcndut      =   9.9962E-02  
                  fcutfsu       =   7.1592E-01  
                  cpttf         =   9.0000E+04  
                  gapds         =   5.2604E-02  
                  flhthresh     =   7.5033E+00  
                  ftmargoh      =   7.5108E-01  
                  ftaucq        =   6.6386E-01  
                  oh_steel_frac =   6.9449E-01  
<|MERGE_RESOLUTION|>--- conflicted
+++ resolved
@@ -6,16 +6,6 @@
  
    Program :
    Version : 2.2.0   Release Date :: 2021-10-26
-<<<<<<< HEAD
-   Tag No. : v2.1-1028-g82ed4ff2
-    Branch : 1367-add-site-preparation-costs-into-model-2
-   Git log : Merge\ branch\ |develop|\ into\ 1367-add-site-preparation-costs-into-model-2
- Date/time : 20 Dec 2021 15:13:56 +00:00(hh:mm) UTC
-      User : rhicha
-  Computer : l0500
- Directory : /tmp/pytest-of-rhicha/pytest-259/test_solver0
-     Input : /tmp/pytest-of-rhicha/pytest-259/test_scenario_starfire_0/IN.DAT
-=======
    Tag No. : v2.1-1061-gb1f8fce0 code contains untracked changes
     Branch : 1509-outer-tf-case
    Git log : Added\ new\ regression\ test\ files
@@ -24,7 +14,6 @@
   Computer : cswan-2017-desktop
  Directory : /tmp/pytest-of-cswan/pytest-35/test_solver0
      Input : /tmp/pytest-of-cswan/pytest-35/test_scenario_starfire_0/IN.DAT
->>>>>>> 2393fac5
  Run title : starfire
   Run type : Reactor concept design: Steady-state tokamak model, (c) CCFE
  
@@ -162,11 +151,7 @@
  (step2198)          Spares (M$)                                                                                  94.42
  (step2199)          Contingency (M$)                                                                            722.35
  
-<<<<<<< HEAD
- (step21)            Total Account 21 Cost (M$)                                                                 5538.00
-=======
  (step21)            Total Account 21 Cost (M$)                                                                 2738.27
->>>>>>> 2393fac5
  
  ************************* 22. Reactor Plant Equipment **************************
  
@@ -279,33 +264,6 @@
  
  ***************************** 27. Remote Handling ******************************
  
-<<<<<<< HEAD
- (step2701)          Remote Handing (M$)                                                                        1504.05
- 
- (step27)            Total Account 27 Cost (M$)                                                                 1504.05
- 
- ****************************** Plant Direct Cost *******************************
- 
- (cdirt)             Plant direct cost (M$)                                                                    21557.98
- 
- ******************************** Indirect Cost *********************************
- 
- (step91)            Construction Facilities, Equipment and Services (M$)                                       6467.39
- (step92)            Engineering and Costruction Management Services (M$)                                       7006.34
- (step93)            Other Costs (M$)                                                                           3233.70
- 
- ******************************* Constructed Cost *******************************
- 
- (concost)           Constructed Cost (M$)                                                                     38265.42
- 
- ************************* Interest during Construction *************************
- 
- (moneyint)          Interest during construction (M$)                                                          5739.81
- 
- *************************** Total Capital Investment ***************************
- 
- (capcost)           Total capital investment (M$)                                                             44005.23
-=======
  (step2701)          Remote Handing (M$)                                                                        1276.30
  
  (step27)            Total Account 27 Cost (M$)                                                                 1276.30
@@ -331,46 +289,28 @@
  *************************** Total Capital Investment ***************************
  
  (capcost)           Total capital investment (M$)                                                             37342.00
->>>>>>> 2393fac5
  
  *************************************** Cost of Electricity, 2017 US$ ****************************************
  
  First wall / blanket life (years)                                        (fwbllife)                    5.343     
  Divertor life (years)                                                    (divlife.)                    0.286     
-<<<<<<< HEAD
- Cost of electricity (m$/kWh)                                             (coe)                       388.107     
-=======
  Cost of electricity (m$/kWh)                                             (coe)                       330.097     
->>>>>>> 2393fac5
  
  Power Generation Costs :
  
  																																				Annual Costs, M$						COE, m$/kWh
-<<<<<<< HEAD
- Capital Investment                                                          2860.34                   373.86
- Operation & Maintenance                                                       73.63                     9.62
- Decommissioning Fund                                                          24.18                     3.16
-=======
  Capital Investment                                                          2427.23                   316.35
  Operation & Maintenance                                                       73.74                     9.61
  Decommissioning Fund                                                          20.52                     2.67
->>>>>>> 2393fac5
  Fuel Charge Breakdown
  	Blanket & first wall                                                          0.00                     0.00
  	Divertors                                                                     0.00                     0.00
  	Centrepost (TART only)                                                        0.00                     0.00
  	Auxiliary Heating                                                             0.00                     0.00
-<<<<<<< HEAD
- 	Actual Fuel                                                                   3.38                     0.44
- 	Waste Disposal                                                                7.80                     1.02
- Total Fuel Cost                                                               11.18                     1.46
- Total Cost                                                                  2969.33                   388.11
-=======
  	Actual Fuel                                                                   3.39                     0.44
  	Waste Disposal                                                                7.81                     1.02
  Total Fuel Cost                                                               11.20                     1.46
  Total Cost                                                                  2532.69                   330.10
->>>>>>> 2393fac5
  
  ********************************************* Plant Availability *********************************************
  
