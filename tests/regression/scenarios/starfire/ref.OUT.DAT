--- conflicted
+++ resolved
@@ -6,16 +6,6 @@
  
    Program :
    Version : 2.3.0   Release Date :: 2022-01-20
-<<<<<<< HEAD
-   Tag No. : v2.1-1386-g2155ecdc code contains untracked changes
-    Branch : 1456-convert-pfcoil-f90-to-python
-   Git log : Regression\ reference\ changes\ to\ kallenbach\ and\ hts
- Date/time :  6 Apr 2022 14:05:37 +01:00(hh:mm) UTC
-      User : jon
-  Computer : jon-Precision-3560
- Directory : /home/jon/code/process
-     Input : /tmp/pytest-of-jon/pytest-76/popen-gw6/test_scenario_starfire_0/IN.DAT
-=======
    Tag No. : v2.1-1592-g962112e9
     Branch : divertor-costs-into-cost-model-2-more-stable
    Git log : Removed\ costs_step.f90\ as\ superceded\ by\ python\ ver
@@ -24,7 +14,6 @@
   Computer : L1088
  Directory : /tmp/pytest-of-jg6173/pytest-70/test_solver0
      Input : /tmp/pytest-of-jg6173/pytest-70/test_scenario_starfire_0/IN.DAT
->>>>>>> c2e851f9
  Run title : starfire
   Run type : Reactor concept design: Steady-state tokamak model, (c) CCFE
  
@@ -662,16 +651,6 @@
   its range of applicability.)
  
  Device centreline                            0.000           0.000                       
-<<<<<<< HEAD
- Machine build_variables.bore                 1.174           1.174   (bore)              
- Central solenoid                             0.600           1.774   (ohcth)             
- CS precompression                            0.105           1.879   (precomp)           
- Gap                                          0.050           1.929   (gapoh)             
- TF coil inboard leg                          1.847           3.777   (tfcth)             
- Gap                                          0.050           3.827   (tftsgap)           
- Thermal shield                               0.050           3.877   (thshield)          
- Gap                                          0.191           4.068   (gapds)             
-=======
  Machine build_variables.bore                 0.110           0.110   (bore)              
  Central solenoid                             0.600           0.710   (ohcth)             
  CS precompression                            0.378           1.087   (precomp)           
@@ -680,7 +659,6 @@
  Gap                                          0.050           2.914   (tftsgap)           
  Thermal shield                               0.050           2.964   (thshield)          
  Gap                                          1.103           4.068   (gapds)             
->>>>>>> c2e851f9
  Vacuum vessel (and shielding)                0.600           4.668   (d_vv_in + shldith) 
  Gap                                          0.020           4.688   (vvblgap)           
  Inboard blanket                              0.150           4.838   (blnkith)           
@@ -700,11 +678,7 @@
  
  *********************************************** Vertical Build ***********************************************
  
-<<<<<<< HEAD
- TF coil                                      1.847           6.652   (tfcth)             
-=======
  TF coil                                      1.727           6.531   (tfcth)             
->>>>>>> c2e851f9
  Gap                                          0.050           4.804   (tftsgap)           
  Thermal shield                               0.050           4.754   (thshield)          
  Gap                                          0.050           4.704   (vgap2)             
@@ -970,48 +944,6 @@
  
  Central Solenoid Current Density Limits :
  
-<<<<<<< HEAD
- Maximum field at Beginning Of Pulse (T)                                  (pfv.bmaxoh0)             9.675E+00  OP 
- Critical superconductor current density at BOP (A/m2)                    (pfv.jscoh_bop)           9.795E+08  OP 
- Critical strand current density at BOP (A/m2)                            (pfv.jstrandoh_bop)       2.939E+08  OP 
- Allowable overall current density at BOP (A/m2)                          (pfv.rjohc0)              6.284E+07  OP 
- Actual overall current density at BOP (A/m2)                             (pfv.cohbop)              1.268E+07  OP 
- 
- Maximum field at End Of Flattop (T)                                      (pfv.bmaxoh)              9.203E+00  OP 
- Critical superconductor current density at EOF (A/m2)                    (pfv.jscoh_eof)           1.079E+09  OP 
- Critical strand current density at EOF (A/m2)                            (pfv.jstrandoh_eof)       3.236E+08  OP 
- Allowable overall current density at EOF (A/m2)                          (pfv.rjohc)               6.921E+07  OP 
- Actual overall current density at EOF (A/m2)                             (pfv.coheof)              1.354E+07     
- 
- CS inside radius (m)                                                     (bv.bore.)                1.174E+00     
- CS thickness (m)                                                         (bv.ohcth.)               6.000E-01     
- Gap between central solenoid and TF coil (m)                             (bv.gapoh)                5.022E-02  ITV
- CS overall cross-sectional area (m2)                                     (pfv.areaoh)              6.353E+00  OP 
- CS conductor+void cross-sectional area (m2)                              (pfv.awpoh)               1.941E+00  OP 
-    CS conductor cross-sectional area (m2)                                (pfv.awpoh*(1-pfv.vfohc)) 1.359E+00  OP 
-    CS void cross-sectional area (m2)                                     (pfv.awpoh*pfv.vfohc)     5.822E-01  OP 
- CS steel cross-sectional area (m2)                                       (pfv.areaoh-pfv.awpoh)    4.412E+00  OP 
- CS steel area fraction                                                   (pfv.oh_steel_frac)       6.945E-01  ITV
- Only hoop stress considered
- Switch for CS stress calculation                                         (pfv.i_cs_stress)                 0     
- Allowable stress in CS steel (Pa)                                        (pfv.alstroh)             6.000E+08     
- Hoop stress in CS steel (Pa)                                             (sig_hoop)                1.625E+08  OP 
- Axial stress in CS steel (Pa)                                            (sig_axial)              -1.948E+08  OP 
- Maximum shear stress in CS steel for the Tresca criterion (Pa)           (pfv.s_tresca_oh)         1.625E+08  OP 
- Axial force in CS (N)                                                    (axial_force)            -3.758E+08  OP 
- Strain on CS superconductor                                              (tfcoil_variables.strncon-5.000E-03     
- Copper fraction in strand                                                (pfv.fcuohsu)             7.000E-01     
- Void (coolant) fraction in conductor                                     (pfv.vfohc)               3.000E-01     
- Helium coolant temperature (K)                                           (tfv.tftmp)               4.750E+00     
- CS temperature margin (K)                                                (pfv.tmargoh)             4.247E+00  OP 
- Minimum permitted temperature margin (K)                                 (tfv.tmargmin_cs)         1.500E+00     
- residual hoop stress in CS Steel (Pa)                                    (csfv.residual_sig_hoop)  2.400E+08     
- Initial vertical crack size (m)                                          (csfv.t_crack_vertical)   2.000E-03     
- Initial radial crack size (m)                                            (csfv.t_crack_radial)     6.000E-03     
- CS structural vertical thickness (m)                                     (csfv.t_structural_vertic 2.200E-02     
- CS structural radial thickness (m)                                       (csfv.t_structural_radial 7.000E-02     
- Allowable number of cycles till CS fpfv.racture                          (csfv.n_cycle)                  NaN  OP 
-=======
  Maximum field at Beginning Of Pulse (T)                                  (bmaxoh0)                 9.577E+00  OP 
  Critical superconductor current density at BOP (A/m2)                    (jscoh_bop)               9.994E+08  OP 
  Critical strand current density at BOP (A/m2)                            (jstrandoh_bop)           2.998E+08  OP 
@@ -1052,7 +984,6 @@
  CS structural vertical thickness (m)                                     (t_structural_vertical)   2.200E-02     
  CS structural radial thickness (m)                                       (t_structural_radial)     7.000E-02     
  Allowable number of cycles till CS fracture                              (N_cycle)                       NaN  OP 
->>>>>>> c2e851f9
  
  Superconducting PF coils
  PF coil superconductor material                                          (pfv.isumatpf)                    3     
@@ -1068,16 +999,6 @@
  
  coil			R(m)			Z(m)			dR(m)			dZ(m)			pfv.turns		steel thickness(m)
  
-<<<<<<< HEAD
- PF 0			5.23e+00	7.51e+00	1.03e+00	1.03e+00	2.77e+02	2.40e-02
- PF 1			5.23e+00	-8.59e+00	1.02e+00	1.02e+00	2.70e+02	2.21e-02
- PF 2			1.46e+01	1.94e+00	1.11e+00	1.11e+00	1.75e+02	6.76e-02
- PF 3			1.46e+01	-1.94e+00	1.11e+00	1.11e+00	1.75e+02	6.76e-02
- PF 4			1.36e+01	5.44e+00	7.28e-01	7.28e-01	9.87e+01	4.89e-02
- PF 5			1.36e+01	-5.44e+00	7.28e-01	7.28e-01	9.87e+01	4.89e-02
- CS				1.47e+00	0.00e+00	6.00e-01	1.06e+01	2.00e+03	2.08e-01
- Plasma		7.00e+00	0.0e0			3.89e+00	6.22e+00	1.0e0
-=======
   PF 1           5.23        7.39        1.24        1.24      401.49        0.06
   PF 2           5.23       -8.47        1.29        1.29      436.32        0.06
   PF 3          14.52        1.94        1.06        1.06      160.12        0.06
@@ -1086,29 +1007,12 @@
   PF 6          13.60       -5.44        0.79        0.79      116.23        0.06
   CS             0.41        0.00        0.60       10.59     2000.36        0.21
  Plasma          7.00        0.00        3.89        6.22        1.00
->>>>>>> c2e851f9
  
  PF Coil Information at Peak Current:
  
  coil	current	allowed J		actual J		J			cond. mass	steel mass	field
  				(MA)		(A/m2)		(A/m2)		ratio			(kg)			(kg)			(T)
  
-<<<<<<< HEAD
- PF 0	1.17e+01	9.13e+08	1.10e+07	1.20e-02	1.48e+05	2.59e+04	1.18e+00
- PF 1	1.14e+01	9.20e+08	1.10e+07	1.20e-02	1.45e+05	2.36e+04	1.07e+00
- PF 2	-7.38e+00	7.54e+08	6.00e+06	7.96e-03	4.78e+05	2.27e+05	2.73e+00
- PF 3	-7.38e+00	7.54e+08	6.00e+06	7.96e-03	4.78e+05	2.27e+05	2.73e+00
- PF 4	-4.24e+00	7.76e+08	8.00e+06	1.03e-02	1.93e+05	1.02e+05	2.53e+00
- PF 5	-4.24e+00	7.76e+08	8.00e+06	1.03e-02	1.93e+05	1.02e+05	2.53e+00
- CS		-8.60e+01	6.28e+07	1.35e+07	2.15e-01	7.65e+04	3.19e+05	9.68e+00
- 				------																---------	---------
- 				1.32e+02																1.71e+06	1.03e+06
- 
- PF coil current scaling information :
- 
- Sum of squares of residuals                                              (pf.ssq0)                 1.114E-04  OP 
- Smoothing parameter                                                      (pfv.alfapf)              5.000E-10     
-=======
   PF 1   16.94  7.495E+08  1.100E+07  0.01 2.149E+05   7.333E+04    2.774E+00
   PF 2   18.41  7.091E+08  1.100E+07  0.02 2.335E+05   8.826E+04    3.140E+00
   PF 3   -6.76  7.647E+08  6.000E+06  0.01 4.367E+05   1.980E+05    2.636E+00
@@ -1123,7 +1027,6 @@
  
  Sum of squares of residuals                                              (ssq0)                    6.951E-07  OP 
  Smoothing parameter                                                      (alfapf)                  5.000E-10     
->>>>>>> c2e851f9
  
  ****************************************** Volt Second Consumption *******************************************
  
@@ -1141,10 +1044,6 @@
  
  circuit       BOP            BOF            EOF
  
-<<<<<<< HEAD
-
- CS coil     40.187        -42.926        -42.926
-=======
      1        0.858         35.414         35.414
      2        0.900         30.701         30.701
      3        0.343        -47.698        -47.698
@@ -1152,7 +1051,6 @@
      5       -0.344        -28.932        -28.932
      6       -0.344        -28.932        -28.932
  CS coil      3.609         -3.855         -3.855
->>>>>>> c2e851f9
  
  ********************************** Waveforms ***********************************
  
@@ -1259,16 +1157,6 @@
  
  Inductance matrix [H]:
  
-<<<<<<< HEAD
- 0			[1.3e+00 2.0e-02 1.5e-01 1.0e-01 1.1e-01 4.0e-02 1.2e-01 5.6e-04]
- 1			[2.0e-02 1.2e+00 9.1e-02 1.3e-01 3.4e-02 1.0e-01 8.6e-02 4.4e-04]
- 2			[1.5e-01 9.1e-02 1.9e+00 8.1e-01 4.5e-01 2.6e-01 9.5e-02 1.2e-03]
- 3			[1.0e-01 1.3e-01 8.1e-01 1.9e+00 2.6e-01 4.5e-01 9.5e-02 1.2e-03]
- 4			[1.1e-01 3.4e-02 4.5e-01 2.6e-01 6.4e-01 8.9e-02 4.9e-02 5.7e-04]
- 5			[4.0e-02 1.0e-01 2.6e-01 4.5e-01 8.9e-02 6.4e-01 4.9e-02 5.7e-04]
- CS			[1.2e-01 8.6e-02 9.5e-02 9.5e-02 4.9e-02 4.9e-02 2.5e+00 1.0e-03]
- Plasma	[5.6e-04 4.4e-04 1.2e-03 1.2e-03 5.7e-04 5.7e-04 1.0e-03 1.3e-05]
-=======
    1     2.5E+00 4.9E-02 2.0E-01 1.4E-01 1.9E-01 6.8E-02 1.4E-02 8.4E-04
    2     4.9E-02 2.9E+00 1.4E-01 2.0E-01 6.6E-02 1.9E-01 1.1E-02 7.3E-04
    3     2.0E-01 1.4E-01 1.6E+00 6.7E-01 4.8E-01 2.8E-01 6.7E-03 1.1E-03
@@ -1277,7 +1165,6 @@
    6     6.8E-02 1.9E-01 2.8E-01 4.8E-01 1.2E-01 8.7E-01 4.4E-03 6.7E-04
   CS     1.4E-02 1.1E-02 6.7E-03 6.7E-03 4.4E-03 4.4E-03 1.6E-01 9.0E-05
  Plasma  8.4E-04 7.3E-04 1.1E-03 1.1E-03 6.7E-04 6.7E-04 9.0E-05 1.3E-05
->>>>>>> c2e851f9
  
  ************************************ Pumping for primary coolant (helium) ************************************
  
