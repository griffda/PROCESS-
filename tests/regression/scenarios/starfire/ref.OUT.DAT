--- conflicted
+++ resolved
@@ -5,7 +5,6 @@
  **************************************************************************************************************
  
    Program :
-<<<<<<< HEAD
    Version : 2.1.2   Release Date :: 2021-07-01
    Tag No. : v2.1-374-g1aaba1cd
     Branch : 1303-divertor-costs-into-cost-model-2-stable
@@ -15,17 +14,6 @@
   Computer : l0500
  Directory : /tmp/pytest-of-rhicha/pytest-101/test_solver0
      Input : /tmp/pytest-of-rhicha/pytest-101/test_scenario_starfire_0/IN.DAT
-=======
-   Version : 2.2.0   Release Date :: 2021-10-26
-   Tag No. : v2.1-901-ga12ba209
-    Branch : 1343-update-lts-hts-cost-model-2
-   Git log : Merge\ branch\ |develop|\ into\ 1343-update-lts-hts-cost-model-2
- Date/time : 18 Nov 2021 17:03:32 +00:00(hh:mm) UTC
-      User : rhicha
-  Computer : l0500
- Directory : /tmp/pytest-of-rhicha/pytest-205/test_solver0
-     Input : /tmp/pytest-of-rhicha/pytest-205/test_scenario_starfire_0/IN.DAT
->>>>>>> bee5e13b
  Run title : starfire
   Run type : Reactor concept design: Steady-state tokamak model, (c) CCFE
  
@@ -193,11 +181,7 @@
  (step220109)        ECRH Plasma Breakdown (M$)                                                                   22.95
  (step220110)        Divertor (M$)                                                                               749.15
  
-<<<<<<< HEAD
  (step2201)          Total Account 22.01 Cost (M$)                                                              7617.98
-=======
- (step2201)          Total Account 22.01 Cost (M$)                                                              9523.11
->>>>>>> bee5e13b
  
  ******************* 22.02 Heat Transfer System
  (step2202)          Heat Transfer System (M$)                                                                   157.25
@@ -240,19 +224,11 @@
  
  (step2207)          Total Account 22.07 Cost (M$)                                                               195.46
  
-<<<<<<< HEAD
  ******************* 
  (step2298)          Spares (M$)                                                                                 504.30
  (step2299)          Contingency (M$)                                                                           1342.10
  
  (step22)            Total Account 22 Cost (M$)                                                                10289.40
-=======
- ********************
- (step2298)          Spares (M$)                                                                                 526.00
- (step2299)          Contingency (M$)                                                                           1632.00
- 
- (step22)            Total Account 22 Cost (M$)                                                                12512.01
->>>>>>> bee5e13b
  
  ************************* 23. Turbine Plant Equipment **************************
  
@@ -290,7 +266,6 @@
  
  ***************************** 27. Remote Handling ******************************
  
-<<<<<<< HEAD
  (step2701)          Remote Handing (M$)                                                                        1127.47
  
  (step27)            Total Account 27 Cost (M$)                                                                 1127.47
@@ -316,39 +291,11 @@
  *************************** Total Capital Investment ***************************
  
  (capcost)           Total capital investment (M$)                                                             32987.42
-=======
- (step2701)          Remote Handing (M$)                                                                        1294.07
- 
- (step27)            Total Account 27 Cost (M$)                                                                 1294.07
- 
- ****************************** Plant Direct Cost *******************************
- 
- (cdirt)             Plant direct cost (M$)                                                                    18548.31
- 
- ******************************** Indirect Cost *********************************
- 
- (step91)            Construction Facilities, Equipment and Services (M$)                                       5564.49
- (step92)            Engineering and Costruction Management Services (M$)                                       6028.20
- (step93)            Other Costs (M$)                                                                           2782.25
- 
- ******************************* Constructed Cost *******************************
- 
- (concost)           Constructed Cost (M$)                                                                     32923.24
- 
- ************************* Interest during Construction *************************
- 
- (moneyint)          Interest during construction (M$)                                                          4938.49
- 
- *************************** Total Capital Investment ***************************
- 
- (capcost)           Total capital investment (M$)                                                             37861.73
->>>>>>> bee5e13b
  
  *************************************** Cost of Electricity, 2017 US$ ****************************************
  
  First wall / blanket life (years)                                        (fwbllife)                    5.343     
  Divertor life (years)                                                    (divlife.)                    0.286     
-<<<<<<< HEAD
  Cost of electricity (m$/kWh)                                             (coe)                       290.817     
  
  Power Generation Costs :
@@ -369,25 +316,6 @@
  Total Fuel Cost                                                                    11.22                1.46
 
  Total Cost                                                                       2237.91              290.82
-=======
- Cost of electricity (m$/kWh)                                             (coe)                       335.472     
- 
- Power Generation Costs :
- 
- 																																				Annual Costs, M$						COE, m$/kWh
- Capital Investment                                                          2461.01                   321.67
- Operation & Maintenance                                                       73.63                     9.62
- Decommissioning Fund                                                          20.81                     2.72
- Fuel Charge Breakdown
- 	Blanket & first wall                                                          0.00                     0.00
- 	Divertors                                                                     0.00                     0.00
- 	Centrepost (TART only)                                                        0.00                     0.00
- 	Auxiliary Heating                                                             0.00                     0.00
- 	Actual Fuel                                                                   3.38                     0.44
- 	Waste Disposal                                                                7.80                     1.02
- Total Fuel Cost                                                               11.18                     1.46
- Total Cost                                                                  2566.63                   335.47
->>>>>>> bee5e13b
  
  ********************************************* Plant Availability *********************************************
  
