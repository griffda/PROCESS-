--- conflicted
+++ resolved
@@ -13,7 +13,6 @@
  **************************************************************************************************************
  
    Program :
-<<<<<<< HEAD
    Version : 2.3.0   Release Date :: 2022-01-20
    Tag No. : v2.1-1614-ge10d543cf
     Branch : HEAD
@@ -23,17 +22,6 @@
   Computer : runner-8r7le1vq-project-20-concurrent-0
  Directory : /builds/process/process
      Input : /tmp/pytest-of-root/pytest-0/test_scenario_stellarator_0/IN.DAT
-=======
-   Version : 2.4.0   Release Date :: 2022-05-18
-   Tag No. : v2.1-1732-g6406e21f code contains untracked changes
-    Branch : 1663-pfcoil-variables-in-mfile-start-pfv
-   Git log : Merge\ branch\ |1651-convert-costs_2015-f90-to-pytho
- Date/time : 19 May 2022 14:54:25 +00:00(hh:mm) UTC
-      User : root
-  Computer : 3ad262c2e59e
- Directory : /root/process
-     Input : /tmp/pytest-of-root/pytest-0/popen-gw1/test_scenario_stellarator_0/IN.DAT
->>>>>>> 4c2c9eb0
  Run title : HELIAS-5B
   Run type : Reactor concept design: Stellarator model, (c) CCFE
  
