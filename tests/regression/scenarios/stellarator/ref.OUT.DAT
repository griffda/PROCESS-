 *************************************************************************   
 *****                                                               *****   
 *****                        HELIAS-5B                              *****   
 *****               Stuart Muldrew (17/01/2019)                     *****   
 *****            Based on Felix Warmer Run (27/05/2015)             *****   
 *****   Warmer et al. (2016), IEEE Trans. Plasma Sci. 44, 1576      *****   
 *****                                                               *****   
 *************************************************************************   
 
 **************************************************************************************************************
 ************************************************** PROCESS ***************************************************
 ************************************** Power Reactor Optimisation Code ***************************************
 **************************************************************************************************************
 
   Program :
   Version : 2.3.0   Release Date :: 2022-01-20
<<<<<<< HEAD
   Tag No. : v2.1-1203-gdf5c6a4f
    Branch : 1336-update-cryoplant-cost-22-03-for-cost-model-2
   Git log : Some\ fixes\ for\ test\ suite\ failures
 Date/time :  1 Feb 2022 17:09:03 +00:00(hh:mm) UTC
      User : jg6173
  Computer : L1088
 Directory : /tmp/pytest-of-jg6173/pytest-16/test_solver0
     Input : /tmp/pytest-of-jg6173/pytest-16/test_scenario_stellarator_0/IN.DAT
=======
   Tag No. : v2.1-1233-g5464a896
    Branch : 1560-minor-formatting-error-in-vgaptop-output
   Git log : Corrected\ output\ formatting\ error
 Date/time : 14 Feb 2022  8:30:25 +00:00(hh:mm) UTC
      User : rhicha
  Computer : l0500
 Directory : /tmp/pytest-of-rhicha/pytest-280/test_solver0
     Input : /tmp/pytest-of-rhicha/pytest-280/test_scenario_stellarator_0/IN.DAT
>>>>>>> ce724378
 Run title : HELIAS-5B
  Run type : Reactor concept design: Stellarator model, (c) CCFE
 
 **************************************************************************************************************
 
   Equality constraints : 03
 Inequality constraints : 02
      Total constraints : 05
    Iteration variables : 06
         Max iterations : 100
       Figure of merit  : +07  -- minimise capital cost.
  Convergence parameter : 1.00E-06
 
 **************************************************************************************************************
 
 (Please include this header in any models, presentations and papers based on these results)
 
 **************************************************************************************************************
 
 Quantities listed in standard row format are labelled as follows in columns 112-114:
 ITV : Active iteration variable (in any output blocks)
 OP  : Calculated output quantity
 Unlabelled quantities in standard row format are generally inputs
 Note that calculated quantities may be trivially rescaled from inputs, or equal to bounds which are input.
 
 
 ************************************************** Numerics **************************************************
 
 PROCESS has performed a VMCON (optimisation) run.
 and found a feasible set of parameters.
 
 VMCON error flag                                                         (ifail)                           1     
 Number of iteration variables                                            (nvar)                            6     
 Number of constraints (total)                                            (neqns+nineqns)                   5     
 Optimisation switch                                                      (ioptimz)                         1     
 Figure of merit switch                                                   (minmax)                          7     
 Square root of the sum of squares of the constraint residuals            (sqsumsq)                 1.204E-07  OP 
 VMCON convergence parameter                                              (convergence_parameter)   1.948E-08  OP 
 Number of VMCON iterations                                               (nviter)                          6  OP 
 
PROCESS has successfully optimised the iteration variables to minimise the figure of merit          CAPITAL COST.
 
 Certain operating limits have been reached,
 as shown by the following iteration variables that are
 at or near to the edge of their prescribed range :
 
                   fpnetel       =  1.0000E+00 is at or above its upper bound:  1.0000E+00
 
 The solution vector is comprised as follows :
 
                                          final       final /
    i                                     value       initial
 
    1                  te               7.0701E+00     1.0100
    2                  dene             2.1090E+20     1.0084
    3                  hfact            1.2168E+00     0.9984
    4                  fpnetel          1.0000E+00     1.0000
    5                  bore             1.7774E+01     1.0095
    6                  fiooic           4.7032E-01     0.9406
 
 The following equality constraint residues should be close to zero :
 
                                               physical                 constraint                 normalised
                                              constraint                 residue                    residue
 
    1  Global power balance consistency      =  4.1946E-01 MW/m3       -2.4942E-10 MW/m3           5.9462E-10
    2  Radial build consistency              =  2.2000E+01 m           -2.3834E-07 m               1.0834E-08
    3  Net electric power lower limit        >  1.0000E+03 MW           6.1599E-05 MW              6.1599E-08
 
 The following inequality constraint residues should be greater than or approximately equal to zero :
 
    4  beta > betalim_lower                  >  4.2641E-02             -1.3919E-01           
    5  Beta upper limit                      <  5.0000E-02              4.5895E-03           
 
 ******************************************** Final Feasible Point ********************************************
 
 
 *************************************** Power Reactor Costs (1990 US$) ***************************************
 
 First wall / blanket life (years)                                        (fwbllife)                   17.040     
 Divertor life (years)                                                    (divlife.)                    8.189     
 Cost of electricity (m$/kWh)                                             (coe)                        93.844     
 
 Power Generation Costs :
 
                                                                           Annual Costs, M$       COE, m$/kWh

 Capital Investment                                                                543.06               82.61
 Operation & Maintenance                                                            62.81                9.55
 Decommissioning Fund                                                                4.59                0.70
 Fuel Charge Breakdown

     Blanket & first wall                                                    0.00                0.00
     Divertors                                                               0.00                0.00
     Centrepost (TART only)                                                  0.00                0.00
     Auxiliary Heating                                                       0.00                0.00
     Actual Fuel                                                             2.88                0.44
     Waste Disposal                                                          3.60                0.55
 Total Fuel Cost                                                                     6.47                0.98

 Total Cost                                                                        616.93               93.84
 
 **************************************** Detailed Costings (1990 US$) ****************************************
 
 Acc.22 multiplier for Nth of a kind                                      (fkind)                   1.000E+00     
 Level of Safety Assurance                                                (lsa)                             2     
 
 
 ************************ Structures and Site Facilities ************************
 
 (c211)              Site improvements, facilities, land (M$)                                                     32.64
 (c212)              Reactor building cost (M$)                                                                  644.10
 (c213)              Turbine building cost (M$)                                                                   31.92
 (c2141)             Reactor maintenance building cost (M$)                                                       48.78
 (c2142)             Warm shop cost (M$)                                                                          31.90
 (c215)              Tritium building cost (M$)                                                                   12.43
 (c216)              Electrical equipment building cost (M$)                                                      21.56
 (c2171)             Additional buildings cost (M$)                                                               15.12
 (c2172)             Control room buildings cost (M$)                                                             17.64
 (c2173)             Shop and warehouses cost (M$)                                                                 9.66
 (c2174)             Cryogenic building cost (M$)                                                                  8.33
 
 (c21)               Total account 21 cost (M$)                                                                  874.09
 
 ******************************* Reactor Systems ********************************
 
 (c2211)             First wall cost (M$)                                                                        172.02
 (c22121)            Blanket beryllium cost (M$)                                                                 249.05
 (c22122)            Blanket breeder material cost (M$)                                                           93.00
 (c22123)            Blanket stainless steel cost (M$)                                                           100.54
 (c22124)            Blanket vanadium cost (M$)                                                                    0.00
 (c2212)             Blanket total cost (M$)                                                                     442.58
 (c22131)            Bulk shield cost (M$)                                                                        96.05
 (c22132)            Penetration shielding cost (M$)                                                              96.05
 (c2213)             Total shield cost (M$)                                                                      192.10
 (c2214)             Total support structure cost (M$)                                                             0.00
 (c2215)             Divertor cost (M$)                                                                           21.03
 
 (c221)              Total account 221 cost (M$)                                                                 827.73
 
 *********************************** Magnets ************************************
 
 (c22211)            TF coil conductor cost (M$)                                                                 358.94
 (c22212)            TF coil winding cost (M$)                                                                    65.72
 (c22213)            TF coil case cost (M$)                                                                       88.71
 (c22214)            TF intercoil structure cost (M$)                                                            149.01
 (c22215)            TF coil gravity support structure (M$)                                                       29.80
 (c2221)             TF magnet assemblies cost (M$)                                                              692.18
 (c22221)            PF coil conductor cost (M$)                                                                   0.00
 (c22222)            PF coil winding cost (M$)                                                                     0.00
 (c22223)            PF coil case cost (M$)                                                                        0.00
 (c22224)            PF coil support structure cost (M$)                                                           0.00
 (c2222)             PF magnet assemblies cost (M$)                                                                0.00
 (c2223)             Vacuum vessel assembly cost (M$)                                                            465.09
 
 (c222)              Total account 222 cost (M$)                                                                1157.27
 
 ******************************* Power Injection ********************************
 
 (c2231)             ECH system cost (M$)                                                                          0.00
 (c2232)             Lower hybrid system cost (M$)                                                                 0.00
 (c2233)             Neutral beam system cost (M$)                                                                 0.00
 
 (c223)              Total account 223 cost (M$)                                                                   0.00
 
 ******************************** Vacuum Systems ********************************
 
 (c2241)             High vacuum pumps cost (M$)                                                                  39.00
 (c2242)             Backing pumps cost (M$)                                                                      14.62
 (c2243)             Vacuum duct cost (M$)                                                                         4.50
 (c2244)             Valves cost (M$)                                                                             10.59
 (c2245)             Duct shielding cost (M$)                                                                      0.00
 (c2246)             Instrumentation cost (M$)                                                                     1.30
 
 (c224)              Total account 224 cost (M$)                                                                  70.02
 
 ****************************** Power Conditioning ******************************
 
 (c22511)            TF coil power supplies cost (M$)                                                             10.13
 (c22512)            TF coil breakers cost (M$)                                                                   82.26
 (c22513)            TF coil dump resistors cost (M$)                                                             25.07
 (c22514)            TF coil instrumentation and control (M$)                                                     15.00
 (c22515)            TF coil bussing cost (M$)                                                                   296.21
 (c2251)             Total, TF coil power costs (M$)                                                             428.67
 (c22521)            PF coil power supplies cost (M$)                                                              0.00
 (c22522)            PF coil instrumentation and control (M$)                                                      0.00
 (c22523)            PF coil bussing cost (M$)                                                                     0.00
 (c22524)            PF coil burn power supplies cost (M$)                                                         0.00
 (c22525)            PF coil breakers cost (M$)                                                                    0.00
 (c22526)            PF coil dump resistors cost (M$)                                                              0.00
 (c22527)            PF coil ac breakers cost (M$)                                                                 0.00
 (c2252)             Total, PF coil power costs (M$)                                                               0.00
 (c2253)             Total, energy storage cost (M$)                                                               0.00
 
 (c225)              Total account 225 cost (M$)                                                                 428.67
 
 **************************** Heat Transport System *****************************
 
 (cpp)               Pumps and piping system cost (M$)                                                            63.12
 (chx)               Primary heat exchanger cost (M$)                                                             78.19
 (c2261)             Total, reactor cooling system cost (M$)                                                     141.30
 (cppa)              Pumps, piping cost (M$)                                                                      16.36
 (c2262)             Total, auxiliary cooling system cost (M$)                                                    16.36
 (c2263)             Total, cryogenic system cost (M$)                                                           208.12
 
 (c226)              Total account 226 cost (M$)                                                                 365.79
 
 ***************************** Fuel Handling System *****************************
 
 (c2271)             Fuelling system cost (M$)                                                                    22.30
 (c2272)             Fuel processing and purification cost (M$)                                                  146.28
 (c2273)             Atmospheric recovery systems cost (M$)                                                       92.86
 (c2274)             Nuclear building ventilation cost (M$)                                                      100.72
 
 (c227)              Total account 227 cost (M$)                                                                 362.16
 
 ************************* Instrumentation and Control **************************
 
 (c228)              Instrumentation and control cost (M$)                                                       150.00
 
 **************************** Maintenance Equipment *****************************
 
 (c229)              Maintenance equipment cost (M$)                                                             300.00
 
 **************************** Total Account 22 Cost *****************************
 
 (c22)               Total account 22 cost (M$)                                                                 3661.63
 
 *************************** Turbine Plant Equipment ****************************
 
 (c23)               Turbine plant equipment cost (M$)                                                           268.99
 
 *************************** Electric Plant Equipment ***************************
 
 (c241)              Switchyard equipment cost (M$)                                                               14.44
 (c242)              Transformers cost (M$)                                                                        5.54
 (c243)              Low voltage equipment cost (M$)                                                               5.08
 (c244)              Diesel backup equipment cost (M$)                                                             5.34
 (c245)              Auxiliary facilities cost (M$)                                                                1.18
 
 (c24)               Total account 24 cost (M$)                                                                   31.58
 
 ************************ Miscellaneous Plant Equipment *************************
 
 (c25)               Miscellaneous plant equipment cost (M$)                                                      22.12
 
 **************************** Heat Rejection System *****************************
 
 (c26)               Heat rejection system cost (M$)                                                              74.77
 
 ****************************** Plant Direct Cost *******************************
 
 (cdirt)             Plant direct cost (M$)                                                                     4933.19
 
 ****************************** Reactor Core Cost *******************************
 
 (crctcore)          Reactor core cost (M$)                                                                     1985.00
 
 ******************************** Indirect Cost *********************************
 
 (c9)                Indirect cost (M$)                                                                         1384.25
 
 ****************************** Total Contingency *******************************
 
 (ccont)             Total contingency (M$)                                                                      947.62
 
 ******************************* Constructed Cost *******************************
 
 (concost)           Constructed cost (M$)                                                                      7265.05
 
 ************************* Interest during Construction *************************
 
 (moneyint)          Interest during construction (M$)                                                          1089.76
 
 *************************** Total Capital Investment ***************************
 
 (capcost)           Total capital investment (M$)                                                              8354.81
 
 ********************************************* Plant Availability *********************************************
 
 Allowable blanket neutron fluence (MW-yr/m2)                             (abktflnc)                1.500E+01     
 Allowable divertor heat fluence (MW-yr/m2)                               (adivflnc)                2.500E+01     
 First wall / blanket lifetime (years)                                    (bktlife)                 1.704E+01  OP 
 Divertor lifetime (years)                                                (divlife)                 8.189E+00  OP 
 Heating/CD system lifetime (years)                                       (cdrlife)                 1.704E+01  OP 
 Total plant lifetime (years)                                             (tlife)                   4.000E+01     
 Total plant availability fraction                                        (cfactr)                  7.500E-01     
 
 *************************************************** Plasma ***************************************************
 
 Plasma configuration = stellarator
 
 Plasma Geometry :
 
 Major radius (m)                                                         (rmajor)                     22.000     
 Minor radius (m)                                                         (rminor)                      1.800  OP 
 Aspect ratio                                                             (aspect)                     12.220     
 Plasma cross-sectional area (m2)                                         (xarea)                      10.182  OP 
 Plasma surface area (m2)                                                 (sarea)                   1.950E+03  OP 
 Plasma volume (m3)                                                       (vol)                     1.413E+03  OP 
 
 Current and Field :
 
 Vacuum toroidal field at R (T)                                           (bt)                          5.500     
 Average poloidal field (T)                                               (bp)                          0.405  OP 
 Total field (sqrt(bp^2 + bt^2)) (T)                                      (btot)                        5.515  OP 
 Rotational transform                                                     (iotabar)                     0.900     
 
 Beta Information :
 
 Total plasma beta                                                        (beta)                    4.541E-02     
 Total poloidal beta                                                      (betap)                   0.000E+00  OP 
 Total toroidal beta                                                                                4.566E-02  OP 
 Fast alpha beta                                                          (betaft)                  2.769E-03  OP 
 Beam ion beta                                                            (betanb)                  0.000E+00  OP 
 (Fast alpha + beam beta)/(thermal beta)                                  (gammaft)                 6.494E-02  OP 
 Thermal beta                                                                                       4.264E-02  OP 
 Thermal poloidal beta                                                                              7.904E+00  OP 
 Thermal toroidal beta (= beta-exp)                                                                 4.287E-02  OP 
 2nd stability beta : beta_p / (R/a)                                      (eps*betap)                   0.000  OP 
 2nd stability beta upper limit                                           (epbetmax)                    1.380     
 Limit on total beta                                                      (betalim)                     0.050  OP 
 Plasma thermal energy (J)                                                                          1.094E+09  OP 
 Total plasma internal energy (J)                                         (total_plasma_internal_en 0.000E+00  OP 
 
 Temperature and Density (volume averaged) :
 
 Electron temperature (keV)                                               (te)                          7.070  ITV
 Electron temperature on axis (keV)                                       (te0)                        15.554  OP 
 Ion temperature (keV)                                                    (ti)                          6.717     
 Ion temperature on axis (keV)                                            (ti0)                        14.777  OP 
 Electron temp., density weighted (keV)                                   (ten)                         8.235  OP 
 Electron density (/m3)                                                   (dene)                    2.109E+20  ITV
 Electron density on axis (/m3)                                           (ne0)                     2.847E+20  OP 
 Line-averaged electron density (/m3)                                     (dnla)                    2.378E+20  OP 
 Ion density (/m3)                                                        (dnitot)                  1.897E+20  OP 
 Fuel density (/m3)                                                       (deni)                    1.686E+20  OP 
 Total impurity density with Z > 2 (no He) (/m3)                          (dnz)                     2.109E+15  OP 
 Helium ion density (thermalised ions only) (/m3)                         (dnalp)                   2.109E+19  OP 
 Proton density (/m3)                                                     (dnprot)                  5.388E+16  OP 
 Hot beam density (/m3)                                                   (dnbeam)                  0.000E+00  OP 
 Density limit from scaling (/m3)                                         (dnelimt)                 1.146E+20  OP 
 Helium ion density (thermalised ions only) / electron density            (ralpne)                  1.000E-01     
 
 Impurities
 
 Plasma ion densities / electron density:
 H_ concentration                                                         (fimp(01)                 7.995E-01  OP 
 He concentration                                                         (fimp(02)                 1.000E-01     
 Be concentration                                                         (fimp(03)                 0.000E+00     
 C_ concentration                                                         (fimp(04)                 0.000E+00     
 N_ concentration                                                         (fimp(05)                 0.000E+00     
 O_ concentration                                                         (fimp(06)                 0.000E+00     
 Ne concentration                                                         (fimp(07)                 0.000E+00     
 Si concentration                                                         (fimp(08)                 0.000E+00     
 Ar concentration                                                         (fimp(09)                 0.000E+00     
 Fe concentration                                                         (fimp(10)                 0.000E+00     
 Ni concentration                                                         (fimp(11)                 0.000E+00     
 Kr concentration                                                         (fimp(12)                 0.000E+00     
 Xe concentration                                                         (fimp(13)                 0.000E+00     
 W_ concentration                                                         (fimp(14)                 1.000E-05     
 Average mass of all ions (amu)                                           (aion)                    2.668E+00  OP 
 
 Effective charge                                                         (zeff)                        1.225  OP 
 Density profile factor                                                   (alphan)                      0.350     
 Plasma profile model                                                     (ipedestal)                       0     
 Temperature profile index                                                (alphat)                      1.200     
 Temperature profile index beta                                           (tbeta)                       2.000     
 
 Fuel Constituents :
 
 Deuterium fuel fraction                                                  (fdeut)                       0.500     
 Tritium fuel fraction                                                    (ftrit)                       0.500     
 
 Fusion Power :
 
 Total fusion power (MW)                                                  (powfmw)                  3.111E+03  OP 
  =    D-T fusion power (MW)                                              (pdt)                     3.108E+03  OP 
   +   D-D fusion power (MW)                                              (pdd)                     3.369E+00  OP 
   + D-He3 fusion power (MW)                                              (pdhe3)                   0.000E+00  OP 
 Alpha power: total (MW)                                                  (palpmw)                  6.216E+02  OP 
 Alpha power: beam-plasma (MW)                                            (palpnb)                  0.000E+00  OP 
 Neutron power (MW)                                                       (pneutmw)                 2.487E+03  OP 
 Charged particle power (excluding alphas) (MW)                           (pchargemw)               2.207E+00  OP 
 Total power deposited in plasma (MW)                                     (tot_power_plasma)        5.927E+02  OP 
 
 Radiation Power (excluding SOL):
 
 Bremsstrahlung radiation power (MW)                                      (pbrempv*vol)             1.292E+02  OP 
 Line radiation power (MW)                                                (plinepv*vol)             1.085E+02  OP 
 Synchrotron radiation power (MW)                                         (psyncpv*vol)             9.047E+00  OP 
 Synchrotron wall reflectivity factor                                     (ssync)                       0.600     
 Normalised minor radius defining 'core'                                  (coreradius)              6.000E-01     
 Fraction of core radiation subtracted from P_L                           (coreradiationfraction)   1.000E+00     
 Total core radiation power (MW)                                          (pcoreradmw)              1.315E+02  OP 
 Edge radiation power (MW)                                                (pedgeradmw)              1.153E+02  OP 
 SOL radiation power (MW)                                                 (psolradmw)               2.941E+02  OP 
 Total radiation power (MW)                                               (pradmw)                  5.408E+02  OP 
 Core radiation fraction = total radiation in core / total power deposite (rad_fraction_core)       0.000E+00  OP 
 SoL radiation fraction = total radiation in SoL / total power accross se (rad_fraction_sol)        8.000E-01  IP 
 Radiation fraction = total radiation / total power deposited in plasma   (rad_fraction)            9.124E-01  OP 
 Nominal mean radiation load on inside surface of reactor (MW/m2)         (photon_wall)             2.552E-01  OP 
 Peaking factor for radiation wall load                                   (peakfactrad)             3.330E+00  IP 
 Maximum permitted radiation wall load (MW/m^2)                           (maxradwallload)          1.000E+00  IP 
 Peak radiation wall load (MW/m^2)                                        (peakradwallload)         8.497E-01  OP 
 Nominal mean neutron load on inside surface of reactor (MW/m2)           (wallmw)                  1.174E+00  OP 
 
 Ohmic heating power (MW)                                                 (pohmmw)                  0.000E+00  OP 
 Fraction of alpha power deposited in plasma                              (falpha)                      0.950  OP 
 Fraction of alpha power to electrons                                     (falpe)                       0.780  OP 
 Fraction of alpha power to ions                                          (falpi)                       0.220  OP 
 Ion transport (MW)                                                       (ptrimw)                  2.125E+02  OP 
 Electron transport (MW)                                                  (ptremw)                  2.487E+02  OP 
 Injection power to ions (MW)                                             (pinjimw)                 0.000E+00  OP 
 Injection power to electrons (MW)                                        (pinjemw)                 0.000E+00  OP 
   (Injected power only used for start-up phase)
 Ignited plasma switch (0=not ignited, 1=ignited)                         (ignite)                          1     
 
 Power into divertor zone via charged particles (MW)                      (pdivt)                   5.189E+01  OP 
 Psep / R ratio (MW/m)                                                    (pdivt/rmajor)            2.359E+00  OP 
 Psep Bt / qAR ratio (MWT/m)                                              (pdivtbt/qar)             1.031E+00  OP 
 
 Confinement :
 
 Device is assumed to be ignited for the calculation of confinement time
 
 Confinement scaling law                    ISS04            (stell)
 Confinement H factor                                                     (hfact)                       1.217  ITV
 Global thermal energy confinement time (s)                               (taueff)                      2.371  OP 
 Ion energy confinement time (s)                                          (tauei)                       2.371  OP 
 Electron energy confinement time (s)                                     (tauee)                       2.371  OP 
 n.tau = Volume-average electron density x Energy confinement time (s/m3) (dntau)                   5.000E+20  OP 
 Triple product = Vol-average electron density x Vol-average electron temperature x Energy confinement time:
 Triple product  (keV s/m3)                                               (dntau*te)                3.535E+21  OP 
 Transport loss power assumed in scaling law (MW)                         (powerht)                 4.612E+02  OP 
 Switch for radiation loss term usage in power balance                    (iradloss)                        1     
 Radiation power subtracted from plasma power balance (MW)                                          1.315E+02  OP 
   (Radiation correction is core radiation power)
 Alpha particle confinement time (s)                                      (taup)                       27.023  OP 
 Alpha particle/energy confinement time ratio                             (taup/taueff)                11.397  OP 
 Lower limit on taup/taueff                                               (taulimit)                    5.000     
 Total energy confinement time including radiation loss (s)               (total_energy_conf_t          0.000  OP 
   (= stored energy including fast particles / loss power including radiation
 
 Fuelling :
 
 Ratio of He and pellet particle confinement times                        (tauratio)                1.000E+00     
 Fuelling rate (nucleus-pairs/s)                                          (qfuel)                   5.538E+21  OP 
 Fuel burn-up rate (reactions/s)                                          (rndfuel)                 1.109E+21  OP 
 Burn-up fraction                                                         (burnup)                      0.200  OP 
 
 Confinement times, and required H-factors :
 
    scaling law              confinement time (s)     H-factor for
                                 for H = 2           power balance
 
 LHD              (stell)          2.429                   1.953
 Gyro-reduced Bohm(stell)          2.172                   2.183
 Lackner-Gottardi (stell)          3.854                   1.166
 ISS95            (stell)          2.301                   1.953
 ISS04            (stell)          3.897                   1.151
 
 ****************************************** Auxiliary Heating System ******************************************
 
 Electron Cyclotron Resonance Heating
 Ignited plasma; injected power only used for start-up phase
 
 Auxiliary power supplied to plasma (MW)                                  (pheat)                   0.000E+00     
 Fusion gain factor Q                                                     (bigq)                    1.000E+18     
 
 ************************************************** Divertor **************************************************
 
 Power to divertor (MW)                                                   (pdivt.)                  5.189E+01     
 Angle of incidence (deg)                                                 (anginc)                  2.005E+00     
 Perp. heat transport coefficient (m2/s)                                  (xpertin)                 1.500E+00     
 Divertor plasma temperature (eV)                                         (tdiv)                    3.000E+00     
 Radiated power fraction in SOL                                           (f_rad)                   8.500E-01     
 Heat load peaking factor                                                 (f_asym)                  1.100E+00     
 Poloidal resonance number                                                (m_res)                           5     
 Toroidal resonance number                                                (n_res)                           5     
 Relative radial field perturbation                                       (bmn)                     1.000E-03     
 Field line pitch (rad)                                                   (flpitch)                 1.000E-03     
 Island size fraction factor                                              (f_w)                     6.000E-01     
 Magnetic shear (/m)                                                      (shear)                   5.000E-01     
 Divertor wetted area (m2)                                                (A_eff)                   1.402E+01     
 Wetted area fraction of total plate area                                 (fdivwet)                 3.333E-01     
 Divertor plate length (m)                                                (L_d)                     7.916E+00     
 Divertor plate width (m)                                                 (L_w)                     5.315E-01     
 Flux channel broadening factor                                           (F_x)                     2.004E+00     
 Power decay width (cm)                                                   (100*l_q)                 1.772E+01     
 Island width (m)                                                         (w_r)                     3.752E-01     
 Perp. distance from X-point to plate (m)                                 (Delta)                   2.251E-01     
 Peak heat load (MW/m2)                                                   (hldiv)                   4.071E+00     
 
 ************************************************ Radial Build ************************************************
 
 Avail. Space (m)                                                         (available_radial_space)  2.940E+00     
 Req. Space (m)                                                           (required_radial_space)   2.034E+00     
 f value:                                                                 (f_avspace)               1.000E+00     
                                          Thickness (m)    Radius (m)
 Device centreline                            0.000           0.000                       
 Machine bore                                17.774          17.774   (bore)              
 Coil inboard leg                             0.783          18.557   (tfcth)             
 Gap                                          0.025          18.582   (gapds)             
 Vacuum vessel                                0.350          18.932   (d_vv_in)           
 Inboard shield                               0.400          19.332   (shldith)           
 Inboard blanket                              0.700          20.032   (blnkith)           
 Inboard first wall                           0.018          20.050   (fwith)             
 Inboard scrape-off                           0.150          20.200   (scrapli)           
 Plasma geometric centre                      1.800          22.000   (rminor)            
 Plasma outboard edge                         1.800          23.800   (rminor)            
 Outboard scrape-off                          0.300          24.100   (scraplo)           
 Outboard first wall                          0.018          24.118   (fwoth)             
 Outboard blanket                             0.800          24.918   (blnkoth)           
 Outboard shield                              0.700          25.618   (shldoth)           
 Vacuum vessel                                0.350          25.968   (d_vv_out)          
 Gap                                          0.025          25.993   (gapsto)            
 Coil outboard leg                            0.783          26.776   (tfthko)            
 
 *********************************************** Modular Coils ************************************************
 
 
 General Coil Parameters :
 
 Number of modular coils                                                  (n_tf)                    5.000E+01     
 Cross-sectional area per coil (m2)                                       (tfarea/n_tf)             4.996E-01     
 Total inboard leg radial thickness (m)                                   (tfcth)                   7.829E-01     
 Total outboard leg radial thickness (m)                                  (tfthko)                  7.829E-01     
 Inboard leg outboard half-width (m)                                      (tficrn)                  3.191E-01     
 Inboard leg inboard half-width (m)                                       (tfocrn)                  3.191E-01     
 Outboard leg toroidal thickness (m)                                      (tftort)                  6.382E-01     
 Minimum Coil distance (m)                                                (toroidalgap)             8.400E-01     
 Mean coil circumference (m)                                              (tfleng)                  3.362E+01     
 Total current (MA)                                                       (ritfc)                   6.413E+02     
 Current per coil(MA)                                                     (ritfc/n_tf)              1.283E+01     
 Winding pack current density (A/m2)                                      (jwptf)                   4.243E+07     
 Overall current density (A/m2)                                           (oacdcp)                  2.567E+07     
 Maximum field on superconductor (T)                                      (bmaxtf)                  1.319E+01     
 Total Stored energy (GJ)                                                 (estotftgj)               1.425E+02     
 Total mass of coils (kg)                                                 (whttf)                   4.860E+06     
 
 Coil Geometry :
 
 Inboard leg centre radius (m)                                            (r_tf_inleg_mid)          1.765E+01     
 Outboard leg centre radius (m)                                           (r_tf_outboard_mid)       2.638E+01     
 Maximum inboard edge height (m)                                          (hmax)                    6.495E+00     
 Clear horizontal bore (m)                                                (tf_total_h_width)        4.808E+00     
 Clear vertical bore (m)                                                  (tfborev)                 1.299E+01     
 
 Conductor Information :
 
 Superconductor mass per coil (kg)                                        (whtconsc)                9.467E+03     
 Copper mass per coil (kg)                                                (whtconcu)                3.084E+04     
 Steel conduit mass per coil (kg)                                         (whtconsh)                1.238E+04     
 Total conductor cable mass per coil (kg)                                 (whtcon)                  5.521E+04     
 Cable conductor + void area (m2)                                         (acstf)                   2.214E-03     
 Cable space coolant fraction                                             (vftf)                    3.000E-01     
 Conduit case thickness (m)                                               (thwcndut)                1.200E-03     
 Cable insulation thickness (m)                                           (thicndut)                2.000E-03     
 
 Winding Pack Information :
 
 Winding pack area                                                        (ap)                      3.023E-01     
 Conductor fraction of winding pack                                       (acond/ap)                4.942E-01     
 Copper fraction of conductor                                             (fcutfsu)                 6.900E-01     
 Structure fraction of winding pack                                       (aswp/ap)                 1.562E-01     
 Insulator fraction of winding pack                                       (aiwp/ap)                 1.378E-01     
 Helium fraction of winding pack                                          (avwp/ap)                 2.118E-01     
 Winding radial thickness (m)                                             (dr_tf_wp)                6.269E-01     
 Winding toroidal thickness (m)                                           (wwp1)                    4.822E-01     
 Ground wall insulation thickness (m)                                     (tinstf)                  1.800E-02     
 Number of turns per coil                                                 (n_tf_turn)               9.639E+01     
 Current per turn (A)                                                     (cpttf)                   1.331E+05     
 jop/jcrit                                                                (fiooic)                  4.703E-01  ITV
 
 Forces and Stress :
 
 Maximal force density (MN/m3)                                            (max_force_density)       2.071E+02     
 Maximal stress (approx.) (MPa)                                           (sig_tf_wp)               1.298E+02     
 
 Quench Restrictions :
 
 Allowable stress in vacuum vessel (VV) due to quench (Pa)                (sigvvall)                9.300E+07     
 Minimum allowed quench time due to stress in VV (s)                      (taucq)                   6.511E+00  OP 
 Actual quench time (or time constant) (s)                                (tdmptf)                  1.000E+01     
 Maximum allowed voltage during quench due to insulation (kV)             (vdalw)                   2.000E+01     
 Actual quench voltage (kV)                                               (vtfskv)                  4.284E+00  OP 
 Current (A) per mm^2 copper (A/mm2)                                      (coppera_m2)              1.244E+02     
 Max Copper current fraction:                                             (coppera_m2/coppera_m2_ma 1.244E+00     
 
 External Case Information :
 
 Case thickness, plasma side (m)                                          (casthi)                  6.000E-02     
 Case thickness, outer side (m)                                           (thkcas)                  6.000E-02     
 Case toroidal thickness (m)                                              (casths)                  6.000E-02     
 Case area per coil (m2)                                                  (acasetf)                 1.561E-01     
 External case mass per coil (kg)                                         (whtcas)                  4.199E+04     
 
 Available Space for Ports :
 
 Max toroidal size of vertical ports (m)                                  (vporttmax)               8.480E-01     
 Max poloidal size of vertical ports (m)                                  (vportpmax)               1.696E+00     
 Max area of vertical ports (m2)                                          (vportamax)               1.438E+00     
 Max toroidal size of horizontal ports (m)                                (hporttmax)               1.696E+00     
 Max poloidal size of horizontal ports (m)                                (hportpmax)               3.392E+00     
 Max area of horizontal ports (m2)                                        (hportamax)               5.753E+00     
 
 ********************************************* Support Structure **********************************************
 
 Intercoil support structure mass (from intercoil calculation) (kg)       (aintmass)                5.038E+06     
 Intercoil support structure mass (scaling, for comparison) (kg)          (empiricalmass)           1.448E+07     
 Gravity support structure mass (kg)                                      (clgsmass)                1.008E+06     
 Mass of cooled components (kg)                                           (coldmass)                3.246E+07     
 
 *************************************** First Wall / Blanket / Shield ****************************************
 
 Average neutron wall load (MW/m2)                                        (wallmw)                  1.174E+00     
 First wall full-power lifetime (years)                                   (fwlife)                  1.278E+01     
 Inboard shield thickness (m)                                             (shldith)                 4.000E-01     
 Outboard shield thickness (m)                                            (shldoth)                 7.000E-01     
 Top shield thickness (m)                                                 (shldtth)                 7.000E-01     
 Inboard blanket thickness (m)                                            (blnkith)                 7.000E-01     
 Outboard blanket thickness (m)                                           (blnkoth)                 8.000E-01     
 Top blanket thickness (m)                                                (blnktth)                 7.500E-01     
 
 Nuclear heating :
 
 Blanket heating (including energy multiplication) (MW)                   (pnucblkt)                2.043E+03     
 Shield nuclear heating (MW)                                              (pnucshld)                9.637E-02     
 Coil nuclear heating (MW)                                                (ptfnuc)                  3.714E-04     
 
 First wall / blanket thermodynamic model                                 (secondary_cycle)                 2     
 
 Blanket / shield volumes and weights :
 
                               volume (m3)  vol fraction     weight (kg)
                               -----------  ------------     -----------
    Inboard blanket             6.855E+02
    Outboard blanket            7.834E+02
    Total blanket               1.469E+03                     2.973E+06
       Void fraction                         1.000E-01
       Blanket Be                            4.700E-01        1.277E+06
       Blanket Li2O                          7.000E-02        2.067E+05
       Blanket ss                            1.300E-01        1.489E+06
       Blanket Vd                            0.000E+00        0.000E+00
    Inboard shield              6.050E+02
    Outboard shield             6.776E+02
    Primary shield              1.283E+03                     4.002E+06
       Void fraction                         6.000E-01
    Penetration shield                                        4.002E+06
 
 Other volumes, masses and areas :
 
 First wall area (m2)                                                     (fwarea)                  1.941E+03     
 First wall mass (kg)                                                     (fwmass)                  5.720E+04     
 External cryostat inner radius (m)                                                                 1.672E+01     
 External cryostat outer radius (m)                                       (rdewex)                  2.728E+01     
 External cryostat minor radius (m)                                       (adewex)                  5.276E+00     
 External cryostat shell volume (m3)                                      (vdewex)                  6.874E+02     
 External cryostat mass (kg)                                                                        5.362E+06     
 Internal vacuum vessel shell volume (m3)                                 (vdewin)                  2.205E+03     
 Vacuum vessel mass (kg)                                                  (vvmass)                  1.720E+07     
 Total cryostat + vacuum vessel mass (kg)                                 (dewmkg)                  2.256E+07     
 Divertor area (m2)                                                       (divsur)                  4.207E+01     
 Divertor mass (kg)                                                       (divmas)                  1.031E+04     
 
 ********************************** Superconducting TF Coil Power Conversion **********************************
 
 TF coil current (kA)                                                     (itfka)                   1.331E+02  OP 
 Number of TF coils                                                       (ntfc)                    5.000E+01     
 Voltage across a TF coil during quench (kV)                              (vtfskv)                  4.284E+00  OP 
 TF coil charge time (hours)                                              (tchghr)                  4.000E+00     
 Total inductance of TF coils (H)                                         (ltfth)                   1.610E+01  OP 
 Total resistance of TF coils (ohm)                                       (rcoils)                  0.000E+00  OP 
 TF coil charging voltage (V)                                             (tfcv)                    7.414E+02     
 Number of DC circuit breakers                                            (ntfbkr)                  5.000E+01     
 Number of dump resistors                                                 (ndumpr)                  2.000E+02     
 Resistance per dump resistor (ohm)                                       (r1dump)                  3.219E-02  OP 
 Dump resistor peak power (MW)                                            (r1ppmw)                  1.425E+02  OP 
 Energy supplied per dump resistor (MJ)                                   (r1emj)                   7.126E+02  OP 
 TF coil L/R time constant (s)                                            (ttfsec)                  1.000E+01  OP 
 Power supply voltage (V)                                                 (tfpsv)                   7.785E+02  OP 
 Power supply current (kA)                                                (tfpska)                  1.397E+02  OP 
 DC power supply rating (kW)                                              (tfckw)                   1.088E+05  OP 
 AC power for charging (kW)                                               (tfackw)                  1.209E+05  OP 
 TF coil resistive power (MW)                                             (rpower)                  7.887E+01  OP 
 TF coil inductive power (MVA)                                            (xpower)                  1.979E+01  OP 
 Aluminium bus current density (kA/cm2)                                   (djmka)                   1.250E-01     
 Aluminium bus cross-sectional area (cm2)                                 (albusa)                  1.065E+03  OP 
 Total length of TF coil bussing (m)                                      (tfbusl)                  1.810E+04  OP 
 Aluminium bus weight (tonnes)                                            (albuswt)                 5.202E+03  OP 
 Total TF coil bus resistance (ohm)                                       (rtfbus)                  4.454E-03  OP 
 TF coil bus voltage drop (V)                                             (vtfbus)                  5.927E+02  OP 
 Dump resistor floor area (m2)                                            (drarea)                  8.003E+03  OP 
 TF coil power conversion floor space (m2)                                (tfcfsp)                  4.592E+03  OP 
 TF coil power conv. building volume (m3)                                 (tfcbv)                   2.755E+04  OP 
 TF coil AC inductive power demand (MW)                                   (xpwrmw)                  2.199E+01  OP 
 Total steady state AC power demand (MW)                                  (tfacpd)                  8.763E+01  OP 
 
 *********************************************** Vacuum System ************************************************
 
 Pumpdown to Base Pressure :
 
 First wall outgassing rate (Pa m/s)                                      (rat)                     1.300E-08     
 Total outgassing load (Pa m3/s)                                          (ogas)                    2.852E-04  OP 
 Base pressure required (Pa)                                              (pbase)                   5.000E-04     
 Required N2 pump speed (m3/s)                                            (s(1))                    5.703E-01  OP 
 N2 pump speed provided (m3/s)                                            (snet(1))                 3.013E+01  OP 
 
 Pumpdown between Burns :
 
 Plasma chamber volume (m3)                                               (volume)                  1.788E+03  OP 
 Chamber pressure after burn (Pa)                                         (pend)                    4.366E-01  OP 
 Chamber pressure before burn (Pa)                                        (pstart)                  4.366E-03     
 Allowable pumping time switch                                            (dwell_pump)                      0     
 Dwell time between burns (s)                                             (tdwell.)                 1.800E+03     
 CS ramp-up time burns (s)                                                (tramp.)                  0.000E+00     
 Allowable pumping time between burns (s)                                 (tpump)                   1.800E+03     
 Required D-T pump speed (m3/s)                                           (s(2))                    4.575E+00  OP 
 D-T pump speed provided (m3/s)                                           (snet(2))                 7.195E+01  OP 
 
 Helium Ash Removal :
 
 Divertor chamber gas pressure (Pa)                                       (prdiv)                   3.600E-01     
 Helium gas fraction in divertor chamber                                  (fhe)                     1.995E-01  OP 
 Required helium pump speed (m3/s)                                        (s(3))                    6.368E+01  OP 
 Helium pump speed provided (m3/s)                                        (snet(3))                 6.368E+01  OP 
 
 D-T Removal at Fuelling Rate :
 
 D-T fuelling rate (kg/s)                                                 (frate)                   4.598E-05  OP 
 Required D-T pump speed (m3/s)                                           (s(4))                    6.368E+01  OP 
 D-T pump speed provided (m3/s)                                           (snet(4))                 7.195E+01  OP 
 
 The vacuum pumping system size is governed by the
 requirements for pumpdown between burns.
 
 Number of large pump ducts                                               (nduct)                          50     
 Passage diameter, divertor to ducts (m)                                  (d(imax))                 3.284E-01  OP 
 Passage length (m)                                                       (l1)                      1.483E+00  OP 
 Diameter of ducts (m)                                                    (dout)                    3.941E-01  OP 
 Duct length, divertor to elbow (m)                                       (l2)                      4.700E+00  OP 
 Duct length, elbow to pumps (m)                                          (l3)                      2.000E+00     
 Number of pumps                                                          (pumpn)                   1.000E+02  OP 
 
 The vacuum system uses cryo  pumps.
 
 ******************************************* Plant Buildings System *******************************************
 
 Internal volume of reactor building (m3)                                 (vrci)                    2.097E+06     
 Dist from centre of torus to bldg wall (m)                               (wrbi)                    6.344E+01     
 Effective floor area (m2)                                                (efloor)                  5.135E+05     
 Reactor building volume (m3)                                             (rbv)                     2.324E+06     
 Reactor maintenance building volume (m3)                                 (rmbv)                    2.690E+05     
 Warmshop volume (m3)                                                     (wsv)                     9.869E+04     
 Tritium building volume (m3)                                             (triv)                    4.000E+04     
 Electrical building volume (m3)                                          (elev)                    6.755E+04     
 Control building volume (m3)                                             (conv)                    6.000E+04     
 Cryogenics building volume (m3)                                          (cryv)                    2.155E+04     
 Administration building volume (m3)                                      (admv)                    1.000E+05     
 Shops volume (m3)                                                        (shov)                    1.000E+05     
 Total volume of nuclear buildings (m3)                                   (volnucb)                 2.527E+06     
 
 **************************************** Electric Power Requirements *****************************************
 
 Facility base load (MW)                                                  (basemw)                  5.000E+00     
 Divertor coil power supplies (MW)                                        (bdvmw)                   0.000E+00     
 Cryoplant electric power (MW)                                            (crymw)                   7.572E+01  OP 
 Primary coolant pumps (MW)                                               (htpmw..)                 2.000E+02  OP 
 PF coil power supplies (MW)                                              (ppfmw)                   0.000E+00  OP 
 TF coil power supplies (MW)                                              (ptfmw)                   8.763E+01  OP 
 Plasma heating supplies (MW)                                             (pheatingmw)              0.000E+00  OP 
 Tritium processing (MW)                                                  (trithtmw..)              1.500E+01     
 Vacuum pumps  (MW)                                                       (vachtmw..)               5.000E-01     
 
 Total pulsed power (MW)                                                  (pacpmw)                  4.609E+02  OP 
 Total base power required at all times (MW)                              (fcsht)                   8.202E+01  OP 
 
 ************************************************* Cryogenics *************************************************
 
 Conduction and radiation heat loads on cryogenic components (MW)         (qss/1.0D6)               1.503E-02  OP 
 Nuclear heating of cryogenic components (MW)                             (qnuc/1.0D6)              3.714E-04  OP 
 AC losses in cryogenic components (MW)                                   (qac/1.0D6)               0.000E+00  OP 
 Resistive losses in current leads (MW)                                   (qcl/1.0D6)               9.049E-02  OP 
 45% allowance for heat loads in transfer lines, storage tanks etc (MW)   (qmisc/1.0D6)             4.765E-02  OP 
 Sum = Total heat removal at cryogenic temperatures (MW)                  (helpow/1.0D6)            1.535E-01  OP 
 Temperature of cryogenic superconducting components (K)                  (tmpcry)                  4.500E+00     
 Temperature of cryogenic aluminium components (K)                        (tcoolin)                 3.131E+02     
 Efficiency (figure of merit) of cryogenic plant is 13% of ideal Carnot v                           2.028E-03  OP 
 Efficiency (figure of merit) of cryogenic aluminium plant is 40% of idea                          -2.020E+00  OP 
 Electric power for cryogenic plant (MW)                                  (crypmw)                  7.572E+01  OP 
 
 ************************************ Plant Power / Heat Transport Balance ************************************
 
 
 Assumptions :
 
 Neutron power multiplication in blanket                                  (emult)                   1.180E+00     
 Divertor area fraction of whole toroid surface                           (fdiv)                    1.150E-01     
 H/CD apparatus + diagnostics area fraction                               (fhcd)                    0.000E+00     
 First wall area fraction                                                 (1-fdiv-fhcd)             8.850E-01     
 Switch for pumping of primary coolant                                    (primary_pumping)                 0     
 User sets mechanical pumping power directly
 Mechanical pumping power for FW cooling loop including heat exchanger (M (htpmw_fw)                5.600E+01  OP 
 Mechanical pumping power for blanket cooling loop including heat exchang (htpmw_blkt)              1.200E+02  OP 
 Mechanical pumping power for FW and blanket cooling loop including heat  (htpmw_fw_blkt)           1.760E+02  OP 
 Mechanical pumping power for FW (MW)                                     (htpmw_fw)                5.600E+01  OP 
 Mechanical pumping power for blanket (MW)                                (htpmw_blkt)              1.200E+02  OP 
 Mechanical pumping power for divertor (MW)                               (htpmw_div)               2.400E+01  OP 
 Mechanical pumping power for shield and vacuum vessel (MW)               (htpmw_shld)              0.000E+00  OP 
 Electrical pumping power for FW and blanket (MW)                         (htpmwe_fw_blkt)          1.760E+02  OP 
 Electrical pumping power for shield (MW)                                 (htpmwe_shld)             0.000E+00  OP 
 Electrical pumping power for divertor (MW)                               (htpmwe_div)              2.400E+01  OP 
 Total electrical pumping power for primary coolant (MW)                  (htpmw)                   2.000E+02  OP 
 Electrical efficiency of heat transport coolant pumps                    (etahtp)                  1.000E+00     
 
 Plant thermodynamics: options :
 
 Divertor thermal power is collected at only 150 C and is used to preheat the coolant in the power cycle
 Shield thermal power is collected at only 150 C and is used to preheat the coolant in the power cycle
 Power conversion cycle efficiency model: user-defined efficiency
 Thermal to electric conversion efficiency of the power conversion cycle  (etath)                       0.400     
 Fraction of total high-grade thermal power to divertor                   (pdivfraction)                0.117  OP 
 
 Power Balance for Reactor (across vacuum vessel boundary) - Detail
 ------------------------------------------------------------------
 
                                            High-grade             Low-grade              Total
                                             thermal power (MW)     thermal power (MW)      (MW)
         First wall:
                               neutrons            469.71                0.00              469.71
             charged particle transport             31.08                0.00               31.08
                              radiation            478.61                0.00              478.61
                        coolant pumping             56.00                0.00               56.00
 
         Blanket:
                               neutrons           2043.25                0.00             2043.25
             charged particle transport              0.00                0.00                0.00
                              radiation              0.00                0.00                0.00
                        coolant pumping            120.00                0.00              120.00
 
         Shield:
                               neutrons              0.10                0.00                0.10
             charged particle transport              0.00                0.00                0.00
                              radiation              0.00                0.00                0.00
                        coolant pumping              0.00                0.00                0.00
 
         Divertor:
                               neutrons            286.05                0.00              286.05
             charged particle transport             51.89                0.00               51.89
                              radiation             62.19                0.00               62.19
                        coolant pumping             24.00                0.00               24.00
 
         TF coil:
                               neutrons              0.00                0.00                0.00
             charged particle transport              0.00                0.00                0.00
                              radiation              0.00                0.00                0.00
                        coolant pumping              0.00                0.00                0.00
 
         Losses to H/CD apparatus + diagnostics:
                               neutrons              0.00                0.00                0.00
             charged particle transport              0.00                0.00                0.00
                              radiation              0.00                0.00                0.00
                        coolant pumping              0.00                0.00                0.00
 
         ----------------------------------------------------------------------------------------
                                 Totals           3622.88                0.00             3622.88
 
 Total power leaving reactor (across vacuum vessel boundary) (MW)                                    3622.883  OP 
 
 Other secondary thermal power constituents :
 
 Heat removal from cryogenic plant (MW)                                   (crypmw)                     75.721  OP 
 Heat removal from facilities (MW)                                        (fachtmw)                    82.021  OP 
 Coolant pumping efficiency losses (MW)                                   (htpsecmw)                    0.000  OP 
 Heat removal from injection power (MW)                                   (pinjht)                      0.000  OP 
 Heat removal from tritium plant (MW)                                     (trithtmw)                   15.000  OP 
 Heat removal from vacuum pumps (MW)                                      (vachtmw)                     0.500  OP 
 TF coil resistive power (MW)                                             (tfcmw)                       0.000  OP 
 
 Total low-grade thermal power (MW)                                       (psechtmw)                  260.874  OP 
 Total High-grade thermal power (MW)                                      (pthermmw)                 3622.882  OP 
 
 Number of primary heat exchangers                                        (nphx)                            4  OP 
 
 
 Power Balance across separatrix :
 -------------------------------
 Only energy deposited in the plasma is included here.
 Total power loss is scaling power plus core radiation only (iradloss = 1)
 Transport power from scaling law (MW)                                    (pscalingmw)                461.228  OP 
 Radiation power from inside "coreradius" (MW)                            (pcoreradmw.)               131.466  OP 
 Total (MW)                                                                                           592.695  OP 
 
 Alpha power deposited in plasma (MW)                                     (falpha*palpmw)             590.488  OP 
 Power from charged products of DD and/or D-He3 fusion (MW)               (pchargemw.)                  2.207  OP 
 Ohmic heating (MW)                                                       (pohmmw.)                     0.000  OP 
 Injected power deposited in plasma (MW)                                  (pinjmw)                      0.000  OP 
 Total (MW)                                                                                           592.695  OP 
 
 Power Balance for Reactor - Summary :
 -------------------------------------
 Fusion power (MW)                                                        (powfmw.)                  3111.201  OP 
 Power from energy multiplication in blanket and shield (MW)              (emultmw)                   313.380  OP 
 Injected power (MW)                                                      (pinjmw.)                     0.000  OP 
 Ohmic power (MW)                                                         (pohmmw.)                     0.000  OP 
 Power deposited in primary coolant by pump (MW)                          (htpmw_mech)                200.000  OP 
 Total (MW)                                                                                          3624.581  OP 
 
 Heat extracted from first wall and blanket (MW)                          (pthermfw_blkt)            3198.645  OP 
 Heat extracted from shield  (MW)                                         (pthermshld)                  0.096  OP 
 Heat extracted from divertor (MW)                                        (pthermdiv)                 424.140  OP 
 Nuclear and photon power lost to H/CD system (MW)                        (psechcd)                     0.000  OP 
 Nuclear power lost to TF (MW)                                            (ptfnuc)                      0.000  OP 
 Total (MW)                                                                                          3622.882  OP 
 
 Electrical Power Balance :
 --------------------------
 Net electric power output(MW)                                            (pnetelmw.)                 988.279  OP 
 Required Net electric power output(MW)                                   (pnetelin)                 1000.000     
 Electric power for heating and current drive (MW)                        (pinjwp)                      0.000  OP 
 Electric power for primary coolant pumps (MW)                            (htpmw)                     200.000  OP 
 Electric power for vacuum pumps (MW)                                     (vachtmw)                     0.500     
 Electric power for tritium plant (MW)                                    (trithtmw)                   15.000     
 Electric power for cryoplant (MW)                                        (crypmw)                     75.721  OP 
 Electric power for TF coils (MW)                                         (tfacpd)                     87.631  OP 
 Electric power for PF coils (MW)                                         (pfwpmw)                      0.000  OP 
 All other internal electric power requirements (MW)                      (fachtmw)                    82.021  OP 
 Total (MW)                                                               (tot_plant_power)          1449.153  OP 
 Total (MW)                                                                                          1449.153  OP 
 
 Gross electrical output* (MW)                                            (pgrossmw)                 1449.153  OP 
 (*Power for pumps in secondary circuit already subtracted)
 
 Power balance for power plant :
 -------------------------------
 Fusion power (MW)                                                        (powfmw.)                  3111.201  OP 
 Power from energy multiplication in blanket and shield (MW)              (emultmw)                   313.380  OP 
 Total (MW)                                                                                          3424.581  OP 
 
 Net electrical output (MW)	                                              (pnetelmw)                  988.279  OP 
 Heat rejected by main power conversion circuit (MW)                      (rejected_main)            2173.729  OP 
 Heat rejected by other cooling circuits (MW)                             (psechtmw)                  260.874  OP 
 Total (MW)                                                                                          3422.882  OP 
 
 
 Plant efficiency measures :
 
 Net electric power / total nuclear power (%)                             (pnetelmw/(powfmw+em         28.858  OP 
 Net electric power / total fusion power (%)                              (pnetelmw/powfmw)            31.765  OP 
 Gross electric power* / high grade heat (%)                              (etath)                      40.000     
 (*Power for pumps in secondary circuit already subtracted)
 Recirculating power fraction                                             (cirpowfr)                    0.318  OP 
 
 ******************************************** Errors and Warnings *********************************************
 
 (See top of file for solver errors and warnings.)
 PROCESS status flag:   Warning messages
 PROCESS error status flag                                                (error_status)                    2     
161     2   ITERSC: Reduced field brad artificially lowered                                 
 Final error identifier                                                   (error_id)                      161     
 
 ******************************************* End of PROCESS Output ********************************************
 
 
 *************************************** Copy of PROCESS Input Follows ****************************************
 
*************************************************************************
*****                                                               *****
*****                        HELIAS-5B                              *****
*****               Stuart Muldrew (17/01/2019)                     *****
*****            Based on Felix Warmer Run (27/05/2015)             *****
*****   Warmer et al. (2016), IEEE Trans. Plasma Sci. 44, 1576      *****
*****                                                               *****
*************************************************************************

*---------------Constraint Equations---------------*

neqns = 3               *number of equalities


*--------------- equaltities
icc = 2                 *Global power balance (consistency equation)
icc = 11                *Radial build (consistency equation)
icc = 16                *Net electric power lower limit


*-------------- inequaltities
icc = 84                *Lower beta limit
icc = 24                *Upper beta limit



*---------------Iteration Variables----------------*

ixc = 4                 *te
boundl(4) = 4.
boundu(4) = 25.

ixc = 6                 *dene
dene = 2.0914E20        *Electron density (/m3)
boundl(6) = 3.005E19
boundu(6) = 5.005E20

ixc = 10                *hfact
hfact = 1.2187          *H-factor on energy confinement times
boundu(10) = 2.0

ixc = 25                *fpnetel
fpnetel = 1.0000        *f-value for net electric power
boundl(25) = 0.98
boundu(25) = 1.0

ixc = 29                *bore
bore = 17.607           *Central solenoid inboard radius (m)
boundl(29) = 5.0

ixc = 50                * itv_fiooic
boundu(50) = 0.9
boundl(50) = 0.001


*----------------Physics Variables-----------------*

alphan   = 0.35         *Density profile index
alphat   = 1.20         *Temperature profile index
aspect   = 12.22        *Aspect ratio
bt       = 5.5          *Toroidal field on axis (T)
ifispact = 0            *Switch for neutronics calculations (0: Off)
ignite   = 1            *Switch for ignition assumption (1: Ignited)
iinvqd   = 1            *Switch for inverse quadrature in L-mode scaling laws 5 and 9 (1: Inverse quadrature with Neo-Alcator tau-E used)
ipedestal = 0           *Switch for pedestal profiles (0: Parabolic Profiles)
iradloss = 1            *Switch for radiation loss term usage in power balance (1: Total power lost is scaling power plus core radiation only)
isc      = 38           *Switch for energy confinement time scaling law (38: ISS04)
kappa    = 1.001        *Plasma separatrix elongation
rmajor   = 22.0         *Plasma major radius (m)
ssync    = 0.6          *Synchrotron wall reflectivity factor
te       = 7.0          *Volume averaged electron temperature (keV)
tratio   = 0.95         *Ion temperature / electron temperature
*zfear    = 0            *High-Z impurity switch (0: Iron)

*--------------Stellarator Variables---------------*

istell   = 1            *Switch for stellarator option
bmn      = 0.001        *Relative radial field perturbation
f_asym   = 1.1          *Divertor heat load peaking factor
f_rad    = 0.85         *Radiated power fraction in sol
f_w      = 0.6          *Island size fraction factor
flpitch  = 0.001        *Field line pitch (rad)
iotabar  = 0.9          *Rotational transform (reciprocal of tokamak q)
isthtr   = 1            *Switch for stellarator auxiliary heating method (1: Electron cyclotron resonance heating)
shear    = 0.5          *Magnetic shear, derivative of iotabar

*-----------------Build Variables------------------*

blnkith  = 0.7          *Inboard blanket thickness (m)
blnkoth  = 0.8          *Outboard blanket thickness (m)
ddwex    = 0.15         *Cryostat thickness (m)
d_vv_in  = 0.35         *Inboard vacuum vessel thickness (tf coil / shield) (m)
d_vv_out = 0.35         *Outboard vacuum vessel thickness (tf coil / shield) (m)
d_vv_top = 0.35         *Topside vacuum vessel thickness (tf coil / shield) (m)
d_vv_bot = 0.35         *Underside vacuum vessel thickness (tf coil / shield) (m)
gapds    = 0.025        *Gap between inboard vacuum vessel and tf coil (m)
gapomin  = 0.025        *Minimum gap between outboard vacuum vessel and TF coil (m)
scrapli  = 0.15         *Gap between plasma and first wall; inboard side (m)
scraplo  = 0.3          *Gap between plasma and first wall; outboard side (m)
shldith  = 0.4          *Inboard shield thickness (m)
shldoth  = 0.7          *Outboard shield thickness (m)
shldtth  = 0.7          *Upper/lower shield thickness (m)
vgap     = 0.0          *Vertical gap between x-point and divertor (m)

*---------------Constraint Variables---------------*

pnetelin = 1000         *Required net electric power (MW)
betalim = 0.05          *upper beta limit
betalim_lower = 0.01    *lower beta limit

*-------------Current Drive Variables--------------*

etaech   = 0.7          *ECH wall plug to injector efficiency
pheat    = 0.0          *Heating power not used for current drive (MW)

*----------------Divertor Variables----------------*

anginc   = 0.035        *Angle of incidence of field line on plate (rad)
divdum   = 1            *Switch for divertor zeff model (1: input)
tdiv     = 3.0          *Temperature at divertor (eV)
xpertin  = 1.5          *Perpendicular heat transport coefficient (m2/s)
zeffdiv  = 3.0          *Zeff in the divertor region (if divdum /= 0)

*------------------FWBs Variables------------------*

denstl   = 7800.0       *Density of steel (kg/m3)
emult    = 1.18         *Energy multiplication in blanket and shield
etahtp   = 1.0          *Electrical efficiency of primary coolant pumps
fblbe    = 0.47         *Beryllium fraction of blanket by volume
fblli2o  = 0.07         *Lithium oxide fraction of blanket by volume
fbllipb  = 0.00         *Lithium lead fraction of blanket by volume
fblss    = 0.13         *Stainless steel fraction of blanket by volume
fblvd    = 0.00         *Vanadium fraction of blanket by volume
fhole    = 0.0          *Area fraction taken up by other holes (not used)
fwclfr   = 0.1          *First wall coolant fraction
htpmw_blkt = 120.0      *Blanket coolant mechanical pumping power (MW)
htpmw_fw = 56.0         *First wall coolant mechanical pumping power (MW)
htpmw_div = 24.0        *Divertor coolant mechanical pumping power (MW)
primary_pumping = 0     *Switch for pumping power (0: User sets pump power directly)
secondary_cycle = 2     *Switch for power conversion cycle (2: user input thermal-electric efficiency)
vfblkt   = 0.10         *Coolant void fraction in blanket (blktmodel=0)
vfshld   = 0.60         *Coolant void fraction in shield

*-------------Heat Transport Variables-------------*

etath    = 0.4          *Thermal to electric conversion efficiency; if seconday_cycle=2

*------------Impurity Radiation Module-------------*

*imprad_model = 1        *Switch for impurity radiation model
coreradius = 0.6        *Normalised radius defining the 'core' region

fimp(1)  = 1.0          *Hydrogen (fraction calculated by code)
fimp(2)  = 0.1          *Helium (fraction calculated by code)
fimp(3)  = 0.0          *Beryllium
fimp(4)  = 0.0          *Carbon
fimp(5)  = 0.0          *Nitrogen
fimp(6)  = 0.0          *Oxygen
fimp(7)  = 0.0          *Neon
fimp(8)  = 0.0          *Silicon
fimp(9)  = 0.0          *Argon
fimp(10) = 0.0          *Iron
fimp(11) = 0.0          *Nickel
fimp(12) = 0.0          *Krypton
fimp(13) = 0.0          *Xenon
fimp(14) = 1.0E-5       *Tungsten

*---------------------Numerics---------------------*

ioptimz  = 1            *Code operation switch (1: Optimisation, VMCON only)
maxcal   = 100          *Maximum number of VMCON iterations
minmax   = 7            *Switch for figure-of-merit (7: Min Capital Cost)
runtitle = HELIAS-5B

*-----------------Tfcoil Variables-----------------*

fcutfsu  = 0.69         *Copper fraction of cable conductor (TF coils)
i_tf_sc_mat = 1         *Switch for superconductor material in tf coils (1: ITER Nb3Sn)
tftmp     = 4.2         *Peak helium coolant temperature in TF coils and PF coils (k)
t_turn_tf = 0.056       *Dimension conductor area including steel and insulation.
thicndut  = 0.002       *Conduit insulation thickness (m)
thwcndut  = 0.0012      *TF coil conduit case thickness (m)
vftf      = 0.3         *Coolant fraction of TF coil leg (i_tf_sup=0)

*-----------------Pfcoil Variables-----------------*

*PF coil vertical positioning adjuster
zref(1)  = 3.6
zref(2)  = 1.2
zref(3)  = 2.5
zref(4)  = 1.0
zref(5)  = 1.0
zref(6)  = 1.0
zref(7)  = 1.0
zref(8)  = 1.0

*------------------Cost Variables------------------*

abktflnc = 15.0         *Allowable first wall/blanket neutron (MW-yr/m2)
adivflnc = 25.0         *Allowable divertor heat fluence (MW-yr/m2)
cfactr   = 0.75         *Total plant capacity fraction
dintrt   = 0.00         *Diff between borrowing and saving interest rates
fcap0    = 1.15         *Average cost of money for construction of plant
fcap0cp  = 1.06         *Average cost of money for replaceable components
fcontng  = 0.15         *Project contingency factor
fcr0     = 0.065        *Fixed charge rate during construction
fkind    = 1.0          *Multiplier for nth of a kind costs
iavail   = 0            *Switch for plant availability model (0: Use input value for cfactr)
ifueltyp = 0            *Switch (0: treat blanket divertor first wall and fraction fcdfuel of CD equipment as capital cost)
ireactor = 1            *Switch for net electric power calculations (1: Calculate MW electric and c-o-e)
lsa      = 2            *Level of safety assurance switch (2: In-between)
discount_rate = 0.06    *Effective cost of money in constant dollars
tlife    = 40.0         *Plant life (years)
ucblvd   = 280.0        *Unit cost for blanket vanadium ($/kg)
ucdiv    = 5.0E5        *Cost of divertor blade ($)
ucme     = 3.0E8        *Unit cost of maintenance equipment ($)<|MERGE_RESOLUTION|>--- conflicted
+++ resolved
@@ -14,16 +14,6 @@
  
    Program :
    Version : 2.3.0   Release Date :: 2022-01-20
-<<<<<<< HEAD
-   Tag No. : v2.1-1203-gdf5c6a4f
-    Branch : 1336-update-cryoplant-cost-22-03-for-cost-model-2
-   Git log : Some\ fixes\ for\ test\ suite\ failures
- Date/time :  1 Feb 2022 17:09:03 +00:00(hh:mm) UTC
-      User : jg6173
-  Computer : L1088
- Directory : /tmp/pytest-of-jg6173/pytest-16/test_solver0
-     Input : /tmp/pytest-of-jg6173/pytest-16/test_scenario_stellarator_0/IN.DAT
-=======
    Tag No. : v2.1-1233-g5464a896
     Branch : 1560-minor-formatting-error-in-vgaptop-output
    Git log : Corrected\ output\ formatting\ error
@@ -32,7 +22,6 @@
   Computer : l0500
  Directory : /tmp/pytest-of-rhicha/pytest-280/test_solver0
      Input : /tmp/pytest-of-rhicha/pytest-280/test_scenario_stellarator_0/IN.DAT
->>>>>>> ce724378
  Run title : HELIAS-5B
   Run type : Reactor concept design: Stellarator model, (c) CCFE
  
