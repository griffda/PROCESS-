 *************************************************************************   
 *****                                                               *****   
 *****                        HELIAS-5B                              *****   
 *****               Stuart Muldrew (17/01/2019)                     *****   
 *****            Based on Felix Warmer Run (27/05/2015)             *****   
 *****   Warmer et al. (2016), IEEE Trans. Plasma Sci. 44, 1576      *****   
 *****                                                               *****   
 *************************************************************************   
 
 **************************************************************************************************************
 ************************************************** PROCESS ***************************************************
 ************************************** Power Reactor Optimisation Code ***************************************
 **************************************************************************************************************
 
   Program :
   Version : 2.3.0   Release Date :: 2022-01-20
   Tag No. : v2.1-1266-g4a9a3249 code contains untracked changes
    Branch : 1582-cryo-cost
   Git log : New\ stellarator\ regression\ reference
 Date/time :  9 Mar 2022  9:46:39 -05:00(hh:mm) UTC
      User : cswan
  Computer : cswan-2017-desktop
 Directory : /home/cswan/process/process
     Input : /tmp/pytest-of-cswan/pytest-0/test_scenario_stellarator_0/IN.DAT
 Run title : HELIAS-5B
  Run type : Reactor concept design: Stellarator model, (c) CCFE
 
 **************************************************************************************************************
 
   Equality constraints : 03
 Inequality constraints : 02
      Total constraints : 05
    Iteration variables : 06
         Max iterations : 100
       Figure of merit  : +07  -- minimise capital cost.
  Convergence parameter : 1.00E-06
 
 **************************************************************************************************************
 
 (Please include this header in any models, presentations and papers based on these results)
 
 **************************************************************************************************************
 
 Quantities listed in standard row format are labelled as follows in columns 112-114:
 ITV : Active iteration variable (in any output blocks)
 OP  : Calculated output quantity
 Unlabelled quantities in standard row format are generally inputs
 Note that calculated quantities may be trivially rescaled from inputs, or equal to bounds which are input.
 
 
 ************************************************** Numerics **************************************************
 
 PROCESS has performed a VMCON (optimisation) run.
 and found a feasible set of parameters.
 
 VMCON error flag                                                         (ifail)                           1     
 Number of iteration variables                                            (nvar)                            6     
 Number of constraints (total)                                            (neqns+nineqns)                   5     
 Optimisation switch                                                      (ioptimz)                         1     
 Figure of merit switch                                                   (minmax)                          7     
 Square root of the sum of squares of the constraint residuals            (sqsumsq)                 1.353E-07  OP 
 VMCON convergence parameter                                              (convergence_parameter)   2.116E-08  OP 
 Number of VMCON iterations                                               (nviter)                          6  OP 
 
PROCESS has successfully optimised the iteration variables to minimise the figure of merit          CAPITAL COST.
 
 Certain operating limits have been reached,
 as shown by the following iteration variables that are
 at or near to the edge of their prescribed range :
 
                   fpnetel       =  1.0000E+00 is at or above its upper bound:  1.0000E+00
 
 The solution vector is comprised as follows :
 
                                          final       final /
    i                                     value       initial
 
    1                  te               7.0771E+00     1.0110
    2                  dene             2.1107E+20     1.0092
    3                  hfact            1.2163E+00     0.9980
    4                  fpnetel          1.0000E+00     1.0000
    5                  bore             1.7773E+01     1.0094
    6                  fiooic           4.6873E-01     0.9375
 
 The following equality constraint residues should be close to zero :
 
                                               physical                 constraint                 normalised
                                              constraint                 residue                    residue
 
    1  Global power balance consistency      =  4.2105E-01 MW/m3       -2.8236E-10 MW/m3           6.7061E-10
    2  Radial build consistency              =  2.2000E+01 m           -2.5407E-07 m               1.1548E-08
    3  Net electric power lower limit        >  1.0000E+03 MW           7.2309E-05 MW              7.2309E-08
 
 The following inequality constraint residues should be greater than or approximately equal to zero :
 
    4  beta > betalim_lower                  >  4.2717E-02             -1.3975E-01           
    5  Beta upper limit                      <  5.0000E-02              4.5024E-03           
 
 ******************************************** Final Feasible Point ********************************************
 
 
 *************************************** Power Reactor Costs (1990 US$) ***************************************
 
 First wall / blanket life (years)                                        (fwbllife)                   16.976     
 Divertor life (years)                                                    (divlife.)                    8.145     
 Cost of electricity (m$/kWh)                                             (coe)                        93.884     
 
 Power Generation Costs :
 
                                                                           Annual Costs, M$       COE, m$/kWh

 Capital Investment                                                                543.32               82.65
 Operation & Maintenance                                                            62.81                9.55
 Decommissioning Fund                                                                4.59                0.70
 Fuel Charge Breakdown

     Blanket & first wall                                                    0.00                0.00
     Divertors                                                               0.00                0.00
     Centrepost (TART only)                                                  0.00                0.00
     Auxiliary Heating                                                       0.00                0.00
     Actual Fuel                                                             2.88                0.44
     Waste Disposal                                                          3.60                0.55
 Total Fuel Cost                                                                     6.47                0.98

 Total Cost                                                                        617.19               93.88
 
 **************************************** Detailed Costings (1990 US$) ****************************************
 
 Acc.22 multiplier for Nth of a kind                                      (fkind)                   1.000E+00     
 Level of Safety Assurance                                                (lsa)                             2     
 
 
 ************************ Structures and Site Facilities ************************
 
 (c211)              Site improvements, facilities, land (M$)                                                     32.64
 (c212)              Reactor building cost (M$)                                                                  644.16
 (c213)              Turbine building cost (M$)                                                                   31.92
 (c2141)             Reactor maintenance building cost (M$)                                                       48.78
 (c2142)             Warm shop cost (M$)                                                                          31.90
 (c215)              Tritium building cost (M$)                                                                   12.43
 (c216)              Electrical equipment building cost (M$)                                                      21.56
 (c2171)             Additional buildings cost (M$)                                                               15.12
 (c2172)             Control room buildings cost (M$)                                                             17.64
 (c2173)             Shop and warehouses cost (M$)                                                                 9.66
 (c2174)             Cryogenic building cost (M$)                                                                  8.32
 
 (c21)               Total account 21 cost (M$)                                                                  874.14
 
 ******************************* Reactor Systems ********************************
 
 (c2211)             First wall cost (M$)                                                                        172.02
 (c22121)            Blanket beryllium cost (M$)                                                                 249.05
 (c22122)            Blanket breeder material cost (M$)                                                           93.00
 (c22123)            Blanket stainless steel cost (M$)                                                           100.54
 (c22124)            Blanket vanadium cost (M$)                                                                    0.00
 (c2212)             Blanket total cost (M$)                                                                     442.58
 (c22131)            Bulk shield cost (M$)                                                                        96.05
 (c22132)            Penetration shielding cost (M$)                                                              96.05
 (c2213)             Total shield cost (M$)                                                                      192.10
 (c2214)             Total support structure cost (M$)                                                             0.00
 (c2215)             Divertor cost (M$)                                                                           21.03
 
 (c221)              Total account 221 cost (M$)                                                                 827.73
 
 *********************************** Magnets ************************************
 
 (c22211)            TF coil conductor cost (M$)                                                                 359.66
 (c22212)            TF coil winding cost (M$)                                                                    65.85
 (c22213)            TF coil case cost (M$)                                                                       88.78
 (c22214)            TF intercoil structure cost (M$)                                                            148.98
 (c22215)            TF coil gravity support structure (M$)                                                       29.80
 (c2221)             TF magnet assemblies cost (M$)                                                              693.07
 (c22221)            PF coil conductor cost (M$)                                                                   0.00
 (c22222)            PF coil winding cost (M$)                                                                     0.00
 (c22223)            PF coil case cost (M$)                                                                        0.00
 (c22224)            PF coil support structure cost (M$)                                                           0.00
 (c2222)             PF magnet assemblies cost (M$)                                                                0.00
 (c2223)             Vacuum vessel assembly cost (M$)                                                            465.09
 
 (c222)              Total account 222 cost (M$)                                                                1158.16
 
 ******************************* Power Injection ********************************
 
 (c2231)             ECH system cost (M$)                                                                          0.00
 (c2232)             Lower hybrid system cost (M$)                                                                 0.00
 (c2233)             Neutral beam system cost (M$)                                                                 0.00
 
 (c223)              Total account 223 cost (M$)                                                                   0.00
 
 ******************************** Vacuum Systems ********************************
 
 (c2241)             High vacuum pumps cost (M$)                                                                  39.00
 (c2242)             Backing pumps cost (M$)                                                                      14.62
 (c2243)             Vacuum duct cost (M$)                                                                         4.51
 (c2244)             Valves cost (M$)                                                                             10.62
 (c2245)             Duct shielding cost (M$)                                                                      0.00
 (c2246)             Instrumentation cost (M$)                                                                     1.30
 
 (c224)              Total account 224 cost (M$)                                                                  70.06
 
 ****************************** Power Conditioning ******************************
 
 (c22511)            TF coil power supplies cost (M$)                                                             10.12
 (c22512)            TF coil breakers cost (M$)                                                                   82.26
 (c22513)            TF coil dump resistors cost (M$)                                                             25.07
 (c22514)            TF coil instrumentation and control (M$)                                                     15.00
 (c22515)            TF coil bussing cost (M$)                                                                   295.61
 (c2251)             Total, TF coil power costs (M$)                                                             428.06
 (c22521)            PF coil power supplies cost (M$)                                                              0.00
 (c22522)            PF coil instrumentation and control (M$)                                                      0.00
 (c22523)            PF coil bussing cost (M$)                                                                     0.00
 (c22524)            PF coil burn power supplies cost (M$)                                                         0.00
 (c22525)            PF coil breakers cost (M$)                                                                    0.00
 (c22526)            PF coil dump resistors cost (M$)                                                              0.00
 (c22527)            PF coil ac breakers cost (M$)                                                                 0.00
 (c2252)             Total, PF coil power costs (M$)                                                               0.00
 (c2253)             Total, energy storage cost (M$)                                                               0.00
 
 (c225)              Total account 225 cost (M$)                                                                 428.06
 
 **************************** Heat Transport System *****************************
 
 (cpp)               Pumps and piping system cost (M$)                                                            63.28
 (chx)               Primary heat exchanger cost (M$)                                                             78.38
 (c2261)             Total, reactor cooling system cost (M$)                                                     141.66
 (cppa)              Pumps, piping cost (M$)                                                                      16.71
 (c2262)             Total, auxiliary cooling system cost (M$)                                                    16.71
 (c2263)             Total, cryogenic system cost (M$)                                                           207.89
 
 (c226)              Total account 226 cost (M$)                                                                 366.26
 
 ***************************** Fuel Handling System *****************************
 
 (c2271)             Fuelling system cost (M$)                                                                    22.30
 (c2272)             Fuel processing and purification cost (M$)                                                  146.59
 (c2273)             Atmospheric recovery systems cost (M$)                                                       92.87
 (c2274)             Nuclear building ventilation cost (M$)                                                      100.73
 
 (c227)              Total account 227 cost (M$)                                                                 362.49
 
 ************************* Instrumentation and Control **************************
 
 (c228)              Instrumentation and control cost (M$)                                                       150.00
 
 **************************** Maintenance Equipment *****************************
 
 (c229)              Maintenance equipment cost (M$)                                                             300.00
 
 **************************** Total Account 22 Cost *****************************
 
 (c22)               Total account 22 cost (M$)                                                                 3662.76
 
 *************************** Turbine Plant Equipment ****************************
 
 (c23)               Turbine plant equipment cost (M$)                                                           269.79
 
 *************************** Electric Plant Equipment ***************************
 
 (c241)              Switchyard equipment cost (M$)                                                               14.44
 (c242)              Transformers cost (M$)                                                                        5.59
 (c243)              Low voltage equipment cost (M$)                                                               5.12
 (c244)              Diesel backup equipment cost (M$)                                                             5.34
 (c245)              Auxiliary facilities cost (M$)                                                                1.18
 
 (c24)               Total account 24 cost (M$)                                                                   31.67
 
 ************************ Miscellaneous Plant Equipment *************************
 
 (c25)               Miscellaneous plant equipment cost (M$)                                                      22.12
 
 **************************** Heat Rejection System *****************************
 
 (c26)               Heat rejection system cost (M$)                                                              75.03
 
 ****************************** Plant Direct Cost *******************************
 
 (cdirt)             Plant direct cost (M$)                                                                     4935.52
 
 ****************************** Reactor Core Cost *******************************
 
 (crctcore)          Reactor core cost (M$)                                                                     1985.89
 
 ******************************** Indirect Cost *********************************
 
 (c9)                Indirect cost (M$)                                                                         1384.91
 
 ****************************** Total Contingency *******************************
 
 (ccont)             Total contingency (M$)                                                                      948.06
 
 ******************************* Constructed Cost *******************************
 
 (concost)           Constructed cost (M$)                                                                      7268.50
 
 ************************* Interest during Construction *************************
 
 (moneyint)          Interest during construction (M$)                                                          1090.27
 
 *************************** Total Capital Investment ***************************
 
 (capcost)           Total capital investment (M$)                                                              8358.77
 
 ********************************************* Plant Availability *********************************************
 
 Allowable blanket neutron fluence (MW-yr/m2)                             (abktflnc)                1.500E+01     
 Allowable divertor heat fluence (MW-yr/m2)                               (adivflnc)                2.500E+01     
 First wall / blanket lifetime (years)                                    (bktlife)                 1.698E+01  OP 
 Divertor lifetime (years)                                                (divlife)                 8.145E+00  OP 
 Heating/CD system lifetime (years)                                       (cdrlife)                 1.698E+01  OP 
 Total plant lifetime (years)                                             (tlife)                   4.000E+01     
 Total plant availability fraction                                        (cfactr)                  7.500E-01     
 
 *************************************************** Plasma ***************************************************
 
 Plasma configuration = stellarator
 
 Plasma Geometry :
 
 Major radius (m)                                                         (rmajor)                     22.000     
 Minor radius (m)                                                         (rminor)                      1.800  OP 
 Aspect ratio                                                             (aspect)                     12.220     
 Plasma cross-sectional area (m2)                                         (xarea)                      10.182  OP 
 Plasma surface area (m2)                                                 (sarea)                   1.950E+03  OP 
 Plasma volume (m3)                                                       (vol)                     1.413E+03  OP 
 
 Current and Field :
 
 Vacuum toroidal field at R (T)                                           (bt)                          5.500     
 Average poloidal field (T)                                               (bp)                          0.405  OP 
 Total field (sqrt(bp^2 + bt^2)) (T)                                      (btot)                        5.515  OP 
 Rotational transform                                                     (iotabar)                     0.900     
 
 Beta Information :
 
 Total plasma beta                                                        (beta)                    4.550E-02     
 Total poloidal beta                                                      (betap)                   0.000E+00  OP 
 Total toroidal beta                                                                                4.574E-02  OP 
 Fast alpha beta                                                          (betaft)                  2.781E-03  OP 
 Beam ion beta                                                            (betanb)                  0.000E+00  OP 
 (Fast alpha + beam beta)/(thermal beta)                                  (gammaft)                 6.511E-02  OP 
 Thermal beta                                                                                       4.272E-02  OP 
 Thermal poloidal beta                                                                              7.918E+00  OP 
 Thermal toroidal beta (= beta-exp)                                                                 4.295E-02  OP 
 2nd stability beta : beta_p / (R/a)                                      (eps*betap)                   0.000  OP 
 2nd stability beta upper limit                                           (epbetmax)                    1.380     
 Limit on total beta                                                      (betalim)                     0.050  OP 
 Plasma thermal energy (J)                                                                          1.096E+09  OP 
 Total plasma internal energy (J)                                         (total_plasma_internal_en 0.000E+00  OP 
 
 Temperature and Density (volume averaged) :
 
 Electron temperature (keV)                                               (te)                          7.077  ITV
 Electron temperature on axis (keV)                                       (te0)                        15.570  OP 
 Ion temperature (keV)                                                    (ti)                          6.723     
 Ion temperature on axis (keV)                                            (ti0)                        14.791  OP 
 Electron temp., density weighted (keV)                                   (ten)                         8.243  OP 
 Electron density (/m3)                                                   (dene)                    2.111E+20  ITV
 Electron density on axis (/m3)                                           (ne0)                     2.849E+20  OP 
 Line-averaged electron density (/m3)                                     (dnla)                    2.380E+20  OP 
 Ion density (/m3)                                                        (dnitot)                  1.899E+20  OP 
 Fuel density (/m3)                                                       (deni)                    1.687E+20  OP 
 Total impurity density with Z > 2 (no He) (/m3)                          (dnz)                     2.111E+15  OP 
 Helium ion density (thermalised ions only) (/m3)                         (dnalp)                   2.111E+19  OP 
 Proton density (/m3)                                                     (dnprot)                  5.392E+16  OP 
 Hot beam density (/m3)                                                   (dnbeam)                  0.000E+00  OP 
 Density limit from scaling (/m3)                                         (dnelimt)                 1.149E+20  OP 
 Helium ion density (thermalised ions only) / electron density            (ralpne)                  1.000E-01     
 
 Impurities
 
 Plasma ion densities / electron density:
 H_ concentration                                                         (fimp(01)                 7.995E-01  OP 
 He concentration                                                         (fimp(02)                 1.000E-01     
 Be concentration                                                         (fimp(03)                 0.000E+00     
 C_ concentration                                                         (fimp(04)                 0.000E+00     
 N_ concentration                                                         (fimp(05)                 0.000E+00     
 O_ concentration                                                         (fimp(06)                 0.000E+00     
 Ne concentration                                                         (fimp(07)                 0.000E+00     
 Si concentration                                                         (fimp(08)                 0.000E+00     
 Ar concentration                                                         (fimp(09)                 0.000E+00     
 Fe concentration                                                         (fimp(10)                 0.000E+00     
 Ni concentration                                                         (fimp(11)                 0.000E+00     
 Kr concentration                                                         (fimp(12)                 0.000E+00     
 Xe concentration                                                         (fimp(13)                 0.000E+00     
 W_ concentration                                                         (fimp(14)                 1.000E-05     
 Average mass of all ions (amu)                                           (aion)                    2.668E+00  OP 
 
 Effective charge                                                         (zeff)                        1.225  OP 
 Density profile factor                                                   (alphan)                      0.350     
 Plasma profile model                                                     (ipedestal)                       0     
 Temperature profile index                                                (alphat)                      1.200     
 Temperature profile index beta                                           (tbeta)                       2.000     
 
 Fuel Constituents :
 
 Deuterium fuel fraction                                                  (fdeut)                       0.500     
 Tritium fuel fraction                                                    (ftrit)                       0.500     
 
 Fusion Power :
 
 Total fusion power (MW)                                                  (powfmw)                  3.123E+03  OP 
  =    D-T fusion power (MW)                                              (pdt)                     3.120E+03  OP 
   +   D-D fusion power (MW)                                              (pdd)                     3.381E+00  OP 
   + D-He3 fusion power (MW)                                              (pdhe3)                   0.000E+00  OP 
 Alpha power: total (MW)                                                  (palpmw)                  6.239E+02  OP 
 Alpha power: beam-plasma (MW)                                            (palpnb)                  0.000E+00  OP 
 Neutron power (MW)                                                       (pneutmw)                 2.497E+03  OP 
 Charged particle power (excluding alphas) (MW)                           (pchargemw)               2.215E+00  OP 
 Total power deposited in plasma (MW)                                     (tot_power_plasma)        5.949E+02  OP 
 
 Radiation Power (excluding SOL):
 
 Bremsstrahlung radiation power (MW)                                      (pbrempv*vol)             1.295E+02  OP 
 Line radiation power (MW)                                                (plinepv*vol)             1.086E+02  OP 
 Synchrotron radiation power (MW)                                         (psyncpv*vol)             9.070E+00  OP 
 Synchrotron wall reflectivity factor                                     (ssync)                       0.600     
 Normalised minor radius defining 'core'                                  (coreradius)              6.000E-01     
 Fraction of core radiation subtracted from P_L                           (coreradiationfraction)   1.000E+00     
 Total core radiation power (MW)                                          (pcoreradmw)              1.317E+02  OP 
 Edge radiation power (MW)                                                (pedgeradmw)              1.154E+02  OP 
 SOL radiation power (MW)                                                 (psolradmw)               2.956E+02  OP 
 Total radiation power (MW)                                               (pradmw)                  5.428E+02  OP 
 Core radiation fraction = total radiation in core / total power deposite (rad_fraction_core)       0.000E+00  OP 
 SoL radiation fraction = total radiation in SoL / total power accross se (rad_fraction_sol)        8.000E-01  IP 
 Radiation fraction = total radiation / total power deposited in plasma   (rad_fraction)            9.123E-01  OP 
 Nominal mean radiation load on inside surface of reactor (MW/m2)         (photon_wall)             2.561E-01  OP 
 Peaking factor for radiation wall load                                   (peakfactrad)             3.330E+00  IP 
 Maximum permitted radiation wall load (MW/m^2)                           (maxradwallload)          1.000E+00  IP 
 Peak radiation wall load (MW/m^2)                                        (peakradwallload)         8.528E-01  OP 
 Nominal mean neutron load on inside surface of reactor (MW/m2)           (wallmw)                  1.178E+00  OP 
 
 Ohmic heating power (MW)                                                 (pohmmw)                  0.000E+00  OP 
 Fraction of alpha power deposited in plasma                              (falpha)                      0.950  OP 
 Fraction of alpha power to electrons                                     (falpe)                       0.780  OP 
 Fraction of alpha power to ions                                          (falpi)                       0.220  OP 
 Ion transport (MW)                                                       (ptrimw)                  2.135E+02  OP 
 Electron transport (MW)                                                  (ptremw)                  2.498E+02  OP 
 Injection power to ions (MW)                                             (pinjimw)                 0.000E+00  OP 
 Injection power to electrons (MW)                                        (pinjemw)                 0.000E+00  OP 
   (Injected power only used for start-up phase)
 Ignited plasma switch (0=not ignited, 1=ignited)                         (ignite)                          1     
 
 Power into divertor zone via charged particles (MW)                      (pdivt)                   5.217E+01  OP 
 Psep / R ratio (MW/m)                                                    (pdivt/rmajor)            2.371E+00  OP 
 Psep Bt / qAR ratio (MWT/m)                                              (pdivtbt/qar)             1.036E+00  OP 
 
 Confinement :
 
 Device is assumed to be ignited for the calculation of confinement time
 
 Confinement scaling law                    ISS04            (stell)
 Confinement H factor                                                     (hfact)                       1.216  ITV
 Global thermal energy confinement time (s)                               (taueff)                      2.365  OP 
 Ion energy confinement time (s)                                          (tauei)                       2.365  OP 
 Electron energy confinement time (s)                                     (tauee)                       2.365  OP 
 n.tau = Volume-average electron density x Energy confinement time (s/m3) (dntau)                   4.991E+20  OP 
 Triple product = Vol-average electron density x Vol-average electron temperature x Energy confinement time:
 Triple product  (keV s/m3)                                               (dntau*te)                3.532E+21  OP 
 Transport loss power assumed in scaling law (MW)                         (powerht)                 4.632E+02  OP 
 Switch for radiation loss term usage in power balance                    (iradloss)                        1     
 Radiation power subtracted from plasma power balance (MW)                                          1.317E+02  OP 
   (Radiation correction is core radiation power)
 Alpha particle confinement time (s)                                      (taup)                       26.942  OP 
 Alpha particle/energy confinement time ratio                             (taup/taueff)                11.393  OP 
 Lower limit on taup/taueff                                               (taulimit)                    5.000     
 Total energy confinement time including radiation loss (s)               (total_energy_conf_t          0.000  OP 
   (= stored energy including fast particles / loss power including radiation
 
 Fuelling :
 
 Ratio of He and pellet particle confinement times                        (tauratio)                1.000E+00     
 Fuelling rate (nucleus-pairs/s)                                          (qfuel)                   5.559E+21  OP 
 Fuel burn-up rate (reactions/s)                                          (rndfuel)                 1.113E+21  OP 
 Burn-up fraction                                                         (burnup)                      0.200  OP 
 
 Confinement times, and required H-factors :
 
    scaling law              confinement time (s)     H-factor for
                                 for H = 2           power balance
 
 LHD              (stell)          2.424                   1.952
 Gyro-reduced Bohm(stell)          2.168                   2.182
 Lackner-Gottardi (stell)          3.846                   1.165
 ISS95            (stell)          2.296                   1.952
 ISS04            (stell)          3.889                   1.151
 
 ****************************************** Auxiliary Heating System ******************************************
 
 Electron Cyclotron Resonance Heating
 Ignited plasma; injected power only used for start-up phase
 
 Auxiliary power supplied to plasma (MW)                                  (pheat)                   0.000E+00     
 Fusion gain factor Q                                                     (bigq)                    1.000E+18     
 
 ************************************************** Divertor **************************************************
 
 Power to divertor (MW)                                                   (pdivt.)                  5.217E+01     
 Angle of incidence (deg)                                                 (anginc)                  2.005E+00     
 Perp. heat transport coefficient (m2/s)                                  (xpertin)                 1.500E+00     
 Divertor plasma temperature (eV)                                         (tdiv)                    3.000E+00     
 Radiated power fraction in SOL                                           (f_rad)                   8.500E-01     
 Heat load peaking factor                                                 (f_asym)                  1.100E+00     
 Poloidal resonance number                                                (m_res)                           5     
 Toroidal resonance number                                                (n_res)                           5     
 Relative radial field perturbation                                       (bmn)                     1.000E-03     
 Field line pitch (rad)                                                   (flpitch)                 1.000E-03     
 Island size fraction factor                                              (f_w)                     6.000E-01     
 Magnetic shear (/m)                                                      (shear)                   5.000E-01     
 Divertor wetted area (m2)                                                (A_eff)                   1.402E+01     
 Wetted area fraction of total plate area                                 (fdivwet)                 3.333E-01     
 Divertor plate length (m)                                                (L_d)                     7.916E+00     
 Divertor plate width (m)                                                 (L_w)                     5.315E-01     
 Flux channel broadening factor                                           (F_x)                     2.004E+00     
 Power decay width (cm)                                                   (100*l_q)                 1.772E+01     
 Island width (m)                                                         (w_r)                     3.752E-01     
 Perp. distance from X-point to plate (m)                                 (Delta)                   2.251E-01     
 Peak heat load (MW/m2)                                                   (hldiv)                   4.093E+00     
 
 ************************************************ Radial Build ************************************************
 
 Avail. Space (m)                                                         (available_radial_space)  2.940E+00     
 Req. Space (m)                                                           (required_radial_space)   2.035E+00     
 f value:                                                                 (f_avspace)               1.000E+00     
                                          Thickness (m)    Radius (m)
 Device centreline                            0.000           0.000                       
 Machine bore                                17.773          17.773   (bore)              
 Coil inboard leg                             0.783          18.557   (tfcth)             
 Gap                                          0.025          18.582   (gapds)             
 Vacuum vessel                                0.350          18.932   (d_vv_in)           
 Inboard shield                               0.400          19.332   (shldith)           
 Inboard blanket                              0.700          20.032   (blnkith)           
 Inboard first wall                           0.018          20.050   (fwith)             
 Inboard scrape-off                           0.150          20.200   (scrapli)           
 Plasma geometric centre                      1.800          22.000   (rminor)            
 Plasma outboard edge                         1.800          23.800   (rminor)            
 Outboard scrape-off                          0.300          24.100   (scraplo)           
 Outboard first wall                          0.018          24.118   (fwoth)             
 Outboard blanket                             0.800          24.918   (blnkoth)           
 Outboard shield                              0.700          25.618   (shldoth)           
 Vacuum vessel                                0.350          25.968   (d_vv_out)          
 Gap                                          0.025          25.993   (gapsto)            
 Coil outboard leg                            0.783          26.777   (tfthko)            
 
 *********************************************** Modular Coils ************************************************
 
 
 General Coil Parameters :
 
 Number of modular coils                                                  (n_tf)                    5.000E+01     
 Cross-sectional area per coil (m2)                                       (tfarea/n_tf)             5.004E-01     
 Total inboard leg radial thickness (m)                                   (tfcth)                   7.835E-01     
 Total outboard leg radial thickness (m)                                  (tfthko)                  7.835E-01     
 Inboard leg outboard half-width (m)                                      (tficrn)                  3.193E-01     
 Inboard leg inboard half-width (m)                                       (tfocrn)                  3.193E-01     
 Outboard leg toroidal thickness (m)                                      (tftort)                  6.387E-01     
 Minimum Coil distance (m)                                                (toroidalgap)             8.400E-01     
 Mean coil circumference (m)                                              (tfleng)                  3.362E+01     
 Total current (MA)                                                       (ritfc)                   6.413E+02     
 Current per coil(MA)                                                     (ritfc/n_tf)              1.283E+01     
 Winding pack current density (A/m2)                                      (jwptf)                   4.235E+07     
 Overall current density (A/m2)                                           (oacdcp)                  2.563E+07     
 Maximum field on superconductor (T)                                      (bmaxtf)                  1.318E+01     
 Total Stored energy (GJ)                                                 (estotftgj)               1.425E+02     
 Total mass of coils (kg)                                                 (whttf)                   4.868E+06     
 
 Coil Geometry :
 
 Inboard leg centre radius (m)                                            (r_tf_inleg_mid)          1.765E+01     
 Outboard leg centre radius (m)                                           (r_tf_outboard_mid)       2.639E+01     
 Maximum inboard edge height (m)                                          (hmax)                    6.495E+00     
 Clear horizontal bore (m)                                                (tf_total_h_width)        4.808E+00     
 Clear vertical bore (m)                                                  (tfborev)                 1.299E+01     
 
 Conductor Information :
 
 Superconductor mass per coil (kg)                                        (whtconsc)                9.486E+03     
 Copper mass per coil (kg)                                                (whtconcu)                3.091E+04     
 Steel conduit mass per coil (kg)                                         (whtconsh)                1.241E+04     
 Total conductor cable mass per coil (kg)                                 (whtcon)                  5.532E+04     
 Cable conductor + void area (m2)                                         (acstf)                   2.214E-03     
 Cable space coolant fraction                                             (vftf)                    3.000E-01     
 Conduit case thickness (m)                                               (thwcndut)                1.200E-03     
 Cable insulation thickness (m)                                           (thicndut)                2.000E-03     
 
 Winding Pack Information :
 
 Winding pack area                                                        (ap)                      3.029E-01     
 Conductor fraction of winding pack                                       (acond/ap)                4.942E-01     
 Copper fraction of conductor                                             (fcutfsu)                 6.900E-01     
 Structure fraction of winding pack                                       (aswp/ap)                 1.562E-01     
 Insulator fraction of winding pack                                       (aiwp/ap)                 1.378E-01     
 Helium fraction of winding pack                                          (avwp/ap)                 2.118E-01     
 Winding radial thickness (m)                                             (dr_tf_wp)                6.275E-01     
 Winding toroidal thickness (m)                                           (wwp1)                    4.827E-01     
 Ground wall insulation thickness (m)                                     (tinstf)                  1.800E-02     
 Number of turns per coil                                                 (n_tf_turn)               9.658E+01     
 Current per turn (A)                                                     (cpttf)                   1.328E+05     
 jop/jcrit                                                                (fiooic)                  4.687E-01  ITV
 
 Forces and Stress :
 
 Maximal force density (MN/m3)                                            (max_force_density)       2.065E+02     
 Maximal stress (approx.) (MPa)                                           (sig_tf_wp)               1.296E+02     
 
 Quench Restrictions :
 
 Allowable stress in vacuum vessel (VV) due to quench (Pa)                (sigvvall)                9.300E+07     
 Minimum allowed quench time due to stress in VV (s)                      (taucq)                   6.511E+00  OP 
 Actual quench time (or time constant) (s)                                (tdmptf)                  1.000E+01     
 Maximum allowed voltage during quench due to insulation (kV)             (vdalw)                   2.000E+01     
 Actual quench voltage (kV)                                               (vtfskv)                  4.293E+00  OP 
 Current (A) per mm^2 copper (A/mm2)                                      (coppera_m2)              1.242E+02     
 Max Copper current fraction:                                             (coppera_m2/coppera_m2_ma 1.242E+00     
 
 External Case Information :
 
 Case thickness, plasma side (m)                                          (casthi)                  6.000E-02     
 Case thickness, outer side (m)                                           (thkcas)                  6.000E-02     
 Case toroidal thickness (m)                                              (casths)                  6.000E-02     
 Case area per coil (m2)                                                  (acasetf)                 1.563E-01     
 External case mass per coil (kg)                                         (whtcas)                  4.203E+04     
 
 Available Space for Ports :
 
 Max toroidal size of vertical ports (m)                                  (vporttmax)               8.480E-01     
 Max poloidal size of vertical ports (m)                                  (vportpmax)               1.696E+00     
 Max area of vertical ports (m2)                                          (vportamax)               1.438E+00     
 Max toroidal size of horizontal ports (m)                                (hporttmax)               1.696E+00     
 Max poloidal size of horizontal ports (m)                                (hportpmax)               3.392E+00     
 Max area of horizontal ports (m2)                                        (hportamax)               5.753E+00     
 
 ********************************************* Support Structure **********************************************
 
 Intercoil support structure mass (from intercoil calculation) (kg)       (aintmass)                5.037E+06     
 Intercoil support structure mass (scaling, for comparison) (kg)          (empiricalmass)           1.448E+07     
 Gravity support structure mass (kg)                                      (clgsmass)                1.007E+06     
 Mass of cooled components (kg)                                           (coldmass)                3.247E+07     
 
 *************************************** First Wall / Blanket / Shield ****************************************
 
 Average neutron wall load (MW/m2)                                        (wallmw)                  1.178E+00     
 First wall full-power lifetime (years)                                   (fwlife)                  1.273E+01     
 Inboard shield thickness (m)                                             (shldith)                 4.000E-01     
 Outboard shield thickness (m)                                            (shldoth)                 7.000E-01     
 Top shield thickness (m)                                                 (shldtth)                 7.000E-01     
 Inboard blanket thickness (m)                                            (blnkith)                 7.000E-01     
 Outboard blanket thickness (m)                                           (blnkoth)                 8.000E-01     
 Top blanket thickness (m)                                                (blnktth)                 7.500E-01     
 
 Nuclear heating :
 
 Blanket heating (including energy multiplication) (MW)                   (pnucblkt)                2.051E+03     
 Shield nuclear heating (MW)                                              (pnucshld)                9.674E-02     
 Coil nuclear heating (MW)                                                (ptfnuc)                  3.728E-04     
 
 First wall / blanket thermodynamic model                                 (secondary_cycle)                 2     
 
 Blanket / shield volumes and weights :
 
                               volume (m3)  vol fraction     weight (kg)
                               -----------  ------------     -----------
    Inboard blanket             6.855E+02
    Outboard blanket            7.834E+02
    Total blanket               1.469E+03                     2.973E+06
       Void fraction                         1.000E-01
       Blanket Be                            4.700E-01        1.277E+06
       Blanket Li2O                          7.000E-02        2.067E+05
       Blanket ss                            1.300E-01        1.489E+06
       Blanket Vd                            0.000E+00        0.000E+00
    Inboard shield              6.050E+02
    Outboard shield             6.776E+02
    Primary shield              1.283E+03                     4.002E+06
       Void fraction                         6.000E-01
    Penetration shield                                        4.002E+06
 
 Other volumes, masses and areas :
 
 First wall area (m2)                                                     (fwarea)                  1.941E+03     
 First wall mass (kg)                                                     (fwmass)                  5.720E+04     
 External cryostat inner radius (m)                                                                 1.672E+01     
 External cryostat outer radius (m)                                       (rdewex)                  2.728E+01     
 External cryostat minor radius (m)                                       (adewex)                  5.277E+00     
 External cryostat shell volume (m3)                                      (vdewex)                  6.875E+02     
 External cryostat mass (kg)                                                                        5.362E+06     
 Internal vacuum vessel shell volume (m3)                                 (vdewin)                  2.205E+03     
 Vacuum vessel mass (kg)                                                  (vvmass)                  1.720E+07     
 Total cryostat + vacuum vessel mass (kg)                                 (dewmkg)                  2.256E+07     
 Divertor area (m2)                                                       (divsur)                  4.207E+01     
 Divertor mass (kg)                                                       (divmas)                  1.031E+04     
 
 ********************************** Superconducting TF Coil Power Conversion **********************************
 
 TF coil current (kA)                                                     (itfka)                   1.328E+02  OP 
 Number of TF coils                                                       (ntfc)                    5.000E+01     
 Voltage across a TF coil during quench (kV)                              (vtfskv)                  4.293E+00  OP 
 TF coil charge time (hours)                                              (tchghr)                  4.000E+00     
 Total inductance of TF coils (H)                                         (ltfth)                   1.616E+01  OP 
 Total resistance of TF coils (ohm)                                       (rcoils)                  0.000E+00  OP 
 TF coil charging voltage (V)                                             (tfcv)                    7.417E+02     
 Number of DC circuit breakers                                            (ntfbkr)                  5.000E+01     
 Number of dump resistors                                                 (ndumpr)                  2.000E+02     
 Resistance per dump resistor (ohm)                                       (r1dump)                  3.232E-02  OP 
 Dump resistor peak power (MW)                                            (r1ppmw)                  1.425E+02  OP 
 Energy supplied per dump resistor (MJ)                                   (r1emj)                   7.126E+02  OP 
 TF coil L/R time constant (s)                                            (ttfsec)                  1.000E+01  OP 
 Power supply voltage (V)                                                 (tfpsv)                   7.788E+02  OP 
 Power supply current (kA)                                                (tfpska)                  1.394E+02  OP 
 DC power supply rating (kW)                                              (tfckw)                   1.086E+05  OP 
 AC power for charging (kW)                                               (tfackw)                  1.207E+05  OP 
 TF coil resistive power (MW)                                             (rpower)                  7.871E+01  OP 
 TF coil inductive power (MVA)                                            (xpower)                  1.979E+01  OP 
 Aluminium bus current density (kA/cm2)                                   (djmka)                   1.250E-01     
 Aluminium bus cross-sectional area (cm2)                                 (albusa)                  1.062E+03  OP 
 Total length of TF coil bussing (m)                                      (tfbusl)                  1.810E+04  OP 
 Aluminium bus weight (tonnes)                                            (albuswt)                 5.191E+03  OP 
 Total TF coil bus resistance (ohm)                                       (rtfbus)                  4.463E-03  OP 
 TF coil bus voltage drop (V)                                             (vtfbus)                  5.927E+02  OP 
 Dump resistor floor area (m2)                                            (drarea)                  8.003E+03  OP 
 TF coil power conversion floor space (m2)                                (tfcfsp)                  4.590E+03  OP 
 TF coil power conv. building volume (m3)                                 (tfcbv)                   2.754E+04  OP 
 TF coil AC inductive power demand (MW)                                   (xpwrmw)                  2.199E+01  OP 
 Total steady state AC power demand (MW)                                  (tfacpd)                  8.746E+01  OP 
 
 ******************************************* Plant Buildings System *******************************************
 
 Internal volume of reactor building (m3)                                 (vrci)                    2.098E+06     
 Dist from centre of torus to bldg wall (m)                               (wrbi)                    6.345E+01     
 Effective floor area (m2)                                                (efloor)                  5.135E+05     
 Reactor building volume (m3)                                             (rbv)                     2.324E+06     
 Reactor maintenance building volume (m3)                                 (rmbv)                    2.690E+05     
 Warmshop volume (m3)                                                     (wsv)                     9.869E+04     
 Tritium building volume (m3)                                             (triv)                    4.000E+04     
 Electrical building volume (m3)                                          (elev)                    6.754E+04     
 Control building volume (m3)                                             (conv)                    6.000E+04     
 Cryogenics building volume (m3)                                          (cryv)                    2.153E+04     
 Administration building volume (m3)                                      (admv)                    1.000E+05     
 Shops volume (m3)                                                        (shov)                    1.000E+05     
 Total volume of nuclear buildings (m3)                                   (volnucb)                 2.527E+06     
 
 *********************************************** Vacuum System ************************************************
 
 Pumpdown to Base Pressure :
 
 First wall outgassing rate (Pa m/s)                                      (rat)                     1.300E-08     
 Total outgassing load (Pa m3/s)                                          (ogas)                    2.852E-04  OP 
 Base pressure required (Pa)                                              (pbase)                   5.000E-04     
 Required N2 pump speed (m3/s)                                            (s(1))                    5.703E-01  OP 
 N2 pump speed provided (m3/s)                                            (snet(1))                 3.028E+01  OP 
 
 Pumpdown between Burns :
 
 Plasma chamber volume (m3)                                               (volume)                  1.788E+03  OP 
 Chamber pressure after burn (Pa)                                         (pend)                    4.369E-01  OP 
 Chamber pressure before burn (Pa)                                        (pstart)                  4.369E-03     
 Allowable pumping time switch                                            (dwell_pump)                      0     
 Dwell time between burns (s)                                             (tdwell.)                 1.800E+03     
 CS ramp-up time burns (s)                                                (tramp.)                  0.000E+00     
 Allowable pumping time between burns (s)                                 (tpump)                   1.800E+03     
 Required D-T pump speed (m3/s)                                           (s(2))                    4.575E+00  OP 
 D-T pump speed provided (m3/s)                                           (snet(2))                 7.230E+01  OP 
 
 Helium Ash Removal :
 
 Divertor chamber gas pressure (Pa)                                       (prdiv)                   3.600E-01     
 Helium gas fraction in divertor chamber                                  (fhe)                     1.995E-01  OP 
 Required helium pump speed (m3/s)                                        (s(3))                    6.392E+01  OP 
 Helium pump speed provided (m3/s)                                        (snet(3))                 6.392E+01  OP 
 
 D-T Removal at Fuelling Rate :
 
 D-T fuelling rate (kg/s)                                                 (frate)                   4.616E-05  OP 
 Required D-T pump speed (m3/s)                                           (s(4))                    6.392E+01  OP 
 D-T pump speed provided (m3/s)                                           (snet(4))                 7.230E+01  OP 
 
 The vacuum pumping system size is governed by the
 requirements for pumpdown between burns.
 
 Number of large pump ducts                                               (nduct)                          50     
 Passage diameter, divertor to ducts (m)                                  (d(imax))                 3.291E-01  OP 
 Passage length (m)                                                       (l1)                      1.483E+00  OP 
 Diameter of ducts (m)                                                    (dout)                    3.949E-01  OP 
 Duct length, divertor to elbow (m)                                       (l2)                      4.700E+00  OP 
 Duct length, elbow to pumps (m)                                          (l3)                      2.000E+00     
 Number of pumps                                                          (pumpn)                   1.000E+02  OP 
 
 The vacuum system uses cryo  pumps.
 
 **************************************** Electric Power Requirements *****************************************
 
 Facility base load (MW)                                                  (basemw)                  5.000E+00     
 Divertor coil power supplies (MW)                                        (bdvmw)                   0.000E+00     
 Cryoplant electric power (MW)                                            (crymw)                   8.108E+01  OP 
 Primary coolant pumps (MW)                                               (htpmw..)                 2.000E+02  OP 
 PF coil power supplies (MW)                                              (ppfmw)                   0.000E+00  OP 
 TF coil power supplies (MW)                                              (ptfmw)                   8.746E+01  OP 
 Plasma heating supplies (MW)                                             (pheatingmw)              0.000E+00  OP 
 Tritium processing (MW)                                                  (trithtmw..)              1.500E+01     
 Vacuum pumps  (MW)                                                       (vachtmw..)               5.000E-01     
 
 Total pulsed power (MW)                                                  (pacpmw)                  4.661E+02  OP 
 Total base power required at all times (MW)                              (fcsht)                   8.202E+01  OP 
 
 ************************************************* Cryogenics *************************************************
 
 Conduction and radiation heat loads on cryogenic components (MW)         (qss/1.0D6)               1.503E-02  OP 
 Nuclear heating of cryogenic components (MW)                             (qnuc/1.0D6)              3.728E-04  OP 
 AC losses in cryogenic components (MW)                                   (qac/1.0D6)               0.000E+00  OP 
<<<<<<< HEAD
 Resistive losses in current leads (MW)                                   (qcl/1.0D6)               9.049E-02  OP 
 45% allowance for heat loads in transfer lines, storage tanks etc (MW)   (qmisc/1.0D6)             4.765E-02  OP 
 Sum = Total heat removal at cryogenic temperatures (MW)                  (helpow/1.0D6)            1.535E-01  OP 
 Temperature of cryogenic superconducting components (K)                  (tmpcry)                  4.500E+00     
 Temperature of cryogenic aluminium components (K)                        (tcoolin)                 3.131E+02     
 Efficiency (figure of merit) of cryogenic plant is 13% of ideal Carnot v                           2.028E-03  OP 
 Efficiency (figure of merit) of cryogenic aluminium plant is 40% of idea                          -2.020E+00  OP 
 Electric power for cryogenic plant (MW)                                  (crypmw)                  7.572E+01  OP 
=======
 Resistive losses in current leads (MW)                                   (qcl/1.0D6)               9.031E-02  OP 
 45% allowance for heat loads in transfer lines, storage tanks etc (MW)   (qmisc/1.0D6)             4.757E-02  OP 
 Sum = Total heat removal at cryogenic temperatures (W)                   (helpow/1.0D6)            1.533E-01  OP 
 Temperature of cryogenic components (K)                                  (tmpcry)                  4.200E+00     
 Efficiency (figure of merit) of cryogenic plant is 13% of ideal Carnot v                           1.891E-03  OP 
 Electric power for cryogenic plant (MW)                                  (crypmw)                  8.108E+01  OP 
>>>>>>> ef695eab
 
 ************************************ Plant Power / Heat Transport Balance ************************************
 
 
 Assumptions :
 
 Neutron power multiplication in blanket                                  (emult)                   1.180E+00     
 Divertor area fraction of whole toroid surface                           (fdiv)                    1.150E-01     
 H/CD apparatus + diagnostics area fraction                               (fhcd)                    0.000E+00     
 First wall area fraction                                                 (1-fdiv-fhcd)             8.850E-01     
 Switch for pumping of primary coolant                                    (primary_pumping)                 0     
 User sets mechanical pumping power directly
 Mechanical pumping power for FW cooling loop including heat exchanger (M (htpmw_fw)                5.600E+01  OP 
 Mechanical pumping power for blanket cooling loop including heat exchang (htpmw_blkt)              1.200E+02  OP 
 Mechanical pumping power for FW and blanket cooling loop including heat  (htpmw_fw_blkt)           1.760E+02  OP 
 Mechanical pumping power for FW (MW)                                     (htpmw_fw)                5.600E+01  OP 
 Mechanical pumping power for blanket (MW)                                (htpmw_blkt)              1.200E+02  OP 
 Mechanical pumping power for divertor (MW)                               (htpmw_div)               2.400E+01  OP 
 Mechanical pumping power for shield and vacuum vessel (MW)               (htpmw_shld)              0.000E+00  OP 
 Electrical pumping power for FW and blanket (MW)                         (htpmwe_fw_blkt)          1.760E+02  OP 
 Electrical pumping power for shield (MW)                                 (htpmwe_shld)             0.000E+00  OP 
 Electrical pumping power for divertor (MW)                               (htpmwe_div)              2.400E+01  OP 
 Total electrical pumping power for primary coolant (MW)                  (htpmw)                   2.000E+02  OP 
 Electrical efficiency of heat transport coolant pumps                    (etahtp)                  1.000E+00     
 
 Plant thermodynamics: options :
 
 Divertor thermal power is collected at only 150 C and is used to preheat the coolant in the power cycle
 Shield thermal power is collected at only 150 C and is used to preheat the coolant in the power cycle
 Power conversion cycle efficiency model: user-defined efficiency
 Thermal to electric conversion efficiency of the power conversion cycle  (etath)                       0.400     
 Fraction of total high-grade thermal power to divertor                   (pdivfraction)                0.117  OP 
 
 Power Balance for Reactor (across vacuum vessel boundary) - Detail
 ------------------------------------------------------------------
 
                                            High-grade             Low-grade              Total
                                             thermal power (MW)     thermal power (MW)      (MW)
         First wall:
                               neutrons            471.49                0.00              471.49
             charged particle transport             31.20                0.00               31.20
                              radiation            480.35                0.00              480.35
                        coolant pumping             56.00                0.00               56.00
 
         Blanket:
                               neutrons           2050.98                0.00             2050.98
             charged particle transport              0.00                0.00                0.00
                              radiation              0.00                0.00                0.00
                        coolant pumping            120.00                0.00              120.00
 
         Shield:
                               neutrons              0.10                0.00                0.10
             charged particle transport              0.00                0.00                0.00
                              radiation              0.00                0.00                0.00
                        coolant pumping              0.00                0.00                0.00
 
         Divertor:
                               neutrons            287.14                0.00              287.14
             charged particle transport             52.17                0.00               52.17
                              radiation             62.42                0.00               62.42
                        coolant pumping             24.00                0.00               24.00
 
         TF coil:
                               neutrons              0.00                0.00                0.00
             charged particle transport              0.00                0.00                0.00
                              radiation              0.00                0.00                0.00
                        coolant pumping              0.00                0.00                0.00
 
         Losses to H/CD apparatus + diagnostics:
                               neutrons              0.00                0.00                0.00
             charged particle transport              0.00                0.00                0.00
                              radiation              0.00                0.00                0.00
                        coolant pumping              0.00                0.00                0.00
 
         ----------------------------------------------------------------------------------------
                                 Totals           3635.84                0.00             3635.85
 
 Total power leaving reactor (across vacuum vessel boundary) (MW)                                    3635.845  OP 
 
 Other secondary thermal power constituents :
 
 Heat removal from cryogenic plant (MW)                                   (crypmw)                     81.079  OP 
 Heat removal from facilities (MW)                                        (fachtmw)                    82.025  OP 
 Coolant pumping efficiency losses (MW)                                   (htpsecmw)                    0.000  OP 
 Heat removal from injection power (MW)                                   (pinjht)                      0.000  OP 
 Heat removal from tritium plant (MW)                                     (trithtmw)                   15.000  OP 
 Heat removal from vacuum pumps (MW)                                      (vachtmw)                     0.500  OP 
 TF coil resistive power (MW)                                             (tfcmw)                       0.000  OP 
 
 Total low-grade thermal power (MW)                                       (psechtmw)                  266.059  OP 
 Total High-grade thermal power (MW)                                      (pthermmw)                 3635.845  OP 
 
 Number of primary heat exchangers                                        (nphx)                            4  OP 
 
 
 Power Balance across separatrix :
 -------------------------------
 Only energy deposited in the plasma is included here.
 Total power loss is scaling power plus core radiation only (iradloss = 1)
 Transport power from scaling law (MW)                                    (pscalingmw)                463.247  OP 
 Radiation power from inside "coreradius" (MW)                            (pcoreradmw.)               131.692  OP 
 Total (MW)                                                                                           594.939  OP 
 
 Alpha power deposited in plasma (MW)                                     (falpha*palpmw)             592.724  OP 
 Power from charged products of DD and/or D-He3 fusion (MW)               (pchargemw.)                  2.215  OP 
 Ohmic heating (MW)                                                       (pohmmw.)                     0.000  OP 
 Injected power deposited in plasma (MW)                                  (pinjmw)                      0.000  OP 
 Total (MW)                                                                                           594.939  OP 
 
 Power Balance for Reactor - Summary :
 -------------------------------------
 Fusion power (MW)                                                        (powfmw)                   3122.983  OP 
 Power from energy multiplication in blanket and shield (MW)              (emultmw)                   314.567  OP 
 Injected power (MW)                                                      (pinjmw.)                     0.000  OP 
 Ohmic power (MW)                                                         (pohmmw.)                     0.000  OP 
 Power deposited in primary coolant by pump (MW)                          (htpmw_mech)                200.000  OP 
 Total (MW)                                                                                          3637.550  OP 
 
 Heat extracted from first wall and blanket (MW)                          (pthermfw_blkt)            3210.020  OP 
 Heat extracted from shield  (MW)                                         (pthermshld)                  0.097  OP 
 Heat extracted from divertor (MW)                                        (pthermdiv)                 425.728  OP 
 Nuclear and photon power lost to H/CD system (MW)                        (psechcd)                     0.000  OP 
 Nuclear power lost to TF (MW)                                            (ptfnuc)                      0.000  OP 
 Total (MW)                                                                                          3635.845  OP 
 
 Electrical Power Balance :
 --------------------------
 Net electric power output(MW)                                            (pnetelmw.)                 988.279  OP 
 Required Net electric power output(MW)                                   (pnetelin)                 1000.000     
 Electric power for heating and current drive (MW)                        (pinjwp)                      0.000  OP 
 Electric power for primary coolant pumps (MW)                            (htpmw)                     200.000  OP 
 Electric power for vacuum pumps (MW)                                     (vachtmw)                     0.500     
 Electric power for tritium plant (MW)                                    (trithtmw)                   15.000     
 Electric power for cryoplant (MW)                                        (crypmw)                     81.079  OP 
 Electric power for TF coils (MW)                                         (tfacpd)                     87.455  OP 
 Electric power for PF coils (MW)                                         (pfwpmw)                      0.000  OP 
 All other internal electric power requirements (MW)                      (fachtmw)                    82.025  OP 
 Total (MW)                                                               (tot_plant_power)          1454.338  OP 
 Total (MW)                                                                                          1454.338  OP 
 
 Gross electrical output* (MW)                                            (pgrossmw)                 1454.338  OP 
 (*Power for pumps in secondary circuit already subtracted)
 
 Power balance for power plant :
 -------------------------------
 Fusion power (MW)                                                        (powfmw)                   3122.983  OP 
 Power from energy multiplication in blanket and shield (MW)              (emultmw)                   314.567  OP 
 Total (MW)                                                                                          3437.550  OP 
 
 Net electrical output (MW)	                                              (pnetelmw)                  988.279  OP 
 Heat rejected by main power conversion circuit (MW)                      (rejected_main)            2181.507  OP 
 Heat rejected by other cooling circuits (MW)                             (psechtmw)                  266.059  OP 
 Total (MW)                                                                                          3435.845  OP 
 
 
 Plant efficiency measures :
 
 Net electric power / total nuclear power (%)                             (pnetelmw/(powfmw+em         28.750  OP 
 Net electric power / total fusion power (%)                              (pnetelmw/powfmw)            31.645  OP 
 Gross electric power* / high grade heat (%)                              (etath)                      40.000     
 (*Power for pumps in secondary circuit already subtracted)
 Recirculating power fraction                                             (cirpowfr)                    0.320  OP 
 
 ******************************************** Errors and Warnings *********************************************
 
 (See top of file for solver errors and warnings.)
 PROCESS status flag:   Warning messages
 PROCESS error status flag                                                (error_status)                    2     
161     2   ITERSC: Reduced field brad artificially lowered                                 
 Final error identifier                                                   (error_id)                      161     
 
 ******************************************* End of PROCESS Output ********************************************
 
 
 *************************************** Copy of PROCESS Input Follows ****************************************
 
*************************************************************************
*****                                                               *****
*****                        HELIAS-5B                              *****
*****               Stuart Muldrew (17/01/2019)                     *****
*****            Based on Felix Warmer Run (27/05/2015)             *****
*****   Warmer et al. (2016), IEEE Trans. Plasma Sci. 44, 1576      *****
*****                                                               *****
*************************************************************************

*---------------Constraint Equations---------------*

neqns = 3               *number of equalities


*--------------- equaltities
icc = 2                 *Global power balance (consistency equation)
icc = 11                *Radial build (consistency equation)
icc = 16                *Net electric power lower limit


*-------------- inequaltities
icc = 84                *Lower beta limit
icc = 24                *Upper beta limit



*---------------Iteration Variables----------------*

ixc = 4                 *te
boundl(4) = 4.
boundu(4) = 25.

ixc = 6                 *dene
dene = 2.0914E20        *Electron density (/m3)
boundl(6) = 3.005E19
boundu(6) = 5.005E20

ixc = 10                *hfact
hfact = 1.2187          *H-factor on energy confinement times
boundu(10) = 2.0

ixc = 25                *fpnetel
fpnetel = 1.0000        *f-value for net electric power
boundl(25) = 0.98
boundu(25) = 1.0

ixc = 29                *bore
bore = 17.607           *Central solenoid inboard radius (m)
boundl(29) = 5.0

ixc = 50                * itv_fiooic
boundu(50) = 0.9
boundl(50) = 0.001


*----------------Physics Variables-----------------*

alphan   = 0.35         *Density profile index
alphat   = 1.20         *Temperature profile index
aspect   = 12.22        *Aspect ratio
bt       = 5.5          *Toroidal field on axis (T)
ifispact = 0            *Switch for neutronics calculations (0: Off)
ignite   = 1            *Switch for ignition assumption (1: Ignited)
iinvqd   = 1            *Switch for inverse quadrature in L-mode scaling laws 5 and 9 (1: Inverse quadrature with Neo-Alcator tau-E used)
ipedestal = 0           *Switch for pedestal profiles (0: Parabolic Profiles)
iradloss = 1            *Switch for radiation loss term usage in power balance (1: Total power lost is scaling power plus core radiation only)
isc      = 38           *Switch for energy confinement time scaling law (38: ISS04)
kappa    = 1.001        *Plasma separatrix elongation
rmajor   = 22.0         *Plasma major radius (m)
ssync    = 0.6          *Synchrotron wall reflectivity factor
te       = 7.0          *Volume averaged electron temperature (keV)
tratio   = 0.95         *Ion temperature / electron temperature
*zfear    = 0            *High-Z impurity switch (0: Iron)

*--------------Stellarator Variables---------------*

istell   = 1            *Switch for stellarator option
bmn      = 0.001        *Relative radial field perturbation
f_asym   = 1.1          *Divertor heat load peaking factor
f_rad    = 0.85         *Radiated power fraction in sol
f_w      = 0.6          *Island size fraction factor
flpitch  = 0.001        *Field line pitch (rad)
iotabar  = 0.9          *Rotational transform (reciprocal of tokamak q)
isthtr   = 1            *Switch for stellarator auxiliary heating method (1: Electron cyclotron resonance heating)
shear    = 0.5          *Magnetic shear, derivative of iotabar

*-----------------Build Variables------------------*

blnkith  = 0.7          *Inboard blanket thickness (m)
blnkoth  = 0.8          *Outboard blanket thickness (m)
ddwex    = 0.15         *Cryostat thickness (m)
d_vv_in  = 0.35         *Inboard vacuum vessel thickness (tf coil / shield) (m)
d_vv_out = 0.35         *Outboard vacuum vessel thickness (tf coil / shield) (m)
d_vv_top = 0.35         *Topside vacuum vessel thickness (tf coil / shield) (m)
d_vv_bot = 0.35         *Underside vacuum vessel thickness (tf coil / shield) (m)
gapds    = 0.025        *Gap between inboard vacuum vessel and tf coil (m)
gapomin  = 0.025        *Minimum gap between outboard vacuum vessel and TF coil (m)
scrapli  = 0.15         *Gap between plasma and first wall; inboard side (m)
scraplo  = 0.3          *Gap between plasma and first wall; outboard side (m)
shldith  = 0.4          *Inboard shield thickness (m)
shldoth  = 0.7          *Outboard shield thickness (m)
shldtth  = 0.7          *Upper/lower shield thickness (m)
vgap     = 0.0          *Vertical gap between x-point and divertor (m)

*---------------Constraint Variables---------------*

pnetelin = 1000         *Required net electric power (MW)
betalim = 0.05          *upper beta limit
betalim_lower = 0.01    *lower beta limit

*-------------Current Drive Variables--------------*

etaech   = 0.7          *ECH wall plug to injector efficiency
pheat    = 0.0          *Heating power not used for current drive (MW)

*----------------Divertor Variables----------------*

anginc   = 0.035        *Angle of incidence of field line on plate (rad)
divdum   = 1            *Switch for divertor zeff model (1: input)
tdiv     = 3.0          *Temperature at divertor (eV)
xpertin  = 1.5          *Perpendicular heat transport coefficient (m2/s)
zeffdiv  = 3.0          *Zeff in the divertor region (if divdum /= 0)

*------------------FWBs Variables------------------*

denstl   = 7800.0       *Density of steel (kg/m3)
emult    = 1.18         *Energy multiplication in blanket and shield
etahtp   = 1.0          *Electrical efficiency of primary coolant pumps
fblbe    = 0.47         *Beryllium fraction of blanket by volume
fblli2o  = 0.07         *Lithium oxide fraction of blanket by volume
fbllipb  = 0.00         *Lithium lead fraction of blanket by volume
fblss    = 0.13         *Stainless steel fraction of blanket by volume
fblvd    = 0.00         *Vanadium fraction of blanket by volume
fhole    = 0.0          *Area fraction taken up by other holes (not used)
fwclfr   = 0.1          *First wall coolant fraction
htpmw_blkt = 120.0      *Blanket coolant mechanical pumping power (MW)
htpmw_fw = 56.0         *First wall coolant mechanical pumping power (MW)
htpmw_div = 24.0        *Divertor coolant mechanical pumping power (MW)
primary_pumping = 0     *Switch for pumping power (0: User sets pump power directly)
secondary_cycle = 2     *Switch for power conversion cycle (2: user input thermal-electric efficiency)
vfblkt   = 0.10         *Coolant void fraction in blanket (blktmodel=0)
vfshld   = 0.60         *Coolant void fraction in shield

*-------------Heat Transport Variables-------------*

etath    = 0.4          *Thermal to electric conversion efficiency; if seconday_cycle=2

*------------Impurity Radiation Module-------------*

*imprad_model = 1        *Switch for impurity radiation model
coreradius = 0.6        *Normalised radius defining the 'core' region

fimp(1)  = 1.0          *Hydrogen (fraction calculated by code)
fimp(2)  = 0.1          *Helium (fraction calculated by code)
fimp(3)  = 0.0          *Beryllium
fimp(4)  = 0.0          *Carbon
fimp(5)  = 0.0          *Nitrogen
fimp(6)  = 0.0          *Oxygen
fimp(7)  = 0.0          *Neon
fimp(8)  = 0.0          *Silicon
fimp(9)  = 0.0          *Argon
fimp(10) = 0.0          *Iron
fimp(11) = 0.0          *Nickel
fimp(12) = 0.0          *Krypton
fimp(13) = 0.0          *Xenon
fimp(14) = 1.0E-5       *Tungsten

*---------------------Numerics---------------------*

ioptimz  = 1            *Code operation switch (1: Optimisation, VMCON only)
maxcal   = 100          *Maximum number of VMCON iterations
minmax   = 7            *Switch for figure-of-merit (7: Min Capital Cost)
runtitle = HELIAS-5B

*-----------------Tfcoil Variables-----------------*

fcutfsu  = 0.69         *Copper fraction of cable conductor (TF coils)
i_tf_sc_mat = 1         *Switch for superconductor material in tf coils (1: ITER Nb3Sn)
tftmp     = 4.2         *Peak helium coolant temperature in TF coils and PF coils (k)
tmpcry    = 4.2         *Coil temperature for cryogenic plant power calculation (K)
t_turn_tf = 0.056       *Dimension conductor area including steel and insulation.
thicndut  = 0.002       *Conduit insulation thickness (m)
thwcndut  = 0.0012      *TF coil conduit case thickness (m)
vftf      = 0.3         *Coolant fraction of TF coil leg (i_tf_sup=0)

*-----------------Pfcoil Variables-----------------*

*PF coil vertical positioning adjuster
zref(1)  = 3.6
zref(2)  = 1.2
zref(3)  = 2.5
zref(4)  = 1.0
zref(5)  = 1.0
zref(6)  = 1.0
zref(7)  = 1.0
zref(8)  = 1.0

*------------------Cost Variables------------------*

abktflnc = 15.0         *Allowable first wall/blanket neutron (MW-yr/m2)
adivflnc = 25.0         *Allowable divertor heat fluence (MW-yr/m2)
cfactr   = 0.75         *Total plant capacity fraction
dintrt   = 0.00         *Diff between borrowing and saving interest rates
fcap0    = 1.15         *Average cost of money for construction of plant
fcap0cp  = 1.06         *Average cost of money for replaceable components
fcontng  = 0.15         *Project contingency factor
fcr0     = 0.065        *Fixed charge rate during construction
fkind    = 1.0          *Multiplier for nth of a kind costs
iavail   = 0            *Switch for plant availability model (0: Use input value for cfactr)
ifueltyp = 0            *Switch (0: treat blanket divertor first wall and fraction fcdfuel of CD equipment as capital cost)
ireactor = 1            *Switch for net electric power calculations (1: Calculate MW electric and c-o-e)
lsa      = 2            *Level of safety assurance switch (2: In-between)
discount_rate = 0.06    *Effective cost of money in constant dollars
tlife    = 40.0         *Plant life (years)
ucblvd   = 280.0        *Unit cost for blanket vanadium ($/kg)
ucdiv    = 5.0E5        *Cost of divertor blade ($)
ucme     = 3.0E8        *Unit cost of maintenance equipment ($)<|MERGE_RESOLUTION|>--- conflicted
+++ resolved
@@ -805,23 +805,12 @@
  Conduction and radiation heat loads on cryogenic components (MW)         (qss/1.0D6)               1.503E-02  OP 
  Nuclear heating of cryogenic components (MW)                             (qnuc/1.0D6)              3.728E-04  OP 
  AC losses in cryogenic components (MW)                                   (qac/1.0D6)               0.000E+00  OP 
-<<<<<<< HEAD
- Resistive losses in current leads (MW)                                   (qcl/1.0D6)               9.049E-02  OP 
- 45% allowance for heat loads in transfer lines, storage tanks etc (MW)   (qmisc/1.0D6)             4.765E-02  OP 
- Sum = Total heat removal at cryogenic temperatures (MW)                  (helpow/1.0D6)            1.535E-01  OP 
- Temperature of cryogenic superconducting components (K)                  (tmpcry)                  4.500E+00     
- Temperature of cryogenic aluminium components (K)                        (tcoolin)                 3.131E+02     
- Efficiency (figure of merit) of cryogenic plant is 13% of ideal Carnot v                           2.028E-03  OP 
- Efficiency (figure of merit) of cryogenic aluminium plant is 40% of idea                          -2.020E+00  OP 
- Electric power for cryogenic plant (MW)                                  (crypmw)                  7.572E+01  OP 
-=======
  Resistive losses in current leads (MW)                                   (qcl/1.0D6)               9.031E-02  OP 
  45% allowance for heat loads in transfer lines, storage tanks etc (MW)   (qmisc/1.0D6)             4.757E-02  OP 
  Sum = Total heat removal at cryogenic temperatures (W)                   (helpow/1.0D6)            1.533E-01  OP 
  Temperature of cryogenic components (K)                                  (tmpcry)                  4.200E+00     
  Efficiency (figure of merit) of cryogenic plant is 13% of ideal Carnot v                           1.891E-03  OP 
  Electric power for cryogenic plant (MW)                                  (crypmw)                  8.108E+01  OP 
->>>>>>> ef695eab
  
  ************************************ Plant Power / Heat Transport Balance ************************************
  
