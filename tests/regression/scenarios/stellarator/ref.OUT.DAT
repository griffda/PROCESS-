--- conflicted
+++ resolved
@@ -14,16 +14,6 @@
  
    Program :
    Version : 2.2.0   Release Date :: 2021-10-26
-<<<<<<< HEAD
-   Tag No. : v2.1-1022-g9e2decfc
-    Branch : 1494-rebco-current-density-incorrectly-calculated
-   Git log : Merge\ branch\ |develop|\ into\ 1494-rebco-current-density-incorrectly-calculated
- Date/time : 17 Dec 2021 16:28:50 +00:00(hh:mm) UTC
-      User : rhicha
-  Computer : l0500
- Directory : /tmp/pytest-of-rhicha/pytest-254/test_solver0
-     Input : /tmp/pytest-of-rhicha/pytest-254/test_scenario_stellarator_0/IN.DAT
-=======
    Tag No. : v2.1-993-gdc620da4 code contains untracked changes
     Branch : 1395-incorrect-calculation-of-building-sizes
    Git log : Improved\ error\ avoidance
@@ -32,7 +22,6 @@
   Computer : l0500
  Directory : /tmp/pytest-of-rhicha/pytest-235/test_solver0
      Input : /tmp/pytest-of-rhicha/pytest-235/test_scenario_stellarator_0/IN.DAT
->>>>>>> f5f1f79b
  Run title : HELIAS-5B
   Run type : Reactor concept design: Stellarator model, (c) CCFE
  
