--- conflicted
+++ resolved
@@ -14,16 +14,6 @@
  
    Program :
    Version : 2.2.0   Release Date :: 2021-10-26
-<<<<<<< HEAD
-   Tag No. : v2.1-1102-g7770f3b3 code contains untracked changes
-    Branch : 1205-tf-cond-stiffness
-   Git log : removed\ diagnostic\ outputs
- Date/time : 12 Jan 2022 13:26:31 -05:00(hh:mm) UTC
-      User : cswan
-  Computer : cswan-2017-desktop
- Directory : /tmp/pytest-of-cswan/pytest-45/test_solver0
-     Input : /tmp/pytest-of-cswan/pytest-45/test_scenario_stellarator_0/IN.DAT
-=======
    Tag No. : v2.1-1079-g2393fac5 code contains untracked changes
     Branch : 1432-plot-plot-fails-for-i_tf_sc_mat-9
    Git log : Merge\ branch\ |1509-outer-tf-case|\ into\ |develop|
@@ -32,7 +22,6 @@
   Computer : l0500
  Directory : /tmp/pytest-of-rhicha/pytest-270/test_solver0
      Input : /tmp/pytest-of-rhicha/pytest-270/test_scenario_stellarator_0/IN.DAT
->>>>>>> 3208a416
  Run title : HELIAS-5B
   Run type : Reactor concept design: Stellarator model, (c) CCFE
  
