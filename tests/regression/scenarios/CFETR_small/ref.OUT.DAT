 *****  CFETR input file for EU-CN collaboration                             
 *****                                                                       
 *****  Based on 2014 paper by Son et al. "Concept design of CFETR tokamak ma
 *****  http://ieeexplore.ieee.org/document/6716984/                         
 *****                                                                       
 *****  James Morris                                                         
 *****  02/12/16                                                             
 *****                                                                       
 ****************************************************                        
 
 **************************************************************************************************************
 ************************************************** PROCESS ***************************************************
 ************************************** Power Reactor Optimisation Code ***************************************
 **************************************************************************************************************
 
   Program :
   Version : 2.2.0   Release Date :: 2021-10-26
<<<<<<< HEAD
   Tag No. : v2.1-1146-gb851821f code contains untracked changes
    Branch : 1205-tf-cond-stiffness
   Git log : Changed\ the\ name\ of\ the\ eyngseries\ functions\ to\ be
 Date/time : 18 Jan 2022 13:13:42 -05:00(hh:mm) UTC
      User : cswan
  Computer : cswan-2017-desktop
 Directory : /tmp/pytest-of-cswan/pytest-4/test_solver0
     Input : /tmp/pytest-of-cswan/pytest-4/test_scenario_CFETR_small_0/IN.DAT
=======
   Tag No. : v2.1-1116-g4cf3024e
    Branch : 1358-sc-tf-coil-external-case-mass-redux
   Git log : Merge\ branch\ |develop|\ into\ 1358-sc-tf-coil-extern
 Date/time : 14 Jan 2022 13:43:33 +00:00(hh:mm) UTC
      User : rhicha
  Computer : l0500
 Directory : /tmp/pytest-of-rhicha/pytest-273/test_solver0
     Input : /tmp/pytest-of-rhicha/pytest-273/test_scenario_CFETR_small_0/IN.DAT
>>>>>>> 8e3f6a88
 Run title : "CFETR small (5.7m) reference file"
  Run type : Reactor concept design: Steady-state tokamak model, (c) CCFE
 
 **************************************************************************************************************
 
   Equality constraints : 23
 Inequality constraints : 00
      Total constraints : 23
    Iteration variables : 40
         Max iterations : 200
       Figure of merit  : +10  -- minimise toroidal field.
  Convergence parameter : 1.00E-08
 
 **************************************************************************************************************
 
 (Please include this header in any models, presentations and papers based on these results)
 
 **************************************************************************************************************
 
 Quantities listed in standard row format are labelled as follows in columns 112-114:
 ITV : Active iteration variable (in any output blocks)
 OP  : Calculated output quantity
 Unlabelled quantities in standard row format are generally inputs
 Note that calculated quantities may be trivially rescaled from inputs, or equal to bounds which are input.
 
 
 ************************************************** Numerics **************************************************
 
 PROCESS has performed a VMCON (optimisation) run.
 and found a feasible set of parameters.
 
 VMCON error flag                                                         (ifail)                           1     
 Number of iteration variables                                            (nvar)                           40     
 Number of constraints (total)                                            (neqns+nineqns)                  23     
 Optimisation switch                                                      (ioptimz)                         1     
 Figure of merit switch                                                   (minmax)                         10     
 Square root of the sum of squares of the constraint residuals            (sqsumsq)                 5.722E-10  OP 
 VMCON convergence parameter                                              (convergence_parameter)   6.000E-22  OP 
 Number of VMCON iterations                                               (nviter)                         12  OP 
 
PROCESS has successfully optimised the iteration variables to minimise the figure of merit        TOROIDAL FIELD.
 
 Certain operating limits have been reached,
 as shown by the following iteration variables that are
 at or near to the edge of their prescribed range :
 
                   rmajor        =  5.7010E+00 is at or below its lower bound:  5.6990E+00
                   rmajor        =  5.7010E+00 is at or above its upper bound:  5.7010E+00
                   fdene         =  1.0000E+00 is at or above its upper bound:  1.0000E+00
                   ffuspow       =  9.9333E-01 is at or below its lower bound:  9.9000E-01
                   ffuspow       =  9.9333E-01 is at or above its upper bound:  1.0000E+00
                   bt            =  4.4750E+00 is at or below its lower bound:  4.4750E+00
                   cpttf         =  6.7452E+04 is at or below its lower bound:  6.7000E+04
                   cpttf         =  6.7452E+04 is at or above its upper bound:  6.8000E+04
                   q             =  2.9000E+00 is at or below its lower bound:  2.9000E+00
                   fjohc         =  9.9206E-01 is at or above its upper bound:  1.0000E+00
                   ftmargtf      =  9.0053E-01 is at or below its lower bound:  9.0000E-01
 
 The solution vector is comprised as follows :
 
                                          final       final /
    i                                     value       initial
 
    1                  te               9.1441E+00     0.7088
    2                  rmajor           5.7010E+00     1.0002
    3                  beta             3.7583E-02     0.8948
    4                  dene             9.6302E+19     0.9827
    5                  fdene            1.0000E+00     1.0000
    6                  fstrcase         5.7332E-01     0.5733
    7                  fstrcond         4.7900E-01     0.4790
    8                  fpsepr           9.4541E-01     0.9454
    9                  ffuspow          9.9333E-01     0.9933
   10                  bt               4.4750E+00     0.9944
   11                  fpinj            9.7688E-01     0.9769
   12                  rnbeam           1.0930E-02     2.1861
   13                  cpttf            6.7452E+04     1.0008
   14                  thkcas           3.1371E-01     1.0457
   15                  fvdump           4.6605E-01     0.4660
   16                  tdmptf           6.0398E+00     0.6040
   17                  fwalld           4.6315E-02     0.0463
   18                  fiooic           6.1240E-01     1.2248
   19                  fjprot           5.8099E-01     0.5810
   20                  q                2.9000E+00     0.9667
   21                  fimpvar          5.8034E-03     3.6271
   22                  flhthresh        1.0367E+00     1.0367
   23                  ralpne           2.8316E-02     0.2832
   24                  ftaulimit        4.9729E-01     0.4973
   25                  enbeam           2.4856E+02     0.3107
   26                  tfcth            9.2794E-01     1.0617
   27                  fradpwr          3.6828E-01     0.3683
   28                  coheof           2.0599E+07     1.1134
   29                  fjohc            9.9206E-01     0.9921
   30                  fjohc0           9.8311E-01     0.9831
   31                  ftburn           2.0000E-01     0.2000
   32                  flhthresh        2.4937E+00     2.4937
   33                  ftmargtf         9.0053E-01     0.9005
   34                  thwcndut         8.0000E-03     1.0000
   35                  fcutfsu          8.4829E-01     1.2294
   36                  thwcndut         9.7778E-03     1.2222
   37                  fpeakb           7.9654E-01     0.7965
   38                  fcohbop          9.6836E-01     1.0760
   39                  fvsbrnni         9.4262E-01     0.9426
   40                  fbetatry         7.8584E-01     0.7858
 
 The following equality constraint residues should be close to zero :
 
                                               physical                 constraint                 normalised
                                              constraint                 residue                    residue
 
    1  Beta consistency                      =  3.7583E-02              1.2500E-08                -3.3260E-07
    2  Global power balance consistency      =  3.0797E-01 MW/m3       -2.5367E-07 MW/m3           8.2367E-07
    3  TF coil temp. margin lower limit      >  2.0000E+00 K           -2.2093E-01 K              -2.8560E-10
    4  Density upper limit                   <  9.7540E+19 /m3          1.6384E+04 /m3             2.2204E-16
    5  Radial build consistency              =  5.7010E+00 m            6.3294E-16 m              -1.1102E-16
    6  Psep / R upper limit                  <  1.7000E+01 MW/m        -6.7598E-05 MW/m            4.2060E-06
    7  Injection power upper limit           <  1.0000E+02 MW           4.5710E+00 MW             -3.5076E-06
    8  Neutron wall load upper limit         <  3.7052E-01 MW/m2        3.3566E-07 MW/m2           9.0593E-07
    9  TF coil case stress upper limit       <  5.9200E+08 Pa          -2.7983E-03 Pa             -4.7269E-12
   10  TF coil conduit stress upper lim      <  5.9200E+08 Pa           6.5314E-03 Pa              1.1033E-11
   11  J_winding pack/J_protection limit     <  3.4031E+07 A/m2         0.0000E+00 A/m2           -1.8542E-10
   12  I_op / I_critical (TF coil)           <  3.2286E+07 A/m2         3.7152E-03 A/m2           -1.8791E-10
   13  Radiation fraction upper limit        <  3.0797E-01 MW/m3        3.0135E-07 MW/m3          -2.6570E-06
   14  Dump voltage upper limit              <  2.0000E+01 V            1.0679E+01 V              -1.1102E-15
   15  Burn time lower limit                 >  1.0000E+03 sec          0.0000E+00 sec            -0.0000E+00
   16  L-H power threshold limit             >  3.6743E+01 MW           1.5455E-04 MW             -4.2062E-06
   17  CS coil EOF current density limit     <  2.0764E+07 A/m2         8.5682E-08 A/m2            4.2188E-15
   18  CS coil BOP current density limit     <  2.0290E+07 A/m2         1.0803E-07 A/m2            5.3291E-15
   19  taup/taueff                           >  5.0000E+00              1.2168E-05                -1.2102E-06
   20  Peak toroidal field upper limit       <  1.2000E+01 T            3.1836E-15 T              -3.3307E-16
   21  Beam ion density consistency          =  1.0526E+18 /m3          3.6925E+12 /m3            -3.5080E-06
   22  Beta upper limit                      <  4.7825E-02             -4.1633E-17                -8.8818E-16
   23  Fusion power upper limit              <  2.5000E+02 MW          -2.2487E-04 MW              9.0551E-07
 
 ******************************************** Final Feasible Point ********************************************
 
 
 ********************************************* Plant Availability *********************************************
 
 Allowable blanket neutron fluence (MW-yr/m2)                             (abktflnc)                5.000E+00     
 Allowable divertor heat fluence (MW-yr/m2)                               (adivflnc)                7.000E+00     
 First wall / blanket lifetime (years)                                    (bktlife)                 1.715E+01  OP 
 Divertor lifetime (years)                                                (divlife)                 1.816E+01  OP 
 Heating/CD system lifetime (years)                                       (cdrlife)                 1.715E+01  OP 
 Total plant lifetime (years)                                             (tlife)                   3.000E+01     
 Time needed to replace blanket (years)                                   (tbktrepl)                5.000E-01     
 Time needed to replace blkt + div (years)                                (tcomrepl)                5.000E-01     
 Planned unavailability fraction                                          (uplanned)                3.573E-02  OP 
 Unplanned unavailability fraction                                        (uutot)                   1.839E-01  OP 
 Total plant availability fraction                                        (cfactr)                  7.869E-01  OP 
 
 *************************************************** Plasma ***************************************************
 
 Plasma configuration = single null divertor
 Tokamak aspect ratio = Conventional, itart = 0                           (itart)                       0.000     
 
 Plasma Geometry :
 
 Major radius (m)                                                         (rmajor)                      5.701  ITV
 Minor radius (m)                                                         (rminor)                      1.600  OP 
 Aspect ratio                                                             (aspect)                      3.563     
 Elongation, X-point (input value used)                                   (kappa)                       1.800  IP 
 Elongation, 95% surface (calculated from kappa)                          (kappa95)                     1.607  OP 
 Elongation, area ratio calc.                                             (kappaa)                      1.658  OP 
 Triangularity, X-point (input value used)                                (triang)                      0.400  IP 
 Triangularity, 95% surface (calculated from triang)                      (triang95)                    0.267  OP 
 Plasma poloidal perimeter (m)                                            (pperim)                     14.035  OP 
 Plasma cross-sectional area (m2)                                         (xarea)                      13.335  OP 
 Plasma surface area (m2)                                                 (sarea)                   4.931E+02  OP 
 Plasma volume (m3)                                                       (vol)                     4.710E+02  OP 
 
 Current and Field :
 
 Consistency between q0,q,alphaj,rli,dnbeta is enforced
 
 Plasma current scaling law used                                          (icurr)                           4     
 Plasma current (MA)                                                      (plascur/1D6)                 7.845  OP 
 Current density profile factor                                           (alphaj)                      1.492  OP 
 Plasma internal inductance, li                                           (rli)                         1.091  OP 
 Vertical field at plasma (T)                                             (bvert)                      -0.545  OP 
 Vacuum toroidal field at R (T)                                           (bt)                          4.475  ITV
 Average poloidal field (T)                                               (bp)                          0.702  OP 
 Total field (sqrt(bp^2 + bt^2)) (T)                                      (btot)                        4.530  OP 
 Safety factor on axis                                                    (q0)                          1.000     
 Safety factor at 95% flux surface                                        (q95)                         2.900  ITV
 Cylindrical safety factor (qcyl)                                         (qstar)                       2.492  OP 
 
 Beta Information :
 
 Total plasma beta                                                        (beta)                    3.758E-02  ITV
 Total poloidal beta                                                      (betap)                   1.563E+00  OP 
 Total toroidal beta                                                                                3.851E-02  OP 
 Fast alpha beta                                                          (betaft)                  3.240E-03  OP 
 Beam ion beta                                                            (betanb)                  2.726E-03  OP 
 (Fast alpha + beam beta)/(thermal beta)                                  (gammaft)                 1.887E-01  OP 
 Thermal beta                                                                                       3.162E-02  OP 
 Thermal poloidal beta                                                                              1.315E+00  OP 
 Thermal toroidal beta (= beta-exp)                                                                 3.240E-02  OP 
 2nd stability beta : beta_p / (R/a)                                      (eps*betap)                   0.439  OP 
 2nd stability beta upper limit                                           (epbetmax)                    1.380     
 Beta g coefficient                                                       (dnbeta)                      4.365  OP 
 Normalised thermal beta                                                                                2.886  OP 
 Normalised total beta                                                                                  3.430  OP 
 Normalised toroidal beta                                                 (normalised_toroidal          3.515  OP 
 Limit on total beta                                                      (betalim)                     0.048  OP 
 Plasma thermal energy (J)                                                                          1.823E+08  OP 
 Total plasma internal energy (J)                                         (total_plasma_internal_en 2.168E+08  OP 
 
 Temperature and Density (volume averaged) :
 
 Electron temperature (keV)                                               (te)                          9.144  ITV
 Electron temperature on axis (keV)                                       (te0)                        13.215  OP 
 Ion temperature (keV)                                                    (ti)                          9.144     
 Ion temperature on axis (keV)                                            (ti0)                        13.215  OP 
 Electron temp., density weighted (keV)                                   (ten)                         9.224  OP 
 Electron density (/m3)                                                   (dene)                    9.630E+19  ITV
 Electron density on axis (/m3)                                           (ne0)                     9.965E+19  OP 
 Line-averaged electron density (/m3)                                     (dnla)                    9.754E+19  OP 
 Line-averaged electron density / Greenwald density                       (dnla_gw)                 1.000E+00  OP 
 Ion density (/m3)                                                        (dnitot)                  7.835E+19  OP 
 Fuel density (/m3)                                                       (deni)                    7.208E+19  OP 
 Total impurity density with Z > 2 (no He) (/m3)                          (dnz)                     2.485E+18  OP 
 Helium ion density (thermalised ions only) (/m3)                         (dnalp)                   2.727E+18  OP 
 Proton density (/m3)                                                     (dnprot)                  5.163E+15  OP 
 Hot beam density (/m3)                                                   (dnbeam)                  1.053E+18  OP 
 Density limit from scaling (/m3)                                         (dnelimt)                 9.754E+19  OP 
 Density limit (enforced) (/m3)                                           (boundu(9)*dnelimt)       9.754E+19  OP 
 Helium ion density (thermalised ions only) / electron density            (ralpne)                  2.832E-02  ITV
 
 Impurities
 
 Plasma ion densities / electron density:
 H_ concentration                                                         (fimp(01)                 7.595E-01  OP 
 He concentration                                                         (fimp(02)                 2.832E-02     
 Be concentration                                                         (fimp(03)                 2.000E-02     
 C_ concentration                                                         (fimp(04)                 0.000E+00     
 N_ concentration                                                         (fimp(05)                 0.000E+00     
 O_ concentration                                                         (fimp(06)                 0.000E+00     
 Ne concentration                                                         (fimp(07)                 0.000E+00     
 Si concentration                                                         (fimp(08)                 0.000E+00     
 Ar concentration                                                         (fimp(09)                 5.803E-03     
 Fe concentration                                                         (fimp(10)                 0.000E+00     
 Ni concentration                                                         (fimp(11)                 0.000E+00     
 Kr concentration                                                         (fimp(12)                 0.000E+00     
 Xe concentration                                                         (fimp(13)                 0.000E+00     
 W_ concentration                                                         (fimp(14)                 0.000E+00     
 Average mass of all ions (amu)                                           (aion)                    2.973E+00  OP 
 
 Effective charge                                                         (zeff)                        3.052  OP 
 Density profile factor                                                   (alphan)                      0.250     
 Plasma profile model                                                     (ipedestal)                       1     
 Pedestal profiles are used.
 Density pedestal r/a location                                            (rhopedn)                     1.000     
 Electron density pedestal height (/m3)                                   (neped)                   8.291E+19  OP 
 Electron density at pedestal / nGW                                       (fgwped_out)              8.500E-01     
 Temperature pedestal r/a location                                        (rhopedt)                     1.000     
 Pedestal scaling switch                                                  (ieped)                           0     
 Electron temp. pedestal height (keV)                                     (teped)                       1.000     
 Electron temp. at separatrix (keV)                                       (tesep)                       0.100     
 Electron density at separatrix (/m3)                                     (nesep)                   4.877E+19     
 Electron density at separatrix / nGW                                     (fgwsep_out)              5.000E-01     
 Temperature profile index                                                (alphat)                      0.500     
 Temperature profile index beta                                           (tbeta)                       2.000     
 
 Density Limit using different models :
 
 Old ASDEX model                                                          (dlimit(1))               6.641E+19  OP 
 Borrass ITER model I                                                     (dlimit(2))               1.251E+20  OP 
 Borrass ITER model II                                                    (dlimit(3))               4.677E+19  OP 
 JET edge radiation model                                                 (dlimit(4))               1.935E+21  OP 
 JET simplified model                                                     (dlimit(5))               3.516E+20  OP 
 Hugill-Murakami Mq model                                                 (dlimit(6))               9.449E+19  OP 
 Greenwald model                                                          (dlimit(7))               9.754E+19  OP 
 
 Fuel Constituents :
 
 Deuterium fuel fraction                                                  (fdeut)                       0.500     
 Tritium fuel fraction                                                    (ftrit)                       0.500     
 
 Fusion Power :
 
 Total fusion power (MW)                                                  (powfmw)                  2.483E+02  OP 
  =    D-T fusion power (MW)                                              (pdt)                     2.481E+02  OP 
   +   D-D fusion power (MW)                                              (pdd)                     1.990E-01  OP 
   + D-He3 fusion power (MW)                                              (pdhe3)                   0.000E+00  OP 
 Alpha power: total (MW)                                                  (palpmw)                  4.963E+01  OP 
 Alpha power: beam-plasma (MW)                                            (palpnb)                  1.281E+01  OP 
 Neutron power (MW)                                                       (pneutmw)                 1.986E+02  OP 
 Charged particle power (excluding alphas) (MW)                           (pchargemw)               1.305E-01  OP 
 Total power deposited in plasma (MW)                                     (tot_power_plasma)        1.450E+02  OP 
 
 Radiation Power (excluding SOL):
 
 Bremsstrahlung radiation power (MW)                                      (pbrempv*vol)             2.143E+01  OP 
 Line radiation power (MW)                                                (plinepv*vol)             3.061E+01  OP 
 Synchrotron radiation power (MW)                                         (psyncpv*vol)             1.379E+00  OP 
 Synchrotron wall reflectivity factor                                     (ssync)                       0.600     
 Normalised minor radius defining 'core'                                  (coreradius)              6.000E-01     
 Fraction of core radiation subtracted from P_L                           (coreradiationfraction)   1.000E+00     
 Total core radiation power (MW)                                          (pcoreradmw)              1.938E+01  OP 
 Edge radiation power (MW)                                                (pedgeradmw)              3.404E+01  OP 
 Total radiation power (MW)                                               (pradmw)                  5.342E+01  OP 
 Core radiation fraction = total radiation in core / total power deposite (rad_fraction_core)       3.683E-01  OP 
 SoL radiation fraction = total radiation in SoL / total power accross se (rad_fraction_sol)        8.000E-01  IP 
 Radiation fraction = total radiation / total power deposited in plasma   (rad_fraction)            8.737E-01  OP 
 Nominal mean radiation load on inside surface of reactor (MW/m2)         (photon_wall)             9.967E-02  OP 
 Peaking factor for radiation wall load                                   (peakfactrad)             3.330E+00  IP 
 Maximum permitted radiation wall load (MW/m^2)                           (maxradwallload)          1.000E+00  IP 
 Peak radiation wall load (MW/m^2)                                        (peakradwallload)         3.319E-01  OP 
 Nominal mean neutron load on inside surface of reactor (MW/m2)           (wallmw)                  3.705E-01  OP 
 
 Power incident on the divertor targets (MW)                              (ptarmw)                  1.833E+01  OP 
 Fraction of power to the lower divertor                                  (ftar)                    1.000E+00  IP 
 Outboard side heat flux decay length (m)                                 (lambdaio)                1.570E-03  OP 
 Fraction of power on the inner targets                                   (fio)                     4.100E-01  OP 
 Fraction of power incident on the lower inner target                     (fLI)                     4.100E-01  OP 
 Fraction of power incident on the lower outer target                     (fLO)                     5.900E-01  OP 
 Power incident on the lower inner target (MW)                            (pLImw)                   7.513E+00  OP 
 Power incident on the lower outer target (MW)                            (pLOmw)                   1.081E+01  OP 
 
 Ohmic heating power (MW)                                                 (pohmmw)                  7.837E-02  OP 
 Fraction of alpha power deposited in plasma                              (falpha)                      0.950  OP 
 Fraction of alpha power to electrons                                     (falpe)                       0.769  OP 
 Fraction of alpha power to ions                                          (falpi)                       0.231  OP 
 Ion transport (MW)                                                       (ptrimw)                  5.638E+01  OP 
 Electron transport (MW)                                                  (ptremw)                  6.929E+01  OP 
 Injection power to ions (MW)                                             (pinjimw)                 6.543E+01  OP 
 Injection power to electrons (MW)                                        (pinjemw)                 3.226E+01  OP 
 Ignited plasma switch (0=not ignited, 1=ignited)                         (ignite)                          0     
 
 Power into divertor zone via charged particles (MW)                      (pdivt)                   9.163E+01  OP 
 Psep / R ratio (MW/m)                                                    (pdivt/rmajor)            1.607E+01  OP 
 Psep Bt / qAR ratio (MWT/m)                                              (pdivtbt/qar)             6.961E+00  OP 
 
 H-mode Power Threshold Scalings :
 
 ITER 1996 scaling: nominal (MW)                                          (pthrmw(1))               6.363E+01  OP 
 ITER 1996 scaling: upper bound (MW)                                      (pthrmw(2))               1.237E+02  OP 
 ITER 1996 scaling: lower bound (MW)                                      (pthrmw(3))               3.228E+01  OP 
 ITER 1997 scaling (1) (MW)                                               (pthrmw(4))               9.724E+01  OP 
 ITER 1997 scaling (2) (MW)                                               (pthrmw(5))               7.919E+01  OP 
 Martin 2008 scaling: nominal (MW)                                        (pthrmw(6))               3.674E+01  OP 
 Martin 2008 scaling: 95% upper bound (MW)                                (pthrmw(7))               4.699E+01  OP 
 Martin 2008 scaling: 95% lower bound (MW)                                (pthrmw(8))               2.650E+01  OP 
 Snipes 2000 scaling: nominal (MW)                                        (pthrmw(9))               2.685E+01  OP 
 Snipes 2000 scaling: upper bound (MW)                                    (pthrmw(10))              3.687E+01  OP 
 Snipes 2000 scaling: lower bound (MW)                                    (pthrmw(11))              1.939E+01  OP 
 Snipes 2000 scaling (closed divertor): nominal (MW)                      (pthrmw(12))              1.629E+01  OP 
 Snipes 2000 scaling (closed divertor): upper bound (MW)                  (pthrmw(13))              2.199E+01  OP 
 Snipes 2000 scaling (closed divertor): lower bound (MW)                  (pthrmw(14))              1.199E+01  OP 
 Hubbard 2012 L-I threshold - nominal (MW)                                (pthrmw(15))              1.439E+01  OP 
 Hubbard 2012 L-I threshold - lower bound (MW)                            (pthrmw(16))              8.819E+00  OP 
 Hubbard 2012 L-I threshold - upper bound (MW)                            (pthrmw(17))              2.349E+01  OP 
 Hubbard 2017 L-I threshold                                               (pthrmw(18))              1.150E+02  OP 
 Martin 2008 aspect ratio corrected scaling: nominal (MW)                 (pthrmw(19))              3.674E+01  OP 
 Martin 2008 aspect ratio corrected scaling: 95% upper bound (MW)         (pthrmw(20))              4.699E+01  OP 
 Martin 2008 aspect ratio corrected scaling: 95% lower bound (MW)         (pthrmw(21))              2.650E+01  OP 
 
 L-H threshold power (enforced) (MW)                                      (boundl(103)*plhthresh)   1.470E+01  OP 
 L-H threshold power (MW)                                                 (plhthresh)               3.674E+01  OP 
 
 Confinement :
 
 Confinement scaling law                    IPB98(y,2)           (H)
 Confinement H factor                                                     (hfact)                       1.300     
 Global thermal energy confinement time (s)                               (taueff)                      1.451  OP 
 Ion energy confinement time (s)                                          (tauei)                       1.451  OP 
 Electron energy confinement time (s)                                     (tauee)                       1.451  OP 
 n.tau = Volume-average electron density x Energy confinement time (s/m3) (dntau)                   1.397E+20  OP 
 Triple product = Vol-average electron density x Vol-average electron temperature x Energy confinement time:
 Triple product  (keV s/m3)                                               (dntau*te)                1.278E+21  OP 
 Transport loss power assumed in scaling law (MW)                         (powerht)                 1.257E+02  OP 
 Switch for radiation loss term usage in power balance                    (iradloss)                        1     
 Radiation power subtracted from plasma power balance (MW)                                          1.938E+01  OP 
   (Radiation correction is core radiation power)
 Alpha particle confinement time (s)                                      (taup)                       14.588  OP 
 Alpha particle/energy confinement time ratio                             (taup/taueff)                10.055  OP 
 Lower limit on taup/taueff                                               (taulimit)                    5.000     
 Total energy confinement time including radiation loss (s)               (total_energy_conf_t          1.494  OP 
   (= stored energy including fast particles / loss power including radiation
 
 Dimensionless plasma parameters
 
 For definitions see
 Recent progress on the development and analysis of the ITPA global H-mode confinement database
 D.C. McDonald et al, 2007 Nuclear Fusion v47, 147. (nu_star missing 1/mu0)
 Normalized plasma pressure beta as defined by McDonald et al             (beta_mcdonald)           3.851E-02  OP 
 Normalized ion Larmor radius                                             (rho_star)                3.447E-03  OP 
 Normalized collisionality                                                (nu_star)                 6.075E-03  OP 
 Volume measure of elongation                                             (kappaa_IPB)              1.635E+00  OP 
 
 Plasma Volt-second Requirements :
 
 Total volt-second requirement (Wb)                                       (vsstt)                   1.182E+02  OP 
 Inductive volt-seconds (Wb)                                              (vsind)                   8.566E+01  OP 
 Ejima coefficient                                                        (gamma)                       0.400     
 Start-up resistive (Wb)                                                  (vsres)                   2.248E+01  OP 
 Flat-top resistive (Wb)                                                  (vsbrn)                   1.009E+01  OP 
 bootstrap current fraction multiplier                                    (cboot)                       1.000     
 Bootstrap fraction (ITER 1989)                                           (bscf_iter89)                 0.494  OP 
 Bootstrap fraction (Sauter et al)                                        (bscf_sauter)                 0.339  OP 
 Bootstrap fraction (Nevins et al)                                        (bscf_nevins)                 0.417  OP 
 Bootstrap fraction (Wilson)                                              (bscf_wilson)                 0.495  OP 
 Diamagnetic fraction (Hender)                                            (diacf_hender)                0.013  OP 
 Diamagnetic fraction (SCENE)                                             (diacf_scene)                 0.011  OP 
 Pfirsch-Schlueter fraction (SCENE)                                       (pscf_scene)                 -0.003  OP 
   (Wilson bootstrap current fraction model used)
   (Diamagnetic current fraction not calculated)
   (Pfirsch-Schlüter current fraction not calculated)
 Bootstrap fraction (enforced)                                            (bootipf.)                    0.495  OP 
 Diamagnetic fraction (enforced)                                          (diaipf.)                     0.000  OP 
 Pfirsch-Schlueter fraction (enforced)                                    (psipf.)                      0.000  OP 
 Loop voltage during burn (V)                                             (vburn)                   9.989E-03  OP 
 Plasma resistance (ohm)                                                  (rplas)                   2.219E-08  OP 
 Resistive diffusion time (s)                                             (res_time)                4.018E+02  OP 
 Plasma inductance (H)                                                    (rlp)                     1.092E-05  OP 
 Coefficient for sawtooth effects on burn V-s requirement                 (csawth)                      1.000     
 
 Fuelling :
 
 Ratio of He and pellet particle confinement times                        (tauratio)                1.000E+00     
 Fuelling rate (nucleus-pairs/s)                                          (qfuel)                   1.256E+21  OP 
 Fuel burn-up rate (reactions/s)                                          (rndfuel)                 8.837E+19  OP 
 Burn-up fraction                                                         (burnup)                      0.070  OP 
 
 ***************************** Energy confinement times, and required H-factors : *****************************
 
    scaling law              confinement time (s)     H-factor for
                                 for H = 1           power balance
 
 IPB98(y)             (H)          1.406                   1.033
 IPB98(y,1)           (H)          1.332                   1.089
 IPB98(y,2)           (H)          1.116                   1.300
 IPB98(y,3)           (H)          1.121                   1.295
 IPB98(y,4)           (H)          1.137                   1.277
 ISS95            (stell)          0.678                   2.140
 ISS04            (stell)          1.165                   1.245
 DS03                 (H)          1.604                   0.905
 Murari et al NPL     (H)          0.944                   1.537
 Petty 2008           (H)          1.666                   0.871
 Lang et al. 2012     (H)          0.762                   1.905
 Hubbard 2017 - nom   (I)          0.044                  32.738
 Hubbard 2017 - lower (I)          0.028                  51.953
 Hubbard 2017 - upper (I)          0.070                  20.631
 NSTX (Spherical)     (H)          3.196                   0.454
 NSTX-Petty08 Hybrid  (H)          1.666                   0.871
 
 ******************************************** Current Drive System ********************************************
 
 Neutral Beam Current Drive
 Current drive efficiency model                                           (iefrf)                           5     
 
 Current is driven by both inductive
 and non-inductive means.
 Auxiliary power used for plasma heating only (MW)                        (pheat)                   0.000E+00     
 Power injected for current drive (MW)                                    (pcurrentdrivemw)         9.769E+01     
 Maximum Allowed Bootstrap current fraction                               (bscfmax)                 6.400E-01     
 Fusion gain factor Q                                                     (bigq)                    2.540E+00  OP 
 Auxiliary current drive (A)                                              (auxiliary_cd)            3.512E+06  OP 
 Current drive efficiency (A/W)                                           (effcd)                   3.596E-02  OP 
 Normalised current drive efficiency, gamma (10^20 A/W-m2)                (gamcd)                   1.974E-01  OP 
 Wall plug to injector efficiency                                         (etacd)                   3.000E-01     
 
 Fractions of current drive :
 
 Bootstrap fraction                                                       (bootipf)                     0.495  OP 
 Diamagnetic fraction                                                     (diaipf)                      0.000  OP 
 Pfirsch-Schlueter fraction                                               (psipf)                       0.000  OP 
 Auxiliary current drive fraction                                         (faccd)                       0.448  OP 
 Inductive fraction                                                       (facoh)                       0.057  OP 
 Total                                                                    (plasipf+faccd+facoh          1.000     
 Fraction of the plasma current produced by non-inductive means           (fvsbrnni)                    0.943  ITV
 
 Neutral beam energy (keV)                                                (enbeam)                  2.486E+02  ITV
 Neutral beam current (A)                                                 (cnbeam)                  3.930E+02  OP 
 Beam efficiency (A/W)                                                    (effnbss)                 3.596E-02  OP 
 Beam gamma (10^20 A/W-m2)                                                (gamnb)                   1.974E-01  OP 
 Neutral beam wall plug efficiency                                        (etanbi)                  3.000E-01     
 Beam decay lengths to centre                                             (taubeam)                 1.040E+01  OP 
 Beam shine-through fraction                                              (nbshinef)                9.176E-10  OP 
 Neutral beam wall plug power (MW)                                        (pwpnb)                   3.256E+02  OP 
 
 Neutral beam power balance :
 ----------------------------
 Beam first orbit loss power (MW)                                         (porbitlossmw)                0.000  OP 
 Beam shine-through power [MW]                                            (nbshinemw)                   0.000  OP 
 Beam power deposited in plasma (MW)                                      (pinjmw)                     97.688  OP 
 Maximum allowable beam power (MW)                                        (pinjalw)                   100.000     
 Total (MW)                                                               (porbitlossmw+nbshin         97.688     
 
 Beam power entering vacuum vessel (MW)                                   (pnbitot)                    97.688  OP 
 
 Fraction of beam energy to ions                                          (fpion)                   6.698E-01  OP 
 Beam duct shielding thickness (m)                                        (nbshield)                5.000E-01     
 Beam tangency radius / Plasma major radius                               (frbeam)                  1.050E+00     
 Beam centreline tangency radius (m)                                      (rtanbeam)                5.986E+00  OP 
 Maximum possible tangency radius (m)                                     (rtanmax)                 8.790E+00  OP 
 
 *************************************************** Times ****************************************************
 
 Initial charge time for CS from zero current (s)                         (tramp)                      15.690     
 Plasma current ramp-up time (s)                                          (tohs)                       15.690     
 Heating time (s)                                                         (theat)                      10.000     
 Burn time (s)                                                            (tburn)                   1.000E+03  OP 
 Reset time to zero current for CS (s)                                    (tqnch)                      15.690     
 Time between pulses (s)                                                  (tdwell)                   1800.000     
 
 Total plant cycle time (s)                                               (tcycle)                  2.857E+03  OP 
 
 ************************************************ Radial Build ************************************************
 
 (Ripple result may not be accurate, as the fit was outside
  its range of applicability.)
 
                                          Thickness (m)    Radius (m)
 Device centreline                            0.000           0.000                       
 Machine bore                                 1.090           1.090   (bore)              
 Central solenoid                             0.650           1.740   (ohcth)             
 CS precompression                            0.000           1.740   (precomp)           
 Gap                                          0.116           1.856   (gapoh)             
 TF coil inboard leg                          0.928           2.784   (tfcth)             
 Gap                                          0.050           2.834   (tftsgap)           
 Thermal shield                               0.000           2.834   (thshield)          
 Gap                                          0.037           2.871   (gapds)             
 Vacuum vessel (and shielding)                0.580           3.451   (d_vv_in + shldith) 
 Gap                                          0.050           3.501   (vvblgap)           
 Inboard blanket                              0.432           3.933   (blnkith)           
 Inboard first wall                           0.018           3.951   (fwith)             
 Inboard scrape-off                           0.150           4.101   (scrapli)           
 Plasma geometric centre                      1.600           5.701   (rminor)            
 Plasma outboard edge                         1.600           7.301   (rminor)            
 Outboard scrape-off                          0.150           7.451   (scraplo)           
 Outboard first wall                          0.018           7.469   (fwoth)             
 Outboard blanket                             1.132           8.601   (blnkoth)           
 Gap                                          0.050           8.651   (vvblgap)           
 Vacuum vessel (and shielding)                1.100           9.751   (d_vv_out+shldoth)  
 Gap                                          0.450          10.201   (gapsto)            
 Thermal shield                               0.000          10.201   (thshield)          
 Gap                                          0.050          10.251   (tftsgap)           
 TF coil outboard leg                         0.928          11.179   (tfthko)            
 
 *********************************************** Vertical Build ***********************************************
 
 Single null case
                                          Thickness (m)    Height (m)
 TF coil                                      0.928           6.004   (tfcth)             
 Gap                                          0.050           5.076   (tftsgap)           
 Thermal shield                               0.000           5.026   (thshield)          
 Gap                                          0.116           5.026   (vgap2)             
 Vacuum vessel (and shielding)                0.580           4.910   (d_vv_top+shldtth)  
 Gap                                          0.050           4.330   (vvblgap)           
 Top blanket                                  0.782           4.280   (blnktth)           
 Top first wall                               0.018           3.498   (fwtth)             
 Top scrape-off                               0.600           3.480   (vgaptop)           
 Plasma top                                   2.880           2.880   (rminor*kappa)      
 Midplane                                     0.000           0.000                       
 Plasma bottom                                2.880          -2.880   (rminor*kappa)      
 Lower scrape-off                             1.897          -4.777   (vgap)              
 Divertor structure                           0.200          -4.977   (divfix)            
 Vacuum vessel (and shielding)                0.980          -5.957   (d_vv_bot+shldlth)  
 Gap                                          0.116          -6.073   (vgap2)             
 Thermal shield                               0.000          -6.073   (thshield)          
 Gap                                          0.050          -6.123   (tftsgap)           
 TF coil                                      0.928          -7.051   (tfcth)             
 
 ************************************* Divertor build and plasma position *************************************
 
 Divertor Configuration = Single Null Divertor
 
 Plasma top position, radial (m)                                          (ptop_radial)                 5.061  OP 
 Plasma top position, vertical (m)                                        (ptop_vertical)               2.880  OP 
 Plasma geometric centre, radial (m)                                      (rmajor.)                     5.701  OP 
 Plasma geometric centre, vertical (m)                                    (0.0)                         0.000  OP 
 Plasma lower triangularity                                               (tril)                        0.400  OP 
 Plasma elongation                                                        (kappa.)                      1.800  OP 
 TF coil vertical offset (m)                                              (tfoffset)                   -0.523  OP 
 Plasma outer arc radius of curvature (m)                                 (rco)                         2.972  OP 
 Plasma inner arc radius of curvature (m)                                 (rci)                         4.800  OP 
 Plasma lower X-pt, radial (m)                                            (rxpt)                        5.061  OP 
 Plasma lower X-pt, vertical (m)                                          (zxpt)                       -2.880  OP 
 Poloidal plane angle between vertical and inner leg (rad)                (thetai)                      0.249  OP 
 Poloidal plane angle between vertical and outer leg (rad)                (thetao)                      0.927  OP 
 Poloidal plane angle between inner leg and plate (rad)                   (betai)                       1.000     
 Poloidal plane angle between outer leg and plate (rad)                   (betao)                       1.000     
 Inner divertor leg poloidal length (m)                                   (plsepi)                      1.000     
 Outer divertor leg poloidal length (m)                                   (plsepo)                      1.500     
 Inner divertor plate length (m)                                          (plleni)                      1.000     
 Outer divertor plate length (m)                                          (plleno)                      1.000     
 Inner strike point, radial (m)                                           (rspi)                        4.092  OP 
 Inner strike point, vertical (m)                                         (zspi)                       -3.126  OP 
 Inner plate top, radial (m)                                              (rplti)                       4.250  OP 
 Inner plate top, vertical (m)                                            (zplti)                      -2.652  OP 
 Inner plate bottom, radial (m)                                           (rplbi)                       3.933  OP 
 Inner plate bottom, vertical (m)                                         (zplbi)                      -3.601  OP 
 Outer strike point, radial (m)                                           (rspo)                        5.961  OP 
 Outer strike point, vertical (m)                                         (zspo)                       -4.080  OP 
 Outer plate top, radial (m)                                              (rplto)                       6.135  OP 
 Outer plate top, vertical (m)                                            (zplto)                      -3.612  OP 
 Outer plate bottom, radial (m)                                           (rplbo)                       5.786  OP 
 Outer plate bottom, vertical (m)                                         (zplbo)                      -4.549  OP 
 Calculated maximum divertor height (m)                                   (divht)                       1.897  OP 
 
 ************************************************* TF coils  **************************************************
 
 
 TF Coil Stresses (CCFE model) :
 
 Plane stress model with smeared properties
 Allowable maximum shear stress in TF coil case (Tresca criterion) (Pa)   (sig_tf_case_max)         5.920E+08     
 Allowable maximum shear stress in TF coil conduit (Tresca criterion) (Pa (sig_tf_wp_max)           5.920E+08     
 Materal stress of the point of maximum shear stress (Tresca criterion) for each layer
 Please use utilities/plot_stress_tf.py for radial plots plots summary
 Layers                             Steel case            WP    Outer case
 Radial stress               (MPa)       0.000       -84.534         2.551
 toroidal stress             (MPa)    -222.948      -167.117      -149.810
 Vertical stress             (MPa)     116.454       116.454        65.118
 Von-Mises stress            (MPa)     298.715       246.883       190.890
 Shear (Tresca) stress       (MPa)     339.403       283.571       214.928
 
 Toroidal modulus            (GPa)     205.000        58.090       205.000
 Vertical modulus            (GPa)     205.000       133.826       366.615
 
 WP toroidal modulus (GPa)                                                (eyoung_wp_t*1.0D-9)      5.351E+01  OP 
 WP vertical modulus (GPa)                                                (eyoung_wp_z*1.0D-9)      1.253E+02  OP 
 Maximum radial deflection at midplane (m)                                (deflect)                -1.946E-03  OP 
 Vertical strain on casing                                                (casestr)                 5.681E-04  OP 
 Radial strain on insulator                                               (insstrain)              -4.220E-03  OP 
 
 TF design
 
 Conductor technology                                                     (i_tf_sup)                        1     
   -> Superconducting coil (SC)
 Superconductor material                                                  (i_tf_sc_mat)                     1     
   -> ITER Nb3Sn critical surface model
 Presence of TF demountable joints                                        (itart)                           0     
   -> Coils without demountable joints
 TF inboard leg support strategy                                          (i_tf_bucking)                    1     
   -> Steel casing
 
 TF coil Geometry :
 
 Number of TF coils                                                       (n_tf)                           16     
 Inboard leg centre radius (m)                                            (r_tf_inboard_mid)        2.320E+00  OP 
 Outboard leg centre radius (m)                                           (r_tf_outboard_mid)       1.072E+01  OP 
 Total inboard leg radial thickness (m)                                   (tfcth)                   9.279E-01  ITV
 Total outboard leg radial thickness (m)                                  (tfthko)                  9.279E-01     
 Outboard leg toroidal thickness (m)                                      (tftort)                  1.086E+00  OP 
 Maximum inboard edge height (m)                                          (hmax)                    6.123E+00  OP 
 Mean coil circumference (including inboard leg length) (m)               (tfleng)                  3.372E+01  OP 
 Vertical TF shape                                                        (i_tf_shape)                      1     
 
 D-shape coil, inner surface shape approximated by
 by a straight segment and elliptical arcs between the following points:
 
 point         x(m)           y(m)
   1          2.784          3.046
   2          5.381          5.076
   3         10.251          0.000
   4          5.381         -6.123
   5          2.784         -3.674
 
 Global material area/fractions:
 
 TF cross-section (total) (m2)                                            (tfareain)                1.353E+01     
 Total steel cross-section (m2)                                           (a_tf_steel*n_tf)         9.994E+00     
 Total steel TF fraction                                                  (f_tf_steel)              7.389E-01     
 Total Insulation cross-section (total) (m2)                              (a_tf_ins*n_tf)           5.609E-01     
 Total Insulation fraction                                                (f_tf_ins)                4.147E-02     
 
 External steel Case Information :
 
 Casing cross section area (per leg) (m2)                                 (acasetf)                 4.018E-01     
 Inboard leg case plasma side wall thickness (m)                          (casthi)                  4.640E-02     
<<<<<<< HEAD
 Inboard leg case inboard "nose" thickness (m)                            (thkcas)                  3.137E-01  ITV
 Inboard leg case sidewall thickness at its narrowest point (m)           (casths)                  2.589E-02     
 External case mass per coil (kg)                                         (whtcas)                  3.349E+05  OP 
=======
 Inboard leg case inboard "nose" thickness (m)                            (thkcas)                  3.162E-01  ITV
 Inboard leg case sidewall thickness at its narrowest point (m)           (casths)                  2.592E-02     
 External case mass per coil (kg)                                         (whtcas)                  2.956E+05  OP 
>>>>>>> 8e3f6a88
 
 TF winding pack (WP) geometry:
 
 WP cross section area with insulation and insertion (per coil) (m2)      (awpc)                    4.436E-01     
 WP cross section area (per coil) (m2)                                    (aswp)                    4.032E-01     
 Winding pack radial thickness (m)                                        (dr_tf_wp)                5.143E-01  OP 
 Winding pack toroidal width 1 (m)                                        (wwp1)                    9.137E-01  OP 
 Winding pack toroidal width 2 (m)                                        (wwp2)                    8.114E-01  OP 
 Ground wall insulation thickness (m)                                     (tinstf)                  5.000E-03     
 Winding pack insertion gap (m)                                           (tfinsgap)                1.000E-02     
 
 TF winding pack (WP) material area/fractions:
 
 Steel WP cross-section (total) (m2)                                      (aswp*n_tf)               3.566E+00     
 Steel WP fraction                                                        (aswp/awpc)               5.024E-01     
 Insulation WP fraction                                                   (aiwp/awpc)               4.911E-02     
 Cable WP fraction                                                        ((awpc-aswp-aiwp)/awpc)   4.485E-01     
 
 WP turn information:
 
 Turn parametrisation                                                     (i_tf_turns_integer)              0     
   Non-integer number of turns
 Number of turns per TF coil                                              (n_tf_turn)               1.182E+02  OP 
 
 Width of turn including inter-turn insulation (m)                        (t_turn_tf)               5.841E-02  OP 
 Width of conductor (square) (m)                                          (t_conductor)             5.681E-02  OP 
 Width of space inside conductor (m)                                      (t_cable)                 3.725E-02  OP 
 Steel conduit thickness (m)                                              (thwcndut)                9.778E-03  ITV
 Inter-turn insulation thickness (m)                                      (thicndut)                8.000E-04     
 
 Conductor information:
 
 Diameter of central helium channel in cable                              (dhecoil)                 5.000E-03     
 Fractions by area
 internal area of the cable space                                         (acstf)                   1.342E-03     
 Coolant fraction in conductor excluding central channel                  (vftf)                    4.000E-01     
 Copper fraction of conductor                                             (fcutfsu)                 8.483E-01  ITV
 Superconductor fraction of conductor                                     (1-fcutfsu)               1.517E-01     
 Check total area fractions in winding pack = 1                                                         1.000     
 minimum TF conductor temperature margin  (K)                             (tmargmin_tf)                 2.000     
 TF conductor temperature margin (K)                                      (tmargtf)                     2.221     
 Elastic properties behavior                                              (i_tf_cond_props)                 0     
   Conductor stiffness neglected
 Conductor axial Young's modulus                                          (eyoung_cond_z)           0.000E+00     
 Conductor transverse Young's modulus                                     (eyoung_cond_t)           0.000E+00     
 
 TF coil mass:
 
<<<<<<< HEAD
 Superconductor mass per coil (kg)                                        (whtconsc)                2.483E+03  OP 
 Copper mass per coil (kg)                                                (whtconcu)                2.352E+04  OP 
 Steel conduit mass per coil (kg)                                         (whtconsh)                5.861E+04  OP 
 Conduit insulation mass per coil (kg)                                    (whtconin)                1.322E+03  OP 
 Total conduit mass per coil (kg)                                         (whtcon)                  8.594E+04  OP 
 Mass of each TF coil (kg)                                                (whttf/n_tf)              4.233E+05  OP 
 Total TF coil mass (kg)                                                  (whttf)                   6.772E+06     
=======
 Superconductor mass per coil (kg)                                        (whtconsc)                2.484E+03  OP 
 Copper mass per coil (kg)                                                (whtconcu)                2.331E+04  OP 
 Steel conduit mass per coil (kg)                                         (whtconsh)                5.848E+04  OP 
 Conduit insulation mass per coil (kg)                                    (whtconin)                1.320E+03  OP 
 Total conduit mass per coil (kg)                                         (whtcon)                  8.560E+04  OP 
 Mass of each TF coil (kg)                                                (whttf/n_tf)              3.836E+05  OP 
 Total TF coil mass (kg)                                                  (whttf)                   6.138E+06  OP 
>>>>>>> 8e3f6a88
 
 Maximum B field and currents:
 
 Nominal peak field assuming toroidal symmetry (T)                        (bmaxtf)                  9.558E+00  OP 
 Total current in all TF coils (MA)                                       (ritfc/1.D6)              1.276E+02  OP 
 TF coil current (summed over all coils) (A)                              (ritfc)                   1.276E+08     
 Actual peak field at discrete conductor (T)                              (bmaxtfrp)                9.834E+00  OP 
 Winding pack current density (A/m2)                                      (jwptf)                   1.977E+07  OP 
 Inboard leg mid-plane conductor current density (A/m2)                   (oacdcp)                  9.430E+06     
 Total stored energy in TF coils (GJ)                                     (estotftgj)               3.038E+01  OP 
 
 TF Forces:
 
 Inboard vertical tension per coil (N)                                    (vforce)                  7.274E+07  OP 
 Outboard vertical tension per coil (N)                                   (vforce_outboard)         7.274E+07  OP 
 inboard vertical tension fraction (-)                                    (f_vforce_inboard)        5.000E-01  OP 
 Centring force per coil (N/m)                                            (cforce)                  3.810E+07  OP 
 
 Ripple information:
 
 Max allowed ripple amplitude at plasma outboard midplane (%)             (ripmax)                  5.000E-01     
 Ripple amplitude at plasma outboard midplane (%)                         (ripple)                  3.202E-01  OP 
 
 Quench information :
 
 Allowable stress in vacuum vessel (VV) due to quench (Pa)                (sigvvall)                9.300E+07     
 Minimum allowed quench time due to stress in VV (s)                      (taucq)                   4.987E+00  OP 
 Actual quench time (or time constant) (s)                                (tdmptf)                  6.040E+00  ITV
 Maximum allowed voltage during quench due to insulation (kV)             (vdalw)                   2.000E+01     
 Actual quench voltage (kV)                                               (vtfskv)                  9.321E+00  OP 
 Maximum allowed temp rise during a quench (K)                            (tmaxpro)                 1.500E+02     
 
 Radial build of TF coil centre-line :
 
                                          Thickness (m)    Outer radius (m)
 Innermost edge of TF coil                    1.856           1.856                       
 Coil case ("nose")                           0.314           2.170   (thkcas)            
 Insertion gap for winding pack               0.010           2.180   (tfinsgap)          
 Winding pack ground insulation               0.005           2.185   (tinstf)            
 Winding - first half                         0.242           2.427   (dr_tf_wp/2-tinstf-t
 Winding - second half                        0.242           2.669   (dr_tf_wp/2-tinstf-t
 Winding pack insulation                      0.005           2.674   (tinstf)            
 Insertion gap for winding pack               0.010           2.684   (tfinsgap)          
 Plasma side case min radius                  0.046           2.730   (casthi)            
 Plasma side case max radius                  2.784           2.784   (r_tf_inboard_out)  
 TF coil dimensions are consistent
 
 ****************************************** Superconducting TF Coils ******************************************
 
 Superconductor switch                                                    (isumat)                          1     
 Superconductor used: Nb3Sn
   (ITER Jcrit model, standard parameters)
 Critical field at zero temperature and strain (T)                        (bc20m)                   3.297E+01     
 Critical temperature at zero field and strain (K)                        (tc0m)                    1.606E+01     
 
 Helium temperature at peak field (= superconductor temperature) (K)      (thelium)                 4.500E+00     
 Total helium fraction inside cable space                                 (fhetot)                  4.146E-01  OP 
 Copper fraction of conductor                                             (fcutfsu)                 8.483E-01  ITV
 Residual manufacturing strain on superconductor                          (strncon_tf)             -5.000E-03     
 Self-consistent strain on superconductor                                 (strain_wp)               8.702E-04     
 Critical current density in superconductor (A/m2)                        (jcritsc)                 9.245E+08  OP 
 Critical current density in strand (A/m2)                                (jcritstr)                1.403E+08  OP 
 Critical current density in winding pack (A/m2)                          (jwdgcrt)                 3.229E+07  OP 
 Actual current density in winding pack (A/m2)                            (jwdgop)                  1.977E+07  OP 
 Minimum allowed temperature margin in superconductor (K)                 (tmargmin_tf)             2.000E+00     
 Actual temperature margin in superconductor (K)                          (tmarg)                   2.221E+00  OP 
 Critical current (A)                                                     (icrit)                   1.101E+05  OP 
 Actual current (A)                                                       (cpttf)                   6.745E+04  ITV
 Actual current / critical current                                        (iooic)                   6.124E-01  OP 
 
 *************************************** Central Solenoid and PF Coils ****************************************
 
 Superconducting central solenoid
 Central solenoid superconductor material                                 (isumatoh)                        1     
   (ITER Nb3Sn critical surface model)
 
 Central Solenoid Current Density Limits :
 
 Maximum field at Beginning Of Pulse (T)                                  (bmaxoh0)                 1.641E+01  OP 
 Critical superconductor current density at BOP (A/m2)                    (jscoh_bop)               1.932E+08  OP 
 Critical strand current density at BOP (A/m2)                            (jstrandoh_bop)           5.797E+07  OP 
 Allowable overall current density at BOP (A/m2)                          (rjohc0)                  2.029E+07  OP 
 Actual overall current density at BOP (A/m2)                             (cohbop)                  1.995E+07  OP 
 
 Maximum field at End Of Flattop (T)                                      (bmaxoh)                  1.634E+01  OP 
 Critical superconductor current density at EOF (A/m2)                    (jscoh_eof)               1.977E+08  OP 
 Critical strand current density at EOF (A/m2)                            (jstrandoh_eof)           5.932E+07  OP 
 Allowable overall current density at EOF (A/m2)                          (rjohc)                   2.076E+07  OP 
 Actual overall current density at EOF (A/m2)                             (coheof)                  2.060E+07  ITV
 
 CS inside radius (m)                                                     (bore.)                   1.090E+00     
 CS thickness (m)                                                         (ohcth.)                  6.500E-01     
 Gap between central solenoid and TF coil (m)                             (gapoh)                   1.160E-01     
 CS overall cross-sectional area (m2)                                     (areaoh)                  5.651E+00  OP 
 CS conductor+void cross-sectional area (m2)                              (awpoh)                   2.826E+00  OP 
    CS conductor cross-sectional area (m2)                                (awpoh*(1-vfohc))         1.978E+00  OP 
    CS void cross-sectional area (m2)                                     (awpoh*vfohc)             8.477E-01  OP 
 CS steel cross-sectional area (m2)                                       (areaoh-awpoh)            2.826E+00  OP 
 CS steel area fraction                                                   (oh_steel_frac)           5.000E-01     
 Only hoop stress considered
 Switch for CS stress calculation                                         (i_cs_stress)                     0     
 Allowable stress in CS steel (Pa)                                        (alstroh)                 4.000E+08     
 Hoop stress in CS steel (Pa)                                             (sig_hoop)                5.954E+08  OP 
 Axial stress in CS steel (Pa)                                            (sig_axial)              -6.584E+08  OP 
 Maximum shear stress in CS steel for the Tresca criterion (Pa)           (s_tresca_oh)             5.954E+08  OP 
 Axial force in CS (N)                                                    (axial_force)            -9.513E+08  OP 
 Strain on CS superconductor                                              (strncon_cs)             -5.000E-03     
 Copper fraction in strand                                                (fcuohsu)                 7.000E-01     
 Void (coolant) fraction in conductor                                     (vfohc)                   3.000E-01     
 Helium coolant temperature (K)                                           (tftmp)                   4.500E+00     
 CS temperature margin (K)                                                (tmargoh)                -4.096E-02  OP 
 Minimum permitted temperature margin (K)                                 (tmargmin_cs)             2.000E+00     
 residual hoop stress in CS Steel (Pa)                                    (residual_sig_hoop)       2.400E+08     
 Initial vertical crack size (m)                                          (t_crack_vertical)        2.000E-03     
 Initial radial crack size (m)                                            (t_crack_radial)          6.000E-03     
 CS structural vertical thickness (m)                                     (t_structural_vertical)   2.200E-02     
 CS structural radial thickness (m)                                       (t_structural_radial)     7.000E-02     
 Allowable number of cycles till CS fracture                              (N_cycle)                 3.463E+04  OP 
 
 Superconducting PF coils
 PF coil superconductor material                                          (isumatpf)                        1     
   (ITER Nb3Sn critical surface model)
 Copper fraction in conductor                                             (fcupfsu)                 6.900E-01     
 
 PF Coil Case Stress :
 
 Maximum permissible tensile stress (MPa)                                 (sigpfcalw)               5.000E+02     
 JxB hoop force fraction supported by case                                (sigpfcf)                 6.660E-01     
 
 Geometry of PF coils, central solenoid and plasma :
 
 coil           R(m)        Z(m)        dR(m)       dZ(m)       turns     steel thickness(m)
 
  PF 1           4.66        6.86        0.61        0.61      283.15        0.16
  PF 2           4.66       -7.91        0.69        0.69      356.99        0.26
  PF 3          12.03        4.00        0.50        0.50      184.80        0.20
  PF 4          12.03       -4.00        0.50        0.50      184.80        0.20
  CS             1.42        0.00        0.65        8.69     2910.27        0.16
 Plasma          5.70        0.00        3.20        5.76        1.00
 
 PF Coil Information at Peak Current:
 
 coil  current  allowed J  actual J   J   cond. mass   steel mass     field
         (MA)    (A/m2)     (A/m2)  ratio    (kg)          (kg)        (T)
 
  PF 1   11.33  2.851E+08  3.000E+07  0.11 4.702E+04   1.124E+05    7.940E+00
  PF 2   14.28  9.004E+07  3.000E+07  0.33 5.929E+04   2.292E+05    1.362E+01
  PF 3   -7.39  4.670E+08  3.000E+07  0.06 7.927E+04   3.299E+05    5.217E+00
  PF 4   -7.39  4.670E+08  3.000E+07  0.06 7.927E+04   3.299E+05    5.217E+00
  CS  -116.41  2.029E+07  2.060E+07  1.02 1.069E+05   1.960E+05    1.641E+01
       ------                             ---------   ---------
       156.80                             3.718E+05   1.197E+06
 
 PF coil current scaling information :
 
 Sum of squares of residuals                                              (ssq0)                    1.549E-03  OP 
 Smoothing parameter                                                      (alfapf)                  5.000E-10     
 
 ****************************************** Volt Second Consumption *******************************************
 
              volt-sec       volt-sec       volt-sec
              start-up         burn          total

 PF coils :     -69.91         -42.38        -112.29
 CS coil  :     -50.36         -79.48        -129.84
              --------       --------       --------
 Total :       -120.27        -121.86        -242.14
 
 Total volt-second consumption by coils (Wb)                              (vstot)                  -2.421E+02  OP 
 
 Summary of volt-second consumption by circuit (Wb) :
 
 circuit       BOP            BOF            EOF
 
     1       16.577         17.904         -2.723
     2       17.522         15.952         -5.851
     3       -0.020        -34.855        -34.830
     4       -0.020        -34.855        -34.830
 CS coil     63.877         13.519        -65.965
 
 ********************************** Waveforms ***********************************
 
 Currents (Amps/coil) as a function of time :
 
                                       time (sec)

                0.00      15.69      31.38      41.38    1041.38    1057.07
               Start      BOP        EOR        BOF        EOF        EOP        
 circuit
   1         0.000E+00  1.049E+07  1.133E+07  1.133E+07 -1.723E+06  0.000E+00
   2         0.000E+00  1.428E+07  1.300E+07  1.300E+07 -4.768E+06  0.000E+00
   3        -0.000E+00 -4.269E+03 -7.392E+06 -7.392E+06 -7.387E+06 -0.000E+00
   4        -0.000E+00 -4.269E+03 -7.392E+06 -7.392E+06 -7.387E+06 -0.000E+00
   5        -0.000E+00  1.127E+08  2.386E+07  2.386E+07 -1.164E+08 -0.000E+00
 Plasma (A)  0.000E+00  0.000E+00  7.845E+06  7.845E+06  7.845E+06  0.000E+00
 
 This consists of: CS coil field balancing:
   1         0.000E+00  1.049E+07  2.219E+06  2.219E+06 -1.083E+07  0.000E+00
   2         0.000E+00  1.428E+07  3.022E+06  3.022E+06 -1.475E+07  0.000E+00
   3        -0.000E+00 -4.269E+03 -9.035E+02 -9.035E+02  4.409E+03 -0.000E+00
   4        -0.000E+00 -4.269E+03 -9.035E+02 -9.035E+02  4.409E+03 -0.000E+00
   5        -0.000E+00  1.127E+08  2.386E+07  2.386E+07 -1.164E+08 -0.000E+00
 
 And: equilibrium field:
   1         0.000E+00  0.000E+00  9.107E+06  9.107E+06  9.107E+06  0.000E+00
   2         0.000E+00  0.000E+00  9.978E+06  9.978E+06  9.978E+06  0.000E+00
   3         0.000E+00  0.000E+00 -7.391E+06 -7.391E+06 -7.391E+06  0.000E+00
   4         0.000E+00  0.000E+00 -7.391E+06 -7.391E+06 -7.391E+06  0.000E+00
   5         0.000E+00  0.000E+00 -5.294E-09 -5.294E-09  0.000E+00  0.000E+00
 
 Ratio of central solenoid current at beginning of Pulse / end of flat-to (fcohbop)                 9.684E-01  ITV
 Ratio of central solenoid current at beginning of Flat-top / end of flat (fcohbof)                -2.049E-01  OP 
 
 *************************** PF Circuit Waveform Data ***************************
 
 Number of PF circuits including CS and plasma                            (ncirt)                           6     
 PF Circuit 01 - Time point 01 (A)                                        (pfc01t01)                0.000E+00     
 PF Circuit 01 - Time point 02 (A)                                        (pfc01t02)                1.049E+07     
 PF Circuit 01 - Time point 03 (A)                                        (pfc01t03)                1.133E+07     
 PF Circuit 01 - Time point 04 (A)                                        (pfc01t04)                1.133E+07     
 PF Circuit 01 - Time point 05 (A)                                        (pfc01t05)               -1.723E+06     
 PF Circuit 01 - Time point 06 (A)                                        (pfc01t06)                0.000E+00     
 PF Circuit 02 - Time point 01 (A)                                        (pfc02t01)                0.000E+00     
 PF Circuit 02 - Time point 02 (A)                                        (pfc02t02)                1.428E+07     
 PF Circuit 02 - Time point 03 (A)                                        (pfc02t03)                1.300E+07     
 PF Circuit 02 - Time point 04 (A)                                        (pfc02t04)                1.300E+07     
 PF Circuit 02 - Time point 05 (A)                                        (pfc02t05)               -4.768E+06     
 PF Circuit 02 - Time point 06 (A)                                        (pfc02t06)                0.000E+00     
 PF Circuit 03 - Time point 01 (A)                                        (pfc03t01)               -0.000E+00     
 PF Circuit 03 - Time point 02 (A)                                        (pfc03t02)               -4.269E+03     
 PF Circuit 03 - Time point 03 (A)                                        (pfc03t03)               -7.392E+06     
 PF Circuit 03 - Time point 04 (A)                                        (pfc03t04)               -7.392E+06     
 PF Circuit 03 - Time point 05 (A)                                        (pfc03t05)               -7.387E+06     
 PF Circuit 03 - Time point 06 (A)                                        (pfc03t06)               -0.000E+00     
 PF Circuit 04 - Time point 01 (A)                                        (pfc04t01)               -0.000E+00     
 PF Circuit 04 - Time point 02 (A)                                        (pfc04t02)               -4.269E+03     
 PF Circuit 04 - Time point 03 (A)                                        (pfc04t03)               -7.392E+06     
 PF Circuit 04 - Time point 04 (A)                                        (pfc04t04)               -7.392E+06     
 PF Circuit 04 - Time point 05 (A)                                        (pfc04t05)               -7.387E+06     
 PF Circuit 04 - Time point 06 (A)                                        (pfc04t06)               -0.000E+00     
 CS Circuit  - Time point 01 (A)                                          (cst01)                  -0.000E+00     
 CS Circuit  - Time point 02 (A)                                          (cst02)                   1.127E+08     
 CS Circuit  - Time point 03 (A)                                          (cst03)                   2.386E+07     
 CS Circuit  - Time point 04 (A)                                          (cst04)                   2.386E+07     
 CS Circuit  - Time point 05 (A)                                          (cst05)                  -1.164E+08     
 CS Circuit  - Time point 06 (A)                                          (cst06)                  -0.000E+00     
 Plasma  - Time point 01 (A)                                              (plasmat01)               0.000E+00     
 Plasma  - Time point 02 (A)                                              (plasmat02)               0.000E+00     
 Plasma  - Time point 03 (A)                                              (plasmat03)               7.845E+06     
 Plasma  - Time point 04 (A)                                              (plasmat04)               7.845E+06     
 Plasma  - Time point 05 (A)                                              (plasmat05)               7.845E+06     
 Plasma  - Time point 06 (A)                                              (plasmat06)               0.000E+00     
 
 ********************************************* Support Structure **********************************************
 
 Outer PF coil fence mass (kg)                                            (fncmass)                 2.122E+04  OP 
 Intercoil support structure mass (kg)                                    (aintmass)                9.681E+05  OP 
<<<<<<< HEAD
 Mass of cooled components (kg)                                           (coldmass)                1.640E+07  OP 
 Gravity support structure mass (kg)                                      (clgsmass)                4.338E+05  OP 
 Torus leg support mass (kg)                                              (gsm1)                    5.026E+04  OP 
 Ring beam mass (kg)                                                      (gsm2)                    2.074E+05  OP 
 Ring legs mass (kg)                                                      (gsm3)                    2.476E+05  OP 
=======
 Mass of cooled components (kg)                                           (coldmass)                1.576E+07  OP 
 Gravity support structure mass (kg)                                      (clgsmass)                4.171E+05  OP 
 Torus leg support mass (kg)                                              (gsm1)                    5.026E+04  OP 
 Ring beam mass (kg)                                                      (gsm2)                    2.022E+05  OP 
 Ring legs mass (kg)                                                      (gsm3)                    2.353E+05  OP 
>>>>>>> 8e3f6a88
 
 ******************************************** PF Coil Inductances *********************************************
 
 Inductance matrix [H] :
 
   1     1.4E+00 2.2E-02 1.8E-01 7.3E-02 1.6E-01 4.5E-04
   2     2.2E-02 2.1E+00 8.1E-02 2.1E-01 1.5E-01 4.4E-04
   3     1.8E-01 8.1E-02 2.1E+00 3.4E-01 1.5E-01 8.7E-04
   4     7.3E-02 2.1E-01 3.4E-01 2.1E+00 1.5E-01 8.7E-04
  CS     1.6E-01 1.5E-01 1.5E-01 1.5E-01 5.7E+00 1.6E-03
 Plasma  4.5E-04 4.4E-04 8.7E-04 8.7E-04 1.6E-03 1.1E-05
 
 ********************* Heat transfer parameters at the coolant outlet: Inboard first wall *********************
 
 Radius of coolant channel (m)                                            (afw)                     6.000E-03     
 Mean surface heat flux on first wall (W/m2)                              (qpp)                     6.463E+04  OP 
 Mean nuclear power deposited in first wall per unit area (W/m2)                                    1.721E+04  OP 
 Ratio of peak local heat load (surface and nuclear) to mean              (peaking_factor)          1.000E+00     
 Length of a single coolant channel (all in parallel) (m)                 (fw_channel_length)       4.000E+00     
 Pitch of coolant channels (m)                                            (pitch)                   2.000E-02     
 Thermal conductivity of first wall material (W/K/m)                      (tkfw)                    3.067E+01  OP 
 Coolant density (kg/m3)                                                  (rhofo)                   8.868E+00  OP 
 Coolant mass flow rate in one channel (kg/s)                             (massrate)                5.051E-03  OP 
 Coolant velocity (m/s)                                                   (velocity)                5.036E+00  OP 
 Outlet temperature of first wall coolant (K)                             (fwoutlet)                8.230E+02     
 Heat transfer coefficient                                                (hcoeff)                  9.516E+02  OP 
 Temperature drop in the wall material (simple model)                     (deltat_solid)            1.487E+01  OP 
 Temperature drop in the coolant (wall to bulk)                           (deltat_coolant)          4.563E+01  OP 
 First wall temperature (excluding armour) (K)                            (tpeakfw)                 8.835E+02  OP 
 Temperature drop in the wall material: 1D estimate                       (deltat_solid_1D)         1.124E+01  OP 
 
 ************************************ Pumping power for Inboard first wall ************************************
 
 Viscosity (Pa.s)                                                         (viscf)                   3.604E-05  OP 
 Density (kg/m3)                                                          (rhof)                    1.041E+01  OP 
 Velocity (m/s)                                                           (vv)                      4.292E+00  OP 
 Reynolds number                                                          (reyn)                    1.487E+04  OP 
 Darcy friction factor                                                    (lambda)                  2.801E-02  OP 
 Channel length                                                           (flleng)                  4.000E+00  OP 
 Pressure drop (Pa)                                                       (deltap)                  9.403E+02  OP 
 This is the sum of the following:
             Straight sections (Pa)                                       (pdropstraight)           8.947E+02  OP 
             90 degree bends (Pa)                                         (pdrop90)                 4.555E+01  OP 
             180 degree bends (Pa)                                        (pdrop180)                0.000E+00  OP 
 Inlet pressure (Pa)                                                      (coolpin)                 1.550E+07  OP 
 Total coolant mass flow rate in (kg/s)                                   (mf)                      1.839E+01  OP 
 Coolant mass flow rate in one channel (kg/s)                             (mfp)                     5.051E-03  OP 
 Pumping power (MW)                                                       (pumppower)               1.616E-03  OP 
 Additional information is printed when verbose = 1
 
 ************************************* Pumping power for Inboard blanket **************************************
 
 Viscosity (Pa.s)                                                         (viscf)                   3.604E-05  OP 
 Density (kg/m3)                                                          (rhof)                    1.041E+01  OP 
 Velocity (m/s)                                                           (vv)                      3.992E-01  OP 
 Reynolds number                                                          (reyn)                    1.383E+03  OP 
 Darcy friction factor                                                    (lambda)                  5.831E-02  OP 
 Channel length                                                           (flleng)                  3.396E+00  OP 
 Pressure drop (Pa)                                                       (deltap)                  1.510E+01  OP 
 This is the sum of the following:
             Straight sections (Pa)                                       (pdropstraight)           1.368E+01  OP 
             90 degree bends (Pa)                                         (pdrop90)                 1.025E+00  OP 
             180 degree bends (Pa)                                        (pdrop180)                3.956E-01  OP 
 Inlet pressure (Pa)                                                      (coolpin)                 1.550E+07  OP 
 Total coolant mass flow rate in (kg/s)                                   (mf)                      3.470E+01  OP 
 Coolant mass flow rate in one channel (kg/s)                             (mfp)                     4.698E-04  OP 
 Pumping power (MW)                                                       (pumppower)               4.899E-05  OP 
 Additional information is printed when verbose = 1
 
 ******************** Heat transfer parameters at the coolant outlet: Outboard first wall *********************
 
 Radius of coolant channel (m)                                            (afw)                     6.000E-03     
 Mean surface heat flux on first wall (W/m2)                              (qpp)                     7.026E+04  OP 
 Mean nuclear power deposited in first wall per unit area (W/m2)                                    1.721E+04  OP 
 Ratio of peak local heat load (surface and nuclear) to mean              (peaking_factor)          1.000E+00     
 Length of a single coolant channel (all in parallel) (m)                 (fw_channel_length)       4.000E+00     
 Pitch of coolant channels (m)                                            (pitch)                   2.000E-02     
 Thermal conductivity of first wall material (W/K/m)                      (tkfw)                    3.067E+01  OP 
 Coolant density (kg/m3)                                                  (rhofo)                   8.868E+00  OP 
 Coolant mass flow rate in one channel (kg/s)                             (massrate)                5.399E-03  OP 
 Coolant velocity (m/s)                                                   (velocity)                5.383E+00  OP 
 Outlet temperature of first wall coolant (K)                             (fwoutlet)                8.230E+02     
 Heat transfer coefficient                                                (hcoeff)                  1.003E+03  OP 
 Temperature drop in the wall material (simple model)                     (deltat_solid)            1.608E+01  OP 
 Temperature drop in the coolant (wall to bulk)                           (deltat_coolant)          4.626E+01  OP 
 First wall temperature (excluding armour) (K)                            (tpeakfw)                 8.853E+02  OP 
 Temperature drop in the wall material: 1D estimate                       (deltat_solid_1D)         1.216E+01  OP 
 
 *********************************** Pumping power for Outboard first wall ************************************
 
 Viscosity (Pa.s)                                                         (viscf)                   3.604E-05  OP 
 Density (kg/m3)                                                          (rhof)                    1.041E+01  OP 
 Velocity (m/s)                                                           (vv)                      4.587E+00  OP 
 Reynolds number                                                          (reyn)                    1.589E+04  OP 
 Darcy friction factor                                                    (lambda)                  2.754E-02  OP 
 Channel length                                                           (flleng)                  4.000E+00  OP 
 Pressure drop (Pa)                                                       (deltap)                  1.057E+03  OP 
 This is the sum of the following:
             Straight sections (Pa)                                       (pdropstraight)           1.005E+03  OP 
             90 degree bends (Pa)                                         (pdrop90)                 5.180E+01  OP 
             180 degree bends (Pa)                                        (pdrop180)                0.000E+00  OP 
 Inlet pressure (Pa)                                                      (coolpin)                 1.550E+07  OP 
 Total coolant mass flow rate in (kg/s)                                   (mf)                      2.971E+01  OP 
 Coolant mass flow rate in one channel (kg/s)                             (mfp)                     5.399E-03  OP 
 Pumping power (MW)                                                       (pumppower)               2.935E-03  OP 
 Additional information is printed when verbose = 1
 
 ************************************* Pumping power for Outboard blanket *************************************
 
 Viscosity (Pa.s)                                                         (viscf)                   3.604E-05  OP 
 Density (kg/m3)                                                          (rhof)                    1.041E+01  OP 
 Velocity (m/s)                                                           (vv)                      6.738E-01  OP 
 Reynolds number                                                          (reyn)                    2.334E+03  OP 
 Darcy friction factor                                                    (lambda)                  4.833E-02  OP 
 Channel length                                                           (flleng)                  5.734E+00  OP 
 Pressure drop (Pa)                                                       (deltap)                  5.832E+01  OP 
 This is the sum of the following:
             Straight sections (Pa)                                       (pdropstraight)           5.455E+01  OP 
             90 degree bends (Pa)                                         (pdrop90)                 2.699E+00  OP 
             180 degree bends (Pa)                                        (pdrop180)                1.072E+00  OP 
 Inlet pressure (Pa)                                                      (coolpin)                 1.550E+07  OP 
 Total coolant mass flow rate in (kg/s)                                   (mf)                      1.276E+02  OP 
 Coolant mass flow rate in one channel (kg/s)                             (mfp)                     7.930E-04  OP 
 Pumping power (MW)                                                       (pumppower)               6.954E-04  OP 
 Additional information is printed when verbose = 1
 
 ****************************** First wall and blanket thermohydraulics: Summary ******************************
 
 Blanket coolant type (1=He, 2=H20)                                       (coolwh)                          1     
 First wall coolant type                                                  (fwcoolant)                        "helium"
 Wall thickness of first wall cooling channels (m)                        (fw_wall)                 3.000E-03     
 Radius of first wall cooling channels (m)                                (afw)                     6.000E-03     
 Roughness of first wall cooling channels (m)                             (roughness)               1.000E-06     
 Inlet temperature of first wall coolant (K)                              (fwinlet)                   573.000     
 Outlet temperature of first wall coolant (K)                             (fwoutlet)                  823.000     
 Inlet temperature of blanket coolant (K)                                 (inlet_temp)                573.000     
 Outlet temperature of blanket coolant (K)                                (outlet_temp)               823.000     
 First wall coolant mass flow rate (kg/s)                                 (mffw)                    4.810E+01  OP 
 Blanket coolant mass flow rate (kg/s)                                    (mfblkt)                  1.623E+02  OP 
 Total coolant mass flow rate(kg/s)                                       (mftotal)                 2.104E+02  OP 
 First wall coolant pressure (Pa)                                         (fwpressure)              1.550E+07     
 Blanket coolant pressure (Pa)                                            (blpressure)              1.550E+07     
 Allowable temperature of first wall material, excluding armour (K)       (tfwmatmax)                 823.000     
 Actual peak temperature of first wall material (K)                       (tpeak)                     885.346  OP 
 Mechanical pumping power for FW (MW)                                     (htpmw_fw)                4.551E-03  OP 
 Mechanical pumping power for blanket (MW)                                (htpmw_blkt)              7.444E-04  OP 
 Pumping power for divertor (MW)                                          (htpmw_div)               6.031E-01  OP 
 Pumping power for shield and vacuum vessel (MW)                          (htpmw_shld)              4.492E-04  OP 
 Total primary coolant pumping power (MW)                                 (htpmw)                   6.409E-01  OP 
 
 ********************************** First wall and blanket : CCFE HCPB model **********************************
 
 
 Blanket Composition by volume :
 
 Titanium beryllide fraction                                              (fbltibe12)                   0.375  OP 
 Lithium orthosilicate fraction                                           (fblli2sio4)                  0.375  OP 
 Steel fraction                                                           (fblss_ccfe)                  0.097  OP 
 Coolant fraction                                                         (vfcblkt)                     0.053     
 Purge gas fraction                                                       (vfpblkt)                     0.100     
 
 Component Volumes :
 
 First Wall Armour Volume (m3)                                            (fw_armour_vol)               1.479  OP 
 First Wall Volume (m3)                                                   (volfw)                       9.030  OP 
 Blanket Volume (m3)                                                      (volblkt)                   530.763  OP 
 Shield Volume (m3)                                                       (volshld)                   319.593  OP 
 Vacuum vessel volume (m3)                                                (vdewin)                    489.754  OP 
 
 Component Masses :
 
 First Wall Armour Mass (kg)                                              (fw_armour_mass)          2.847E+04  OP 
 First Wall Mass, excluding armour (kg)                                   (fwmass)                  7.043E+04  OP 
 Blanket Mass - Total(kg)                                                 (whtblkt)                 1.329E+06  OP 
     Blanket Mass - TiBe12 (kg)                                           (whtbltibe12)             4.498E+05  OP 
     Blanket Mass - Li2SiO4 (kg)                                          (whtblli4sio4)            4.777E+05  OP 
     Blanket Mass - Steel (kg)                                            (whtblss)                 4.018E+05  OP 
 Total mass of armour, first wall and blanket (kg)                        (armour_fw_bl_mass)       1.428E+06  OP 
 Shield Mass (kg)                                                         (whtshld)                 1.870E+06  OP 
 Vacuum vessel mass (kg)                                                  (vvmass)                  3.820E+06  OP 
 
 Nuclear heating :
 
<<<<<<< HEAD
 Total nuclear heating in TF+PF coils (CS is negligible) (MW)             (ptfnuc)                  1.939E-03  OP 
=======
 Total nuclear heating in TF+PF coils (CS is negligible) (MW)             (ptfnuc)                  1.758E-03  OP 
>>>>>>> 8e3f6a88
 Total nuclear heating in FW (MW)                                         (pnucfw)                  1.259E+01  OP 
 Total nuclear heating in the blanket (including emult) (MW)              (pnucblkt)                2.103E+02  OP 
 (Note: emult is fixed for this model inside the code)
 Total nuclear heating in the shield (MW)                                 (pnucshld)                8.984E-02  OP 
 Total nuclear heating in the divertor (MW)                               (pnucdiv)                 2.285E+01  OP 
 
  Diagostic output for nuclear heating :
 
 Blanket exponential factor                                               (exp_blanket)             9.628E-01  OP 
 Shield: first exponential                                                (exp_shield1)             3.336E-03  OP 
 Shield: second exponential                                               (exp_shield2)             7.322E-02  OP 
 Solid angle fraction taken by on divertor                                (fdiv)                    1.150E-01     
 Switch for plant secondary cycle                                         (secondary_cycle)                 0     
 First wall coolant pressure (Pa)                                         (fwpressure)              1.550E+07     
 Blanket coolant pressure (Pa)                                            (blpressure)              1.550E+07     
 Mechanical pumping power for first wall (MW)                             (htpmw_fw)                4.551E-03  OP 
 Mechanical pumping power for blanket (MW)                                (htpmw_blkt)              7.444E-04  OP 
 Mechanical pumping power for divertor (MW)                               (htpmw_div)               6.031E-01  OP 
 Mechanical pumping power for shield and vacuum vessel (MW)               (htpmw_shld)              4.492E-04  OP 
 Total electrical coolant pumping power: first wall, blanket, shield and  (htpmw)                   6.409E-01  OP 
 Allowable nominal neutron fluence at first wall (MW.year/m2)             (abktflnc)                5.000E+00     
 No of inboard blanket modules poloidally                                 (nblktmodpi)                      7     
 No of inboard blanket modules toroidally                                 (nblktmodti)                     32     
 No of outboard blanket modules poloidally                                (nblktmodpo)                      8     
 No of outboard blanket modules toroidally                                (nblktmodto)                     48     
 Isentropic efficiency of first wall / blanket coolant pumps              (etaiso)                  8.500E-01     
 
 Other volumes, masses and areas :
 
 First wall area (m2)                                                     (fwarea)                  7.315E+02  OP 
 Cryostat internal radius (m)                                             (rdewex)                  1.278E+01  OP 
 Cryostat internal half-height (m)                                        (zdewex)                  1.101E+01  OP 
 Vertical clearance from TF coil to cryostat (m)                          (clh1)                    3.956E+00  OP 
 Divertor area (m2)                                                       (divsur)                  6.362E+01  OP 
 Divertor mass (kg)                                                       (divmas)                  1.559E+04  OP 
 Lithium-6 enrichment (%)                                                 (li6enrich)                  90.000     
 Breeder fraction by volume: Li4SiO4/(Be12Ti+Li4SiO4)                     (breeder_f)                   0.500     
 Blanket thickness choice: MEDIUM (0.64 m inboard, 1.11 m outboard)       (iblanket_thickness)              2     
 Tritium breeding ratio (5-year time-averaged)                            (tbr)                         1.163  OP 
 Minimum Tritium breeding ratio                                           (tbrmin)                      1.000     
 (See "A parameter study of time-varying tritium production in solid-type breeder blankets,
 J. Shimwell et al, Fusion Engineering and Design
 For consistency, inboard first wall thicknesses should be 0.03 (m)       (fwith)                   1.800E-02     
 For consistency, outboard first wall thicknesses should be 0.03 (m)      (fwoth)                   1.800E-02     
 For consistency, first wall armour thickness should be 0.003 (m)         (fw_armour_thickness)     3.000E-03     
 
 ********************************** Superconducting TF Coil Power Conversion **********************************
 
 TF coil current (kA)                                                     (itfka)                   6.745E+01  OP 
 Number of TF coils                                                       (ntfc)                    1.600E+01     
 Voltage across a TF coil during quench (kV)                              (vtfskv)                  9.321E+00  OP 
 TF coil charge time (hours)                                              (tchghr)                  4.000E+00     
 Total inductance of TF coils (H)                                         (ltfth)                   1.335E+01  OP 
 Total resistance of TF coils (ohm)                                       (rcoils)                  0.000E+00  OP 
 TF coil charging voltage (V)                                             (tfcv)                    1.499E+02     
 Number of DC circuit breakers                                            (ntfbkr)                  1.600E+01     
 Number of dump resistors                                                 (ndumpr)                  6.400E+01     
 Resistance per dump resistor (ohm)                                       (r1dump)                  1.382E-01  OP 
 Dump resistor peak power (MW)                                            (r1ppmw)                  1.572E+02  OP 
 Energy supplied per dump resistor (MJ)                                   (r1emj)                   4.747E+02  OP 
 TF coil L/R time constant (s)                                            (ttfsec)                  6.040E+00  OP 
 Power supply voltage (V)                                                 (tfpsv)                   1.574E+02  OP 
 Power supply current (kA)                                                (tfpska)                  7.082E+01  OP 
 DC power supply rating (kW)                                              (tfckw)                   1.115E+04  OP 
 AC power for charging (kW)                                               (tfackw)                  1.238E+04  OP 
 TF coil resistive power (MW)                                             (rpower)                  5.890E+00  OP 
 TF coil inductive power (MVA)                                            (xpower)                  4.219E+00  OP 
 Aluminium bus current density (kA/cm2)                                   (djmka)                   1.250E-01     
 Aluminium bus cross-sectional area (cm2)                                 (albusa)                  5.396E+02  OP 
 Total length of TF coil bussing (m)                                      (tfbusl)                  2.666E+03  OP 
 Aluminium bus weight (tonnes)                                            (albuswt)                 3.885E+02  OP 
 Total TF coil bus resistance (ohm)                                       (rtfbus)                  1.295E-03  OP 
 TF coil bus voltage drop (V)                                             (vtfbus)                  8.732E+01  OP 
 Dump resistor floor area (m2)                                            (drarea)                  1.954E+03  OP 
 TF coil power conversion floor space (m2)                                (tfcfsp)                  1.286E+03  OP 
 TF coil power conv. building volume (m3)                                 (tfcbv)                   7.717E+03  OP 
 TF coil AC inductive power demand (MW)                                   (xpwrmw)                  4.688E+00  OP 
 Total steady state AC power demand (MW)                                  (tfacpd)                  6.544E+00  OP 
 
 ****************************** PF Coils and Central Solenoid: Power and Energy *******************************
 
 Number of PF coil circuits                                               (pfckts)                  1.000E+01     
 Sum of PF power supply ratings (MVA)                                     (spsmva)                  9.972E+02  OP 
 Total PF coil circuit bus length (m)                                     (spfbusl)                 1.856E+03  OP 
 Total PF coil bus resistive power (kW)                                   (pfbuspwr)                6.224E+02  OP 
 Total PF coil resistive power (kW)                                       (srcktpm)                 6.224E+02  OP 
 Maximum PF coil voltage (kV)                                             (vpfskv)                  2.000E+01     
 Efficiency of transfer of PF stored energy into or out of storage        (etapsu)                  9.000E-01     
 (Energy is dissipated in PFC power supplies only when total PF energy increases or decreases.)
 Maximum stored energy in poloidal field (MJ)                             (ensxpfm)                 8.903E+03  OP 
 Peak absolute rate of change of stored energy in poloidal field (MW)     peakpoloidalpower         5.674E+02  OP 
 Energy stored in poloidal magnetic field :
 
                                            time (sec)

                     0.00      15.69      31.38      41.38    1041.38    1057.07
 Time point         Start      BOP        EOR        BOF        EOF        EOP        
 Energy (MJ)      0.000E+00  7.368E+03  5.731E+03  5.731E+03  8.903E+03  0.000E+00
 
 Interval                tramp      tohs       theat      tburn      tqnch      
 dE/dt (MW)            4.696E+02 -1.043E+02  0.000E+00  3.171E+00 -5.674E+02
 
 
 *********************************************** Vacuum System ************************************************
 
 Pumpdown to Base Pressure :
 
 First wall outgassing rate (Pa m/s)                                      (rat)                     1.300E-08     
 Total outgassing load (Pa m3/s)                                          (ogas)                    7.011E-05  OP 
 Base pressure required (Pa)                                              (pbase)                   5.000E-04     
 Required N2 pump speed (m3/s)                                            (s(1))                    1.402E-01  OP 
 N2 pump speed provided (m3/s)                                            (snet(1))                 6.369E+00  OP 
 
 Pumpdown between Burns :
 
 Plasma chamber volume (m3)                                               (volume)                  5.634E+02  OP 
 Chamber pressure after burn (Pa)                                         (pend)                    1.993E-01  OP 
 Chamber pressure before burn (Pa)                                        (pstart)                  1.993E-03     
 Allowable pumping time switch                                            (dwell_pump)                      0     
 Dwell time between burns (s)                                             (tdwell.)                 1.800E+03     
 CS ramp-up time burns (s)                                                (tramp.)                  1.569E+01     
 Allowable pumping time between burns (s)                                 (tpump)                   1.800E+03     
 Required D-T pump speed (m3/s)                                           (s(2))                    1.441E+00  OP 
 D-T pump speed provided (m3/s)                                           (snet(2))                 1.516E+01  OP 
 
 Helium Ash Removal :
 
 Divertor chamber gas pressure (Pa)                                       (prdiv)                   3.600E-01     
 Helium gas fraction in divertor chamber                                  (fhe)                     7.020E-02  OP 
 Required helium pump speed (m3/s)                                        (s(3))                    1.445E+01  OP 
 Helium pump speed provided (m3/s)                                        (snet(3))                 1.445E+01  OP 
 
 D-T Removal at Fuelling Rate :
 
 D-T fuelling rate (kg/s)                                                 (frate)                   1.043E-05  OP 
 Required D-T pump speed (m3/s)                                           (s(4))                    1.445E+01  OP 
 D-T pump speed provided (m3/s)                                           (snet(4))                 1.516E+01  OP 
 
 The vacuum pumping system size is governed by the
 requirements for helium ash removal.
 
 Number of large pump ducts                                               (nduct)                          16     
 Passage diameter, divertor to ducts (m)                                  (d(imax))                 2.859E-01  OP 
 Passage length (m)                                                       (l1)                      1.748E+00  OP 
 Diameter of ducts (m)                                                    (dout)                    3.431E-01  OP 
 Duct length, divertor to elbow (m)                                       (l2)                      4.820E+00  OP 
 Duct length, elbow to pumps (m)                                          (l3)                      2.000E+00     
 Number of pumps                                                          (pumpn)                   3.200E+01  OP 
 
 The vacuum system uses cryo pumps
 
 ******************************************* Plant Buildings System *******************************************
 
 Internal volume of reactor building (m3)                                 (vrci)                    4.903E+05     
 Dist from centre of torus to bldg wall (m)                               (wrbi)                    3.110E+01     
 Effective floor area (m2)                                                (efloor)                  2.128E+05     
 Reactor building volume (m3)                                             (rbv)                     5.746E+05     
 Reactor maintenance building volume (m3)                                 (rmbv)                    2.483E+05     
 Warmshop volume (m3)                                                     (wsv)                     9.459E+04     
 Tritium building volume (m3)                                             (triv)                    4.000E+04     
 Electrical building volume (m3)                                          (elev)                    4.772E+04     
 Control building volume (m3)                                             (conv)                    6.000E+04     
 Cryogenics building volume (m3)                                          (cryv)                    1.180E+04     
 Administration building volume (m3)                                      (admv)                    1.000E+05     
 Shops volume (m3)                                                        (shov)                    1.000E+05     
 Total volume of nuclear buildings (m3)                                   (volnucb)                 8.850E+05     
 
 **************************************** Electric Power Requirements *****************************************
 
 Facility base load (MW)                                                  (basemw)                  5.000E+00     
 Divertor coil power supplies (MW)                                        (bdvmw)                   0.000E+00     
 Cryoplant electric power (MW)                                            (crymw)                   2.271E+01  OP 
 Primary coolant pumps (MW)                                               (htpmw..)                 6.409E-01  OP 
 PF coil power supplies (MW)                                              (ppfmw)                   3.338E+02  OP 
 TF coil power supplies (MW)                                              (ptfmw)                   6.544E+00  OP 
 Plasma heating supplies (MW)                                             (pheatingmw)              3.256E+02  OP 
 Tritium processing (MW)                                                  (trithtmw..)              1.500E+01     
 Vacuum pumps  (MW)                                                       (vachtmw..)               5.000E-01     
 
<<<<<<< HEAD
 Total pulsed power (MW)                                                  (pacpmw)                  7.420E+02  OP 
=======
 Total pulsed power (MW)                                                  (pacpmw)                  7.418E+02  OP 
>>>>>>> 8e3f6a88
 Total base power required at all times (MW)                              (fcsht)                   3.693E+01  OP 
 
 ************************************************* Cryogenics *************************************************
 
<<<<<<< HEAD
 Conduction and radiation heat loads on cryogenic components (MW)         (qss/1.0D6)               7.051E-03  OP 
 Nuclear heating of cryogenic components (MW)                             (qnuc/1.0D6)              1.939E-03  OP 
 AC losses in cryogenic components (MW)                                   (qac/1.0D6)               8.549E-03  OP 
 Resistive losses in current leads (MW)                                   (qcl/1.0D6)               1.468E-02  OP 
 45% allowance for heat loads in transfer lines, storage tanks etc (MW)   (qmisc/1.0D6)             1.450E-02  OP 
 Sum = Total heat removal at cryogenic temperatures (W)                   (helpow/1.0D6)            4.671E-02  OP 
=======
 Conduction and radiation heat loads on cryogenic components (MW)         (qss/1.0D6)               6.779E-03  OP 
 Nuclear heating of cryogenic components (MW)                             (qnuc/1.0D6)              1.758E-03  OP 
 AC losses in cryogenic components (MW)                                   (qac/1.0D6)               8.549E-03  OP 
 Resistive losses in current leads (MW)                                   (qcl/1.0D6)               1.468E-02  OP 
 45% allowance for heat loads in transfer lines, storage tanks etc (MW)   (qmisc/1.0D6)             1.429E-02  OP 
 Sum = Total heat removal at cryogenic temperatures (W)                   (helpow/1.0D6)            4.606E-02  OP 
>>>>>>> 8e3f6a88
 Temperature of cryogenic components (K)                                  (tmpcry)                  4.500E+00     
 Efficiency (figure of merit) of cryogenic plant is 13% of ideal Carnot v                           2.028E-03  OP 
 Electric power for cryogenic plant (MW)                                  (crypmw)                  2.271E+01  OP 
 
 ************************************ Plant Power / Heat Transport Balance ************************************
 
 WARNING: Calculated net electric power is negative
 --------------------------------------------------
 
 Assumptions :
 
 Neutron power multiplication in blanket                                  (emult)                   1.269E+00     
 Divertor area fraction of whole toroid surface                           (fdiv)                    1.150E-01     
 H/CD apparatus + diagnostics area fraction                               (fhcd)                    0.000E+00     
 First wall area fraction                                                 (1-fdiv-fhcd)             8.850E-01     
 Switch for pumping of primary coolant                                    (primary_pumping)                 2     
 Mechanical pumping power is calculated for FW and blanket
 Mechanical pumping power for FW cooling loop including heat exchanger (M (htpmw_fw)                4.551E-03  OP 
 Mechanical pumping power for blanket cooling loop including heat exchang (htpmw_blkt)              7.444E-04  OP 
 Mechanical pumping power for FW and blanket cooling loop including heat  (htpmw_fw_blkt)           5.295E-03  OP 
 Mechanical pumping power for FW (MW)                                     (htpmw_fw)                4.551E-03  OP 
 Mechanical pumping power for blanket (MW)                                (htpmw_blkt)              7.444E-04  OP 
 Mechanical pumping power for divertor (MW)                               (htpmw_div)               6.031E-01  OP 
 Mechanical pumping power for shield and vacuum vessel (MW)               (htpmw_shld)              4.492E-04  OP 
 Electrical pumping power for FW and blanket (MW)                         (htpmwe_fw_blkt)          5.574E-03  OP 
 Electrical pumping power for shield (MW)                                 (htpmwe_shld)             4.728E-04  OP 
 Electrical pumping power for divertor (MW)                               (htpmwe_div)              6.348E-01  OP 
 Total electrical pumping power for primary coolant (MW)                  (htpmw)                   6.409E-01  OP 
 Coolant pump power / non-pumping thermal power in shield                 (fpumpshld)               5.000E-03     
 Coolant pump power / non-pumping thermal power in divertor               (fpumpdiv)                5.000E-03     
 Electrical efficiency of heat transport coolant pumps                    (etahtp)                  9.500E-01     
 
 Plant thermodynamics: options :
 
 Divertor thermal power is not used, but rejected directly to the environment.
 Shield thermal power is collected at only 150 C and is used to preheat the coolant in the power cycle
 Power conversion cycle efficiency model: efficiency set according to blanket type (div power to secondary)
 Fraction of total high-grade thermal power to divertor                   (pdivfraction)                0.444  OP 
 
 Power Balance for Reactor (across vacuum vessel boundary) - Detail
 ------------------------------------------------------------------
 
                                            High-grade             Low-grade              Total
                                             thermal power (MW)     thermal power (MW)      (MW)
         First wall:
                               neutrons             12.59                0.00               12.59
             charged particle transport              2.48                0.00                2.48
                              radiation             47.27                0.00               47.27
                        coolant pumping              0.00                0.00                0.00
 
         Blanket:
                               neutrons            210.33                0.00              210.33
             charged particle transport              0.00                0.00                0.00
                              radiation              0.00                0.00                0.00
                        coolant pumping              0.00                0.00                0.00
 
         Shield:
                               neutrons              0.09                0.00                0.09
             charged particle transport              0.00                0.00                0.00
                              radiation              0.00                0.00                0.00
                        coolant pumping              0.00                0.00                0.00
 
         Divertor:
                               neutrons              0.00               22.85               22.85
             charged particle transport              0.00               91.63               91.63
                              radiation              0.00                6.14                6.14
                        coolant pumping              0.00                0.60                0.60
 
         TF coil:
                               neutrons              0.00                0.00                0.00
             charged particle transport              0.00                0.00                0.00
                              radiation              0.00                0.00                0.00
                        coolant pumping              0.00                0.00                0.00
 
         Losses to H/CD apparatus + diagnostics:
                               neutrons              0.00                0.00                0.00
             charged particle transport              0.00                0.00                0.00
                              radiation              0.00                0.00                0.00
                        coolant pumping              0.00                0.00                0.00
 
         ----------------------------------------------------------------------------------------
                                 Totals            272.77              121.22              393.99
 
 Total power leaving reactor (across vacuum vessel boundary) (MW)                                     393.994  OP 
 
 Other secondary thermal power constituents :
 
<<<<<<< HEAD
 Heat removal from cryogenic plant (MW)                                   (crypmw)                     23.038  OP 
 Heat removal from facilities (MW)                                        (fachtmw)                    36.928  OP 
=======
 Heat removal from cryogenic plant (MW)                                   (crypmw)                     22.713  OP 
 Heat removal from facilities (MW)                                        (fachtmw)                    36.926  OP 
>>>>>>> 8e3f6a88
 Coolant pumping efficiency losses (MW)                                   (htpsecmw)                    0.032  OP 
 Heat removal from injection power (MW)                                   (pinjht)                    227.938  OP 
 Heat removal from tritium plant (MW)                                     (trithtmw)                   15.000  OP 
 Heat removal from vacuum pumps (MW)                                      (vachtmw)                     0.500  OP 
 TF coil resistive power (MW)                                             (tfcmw)                       0.000  OP 
 
<<<<<<< HEAD
 Total low-grade thermal power (MW)                                       (psechtmw)                  433.551  OP 
 Total High-grade thermal power (MW)                                      (pthermmw)                  272.772  OP 
=======
 Total low-grade thermal power (MW)                                       (psechtmw)                  433.295  OP 
 Total High-grade thermal power (MW)                                      (pthermmw)                  272.784  OP 
>>>>>>> 8e3f6a88
 
 Number of primary heat exchangers                                        (nphx)                            1  OP 
 
 
 Power Balance across separatrix :
 -------------------------------
 Only energy deposited in the plasma is included here.
 Total power loss is scaling power plus core radiation only (iradloss = 1)
 Transport power from scaling law (MW)                                    (pscalingmw)                125.666  OP 
 Radiation power from inside "coreradius" (MW)                            (pcoreradmw.)                19.376  OP 
 Total (MW)                                                                                           145.042  OP 
 
 Alpha power deposited in plasma (MW)                                     (falpha*palpmw)              47.146  OP 
 Power from charged products of DD and/or D-He3 fusion (MW)               (pchargemw.)                  0.130  OP 
 Ohmic heating (MW)                                                       (pohmmw.)                     0.078  OP 
 Injected power deposited in plasma (MW)                                  (pinjmw)                     97.688  OP 
 Total (MW)                                                                                           145.042  OP 
 
 Power Balance for Reactor - Summary :
 -------------------------------------
 Fusion power (MW)                                                        (powfmw.)                   248.333  OP 
 Power from energy multiplication in blanket and shield (MW)              (emultmw)                    47.274  OP 
 Injected power (MW)                                                      (pinjmw.)                    97.688  OP 
 Ohmic power (MW)                                                         (pohmmw.)                     0.078  OP 
 Power deposited in primary coolant by pump (MW)                          (htpmw_mech)                  0.609  OP 
 Total (MW)                                                                                           393.982  OP 
 
 Heat extracted from first wall and blanket (MW)                          (pthermfw_blkt)             272.682  OP 
 Heat extracted from shield  (MW)                                         (pthermshld)                  0.090  OP 
 Heat extracted from divertor (MW)                                        (pthermdiv)                 121.219  OP 
 Nuclear and photon power lost to H/CD system (MW)                        (psechcd)                     0.000  OP 
 Nuclear power lost to TF (MW)                                            (ptfnuc)                      0.002  OP 
 Total (MW)                                                                                           393.993  OP 
 
 Electrical Power Balance :
 --------------------------
<<<<<<< HEAD
 Net electric power output(MW)                                            (pnetelmw.)                -298.518  OP 
=======
 Net electric power output(MW)                                            (pnetelmw.)                -298.267  OP 
>>>>>>> 8e3f6a88
 Required Net electric power output(MW)                                   (pnetelin)                 1000.000     
 Electric power for heating and current drive (MW)                        (pinjwp)                    325.625  OP 
 Electric power for primary coolant pumps (MW)                            (htpmw)                       0.641  OP 
 Electric power for vacuum pumps (MW)                                     (vachtmw)                     0.500     
 Electric power for tritium plant (MW)                                    (trithtmw)                   15.000     
<<<<<<< HEAD
 Electric power for cryoplant (MW)                                        (crypmw)                     23.038  OP 
 Electric power for TF coils (MW)                                         (tfacpd)                      6.544  OP 
 Electric power for PF coils (MW)                                         (pfwpmw)                      2.351  OP 
 All other internal electric power requirements (MW)                      (fachtmw)                    36.928  OP 
 Total (MW)                                                               (tot_plant_power)           112.109  OP 
 Total (MW)                                                                                           112.109  OP 
=======
 Electric power for cryoplant (MW)                                        (crypmw)                     22.713  OP 
 Electric power for TF coils (MW)                                         (tfacpd)                      6.544  OP 
 Electric power for PF coils (MW)                                         (pfwpmw)                      2.351  OP 
 All other internal electric power requirements (MW)                      (fachtmw)                    36.926  OP 
 Total (MW)                                                               (tot_plant_power)           112.114  OP 
 Total (MW)                                                                                           112.114  OP 
>>>>>>> 8e3f6a88
 
 Gross electrical output* (MW)                                            (pgrossmw)                  112.109  OP 
 (*Power for pumps in secondary circuit already subtracted)
 
 Power balance for power plant :
 -------------------------------
 Fusion power (MW)                                                        (powfmw.)                   248.333  OP 
 Power from energy multiplication in blanket and shield (MW)              (emultmw)                    47.274  OP 
 Total (MW)                                                                                           295.607  OP 
 
<<<<<<< HEAD
 Net electrical output (MW)	                                              (pnetelmw)                 -298.518  OP 
 Heat rejected by main power conversion circuit (MW)                      (rejected_main)             160.663  OP 
 Heat rejected by other cooling circuits (MW)                             (psechtmw)                  433.551  OP 
 Total (MW)                                                                                           295.696  OP 
=======
 Net electrical output (MW)	                                              (pnetelmw)                 -298.267  OP 
 Heat rejected by main power conversion circuit (MW)                      (rejected_main)             160.670  OP 
 Heat rejected by other cooling circuits (MW)                             (psechtmw)                  433.295  OP 
 Total (MW)                                                                                           295.698  OP 
>>>>>>> 8e3f6a88
 
 
 Plant efficiency measures :
 
<<<<<<< HEAD
 Net electric power / total nuclear power (%)                             (pnetelmw/(powfmw+em       -100.985  OP 
 Net electric power / total fusion power (%)                              (pnetelmw/powfmw)          -120.209  OP 
=======
 Net electric power / total nuclear power (%)                             (pnetelmw/(powfmw+em       -100.899  OP 
 Net electric power / total fusion power (%)                              (pnetelmw/powfmw)          -120.106  OP 
>>>>>>> 8e3f6a88
 Gross electric power* / high grade heat (%)                              (etath)                      41.100     
 (*Power for pumps in secondary circuit already subtracted)
 Recirculating power fraction                                             (cirpowfr)                    3.660  OP 
 
 Time-dependent power usage
 
         Pulse timings [s]:
 
                                          tramp      tohs     theat     tburn     tqnch    tdwell
                                          -----      ----     -----     -----     -----    ------
                               Duration   15.69     15.69     10.00   1000.00     15.69   1800.00
                                 ------   -----      ----     -----     -----     -----    ------
 
         Continous power usage [MWe]:
 
                                 System   tramp      tohs     theat     tburn     tqnch    tdwell
                                 ------   -----      ----     -----     -----     -----    ------
                        Primary cooling    0.64      0.64      0.64      0.64      0.64      0.64
                              Cyroplant   22.71     22.71     22.71     22.71     22.71     22.71
                                 Vacuum    0.50      0.50      0.50      0.50      0.50      0.50
                                Tritium   15.00     15.00     15.00     15.00     15.00     15.00
                                     TF    6.54      6.54      6.54      6.54      6.54      6.54
                             Facilities   36.93     36.93     36.93     36.93     36.93     36.93
                                 ------   -----      ----     -----     -----     -----    ------
<<<<<<< HEAD
                                  Total   82.65     82.65     82.65     82.65     82.65     82.65
=======
                                  Total   82.32     82.32     82.32     82.32     82.32     82.32
>>>>>>> 8e3f6a88
                                 ------   -----      ----     -----     -----     -----    ------
 
         Intermittent power usage [MWe]:
 
                                 System   tramp      tohs     theat     tburn     tqnch    tdwell
                                 ------   -----      ----     -----     -----     -----    ------
                                 H & CD    0.00    400.00    400.00    325.63    400.00      0.00
                                     PF  469.62   -104.34      0.00      3.17   -567.40      0.00
                                 ------   -----      ----     -----     -----     -----    ------
                                  Total  469.62    295.66    400.00    328.80   -167.40      0.00
                                 ------   -----      ----     -----     -----     -----    ------
 
         Power production [MWe]:
 
                                          tramp      tohs     theat     tburn     tqnch    tdwell       avg
                                          -----      ----     -----     -----     -----    ------       ---
                            Gross power    0.00      0.00      0.00    112.11      0.00      0.00
<<<<<<< HEAD
                              Net power -552.27   -378.31   -482.65   -299.34     84.75    -82.65   -163.18
=======
                              Net power -551.94   -378.02   -482.32   -299.09     85.10    -82.32   -162.88
>>>>>>> 8e3f6a88
                                 ------   -----      ----     -----     -----     -----    ------
 
 
 *************************** Water usage during plant operation (secondary cooling) ***************************
 
 Estimated amount of water used through different cooling system options:
 1. Cooling towers
 2. Water bodies (pond, lake, river): recirculating or once-through
 Volume used in cooling tower (m3/day)                                    (waterusetower)           6.831E+03  OP 
 Volume used in recirculating water system (m3/day)                       (wateruserecirc)          2.286E+03  OP 
 Volume used in once-through water system (m3/day)                        (wateruseonethru)         2.241E+05  OP 
 
 ******************************************** Errors and Warnings *********************************************
 
 (See top of file for solver errors and warnings.)
 PROCESS status flag:   Warning messages
 PROCESS error status flag                                                (error_status)                    2     
147     2   CHECK: temperature pedestal is at plasma edge, but teped differs from tesep     
152     2   CHECK: density pedestal is at plasma edge, but neped differs from nesep         
155     2   CHECK: dene used as iteration variable without constraint 81 (neped<ne0)        
244     2   PHYSICS: Diamagnetic fraction is more than 1%, but not calculated. Consider usin
 62     1   RADIALB: Ripple result may be inaccurate, as the fit has been extrapolated      
143     1   RADIALB: (TF coil ripple calculation) (R+a)/rtot out of fitted range            
 Final error identifier                                                   (error_id)                      143     
 
 ******************************************* End of PROCESS Output ********************************************
 
 
 *************************************** Copy of PROCESS Input Follows ****************************************
 
*****  CFETR input file for EU-CN collaboration
*****
*****  Based on 2014 paper by Son et al. "Concept design of CFETR tokamak machine"
*****  http://ieeexplore.ieee.org/document/6716984/
*****
*****  James Morris
*****  02/12/16
*****
****************************************************

*---------------Constraint Equations---------------*

neqns = 23       * Number of constraint equations
icc = 1        * beta (consistency equation)
icc = 2        * global power balance (consistency equation)
*icc = 10       * toroidal field 1/r (consistency equation)
icc = 36       * Temperature margin limit
icc = 5        * density upper limit
icc = 11       * radial build (consistency equation)
icc = 56       * pseparatrix/rmajor upper limit
icc = 30       * Max neutral beam power
icc = 8        * neutron wall load upper limit
icc = 31      * tf coil case stress upper limit (sctf)
icc = 32      * tf coil conduit stress upper limit (sctf)
icc = 35      * j_winding pack/j_protection upper limit (sctf)
icc = 33      * i_op / i_critical (tf coil) (sctf)
icc = 17      * radiation fraction upper limit
icc = 34      * dump voltage upper limit (sctf)
icc = 13      * burn time lower limit (pulse)
icc = 15      * l-h power threshold limit
icc = 26      * central solenoid eof current density upper limit
icc = 27      * central solenoid bop current density upper limit
icc = 62      * ratio of confinement times
icc = 25      * Max TF coil field
icc = 7       * beam ion density (nbi) (consistency equation)
icc = 24      * beta upper limit
icc = 9       * Fusion power upper limit

*---------------Iteration Variables----------------*

nvar      = 40       * Number of iteration variables
ixc       = 4        * te * Volume averaged electron temperature (kev)
boundl(4) = 3.00
boundu(4) = 14.00

ixc       = 3        * rmajor * Plasma major radius (m)
boundl(3) = 5.699
boundu(3) = 5.701

ixc       = 5        * beta * Total plasma beta
boundl(5) = 0.010
boundu(5) = 1.000

ixc       = 6        * dene * Electron density (/m3)
boundl(6) = 0.90e+20
boundu(6) = 1.13e+20

ixc       = 9        * fdene * F-value for density limit
boundl(9) = 0.001
boundu(9) = 1.000

ixc        = 48      * fstrcase * F-value for tf coil case stress
boundl(48) = 0.001
boundu(48) = 1.1

ixc        = 49      * fstrcond * F-value for tf coil conduit stress
boundl(49) = 0.001
boundu(49) = 1.1

ixc        = 97      * fpsepr * F-value for maximum psep/r limit
boundl(97) = 0.001
boundu(97) = 1.000

ixc        = 26       * f-value for maximum fusion power (constraint equation 9 iteration variable 26)
boundl(26) = 0.99
boundu(26) = 1.00

ixc       = 2        * bt * Toroidal field on axis (t) (iteration variable 2)
boundl(2) = 4.475
boundu(2) = 4.525

ixc        = 46         * fpinj * f-value for max nbi power
boundl(46) = 0.01
boundu(46) = 1.00

ixc       = 7          * rnbeam * Hot beam density / n_e (iteration variable 7)
boundl(7) = 1e-06
boundu(7) = 1.0

ixc        = 60         * cpttf *  TF coil current per turn (A) (iteration variable 60)
boundl(60) = 6.7e4
boundu(60) = 6.8e4

ixc        = 57         * thkcas * Inboard tf coil case outer (non-plasma side) thickness (m)
boundl(57) = 0.05
boundu(57) = 1.2

ixc        = 51         * fvdump * F-value for dump voltage
boundl(51) = 0.001
boundu(51) = 1.0

ixc        = 56         * tdmptf * Dump time for tf coil (s)
boundl(56) = 2.0
boundu(56) = 1000000.0

ixc        = 14         * fwalld * F-value for maximum wall load
boundl(14) = 0.001
boundu(14) = 1.0

ixc        = 50         * fiooic * F-value for tf coil operating current / critical
boundl(50) = 0.001
boundu(50) = 1.2

ixc        = 53         * fjprot * F-value for tf coil winding pack current density
boundl(53) = 0.001
boundu(53) = 1.0

ixc        = 18         * q * Safety factor 'near' plasma edge (iteration variable 18)
boundl(18) = 2.9
boundu(18) = 3.0

ixc         = 102        * fimpvar * Impurity fraction to be used as fimp(impvar)
boundl(102) = 0.0012
boundu(102) = 0.01
fimp(3) = 0.02   
fimp(9) = 0.0016

ixc         = 103        * flhthresh * F-value for l-h power threshold
boundl(103) = 0.4
boundu(103) = 1000000.0

ixc         = 109        * ralpne
boundl(109) = 0.005
boundu(109) = 0.10

ixc         = 110        * ftaulimit
boundl(109) = 0.001
boundu(109) = 1.0

ixc        = 19         * enbeam
boundl(19) = 100.0
boundu(19) = 1000.0

ixc        = 13         * tfcth * Inboard tf coil thickness; (centrepost for st) (m)
boundl(13) = 0.85
boundu(13) = 1.00

ixc(27) = 28         * fradpwr * F-value for core radiation power limit
boundl(28) = 0.001
boundu(28) = 0.99

ixc        = 37         * coheof * Central solenoid overall current density at end of flat-top (a/m2)
boundl(37) = 100000.0
boundu(37) = 100000000.0

ixc        = 38         * fjohc * F-value for central solenoid current at end-of-flattop
boundl(38) = 0.01
boundu(38) = 1.0

ixc        = 39         * fjohc0 * F-value for central solenoid current at beginning of pulse
boundl(39) = 0.001
boundu(39) = 1.0

ixc        = 21         * ftburn * F-value for minimum burn time
boundl(21) = 0.001
boundu(21) = 1.0

ixc         = 103        * flhthresh * F-value for l-h power threshold
boundl(103) = 0.4
boundu(103) = 1000000.0

ixc        = 54         * ftmargtf * f-value for TF coil temp margin
boundl(54) = 0.90
boundu(54) = 1.20

ixc        = 58         * thwcndut * Tf coil conduit case thickness (m)
boundl(58) = 0.002
boundu(58) = 1.0

ixc        = 59         * fcutfsu * Copper fraction of cable conductor (tf coils)
boundl(59) = 0.001
boundu(59) = 1.0

*ixc     = 12         * oacdcp * Overall current density in tf coil inboard legs (a/m2)
*boundl(12) = 1000000.0
*boundu(12) = 150000000.0

ixc        = 58         * thwcndut * Tf coil conduit case thickness (m)
boundl(58) = 0.002
boundu(58) = 1.0

ixc        = 35         * fpeakb * F-value for peak TF field on coil
boundl(35) = 0.001
boundu(35) = 1.000

ixc        = 41         * fcohbop * Ratio of central solenoid overall current density at
boundl(41) = 0.001
boundu(41) = 1.0

ixc        = 44         * fvsbrnni * Fraction of the plasma current produced by non-inductive means
boundl(44) = 0.001
boundu(44) = 1.0

ixc        = 36         * fbetatry * F-value for beta limit
boundl(36) = 0.001
boundu(36) = 1.0

*-----------------Build Variables------------------*

*----- Build ----- Switches

iprecomp = 0        * Switch for OH coil pre-compression structure

*----- Build ----- Radial build

bore     = 1.090    * Central solenoid inboard radius (m)
ohcth    = 0.650    * Central solenoid thickness (m)
gapoh    = 0.116    * Gap between central solenoid and tf coil (m)
tfcth    = 0.874    * Inboard tf coil thickness (m)
thshield = 0.000    * TF-VV thermal shield thickness (m)
gapds    = 0.037    * Gap between inboard vacuum vessel and tf coil (m)
d_vv_in  = 0.280    * Inboard vacuum vessel thickness (m)
d_vv_out = 0.280    * Outboard vacuum vessel thickness (m)
d_vv_top = 0.280    * Topside vacuum vessel thickness (m)
d_vv_bot = 0.280    * Underside vacuum vessel thickness (m)
shldith  = 0.300    * Inboard shield thickness (m)
blnkith  = 0.432    * Inboard blanket thickness (m)
scrapli  = 0.150    * Gap between plasma and first wall; inboard side (m)
scraplo  = 0.150    * Gap between plasma and first wall; outboard side (m)
blnkoth  = 1.132    * Inboard blanket thickness (m)
*- Included blanket/shield -> vacuum vessel gap in shield thickness (m)
shldoth  = 0.820    * Inboard shield thickness (m)
gapomin  = 0.450    * Minimum gap between outboard vacuum vessel and tf coil (m)
ddwex    = 0.150    * Cryostat thickness (m)

*----- Build ----- Vertical build

shldtth = 0.300    * Upper/lower shield thickness (m);
vgap2   = 0.116    * Vertical gap between vacuum vessel and tf coil (m)

*----------------Cost Variables--------------------*

cost_model   = 0   * 1990 costs model
output_costs = 0   * Output costs switch
iavail       = 1   * Switch for plant availabilit model

*---------------Constraint Variables---------------*

tbrnmn   = 200.0   * Minimum burn time (s)
walalw   = 8.0     * Allowable wall-load (mw/m2)

*--------------Current Drive Variables-------------*

pinjalw = 100.0  * Allowable neutral beam current Drive (MW)
enbeam = 800.0   * neutral beam energy (keV)

*------------------Fwbs Variables------------------*

iblanket  = 3      * Switch for blanket model
li6enrich = 90.0   * lithium-6 enrichment of breeding material (%)
tbrmin    = 1.0    * Minimum tritium breeding ratio

*----------------Physics Variables-----------------*

aspect   = 3.563     * Aspect ratio
rmajor   = 5.700     * Plasma major radius (m)
bt       = 4.5       * Toroidal field on axis (T)
ishape   = 0         * Switch for plasma cross-sectional shape calculation
kappa    = 1.8       * Plasma elongation
triang   = 0.4       * Plasma separatrix triangularity
ripmax   = 0.5       * maximum allowable toroidal field ripple amplitude at plasma edge (%)
bscfmax  = 0.64      * Maximum fraction of plasma current from bootstrap
hfact    = 1.3       * H factor on energy confinement times
pseprmax = 17.0      * Maximum ratio of power crossing the separatrix to
powfmax  = 250.0     * Maximum fusion power (MW)
ignite   = 0         * Plasma not ignited
iradloss = 1         * Radiation loss power allocation

*---------------------Numerics---------------------*

ioptimz = 1        * Code operation switch
*minmax  = -5       * Switch for figure-of-merit - Fusion gain
minmax  = 10       * Switch for figure-of-merit - Fusion gain
epsvmc  = 1.0e-8   * Error tolerance for vmcon
runtitle = "CFETR small (5.7m) reference file"

*-----------------Tfcoil Variables-----------------*

bmxlim = 12.0       * Max TF field on coil (T)
cpttf   = 67.4e3     * TF coil current per turn (A)
sig_tf_case_max  = 5.92E8 * Allowable maximum shear stress in TF coil case (Tresca criterion) (Pa)
sig_tf_wp_max    = 5.92E8 * Allowable maximum shear stress in TF coil conduit (Tresca criterion) (Pa)
tftmp   = 4.5        * Temperature for superconductor (K)
tmargmin = 2.0       * Minimum temperature margin (K)
tinstf = 0.005   * Ground wall insulation thickness (m)
i_strain_wp = 0 * strncon_tf is used for the critical surface<|MERGE_RESOLUTION|>--- conflicted
+++ resolved
@@ -14,26 +14,15 @@
  **************************************************************************************************************
  
    Program :
-   Version : 2.2.0   Release Date :: 2021-10-26
-<<<<<<< HEAD
-   Tag No. : v2.1-1146-gb851821f code contains untracked changes
+   Version : 2.3.0   Release Date :: 2022-01-20
+   Tag No. : v2.1-1176-g8889788a code contains untracked changes
     Branch : 1205-tf-cond-stiffness
-   Git log : Changed\ the\ name\ of\ the\ eyngseries\ functions\ to\ be
- Date/time : 18 Jan 2022 13:13:42 -05:00(hh:mm) UTC
+   Git log : Changed\ the\ name\ of\ the\ TF\ coil\ conductor\ behavior
+ Date/time :  7 Feb 2022 11:24:51 -05:00(hh:mm) UTC
       User : cswan
   Computer : cswan-2017-desktop
- Directory : /tmp/pytest-of-cswan/pytest-4/test_solver0
-     Input : /tmp/pytest-of-cswan/pytest-4/test_scenario_CFETR_small_0/IN.DAT
-=======
-   Tag No. : v2.1-1116-g4cf3024e
-    Branch : 1358-sc-tf-coil-external-case-mass-redux
-   Git log : Merge\ branch\ |develop|\ into\ 1358-sc-tf-coil-extern
- Date/time : 14 Jan 2022 13:43:33 +00:00(hh:mm) UTC
-      User : rhicha
-  Computer : l0500
- Directory : /tmp/pytest-of-rhicha/pytest-273/test_solver0
-     Input : /tmp/pytest-of-rhicha/pytest-273/test_scenario_CFETR_small_0/IN.DAT
->>>>>>> 8e3f6a88
+ Directory : /tmp/pytest-of-cswan/pytest-18/test_solver0
+     Input : /tmp/pytest-of-cswan/pytest-18/test_scenario_CFETR_small_0/IN.DAT
  Run title : "CFETR small (5.7m) reference file"
   Run type : Reactor concept design: Steady-state tokamak model, (c) CCFE
  
@@ -71,7 +60,7 @@
  Optimisation switch                                                      (ioptimz)                         1     
  Figure of merit switch                                                   (minmax)                         10     
  Square root of the sum of squares of the constraint residuals            (sqsumsq)                 5.722E-10  OP 
- VMCON convergence parameter                                              (convergence_parameter)   6.000E-22  OP 
+ VMCON convergence parameter                                              (convergence_parameter)   5.999E-22  OP 
  Number of VMCON iterations                                               (nviter)                         12  OP 
  
 PROCESS has successfully optimised the iteration variables to minimise the figure of merit        TOROIDAL FIELD.
@@ -146,25 +135,25 @@
     1  Beta consistency                      =  3.7583E-02              1.2500E-08                -3.3260E-07
     2  Global power balance consistency      =  3.0797E-01 MW/m3       -2.5367E-07 MW/m3           8.2367E-07
     3  TF coil temp. margin lower limit      >  2.0000E+00 K           -2.2093E-01 K              -2.8560E-10
-    4  Density upper limit                   <  9.7540E+19 /m3          1.6384E+04 /m3             2.2204E-16
-    5  Radial build consistency              =  5.7010E+00 m            6.3294E-16 m              -1.1102E-16
+    4  Density upper limit                   <  9.7540E+19 /m3         -3.2768E+04 /m3            -3.3307E-16
+    5  Radial build consistency              =  5.7010E+00 m            0.0000E+00 m              -0.0000E+00
     6  Psep / R upper limit                  <  1.7000E+01 MW/m        -6.7598E-05 MW/m            4.2060E-06
     7  Injection power upper limit           <  1.0000E+02 MW           4.5710E+00 MW             -3.5076E-06
     8  Neutron wall load upper limit         <  3.7052E-01 MW/m2        3.3566E-07 MW/m2           9.0593E-07
-    9  TF coil case stress upper limit       <  5.9200E+08 Pa          -2.7983E-03 Pa             -4.7269E-12
-   10  TF coil conduit stress upper lim      <  5.9200E+08 Pa           6.5314E-03 Pa              1.1033E-11
+    9  TF coil case stress upper limit       <  5.9200E+08 Pa          -2.7972E-03 Pa             -4.7250E-12
+   10  TF coil conduit stress upper lim      <  5.9200E+08 Pa           6.5312E-03 Pa              1.1033E-11
    11  J_winding pack/J_protection limit     <  3.4031E+07 A/m2         0.0000E+00 A/m2           -1.8542E-10
-   12  I_op / I_critical (TF coil)           <  3.2286E+07 A/m2         3.7152E-03 A/m2           -1.8791E-10
+   12  I_op / I_critical (TF coil)           <  3.2286E+07 A/m2         3.7152E-03 A/m2           -1.8790E-10
    13  Radiation fraction upper limit        <  3.0797E-01 MW/m3        3.0135E-07 MW/m3          -2.6570E-06
-   14  Dump voltage upper limit              <  2.0000E+01 V            1.0679E+01 V              -1.1102E-15
+   14  Dump voltage upper limit              <  2.0000E+01 V            1.0679E+01 V              -3.3307E-16
    15  Burn time lower limit                 >  1.0000E+03 sec          0.0000E+00 sec            -0.0000E+00
    16  L-H power threshold limit             >  3.6743E+01 MW           1.5455E-04 MW             -4.2062E-06
-   17  CS coil EOF current density limit     <  2.0764E+07 A/m2         8.5682E-08 A/m2            4.2188E-15
-   18  CS coil BOP current density limit     <  2.0290E+07 A/m2         1.0803E-07 A/m2            5.3291E-15
+   17  CS coil EOF current density limit     <  2.0764E+07 A/m2         2.6077E-08 A/m2            1.3323E-15
+   18  CS coil BOP current density limit     <  2.0290E+07 A/m2         7.4506E-09 A/m2            4.4409E-16
    19  taup/taueff                           >  5.0000E+00              1.2168E-05                -1.2102E-06
-   20  Peak toroidal field upper limit       <  1.2000E+01 T            3.1836E-15 T              -3.3307E-16
+   20  Peak toroidal field upper limit       <  1.2000E+01 T           -2.1224E-15 T               2.2204E-16
    21  Beam ion density consistency          =  1.0526E+18 /m3          3.6925E+12 /m3            -3.5080E-06
-   22  Beta upper limit                      <  4.7825E-02             -4.1633E-17                -8.8818E-16
+   22  Beta upper limit                      <  4.7825E-02             -2.0817E-17                -3.3307E-16
    23  Fusion power upper limit              <  2.5000E+02 MW          -2.2487E-04 MW              9.0551E-07
  
  ******************************************** Final Feasible Point ********************************************
@@ -706,15 +695,9 @@
  
  Casing cross section area (per leg) (m2)                                 (acasetf)                 4.018E-01     
  Inboard leg case plasma side wall thickness (m)                          (casthi)                  4.640E-02     
-<<<<<<< HEAD
  Inboard leg case inboard "nose" thickness (m)                            (thkcas)                  3.137E-01  ITV
  Inboard leg case sidewall thickness at its narrowest point (m)           (casths)                  2.589E-02     
- External case mass per coil (kg)                                         (whtcas)                  3.349E+05  OP 
-=======
- Inboard leg case inboard "nose" thickness (m)                            (thkcas)                  3.162E-01  ITV
- Inboard leg case sidewall thickness at its narrowest point (m)           (casths)                  2.592E-02     
- External case mass per coil (kg)                                         (whtcas)                  2.956E+05  OP 
->>>>>>> 8e3f6a88
+ External case mass per coil (kg)                                         (whtcas)                  2.945E+05  OP 
  
  TF winding pack (WP) geometry:
  
@@ -756,30 +739,20 @@
  Check total area fractions in winding pack = 1                                                         1.000     
  minimum TF conductor temperature margin  (K)                             (tmargmin_tf)                 2.000     
  TF conductor temperature margin (K)                                      (tmargtf)                     2.221     
- Elastic properties behavior                                              (i_tf_cond_props)                 0     
+ Elastic properties behavior                                              (i_tf_cond_eyoung_axial)          0     
    Conductor stiffness neglected
  Conductor axial Young's modulus                                          (eyoung_cond_z)           0.000E+00     
  Conductor transverse Young's modulus                                     (eyoung_cond_t)           0.000E+00     
  
  TF coil mass:
  
-<<<<<<< HEAD
  Superconductor mass per coil (kg)                                        (whtconsc)                2.483E+03  OP 
  Copper mass per coil (kg)                                                (whtconcu)                2.352E+04  OP 
  Steel conduit mass per coil (kg)                                         (whtconsh)                5.861E+04  OP 
  Conduit insulation mass per coil (kg)                                    (whtconin)                1.322E+03  OP 
  Total conduit mass per coil (kg)                                         (whtcon)                  8.594E+04  OP 
- Mass of each TF coil (kg)                                                (whttf/n_tf)              4.233E+05  OP 
- Total TF coil mass (kg)                                                  (whttf)                   6.772E+06     
-=======
- Superconductor mass per coil (kg)                                        (whtconsc)                2.484E+03  OP 
- Copper mass per coil (kg)                                                (whtconcu)                2.331E+04  OP 
- Steel conduit mass per coil (kg)                                         (whtconsh)                5.848E+04  OP 
- Conduit insulation mass per coil (kg)                                    (whtconin)                1.320E+03  OP 
- Total conduit mass per coil (kg)                                         (whtcon)                  8.560E+04  OP 
- Mass of each TF coil (kg)                                                (whttf/n_tf)              3.836E+05  OP 
- Total TF coil mass (kg)                                                  (whttf)                   6.138E+06  OP 
->>>>>>> 8e3f6a88
+ Mass of each TF coil (kg)                                                (whttf/n_tf)              3.829E+05  OP 
+ Total TF coil mass (kg)                                                  (whttf)                   6.127E+06  OP 
  
  Maximum B field and currents:
  
@@ -988,7 +961,7 @@
    2         0.000E+00  0.000E+00  9.978E+06  9.978E+06  9.978E+06  0.000E+00
    3         0.000E+00  0.000E+00 -7.391E+06 -7.391E+06 -7.391E+06  0.000E+00
    4         0.000E+00  0.000E+00 -7.391E+06 -7.391E+06 -7.391E+06  0.000E+00
-   5         0.000E+00  0.000E+00 -5.294E-09 -5.294E-09  0.000E+00  0.000E+00
+   5         0.000E+00  0.000E+00  0.000E+00  0.000E+00  0.000E+00  0.000E+00
  
  Ratio of central solenoid current at beginning of Pulse / end of flat-to (fcohbop)                 9.684E-01  ITV
  Ratio of central solenoid current at beginning of Flat-top / end of flat (fcohbof)                -2.049E-01  OP 
@@ -1037,19 +1010,11 @@
  
  Outer PF coil fence mass (kg)                                            (fncmass)                 2.122E+04  OP 
  Intercoil support structure mass (kg)                                    (aintmass)                9.681E+05  OP 
-<<<<<<< HEAD
- Mass of cooled components (kg)                                           (coldmass)                1.640E+07  OP 
- Gravity support structure mass (kg)                                      (clgsmass)                4.338E+05  OP 
+ Mass of cooled components (kg)                                           (coldmass)                1.575E+07  OP 
+ Gravity support structure mass (kg)                                      (clgsmass)                4.168E+05  OP 
  Torus leg support mass (kg)                                              (gsm1)                    5.026E+04  OP 
- Ring beam mass (kg)                                                      (gsm2)                    2.074E+05  OP 
- Ring legs mass (kg)                                                      (gsm3)                    2.476E+05  OP 
-=======
- Mass of cooled components (kg)                                           (coldmass)                1.576E+07  OP 
- Gravity support structure mass (kg)                                      (clgsmass)                4.171E+05  OP 
- Torus leg support mass (kg)                                              (gsm1)                    5.026E+04  OP 
- Ring beam mass (kg)                                                      (gsm2)                    2.022E+05  OP 
- Ring legs mass (kg)                                                      (gsm3)                    2.353E+05  OP 
->>>>>>> 8e3f6a88
+ Ring beam mass (kg)                                                      (gsm2)                    2.021E+05  OP 
+ Ring legs mass (kg)                                                      (gsm3)                    2.350E+05  OP 
  
  ******************************************** PF Coil Inductances *********************************************
  
@@ -1233,11 +1198,7 @@
  
  Nuclear heating :
  
-<<<<<<< HEAD
- Total nuclear heating in TF+PF coils (CS is negligible) (MW)             (ptfnuc)                  1.939E-03  OP 
-=======
- Total nuclear heating in TF+PF coils (CS is negligible) (MW)             (ptfnuc)                  1.758E-03  OP 
->>>>>>> 8e3f6a88
+ Total nuclear heating in TF+PF coils (CS is negligible) (MW)             (ptfnuc)                  1.755E-03  OP 
  Total nuclear heating in FW (MW)                                         (pnucfw)                  1.259E+01  OP 
  Total nuclear heating in the blanket (including emult) (MW)              (pnucblkt)                2.103E+02  OP 
  (Note: emult is fixed for this model inside the code)
@@ -1417,30 +1378,17 @@
  Tritium processing (MW)                                                  (trithtmw..)              1.500E+01     
  Vacuum pumps  (MW)                                                       (vachtmw..)               5.000E-01     
  
-<<<<<<< HEAD
- Total pulsed power (MW)                                                  (pacpmw)                  7.420E+02  OP 
-=======
- Total pulsed power (MW)                                                  (pacpmw)                  7.418E+02  OP 
->>>>>>> 8e3f6a88
+ Total pulsed power (MW)                                                  (pacpmw)                  7.417E+02  OP 
  Total base power required at all times (MW)                              (fcsht)                   3.693E+01  OP 
  
  ************************************************* Cryogenics *************************************************
  
-<<<<<<< HEAD
- Conduction and radiation heat loads on cryogenic components (MW)         (qss/1.0D6)               7.051E-03  OP 
- Nuclear heating of cryogenic components (MW)                             (qnuc/1.0D6)              1.939E-03  OP 
- AC losses in cryogenic components (MW)                                   (qac/1.0D6)               8.549E-03  OP 
- Resistive losses in current leads (MW)                                   (qcl/1.0D6)               1.468E-02  OP 
- 45% allowance for heat loads in transfer lines, storage tanks etc (MW)   (qmisc/1.0D6)             1.450E-02  OP 
- Sum = Total heat removal at cryogenic temperatures (W)                   (helpow/1.0D6)            4.671E-02  OP 
-=======
- Conduction and radiation heat loads on cryogenic components (MW)         (qss/1.0D6)               6.779E-03  OP 
- Nuclear heating of cryogenic components (MW)                             (qnuc/1.0D6)              1.758E-03  OP 
+ Conduction and radiation heat loads on cryogenic components (MW)         (qss/1.0D6)               6.774E-03  OP 
+ Nuclear heating of cryogenic components (MW)                             (qnuc/1.0D6)              1.755E-03  OP 
  AC losses in cryogenic components (MW)                                   (qac/1.0D6)               8.549E-03  OP 
  Resistive losses in current leads (MW)                                   (qcl/1.0D6)               1.468E-02  OP 
  45% allowance for heat loads in transfer lines, storage tanks etc (MW)   (qmisc/1.0D6)             1.429E-02  OP 
- Sum = Total heat removal at cryogenic temperatures (W)                   (helpow/1.0D6)            4.606E-02  OP 
->>>>>>> 8e3f6a88
+ Sum = Total heat removal at cryogenic temperatures (W)                   (helpow/1.0D6)            4.604E-02  OP 
  Temperature of cryogenic components (K)                                  (tmpcry)                  4.500E+00     
  Efficiency (figure of merit) of cryogenic plant is 13% of ideal Carnot v                           2.028E-03  OP 
  Electric power for cryogenic plant (MW)                                  (crypmw)                  2.271E+01  OP 
@@ -1528,26 +1476,16 @@
  
  Other secondary thermal power constituents :
  
-<<<<<<< HEAD
- Heat removal from cryogenic plant (MW)                                   (crypmw)                     23.038  OP 
- Heat removal from facilities (MW)                                        (fachtmw)                    36.928  OP 
-=======
- Heat removal from cryogenic plant (MW)                                   (crypmw)                     22.713  OP 
- Heat removal from facilities (MW)                                        (fachtmw)                    36.926  OP 
->>>>>>> 8e3f6a88
+ Heat removal from cryogenic plant (MW)                                   (crypmw)                     22.707  OP 
+ Heat removal from facilities (MW)                                        (fachtmw)                    36.925  OP 
  Coolant pumping efficiency losses (MW)                                   (htpsecmw)                    0.032  OP 
  Heat removal from injection power (MW)                                   (pinjht)                    227.938  OP 
  Heat removal from tritium plant (MW)                                     (trithtmw)                   15.000  OP 
  Heat removal from vacuum pumps (MW)                                      (vachtmw)                     0.500  OP 
  TF coil resistive power (MW)                                             (tfcmw)                       0.000  OP 
  
-<<<<<<< HEAD
- Total low-grade thermal power (MW)                                       (psechtmw)                  433.551  OP 
+ Total low-grade thermal power (MW)                                       (psechtmw)                  433.218  OP 
  Total High-grade thermal power (MW)                                      (pthermmw)                  272.772  OP 
-=======
- Total low-grade thermal power (MW)                                       (psechtmw)                  433.295  OP 
- Total High-grade thermal power (MW)                                      (pthermmw)                  272.784  OP 
->>>>>>> 8e3f6a88
  
  Number of primary heat exchangers                                        (nphx)                            1  OP 
  
@@ -1584,31 +1522,18 @@
  
  Electrical Power Balance :
  --------------------------
-<<<<<<< HEAD
- Net electric power output(MW)                                            (pnetelmw.)                -298.518  OP 
-=======
- Net electric power output(MW)                                            (pnetelmw.)                -298.267  OP 
->>>>>>> 8e3f6a88
+ Net electric power output(MW)                                            (pnetelmw.)                -298.185  OP 
  Required Net electric power output(MW)                                   (pnetelin)                 1000.000     
  Electric power for heating and current drive (MW)                        (pinjwp)                    325.625  OP 
  Electric power for primary coolant pumps (MW)                            (htpmw)                       0.641  OP 
  Electric power for vacuum pumps (MW)                                     (vachtmw)                     0.500     
  Electric power for tritium plant (MW)                                    (trithtmw)                   15.000     
-<<<<<<< HEAD
- Electric power for cryoplant (MW)                                        (crypmw)                     23.038  OP 
+ Electric power for cryoplant (MW)                                        (crypmw)                     22.707  OP 
  Electric power for TF coils (MW)                                         (tfacpd)                      6.544  OP 
  Electric power for PF coils (MW)                                         (pfwpmw)                      2.351  OP 
- All other internal electric power requirements (MW)                      (fachtmw)                    36.928  OP 
+ All other internal electric power requirements (MW)                      (fachtmw)                    36.925  OP 
  Total (MW)                                                               (tot_plant_power)           112.109  OP 
  Total (MW)                                                                                           112.109  OP 
-=======
- Electric power for cryoplant (MW)                                        (crypmw)                     22.713  OP 
- Electric power for TF coils (MW)                                         (tfacpd)                      6.544  OP 
- Electric power for PF coils (MW)                                         (pfwpmw)                      2.351  OP 
- All other internal electric power requirements (MW)                      (fachtmw)                    36.926  OP 
- Total (MW)                                                               (tot_plant_power)           112.114  OP 
- Total (MW)                                                                                           112.114  OP 
->>>>>>> 8e3f6a88
  
  Gross electrical output* (MW)                                            (pgrossmw)                  112.109  OP 
  (*Power for pumps in secondary circuit already subtracted)
@@ -1619,28 +1544,16 @@
  Power from energy multiplication in blanket and shield (MW)              (emultmw)                    47.274  OP 
  Total (MW)                                                                                           295.607  OP 
  
-<<<<<<< HEAD
- Net electrical output (MW)	                                              (pnetelmw)                 -298.518  OP 
+ Net electrical output (MW)	                                              (pnetelmw)                 -298.185  OP 
  Heat rejected by main power conversion circuit (MW)                      (rejected_main)             160.663  OP 
- Heat rejected by other cooling circuits (MW)                             (psechtmw)                  433.551  OP 
+ Heat rejected by other cooling circuits (MW)                             (psechtmw)                  433.218  OP 
  Total (MW)                                                                                           295.696  OP 
-=======
- Net electrical output (MW)	                                              (pnetelmw)                 -298.267  OP 
- Heat rejected by main power conversion circuit (MW)                      (rejected_main)             160.670  OP 
- Heat rejected by other cooling circuits (MW)                             (psechtmw)                  433.295  OP 
- Total (MW)                                                                                           295.698  OP 
->>>>>>> 8e3f6a88
  
  
  Plant efficiency measures :
  
-<<<<<<< HEAD
- Net electric power / total nuclear power (%)                             (pnetelmw/(powfmw+em       -100.985  OP 
- Net electric power / total fusion power (%)                              (pnetelmw/powfmw)          -120.209  OP 
-=======
- Net electric power / total nuclear power (%)                             (pnetelmw/(powfmw+em       -100.899  OP 
- Net electric power / total fusion power (%)                              (pnetelmw/powfmw)          -120.106  OP 
->>>>>>> 8e3f6a88
+ Net electric power / total nuclear power (%)                             (pnetelmw/(powfmw+em       -100.872  OP 
+ Net electric power / total fusion power (%)                              (pnetelmw/powfmw)          -120.074  OP 
  Gross electric power* / high grade heat (%)                              (etath)                      41.100     
  (*Power for pumps in secondary circuit already subtracted)
  Recirculating power fraction                                             (cirpowfr)                    3.660  OP 
@@ -1665,11 +1578,7 @@
                                      TF    6.54      6.54      6.54      6.54      6.54      6.54
                              Facilities   36.93     36.93     36.93     36.93     36.93     36.93
                                  ------   -----      ----     -----     -----     -----    ------
-<<<<<<< HEAD
-                                  Total   82.65     82.65     82.65     82.65     82.65     82.65
-=======
                                   Total   82.32     82.32     82.32     82.32     82.32     82.32
->>>>>>> 8e3f6a88
                                  ------   -----      ----     -----     -----     -----    ------
  
          Intermittent power usage [MWe]:
@@ -1687,11 +1596,7 @@
                                           tramp      tohs     theat     tburn     tqnch    tdwell       avg
                                           -----      ----     -----     -----     -----    ------       ---
                             Gross power    0.00      0.00      0.00    112.11      0.00      0.00
-<<<<<<< HEAD
-                              Net power -552.27   -378.31   -482.65   -299.34     84.75    -82.65   -163.18
-=======
-                              Net power -551.94   -378.02   -482.32   -299.09     85.10    -82.32   -162.88
->>>>>>> 8e3f6a88
+                              Net power -551.94   -377.98   -482.32   -299.01     85.08    -82.32   -162.84
                                  ------   -----      ----     -----     -----     -----    ------
  
  
