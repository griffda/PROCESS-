 *****  CFETR input file for EU-CN collaboration                             
 *****                                                                       
 *****  Based on 2014 paper by Son et al. "Concept design of CFETR tokamak ma
 *****  http://ieeexplore.ieee.org/document/6716984/                         
 *****                                                                       
 *****  James Morris                                                         
 *****  02/12/16                                                             
 *****                                                                       
 ****************************************************                        
 
 **************************************************************************************************************
 ************************************************** PROCESS ***************************************************
 ************************************** Power Reactor Optimisation Code ***************************************
 **************************************************************************************************************
 
   Program :
   Version : 2.3.0   Release Date :: 2022-01-20
<<<<<<< HEAD
   Tag No. : v2.1-1348-g7a3a4dda
    Branch : 1367-add-site-preparation-costs-into-model-2
   Git log : Merge\ branch\ |develop|\ into\ 1367-add-site-preparat
 Date/time : 17 Mar 2022 12:01:39 +00:00(hh:mm) UTC
      User : rhicha
  Computer : l0500
 Directory : /tmp/pytest-of-rhicha/pytest-292/test_solver0
     Input : /tmp/pytest-of-rhicha/pytest-292/test_scenario_CFETR_small_0/IN.DAT
=======
   Tag No. : v2.1-1332-g22754d6e code contains untracked changes
    Branch : 1205-tf-cond-stiffness
   Git log : NOW\ added\ correct\ ref\ dicts
 Date/time : 17 Mar 2022 11:48:49 -04:00(hh:mm) UTC
      User : cswan
  Computer : cswan-2017-desktop
 Directory : /tmp/pytest-of-cswan/pytest-2/test_solver0
     Input : /tmp/pytest-of-cswan/pytest-2/test_scenario_CFETR_small_0/IN.DAT
>>>>>>> 934af448
 Run title : "CFETR small (5.7m) reference file"
  Run type : Reactor concept design: Steady-state tokamak model, (c) CCFE
 
 **************************************************************************************************************
 
   Equality constraints : 23
 Inequality constraints : 00
      Total constraints : 23
    Iteration variables : 40
         Max iterations : 200
       Figure of merit  : +10  -- minimise toroidal field.
  Convergence parameter : 1.00E-08
 
 **************************************************************************************************************
 
 (Please include this header in any models, presentations and papers based on these results)
 
 **************************************************************************************************************
 
 Quantities listed in standard row format are labelled as follows in columns 112-114:
 ITV : Active iteration variable (in any output blocks)
 OP  : Calculated output quantity
 Unlabelled quantities in standard row format are generally inputs
 Note that calculated quantities may be trivially rescaled from inputs, or equal to bounds which are input.
 
 
 ************************************************** Numerics **************************************************
 
 PROCESS has performed a VMCON (optimisation) run.
 and found a feasible set of parameters.
 
 VMCON error flag                                                         (ifail)                           1     
 Number of iteration variables                                            (nvar)                           40     
 Number of constraints (total)                                            (neqns+nineqns)                  23     
 Optimisation switch                                                      (ioptimz)                         1     
 Figure of merit switch                                                   (minmax)                         10     
 Square root of the sum of squares of the constraint residuals            (sqsumsq)                 5.722E-10  OP 
 VMCON convergence parameter                                              (convergence_parameter)   5.999E-22  OP 
 Number of VMCON iterations                                               (nviter)                         12  OP 
 
PROCESS has successfully optimised the iteration variables to minimise the figure of merit        TOROIDAL FIELD.
 
 Certain operating limits have been reached,
 as shown by the following iteration variables that are
 at or near to the edge of their prescribed range :
 
                   rmajor        =  5.7010E+00 is at or below its lower bound:  5.6990E+00
                   rmajor        =  5.7010E+00 is at or above its upper bound:  5.7010E+00
                   fdene         =  1.0000E+00 is at or above its upper bound:  1.0000E+00
                   ffuspow       =  9.9333E-01 is at or below its lower bound:  9.9000E-01
                   ffuspow       =  9.9333E-01 is at or above its upper bound:  1.0000E+00
                   bt            =  4.4750E+00 is at or below its lower bound:  4.4750E+00
                   cpttf         =  6.7452E+04 is at or below its lower bound:  6.7000E+04
                   cpttf         =  6.7452E+04 is at or above its upper bound:  6.8000E+04
                   q             =  2.9000E+00 is at or below its lower bound:  2.9000E+00
                   fjohc         =  9.9206E-01 is at or above its upper bound:  1.0000E+00
                   ftmargtf      =  9.0053E-01 is at or below its lower bound:  9.0000E-01
 
 The solution vector is comprised as follows :
 
                                          final       final /
    i                                     value       initial
 
    1                  te               9.1441E+00     0.7088
    2                  rmajor           5.7010E+00     1.0002
    3                  beta             3.7583E-02     0.8948
    4                  dene             9.6302E+19     0.9827
    5                  fdene            1.0000E+00     1.0000
    6                  fstrcase         5.7332E-01     0.5733
    7                  fstrcond         4.7900E-01     0.4790
    8                  fpsepr           9.4541E-01     0.9454
    9                  ffuspow          9.9333E-01     0.9933
   10                  bt               4.4750E+00     0.9944
   11                  fpinj            9.7688E-01     0.9769
   12                  rnbeam           1.0930E-02     2.1861
   13                  cpttf            6.7452E+04     1.0008
   14                  thkcas           3.1371E-01     1.0457
   15                  fvdump           4.6605E-01     0.4660
   16                  tdmptf           6.0398E+00     0.6040
   17                  fwalld           4.6315E-02     0.0463
   18                  fiooic           6.1240E-01     1.2248
   19                  fjprot           5.8099E-01     0.5810
   20                  q                2.9000E+00     0.9667
   21                  fimpvar          5.8034E-03     3.6271
   22                  flhthresh        1.0367E+00     1.0367
   23                  ralpne           2.8316E-02     0.2832
   24                  ftaulimit        4.9729E-01     0.4973
   25                  enbeam           2.4856E+02     0.3107
   26                  tfcth            9.2794E-01     1.0617
   27                  fradpwr          3.6828E-01     0.3683
   28                  coheof           2.0599E+07     1.1134
   29                  fjohc            9.9206E-01     0.9921
   30                  fjohc0           9.8311E-01     0.9831
   31                  ftburn           2.0000E-01     0.2000
   32                  flhthresh        2.4937E+00     2.4937
   33                  ftmargtf         9.0053E-01     0.9005
   34                  thwcndut         8.0000E-03     1.0000
   35                  fcutfsu          8.4829E-01     1.2294
   36                  thwcndut         9.7778E-03     1.2222
   37                  fpeakb           7.9654E-01     0.7965
   38                  fcohbop          9.6836E-01     1.0760
   39                  fvsbrnni         9.4262E-01     0.9426
   40                  fbetatry         7.8584E-01     0.7858
 
 The following equality constraint residues should be close to zero :
 
                                               physical                 constraint                 normalised
                                              constraint                 residue                    residue
 
    1  Beta consistency                      =  3.7583E-02              1.2500E-08                -3.3260E-07
    2  Global power balance consistency      =  3.0797E-01 MW/m3       -2.5367E-07 MW/m3           8.2367E-07
    3  TF coil temp. margin lower limit      >  2.0000E+00 K           -2.2093E-01 K              -2.8560E-10
    4  Density upper limit                   <  9.7540E+19 /m3         -3.2768E+04 /m3            -3.3307E-16
    5  Radial build consistency              =  5.7010E+00 m            0.0000E+00 m              -0.0000E+00
    6  Psep / R upper limit                  <  1.7000E+01 MW/m        -6.7598E-05 MW/m            4.2060E-06
    7  Injection power upper limit           <  1.0000E+02 MW           4.5710E+00 MW             -3.5076E-06
    8  Neutron wall load upper limit         <  3.7052E-01 MW/m2        3.3566E-07 MW/m2           9.0593E-07
    9  TF coil case stress upper limit       <  5.9200E+08 Pa          -2.7972E-03 Pa             -4.7250E-12
   10  TF coil conduit stress upper lim      <  5.9200E+08 Pa           6.5312E-03 Pa              1.1033E-11
   11  J_winding pack/J_protection limit     <  3.4031E+07 A/m2         0.0000E+00 A/m2           -1.8542E-10
   12  I_op / I_critical (TF coil)           <  3.2286E+07 A/m2         3.7152E-03 A/m2           -1.8790E-10
   13  Radiation fraction upper limit        <  3.0797E-01 MW/m3        3.0135E-07 MW/m3          -2.6570E-06
   14  Dump voltage upper limit              <  2.0000E+01 V            1.0679E+01 V              -3.3307E-16
   15  Burn time lower limit                 >  1.0000E+03 sec          0.0000E+00 sec            -0.0000E+00
   16  L-H power threshold limit             >  3.6743E+01 MW           1.5455E-04 MW             -4.2062E-06
   17  CS coil EOF current density limit     <  2.0764E+07 A/m2         2.6077E-08 A/m2            1.3323E-15
   18  CS coil BOP current density limit     <  2.0290E+07 A/m2         7.4506E-09 A/m2            4.4409E-16
   19  taup/taueff                           >  5.0000E+00              1.2168E-05                -1.2102E-06
   20  Peak toroidal field upper limit       <  1.2000E+01 T           -2.1224E-15 T               2.2204E-16
   21  Beam ion density consistency          =  1.0526E+18 /m3          3.6925E+12 /m3            -3.5080E-06
   22  Beta upper limit                      <  4.7825E-02             -2.0817E-17                -3.3307E-16
   23  Fusion power upper limit              <  2.5000E+02 MW          -2.2487E-04 MW              9.0551E-07
 
 ******************************************** Final Feasible Point ********************************************
 
 
 ********************************************* Plant Availability *********************************************
 
 Allowable blanket neutron fluence (MW-yr/m2)                             (abktflnc)                5.000E+00     
 Allowable divertor heat fluence (MW-yr/m2)                               (adivflnc)                7.000E+00     
 First wall / blanket lifetime (years)                                    (bktlife)                 1.715E+01  OP 
 Divertor lifetime (years)                                                (divlife)                 1.816E+01  OP 
 Heating/CD system lifetime (years)                                       (cdrlife)                 1.715E+01  OP 
 Total plant lifetime (years)                                             (tlife)                   3.000E+01     
 Time needed to replace blanket (years)                                   (tbktrepl)                5.000E-01     
 Time needed to replace blkt + div (years)                                (tcomrepl)                5.000E-01     
 Planned unavailability fraction                                          (uplanned)                3.573E-02  OP 
 Unplanned unavailability fraction                                        (uutot)                   1.839E-01  OP 
 Total plant availability fraction                                        (cfactr)                  7.869E-01  OP 
 
 *************************************************** Plasma ***************************************************
 
 Plasma configuration = single null divertor
 Tokamak aspect ratio = Conventional, itart = 0                           (itart)                       0.000     
 
 Plasma Geometry :
 
 Major radius (m)                                                         (rmajor)                      5.701  ITV
 Minor radius (m)                                                         (rminor)                      1.600  OP 
 Aspect ratio                                                             (aspect)                      3.563     
 Elongation, X-point (input value used)                                   (kappa)                       1.800  IP 
 Elongation, 95% surface (calculated from kappa)                          (kappa95)                     1.607  OP 
 Elongation, area ratio calc.                                             (kappaa)                      1.658  OP 
 Triangularity, X-point (input value used)                                (triang)                      0.400  IP 
 Triangularity, 95% surface (calculated from triang)                      (triang95)                    0.267  OP 
 Plasma poloidal perimeter (m)                                            (pperim)                     14.035  OP 
 Plasma cross-sectional area (m2)                                         (xarea)                      13.335  OP 
 Plasma surface area (m2)                                                 (sarea)                   4.931E+02  OP 
 Plasma volume (m3)                                                       (vol)                     4.710E+02  OP 
 
 Current and Field :
 
 Consistency between q0,q,alphaj,rli,dnbeta is enforced
 
 Plasma current scaling law used                                          (icurr)                           4     
 Plasma current (MA)                                                      (plascur/1D6)                 7.845  OP 
 Current density profile factor                                           (alphaj)                      1.492  OP 
 Plasma internal inductance, li                                           (rli)                         1.091  OP 
 Vertical field at plasma (T)                                             (bvert)                      -0.545  OP 
 Vacuum toroidal field at R (T)                                           (bt)                          4.475  ITV
 Average poloidal field (T)                                               (bp)                          0.702  OP 
 Total field (sqrt(bp^2 + bt^2)) (T)                                      (btot)                        4.530  OP 
 Safety factor on axis                                                    (q0)                          1.000     
 Safety factor at 95% flux surface                                        (q95)                         2.900  ITV
 Cylindrical safety factor (qcyl)                                         (qstar)                       2.492  OP 
 
 Beta Information :
 
 Total plasma beta                                                        (beta)                    3.758E-02  ITV
 Total poloidal beta                                                      (betap)                   1.563E+00  OP 
 Total toroidal beta                                                                                3.851E-02  OP 
 Fast alpha beta                                                          (betaft)                  3.240E-03  OP 
 Beam ion beta                                                            (betanb)                  2.726E-03  OP 
 (Fast alpha + beam beta)/(thermal beta)                                  (gammaft)                 1.887E-01  OP 
 Thermal beta                                                                                       3.162E-02  OP 
 Thermal poloidal beta                                                                              1.315E+00  OP 
 Thermal toroidal beta (= beta-exp)                                                                 3.240E-02  OP 
 2nd stability beta : beta_p / (R/a)                                      (eps*betap)                   0.439  OP 
 2nd stability beta upper limit                                           (epbetmax)                    1.380     
 Beta g coefficient                                                       (dnbeta)                      4.365  OP 
 Normalised thermal beta                                                                                2.886  OP 
 Normalised total beta                                                                                  3.430  OP 
 Normalised toroidal beta                                                 (normalised_toroidal          3.515  OP 
 Limit on total beta                                                      (betalim)                     0.048  OP 
 Plasma thermal energy (J)                                                                          1.823E+08  OP 
 Total plasma internal energy (J)                                         (total_plasma_internal_en 2.168E+08  OP 
 
 Temperature and Density (volume averaged) :
 
 Electron temperature (keV)                                               (te)                          9.144  ITV
 Electron temperature on axis (keV)                                       (te0)                        13.215  OP 
 Ion temperature (keV)                                                    (ti)                          9.144     
 Ion temperature on axis (keV)                                            (ti0)                        13.215  OP 
 Electron temp., density weighted (keV)                                   (ten)                         9.224  OP 
 Electron density (/m3)                                                   (dene)                    9.630E+19  ITV
 Electron density on axis (/m3)                                           (ne0)                     9.965E+19  OP 
 Line-averaged electron density (/m3)                                     (dnla)                    9.754E+19  OP 
 Line-averaged electron density / Greenwald density                       (dnla_gw)                 1.000E+00  OP 
 Ion density (/m3)                                                        (dnitot)                  7.835E+19  OP 
 Fuel density (/m3)                                                       (deni)                    7.208E+19  OP 
 Total impurity density with Z > 2 (no He) (/m3)                          (dnz)                     2.485E+18  OP 
 Helium ion density (thermalised ions only) (/m3)                         (dnalp)                   2.727E+18  OP 
 Proton density (/m3)                                                     (dnprot)                  5.163E+15  OP 
 Hot beam density (/m3)                                                   (dnbeam)                  1.053E+18  OP 
 Density limit from scaling (/m3)                                         (dnelimt)                 9.754E+19  OP 
 Density limit (enforced) (/m3)                                           (boundu(9)*dnelimt)       9.754E+19  OP 
 Helium ion density (thermalised ions only) / electron density            (ralpne)                  2.832E-02  ITV
 
 Impurities
 
 Plasma ion densities / electron density:
 H_ concentration                                                         (fimp(01)                 7.595E-01  OP 
 He concentration                                                         (fimp(02)                 2.832E-02     
 Be concentration                                                         (fimp(03)                 2.000E-02     
 C_ concentration                                                         (fimp(04)                 0.000E+00     
 N_ concentration                                                         (fimp(05)                 0.000E+00     
 O_ concentration                                                         (fimp(06)                 0.000E+00     
 Ne concentration                                                         (fimp(07)                 0.000E+00     
 Si concentration                                                         (fimp(08)                 0.000E+00     
 Ar concentration                                                         (fimp(09)                 5.803E-03     
 Fe concentration                                                         (fimp(10)                 0.000E+00     
 Ni concentration                                                         (fimp(11)                 0.000E+00     
 Kr concentration                                                         (fimp(12)                 0.000E+00     
 Xe concentration                                                         (fimp(13)                 0.000E+00     
 W_ concentration                                                         (fimp(14)                 0.000E+00     
 Average mass of all ions (amu)                                           (aion)                    2.973E+00  OP 
 
 Effective charge                                                         (zeff)                        3.052  OP 
 Density profile factor                                                   (alphan)                      0.250     
 Plasma profile model                                                     (ipedestal)                       1     
 Pedestal profiles are used.
 Density pedestal r/a location                                            (rhopedn)                     1.000     
 Electron density pedestal height (/m3)                                   (neped)                   8.291E+19  OP 
 Electron density at pedestal / nGW                                       (fgwped_out)              8.500E-01     
 Temperature pedestal r/a location                                        (rhopedt)                     1.000     
 Pedestal scaling switch                                                  (ieped)                           0     
 Electron temp. pedestal height (keV)                                     (teped)                       1.000     
 Electron temp. at separatrix (keV)                                       (tesep)                       0.100     
 Electron density at separatrix (/m3)                                     (nesep)                   4.877E+19     
 Electron density at separatrix / nGW                                     (fgwsep_out)              5.000E-01     
 Temperature profile index                                                (alphat)                      0.500     
 Temperature profile index beta                                           (tbeta)                       2.000     
 
 Density Limit using different models :
 
 Old ASDEX model                                                          (dlimit(1))               6.641E+19  OP 
 Borrass ITER model I                                                     (dlimit(2))               1.251E+20  OP 
 Borrass ITER model II                                                    (dlimit(3))               4.677E+19  OP 
 JET edge radiation model                                                 (dlimit(4))               1.935E+21  OP 
 JET simplified model                                                     (dlimit(5))               3.516E+20  OP 
 Hugill-Murakami Mq model                                                 (dlimit(6))               9.449E+19  OP 
 Greenwald model                                                          (dlimit(7))               9.754E+19  OP 
 
 Fuel Constituents :
 
 Deuterium fuel fraction                                                  (fdeut)                       0.500     
 Tritium fuel fraction                                                    (ftrit)                       0.500     
 
 Fusion Power :
 
 Total fusion power (MW)                                                  (powfmw)                  2.483E+02  OP 
  =    D-T fusion power (MW)                                              (pdt)                     2.481E+02  OP 
   +   D-D fusion power (MW)                                              (pdd)                     1.990E-01  OP 
   + D-He3 fusion power (MW)                                              (pdhe3)                   0.000E+00  OP 
 Alpha power: total (MW)                                                  (palpmw)                  4.963E+01  OP 
 Alpha power: beam-plasma (MW)                                            (palpnb)                  1.281E+01  OP 
 Neutron power (MW)                                                       (pneutmw)                 1.986E+02  OP 
 Charged particle power (excluding alphas) (MW)                           (pchargemw)               1.305E-01  OP 
 Total power deposited in plasma (MW)                                     (tot_power_plasma)        1.450E+02  OP 
 
 Radiation Power (excluding SOL):
 
 Bremsstrahlung radiation power (MW)                                      (pbrempv*vol)             2.143E+01  OP 
 Line radiation power (MW)                                                (plinepv*vol)             3.061E+01  OP 
 Synchrotron radiation power (MW)                                         (psyncpv*vol)             1.379E+00  OP 
 Synchrotron wall reflectivity factor                                     (ssync)                       0.600     
 Normalised minor radius defining 'core'                                  (coreradius)              6.000E-01     
 Fraction of core radiation subtracted from P_L                           (coreradiationfraction)   1.000E+00     
 Total core radiation power (MW)                                          (pcoreradmw)              1.938E+01  OP 
 Edge radiation power (MW)                                                (pedgeradmw)              3.404E+01  OP 
 Total radiation power (MW)                                               (pradmw)                  5.342E+01  OP 
 Core radiation fraction = total radiation in core / total power deposite (rad_fraction_core)       3.683E-01  OP 
 SoL radiation fraction = total radiation in SoL / total power accross se (rad_fraction_sol)        8.000E-01  IP 
 Radiation fraction = total radiation / total power deposited in plasma   (rad_fraction)            8.737E-01  OP 
 Nominal mean radiation load on inside surface of reactor (MW/m2)         (photon_wall)             9.967E-02  OP 
 Peaking factor for radiation wall load                                   (peakfactrad)             3.330E+00  IP 
 Maximum permitted radiation wall load (MW/m^2)                           (maxradwallload)          1.000E+00  IP 
 Peak radiation wall load (MW/m^2)                                        (peakradwallload)         3.319E-01  OP 
 Nominal mean neutron load on inside surface of reactor (MW/m2)           (wallmw)                  3.705E-01  OP 
 
 Power incident on the divertor targets (MW)                              (ptarmw)                  1.833E+01  OP 
 Fraction of power to the lower divertor                                  (ftar)                    1.000E+00  IP 
 Outboard side heat flux decay length (m)                                 (lambdaio)                1.570E-03  OP 
 Fraction of power on the inner targets                                   (fio)                     4.100E-01  OP 
 Fraction of power incident on the lower inner target                     (fLI)                     4.100E-01  OP 
 Fraction of power incident on the lower outer target                     (fLO)                     5.900E-01  OP 
 Power incident on the lower inner target (MW)                            (pLImw)                   7.513E+00  OP 
 Power incident on the lower outer target (MW)                            (pLOmw)                   1.081E+01  OP 
 
 Ohmic heating power (MW)                                                 (pohmmw)                  7.837E-02  OP 
 Fraction of alpha power deposited in plasma                              (falpha)                      0.950  OP 
 Fraction of alpha power to electrons                                     (falpe)                       0.769  OP 
 Fraction of alpha power to ions                                          (falpi)                       0.231  OP 
 Ion transport (MW)                                                       (ptrimw)                  5.638E+01  OP 
 Electron transport (MW)                                                  (ptremw)                  6.929E+01  OP 
 Injection power to ions (MW)                                             (pinjimw)                 6.543E+01  OP 
 Injection power to electrons (MW)                                        (pinjemw)                 3.226E+01  OP 
 Ignited plasma switch (0=not ignited, 1=ignited)                         (ignite)                          0     
 
 Power into divertor zone via charged particles (MW)                      (pdivt)                   9.163E+01  OP 
 Psep / R ratio (MW/m)                                                    (pdivt/rmajor)            1.607E+01  OP 
 Psep Bt / qAR ratio (MWT/m)                                              (pdivtbt/qar)             6.961E+00  OP 
 
 H-mode Power Threshold Scalings :
 
 ITER 1996 scaling: nominal (MW)                                          (pthrmw(1))               6.363E+01  OP 
 ITER 1996 scaling: upper bound (MW)                                      (pthrmw(2))               1.237E+02  OP 
 ITER 1996 scaling: lower bound (MW)                                      (pthrmw(3))               3.228E+01  OP 
 ITER 1997 scaling (1) (MW)                                               (pthrmw(4))               9.724E+01  OP 
 ITER 1997 scaling (2) (MW)                                               (pthrmw(5))               7.919E+01  OP 
 Martin 2008 scaling: nominal (MW)                                        (pthrmw(6))               3.674E+01  OP 
 Martin 2008 scaling: 95% upper bound (MW)                                (pthrmw(7))               4.699E+01  OP 
 Martin 2008 scaling: 95% lower bound (MW)                                (pthrmw(8))               2.650E+01  OP 
 Snipes 2000 scaling: nominal (MW)                                        (pthrmw(9))               2.685E+01  OP 
 Snipes 2000 scaling: upper bound (MW)                                    (pthrmw(10))              3.687E+01  OP 
 Snipes 2000 scaling: lower bound (MW)                                    (pthrmw(11))              1.939E+01  OP 
 Snipes 2000 scaling (closed divertor): nominal (MW)                      (pthrmw(12))              1.629E+01  OP 
 Snipes 2000 scaling (closed divertor): upper bound (MW)                  (pthrmw(13))              2.199E+01  OP 
 Snipes 2000 scaling (closed divertor): lower bound (MW)                  (pthrmw(14))              1.199E+01  OP 
 Hubbard 2012 L-I threshold - nominal (MW)                                (pthrmw(15))              1.439E+01  OP 
 Hubbard 2012 L-I threshold - lower bound (MW)                            (pthrmw(16))              8.819E+00  OP 
 Hubbard 2012 L-I threshold - upper bound (MW)                            (pthrmw(17))              2.349E+01  OP 
 Hubbard 2017 L-I threshold                                               (pthrmw(18))              1.150E+02  OP 
 Martin 2008 aspect ratio corrected scaling: nominal (MW)                 (pthrmw(19))              3.674E+01  OP 
 Martin 2008 aspect ratio corrected scaling: 95% upper bound (MW)         (pthrmw(20))              4.699E+01  OP 
 Martin 2008 aspect ratio corrected scaling: 95% lower bound (MW)         (pthrmw(21))              2.650E+01  OP 
 
 L-H threshold power (enforced) (MW)                                      (boundl(103)*plhthresh)   1.470E+01  OP 
 L-H threshold power (MW)                                                 (plhthresh)               3.674E+01  OP 
 
 Confinement :
 
 Confinement scaling law                    IPB98(y,2)           (H)
 Confinement H factor                                                     (hfact)                       1.300     
 Global thermal energy confinement time (s)                               (taueff)                      1.451  OP 
 Ion energy confinement time (s)                                          (tauei)                       1.451  OP 
 Electron energy confinement time (s)                                     (tauee)                       1.451  OP 
 n.tau = Volume-average electron density x Energy confinement time (s/m3) (dntau)                   1.397E+20  OP 
 Triple product = Vol-average electron density x Vol-average electron temperature x Energy confinement time:
 Triple product  (keV s/m3)                                               (dntau*te)                1.278E+21  OP 
 Transport loss power assumed in scaling law (MW)                         (powerht)                 1.257E+02  OP 
 Switch for radiation loss term usage in power balance                    (iradloss)                        1     
 Radiation power subtracted from plasma power balance (MW)                                          1.938E+01  OP 
   (Radiation correction is core radiation power)
 Alpha particle confinement time (s)                                      (taup)                       14.588  OP 
 Alpha particle/energy confinement time ratio                             (taup/taueff)                10.055  OP 
 Lower limit on taup/taueff                                               (taulimit)                    5.000     
 Total energy confinement time including radiation loss (s)               (total_energy_conf_t          1.494  OP 
   (= stored energy including fast particles / loss power including radiation
 
 Dimensionless plasma parameters
 
 For definitions see
 Recent progress on the development and analysis of the ITPA global H-mode confinement database
 D.C. McDonald et al, 2007 Nuclear Fusion v47, 147. (nu_star missing 1/mu0)
 Normalized plasma pressure beta as defined by McDonald et al             (beta_mcdonald)           3.851E-02  OP 
 Normalized ion Larmor radius                                             (rho_star)                3.447E-03  OP 
 Normalized collisionality                                                (nu_star)                 6.075E-03  OP 
 Volume measure of elongation                                             (kappaa_IPB)              1.635E+00  OP 
 
 Plasma Volt-second Requirements :
 
 Total volt-second requirement (Wb)                                       (vsstt)                   1.182E+02  OP 
 Inductive volt-seconds (Wb)                                              (vsind)                   8.566E+01  OP 
 Ejima coefficient                                                        (gamma)                       0.400     
 Start-up resistive (Wb)                                                  (vsres)                   2.248E+01  OP 
 Flat-top resistive (Wb)                                                  (vsbrn)                   1.009E+01  OP 
 bootstrap current fraction multiplier                                    (cboot)                       1.000     
 Bootstrap fraction (ITER 1989)                                           (bscf_iter89)                 0.494  OP 
 Bootstrap fraction (Sauter et al)                                        (bscf_sauter)                 0.339  OP 
 Bootstrap fraction (Nevins et al)                                        (bscf_nevins)                 0.417  OP 
 Bootstrap fraction (Wilson)                                              (bscf_wilson)                 0.495  OP 
 Diamagnetic fraction (Hender)                                            (diacf_hender)                0.013  OP 
 Diamagnetic fraction (SCENE)                                             (diacf_scene)                 0.011  OP 
 Pfirsch-Schlueter fraction (SCENE)                                       (pscf_scene)                 -0.003  OP 
   (Wilson bootstrap current fraction model used)
   (Diamagnetic current fraction not calculated)
   (Pfirsch-Schlüter current fraction not calculated)
 Bootstrap fraction (enforced)                                            (bootipf.)                    0.495  OP 
 Diamagnetic fraction (enforced)                                          (diaipf.)                     0.000  OP 
 Pfirsch-Schlueter fraction (enforced)                                    (psipf.)                      0.000  OP 
 Loop voltage during burn (V)                                             (vburn)                   9.989E-03  OP 
 Plasma resistance (ohm)                                                  (rplas)                   2.219E-08  OP 
 Resistive diffusion time (s)                                             (res_time)                4.018E+02  OP 
 Plasma inductance (H)                                                    (rlp)                     1.092E-05  OP 
 Coefficient for sawtooth effects on burn V-s requirement                 (csawth)                      1.000     
 
 Fuelling :
 
 Ratio of He and pellet particle confinement times                        (tauratio)                1.000E+00     
 Fuelling rate (nucleus-pairs/s)                                          (qfuel)                   1.256E+21  OP 
 Fuel burn-up rate (reactions/s)                                          (rndfuel)                 8.837E+19  OP 
 Burn-up fraction                                                         (burnup)                      0.070  OP 
 
 ***************************** Energy confinement times, and required H-factors : *****************************
 
    scaling law              confinement time (s)     H-factor for
                                 for H = 1           power balance
 
 IPB98(y)             (H)          1.406                   1.033
 IPB98(y,1)           (H)          1.332                   1.089
 IPB98(y,2)           (H)          1.116                   1.300
 IPB98(y,3)           (H)          1.121                   1.295
 IPB98(y,4)           (H)          1.137                   1.277
 ISS95            (stell)          0.678                   2.140
 ISS04            (stell)          1.165                   1.245
 DS03                 (H)          1.604                   0.905
 Murari et al NPL     (H)          0.944                   1.537
 Petty 2008           (H)          1.666                   0.871
 Lang et al. 2012     (H)          0.762                   1.905
 Hubbard 2017 - nom   (I)          0.044                  32.738
 Hubbard 2017 - lower (I)          0.028                  51.953
 Hubbard 2017 - upper (I)          0.070                  20.631
 NSTX (Spherical)     (H)          3.196                   0.454
 NSTX-Petty08 Hybrid  (H)          1.666                   0.871
 
 ******************************************** Current Drive System ********************************************
 
 Neutral Beam Current Drive
 Current drive efficiency model                                           (iefrf)                           5     
 
 Current is driven by both inductive
 and non-inductive means.
 Auxiliary power used for plasma heating only (MW)                        (pheat)                   0.000E+00     
 Power injected for current drive (MW)                                    (pcurrentdrivemw)         9.769E+01     
 Maximum Allowed Bootstrap current fraction                               (bscfmax)                 6.400E-01     
 Fusion gain factor Q                                                     (bigq)                    2.540E+00  OP 
 Auxiliary current drive (A)                                              (auxiliary_cd)            3.512E+06  OP 
 Current drive efficiency (A/W)                                           (effcd)                   3.596E-02  OP 
 Normalised current drive efficiency, gamma (10^20 A/W-m2)                (gamcd)                   1.974E-01  OP 
 Wall plug to injector efficiency                                         (etacd)                   3.000E-01     
 
 Fractions of current drive :
 
 Bootstrap fraction                                                       (bootipf)                     0.495  OP 
 Diamagnetic fraction                                                     (diaipf)                      0.000  OP 
 Pfirsch-Schlueter fraction                                               (psipf)                       0.000  OP 
 Auxiliary current drive fraction                                         (faccd)                       0.448  OP 
 Inductive fraction                                                       (facoh)                       0.057  OP 
 Total                                                                    (plasipf+faccd+facoh          1.000     
 Fraction of the plasma current produced by non-inductive means           (fvsbrnni)                    0.943  ITV
 
 Neutral beam energy (keV)                                                (enbeam)                  2.486E+02  ITV
 Neutral beam current (A)                                                 (cnbeam)                  3.930E+02  OP 
 Beam efficiency (A/W)                                                    (effnbss)                 3.596E-02  OP 
 Beam gamma (10^20 A/W-m2)                                                (gamnb)                   1.974E-01  OP 
 Neutral beam wall plug efficiency                                        (etanbi)                  3.000E-01     
 Beam decay lengths to centre                                             (taubeam)                 1.040E+01  OP 
 Beam shine-through fraction                                              (nbshinef)                9.176E-10  OP 
 Neutral beam wall plug power (MW)                                        (pwpnb)                   3.256E+02  OP 
 
 Neutral beam power balance :
 ----------------------------
 Beam first orbit loss power (MW)                                         (porbitlossmw)                0.000  OP 
 Beam shine-through power [MW]                                            (nbshinemw)                   0.000  OP 
 Beam power deposited in plasma (MW)                                      (pinjmw)                     97.688  OP 
 Maximum allowable beam power (MW)                                        (pinjalw)                   100.000     
 Total (MW)                                                               (porbitlossmw+nbshin         97.688     
 
 Beam power entering vacuum vessel (MW)                                   (pnbitot)                    97.688  OP 
 
 Fraction of beam energy to ions                                          (fpion)                   6.698E-01  OP 
 Beam duct shielding thickness (m)                                        (nbshield)                5.000E-01     
 Beam tangency radius / Plasma major radius                               (frbeam)                  1.050E+00     
 Beam centreline tangency radius (m)                                      (rtanbeam)                5.986E+00  OP 
 Maximum possible tangency radius (m)                                     (rtanmax)                 8.790E+00  OP 
 
 *************************************************** Times ****************************************************
 
 Initial charge time for CS from zero current (s)                         (tramp)                      15.690     
 Plasma current ramp-up time (s)                                          (tohs)                       15.690     
 Heating time (s)                                                         (theat)                      10.000     
 Burn time (s)                                                            (tburn)                   1.000E+03  OP 
 Reset time to zero current for CS (s)                                    (tqnch)                      15.690     
 Time between pulses (s)                                                  (tdwell)                   1800.000     
 
 Total plant cycle time (s)                                               (tcycle)                  2.857E+03  OP 
 
 ************************************************ Radial Build ************************************************
 
 (Ripple result may not be accurate, as the fit was outside
  its range of applicability.)
 
 Device centreline                            0.000           0.000                       
 Machine build_variables.bore                 1.090           1.090   (bore)              
 Central solenoid                             0.650           1.740   (ohcth)             
 CS precompression                            0.000           1.740   (precomp)           
 Gap                                          0.116           1.856   (gapoh)             
 TF coil inboard leg                          0.928           2.784   (tfcth)             
 Gap                                          0.050           2.834   (tftsgap)           
 Thermal shield                               0.000           2.834   (thshield)          
 Gap                                          0.037           2.871   (gapds)             
 Vacuum vessel (and shielding)                0.580           3.451   (d_vv_in + shldith) 
 Gap                                          0.050           3.501   (vvblgap)           
 Inboard blanket                              0.432           3.933   (blnkith)           
 Inboard first wall                           0.018           3.951   (fwith)             
 Inboard scrape-off                           0.150           4.101   (scrapli)           
 Plasma geometric centre                      1.600           5.701   (rminor)            
 Plasma outboard edge                         1.600           7.301   (rminor)            
 Outboard scrape-off                          0.150           7.451   (scraplo)           
 Outboard first wall                          0.018           7.469   (fwoth)             
 Outboard blanket                             1.132           8.601   (blnkoth)           
 Gap                                          0.050           8.651   (vvblgap)           
 Vacuum vessel (and shielding)                1.100           9.751   (d_vv_out+shldoth)  
 Gap                                          0.450          10.201   (gapsto)            
 Thermal shield                               0.000          10.201   (thshield)          
 Gap                                          0.050          10.251   (tftsgap)           
 TF coil outboard leg                         0.928          11.179   (tfthko)            
 
 *********************************************** Vertical Build ***********************************************
 
 TF coil                                      0.928           6.004   (tfcth)             
 Gap                                          0.050           5.076   (tftsgap)           
 Thermal shield                               0.000           5.026   (thshield)          
 Gap                                          0.116           5.026   (vgap2)             
 Vacuum vessel (and shielding)                0.580           4.910   (d_vv_top+shldtth)  
 Gap                                          0.050           4.330   (vvblgap)           
 Top blanket                                  0.782           4.280   (blnktth)           
 Top first wall                               0.018           3.498   (fwtth)             
 Top scrape-off                               0.600           3.480   (vgaptop)           
 Plasma top                                   2.880           2.880   (rminor*kappa)      
 Midplane                                     0.000           0.000                       
 Plasma bottom                                2.880          -2.880   (rminor*kappa)      
 Lower scrape-off                             1.897          -4.777   (vgap)              
 Divertor structure                           0.200          -4.977   (divfix)            
 Vacuum vessel (and shielding)                0.980          -5.957   (d_vv_bot+shldlth)  
 Gap                                          0.116          -6.073   (vgap2)             
 Thermal shield                               0.000          -6.073   (thshield)          
 Gap                                          0.050          -6.123   (tftsgap)           
 TF coil                                      0.928          -7.051   (tfcth)             
 
 ************************************* Divertor build and plasma position *************************************
 
 Divertor Configuration = Single Null Divertor
 
 Plasma top position, radial (m)                                          (ptop_radial)                 5.061  OP 
 Plasma top position, vertical (m)                                        (ptop_vertical)               2.880  OP 
 Plasma geometric centre, radial (m)                                      (physics_variables.r          5.701  OP 
 Plasma geometric centre, vertical (m)                                    (0.0)                         0.000  OP 
 Plasma lower physics_variables.triangularity                             (tril)                        0.400  OP 
 Plasma elongation                                                        (physics_variables.k          1.800  OP 
 TF coil vertical offset (m)                                              (tfoffset)                   -0.523  OP 
 Plasma outer arc radius of curvature (m)                                 (rco)                         2.972  OP 
 Plasma inner arc radius of curvature (m)                                 (rci)                         4.800  OP 
 Plasma lower X-pt, radial (m)                                            (rxpt)                        5.061  OP 
 Plasma lower X-pt, vertical (m)                                          (zxpt)                       -2.880  OP 
 Poloidal plane angle between vertical and inner leg (rad)                (thetai)                      0.249  OP 
 Poloidal plane angle between vertical and outer leg (rad)                (thetao)                      0.927  OP 
 Poloidal plane angle between inner leg and plate (rad)                   (betai)                       1.000     
 Poloidal plane angle between outer leg and plate (rad)                   (betao)                       1.000     
 Inner divertor leg poloidal length (m)                                   (plsepi)                      1.000     
 Outer divertor leg poloidal length (m)                                   (plsepo)                      1.500     
 Inner divertor plate length (m)                                          (plleni)                      1.000     
 Outer divertor plate length (m)                                          (plleno)                      1.000     
 Inner strike point, radial (m)                                           (rspi)                        4.092  OP 
 Inner strike point, vertical (m)                                         (zspi)                       -3.126  OP 
 Inner plate top, radial (m)                                              (rplti)                       4.250  OP 
 Inner plate top, vertical (m)                                            (zplti)                      -2.652  OP 
 Inner plate bottom, radial (m)                                           (rplbi)                       3.933  OP 
 Inner plate bottom, vertical (m)                                         (zplbi)                      -3.601  OP 
 Outer strike point, radial (m)                                           (rspo)                        5.961  OP 
 Outer strike point, vertical (m)                                         (zspo)                       -4.080  OP 
 Outer plate top, radial (m)                                              (rplto)                       6.135  OP 
 Outer plate top, vertical (m)                                            (zplto)                      -3.612  OP 
 Outer plate bottom, radial (m)                                           (rplbo)                       5.786  OP 
 Outer plate bottom, vertical (m)                                         (zplbo)                      -4.549  OP 
 Calculated maximum divertor height (m)                                   (divht)                       1.897  OP 
 
 ************************************************* TF coils  **************************************************
 
 
 TF Coil Stresses (CCFE model) :
 
 Plane stress model with smeared properties
 Allowable maximum shear stress in TF coil case (Tresca criterion) (Pa)   (sig_tf_case_max)         5.920E+08     
 Allowable maximum shear stress in TF coil conduit (Tresca criterion) (Pa (sig_tf_wp_max)           5.920E+08     
 Materal stress of the point of maximum shear stress (Tresca criterion) for each layer
 Please use utilities/plot_stress_tf.py for radial plots plots summary
 Layers                             Steel case            WP    Outer case
 Radial stress               (MPa)       0.000       -84.534         2.551
 toroidal stress             (MPa)    -222.948      -167.117      -149.810
 Vertical stress             (MPa)     116.454       116.454        65.118
 Von-Mises stress            (MPa)     298.715       246.883       190.890
 Shear (Tresca) stress       (MPa)     339.403       283.571       214.928
 
 Toroidal modulus            (GPa)     205.000        58.090       205.000
 Vertical modulus            (GPa)     205.000       133.826       366.615
 
 WP transverse modulus (GPa)                                              (eyoung_wp_trans*1.0D-9)  5.351E+01  OP 
 WP vertical modulus (GPa)                                                (eyoung_wp_axial*1.0D-9)  1.253E+02  OP 
 WP transverse Poisson's ratio                                            (poisson_wp_trans)        3.046E-01  OP 
 WP vertical-transverse Pois. rat.                                        (poisson_wp_axial)        3.120E-01  OP 
 Maximum radial deflection at midplane (m)                                (deflect)                -1.946E-03  OP 
 Vertical strain on casing                                                (casestr)                 5.681E-04  OP 
 Radial strain on insulator                                               (insstrain)              -4.220E-03  OP 
 
 TF design
 
 Conductor technology                                                     (i_tf_sup)                        1     
   -> Superconducting coil (SC)
 Superconductor material                                                  (i_tf_sc_mat)                     1     
   -> ITER Nb3Sn critical surface model
 Presence of TF demountable joints                                        (itart)                           0     
   -> Coils without demountable joints
 TF inboard leg support strategy                                          (i_tf_bucking)                    1     
   -> Steel casing
 
 TF coil Geometry :
 
 Number of TF coils                                                       (n_tf)                           16     
 Inboard leg centre radius (m)                                            (r_tf_inboard_mid)        2.320E+00  OP 
 Outboard leg centre radius (m)                                           (r_tf_outboard_mid)       1.072E+01  OP 
 Total inboard leg radial thickness (m)                                   (tfcth)                   9.279E-01  ITV
 Total outboard leg radial thickness (m)                                  (tfthko)                  9.279E-01     
 Outboard leg toroidal thickness (m)                                      (tftort)                  1.086E+00  OP 
 Maximum inboard edge height (m)                                          (hmax)                    6.123E+00  OP 
 Mean coil circumference (including inboard leg length) (m)               (tfleng)                  3.372E+01  OP 
 Vertical TF shape                                                        (i_tf_shape)                      1     
 
 D-shape coil, inner surface shape approximated by
 by a straight segment and elliptical arcs between the following points:
 
 point         x(m)           y(m)
   1          2.784          3.046
   2          5.381          5.076
   3         10.251          0.000
   4          5.381         -6.123
   5          2.784         -3.674
 
 Global material area/fractions:
 
 TF cross-section (total) (m2)                                            (tfareain)                1.353E+01     
 Total steel cross-section (m2)                                           (a_tf_steel*n_tf)         9.994E+00     
 Total steel TF fraction                                                  (f_tf_steel)              7.389E-01     
 Total Insulation cross-section (total) (m2)                              (a_tf_ins*n_tf)           5.609E-01     
 Total Insulation fraction                                                (f_tf_ins)                4.147E-02     
 
 External steel Case Information :
 
 Casing cross section area (per leg) (m2)                                 (acasetf)                 4.018E-01     
 Inboard leg case plasma side wall thickness (m)                          (casthi)                  4.640E-02     
 Inboard leg case inboard "nose" thickness (m)                            (thkcas)                  3.137E-01  ITV
 Inboard leg case sidewall thickness at its narrowest point (m)           (casths)                  2.589E-02     
 External case mass per coil (kg)                                         (whtcas)                  2.945E+05  OP 
 
 TF winding pack (WP) geometry:
 
 WP cross section area with insulation and insertion (per coil) (m2)      (awpc)                    4.436E-01     
 WP cross section area (per coil) (m2)                                    (aswp)                    4.032E-01     
 Winding pack radial thickness (m)                                        (dr_tf_wp)                5.143E-01  OP 
 Winding pack toroidal width 1 (m)                                        (wwp1)                    9.137E-01  OP 
 Winding pack toroidal width 2 (m)                                        (wwp2)                    8.114E-01  OP 
 Ground wall insulation thickness (m)                                     (tinstf)                  5.000E-03     
 Winding pack insertion gap (m)                                           (tfinsgap)                1.000E-02     
 
 TF winding pack (WP) material area/fractions:
 
 Steel WP cross-section (total) (m2)                                      (aswp*n_tf)               3.566E+00     
 Steel WP fraction                                                        (aswp/awpc)               5.024E-01     
 Insulation WP fraction                                                   (aiwp/awpc)               4.911E-02     
 Cable WP fraction                                                        ((awpc-aswp-aiwp)/awpc)   4.485E-01     
 
 WP turn information:
 
 Turn parametrisation                                                     (i_tf_turns_integer)              0     
   Non-integer number of turns
 Number of turns per TF coil                                              (n_tf_turn)               1.182E+02  OP 
 
 Width of turn including inter-turn insulation (m)                        (t_turn_tf)               5.841E-02  OP 
 Width of conductor (square) (m)                                          (t_conductor)             5.681E-02  OP 
 Width of space inside conductor (m)                                      (t_cable)                 3.725E-02  OP 
 Steel conduit thickness (m)                                              (thwcndut)                9.778E-03  ITV
 Inter-turn insulation thickness (m)                                      (thicndut)                8.000E-04     
 
 Conductor information:
 
 Diameter of central helium channel in cable                              (dhecoil)                 5.000E-03     
 Fractions by area
 internal area of the cable space                                         (acstf)                   1.342E-03     
 Coolant fraction in conductor excluding central channel                  (vftf)                    4.000E-01     
 Copper fraction of conductor                                             (fcutfsu)                 8.483E-01  ITV
 Superconductor fraction of conductor                                     (1-fcutfsu)               1.517E-01     
 Check total area fractions in winding pack = 1                                                         1.000     
 minimum TF conductor temperature margin  (K)                             (tmargmin_tf)                 2.000     
 TF conductor temperature margin (K)                                      (tmargtf)                     2.221     
 Elastic properties behavior                                              (i_tf_cond_eyoung_axial)          0     
   Conductor stiffness neglected
 Conductor axial Young's modulus                                          (eyoung_cond_axial)       0.000E+00     
 Conductor transverse Young's modulus                                     (eyoung_cond_trans)       0.000E+00     
 
 TF coil mass:
 
 Superconductor mass per coil (kg)                                        (whtconsc)                2.483E+03  OP 
 Copper mass per coil (kg)                                                (whtconcu)                2.352E+04  OP 
 Steel conduit mass per coil (kg)                                         (whtconsh)                5.861E+04  OP 
 Conduit insulation mass per coil (kg)                                    (whtconin)                1.322E+03  OP 
 Total conduit mass per coil (kg)                                         (whtcon)                  8.594E+04  OP 
 Mass of each TF coil (kg)                                                (whttf/n_tf)              3.829E+05  OP 
 Total TF coil mass (kg)                                                  (whttf)                   6.127E+06  OP 
 
 Maximum B field and currents:
 
 Nominal peak field assuming toroidal symmetry (T)                        (bmaxtf)                  9.558E+00  OP 
 Total current in all TF coils (MA)                                       (ritfc/1.D6)              1.276E+02  OP 
 TF coil current (summed over all coils) (A)                              (ritfc)                   1.276E+08     
 Actual peak field at discrete conductor (T)                              (bmaxtfrp)                9.834E+00  OP 
 Winding pack current density (A/m2)                                      (jwptf)                   1.977E+07  OP 
 Inboard leg mid-plane conductor current density (A/m2)                   (oacdcp)                  9.430E+06     
 Total stored energy in TF coils (GJ)                                     (estotftgj)               3.038E+01  OP 
 
 TF Forces:
 
 Inboard vertical tension per coil (N)                                    (vforce)                  7.274E+07  OP 
 Outboard vertical tension per coil (N)                                   (vforce_outboard)         7.274E+07  OP 
 inboard vertical tension fraction (-)                                    (f_vforce_inboard)        5.000E-01  OP 
 Centring force per coil (N/m)                                            (cforce)                  3.810E+07  OP 
 
 Ripple information:
 
 Max allowed ripple amplitude at plasma outboard midplane (%)             (ripmax)                  5.000E-01     
 Ripple amplitude at plasma outboard midplane (%)                         (ripple)                  3.202E-01  OP 
 
 Quench information :
 
 Allowable stress in vacuum vessel (VV) due to quench (Pa)                (sigvvall)                9.300E+07     
 Minimum allowed quench time due to stress in VV (s)                      (taucq)                   4.987E+00  OP 
 Actual quench time (or time constant) (s)                                (tdmptf)                  6.040E+00  ITV
 Maximum allowed voltage during quench due to insulation (kV)             (vdalw)                   2.000E+01     
 Actual quench voltage (kV)                                               (vtfskv)                  9.321E+00  OP 
 Maximum allowed temp rise during a quench (K)                            (tmaxpro)                 1.500E+02     
 
 Radial build of TF coil centre-line :
 
                                          Thickness (m)    Outer radius (m)
 Innermost edge of TF coil                    1.856           1.856                       
 Coil case ("nose")                           0.314           2.170   (thkcas)            
 Insertion gap for winding pack               0.010           2.180   (tfinsgap)          
 Winding pack ground insulation               0.005           2.185   (tinstf)            
 Winding - first half                         0.242           2.427   (dr_tf_wp/2-tinstf-t
 Winding - second half                        0.242           2.669   (dr_tf_wp/2-tinstf-t
 Winding pack insulation                      0.005           2.674   (tinstf)            
 Insertion gap for winding pack               0.010           2.684   (tfinsgap)          
 Plasma side case min radius                  0.046           2.730   (casthi)            
 Plasma side case max radius                  2.784           2.784   (r_tf_inboard_out)  
 TF coil dimensions are consistent
 
 ****************************************** Superconducting TF Coils ******************************************
 
 Superconductor switch                                                    (isumat)                          1     
 Superconductor used: Nb3Sn
   (ITER Jcrit model, standard parameters)
 Critical field at zero temperature and strain (T)                        (bc20m)                   3.297E+01     
 Critical temperature at zero field and strain (K)                        (tc0m)                    1.606E+01     
 
 Helium temperature at peak field (= superconductor temperature) (K)      (thelium)                 4.500E+00     
 Total helium fraction inside cable space                                 (fhetot)                  4.146E-01  OP 
 Copper fraction of conductor                                             (fcutfsu)                 8.483E-01  ITV
 Residual manufacturing strain on superconductor                          (str_tf_con_res)         -5.000E-03     
 Self-consistent strain on superconductor                                 (str_wp)                  8.702E-04     
 Critical current density in superconductor (A/m2)                        (jcritsc)                 9.245E+08  OP 
 Critical current density in strand (A/m2)                                (jcritstr)                1.403E+08  OP 
 Critical current density in winding pack (A/m2)                          (jwdgcrt)                 3.229E+07  OP 
 Actual current density in winding pack (A/m2)                            (jwdgop)                  1.977E+07  OP 
 Minimum allowed temperature margin in superconductor (K)                 (tmargmin_tf)             2.000E+00     
 Actual temperature margin in superconductor (K)                          (tmarg)                   2.221E+00  OP 
 Critical current (A)                                                     (icrit)                   1.101E+05  OP 
 Actual current (A)                                                       (cpttf)                   6.745E+04  ITV
 Actual current / critical current                                        (iooic)                   6.124E-01  OP 
 
 *************************************** Central Solenoid and PF Coils ****************************************
 
 Superconducting central solenoid
 Central solenoid superconductor material                                 (isumatoh)                        1     
   (ITER Nb3Sn critical surface model)
 
 Central Solenoid Current Density Limits :
 
 Maximum field at Beginning Of Pulse (T)                                  (bmaxoh0)                 1.641E+01  OP 
 Critical superconductor current density at BOP (A/m2)                    (jscoh_bop)               1.932E+08  OP 
 Critical strand current density at BOP (A/m2)                            (jstrandoh_bop)           5.797E+07  OP 
 Allowable overall current density at BOP (A/m2)                          (rjohc0)                  2.029E+07  OP 
 Actual overall current density at BOP (A/m2)                             (cohbop)                  1.995E+07  OP 
 
 Maximum field at End Of Flattop (T)                                      (bmaxoh)                  1.634E+01  OP 
 Critical superconductor current density at EOF (A/m2)                    (jscoh_eof)               1.977E+08  OP 
 Critical strand current density at EOF (A/m2)                            (jstrandoh_eof)           5.932E+07  OP 
 Allowable overall current density at EOF (A/m2)                          (rjohc)                   2.076E+07  OP 
 Actual overall current density at EOF (A/m2)                             (coheof)                  2.060E+07  ITV
 
 CS inside radius (m)                                                     (bore.)                   1.090E+00     
 CS thickness (m)                                                         (ohcth.)                  6.500E-01     
 Gap between central solenoid and TF coil (m)                             (gapoh)                   1.160E-01     
 CS overall cross-sectional area (m2)                                     (areaoh)                  5.651E+00  OP 
 CS conductor+void cross-sectional area (m2)                              (awpoh)                   2.826E+00  OP 
    CS conductor cross-sectional area (m2)                                (awpoh*(1-vfohc))         1.978E+00  OP 
    CS void cross-sectional area (m2)                                     (awpoh*vfohc)             8.477E-01  OP 
 CS steel cross-sectional area (m2)                                       (areaoh-awpoh)            2.826E+00  OP 
 CS steel area fraction                                                   (oh_steel_frac)           5.000E-01     
 Only hoop stress considered
 Switch for CS stress calculation                                         (i_cs_stress)                     0     
 Allowable stress in CS steel (Pa)                                        (alstroh)                 4.000E+08     
 Hoop stress in CS steel (Pa)                                             (sig_hoop)                5.954E+08  OP 
 Axial stress in CS steel (Pa)                                            (sig_axial)              -6.584E+08  OP 
 Maximum shear stress in CS steel for the Tresca criterion (Pa)           (s_tresca_oh)             5.954E+08  OP 
 Axial force in CS (N)                                                    (axial_force)            -9.513E+08  OP 
 Residual manufacturing strain in CS superconductor material              (str_cs_con_res)         -5.000E-03     
 Copper fraction in strand                                                (fcuohsu)                 7.000E-01     
 Void (coolant) fraction in conductor                                     (vfohc)                   3.000E-01     
 Helium coolant temperature (K)                                           (tftmp)                   4.500E+00     
 CS temperature margin (K)                                                (tmargoh)                -4.096E-02  OP 
 Minimum permitted temperature margin (K)                                 (tmargmin_cs)             2.000E+00     
 residual hoop stress in CS Steel (Pa)                                    (residual_sig_hoop)       2.400E+08     
 Initial vertical crack size (m)                                          (t_crack_vertical)        2.000E-03     
 Initial radial crack size (m)                                            (t_crack_radial)          6.000E-03     
 CS structural vertical thickness (m)                                     (t_structural_vertical)   2.200E-02     
 CS structural radial thickness (m)                                       (t_structural_radial)     7.000E-02     
 Allowable number of cycles till CS fracture                              (N_cycle)                 3.463E+04  OP 
 
 Superconducting PF coils
 PF coil superconductor material                                          (isumatpf)                        1     
   (ITER Nb3Sn critical surface model)
 Copper fraction in conductor                                             (fcupfsu)                 6.900E-01     
 
 PF Coil Case Stress :
 
 Maximum permissible tensile stress (MPa)                                 (sigpfcalw)               5.000E+02     
 JxB hoop force fraction supported by case                                (sigpfcf)                 6.660E-01     
 
 Geometry of PF coils, central solenoid and plasma :
 
 coil           R(m)        Z(m)        dR(m)       dZ(m)       turns     steel thickness(m)
 
  PF 1           4.66        6.86        0.61        0.61      283.15        0.16
  PF 2           4.66       -7.91        0.69        0.69      356.99        0.26
  PF 3          12.03        4.00        0.50        0.50      184.80        0.20
  PF 4          12.03       -4.00        0.50        0.50      184.80        0.20
  CS             1.42        0.00        0.65        8.69     2910.27        0.16
 Plasma          5.70        0.00        3.20        5.76        1.00
 
 PF Coil Information at Peak Current:
 
 coil  current  allowed J  actual J   J   cond. mass   steel mass     field
         (MA)    (A/m2)     (A/m2)  ratio    (kg)          (kg)        (T)
 
  PF 1   11.33  2.851E+08  3.000E+07  0.11 4.702E+04   1.124E+05    7.940E+00
  PF 2   14.28  9.004E+07  3.000E+07  0.33 5.929E+04   2.292E+05    1.362E+01
  PF 3   -7.39  4.670E+08  3.000E+07  0.06 7.927E+04   3.299E+05    5.217E+00
  PF 4   -7.39  4.670E+08  3.000E+07  0.06 7.927E+04   3.299E+05    5.217E+00
  CS  -116.41  2.029E+07  2.060E+07  1.02 1.069E+05   1.960E+05    1.641E+01
       ------                             ---------   ---------
       156.80                             3.718E+05   1.197E+06
 
 PF coil current scaling information :
 
 Sum of squares of residuals                                              (ssq0)                    1.549E-03  OP 
 Smoothing parameter                                                      (alfapf)                  5.000E-10     
 
 ****************************************** Volt Second Consumption *******************************************
 
              volt-sec       volt-sec       volt-sec
              start-up         burn          total

 PF coils :     -69.91         -42.38        -112.29
 CS coil  :     -50.36         -79.48        -129.84
              --------       --------       --------
 Total :       -120.27        -121.86        -242.14
 
 Total volt-second consumption by coils (Wb)                              (vstot)                  -2.421E+02  OP 
 
 Summary of volt-second consumption by circuit (Wb) :
 
 circuit       BOP            BOF            EOF
 
     1       16.577         17.904         -2.723
     2       17.522         15.952         -5.851
     3       -0.020        -34.855        -34.830
     4       -0.020        -34.855        -34.830
 CS coil     63.877         13.519        -65.965
 
 ********************************** Waveforms ***********************************
 
 Currents (Amps/coil) as a function of time :
 
                                       time (sec)

                0.00      15.69      31.38      41.38    1041.38    1057.07
               Start      BOP        EOR        BOF        EOF        EOP        
 circuit
   1         0.000E+00  1.049E+07  1.133E+07  1.133E+07 -1.723E+06  0.000E+00
   2         0.000E+00  1.428E+07  1.300E+07  1.300E+07 -4.768E+06  0.000E+00
   3        -0.000E+00 -4.269E+03 -7.392E+06 -7.392E+06 -7.387E+06 -0.000E+00
   4        -0.000E+00 -4.269E+03 -7.392E+06 -7.392E+06 -7.387E+06 -0.000E+00
   5        -0.000E+00  1.127E+08  2.386E+07  2.386E+07 -1.164E+08 -0.000E+00
 Plasma (A)  0.000E+00  0.000E+00  7.845E+06  7.845E+06  7.845E+06  0.000E+00
 
 This consists of: CS coil field balancing:
   1         0.000E+00  1.049E+07  2.219E+06  2.219E+06 -1.083E+07  0.000E+00
   2         0.000E+00  1.428E+07  3.022E+06  3.022E+06 -1.475E+07  0.000E+00
   3        -0.000E+00 -4.269E+03 -9.035E+02 -9.035E+02  4.409E+03 -0.000E+00
   4        -0.000E+00 -4.269E+03 -9.035E+02 -9.035E+02  4.409E+03 -0.000E+00
   5        -0.000E+00  1.127E+08  2.386E+07  2.386E+07 -1.164E+08 -0.000E+00
 
 And: equilibrium field:
   1         0.000E+00  0.000E+00  9.107E+06  9.107E+06  9.107E+06  0.000E+00
   2         0.000E+00  0.000E+00  9.978E+06  9.978E+06  9.978E+06  0.000E+00
   3         0.000E+00  0.000E+00 -7.391E+06 -7.391E+06 -7.391E+06  0.000E+00
   4         0.000E+00  0.000E+00 -7.391E+06 -7.391E+06 -7.391E+06  0.000E+00
   5         0.000E+00  0.000E+00  0.000E+00  0.000E+00  0.000E+00  0.000E+00
 
 Ratio of central solenoid current at beginning of Pulse / end of flat-to (fcohbop)                 9.684E-01  ITV
 Ratio of central solenoid current at beginning of Flat-top / end of flat (fcohbof)                -2.049E-01  OP 
 
 *************************** PF Circuit Waveform Data ***************************
 
 Number of PF circuits including CS and plasma                            (ncirt)                           6     
 PF Circuit 01 - Time point 01 (A)                                        (pfc01t01)                0.000E+00     
 PF Circuit 01 - Time point 02 (A)                                        (pfc01t02)                1.049E+07     
 PF Circuit 01 - Time point 03 (A)                                        (pfc01t03)                1.133E+07     
 PF Circuit 01 - Time point 04 (A)                                        (pfc01t04)                1.133E+07     
 PF Circuit 01 - Time point 05 (A)                                        (pfc01t05)               -1.723E+06     
 PF Circuit 01 - Time point 06 (A)                                        (pfc01t06)                0.000E+00     
 PF Circuit 02 - Time point 01 (A)                                        (pfc02t01)                0.000E+00     
 PF Circuit 02 - Time point 02 (A)                                        (pfc02t02)                1.428E+07     
 PF Circuit 02 - Time point 03 (A)                                        (pfc02t03)                1.300E+07     
 PF Circuit 02 - Time point 04 (A)                                        (pfc02t04)                1.300E+07     
 PF Circuit 02 - Time point 05 (A)                                        (pfc02t05)               -4.768E+06     
 PF Circuit 02 - Time point 06 (A)                                        (pfc02t06)                0.000E+00     
 PF Circuit 03 - Time point 01 (A)                                        (pfc03t01)               -0.000E+00     
 PF Circuit 03 - Time point 02 (A)                                        (pfc03t02)               -4.269E+03     
 PF Circuit 03 - Time point 03 (A)                                        (pfc03t03)               -7.392E+06     
 PF Circuit 03 - Time point 04 (A)                                        (pfc03t04)               -7.392E+06     
 PF Circuit 03 - Time point 05 (A)                                        (pfc03t05)               -7.387E+06     
 PF Circuit 03 - Time point 06 (A)                                        (pfc03t06)               -0.000E+00     
 PF Circuit 04 - Time point 01 (A)                                        (pfc04t01)               -0.000E+00     
 PF Circuit 04 - Time point 02 (A)                                        (pfc04t02)               -4.269E+03     
 PF Circuit 04 - Time point 03 (A)                                        (pfc04t03)               -7.392E+06     
 PF Circuit 04 - Time point 04 (A)                                        (pfc04t04)               -7.392E+06     
 PF Circuit 04 - Time point 05 (A)                                        (pfc04t05)               -7.387E+06     
 PF Circuit 04 - Time point 06 (A)                                        (pfc04t06)               -0.000E+00     
 CS Circuit  - Time point 01 (A)                                          (cst01)                  -0.000E+00     
 CS Circuit  - Time point 02 (A)                                          (cst02)                   1.127E+08     
 CS Circuit  - Time point 03 (A)                                          (cst03)                   2.386E+07     
 CS Circuit  - Time point 04 (A)                                          (cst04)                   2.386E+07     
 CS Circuit  - Time point 05 (A)                                          (cst05)                  -1.164E+08     
 CS Circuit  - Time point 06 (A)                                          (cst06)                  -0.000E+00     
 Plasma  - Time point 01 (A)                                              (plasmat01)               0.000E+00     
 Plasma  - Time point 02 (A)                                              (plasmat02)               0.000E+00     
 Plasma  - Time point 03 (A)                                              (plasmat03)               7.845E+06     
 Plasma  - Time point 04 (A)                                              (plasmat04)               7.845E+06     
 Plasma  - Time point 05 (A)                                              (plasmat05)               7.845E+06     
 Plasma  - Time point 06 (A)                                              (plasmat06)               0.000E+00     
 
 ********************************************* Support Structure **********************************************
 
 Outer PF coil fence mass (kg)                                            (fncmass)                 2.122E+04  OP 
 Intercoil support structure mass (kg)                                    (aintmass)                9.681E+05  OP 
 Mass of cooled components (kg)                                           (coldmass)                1.575E+07  OP 
 Gravity support structure mass (kg)                                      (clgsmass)                4.168E+05  OP 
 Torus leg support mass (kg)                                              (gsm1)                    5.026E+04  OP 
 Ring beam mass (kg)                                                      (gsm2)                    2.021E+05  OP 
 Ring legs mass (kg)                                                      (gsm3)                    2.350E+05  OP 
 
 ******************************************** PF Coil Inductances *********************************************
 
 Inductance matrix [H] :
 
   1     1.4E+00 2.2E-02 1.8E-01 7.3E-02 1.6E-01 4.5E-04
   2     2.2E-02 2.1E+00 8.1E-02 2.1E-01 1.5E-01 4.4E-04
   3     1.8E-01 8.1E-02 2.1E+00 3.4E-01 1.5E-01 8.7E-04
   4     7.3E-02 2.1E-01 3.4E-01 2.1E+00 1.5E-01 8.7E-04
  CS     1.6E-01 1.5E-01 1.5E-01 1.5E-01 5.7E+00 1.6E-03
 Plasma  4.5E-04 4.4E-04 8.7E-04 8.7E-04 1.6E-03 1.1E-05
 
 ********************* Heat transfer parameters at the coolant outlet: Inboard first wall *********************
 
 Radius of coolant channel (m)                                            (afw)                     6.000E-03     
 Mean surface heat flux on first wall (W/m2)                              (qpp)                     6.463E+04  OP 
 Mean nuclear power deposited in first wall per unit area (W/m2)                                    1.721E+04  OP 
 Ratio of peak local heat load (surface and nuclear) to mean              (peaking_factor)          1.000E+00     
 Length of a single coolant channel (all in parallel) (m)                 (fw_channel_length)       4.000E+00     
 Pitch of coolant channels (m)                                            (pitch)                   2.000E-02     
 Thermal conductivity of first wall material (W/K/m)                      (tkfw)                    3.067E+01  OP 
 Coolant density (kg/m3)                                                  (rhofo)                   8.868E+00  OP 
 Coolant mass flow rate in one channel (kg/s)                             (massrate)                5.051E-03  OP 
 Coolant velocity (m/s)                                                   (velocity)                5.036E+00  OP 
 Outlet temperature of first wall coolant (K)                             (fwoutlet)                8.230E+02     
 Heat transfer coefficient                                                (hcoeff)                  9.516E+02  OP 
 Temperature drop in the wall material (simple model)                     (deltat_solid)            1.487E+01  OP 
 Temperature drop in the coolant (wall to bulk)                           (deltat_coolant)          4.563E+01  OP 
 First wall temperature (excluding armour) (K)                            (tpeakfw)                 8.835E+02  OP 
 Temperature drop in the wall material: 1D estimate                       (deltat_solid_1D)         1.124E+01  OP 
 
 ************************************ Pumping power for Inboard first wall ************************************
 
 Viscosity (Pa.s)                                                         (viscf)                   3.604E-05  OP 
 Density (kg/m3)                                                          (rhof)                    1.041E+01  OP 
 Velocity (m/s)                                                           (vv)                      4.292E+00  OP 
 Reynolds number                                                          (reyn)                    1.487E+04  OP 
 Darcy friction factor                                                    (lambda)                  2.801E-02  OP 
 Channel length                                                           (flleng)                  4.000E+00  OP 
 Pressure drop (Pa)                                                       (deltap)                  9.403E+02  OP 
 This is the sum of the following:
             Straight sections (Pa)                                       (pdropstraight)           8.947E+02  OP 
             90 degree bends (Pa)                                         (pdrop90)                 4.555E+01  OP 
             180 degree bends (Pa)                                        (pdrop180)                0.000E+00  OP 
 Inlet pressure (Pa)                                                      (coolpin)                 1.550E+07  OP 
 Total coolant mass flow rate in (kg/s)                                   (mf)                      1.839E+01  OP 
 Coolant mass flow rate in one channel (kg/s)                             (mfp)                     5.051E-03  OP 
 Pumping power (MW)                                                       (pumppower)               1.616E-03  OP 
 Additional information is printed when verbose = 1
 
 ************************************* Pumping power for Inboard blanket **************************************
 
 Viscosity (Pa.s)                                                         (viscf)                   3.604E-05  OP 
 Density (kg/m3)                                                          (rhof)                    1.041E+01  OP 
 Velocity (m/s)                                                           (vv)                      3.992E-01  OP 
 Reynolds number                                                          (reyn)                    1.383E+03  OP 
 Darcy friction factor                                                    (lambda)                  5.831E-02  OP 
 Channel length                                                           (flleng)                  3.396E+00  OP 
 Pressure drop (Pa)                                                       (deltap)                  1.510E+01  OP 
 This is the sum of the following:
             Straight sections (Pa)                                       (pdropstraight)           1.368E+01  OP 
             90 degree bends (Pa)                                         (pdrop90)                 1.025E+00  OP 
             180 degree bends (Pa)                                        (pdrop180)                3.956E-01  OP 
 Inlet pressure (Pa)                                                      (coolpin)                 1.550E+07  OP 
 Total coolant mass flow rate in (kg/s)                                   (mf)                      3.470E+01  OP 
 Coolant mass flow rate in one channel (kg/s)                             (mfp)                     4.698E-04  OP 
 Pumping power (MW)                                                       (pumppower)               4.899E-05  OP 
 Additional information is printed when verbose = 1
 
 ******************** Heat transfer parameters at the coolant outlet: Outboard first wall *********************
 
 Radius of coolant channel (m)                                            (afw)                     6.000E-03     
 Mean surface heat flux on first wall (W/m2)                              (qpp)                     7.026E+04  OP 
 Mean nuclear power deposited in first wall per unit area (W/m2)                                    1.721E+04  OP 
 Ratio of peak local heat load (surface and nuclear) to mean              (peaking_factor)          1.000E+00     
 Length of a single coolant channel (all in parallel) (m)                 (fw_channel_length)       4.000E+00     
 Pitch of coolant channels (m)                                            (pitch)                   2.000E-02     
 Thermal conductivity of first wall material (W/K/m)                      (tkfw)                    3.067E+01  OP 
 Coolant density (kg/m3)                                                  (rhofo)                   8.868E+00  OP 
 Coolant mass flow rate in one channel (kg/s)                             (massrate)                5.399E-03  OP 
 Coolant velocity (m/s)                                                   (velocity)                5.383E+00  OP 
 Outlet temperature of first wall coolant (K)                             (fwoutlet)                8.230E+02     
 Heat transfer coefficient                                                (hcoeff)                  1.003E+03  OP 
 Temperature drop in the wall material (simple model)                     (deltat_solid)            1.608E+01  OP 
 Temperature drop in the coolant (wall to bulk)                           (deltat_coolant)          4.626E+01  OP 
 First wall temperature (excluding armour) (K)                            (tpeakfw)                 8.853E+02  OP 
 Temperature drop in the wall material: 1D estimate                       (deltat_solid_1D)         1.216E+01  OP 
 
 *********************************** Pumping power for Outboard first wall ************************************
 
 Viscosity (Pa.s)                                                         (viscf)                   3.604E-05  OP 
 Density (kg/m3)                                                          (rhof)                    1.041E+01  OP 
 Velocity (m/s)                                                           (vv)                      4.587E+00  OP 
 Reynolds number                                                          (reyn)                    1.589E+04  OP 
 Darcy friction factor                                                    (lambda)                  2.754E-02  OP 
 Channel length                                                           (flleng)                  4.000E+00  OP 
 Pressure drop (Pa)                                                       (deltap)                  1.057E+03  OP 
 This is the sum of the following:
             Straight sections (Pa)                                       (pdropstraight)           1.005E+03  OP 
             90 degree bends (Pa)                                         (pdrop90)                 5.180E+01  OP 
             180 degree bends (Pa)                                        (pdrop180)                0.000E+00  OP 
 Inlet pressure (Pa)                                                      (coolpin)                 1.550E+07  OP 
 Total coolant mass flow rate in (kg/s)                                   (mf)                      2.971E+01  OP 
 Coolant mass flow rate in one channel (kg/s)                             (mfp)                     5.399E-03  OP 
 Pumping power (MW)                                                       (pumppower)               2.935E-03  OP 
 Additional information is printed when verbose = 1
 
 ************************************* Pumping power for Outboard blanket *************************************
 
 Viscosity (Pa.s)                                                         (viscf)                   3.604E-05  OP 
 Density (kg/m3)                                                          (rhof)                    1.041E+01  OP 
 Velocity (m/s)                                                           (vv)                      6.738E-01  OP 
 Reynolds number                                                          (reyn)                    2.334E+03  OP 
 Darcy friction factor                                                    (lambda)                  4.833E-02  OP 
 Channel length                                                           (flleng)                  5.734E+00  OP 
 Pressure drop (Pa)                                                       (deltap)                  5.832E+01  OP 
 This is the sum of the following:
             Straight sections (Pa)                                       (pdropstraight)           5.455E+01  OP 
             90 degree bends (Pa)                                         (pdrop90)                 2.699E+00  OP 
             180 degree bends (Pa)                                        (pdrop180)                1.072E+00  OP 
 Inlet pressure (Pa)                                                      (coolpin)                 1.550E+07  OP 
 Total coolant mass flow rate in (kg/s)                                   (mf)                      1.276E+02  OP 
 Coolant mass flow rate in one channel (kg/s)                             (mfp)                     7.930E-04  OP 
 Pumping power (MW)                                                       (pumppower)               6.954E-04  OP 
 Additional information is printed when verbose = 1
 
 ****************************** First wall and blanket thermohydraulics: Summary ******************************
 
 Blanket coolant type (1=He, 2=H20)                                       (coolwh)                          1     
 First wall coolant type                                                  (fwcoolant)                        "helium"
 Wall thickness of first wall cooling channels (m)                        (fw_wall)                 3.000E-03     
 Radius of first wall cooling channels (m)                                (afw)                     6.000E-03     
 Roughness of first wall cooling channels (m)                             (roughness)               1.000E-06     
 Inlet temperature of first wall coolant (K)                              (fwinlet)                   573.000     
 Outlet temperature of first wall coolant (K)                             (fwoutlet)                  823.000     
 Inlet temperature of blanket coolant (K)                                 (inlet_temp)                573.000     
 Outlet temperature of blanket coolant (K)                                (outlet_temp)               823.000     
 First wall coolant mass flow rate (kg/s)                                 (mffw)                    4.810E+01  OP 
 Blanket coolant mass flow rate (kg/s)                                    (mfblkt)                  1.623E+02  OP 
 Total coolant mass flow rate(kg/s)                                       (mftotal)                 2.104E+02  OP 
 First wall coolant pressure (Pa)                                         (fwpressure)              1.550E+07     
 Blanket coolant pressure (Pa)                                            (blpressure)              1.550E+07     
 Allowable temperature of first wall material, excluding armour (K)       (tfwmatmax)                 823.000     
 Actual peak temperature of first wall material (K)                       (tpeak)                     885.346  OP 
 Mechanical pumping power for FW (MW)                                     (htpmw_fw)                4.551E-03  OP 
 Mechanical pumping power for blanket (MW)                                (htpmw_blkt)              7.444E-04  OP 
 Pumping power for divertor (MW)                                          (htpmw_div)               6.031E-01  OP 
 Pumping power for shield and vacuum vessel (MW)                          (htpmw_shld)              4.492E-04  OP 
 Total primary coolant pumping power (MW)                                 (htpmw)                   6.409E-01  OP 
 
 ********************************** First wall and blanket : CCFE HCPB model **********************************
 
 
 Blanket Composition by volume :
 
 Titanium beryllide fraction                                              (fbltibe12)                   0.375  OP 
 Lithium orthosilicate fraction                                           (fblli2sio4)                  0.375  OP 
 Steel fraction                                                           (fblss_ccfe)                  0.097  OP 
 Coolant fraction                                                         (vfcblkt)                     0.053     
 Purge gas fraction                                                       (vfpblkt)                     0.100     
 
 Component Volumes :
 
 First Wall Armour Volume (m3)                                            (fw_armour_vol)               1.479  OP 
 First Wall Volume (m3)                                                   (volfw)                       9.030  OP 
 Blanket Volume (m3)                                                      (volblkt)                   530.763  OP 
 Shield Volume (m3)                                                       (volshld)                   319.593  OP 
 Vacuum vessel volume (m3)                                                (vdewin)                    489.754  OP 
 
 Component Masses :
 
 First Wall Armour Mass (kg)                                              (fw_armour_mass)          2.847E+04  OP 
 First Wall Mass, excluding armour (kg)                                   (fwmass)                  7.043E+04  OP 
 Blanket Mass - Total(kg)                                                 (whtblkt)                 1.329E+06  OP 
     Blanket Mass - TiBe12 (kg)                                           (whtbltibe12)             4.498E+05  OP 
     Blanket Mass - Li4SiO4 (kg)                                          (whtblli4sio4)            4.777E+05  OP 
     Blanket Mass - Steel (kg)                                            (whtblss)                 4.018E+05  OP 
 Total mass of armour, first wall and blanket (kg)                        (armour_fw_bl_mass)       1.428E+06  OP 
 Shield Mass (kg)                                                         (whtshld)                 1.870E+06  OP 
 Vacuum vessel mass (kg)                                                  (vvmass)                  3.820E+06  OP 
 
 Nuclear heating :
 
 Total nuclear heating in TF+PF coils (CS is negligible) (MW)             (ptfnuc)                  1.755E-03  OP 
 Total nuclear heating in FW (MW)                                         (pnucfw)                  1.259E+01  OP 
 Total nuclear heating in the blanket (including emult) (MW)              (pnucblkt)                2.103E+02  OP 
 (Note: emult is fixed for this model inside the code)
 Total nuclear heating in the shield (MW)                                 (pnucshld)                8.984E-02  OP 
 Total nuclear heating in the divertor (MW)                               (pnucdiv)                 2.285E+01  OP 
 
  Diagostic output for nuclear heating :
 
 Blanket exponential factor                                               (exp_blanket)             9.628E-01  OP 
 Shield: first exponential                                                (exp_shield1)             3.336E-03  OP 
 Shield: second exponential                                               (exp_shield2)             7.322E-02  OP 
 Solid angle fraction taken by on divertor                                (fdiv)                    1.150E-01     
 Switch for plant secondary cycle                                         (secondary_cycle)                 0     
 First wall coolant pressure (Pa)                                         (fwpressure)              1.550E+07     
 Blanket coolant pressure (Pa)                                            (blpressure)              1.550E+07     
 Mechanical pumping power for first wall (MW)                             (htpmw_fw)                4.551E-03  OP 
 Mechanical pumping power for blanket (MW)                                (htpmw_blkt)              7.444E-04  OP 
 Mechanical pumping power for divertor (MW)                               (htpmw_div)               6.031E-01  OP 
 Mechanical pumping power for shield and vacuum vessel (MW)               (htpmw_shld)              4.492E-04  OP 
 Total electrical coolant pumping power: first wall, blanket, shield and  (htpmw)                   6.409E-01  OP 
 Allowable nominal neutron fluence at first wall (MW.year/m2)             (abktflnc)                5.000E+00     
 No of inboard blanket modules poloidally                                 (nblktmodpi)                      7     
 No of inboard blanket modules toroidally                                 (nblktmodti)                     32     
 No of outboard blanket modules poloidally                                (nblktmodpo)                      8     
 No of outboard blanket modules toroidally                                (nblktmodto)                     48     
 Isentropic efficiency of first wall / blanket coolant pumps              (etaiso)                  8.500E-01     
 
 Other volumes, masses and areas :
 
 First wall area (m2)                                                     (fwarea)                  7.315E+02  OP 
 Cryostat internal radius (m)                                             (rdewex)                  1.278E+01  OP 
 Cryostat internal half-height (m)                                        (zdewex)                  1.101E+01  OP 
 Vertical clearance from TF coil to cryostat (m)                          (clh1)                    3.956E+00  OP 
 Divertor area (m2)                                                       (divsur)                  6.362E+01  OP 
 Divertor mass (kg)                                                       (divmas)                  1.559E+04  OP 
 Lithium-6 enrichment (%)                                                 (li6enrich)                  90.000     
 Breeder fraction by volume: Li4SiO4/(Be12Ti+Li4SiO4)                     (breeder_f)                   0.500     
 Blanket thickness choice: MEDIUM (0.64 m inboard, 1.11 m outboard)       (iblanket_thickness)              2     
 Tritium breeding ratio (5-year time-averaged)                            (tbr)                         1.163  OP 
 Minimum Tritium breeding ratio                                           (tbrmin)                      1.000     
 (See "A parameter study of time-varying tritium production in solid-type breeder blankets,
 J. Shimwell et al, Fusion Engineering and Design
 For consistency, inboard first wall thicknesses should be 0.03 (m)       (fwith)                   1.800E-02     
 For consistency, outboard first wall thicknesses should be 0.03 (m)      (fwoth)                   1.800E-02     
 For consistency, first wall armour thickness should be 0.003 (m)         (fw_armour_thickness)     3.000E-03     
 
 ********************************** Superconducting TF Coil Power Conversion **********************************
 
 TF coil current (kA)                                                     (itfka)                   6.745E+01  OP 
 Number of TF coils                                                       (ntfc)                    1.600E+01     
 Voltage across a TF coil during quench (kV)                              (vtfskv)                  9.321E+00  OP 
 TF coil charge time (hours)                                              (tchghr)                  4.000E+00     
 Total inductance of TF coils (H)                                         (ltfth)                   1.335E+01  OP 
 Total resistance of TF coils (ohm)                                       (rcoils)                  0.000E+00  OP 
 TF coil charging voltage (V)                                             (tfcv)                    1.499E+02     
 Number of DC circuit breakers                                            (ntfbkr)                  1.600E+01     
 Number of dump resistors                                                 (ndumpr)                  6.400E+01     
 Resistance per dump resistor (ohm)                                       (r1dump)                  1.382E-01  OP 
 Dump resistor peak power (MW)                                            (r1ppmw)                  1.572E+02  OP 
 Energy supplied per dump resistor (MJ)                                   (r1emj)                   4.747E+02  OP 
 TF coil L/R time constant (s)                                            (ttfsec)                  6.040E+00  OP 
 Power supply voltage (V)                                                 (tfpsv)                   1.574E+02  OP 
 Power supply current (kA)                                                (tfpska)                  7.082E+01  OP 
 DC power supply rating (kW)                                              (tfckw)                   1.115E+04  OP 
 AC power for charging (kW)                                               (tfackw)                  1.238E+04  OP 
 TF coil resistive power (MW)                                             (rpower)                  5.890E+00  OP 
 TF coil inductive power (MVA)                                            (xpower)                  4.219E+00  OP 
 Aluminium bus current density (kA/cm2)                                   (djmka)                   1.250E-01     
 Aluminium bus cross-sectional area (cm2)                                 (albusa)                  5.396E+02  OP 
 Total length of TF coil bussing (m)                                      (tfbusl)                  2.666E+03  OP 
 Aluminium bus weight (tonnes)                                            (albuswt)                 3.885E+02  OP 
 Total TF coil bus resistance (ohm)                                       (rtfbus)                  1.295E-03  OP 
 TF coil bus voltage drop (V)                                             (vtfbus)                  8.732E+01  OP 
 Dump resistor floor area (m2)                                            (drarea)                  1.954E+03  OP 
 TF coil power conversion floor space (m2)                                (tfcfsp)                  1.286E+03  OP 
 TF coil power conv. building volume (m3)                                 (tfcbv)                   7.717E+03  OP 
 TF coil AC inductive power demand (MW)                                   (xpwrmw)                  4.688E+00  OP 
 Total steady state AC power demand (MW)                                  (tfacpd)                  6.544E+00  OP 
 
 ****************************** PF Coils and Central Solenoid: Power and Energy *******************************
 
 Number of PF coil circuits                                               (pfckts)                  1.000E+01     
 Sum of PF power supply ratings (MVA)                                     (spsmva)                  9.972E+02  OP 
 Total PF coil circuit bus length (m)                                     (spfbusl)                 1.856E+03  OP 
 Total PF coil bus resistive power (kW)                                   (pfbuspwr)                6.224E+02  OP 
 Total PF coil resistive power (kW)                                       (srcktpm)                 6.224E+02  OP 
 Maximum PF coil voltage (kV)                                             (vpfskv)                  2.000E+01     
 Efficiency of transfer of PF stored energy into or out of storage        (etapsu)                  9.000E-01     
 (Energy is dissipated in PFC power supplies only when total PF energy increases or decreases.)
 Maximum stored energy in poloidal field (MJ)                             (ensxpfm)                 8.903E+03  OP 
 Peak absolute rate of change of stored energy in poloidal field (MW)     peakpoloidalpower         5.674E+02  OP 
 Energy stored in poloidal magnetic field :
 
                                            time (sec)

                     0.00      15.69      31.38      41.38    1041.38    1057.07
 Time point         Start      BOP        EOR        BOF        EOF        EOP        
 Energy (MJ)      0.000E+00  7.368E+03  5.731E+03  5.731E+03  8.903E+03  0.000E+00
 
 Interval                tramp      tohs       theat      tburn      tqnch      
 dE/dt (MW)            4.696E+02 -1.043E+02  0.000E+00  3.171E+00 -5.674E+02
 
 
 *********************************************** Vacuum System ************************************************
 
 Pumpdown to Base Pressure :
 
 First wall outgassing rate (Pa m/s)                                      (rat)                     1.300E-08     
 Total outgassing load (Pa m3/s)                                          (ogas)                    7.011E-05  OP 
 Base pressure required (Pa)                                              (pbase)                   5.000E-04     
 Required N2 pump speed (m3/s)                                            (s(1))                    1.402E-01  OP 
 N2 pump speed provided (m3/s)                                            (snet(1))                 6.369E+00  OP 
 
 Pumpdown between Burns :
 
 Plasma chamber volume (m3)                                               (volume)                  5.634E+02  OP 
 Chamber pressure after burn (Pa)                                         (pend)                    1.993E-01  OP 
 Chamber pressure before burn (Pa)                                        (pstart)                  1.993E-03     
 Allowable pumping time switch                                            (dwell_pump)                      0     
 Dwell time between burns (s)                                             (tdwell.)                 1.800E+03     
 CS ramp-up time burns (s)                                                (tramp.)                  1.569E+01     
 Allowable pumping time between burns (s)                                 (tpump)                   1.800E+03     
 Required D-T pump speed (m3/s)                                           (s(2))                    1.441E+00  OP 
 D-T pump speed provided (m3/s)                                           (snet(2))                 1.516E+01  OP 
 
 Helium Ash Removal :
 
 Divertor chamber gas pressure (Pa)                                       (prdiv)                   3.600E-01     
 Helium gas fraction in divertor chamber                                  (fhe)                     7.020E-02  OP 
 Required helium pump speed (m3/s)                                        (s(3))                    1.445E+01  OP 
 Helium pump speed provided (m3/s)                                        (snet(3))                 1.445E+01  OP 
 
 D-T Removal at Fuelling Rate :
 
 D-T fuelling rate (kg/s)                                                 (frate)                   1.043E-05  OP 
 Required D-T pump speed (m3/s)                                           (s(4))                    1.445E+01  OP 
 D-T pump speed provided (m3/s)                                           (snet(4))                 1.516E+01  OP 
 
 The vacuum pumping system size is governed by the
 requirements for pumpdown between burns.
 
 Number of large pump ducts                                               (nduct)                          16     
 Passage diameter, divertor to ducts (m)                                  (d(imax))                 2.859E-01  OP 
 Passage length (m)                                                       (l1)                      1.748E+00  OP 
 Diameter of ducts (m)                                                    (dout)                    3.431E-01  OP 
 Duct length, divertor to elbow (m)                                       (l2)                      4.820E+00  OP 
 Duct length, elbow to pumps (m)                                          (l3)                      2.000E+00     
 Number of pumps                                                          (pumpn)                   3.200E+01  OP 
 
 The vacuum system uses cryo  pumps.
 
 ******************************************* Plant Buildings System *******************************************
 
 Internal volume of reactor building (m3)                                 (vrci)                    4.903E+05     
 Dist from centre of torus to bldg wall (m)                               (wrbi)                    3.110E+01     
 Effective floor area (m2)                                                (efloor)                  2.128E+05     
 Reactor building volume (m3)                                             (rbv)                     5.746E+05     
 Reactor maintenance building volume (m3)                                 (rmbv)                    2.483E+05     
 Warmshop volume (m3)                                                     (wsv)                     9.459E+04     
 Tritium building volume (m3)                                             (triv)                    4.000E+04     
 Electrical building volume (m3)                                          (elev)                    4.772E+04     
 Control building volume (m3)                                             (conv)                    6.000E+04     
 Cryogenics building volume (m3)                                          (cryv)                    1.180E+04     
 Administration building volume (m3)                                      (admv)                    1.000E+05     
 Shops volume (m3)                                                        (shov)                    1.000E+05     
 Total volume of nuclear buildings (m3)                                   (volnucb)                 8.850E+05     
 
 **************************************** Electric Power Requirements *****************************************
 
 Facility base load (MW)                                                  (basemw)                  5.000E+00     
 Divertor coil power supplies (MW)                                        (bdvmw)                   0.000E+00     
 Cryoplant electric power (MW)                                            (crymw)                   2.271E+01  OP 
 Primary coolant pumps (MW)                                               (htpmw..)                 6.409E-01  OP 
 PF coil power supplies (MW)                                              (ppfmw)                   3.338E+02  OP 
 TF coil power supplies (MW)                                              (ptfmw)                   6.544E+00  OP 
 Plasma heating supplies (MW)                                             (pheatingmw)              3.256E+02  OP 
 Tritium processing (MW)                                                  (trithtmw..)              1.500E+01     
 Vacuum pumps  (MW)                                                       (vachtmw..)               5.000E-01     
 
 Total pulsed power (MW)                                                  (pacpmw)                  7.417E+02  OP 
 Total base power required at all times (MW)                              (fcsht)                   3.693E+01  OP 
 
 ************************************************* Cryogenics *************************************************
 
 Conduction and radiation heat loads on cryogenic components (MW)         (qss/1.0D6)               6.774E-03  OP 
 Nuclear heating of cryogenic components (MW)                             (qnuc/1.0D6)              1.755E-03  OP 
 AC losses in cryogenic components (MW)                                   (qac/1.0D6)               8.549E-03  OP 
 Resistive losses in current leads (MW)                                   (qcl/1.0D6)               1.468E-02  OP 
 45% allowance for heat loads in transfer lines, storage tanks etc (MW)   (qmisc/1.0D6)             1.429E-02  OP 
 Sum = Total heat removal at cryogenic temperatures (W)                   (helpow/1.0D6)            4.604E-02  OP 
 Temperature of cryogenic components (K)                                  (tmpcry)                  4.500E+00     
 Efficiency (figure of merit) of cryogenic plant is 13% of ideal Carnot v                           2.028E-03  OP 
 Electric power for cryogenic plant (MW)                                  (crypmw)                  2.271E+01  OP 
 
 ************************************ Plant Power / Heat Transport Balance ************************************
 
 WARNING: Calculated net electric power is negative
 --------------------------------------------------
 
 Assumptions :
 
 Neutron power multiplication in blanket                                  (emult)                   1.269E+00     
 Divertor area fraction of whole toroid surface                           (fdiv)                    1.150E-01     
 H/CD apparatus + diagnostics area fraction                               (fhcd)                    0.000E+00     
 First wall area fraction                                                 (1-fdiv-fhcd)             8.850E-01     
 Switch for pumping of primary coolant                                    (primary_pumping)                 2     
 Mechanical pumping power is calculated for FW and blanket
 Mechanical pumping power for FW cooling loop including heat exchanger (M (htpmw_fw)                4.551E-03  OP 
 Mechanical pumping power for blanket cooling loop including heat exchang (htpmw_blkt)              7.444E-04  OP 
 Mechanical pumping power for FW and blanket cooling loop including heat  (htpmw_fw_blkt)           5.295E-03  OP 
 Mechanical pumping power for FW (MW)                                     (htpmw_fw)                4.551E-03  OP 
 Mechanical pumping power for blanket (MW)                                (htpmw_blkt)              7.444E-04  OP 
 Mechanical pumping power for divertor (MW)                               (htpmw_div)               6.031E-01  OP 
 Mechanical pumping power for shield and vacuum vessel (MW)               (htpmw_shld)              4.492E-04  OP 
 Electrical pumping power for FW and blanket (MW)                         (htpmwe_fw_blkt)          5.574E-03  OP 
 Electrical pumping power for shield (MW)                                 (htpmwe_shld)             4.728E-04  OP 
 Electrical pumping power for divertor (MW)                               (htpmwe_div)              6.348E-01  OP 
 Total electrical pumping power for primary coolant (MW)                  (htpmw)                   6.409E-01  OP 
 Coolant pump power / non-pumping thermal power in shield                 (fpumpshld)               5.000E-03     
 Coolant pump power / non-pumping thermal power in divertor               (fpumpdiv)                5.000E-03     
 Electrical efficiency of heat transport coolant pumps                    (etahtp)                  9.500E-01     
 
 Plant thermodynamics: options :
 
 Divertor thermal power is not used, but rejected directly to the environment.
 Shield thermal power is collected at only 150 C and is used to preheat the coolant in the power cycle
 Power conversion cycle efficiency model: efficiency set according to blanket type (div power to secondary)
 Fraction of total high-grade thermal power to divertor                   (pdivfraction)                0.444  OP 
 
 Power Balance for Reactor (across vacuum vessel boundary) - Detail
 ------------------------------------------------------------------
 
                                            High-grade             Low-grade              Total
                                             thermal power (MW)     thermal power (MW)      (MW)
         First wall:
                               neutrons             12.59                0.00               12.59
             charged particle transport              2.48                0.00                2.48
                              radiation             47.27                0.00               47.27
                        coolant pumping              0.00                0.00                0.00
 
         Blanket:
                               neutrons            210.33                0.00              210.33
             charged particle transport              0.00                0.00                0.00
                              radiation              0.00                0.00                0.00
                        coolant pumping              0.00                0.00                0.00
 
         Shield:
                               neutrons              0.09                0.00                0.09
             charged particle transport              0.00                0.00                0.00
                              radiation              0.00                0.00                0.00
                        coolant pumping              0.00                0.00                0.00
 
         Divertor:
                               neutrons              0.00               22.85               22.85
             charged particle transport              0.00               91.63               91.63
                              radiation              0.00                6.14                6.14
                        coolant pumping              0.00                0.60                0.60
 
         TF coil:
                               neutrons              0.00                0.00                0.00
             charged particle transport              0.00                0.00                0.00
                              radiation              0.00                0.00                0.00
                        coolant pumping              0.00                0.00                0.00
 
         Losses to H/CD apparatus + diagnostics:
                               neutrons              0.00                0.00                0.00
             charged particle transport              0.00                0.00                0.00
                              radiation              0.00                0.00                0.00
                        coolant pumping              0.00                0.00                0.00
 
         ----------------------------------------------------------------------------------------
                                 Totals            272.77              121.22              393.99
 
 Total power leaving reactor (across vacuum vessel boundary) (MW)                                     393.994  OP 
 
 Other secondary thermal power constituents :
 
 Heat removal from cryogenic plant (MW)                                   (crypmw)                     22.707  OP 
 Heat removal from facilities (MW)                                        (fachtmw)                    36.925  OP 
 Coolant pumping efficiency losses (MW)                                   (htpsecmw)                    0.032  OP 
 Heat removal from injection power (MW)                                   (pinjht)                    227.938  OP 
 Heat removal from tritium plant (MW)                                     (trithtmw)                   15.000  OP 
 Heat removal from vacuum pumps (MW)                                      (vachtmw)                     0.500  OP 
 TF coil resistive power (MW)                                             (tfcmw)                       0.000  OP 
 
 Total low-grade thermal power (MW)                                       (psechtmw)                  433.218  OP 
 Total High-grade thermal power (MW)                                      (pthermmw)                  272.772  OP 
 
 Number of primary heat exchangers                                        (nphx)                            1  OP 
 
 
 Power Balance across separatrix :
 -------------------------------
 Only energy deposited in the plasma is included here.
 Total power loss is scaling power plus core radiation only (iradloss = 1)
 Transport power from scaling law (MW)                                    (pscalingmw)                125.666  OP 
 Radiation power from inside "coreradius" (MW)                            (pcoreradmw.)                19.376  OP 
 Total (MW)                                                                                           145.042  OP 
 
 Alpha power deposited in plasma (MW)                                     (falpha*palpmw)              47.146  OP 
 Power from charged products of DD and/or D-He3 fusion (MW)               (pchargemw.)                  0.130  OP 
 Ohmic heating (MW)                                                       (pohmmw.)                     0.078  OP 
 Injected power deposited in plasma (MW)                                  (pinjmw)                     97.688  OP 
 Total (MW)                                                                                           145.042  OP 
 
 Power Balance for Reactor - Summary :
 -------------------------------------
<<<<<<< HEAD
 Fusion power (MW)                                                        (powfmw)                    248.335  OP 
=======
 Fusion power (MW)                                                        (powfmw)                    248.333  OP 
>>>>>>> 934af448
 Power from energy multiplication in blanket and shield (MW)              (emultmw)                    47.274  OP 
 Injected power (MW)                                                      (pinjmw.)                    97.688  OP 
 Ohmic power (MW)                                                         (pohmmw.)                     0.078  OP 
 Power deposited in primary coolant by pump (MW)                          (htpmw_mech)                  0.609  OP 
 Total (MW)                                                                                           393.982  OP 
 
 Heat extracted from first wall and blanket (MW)                          (pthermfw_blkt)             272.682  OP 
 Heat extracted from shield  (MW)                                         (pthermshld)                  0.090  OP 
 Heat extracted from divertor (MW)                                        (pthermdiv)                 121.219  OP 
 Nuclear and photon power lost to H/CD system (MW)                        (psechcd)                     0.000  OP 
 Nuclear power lost to TF (MW)                                            (ptfnuc)                      0.002  OP 
 Total (MW)                                                                                           393.993  OP 
 
 Electrical Power Balance :
 --------------------------
 Net electric power output(MW)                                            (pnetelmw.)                -298.185  OP 
 Required Net electric power output(MW)                                   (pnetelin)                 1000.000     
 Electric power for heating and current drive (MW)                        (pinjwp)                    325.625  OP 
 Electric power for primary coolant pumps (MW)                            (htpmw)                       0.641  OP 
 Electric power for vacuum pumps (MW)                                     (vachtmw)                     0.500     
 Electric power for tritium plant (MW)                                    (trithtmw)                   15.000     
 Electric power for cryoplant (MW)                                        (crypmw)                     22.707  OP 
 Electric power for TF coils (MW)                                         (tfacpd)                      6.544  OP 
 Electric power for PF coils (MW)                                         (pfwpmw)                      2.351  OP 
 All other internal electric power requirements (MW)                      (fachtmw)                    36.925  OP 
 Total (MW)                                                               (tot_plant_power)           112.109  OP 
 Total (MW)                                                                                           112.109  OP 
 
 Gross electrical output* (MW)                                            (pgrossmw)                  112.109  OP 
 (*Power for pumps in secondary circuit already subtracted)
 
 Power balance for power plant :
 -------------------------------
<<<<<<< HEAD
 Fusion power (MW)                                                        (powfmw)                    248.335  OP 
=======
 Fusion power (MW)                                                        (powfmw)                    248.333  OP 
>>>>>>> 934af448
 Power from energy multiplication in blanket and shield (MW)              (emultmw)                    47.274  OP 
 Total (MW)                                                                                           295.607  OP 
 
 Net electrical output (MW)	                                              (pnetelmw)                 -298.185  OP 
 Heat rejected by main power conversion circuit (MW)                      (rejected_main)             160.663  OP 
 Heat rejected by other cooling circuits (MW)                             (psechtmw)                  433.218  OP 
 Total (MW)                                                                                           295.696  OP 
 
 
 Plant efficiency measures :
 
 Net electric power / total nuclear power (%)                             (pnetelmw/(powfmw+em       -100.872  OP 
 Net electric power / total fusion power (%)                              (pnetelmw/powfmw)          -120.074  OP 
 Gross electric power* / high grade heat (%)                              (etath)                      41.100     
 (*Power for pumps in secondary circuit already subtracted)
 Recirculating power fraction                                             (cirpowfr)                    3.660  OP 
 
 Time-dependent power usage
 
         Pulse timings [s]:
 
                                          tramp      tohs     theat     tburn     tqnch    tdwell
                                          -----      ----     -----     -----     -----    ------
                               Duration   15.69     15.69     10.00   1000.00     15.69   1800.00
                                 ------   -----      ----     -----     -----     -----    ------
 
         Continous power usage [MWe]:
 
                                 System   tramp      tohs     theat     tburn     tqnch    tdwell
                                 ------   -----      ----     -----     -----     -----    ------
                        Primary cooling    0.64      0.64      0.64      0.64      0.64      0.64
                              Cyroplant   22.71     22.71     22.71     22.71     22.71     22.71
                                 Vacuum    0.50      0.50      0.50      0.50      0.50      0.50
                                Tritium   15.00     15.00     15.00     15.00     15.00     15.00
                                     TF    6.54      6.54      6.54      6.54      6.54      6.54
                             Facilities   36.93     36.93     36.93     36.93     36.93     36.93
                                 ------   -----      ----     -----     -----     -----    ------
                                  Total   82.32     82.32     82.32     82.32     82.32     82.32
                                 ------   -----      ----     -----     -----     -----    ------
 
         Intermittent power usage [MWe]:
 
                                 System   tramp      tohs     theat     tburn     tqnch    tdwell
                                 ------   -----      ----     -----     -----     -----    ------
                                 H & CD    0.00    400.00    400.00    325.63    400.00      0.00
                                     PF  469.62   -104.34      0.00      3.17   -567.40      0.00
                                 ------   -----      ----     -----     -----     -----    ------
                                  Total  469.62    295.66    400.00    328.80   -167.40      0.00
                                 ------   -----      ----     -----     -----     -----    ------
 
         Power production [MWe]:
 
                                          tramp      tohs     theat     tburn     tqnch    tdwell       avg
                                          -----      ----     -----     -----     -----    ------       ---
                            Gross power    0.00      0.00      0.00    112.11      0.00      0.00
                              Net power -551.94   -377.98   -482.32   -299.01     85.08    -82.32   -162.84
                                 ------   -----      ----     -----     -----     -----    ------
 
 
 *************************** Water usage during plant operation (secondary cooling) ***************************
 
 Estimated amount of water used through different cooling system options:
 1. Cooling towers
 2. Water bodies (pond, lake, river): recirculating or once-through
 Volume used in cooling tower (m3/day)                                    (waterusetower)           6.831E+03  OP 
 Volume used in recirculating water system (m3/day)                       (wateruserecirc)          2.286E+03  OP 
 Volume used in once-through water system (m3/day)                        (wateruseonethru)         2.241E+05  OP 
 
 ******************************************** Errors and Warnings *********************************************
 
 (See top of file for solver errors and warnings.)
 PROCESS status flag:   Warning messages
 PROCESS error status flag                                                (error_status)                    2     
147     2   CHECK: temperature pedestal is at plasma edge, but teped differs from tesep     
152     2   CHECK: density pedestal is at plasma edge, but neped differs from nesep         
155     2   CHECK: dene used as iteration variable without constraint 81 (neped<ne0)        
244     2   PHYSICS: Diamagnetic fraction is more than 1%, but not calculated. Consider usin
 62     1   RADIALB: Ripple result may be inaccurate, as the fit has been extrapolated      
143     1   RADIALB: (TF coil ripple calculation) (R+a)/rtot out of fitted range            
 Final error identifier                                                   (error_id)                      143     
 
 ******************************************* End of PROCESS Output ********************************************
 
 
 *************************************** Copy of PROCESS Input Follows ****************************************
 
*****  CFETR input file for EU-CN collaboration
*****
*****  Based on 2014 paper by Son et al. "Concept design of CFETR tokamak machine"
*****  http://ieeexplore.ieee.org/document/6716984/
*****
*****  James Morris
*****  02/12/16
*****
****************************************************

*---------------Constraint Equations---------------*

neqns = 23       * Number of constraint equations
icc = 1        * beta (consistency equation)
icc = 2        * global power balance (consistency equation)
*icc = 10       * toroidal field 1/r (consistency equation)
icc = 36       * Temperature margin limit
icc = 5        * density upper limit
icc = 11       * radial build (consistency equation)
icc = 56       * pseparatrix/rmajor upper limit
icc = 30       * Max neutral beam power
icc = 8        * neutron wall load upper limit
icc = 31      * tf coil case stress upper limit (sctf)
icc = 32      * tf coil conduit stress upper limit (sctf)
icc = 35      * j_winding pack/j_protection upper limit (sctf)
icc = 33      * i_op / i_critical (tf coil) (sctf)
icc = 17      * radiation fraction upper limit
icc = 34      * dump voltage upper limit (sctf)
icc = 13      * burn time lower limit (pulse)
icc = 15      * l-h power threshold limit
icc = 26      * central solenoid eof current density upper limit
icc = 27      * central solenoid bop current density upper limit
icc = 62      * ratio of confinement times
icc = 25      * Max TF coil field
icc = 7       * beam ion density (nbi) (consistency equation)
icc = 24      * beta upper limit
icc = 9       * Fusion power upper limit

*---------------Iteration Variables----------------*

nvar      = 40       * Number of iteration variables
ixc       = 4        * te * Volume averaged electron temperature (kev)
boundl(4) = 3.00
boundu(4) = 14.00

ixc       = 3        * rmajor * Plasma major radius (m)
boundl(3) = 5.699
boundu(3) = 5.701

ixc       = 5        * beta * Total plasma beta
boundl(5) = 0.010
boundu(5) = 1.000

ixc       = 6        * dene * Electron density (/m3)
boundl(6) = 0.90e+20
boundu(6) = 1.13e+20

ixc       = 9        * fdene * F-value for density limit
boundl(9) = 0.001
boundu(9) = 1.000

ixc        = 48      * fstrcase * F-value for tf coil case stress
boundl(48) = 0.001
boundu(48) = 1.1

ixc        = 49      * fstrcond * F-value for tf coil conduit stress
boundl(49) = 0.001
boundu(49) = 1.1

ixc        = 97      * fpsepr * F-value for maximum psep/r limit
boundl(97) = 0.001
boundu(97) = 1.000

ixc        = 26       * f-value for maximum fusion power (constraint equation 9 iteration variable 26)
boundl(26) = 0.99
boundu(26) = 1.00

ixc       = 2        * bt * Toroidal field on axis (t) (iteration variable 2)
boundl(2) = 4.475
boundu(2) = 4.525

ixc        = 46         * fpinj * f-value for max nbi power
boundl(46) = 0.01
boundu(46) = 1.00

ixc       = 7          * rnbeam * Hot beam density / n_e (iteration variable 7)
boundl(7) = 1e-06
boundu(7) = 1.0

ixc        = 60         * cpttf *  TF coil current per turn (A) (iteration variable 60)
boundl(60) = 6.7e4
boundu(60) = 6.8e4

ixc        = 57         * thkcas * Inboard tf coil case outer (non-plasma side) thickness (m)
boundl(57) = 0.05
boundu(57) = 1.2

ixc        = 51         * fvdump * F-value for dump voltage
boundl(51) = 0.001
boundu(51) = 1.0

ixc        = 56         * tdmptf * Dump time for tf coil (s)
boundl(56) = 2.0
boundu(56) = 1000000.0

ixc        = 14         * fwalld * F-value for maximum wall load
boundl(14) = 0.001
boundu(14) = 1.0

ixc        = 50         * fiooic * F-value for tf coil operating current / critical
boundl(50) = 0.001
boundu(50) = 1.2

ixc        = 53         * fjprot * F-value for tf coil winding pack current density
boundl(53) = 0.001
boundu(53) = 1.0

ixc        = 18         * q * Safety factor 'near' plasma edge (iteration variable 18)
boundl(18) = 2.9
boundu(18) = 3.0

ixc         = 102        * fimpvar * Impurity fraction to be used as fimp(impvar)
boundl(102) = 0.0012
boundu(102) = 0.01
fimp(3) = 0.02   
fimp(9) = 0.0016

ixc         = 103        * flhthresh * F-value for l-h power threshold
boundl(103) = 0.4
boundu(103) = 1000000.0

ixc         = 109        * ralpne
boundl(109) = 0.005
boundu(109) = 0.10

ixc         = 110        * ftaulimit
boundl(109) = 0.001
boundu(109) = 1.0

ixc        = 19         * enbeam
boundl(19) = 100.0
boundu(19) = 1000.0

ixc        = 13         * tfcth * Inboard tf coil thickness; (centrepost for st) (m)
boundl(13) = 0.85
boundu(13) = 1.00

ixc(27) = 28         * fradpwr * F-value for core radiation power limit
boundl(28) = 0.001
boundu(28) = 0.99

ixc        = 37         * coheof * Central solenoid overall current density at end of flat-top (a/m2)
boundl(37) = 100000.0
boundu(37) = 100000000.0

ixc        = 38         * fjohc * F-value for central solenoid current at end-of-flattop
boundl(38) = 0.01
boundu(38) = 1.0

ixc        = 39         * fjohc0 * F-value for central solenoid current at beginning of pulse
boundl(39) = 0.001
boundu(39) = 1.0

ixc        = 21         * ftburn * F-value for minimum burn time
boundl(21) = 0.001
boundu(21) = 1.0

ixc         = 103        * flhthresh * F-value for l-h power threshold
boundl(103) = 0.4
boundu(103) = 1000000.0

ixc        = 54         * ftmargtf * f-value for TF coil temp margin
boundl(54) = 0.90
boundu(54) = 1.20

ixc        = 58         * thwcndut * Tf coil conduit case thickness (m)
boundl(58) = 0.002
boundu(58) = 1.0

ixc        = 59         * fcutfsu * Copper fraction of cable conductor (tf coils)
boundl(59) = 0.001
boundu(59) = 1.0

*ixc     = 12         * oacdcp * Overall current density in tf coil inboard legs (a/m2)
*boundl(12) = 1000000.0
*boundu(12) = 150000000.0

ixc        = 58         * thwcndut * Tf coil conduit case thickness (m)
boundl(58) = 0.002
boundu(58) = 1.0

ixc        = 35         * fpeakb * F-value for peak TF field on coil
boundl(35) = 0.001
boundu(35) = 1.000

ixc        = 41         * fcohbop * Ratio of central solenoid overall current density at
boundl(41) = 0.001
boundu(41) = 1.0

ixc        = 44         * fvsbrnni * Fraction of the plasma current produced by non-inductive means
boundl(44) = 0.001
boundu(44) = 1.0

ixc        = 36         * fbetatry * F-value for beta limit
boundl(36) = 0.001
boundu(36) = 1.0

*-----------------Build Variables------------------*

*----- Build ----- Switches

iprecomp = 0        * Switch for OH coil pre-compression structure

*----- Build ----- Radial build

bore     = 1.090    * Central solenoid inboard radius (m)
ohcth    = 0.650    * Central solenoid thickness (m)
gapoh    = 0.116    * Gap between central solenoid and tf coil (m)
tfcth    = 0.874    * Inboard tf coil thickness (m)
thshield = 0.000    * TF-VV thermal shield thickness (m)
gapds    = 0.037    * Gap between inboard vacuum vessel and tf coil (m)
d_vv_in  = 0.280    * Inboard vacuum vessel thickness (m)
d_vv_out = 0.280    * Outboard vacuum vessel thickness (m)
d_vv_top = 0.280    * Topside vacuum vessel thickness (m)
d_vv_bot = 0.280    * Underside vacuum vessel thickness (m)
shldith  = 0.300    * Inboard shield thickness (m)
blnkith  = 0.432    * Inboard blanket thickness (m)
scrapli  = 0.150    * Gap between plasma and first wall; inboard side (m)
scraplo  = 0.150    * Gap between plasma and first wall; outboard side (m)
blnkoth  = 1.132    * Inboard blanket thickness (m)
*- Included blanket/shield -> vacuum vessel gap in shield thickness (m)
shldoth  = 0.820    * Inboard shield thickness (m)
gapomin  = 0.450    * Minimum gap between outboard vacuum vessel and tf coil (m)
ddwex    = 0.150    * Cryostat thickness (m)

*----- Build ----- Vertical build

shldtth = 0.300    * Upper/lower shield thickness (m);
vgap2   = 0.116    * Vertical gap between vacuum vessel and tf coil (m)

*----------------Cost Variables--------------------*

cost_model   = 0   * 1990 costs model
output_costs = 0   * Output costs switch
iavail       = 1   * Switch for plant availabilit model

*---------------Constraint Variables---------------*

tbrnmn   = 200.0   * Minimum burn time (s)
walalw   = 8.0     * Allowable wall-load (mw/m2)

*--------------Current Drive Variables-------------*

pinjalw = 100.0  * Allowable neutral beam current Drive (MW)
enbeam = 800.0   * neutral beam energy (keV)

*------------------Fwbs Variables------------------*

iblanket  = 3      * Switch for blanket model
li6enrich = 90.0   * lithium-6 enrichment of breeding material (%)
tbrmin    = 1.0    * Minimum tritium breeding ratio

*----------------Physics Variables-----------------*

aspect   = 3.563     * Aspect ratio
rmajor   = 5.700     * Plasma major radius (m)
bt       = 4.5       * Toroidal field on axis (T)
ishape   = 0         * Switch for plasma cross-sectional shape calculation
kappa    = 1.8       * Plasma elongation
triang   = 0.4       * Plasma separatrix triangularity
ripmax   = 0.5       * maximum allowable toroidal field ripple amplitude at plasma edge (%)
bscfmax  = 0.64      * Maximum fraction of plasma current from bootstrap
hfact    = 1.3       * H factor on energy confinement times
pseprmax = 17.0      * Maximum ratio of power crossing the separatrix to
powfmax  = 250.0     * Maximum fusion power (MW)
ignite   = 0         * Plasma not ignited
iradloss = 1         * Radiation loss power allocation

*---------------------Numerics---------------------*

ioptimz = 1        * Code operation switch
*minmax  = -5       * Switch for figure-of-merit - Fusion gain
minmax  = 10       * Switch for figure-of-merit - Fusion gain
epsvmc  = 1.0e-8   * Error tolerance for vmcon
runtitle = "CFETR small (5.7m) reference file"

*-----------------Tfcoil Variables-----------------*

bmxlim = 12.0       * Max TF field on coil (T)
cpttf   = 67.4e3     * TF coil current per turn (A)
sig_tf_case_max  = 5.92E8 * Allowable maximum shear stress in TF coil case (Tresca criterion) (Pa)
sig_tf_wp_max    = 5.92E8 * Allowable maximum shear stress in TF coil conduit (Tresca criterion) (Pa)
tftmp   = 4.5        * Temperature for superconductor (K)
tmargmin = 2.0       * Minimum temperature margin (K)
tinstf = 0.005   * Ground wall insulation thickness (m)
i_str_wp = 0 * str_tf_con_res is used for the critical surface<|MERGE_RESOLUTION|>--- conflicted
+++ resolved
@@ -15,16 +15,6 @@
  
    Program :
    Version : 2.3.0   Release Date :: 2022-01-20
-<<<<<<< HEAD
-   Tag No. : v2.1-1348-g7a3a4dda
-    Branch : 1367-add-site-preparation-costs-into-model-2
-   Git log : Merge\ branch\ |develop|\ into\ 1367-add-site-preparat
- Date/time : 17 Mar 2022 12:01:39 +00:00(hh:mm) UTC
-      User : rhicha
-  Computer : l0500
- Directory : /tmp/pytest-of-rhicha/pytest-292/test_solver0
-     Input : /tmp/pytest-of-rhicha/pytest-292/test_scenario_CFETR_small_0/IN.DAT
-=======
    Tag No. : v2.1-1332-g22754d6e code contains untracked changes
     Branch : 1205-tf-cond-stiffness
    Git log : NOW\ added\ correct\ ref\ dicts
@@ -33,7 +23,6 @@
   Computer : cswan-2017-desktop
  Directory : /tmp/pytest-of-cswan/pytest-2/test_solver0
      Input : /tmp/pytest-of-cswan/pytest-2/test_scenario_CFETR_small_0/IN.DAT
->>>>>>> 934af448
  Run title : "CFETR small (5.7m) reference file"
   Run type : Reactor concept design: Steady-state tokamak model, (c) CCFE
  
@@ -1516,11 +1505,7 @@
  
  Power Balance for Reactor - Summary :
  -------------------------------------
-<<<<<<< HEAD
- Fusion power (MW)                                                        (powfmw)                    248.335  OP 
-=======
  Fusion power (MW)                                                        (powfmw)                    248.333  OP 
->>>>>>> 934af448
  Power from energy multiplication in blanket and shield (MW)              (emultmw)                    47.274  OP 
  Injected power (MW)                                                      (pinjmw.)                    97.688  OP 
  Ohmic power (MW)                                                         (pohmmw.)                     0.078  OP 
@@ -1554,11 +1539,7 @@
  
  Power balance for power plant :
  -------------------------------
-<<<<<<< HEAD
- Fusion power (MW)                                                        (powfmw)                    248.335  OP 
-=======
  Fusion power (MW)                                                        (powfmw)                    248.333  OP 
->>>>>>> 934af448
  Power from energy multiplication in blanket and shield (MW)              (emultmw)                    47.274  OP 
  Total (MW)                                                                                           295.607  OP 
  
