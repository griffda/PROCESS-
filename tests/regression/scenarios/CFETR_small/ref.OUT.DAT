 *****  CFETR input file for EU-CN collaboration                             
 *****                                                                       
 *****  Based on 2014 paper by Son et al. "Concept design of CFETR tokamak ma
 *****  http://ieeexplore.ieee.org/document/6716984/                         
 *****                                                                       
 *****  James Morris                                                         
 *****  02/12/16                                                             
 *****                                                                       
 ****************************************************                        
 
 **************************************************************************************************************
 ************************************************** PROCESS ***************************************************
 ************************************** Power Reactor Optimisation Code ***************************************
 **************************************************************************************************************
 
   Program :
   Version : 2.3.0   Release Date :: 2022-01-20
<<<<<<< HEAD
   Tag No. : v2.1-1386-g2155ecdc code contains untracked changes
    Branch : 1456-convert-pfcoil-f90-to-python
   Git log : Regression\ reference\ changes\ to\ kallenbach\ and\ hts
 Date/time :  6 Apr 2022 14:09:45 +01:00(hh:mm) UTC
      User : jon
  Computer : jon-Precision-3560
 Directory : /home/jon/code/process
     Input : /tmp/pytest-of-jon/pytest-76/popen-gw4/test_scenario_CFETR_small_0/IN.DAT
=======
   Tag No. : v2.1-1592-g962112e9
    Branch : divertor-costs-into-cost-model-2-more-stable
   Git log : Removed\ costs_step.f90\ as\ superceded\ by\ python\ ver
 Date/time : 19 Apr 2022 11:31:21 +01:00(hh:mm) UTC
      User : jg6173
  Computer : L1088
 Directory : /tmp/pytest-of-jg6173/pytest-70/test_solver0
     Input : /tmp/pytest-of-jg6173/pytest-70/test_scenario_CFETR_small_0/IN.DAT
>>>>>>> c2e851f9
 Run title : "CFETR small (5.7m) reference file"
  Run type : Reactor concept design: Steady-state tokamak model, (c) CCFE
 
 **************************************************************************************************************
 
   Equality constraints : 23
 Inequality constraints : 00
      Total constraints : 23
    Iteration variables : 40
         Max iterations : 200
       Figure of merit  : +10  -- minimise toroidal field.
  Convergence parameter : 1.00E-08
 
 **************************************************************************************************************
 
 (Please include this header in any models, presentations and papers based on these results)
 
 **************************************************************************************************************
 
 Quantities listed in standard row format are labelled as follows in columns 112-114:
 ITV : Active iteration variable (in any output blocks)
 OP  : Calculated output quantity
 Unlabelled quantities in standard row format are generally inputs
 Note that calculated quantities may be trivially rescaled from inputs, or equal to bounds which are input.
 
 
 ************************************************** Numerics **************************************************
 
 PROCESS has performed a VMCON (optimisation) run.
 and found a feasible set of parameters.
 
 VMCON error flag                                                         (ifail)                           1     
 Number of iteration variables                                            (nvar)                           40     
 Number of constraints (total)                                            (neqns+nineqns)                  23     
 Optimisation switch                                                      (ioptimz)                         1     
 Figure of merit switch                                                   (minmax)                         10     
 Square root of the sum of squares of the constraint residuals            (sqsumsq)                 5.722E-10  OP 
 VMCON convergence parameter                                              (convergence_parameter)   5.999E-22  OP 
 Number of VMCON iterations                                               (nviter)                         12  OP 
 
PROCESS has successfully optimised the iteration variables to minimise the figure of merit        TOROIDAL FIELD.
 
 Certain operating limits have been reached,
 as shown by the following iteration variables that are
 at or near to the edge of their prescribed range :
 
                   rmajor        =  5.7010E+00 is at or below its lower bound:  5.6990E+00
                   rmajor        =  5.7010E+00 is at or above its upper bound:  5.7010E+00
                   fdene         =  1.0000E+00 is at or above its upper bound:  1.0000E+00
                   ffuspow       =  9.9333E-01 is at or below its lower bound:  9.9000E-01
                   ffuspow       =  9.9333E-01 is at or above its upper bound:  1.0000E+00
                   bt            =  4.4750E+00 is at or below its lower bound:  4.4750E+00
                   cpttf         =  6.7452E+04 is at or below its lower bound:  6.7000E+04
                   cpttf         =  6.7452E+04 is at or above its upper bound:  6.8000E+04
                   q             =  2.9000E+00 is at or below its lower bound:  2.9000E+00
                   fjohc         =  9.9206E-01 is at or above its upper bound:  1.0000E+00
                   ftmargtf      =  9.0053E-01 is at or below its lower bound:  9.0000E-01
 
 The solution vector is comprised as follows :
 
                                          final       final /
    i                                     value       initial
 
    1                  te               9.1441E+00     0.7088
    2                  rmajor           5.7010E+00     1.0002
    3                  beta             3.7583E-02     0.8948
    4                  dene             9.6302E+19     0.9827
    5                  fdene            1.0000E+00     1.0000
    6                  fstrcase         5.7332E-01     0.5733
    7                  fstrcond         4.7900E-01     0.4790
    8                  fpsepr           9.4541E-01     0.9454
    9                  ffuspow          9.9333E-01     0.9933
   10                  bt               4.4750E+00     0.9944
   11                  fpinj            9.7688E-01     0.9769
   12                  rnbeam           1.0930E-02     2.1861
   13                  cpttf            6.7452E+04     1.0008
   14                  thkcas           3.1371E-01     1.0457
   15                  fvdump           4.6605E-01     0.4660
   16                  tdmptf           6.0398E+00     0.6040
   17                  fwalld           4.6315E-02     0.0463
   18                  fiooic           6.1240E-01     1.2248
   19                  fjprot           5.8099E-01     0.5810
   20                  q                2.9000E+00     0.9667
   21                  fimpvar          5.8034E-03     3.6271
   22                  flhthresh        1.0367E+00     1.0367
   23                  ralpne           2.8316E-02     0.2832
   24                  ftaulimit        4.9729E-01     0.4973
   25                  enbeam           2.4856E+02     0.3107
   26                  tfcth            9.2794E-01     1.0617
   27                  fradpwr          3.6828E-01     0.3683
   28                  coheof           2.0599E+07     1.1134
   29                  fjohc            9.9206E-01     0.9921
   30                  fjohc0           9.8311E-01     0.9831
   31                  ftburn           2.0000E-01     0.2000
   32                  flhthresh        2.4937E+00     2.4937
   33                  ftmargtf         9.0053E-01     0.9005
   34                  thwcndut         8.0000E-03     1.0000
   35                  fcutfsu          8.4829E-01     1.2294
   36                  thwcndut         9.7778E-03     1.2222
   37                  fpeakb           7.9654E-01     0.7965
   38                  fcohbop          9.6836E-01     1.0760
   39                  fvsbrnni         9.4262E-01     0.9426
   40                  fbetatry         7.8584E-01     0.7858
 
 The following equality constraint residues should be close to zero :
 
                                               physical                 constraint                 normalised
                                              constraint                 residue                    residue
 
    1  Beta consistency                      =  3.7583E-02              1.2500E-08                -3.3260E-07
    2  Global power balance consistency      =  3.0797E-01 MW/m3       -2.5367E-07 MW/m3           8.2367E-07
    3  TF coil temp. margin lower limit      >  2.0000E+00 K           -2.2093E-01 K              -2.8560E-10
    4  Density upper limit                   <  9.7540E+19 /m3         -3.2768E+04 /m3            -3.3307E-16
    5  Radial build consistency              =  5.7010E+00 m            0.0000E+00 m              -0.0000E+00
    6  Psep / R upper limit                  <  1.7000E+01 MW/m        -6.7598E-05 MW/m            4.2060E-06
    7  Injection power upper limit           <  1.0000E+02 MW           4.5710E+00 MW             -3.5076E-06
    8  Neutron wall load upper limit         <  3.7052E-01 MW/m2        3.3566E-07 MW/m2           9.0593E-07
    9  TF coil case stress upper limit       <  5.9200E+08 Pa          -2.7972E-03 Pa             -4.7250E-12
   10  TF coil conduit stress upper lim      <  5.9200E+08 Pa           6.5312E-03 Pa              1.1033E-11
   11  J_winding pack/J_protection limit     <  3.4031E+07 A/m2         0.0000E+00 A/m2           -1.8542E-10
   12  I_op / I_critical (TF coil)           <  3.2286E+07 A/m2         3.7152E-03 A/m2           -1.8790E-10
   13  Radiation fraction upper limit        <  3.0797E-01 MW/m3        3.0135E-07 MW/m3          -2.6570E-06
   14  Dump voltage upper limit              <  2.0000E+01 V            1.0679E+01 V              -3.3307E-16
   15  Burn time lower limit                 >  1.0000E+03 sec          0.0000E+00 sec            -0.0000E+00
   16  L-H power threshold limit             >  3.6743E+01 MW           1.5455E-04 MW             -4.2062E-06
   17  CS coil EOF current density limit     <  2.0764E+07 A/m2         2.6077E-08 A/m2            1.3323E-15
   18  CS coil BOP current density limit     <  2.0290E+07 A/m2         7.4506E-09 A/m2            4.4409E-16
   19  taup/taueff                           >  5.0000E+00              1.2168E-05                -1.2102E-06
   20  Peak toroidal field upper limit       <  1.2000E+01 T           -2.1224E-15 T               2.2204E-16
   21  Beam ion density consistency          =  1.0526E+18 /m3          3.6925E+12 /m3            -3.5080E-06
   22  Beta upper limit                      <  4.7825E-02             -2.0817E-17                -3.3307E-16
   23  Fusion power upper limit              <  2.5000E+02 MW          -2.2487E-04 MW              9.0551E-07
 
 ******************************************** Final Feasible Point ********************************************
 
 
 ********************************************* Plant Availability *********************************************
 
 Allowable blanket neutron fluence (MW-yr/m2)                             (abktflnc)                5.000E+00     
 Allowable divertor heat fluence (MW-yr/m2)                               (adivflnc)                7.000E+00     
 First wall / blanket lifetime (years)                                    (bktlife)                 1.715E+01  OP 
 Divertor lifetime (years)                                                (divlife)                 1.816E+01  OP 
 Heating/CD system lifetime (years)                                       (cdrlife)                 1.715E+01  OP 
 Total plant lifetime (years)                                             (tlife)                   3.000E+01     
 Time needed to replace blanket (years)                                   (tbktrepl)                5.000E-01     
 Time needed to replace blkt + div (years)                                (tcomrepl)                5.000E-01     
 Planned unavailability fraction                                          (uplanned)                3.573E-02  OP 
 Unplanned unavailability fraction                                        (uutot)                   1.839E-01  OP 
 Total plant availability fraction                                        (cfactr)                  7.869E-01  OP 
 
 *************************************************** Plasma ***************************************************
 
 Plasma configuration = single null divertor
 Tokamak aspect ratio = Conventional, itart = 0                           (itart)                       0.000     
 
 Plasma Geometry :
 
 Major radius (m)                                                         (rmajor)                      5.701  ITV
 Minor radius (m)                                                         (rminor)                      1.600  OP 
 Aspect ratio                                                             (aspect)                      3.563     
 Elongation, X-point (input value used)                                   (kappa)                       1.800  IP 
 Elongation, 95% surface (calculated from kappa)                          (kappa95)                     1.607  OP 
 Elongation, area ratio calc.                                             (kappaa)                      1.658  OP 
 Triangularity, X-point (input value used)                                (triang)                      0.400  IP 
 Triangularity, 95% surface (calculated from triang)                      (triang95)                    0.267  OP 
 Plasma poloidal perimeter (m)                                            (pperim)                     14.035  OP 
 Plasma cross-sectional area (m2)                                         (xarea)                      13.335  OP 
 Plasma surface area (m2)                                                 (sarea)                   4.931E+02  OP 
 Plasma volume (m3)                                                       (vol)                     4.710E+02  OP 
 
 Current and Field :
 
 Consistency between q0,q,alphaj,rli,dnbeta is enforced
 
 Plasma current scaling law used                                          (icurr)                           4     
 Plasma current (MA)                                                      (plascur/1D6)                 7.845  OP 
 Current density profile factor                                           (alphaj)                      1.492  OP 
 Plasma internal inductance, li                                           (rli)                         1.091  OP 
 Vertical field at plasma (T)                                             (bvert)                      -0.545  OP 
 Vacuum toroidal field at R (T)                                           (bt)                          4.475  ITV
 Average poloidal field (T)                                               (bp)                          0.702  OP 
 Total field (sqrt(bp^2 + bt^2)) (T)                                      (btot)                        4.530  OP 
 Safety factor on axis                                                    (q0)                          1.000     
 Safety factor at 95% flux surface                                        (q95)                         2.900  ITV
 Cylindrical safety factor (qcyl)                                         (qstar)                       2.492  OP 
 
 Beta Information :
 
 Total plasma beta                                                        (beta)                    3.758E-02  ITV
 Total poloidal beta                                                      (betap)                   1.563E+00  OP 
 Total toroidal beta                                                                                3.851E-02  OP 
 Fast alpha beta                                                          (betaft)                  3.240E-03  OP 
 Beam ion beta                                                            (betanb)                  2.726E-03  OP 
 (Fast alpha + beam beta)/(thermal beta)                                  (gammaft)                 1.887E-01  OP 
 Thermal beta                                                                                       3.162E-02  OP 
 Thermal poloidal beta                                                                              1.315E+00  OP 
 Thermal toroidal beta (= beta-exp)                                                                 3.240E-02  OP 
 2nd stability beta : beta_p / (R/a)                                      (eps*betap)                   0.439  OP 
 2nd stability beta upper limit                                           (epbetmax)                    1.380     
 Beta g coefficient                                                       (dnbeta)                      4.365  OP 
 Normalised thermal beta                                                                                2.886  OP 
 Normalised total beta                                                                                  3.430  OP 
 Normalised toroidal beta                                                 (normalised_toroidal          3.515  OP 
 Limit on total beta                                                      (betalim)                     0.048  OP 
 Plasma thermal energy (J)                                                                          1.823E+08  OP 
 Total plasma internal energy (J)                                         (total_plasma_internal_en 2.168E+08  OP 
 
 Temperature and Density (volume averaged) :
 
 Electron temperature (keV)                                               (te)                          9.144  ITV
 Electron temperature on axis (keV)                                       (te0)                        13.215  OP 
 Ion temperature (keV)                                                    (ti)                          9.144     
 Ion temperature on axis (keV)                                            (ti0)                        13.215  OP 
 Electron temp., density weighted (keV)                                   (ten)                         9.224  OP 
 Electron density (/m3)                                                   (dene)                    9.630E+19  ITV
 Electron density on axis (/m3)                                           (ne0)                     9.965E+19  OP 
 Line-averaged electron density (/m3)                                     (dnla)                    9.754E+19  OP 
 Line-averaged electron density / Greenwald density                       (dnla_gw)                 1.000E+00  OP 
 Ion density (/m3)                                                        (dnitot)                  7.835E+19  OP 
 Fuel density (/m3)                                                       (deni)                    7.208E+19  OP 
 Total impurity density with Z > 2 (no He) (/m3)                          (dnz)                     2.485E+18  OP 
 Helium ion density (thermalised ions only) (/m3)                         (dnalp)                   2.727E+18  OP 
 Proton density (/m3)                                                     (dnprot)                  5.163E+15  OP 
 Hot beam density (/m3)                                                   (dnbeam)                  1.053E+18  OP 
 Density limit from scaling (/m3)                                         (dnelimt)                 9.754E+19  OP 
 Density limit (enforced) (/m3)                                           (boundu(9)*dnelimt)       9.754E+19  OP 
 Helium ion density (thermalised ions only) / electron density            (ralpne)                  2.832E-02  ITV
 
 Impurities
 
 Plasma ion densities / electron density:
 H_ concentration                                                         (fimp(01)                 7.595E-01  OP 
 He concentration                                                         (fimp(02)                 2.832E-02     
 Be concentration                                                         (fimp(03)                 2.000E-02     
 C_ concentration                                                         (fimp(04)                 0.000E+00     
 N_ concentration                                                         (fimp(05)                 0.000E+00     
 O_ concentration                                                         (fimp(06)                 0.000E+00     
 Ne concentration                                                         (fimp(07)                 0.000E+00     
 Si concentration                                                         (fimp(08)                 0.000E+00     
 Ar concentration                                                         (fimp(09)                 5.803E-03     
 Fe concentration                                                         (fimp(10)                 0.000E+00     
 Ni concentration                                                         (fimp(11)                 0.000E+00     
 Kr concentration                                                         (fimp(12)                 0.000E+00     
 Xe concentration                                                         (fimp(13)                 0.000E+00     
 W_ concentration                                                         (fimp(14)                 0.000E+00     
 Average mass of all ions (amu)                                           (aion)                    2.973E+00  OP 
 
 Effective charge                                                         (zeff)                        3.052  OP 
 Density profile factor                                                   (alphan)                      0.250     
 Plasma profile model                                                     (ipedestal)                       1     
 Pedestal profiles are used.
 Density pedestal r/a location                                            (rhopedn)                     1.000     
 Electron density pedestal height (/m3)                                   (neped)                   8.291E+19  OP 
 Electron density at pedestal / nGW                                       (fgwped_out)              8.500E-01     
 Temperature pedestal r/a location                                        (rhopedt)                     1.000     
 Pedestal scaling switch                                                  (ieped)                           0     
 Electron temp. pedestal height (keV)                                     (teped)                       1.000     
 Electron temp. at separatrix (keV)                                       (tesep)                       0.100     
 Electron density at separatrix (/m3)                                     (nesep)                   4.877E+19     
 Electron density at separatrix / nGW                                     (fgwsep_out)              5.000E-01     
 Temperature profile index                                                (alphat)                      0.500     
 Temperature profile index beta                                           (tbeta)                       2.000     
 
 Density Limit using different models :
 
 Old ASDEX model                                                          (dlimit(1))               6.641E+19  OP 
 Borrass ITER model I                                                     (dlimit(2))               1.251E+20  OP 
 Borrass ITER model II                                                    (dlimit(3))               4.677E+19  OP 
 JET edge radiation model                                                 (dlimit(4))               1.935E+21  OP 
 JET simplified model                                                     (dlimit(5))               3.516E+20  OP 
 Hugill-Murakami Mq model                                                 (dlimit(6))               9.449E+19  OP 
 Greenwald model                                                          (dlimit(7))               9.754E+19  OP 
 
 Fuel Constituents :
 
 Deuterium fuel fraction                                                  (fdeut)                       0.500     
 Tritium fuel fraction                                                    (ftrit)                       0.500     
 
 Fusion Power :
 
 Total fusion power (MW)                                                  (powfmw)                  2.483E+02  OP 
  =    D-T fusion power (MW)                                              (pdt)                     2.481E+02  OP 
   +   D-D fusion power (MW)                                              (pdd)                     1.990E-01  OP 
   + D-He3 fusion power (MW)                                              (pdhe3)                   0.000E+00  OP 
 Alpha power: total (MW)                                                  (palpmw)                  4.963E+01  OP 
 Alpha power: beam-plasma (MW)                                            (palpnb)                  1.281E+01  OP 
 Neutron power (MW)                                                       (pneutmw)                 1.986E+02  OP 
 Charged particle power (excluding alphas) (MW)                           (pchargemw)               1.305E-01  OP 
 Total power deposited in plasma (MW)                                     (tot_power_plasma)        1.450E+02  OP 
 
 Radiation Power (excluding SOL):
 
 Bremsstrahlung radiation power (MW)                                      (pbrempv*vol)             2.143E+01  OP 
 Line radiation power (MW)                                                (plinepv*vol)             3.061E+01  OP 
 Synchrotron radiation power (MW)                                         (psyncpv*vol)             1.379E+00  OP 
 Synchrotron wall reflectivity factor                                     (ssync)                       0.600     
 Normalised minor radius defining 'core'                                  (coreradius)              6.000E-01     
 Fraction of core radiation subtracted from P_L                           (coreradiationfraction)   1.000E+00     
 Total core radiation power (MW)                                          (pcoreradmw)              1.938E+01  OP 
 Edge radiation power (MW)                                                (pedgeradmw)              3.404E+01  OP 
 Total radiation power (MW)                                               (pradmw)                  5.342E+01  OP 
 Core radiation fraction = total radiation in core / total power deposite (rad_fraction_core)       3.683E-01  OP 
 SoL radiation fraction = total radiation in SoL / total power accross se (rad_fraction_sol)        8.000E-01  IP 
 Radiation fraction = total radiation / total power deposited in plasma   (rad_fraction)            8.737E-01  OP 
 Nominal mean radiation load on inside surface of reactor (MW/m2)         (photon_wall)             9.967E-02  OP 
 Peaking factor for radiation wall load                                   (peakfactrad)             3.330E+00  IP 
 Maximum permitted radiation wall load (MW/m^2)                           (maxradwallload)          1.000E+00  IP 
 Peak radiation wall load (MW/m^2)                                        (peakradwallload)         3.319E-01  OP 
 Nominal mean neutron load on inside surface of reactor (MW/m2)           (wallmw)                  3.705E-01  OP 
 
 Power incident on the divertor targets (MW)                              (ptarmw)                  1.833E+01  OP 
 Fraction of power to the lower divertor                                  (ftar)                    1.000E+00  IP 
 Outboard side heat flux decay length (m)                                 (lambdaio)                1.570E-03  OP 
 Fraction of power on the inner targets                                   (fio)                     4.100E-01  OP 
 Fraction of power incident on the lower inner target                     (fLI)                     4.100E-01  OP 
 Fraction of power incident on the lower outer target                     (fLO)                     5.900E-01  OP 
 Power incident on the lower inner target (MW)                            (pLImw)                   7.513E+00  OP 
 Power incident on the lower outer target (MW)                            (pLOmw)                   1.081E+01  OP 
 
 Ohmic heating power (MW)                                                 (pohmmw)                  7.837E-02  OP 
 Fraction of alpha power deposited in plasma                              (falpha)                      0.950  OP 
 Fraction of alpha power to electrons                                     (falpe)                       0.769  OP 
 Fraction of alpha power to ions                                          (falpi)                       0.231  OP 
 Ion transport (MW)                                                       (ptrimw)                  5.638E+01  OP 
 Electron transport (MW)                                                  (ptremw)                  6.929E+01  OP 
 Injection power to ions (MW)                                             (pinjimw)                 6.543E+01  OP 
 Injection power to electrons (MW)                                        (pinjemw)                 3.226E+01  OP 
 Ignited plasma switch (0=not ignited, 1=ignited)                         (ignite)                          0     
 
 Power into divertor zone via charged particles (MW)                      (pdivt)                   9.163E+01  OP 
 Psep / R ratio (MW/m)                                                    (pdivt/rmajor)            1.607E+01  OP 
 Psep Bt / qAR ratio (MWT/m)                                              (pdivtbt/qar)             6.961E+00  OP 
 
 H-mode Power Threshold Scalings :
 
 ITER 1996 scaling: nominal (MW)                                          (pthrmw(1))               6.363E+01  OP 
 ITER 1996 scaling: upper bound (MW)                                      (pthrmw(2))               1.237E+02  OP 
 ITER 1996 scaling: lower bound (MW)                                      (pthrmw(3))               3.228E+01  OP 
 ITER 1997 scaling (1) (MW)                                               (pthrmw(4))               9.724E+01  OP 
 ITER 1997 scaling (2) (MW)                                               (pthrmw(5))               7.919E+01  OP 
 Martin 2008 scaling: nominal (MW)                                        (pthrmw(6))               3.674E+01  OP 
 Martin 2008 scaling: 95% upper bound (MW)                                (pthrmw(7))               4.699E+01  OP 
 Martin 2008 scaling: 95% lower bound (MW)                                (pthrmw(8))               2.650E+01  OP 
 Snipes 2000 scaling: nominal (MW)                                        (pthrmw(9))               2.685E+01  OP 
 Snipes 2000 scaling: upper bound (MW)                                    (pthrmw(10))              3.687E+01  OP 
 Snipes 2000 scaling: lower bound (MW)                                    (pthrmw(11))              1.939E+01  OP 
 Snipes 2000 scaling (closed divertor): nominal (MW)                      (pthrmw(12))              1.629E+01  OP 
 Snipes 2000 scaling (closed divertor): upper bound (MW)                  (pthrmw(13))              2.199E+01  OP 
 Snipes 2000 scaling (closed divertor): lower bound (MW)                  (pthrmw(14))              1.199E+01  OP 
 Hubbard 2012 L-I threshold - nominal (MW)                                (pthrmw(15))              1.439E+01  OP 
 Hubbard 2012 L-I threshold - lower bound (MW)                            (pthrmw(16))              8.819E+00  OP 
 Hubbard 2012 L-I threshold - upper bound (MW)                            (pthrmw(17))              2.349E+01  OP 
 Hubbard 2017 L-I threshold                                               (pthrmw(18))              1.150E+02  OP 
 Martin 2008 aspect ratio corrected scaling: nominal (MW)                 (pthrmw(19))              3.674E+01  OP 
 Martin 2008 aspect ratio corrected scaling: 95% upper bound (MW)         (pthrmw(20))              4.699E+01  OP 
 Martin 2008 aspect ratio corrected scaling: 95% lower bound (MW)         (pthrmw(21))              2.650E+01  OP 
 
 L-H threshold power (enforced) (MW)                                      (boundl(103)*plhthresh)   1.470E+01  OP 
 L-H threshold power (MW)                                                 (plhthresh)               3.674E+01  OP 
 
 Confinement :
 
 Confinement scaling law                    IPB98(y,2)           (H)
 Confinement H factor                                                     (hfact)                       1.300     
 Global thermal energy confinement time (s)                               (taueff)                      1.451  OP 
 Ion energy confinement time (s)                                          (tauei)                       1.451  OP 
 Electron energy confinement time (s)                                     (tauee)                       1.451  OP 
 n.tau = Volume-average electron density x Energy confinement time (s/m3) (dntau)                   1.397E+20  OP 
 Triple product = Vol-average electron density x Vol-average electron temperature x Energy confinement time:
 Triple product  (keV s/m3)                                               (dntau*te)                1.278E+21  OP 
 Transport loss power assumed in scaling law (MW)                         (powerht)                 1.257E+02  OP 
 Switch for radiation loss term usage in power balance                    (iradloss)                        1     
 Radiation power subtracted from plasma power balance (MW)                                          1.938E+01  OP 
   (Radiation correction is core radiation power)
 Alpha particle confinement time (s)                                      (taup)                       14.588  OP 
 Alpha particle/energy confinement time ratio                             (taup/taueff)                10.055  OP 
 Lower limit on taup/taueff                                               (taulimit)                    5.000     
 Total energy confinement time including radiation loss (s)               (total_energy_conf_t          1.494  OP 
   (= stored energy including fast particles / loss power including radiation
 
 Dimensionless plasma parameters
 
 For definitions see
 Recent progress on the development and analysis of the ITPA global H-mode confinement database
 D.C. McDonald et al, 2007 Nuclear Fusion v47, 147. (nu_star missing 1/mu0)
 Normalized plasma pressure beta as defined by McDonald et al             (beta_mcdonald)           3.851E-02  OP 
 Normalized ion Larmor radius                                             (rho_star)                3.447E-03  OP 
 Normalized collisionality                                                (nu_star)                 6.075E-03  OP 
 Volume measure of elongation                                             (kappaa_IPB)              1.635E+00  OP 
 
 Plasma Volt-second Requirements :
 
 Total volt-second requirement (Wb)                                       (vsstt)                   1.182E+02  OP 
 Inductive volt-seconds (Wb)                                              (vsind)                   8.566E+01  OP 
 Ejima coefficient                                                        (gamma)                       0.400     
 Start-up resistive (Wb)                                                  (vsres)                   2.248E+01  OP 
 Flat-top resistive (Wb)                                                  (vsbrn)                   1.009E+01  OP 
 bootstrap current fraction multiplier                                    (cboot)                       1.000     
 Bootstrap fraction (ITER 1989)                                           (bscf_iter89)                 0.494  OP 
 Bootstrap fraction (Sauter et al)                                        (bscf_sauter)                 0.339  OP 
 Bootstrap fraction (Nevins et al)                                        (bscf_nevins)                 0.417  OP 
 Bootstrap fraction (Wilson)                                              (bscf_wilson)                 0.495  OP 
 Diamagnetic fraction (Hender)                                            (diacf_hender)                0.013  OP 
 Diamagnetic fraction (SCENE)                                             (diacf_scene)                 0.011  OP 
 Pfirsch-Schlueter fraction (SCENE)                                       (pscf_scene)                 -0.003  OP 
   (Wilson bootstrap current fraction model used)
   (Diamagnetic current fraction not calculated)
   (Pfirsch-Schlüter current fraction not calculated)
 Bootstrap fraction (enforced)                                            (bootipf.)                    0.495  OP 
 Diamagnetic fraction (enforced)                                          (diaipf.)                     0.000  OP 
 Pfirsch-Schlueter fraction (enforced)                                    (psipf.)                      0.000  OP 
 Loop voltage during burn (V)                                             (vburn)                   9.989E-03  OP 
 Plasma resistance (ohm)                                                  (rplas)                   2.219E-08  OP 
 Resistive diffusion time (s)                                             (res_time)                4.018E+02  OP 
 Plasma inductance (H)                                                    (rlp)                     1.092E-05  OP 
 Coefficient for sawtooth effects on burn V-s requirement                 (csawth)                      1.000     
 
 Fuelling :
 
 Ratio of He and pellet particle confinement times                        (tauratio)                1.000E+00     
 Fuelling rate (nucleus-pairs/s)                                          (qfuel)                   1.256E+21  OP 
 Fuel burn-up rate (reactions/s)                                          (rndfuel)                 8.837E+19  OP 
 Burn-up fraction                                                         (burnup)                      0.070  OP 
 
 ***************************** Energy confinement times, and required H-factors : *****************************
 
    scaling law              confinement time (s)     H-factor for
                                 for H = 1           power balance
 
 IPB98(y)             (H)          1.406                   1.033
 IPB98(y,1)           (H)          1.332                   1.089
 IPB98(y,2)           (H)          1.116                   1.300
 IPB98(y,3)           (H)          1.121                   1.295
 IPB98(y,4)           (H)          1.137                   1.277
 ISS95            (stell)          0.678                   2.140
 ISS04            (stell)          1.165                   1.245
 DS03                 (H)          1.604                   0.905
 Murari et al NPL     (H)          0.944                   1.537
 Petty 2008           (H)          1.666                   0.871
 Lang et al. 2012     (H)          0.762                   1.905
 Hubbard 2017 - nom   (I)          0.044                  32.738
 Hubbard 2017 - lower (I)          0.028                  51.953
 Hubbard 2017 - upper (I)          0.070                  20.631
 NSTX (Spherical)     (H)          3.196                   0.454
 NSTX-Petty08 Hybrid  (H)          1.666                   0.871
 
 ******************************************** Current Drive System ********************************************
 
 Neutral Beam Current Drive
 Current drive efficiency model                                           (iefrf)                           5     
 
 Current is driven by both inductive
 and non-inductive means.
 Auxiliary power used for plasma heating only (MW)                        (pheat)                   0.000E+00     
 Power injected for current drive (MW)                                    (pcurrentdrivemw)         9.769E+01     
 Maximum Allowed Bootstrap current fraction                               (bscfmax)                 6.400E-01     
 Fusion gain factor Q                                                     (bigq)                    2.540E+00  OP 
 Auxiliary current drive (A)                                              (auxiliary_cd)            3.512E+06  OP 
 Current drive efficiency (A/W)                                           (effcd)                   3.596E-02  OP 
 Normalised current drive efficiency, gamma (10^20 A/W-m2)                (gamcd)                   1.974E-01  OP 
 Wall plug to injector efficiency                                         (etacd)                   3.000E-01     
 
 Fractions of current drive :
 
 Bootstrap fraction                                                       (bootipf)                     0.495  OP 
 Diamagnetic fraction                                                     (diaipf)                      0.000  OP 
 Pfirsch-Schlueter fraction                                               (psipf)                       0.000  OP 
 Auxiliary current drive fraction                                         (faccd)                       0.448  OP 
 Inductive fraction                                                       (facoh)                       0.057  OP 
 Total                                                                    (plasipf+faccd+facoh          1.000     
 Fraction of the plasma current produced by non-inductive means           (fvsbrnni)                    0.943  ITV
 
 Neutral beam energy (keV)                                                (enbeam)                  2.486E+02  ITV
 Neutral beam current (A)                                                 (cnbeam)                  3.930E+02  OP 
 Beam efficiency (A/W)                                                    (effnbss)                 3.596E-02  OP 
 Beam gamma (10^20 A/W-m2)                                                (gamnb)                   1.974E-01  OP 
 Neutral beam wall plug efficiency                                        (etanbi)                  3.000E-01     
 Beam decay lengths to centre                                             (taubeam)                 1.040E+01  OP 
 Beam shine-through fraction                                              (nbshinef)                9.176E-10  OP 
 Neutral beam wall plug power (MW)                                        (pwpnb)                   3.256E+02  OP 
 
 Neutral beam power balance :
 ----------------------------
 Beam first orbit loss power (MW)                                         (porbitlossmw)                0.000  OP 
 Beam shine-through power [MW]                                            (nbshinemw)                   0.000  OP 
 Beam power deposited in plasma (MW)                                      (pinjmw)                     97.688  OP 
 Maximum allowable beam power (MW)                                        (pinjalw)                   100.000     
 Total (MW)                                                               (porbitlossmw+nbshin         97.688     
 
 Beam power entering vacuum vessel (MW)                                   (pnbitot)                    97.688  OP 
 
 Fraction of beam energy to ions                                          (fpion)                   6.698E-01  OP 
 Beam duct shielding thickness (m)                                        (nbshield)                5.000E-01     
 Beam tangency radius / Plasma major radius                               (frbeam)                  1.050E+00     
 Beam centreline tangency radius (m)                                      (rtanbeam)                5.986E+00  OP 
 Maximum possible tangency radius (m)                                     (rtanmax)                 8.790E+00  OP 
 
 *************************************************** Times ****************************************************
 
 Initial charge time for CS from zero current (s)                         (tramp)                      15.690     
 Plasma current ramp-up time (s)                                          (tohs)                       15.690     
 Heating time (s)                                                         (theat)                      10.000     
 Burn time (s)                                                            (tburn)                   1.000E+03  OP 
 Reset time to zero current for CS (s)                                    (tqnch)                      15.690     
 Time between pulses (s)                                                  (tdwell)                   1800.000     
 
 Total plant cycle time (s)                                               (tcycle)                  2.857E+03  OP 
 
 ************************************************ Radial Build ************************************************
 
 (Ripple result may not be accurate, as the fit was outside
  its range of applicability.)
 
 Device centreline                            0.000           0.000                       
 Machine build_variables.bore                 1.090           1.090   (bore)              
 Central solenoid                             0.650           1.740   (ohcth)             
 CS precompression                            0.000           1.740   (precomp)           
 Gap                                          0.116           1.856   (gapoh)             
 TF coil inboard leg                          0.928           2.784   (tfcth)             
 Gap                                          0.050           2.834   (tftsgap)           
 Thermal shield                               0.000           2.834   (thshield)          
 Gap                                          0.037           2.871   (gapds)             
 Vacuum vessel (and shielding)                0.580           3.451   (d_vv_in + shldith) 
 Gap                                          0.050           3.501   (vvblgap)           
 Inboard blanket                              0.432           3.933   (blnkith)           
 Inboard first wall                           0.018           3.951   (fwith)             
 Inboard scrape-off                           0.150           4.101   (scrapli)           
 Plasma geometric centre                      1.600           5.701   (rminor)            
 Plasma outboard edge                         1.600           7.301   (rminor)            
 Outboard scrape-off                          0.150           7.451   (scraplo)           
 Outboard first wall                          0.018           7.469   (fwoth)             
 Outboard blanket                             1.132           8.601   (blnkoth)           
 Gap                                          0.050           8.651   (vvblgap)           
 Vacuum vessel (and shielding)                1.100           9.751   (d_vv_out+shldoth)  
 Gap                                          0.450          10.201   (gapsto)            
 Thermal shield                               0.000          10.201   (thshield)          
 Gap                                          0.050          10.251   (tftsgap)           
 TF coil outboard leg                         0.928          11.179   (tfthko)            
 
 *********************************************** Vertical Build ***********************************************
 
 TF coil                                      0.928           6.004   (tfcth)             
 Gap                                          0.050           5.076   (tftsgap)           
 Thermal shield                               0.000           5.026   (thshield)          
 Gap                                          0.116           5.026   (vgap2)             
 Vacuum vessel (and shielding)                0.580           4.910   (d_vv_top+shldtth)  
 Gap                                          0.050           4.330   (vvblgap)           
 Top blanket                                  0.782           4.280   (blnktth)           
 Top first wall                               0.018           3.498   (fwtth)             
 Top scrape-off                               0.600           3.480   (vgaptop)           
 Plasma top                                   2.880           2.880   (rminor*kappa)      
 Midplane                                     0.000           0.000                       
 Plasma bottom                                2.880          -2.880   (rminor*kappa)      
 Lower scrape-off                             1.897          -4.777   (vgap)              
 Divertor structure                           0.200          -4.977   (divfix)            
 Vacuum vessel (and shielding)                0.980          -5.957   (d_vv_bot+shldlth)  
 Gap                                          0.116          -6.073   (vgap2)             
 Thermal shield                               0.000          -6.073   (thshield)          
 Gap                                          0.050          -6.123   (tftsgap)           
 TF coil                                      0.928          -7.051   (tfcth)             
 
 ************************************* Divertor build and plasma position *************************************
 
 Divertor Configuration = Single Null Divertor
 
 Plasma top position, radial (m)                                          (ptop_radial)                 5.061  OP 
 Plasma top position, vertical (m)                                        (ptop_vertical)               2.880  OP 
 Plasma geometric centre, radial (m)                                      (physics_variables.r          5.701  OP 
 Plasma geometric centre, vertical (m)                                    (0.0)                         0.000  OP 
 Plasma lower physics_variables.triangularity                             (tril)                        0.400  OP 
 Plasma elongation                                                        (physics_variables.k          1.800  OP 
 TF coil vertical offset (m)                                              (tfoffset)                   -0.523  OP 
 Plasma outer arc radius of curvature (m)                                 (rco)                         2.972  OP 
 Plasma inner arc radius of curvature (m)                                 (rci)                         4.800  OP 
 Plasma lower X-pt, radial (m)                                            (rxpt)                        5.061  OP 
 Plasma lower X-pt, vertical (m)                                          (zxpt)                       -2.880  OP 
 Poloidal plane angle between vertical and inner leg (rad)                (thetai)                      0.249  OP 
 Poloidal plane angle between vertical and outer leg (rad)                (thetao)                      0.927  OP 
 Poloidal plane angle between inner leg and plate (rad)                   (betai)                       1.000     
 Poloidal plane angle between outer leg and plate (rad)                   (betao)                       1.000     
 Inner divertor leg poloidal length (m)                                   (plsepi)                      1.000     
 Outer divertor leg poloidal length (m)                                   (plsepo)                      1.500     
 Inner divertor plate length (m)                                          (plleni)                      1.000     
 Outer divertor plate length (m)                                          (plleno)                      1.000     
 Inner strike point, radial (m)                                           (rspi)                        4.092  OP 
 Inner strike point, vertical (m)                                         (zspi)                       -3.126  OP 
 Inner plate top, radial (m)                                              (rplti)                       4.250  OP 
 Inner plate top, vertical (m)                                            (zplti)                      -2.652  OP 
 Inner plate bottom, radial (m)                                           (rplbi)                       3.933  OP 
 Inner plate bottom, vertical (m)                                         (zplbi)                      -3.601  OP 
 Outer strike point, radial (m)                                           (rspo)                        5.961  OP 
 Outer strike point, vertical (m)                                         (zspo)                       -4.080  OP 
 Outer plate top, radial (m)                                              (rplto)                       6.135  OP 
 Outer plate top, vertical (m)                                            (zplto)                      -3.612  OP 
 Outer plate bottom, radial (m)                                           (rplbo)                       5.786  OP 
 Outer plate bottom, vertical (m)                                         (zplbo)                      -4.549  OP 
 Calculated maximum divertor height (m)                                   (divht)                       1.897  OP 
 
 ************************************************* TF coils  **************************************************
 
 
 TF Coil Stresses (CCFE model) :
 
 Plane stress model with smeared properties
 Allowable maximum shear stress in TF coil case (Tresca criterion) (Pa)   (sig_tf_case_max)         5.920E+08     
 Allowable maximum shear stress in TF coil conduit (Tresca criterion) (Pa (sig_tf_wp_max)           5.920E+08     
 Materal stress of the point of maximum shear stress (Tresca criterion) for each layer
 Please use utilities/plot_stress_tf.py for radial plots plots summary
 Layers                             Steel case            WP    Outer case
 Radial stress               (MPa)       0.000       -84.534         2.551
 toroidal stress             (MPa)    -222.948      -167.117      -149.810
 Vertical stress             (MPa)     116.454       116.454        65.118
 Von-Mises stress            (MPa)     298.715       246.883       190.890
 Shear (Tresca) stress       (MPa)     339.403       283.571       214.928
 
 Toroidal modulus            (GPa)     205.000        58.090       205.000
 Vertical modulus            (GPa)     205.000       133.826       366.615
 
 WP transverse modulus (GPa)                                              (eyoung_wp_trans*1.0D-9)  5.351E+01  OP 
 WP vertical modulus (GPa)                                                (eyoung_wp_axial*1.0D-9)  1.253E+02  OP 
 WP transverse Poisson's ratio                                            (poisson_wp_trans)        3.046E-01  OP 
 WP vertical-transverse Pois. rat.                                        (poisson_wp_axial)        3.120E-01  OP 
 Maximum radial deflection at midplane (m)                                (deflect)                -1.946E-03  OP 
 Vertical strain on casing                                                (casestr)                 5.681E-04  OP 
 Radial strain on insulator                                               (insstrain)              -4.220E-03  OP 
 
 TF design
 
 Conductor technology                                                     (i_tf_sup)                        1     
   -> Superconducting coil (SC)
 Superconductor material                                                  (i_tf_sc_mat)                     1     
   -> ITER Nb3Sn critical surface model
 Presence of TF demountable joints                                        (itart)                           0     
   -> Coils without demountable joints
 TF inboard leg support strategy                                          (i_tf_bucking)                    1     
   -> Steel casing
 
 TF coil Geometry :
 
 Number of TF coils                                                       (n_tf)                           16     
 Inboard leg centre radius (m)                                            (r_tf_inboard_mid)        2.320E+00  OP 
 Outboard leg centre radius (m)                                           (r_tf_outboard_mid)       1.072E+01  OP 
 Total inboard leg radial thickness (m)                                   (tfcth)                   9.279E-01  ITV
 Total outboard leg radial thickness (m)                                  (tfthko)                  9.279E-01     
 Outboard leg toroidal thickness (m)                                      (tftort)                  1.086E+00  OP 
 Maximum inboard edge height (m)                                          (hmax)                    6.123E+00  OP 
 Mean coil circumference (including inboard leg length) (m)               (tfleng)                  3.372E+01  OP 
 Vertical TF shape                                                        (i_tf_shape)                      1     
 
 D-shape coil, inner surface shape approximated by
 by a straight segment and elliptical arcs between the following points:
 
 point         x(m)           y(m)
   1          2.784          3.046
   2          5.381          5.076
   3         10.251          0.000
   4          5.381         -6.123
   5          2.784         -3.674
 
 Global material area/fractions:
 
 TF cross-section (total) (m2)                                            (tfareain)                1.353E+01     
 Total steel cross-section (m2)                                           (a_tf_steel*n_tf)         9.994E+00     
 Total steel TF fraction                                                  (f_tf_steel)              7.389E-01     
 Total Insulation cross-section (total) (m2)                              (a_tf_ins*n_tf)           5.609E-01     
 Total Insulation fraction                                                (f_tf_ins)                4.147E-02     
 
 External steel Case Information :
 
 Casing cross section area (per leg) (m2)                                 (acasetf)                 4.018E-01     
 Inboard leg case plasma side wall thickness (m)                          (casthi)                  4.640E-02     
 Inboard leg case inboard "nose" thickness (m)                            (thkcas)                  3.137E-01  ITV
 Inboard leg case sidewall thickness at its narrowest point (m)           (casths)                  2.589E-02     
 External case mass per coil (kg)                                         (whtcas)                  2.945E+05  OP 
 
 TF winding pack (WP) geometry:
 
 WP cross section area with insulation and insertion (per coil) (m2)      (awpc)                    4.436E-01     
 WP cross section area (per coil) (m2)                                    (aswp)                    4.032E-01     
 Winding pack radial thickness (m)                                        (dr_tf_wp)                5.143E-01  OP 
 Winding pack toroidal width 1 (m)                                        (wwp1)                    9.137E-01  OP 
 Winding pack toroidal width 2 (m)                                        (wwp2)                    8.114E-01  OP 
 Ground wall insulation thickness (m)                                     (tinstf)                  5.000E-03     
 Winding pack insertion gap (m)                                           (tfinsgap)                1.000E-02     
 
 TF winding pack (WP) material area/fractions:
 
 Steel WP cross-section (total) (m2)                                      (aswp*n_tf)               3.566E+00     
 Steel WP fraction                                                        (aswp/awpc)               5.024E-01     
 Insulation WP fraction                                                   (aiwp/awpc)               4.911E-02     
 Cable WP fraction                                                        ((awpc-aswp-aiwp)/awpc)   4.485E-01     
 
 WP turn information:
 
 Turn parametrisation                                                     (i_tf_turns_integer)              0     
   Non-integer number of turns
 Number of turns per TF coil                                              (n_tf_turn)               1.182E+02  OP 
 
 Width of turn including inter-turn insulation (m)                        (t_turn_tf)               5.841E-02  OP 
 Width of conductor (square) (m)                                          (t_conductor)             5.681E-02  OP 
 Width of space inside conductor (m)                                      (t_cable)                 3.725E-02  OP 
 Steel conduit thickness (m)                                              (thwcndut)                9.778E-03  ITV
 Inter-turn insulation thickness (m)                                      (thicndut)                8.000E-04     
 
 Conductor information:
 
 Diameter of central helium channel in cable                              (dhecoil)                 5.000E-03     
 Fractions by area
 internal area of the cable space                                         (acstf)                   1.342E-03     
 Coolant fraction in conductor excluding central channel                  (vftf)                    4.000E-01     
 Copper fraction of conductor                                             (fcutfsu)                 8.483E-01  ITV
 Superconductor fraction of conductor                                     (1-fcutfsu)               1.517E-01     
 Check total area fractions in winding pack = 1                                                         1.000     
 minimum TF conductor temperature margin  (K)                             (tmargmin_tf)                 2.000     
 TF conductor temperature margin (K)                                      (tmargtf)                     2.221     
 Elastic properties behavior                                              (i_tf_cond_eyoung_axial)          0     
   Conductor stiffness neglected
 Conductor axial Young's modulus                                          (eyoung_cond_axial)       0.000E+00     
 Conductor transverse Young's modulus                                     (eyoung_cond_trans)       0.000E+00     
 
 TF coil mass:
 
 Superconductor mass per coil (kg)                                        (whtconsc)                2.483E+03  OP 
 Copper mass per coil (kg)                                                (whtconcu)                2.352E+04  OP 
 Steel conduit mass per coil (kg)                                         (whtconsh)                5.861E+04  OP 
 Conduit insulation mass per coil (kg)                                    (whtconin)                1.322E+03  OP 
 Total conduit mass per coil (kg)                                         (whtcon)                  8.594E+04  OP 
 Mass of each TF coil (kg)                                                (whttf/n_tf)              3.829E+05  OP 
 Total TF coil mass (kg)                                                  (whttf)                   6.127E+06  OP 
 
 Maximum B field and currents:
 
 Nominal peak field assuming toroidal symmetry (T)                        (bmaxtf)                  9.558E+00  OP 
 Total current in all TF coils (MA)                                       (ritfc/1.D6)              1.276E+02  OP 
 TF coil current (summed over all coils) (A)                              (ritfc)                   1.276E+08     
 Actual peak field at discrete conductor (T)                              (bmaxtfrp)                9.834E+00  OP 
 Winding pack current density (A/m2)                                      (jwptf)                   1.977E+07  OP 
 Inboard leg mid-plane conductor current density (A/m2)                   (oacdcp)                  9.430E+06     
 Total stored energy in TF coils (GJ)                                     (estotftgj)               3.038E+01  OP 
 
 TF Forces:
 
 Inboard vertical tension per coil (N)                                    (vforce)                  7.274E+07  OP 
 Outboard vertical tension per coil (N)                                   (vforce_outboard)         7.274E+07  OP 
 inboard vertical tension fraction (-)                                    (f_vforce_inboard)        5.000E-01  OP 
 Centring force per coil (N/m)                                            (cforce)                  3.810E+07  OP 
 
 Ripple information:
 
 Max allowed ripple amplitude at plasma outboard midplane (%)             (ripmax)                  5.000E-01     
 Ripple amplitude at plasma outboard midplane (%)                         (ripple)                  3.202E-01  OP 
 
 Quench information :
 
 Allowable stress in vacuum vessel (VV) due to quench (Pa)                (sigvvall)                9.300E+07     
 Minimum allowed quench time due to stress in VV (s)                      (taucq)                   4.987E+00  OP 
 Actual quench time (or time constant) (s)                                (tdmptf)                  6.040E+00  ITV
 Maximum allowed voltage during quench due to insulation (kV)             (vdalw)                   2.000E+01     
 Actual quench voltage (kV)                                               (vtfskv)                  9.321E+00  OP 
 Maximum allowed temp rise during a quench (K)                            (tmaxpro)                 1.500E+02     
 
 Radial build of TF coil centre-line :
 
                                          Thickness (m)    Outer radius (m)
 Innermost edge of TF coil                    1.856           1.856                       
 Coil case ("nose")                           0.314           2.170   (thkcas)            
 Insertion gap for winding pack               0.010           2.180   (tfinsgap)          
 Winding pack ground insulation               0.005           2.185   (tinstf)            
 Winding - first half                         0.242           2.427   (dr_tf_wp/2-tinstf-t
 Winding - second half                        0.242           2.669   (dr_tf_wp/2-tinstf-t
 Winding pack insulation                      0.005           2.674   (tinstf)            
 Insertion gap for winding pack               0.010           2.684   (tfinsgap)          
 Plasma side case min radius                  0.046           2.730   (casthi)            
 Plasma side case max radius                  2.784           2.784   (r_tf_inboard_out)  
 TF coil dimensions are consistent
 
 ****************************************** Superconducting TF Coils ******************************************
 
 Superconductor switch                                                    (isumat)                          1     
 Superconductor used: Nb3Sn
   (ITER Jcrit model, standard parameters)
 Critical field at zero temperature and strain (T)                        (bc20m)                   3.297E+01     
 Critical temperature at zero field and strain (K)                        (tc0m)                    1.606E+01     
 
 Helium temperature at peak field (= superconductor temperature) (K)      (thelium)                 4.500E+00     
 Total helium fraction inside cable space                                 (fhetot)                  4.146E-01  OP 
 Copper fraction of conductor                                             (fcutfsu)                 8.483E-01  ITV
 Residual manufacturing strain on superconductor                          (str_tf_con_res)         -5.000E-03     
 Self-consistent strain on superconductor                                 (str_wp)                  8.702E-04     
 Critical current density in superconductor (A/m2)                        (jcritsc)                 9.245E+08  OP 
 Critical current density in strand (A/m2)                                (jcritstr)                1.403E+08  OP 
 Critical current density in winding pack (A/m2)                          (jwdgcrt)                 3.229E+07  OP 
 Actual current density in winding pack (A/m2)                            (jwdgop)                  1.977E+07  OP 
 Minimum allowed temperature margin in superconductor (K)                 (tmargmin_tf)             2.000E+00     
 Actual temperature margin in superconductor (K)                          (tmarg)                   2.221E+00  OP 
 Critical current (A)                                                     (icrit)                   1.101E+05  OP 
 Actual current (A)                                                       (cpttf)                   6.745E+04  ITV
 Actual current / critical current                                        (iooic)                   6.124E-01  OP 
 
 *************************************** Central Solenoid and PF Coils ****************************************
 
 Superconducting central solenoid
 Central solenoid superconductor material                                 (pfv.isumatoh)                    1     
   (ITER Nb3Sn critical surface model)
 
 Central Solenoid Current Density Limits :
 
 Maximum field at Beginning Of Pulse (T)                                  (pfv.bmaxoh0)             1.641E+01  OP 
 Critical superconductor current density at BOP (A/m2)                    (pfv.jscoh_bop)           1.932E+08  OP 
 Critical strand current density at BOP (A/m2)                            (pfv.jstrandoh_bop)       5.797E+07  OP 
 Allowable overall current density at BOP (A/m2)                          (pfv.rjohc0)              2.029E+07  OP 
 Actual overall current density at BOP (A/m2)                             (pfv.cohbop)              1.995E+07  OP 
 
 Maximum field at End Of Flattop (T)                                      (pfv.bmaxoh)              1.634E+01  OP 
 Critical superconductor current density at EOF (A/m2)                    (pfv.jscoh_eof)           1.977E+08  OP 
 Critical strand current density at EOF (A/m2)                            (pfv.jstrandoh_eof)       5.932E+07  OP 
 Allowable overall current density at EOF (A/m2)                          (pfv.rjohc)               2.076E+07  OP 
 Actual overall current density at EOF (A/m2)                             (pfv.coheof)              2.060E+07  ITV
 
 CS inside radius (m)                                                     (bv.bore.)                1.090E+00     
 CS thickness (m)                                                         (bv.ohcth.)               6.500E-01     
 Gap between central solenoid and TF coil (m)                             (bv.gapoh)                1.160E-01     
 CS overall cross-sectional area (m2)                                     (pfv.areaoh)              5.651E+00  OP 
 CS conductor+void cross-sectional area (m2)                              (pfv.awpoh)               2.826E+00  OP 
    CS conductor cross-sectional area (m2)                                (pfv.awpoh*(1-pfv.vfohc)) 1.978E+00  OP 
    CS void cross-sectional area (m2)                                     (pfv.awpoh*pfv.vfohc)     8.477E-01  OP 
 CS steel cross-sectional area (m2)                                       (pfv.areaoh-pfv.awpoh)    2.826E+00  OP 
 CS steel area fraction                                                   (pfv.oh_steel_frac)       5.000E-01     
 Only hoop stress considered
 Switch for CS stress calculation                                         (pfv.i_cs_stress)                 0     
 Allowable stress in CS steel (Pa)                                        (pfv.alstroh)             4.000E+08     
 Hoop stress in CS steel (Pa)                                             (sig_hoop)                5.954E+08  OP 
 Axial stress in CS steel (Pa)                                            (sig_axial)              -6.584E+08  OP 
 Maximum shear stress in CS steel for the Tresca criterion (Pa)           (pfv.s_tresca_oh)         5.954E+08  OP 
 Axial force in CS (N)                                                    (axial_force)            -9.513E+08  OP 
<<<<<<< HEAD
 Strain on CS superconductor                                              (tfcoil_variables.strncon-5.000E-03     
 Copper fraction in strand                                                (pfv.fcuohsu)             7.000E-01     
 Void (coolant) fraction in conductor                                     (pfv.vfohc)               3.000E-01     
 Helium coolant temperature (K)                                           (tfv.tftmp)               4.500E+00     
 CS temperature margin (K)                                                (pfv.tmargoh)            -4.097E-02  OP 
 Minimum permitted temperature margin (K)                                 (tfv.tmargmin_cs)         2.000E+00     
 residual hoop stress in CS Steel (Pa)                                    (csfv.residual_sig_hoop)  2.400E+08     
 Initial vertical crack size (m)                                          (csfv.t_crack_vertical)   2.000E-03     
 Initial radial crack size (m)                                            (csfv.t_crack_radial)     6.000E-03     
 CS structural vertical thickness (m)                                     (csfv.t_structural_vertic 2.200E-02     
 CS structural radial thickness (m)                                       (csfv.t_structural_radial 7.000E-02     
 Allowable number of cycles till CS fpfv.racture                          (csfv.n_cycle)            3.463E+04  OP 
=======
 Residual manufacturing strain in CS superconductor material              (str_cs_con_res)         -5.000E-03     
 Copper fraction in strand                                                (fcuohsu)                 7.000E-01     
 Void (coolant) fraction in conductor                                     (vfohc)                   3.000E-01     
 Helium coolant temperature (K)                                           (tftmp)                   4.500E+00     
 CS temperature margin (K)                                                (tmargoh)                -4.096E-02  OP 
 Minimum permitted temperature margin (K)                                 (tmargmin_cs)             2.000E+00     
 residual hoop stress in CS Steel (Pa)                                    (residual_sig_hoop)       2.400E+08     
 Initial vertical crack size (m)                                          (t_crack_vertical)        2.000E-03     
 Initial radial crack size (m)                                            (t_crack_radial)          6.000E-03     
 CS structural vertical thickness (m)                                     (t_structural_vertical)   2.200E-02     
 CS structural radial thickness (m)                                       (t_structural_radial)     7.000E-02     
 Allowable number of cycles till CS fracture                              (N_cycle)                 3.463E+04  OP 
>>>>>>> c2e851f9
 
 Superconducting PF coils
 PF coil superconductor material                                          (pfv.isumatpf)                    1     
   (ITER Nb3Sn critical surface model)
 Copper fraction in conductor                                             (pfv.fcupfsu)             6.900E-01     
 
 PF Coil Case Stress :
 
 Maximum permissible tensile stress (MPa)                                 (pfv.sigpfcalw)           5.000E+02     
 JxB hoop force fraction supported by case                                (pfv.sigpfcf)             6.660E-01     
 
 Geometry of PF coils, central solenoid and plasma:
 
 coil			R(m)			Z(m)			dR(m)			dZ(m)			pfv.turns		steel thickness(m)
 
<<<<<<< HEAD
 PF 0			4.66e+00	6.86e+00	6.14e-01	6.14e-01	2.83e+02	1.59e-01
 PF 1			4.66e+00	-7.91e+00	6.90e-01	6.90e-01	3.57e+02	2.63e-01
 PF 2			1.20e+01	4.00e+00	4.96e-01	4.96e-01	1.85e+02	2.01e-01
 PF 3			1.20e+01	-4.00e+00	4.96e-01	4.96e-01	1.85e+02	2.01e-01
 CS				1.42e+00	0.00e+00	6.50e-01	8.69e+00	2.91e+03	1.63e-01
 Plasma		5.70e+00	0.0e0			3.20e+00	5.76e+00	1.0e0
=======
  PF 1           4.66        6.86        0.61        0.61      283.15        0.16
  PF 2           4.66       -7.91        0.69        0.69      356.99        0.26
  PF 3          12.03        4.00        0.50        0.50      184.80        0.20
  PF 4          12.03       -4.00        0.50        0.50      184.80        0.20
  CS             1.42        0.00        0.65        8.69     2910.27        0.16
 Plasma          5.70        0.00        3.20        5.76        1.00
>>>>>>> c2e851f9
 
 PF Coil Information at Peak Current:
 
 coil	current	allowed J		actual J		J			cond. mass	steel mass	field
 				(MA)		(A/m2)		(A/m2)		ratio			(kg)			(kg)			(T)
 
<<<<<<< HEAD
 PF 0	1.13e+01	2.85e+08	3.00e+07	1.05e-01	4.70e+04	1.12e+05	7.94e+00
 PF 1	1.43e+01	9.00e+07	3.00e+07	3.33e-01	5.93e+04	2.29e+05	1.36e+01
 PF 2	-7.39e+00	4.67e+08	3.00e+07	6.42e-02	7.93e+04	3.30e+05	5.22e+00
 PF 3	-7.39e+00	4.67e+08	3.00e+07	6.42e-02	7.93e+04	3.30e+05	5.22e+00
 CS		-1.16e+02	2.03e+07	2.06e+07	1.02e+00	1.07e+05	1.96e+05	1.64e+01
 				------																---------	---------
 				1.57e+02																3.72e+05	1.20e+06
=======
  PF 1   11.33  2.851E+08  3.000E+07  0.11 4.702E+04   1.124E+05    7.940E+00
  PF 2   14.28  9.004E+07  3.000E+07  0.33 5.929E+04   2.292E+05    1.362E+01
  PF 3   -7.39  4.670E+08  3.000E+07  0.06 7.927E+04   3.299E+05    5.217E+00
  PF 4   -7.39  4.670E+08  3.000E+07  0.06 7.927E+04   3.299E+05    5.217E+00
  CS  -116.41  2.029E+07  2.060E+07  1.02 1.069E+05   1.960E+05    1.641E+01
       ------                             ---------   ---------
       156.80                             3.718E+05   1.197E+06
>>>>>>> c2e851f9
 
 PF coil current scaling information :
 
 Sum of squares of residuals                                              (pf.ssq0)                 1.549E-03  OP 
 Smoothing parameter                                                      (pfv.alfapf)              5.000E-10     
 
 ****************************************** Volt Second Consumption *******************************************
 
              volt-sec       volt-sec       volt-sec
              start-up         burn          total

 PF coils :     -69.91         -42.38        -112.29
 CS coil  :     -50.36         -79.48        -129.84
              --------       --------       --------
 Total :       -120.27        -121.86        -242.14
 
 Total volt-second consumption by coils (Wb)                              (vstot)                  -2.421E+02  OP 
 
 Summary of volt-second consumption by circuit (Wb) :
 
 circuit       BOP            BOF            EOF
 
<<<<<<< HEAD

 CS coil     63.878         13.521        -65.965
=======
     1       16.577         17.904         -2.723
     2       17.522         15.952         -5.851
     3       -0.020        -34.855        -34.830
     4       -0.020        -34.855        -34.830
 CS coil     63.877         13.519        -65.965
>>>>>>> c2e851f9
 
 ********************************** Waveforms ***********************************
 
 Currents (Amps/coil) as a function of time :
 
                                       time (sec)

                0.00      15.69      31.38      41.38    1041.38    1057.07
               Start      BOP        EOR        BOF        EOF        EOP        
 circuit
   1         0.000E+00  1.049E+07  1.133E+07  1.133E+07 -1.723E+06  0.000E+00
   2         0.000E+00  1.428E+07  1.300E+07  1.300E+07 -4.768E+06  0.000E+00
   3        -0.000E+00 -4.269E+03 -7.392E+06 -7.392E+06 -7.387E+06 -0.000E+00
   4        -0.000E+00 -4.269E+03 -7.392E+06 -7.392E+06 -7.387E+06 -0.000E+00
   5        -0.000E+00  1.127E+08  2.386E+07  2.386E+07 -1.164E+08 -0.000E+00
 Plasma (A)  0.000E+00  0.000E+00  7.845E+06  7.845E+06  7.845E+06  0.000E+00
 
 This consists of: CS coil field balancing:
   1         0.000E+00  1.049E+07  2.219E+06  2.219E+06 -1.083E+07  0.000E+00
   2         0.000E+00  1.428E+07  3.022E+06  3.022E+06 -1.475E+07  0.000E+00
   3        -0.000E+00 -4.269E+03 -9.035E+02 -9.035E+02  4.409E+03 -0.000E+00
   4        -0.000E+00 -4.269E+03 -9.035E+02 -9.035E+02  4.409E+03 -0.000E+00
   5        -0.000E+00  1.127E+08  2.386E+07  2.386E+07 -1.164E+08 -0.000E+00
 
 And: equilibrium field:
   1         0.000E+00  0.000E+00  9.107E+06  9.107E+06  9.107E+06  0.000E+00
   2         0.000E+00  0.000E+00  9.978E+06  9.978E+06  9.978E+06  0.000E+00
   3         0.000E+00  0.000E+00 -7.391E+06 -7.391E+06 -7.391E+06  0.000E+00
   4         0.000E+00  0.000E+00 -7.391E+06 -7.391E+06 -7.391E+06  0.000E+00
   5         0.000E+00  0.000E+00  0.000E+00  0.000E+00  0.000E+00  0.000E+00
 
 Ratio of central solenoid current at beginning of Pulse / end of flat-to (fcohbop)                 9.684E-01  ITV
 Ratio of central solenoid current at beginning of Flat-top / end of flat (fcohbof)                -2.049E-01  OP 
 
 *************************** PF Circuit Waveform Data ***************************
 
 Number of PF circuits including CS and plasma                            (ncirt)                           6     
 PF Circuit 01 - Time point 01 (A)                                        (pfc01t01)                0.000E+00     
 PF Circuit 01 - Time point 02 (A)                                        (pfc01t02)                1.049E+07     
 PF Circuit 01 - Time point 03 (A)                                        (pfc01t03)                1.133E+07     
 PF Circuit 01 - Time point 04 (A)                                        (pfc01t04)                1.133E+07     
 PF Circuit 01 - Time point 05 (A)                                        (pfc01t05)               -1.723E+06     
 PF Circuit 01 - Time point 06 (A)                                        (pfc01t06)                0.000E+00     
 PF Circuit 02 - Time point 01 (A)                                        (pfc02t01)                0.000E+00     
 PF Circuit 02 - Time point 02 (A)                                        (pfc02t02)                1.428E+07     
 PF Circuit 02 - Time point 03 (A)                                        (pfc02t03)                1.300E+07     
 PF Circuit 02 - Time point 04 (A)                                        (pfc02t04)                1.300E+07     
 PF Circuit 02 - Time point 05 (A)                                        (pfc02t05)               -4.768E+06     
 PF Circuit 02 - Time point 06 (A)                                        (pfc02t06)                0.000E+00     
 PF Circuit 03 - Time point 01 (A)                                        (pfc03t01)               -0.000E+00     
 PF Circuit 03 - Time point 02 (A)                                        (pfc03t02)               -4.269E+03     
 PF Circuit 03 - Time point 03 (A)                                        (pfc03t03)               -7.392E+06     
 PF Circuit 03 - Time point 04 (A)                                        (pfc03t04)               -7.392E+06     
 PF Circuit 03 - Time point 05 (A)                                        (pfc03t05)               -7.387E+06     
 PF Circuit 03 - Time point 06 (A)                                        (pfc03t06)               -0.000E+00     
 PF Circuit 04 - Time point 01 (A)                                        (pfc04t01)               -0.000E+00     
 PF Circuit 04 - Time point 02 (A)                                        (pfc04t02)               -4.269E+03     
 PF Circuit 04 - Time point 03 (A)                                        (pfc04t03)               -7.392E+06     
 PF Circuit 04 - Time point 04 (A)                                        (pfc04t04)               -7.392E+06     
 PF Circuit 04 - Time point 05 (A)                                        (pfc04t05)               -7.387E+06     
 PF Circuit 04 - Time point 06 (A)                                        (pfc04t06)               -0.000E+00     
 CS Circuit  - Time point 01 (A)                                          (cst01)                  -0.000E+00     
 CS Circuit  - Time point 02 (A)                                          (cst02)                   1.127E+08     
 CS Circuit  - Time point 03 (A)                                          (cst03)                   2.386E+07     
 CS Circuit  - Time point 04 (A)                                          (cst04)                   2.386E+07     
 CS Circuit  - Time point 05 (A)                                          (cst05)                  -1.164E+08     
 CS Circuit  - Time point 06 (A)                                          (cst06)                  -0.000E+00     
 Plasma  - Time point 01 (A)                                              (plasmat01)               0.000E+00     
 Plasma  - Time point 02 (A)                                              (plasmat02)               0.000E+00     
 Plasma  - Time point 03 (A)                                              (plasmat03)               7.845E+06     
 Plasma  - Time point 04 (A)                                              (plasmat04)               7.845E+06     
 Plasma  - Time point 05 (A)                                              (plasmat05)               7.845E+06     
 Plasma  - Time point 06 (A)                                              (plasmat06)               0.000E+00     
 
 ********************************************* Support Structure **********************************************
 
 Outer PF coil fence mass (kg)                                            (fncmass)                 2.122E+04  OP 
 Intercoil support structure mass (kg)                                    (aintmass)                9.681E+05  OP 
 Mass of cooled components (kg)                                           (coldmass)                1.575E+07  OP 
 Gravity support structure mass (kg)                                      (clgsmass)                4.168E+05  OP 
 Torus leg support mass (kg)                                              (gsm1)                    5.026E+04  OP 
 Ring beam mass (kg)                                                      (gsm2)                    2.021E+05  OP 
 Ring legs mass (kg)                                                      (gsm3)                    2.350E+05  OP 
 
 ******************************************** PF Coil Inductances *********************************************
 
 Inductance matrix [H]:
 
 0			[1.4e+00 2.2e-02 1.8e-01 7.3e-02 1.6e-01 4.5e-04]
 1			[2.2e-02 2.1e+00 8.1e-02 2.1e-01 1.5e-01 4.4e-04]
 2			[1.8e-01 8.1e-02 2.1e+00 3.4e-01 1.5e-01 8.7e-04]
 3			[7.3e-02 2.1e-01 3.4e-01 2.1e+00 1.5e-01 8.7e-04]
 CS			[1.6e-01 1.5e-01 1.5e-01 1.5e-01 5.7e+00 1.6e-03]
 Plasma	[4.5e-04 4.4e-04 8.7e-04 8.7e-04 1.6e-03 1.1e-05]
 
 ********************* Heat transfer parameters at the coolant outlet: Inboard first wall *********************
 
 Radius of coolant channel (m)                                            (afw)                     6.000E-03     
 Mean surface heat flux on first wall (W/m2)                              (qpp)                     6.463E+04  OP 
 Mean nuclear power deposited in first wall per unit area (W/m2)                                    1.721E+04  OP 
 Ratio of peak local heat load (surface and nuclear) to mean              (peaking_factor)          1.000E+00     
 Length of a single coolant channel (all in parallel) (m)                 (fw_channel_length)       4.000E+00     
 Pitch of coolant channels (m)                                            (pitch)                   2.000E-02     
 Thermal conductivity of first wall material (W/K/m)                      (tkfw)                    3.067E+01  OP 
 Coolant density (kg/m3)                                                  (rhofo)                   8.868E+00  OP 
 Coolant mass flow rate in one channel (kg/s)                             (massrate)                5.051E-03  OP 
 Coolant velocity (m/s)                                                   (velocity)                5.036E+00  OP 
 Outlet temperature of first wall coolant (K)                             (fwoutlet)                8.230E+02     
 Heat transfer coefficient                                                (hcoeff)                  9.516E+02  OP 
 Temperature drop in the wall material (simple model)                     (deltat_solid)            1.487E+01  OP 
 Temperature drop in the coolant (wall to bulk)                           (deltat_coolant)          4.563E+01  OP 
 First wall temperature (excluding armour) (K)                            (tpeakfw)                 8.835E+02  OP 
 Temperature drop in the wall material: 1D estimate                       (deltat_solid_1D)         1.124E+01  OP 
 
 ************************************ Pumping power for Inboard first wall ************************************
 
 Viscosity (Pa.s)                                                         (viscf)                   3.604E-05  OP 
 Density (kg/m3)                                                          (rhof)                    1.041E+01  OP 
 Velocity (m/s)                                                           (vv)                      4.292E+00  OP 
 Reynolds number                                                          (reyn)                    1.487E+04  OP 
 Darcy friction factor                                                    (lambda)                  2.801E-02  OP 
 Channel length                                                           (flleng)                  4.000E+00  OP 
 Pressure drop (Pa)                                                       (deltap)                  9.403E+02  OP 
 This is the sum of the following:
             Straight sections (Pa)                                       (pdropstraight)           8.947E+02  OP 
             90 degree bends (Pa)                                         (pdrop90)                 4.555E+01  OP 
             180 degree bends (Pa)                                        (pdrop180)                0.000E+00  OP 
 Inlet pressure (Pa)                                                      (coolpin)                 1.550E+07  OP 
 Total coolant mass flow rate in (kg/s)                                   (mf)                      1.839E+01  OP 
 Coolant mass flow rate in one channel (kg/s)                             (mfp)                     5.051E-03  OP 
 Pumping power (MW)                                                       (pumppower)               1.616E-03  OP 
 Additional information is printed when verbose = 1
 
 ************************************* Pumping power for Inboard blanket **************************************
 
 Viscosity (Pa.s)                                                         (viscf)                   3.604E-05  OP 
 Density (kg/m3)                                                          (rhof)                    1.041E+01  OP 
 Velocity (m/s)                                                           (vv)                      3.992E-01  OP 
 Reynolds number                                                          (reyn)                    1.383E+03  OP 
 Darcy friction factor                                                    (lambda)                  5.831E-02  OP 
 Channel length                                                           (flleng)                  3.396E+00  OP 
 Pressure drop (Pa)                                                       (deltap)                  1.510E+01  OP 
 This is the sum of the following:
             Straight sections (Pa)                                       (pdropstraight)           1.368E+01  OP 
             90 degree bends (Pa)                                         (pdrop90)                 1.025E+00  OP 
             180 degree bends (Pa)                                        (pdrop180)                3.956E-01  OP 
 Inlet pressure (Pa)                                                      (coolpin)                 1.550E+07  OP 
 Total coolant mass flow rate in (kg/s)                                   (mf)                      3.470E+01  OP 
 Coolant mass flow rate in one channel (kg/s)                             (mfp)                     4.698E-04  OP 
 Pumping power (MW)                                                       (pumppower)               4.899E-05  OP 
 Additional information is printed when verbose = 1
 
 ******************** Heat transfer parameters at the coolant outlet: Outboard first wall *********************
 
 Radius of coolant channel (m)                                            (afw)                     6.000E-03     
 Mean surface heat flux on first wall (W/m2)                              (qpp)                     7.026E+04  OP 
 Mean nuclear power deposited in first wall per unit area (W/m2)                                    1.721E+04  OP 
 Ratio of peak local heat load (surface and nuclear) to mean              (peaking_factor)          1.000E+00     
 Length of a single coolant channel (all in parallel) (m)                 (fw_channel_length)       4.000E+00     
 Pitch of coolant channels (m)                                            (pitch)                   2.000E-02     
 Thermal conductivity of first wall material (W/K/m)                      (tkfw)                    3.067E+01  OP 
 Coolant density (kg/m3)                                                  (rhofo)                   8.868E+00  OP 
 Coolant mass flow rate in one channel (kg/s)                             (massrate)                5.399E-03  OP 
 Coolant velocity (m/s)                                                   (velocity)                5.383E+00  OP 
 Outlet temperature of first wall coolant (K)                             (fwoutlet)                8.230E+02     
 Heat transfer coefficient                                                (hcoeff)                  1.003E+03  OP 
 Temperature drop in the wall material (simple model)                     (deltat_solid)            1.608E+01  OP 
 Temperature drop in the coolant (wall to bulk)                           (deltat_coolant)          4.626E+01  OP 
 First wall temperature (excluding armour) (K)                            (tpeakfw)                 8.853E+02  OP 
 Temperature drop in the wall material: 1D estimate                       (deltat_solid_1D)         1.216E+01  OP 
 
 *********************************** Pumping power for Outboard first wall ************************************
 
 Viscosity (Pa.s)                                                         (viscf)                   3.604E-05  OP 
 Density (kg/m3)                                                          (rhof)                    1.041E+01  OP 
 Velocity (m/s)                                                           (vv)                      4.587E+00  OP 
 Reynolds number                                                          (reyn)                    1.589E+04  OP 
 Darcy friction factor                                                    (lambda)                  2.754E-02  OP 
 Channel length                                                           (flleng)                  4.000E+00  OP 
 Pressure drop (Pa)                                                       (deltap)                  1.057E+03  OP 
 This is the sum of the following:
             Straight sections (Pa)                                       (pdropstraight)           1.005E+03  OP 
             90 degree bends (Pa)                                         (pdrop90)                 5.180E+01  OP 
             180 degree bends (Pa)                                        (pdrop180)                0.000E+00  OP 
 Inlet pressure (Pa)                                                      (coolpin)                 1.550E+07  OP 
 Total coolant mass flow rate in (kg/s)                                   (mf)                      2.971E+01  OP 
 Coolant mass flow rate in one channel (kg/s)                             (mfp)                     5.399E-03  OP 
 Pumping power (MW)                                                       (pumppower)               2.935E-03  OP 
 Additional information is printed when verbose = 1
 
 ************************************* Pumping power for Outboard blanket *************************************
 
 Viscosity (Pa.s)                                                         (viscf)                   3.604E-05  OP 
 Density (kg/m3)                                                          (rhof)                    1.041E+01  OP 
 Velocity (m/s)                                                           (vv)                      6.738E-01  OP 
 Reynolds number                                                          (reyn)                    2.334E+03  OP 
 Darcy friction factor                                                    (lambda)                  4.833E-02  OP 
 Channel length                                                           (flleng)                  5.734E+00  OP 
 Pressure drop (Pa)                                                       (deltap)                  5.832E+01  OP 
 This is the sum of the following:
             Straight sections (Pa)                                       (pdropstraight)           5.455E+01  OP 
             90 degree bends (Pa)                                         (pdrop90)                 2.699E+00  OP 
             180 degree bends (Pa)                                        (pdrop180)                1.072E+00  OP 
 Inlet pressure (Pa)                                                      (coolpin)                 1.550E+07  OP 
 Total coolant mass flow rate in (kg/s)                                   (mf)                      1.276E+02  OP 
 Coolant mass flow rate in one channel (kg/s)                             (mfp)                     7.930E-04  OP 
 Pumping power (MW)                                                       (pumppower)               6.954E-04  OP 
 Additional information is printed when verbose = 1
 
 ****************************** First wall and blanket thermohydraulics: Summary ******************************
 
 Blanket coolant type (1=He, 2=H20)                                       (coolwh)                          1     
 First wall coolant type                                                  (fwcoolant)                        "helium"
 Wall thickness of first wall cooling channels (m)                        (fw_wall)                 3.000E-03     
 Radius of first wall cooling channels (m)                                (afw)                     6.000E-03     
 Roughness of first wall cooling channels (m)                             (roughness)               1.000E-06     
 Inlet temperature of first wall coolant (K)                              (fwinlet)                   573.000     
 Outlet temperature of first wall coolant (K)                             (fwoutlet)                  823.000     
 Inlet temperature of blanket coolant (K)                                 (inlet_temp)                573.000     
 Outlet temperature of blanket coolant (K)                                (outlet_temp)               823.000     
 First wall coolant mass flow rate (kg/s)                                 (mffw)                    4.810E+01  OP 
 Blanket coolant mass flow rate (kg/s)                                    (mfblkt)                  1.623E+02  OP 
 Total coolant mass flow rate(kg/s)                                       (mftotal)                 2.104E+02  OP 
 First wall coolant pressure (Pa)                                         (fwpressure)              1.550E+07     
 Blanket coolant pressure (Pa)                                            (blpressure)              1.550E+07     
 Allowable temperature of first wall material, excluding armour (K)       (tfwmatmax)                 823.000     
 Actual peak temperature of first wall material (K)                       (tpeak)                     885.346  OP 
 Mechanical pumping power for FW (MW)                                     (htpmw_fw)                4.551E-03  OP 
 Mechanical pumping power for blanket (MW)                                (htpmw_blkt)              7.444E-04  OP 
 Pumping power for divertor (MW)                                          (htpmw_div)               6.031E-01  OP 
 Pumping power for shield and vacuum vessel (MW)                          (htpmw_shld)              4.492E-04  OP 
 Total primary coolant pumping power (MW)                                 (htpmw)                   6.409E-01  OP 
 
 ********************************** First wall and blanket : CCFE HCPB model **********************************
 
 
 Blanket Composition by volume :
 
 Titanium beryllide fraction                                              (fbltibe12)                   0.375  OP 
 Lithium orthosilicate fraction                                           (fblli2sio4)                  0.375  OP 
 Steel fraction                                                           (fblss_ccfe)                  0.097  OP 
 Coolant fraction                                                         (vfcblkt)                     0.053     
 Purge gas fraction                                                       (vfpblkt)                     0.100     
 
 Component Volumes :
 
 First Wall Armour Volume (m3)                                            (fw_armour_vol)               1.479  OP 
 First Wall Volume (m3)                                                   (volfw)                       9.030  OP 
 Blanket Volume (m3)                                                      (volblkt)                   530.763  OP 
 Shield Volume (m3)                                                       (volshld)                   319.593  OP 
 Vacuum vessel volume (m3)                                                (vdewin)                    489.754  OP 
 
 Component Masses :
 
 First Wall Armour Mass (kg)                                              (fw_armour_mass)          2.847E+04  OP 
 First Wall Mass, excluding armour (kg)                                   (fwmass)                  7.043E+04  OP 
 Blanket Mass - Total(kg)                                                 (whtblkt)                 1.329E+06  OP 
     Blanket Mass - TiBe12 (kg)                                           (whtbltibe12)             4.498E+05  OP 
     Blanket Mass - Li4SiO4 (kg)                                          (whtblli4sio4)            4.777E+05  OP 
     Blanket Mass - Steel (kg)                                            (whtblss)                 4.018E+05  OP 
 Total mass of armour, first wall and blanket (kg)                        (armour_fw_bl_mass)       1.428E+06  OP 
 Shield Mass (kg)                                                         (whtshld)                 1.870E+06  OP 
 Vacuum vessel mass (kg)                                                  (vvmass)                  3.820E+06  OP 
 
 Nuclear heating :
 
 Total nuclear heating in TF+PF coils (CS is negligible) (MW)             (ptfnuc)                  1.755E-03  OP 
 Total nuclear heating in FW (MW)                                         (pnucfw)                  1.259E+01  OP 
 Total nuclear heating in the blanket (including emult) (MW)              (pnucblkt)                2.103E+02  OP 
 (Note: emult is fixed for this model inside the code)
 Total nuclear heating in the shield (MW)                                 (pnucshld)                8.984E-02  OP 
 Total nuclear heating in the divertor (MW)                               (pnucdiv)                 2.285E+01  OP 
 
  Diagostic output for nuclear heating :
 
 Blanket exponential factor                                               (exp_blanket)             9.628E-01  OP 
 Shield: first exponential                                                (exp_shield1)             3.336E-03  OP 
 Shield: second exponential                                               (exp_shield2)             7.322E-02  OP 
 Solid angle fraction taken by on divertor                                (fdiv)                    1.150E-01     
 Switch for plant secondary cycle                                         (secondary_cycle)                 0     
 First wall coolant pressure (Pa)                                         (fwpressure)              1.550E+07     
 Blanket coolant pressure (Pa)                                            (blpressure)              1.550E+07     
 Mechanical pumping power for first wall (MW)                             (htpmw_fw)                4.551E-03  OP 
 Mechanical pumping power for blanket (MW)                                (htpmw_blkt)              7.444E-04  OP 
 Mechanical pumping power for divertor (MW)                               (htpmw_div)               6.031E-01  OP 
 Mechanical pumping power for shield and vacuum vessel (MW)               (htpmw_shld)              4.492E-04  OP 
 Total electrical coolant pumping power: first wall, blanket, shield and  (htpmw)                   6.409E-01  OP 
 Allowable nominal neutron fluence at first wall (MW.year/m2)             (abktflnc)                5.000E+00     
 No of inboard blanket modules poloidally                                 (nblktmodpi)                      7     
 No of inboard blanket modules toroidally                                 (nblktmodti)                     32     
 No of outboard blanket modules poloidally                                (nblktmodpo)                      8     
 No of outboard blanket modules toroidally                                (nblktmodto)                     48     
 Isentropic efficiency of first wall / blanket coolant pumps              (etaiso)                  8.500E-01     
 
 Other volumes, masses and areas :
 
 First wall area (m2)                                                     (fwarea)                  7.315E+02  OP 
 Cryostat internal radius (m)                                             (rdewex)                  1.278E+01  OP 
 Cryostat internal half-height (m)                                        (zdewex)                  1.101E+01  OP 
 Vertical clearance from TF coil to cryostat (m)                          (clh1)                    3.956E+00  OP 
 Divertor area (m2)                                                       (divsur)                  6.362E+01  OP 
 Divertor mass (kg)                                                       (divmas)                  1.559E+04  OP 
 Lithium-6 enrichment (%)                                                 (li6enrich)                  90.000     
 Breeder fraction by volume: Li4SiO4/(Be12Ti+Li4SiO4)                     (breeder_f)                   0.500     
 Blanket thickness choice: MEDIUM (0.64 m inboard, 1.11 m outboard)       (iblanket_thickness)              2     
 Tritium breeding ratio (5-year time-averaged)                            (tbr)                         1.163  OP 
 Minimum Tritium breeding ratio                                           (tbrmin)                      1.000     
 (See "A parameter study of time-varying tritium production in solid-type breeder blankets,
 J. Shimwell et al, Fusion Engineering and Design
 For consistency, inboard first wall thicknesses should be 0.03 (m)       (fwith)                   1.800E-02     
 For consistency, outboard first wall thicknesses should be 0.03 (m)      (fwoth)                   1.800E-02     
 For consistency, first wall armour thickness should be 0.003 (m)         (fw_armour_thickness)     3.000E-03     
 
 ********************************** Superconducting TF Coil Power Conversion **********************************
 
 TF coil current (kA)                                                     (itfka)                   6.745E+01  OP 
 Number of TF coils                                                       (ntfc)                    1.600E+01     
 Voltage across a TF coil during quench (kV)                              (vtfskv)                  9.321E+00  OP 
 TF coil charge time (hours)                                              (tchghr)                  4.000E+00     
 Total inductance of TF coils (H)                                         (ltfth)                   1.335E+01  OP 
 Total resistance of TF coils (ohm)                                       (rcoils)                  0.000E+00  OP 
 TF coil charging voltage (V)                                             (tfcv)                    1.499E+02     
 Number of DC circuit breakers                                            (ntfbkr)                  1.600E+01     
 Number of dump resistors                                                 (ndumpr)                  6.400E+01     
 Resistance per dump resistor (ohm)                                       (r1dump)                  1.382E-01  OP 
 Dump resistor peak power (MW)                                            (r1ppmw)                  1.572E+02  OP 
 Energy supplied per dump resistor (MJ)                                   (r1emj)                   4.747E+02  OP 
 TF coil L/R time constant (s)                                            (ttfsec)                  6.040E+00  OP 
 Power supply voltage (V)                                                 (tfpsv)                   1.574E+02  OP 
 Power supply current (kA)                                                (tfpska)                  7.082E+01  OP 
 DC power supply rating (kW)                                              (tfckw)                   1.115E+04  OP 
 AC power for charging (kW)                                               (tfackw)                  1.238E+04  OP 
 TF coil resistive power (MW)                                             (rpower)                  5.890E+00  OP 
 TF coil inductive power (MVA)                                            (xpower)                  4.219E+00  OP 
 Aluminium bus current density (kA/cm2)                                   (djmka)                   1.250E-01     
 Aluminium bus cross-sectional area (cm2)                                 (albusa)                  5.396E+02  OP 
 Total length of TF coil bussing (m)                                      (tfbusl)                  2.666E+03  OP 
 Aluminium bus weight (tonnes)                                            (albuswt)                 3.885E+02  OP 
 Total TF coil bus resistance (ohm)                                       (rtfbus)                  1.295E-03  OP 
 TF coil bus voltage drop (V)                                             (vtfbus)                  8.732E+01  OP 
 Dump resistor floor area (m2)                                            (drarea)                  1.954E+03  OP 
 TF coil power conversion floor space (m2)                                (tfcfsp)                  1.286E+03  OP 
 TF coil power conv. building volume (m3)                                 (tfcbv)                   7.717E+03  OP 
 TF coil AC inductive power demand (MW)                                   (xpwrmw)                  4.688E+00  OP 
 Total steady state AC power demand (MW)                                  (tfacpd)                  6.544E+00  OP 
 
 ****************************** PF Coils and Central Solenoid: Power and Energy *******************************
 
 Number of PF coil circuits                                               (pfckts)                  1.000E+01     
 Sum of PF power supply ratings (MVA)                                     (spsmva)                  9.972E+02  OP 
 Total PF coil circuit bus length (m)                                     (spfbusl)                 1.856E+03  OP 
 Total PF coil bus resistive power (kW)                                   (pfbuspwr)                6.224E+02  OP 
 Total PF coil resistive power (kW)                                       (srcktpm)                 6.224E+02  OP 
 Maximum PF coil voltage (kV)                                             (vpfskv)                  2.000E+01     
 Efficiency of transfer of PF stored energy into or out of storage        (etapsu)                  9.000E-01     
 (Energy is dissipated in PFC power supplies only when total PF energy increases or decreases.)
 Maximum stored energy in poloidal field (MJ)                             (ensxpfm)                 8.903E+03  OP 
 Peak absolute rate of change of stored energy in poloidal field (MW)     peakpoloidalpower         5.674E+02  OP 
 Energy stored in poloidal magnetic field :
 
                                            time (sec)

                     0.00      15.69      31.38      41.38    1041.38    1057.07
 Time point         Start      BOP        EOR        BOF        EOF        EOP        
 Energy (MJ)      0.000E+00  7.368E+03  5.731E+03  5.731E+03  8.903E+03  0.000E+00
 
 Interval                tramp      tohs       theat      tburn      tqnch      
 dE/dt (MW)            4.696E+02 -1.043E+02  0.000E+00  3.171E+00 -5.674E+02
 
 
 *********************************************** Vacuum System ************************************************
 
 Pumpdown to Base Pressure :
 
 First wall outgassing rate (Pa m/s)                                      (rat)                     1.300E-08     
 Total outgassing load (Pa m3/s)                                          (ogas)                    7.011E-05  OP 
 Base pressure required (Pa)                                              (pbase)                   5.000E-04     
 Required N2 pump speed (m3/s)                                            (s(1))                    1.402E-01  OP 
 N2 pump speed provided (m3/s)                                            (snet(1))                 6.369E+00  OP 
 
 Pumpdown between Burns :
 
 Plasma chamber volume (m3)                                               (volume)                  5.634E+02  OP 
 Chamber pressure after burn (Pa)                                         (pend)                    1.993E-01  OP 
 Chamber pressure before burn (Pa)                                        (pstart)                  1.993E-03     
 Allowable pumping time switch                                            (dwell_pump)                      0     
 Dwell time between burns (s)                                             (tdwell.)                 1.800E+03     
 CS ramp-up time burns (s)                                                (tramp.)                  1.569E+01     
 Allowable pumping time between burns (s)                                 (tpump)                   1.800E+03     
 Required D-T pump speed (m3/s)                                           (s(2))                    1.441E+00  OP 
 D-T pump speed provided (m3/s)                                           (snet(2))                 1.516E+01  OP 
 
 Helium Ash Removal :
 
 Divertor chamber gas pressure (Pa)                                       (prdiv)                   3.600E-01     
 Helium gas fraction in divertor chamber                                  (fhe)                     7.020E-02  OP 
 Required helium pump speed (m3/s)                                        (s(3))                    1.445E+01  OP 
 Helium pump speed provided (m3/s)                                        (snet(3))                 1.445E+01  OP 
 
 D-T Removal at Fuelling Rate :
 
 D-T fuelling rate (kg/s)                                                 (frate)                   1.043E-05  OP 
 Required D-T pump speed (m3/s)                                           (s(4))                    1.445E+01  OP 
 D-T pump speed provided (m3/s)                                           (snet(4))                 1.516E+01  OP 
 
 The vacuum pumping system size is governed by the
 requirements for pumpdown between burns.
 
 Number of large pump ducts                                               (nduct)                          16     
 Passage diameter, divertor to ducts (m)                                  (d(imax))                 2.859E-01  OP 
 Passage length (m)                                                       (l1)                      1.748E+00  OP 
 Diameter of ducts (m)                                                    (dout)                    3.431E-01  OP 
 Duct length, divertor to elbow (m)                                       (l2)                      4.820E+00  OP 
 Duct length, elbow to pumps (m)                                          (l3)                      2.000E+00     
 Number of pumps                                                          (pumpn)                   3.200E+01  OP 
 
 The vacuum system uses cryo  pumps.
 
 ******************************************* Plant Buildings System *******************************************
 
 Internal volume of reactor building (m3)                                 (vrci)                    4.903E+05     
 Dist from centre of torus to bldg wall (m)                               (wrbi)                    3.110E+01     
 Effective floor area (m2)                                                (efloor)                  2.128E+05     
 Reactor building volume (m3)                                             (rbv)                     5.746E+05     
 Reactor maintenance building volume (m3)                                 (rmbv)                    2.483E+05     
 Warmshop volume (m3)                                                     (wsv)                     9.459E+04     
 Tritium building volume (m3)                                             (triv)                    4.000E+04     
 Electrical building volume (m3)                                          (elev)                    4.772E+04     
 Control building volume (m3)                                             (conv)                    6.000E+04     
 Cryogenics building volume (m3)                                          (cryv)                    1.180E+04     
 Administration building volume (m3)                                      (admv)                    1.000E+05     
 Shops volume (m3)                                                        (shov)                    1.000E+05     
 Total volume of nuclear buildings (m3)                                   (volnucb)                 8.850E+05     
 
 **************************************** Electric Power Requirements *****************************************
 
 Facility base load (MW)                                                  (basemw)                  5.000E+00     
 Divertor coil power supplies (MW)                                        (bdvmw)                   0.000E+00     
 Cryoplant electric power (MW)                                            (crymw)                   2.271E+01  OP 
 Primary coolant pumps (MW)                                               (htpmw..)                 6.409E-01  OP 
 PF coil power supplies (MW)                                              (ppfmw)                   3.338E+02  OP 
 TF coil power supplies (MW)                                              (ptfmw)                   6.544E+00  OP 
 Plasma heating supplies (MW)                                             (pheatingmw)              3.256E+02  OP 
 Tritium processing (MW)                                                  (trithtmw..)              1.500E+01     
 Vacuum pumps  (MW)                                                       (vachtmw..)               5.000E-01     
 
 Total pulsed power (MW)                                                  (pacpmw)                  7.417E+02  OP 
 Total base power required at all times (MW)                              (fcsht)                   3.693E+01  OP 
 
 ************************************************* Cryogenics *************************************************
 
 Conduction and radiation heat loads on cryogenic components (MW)         (qss/1.0D6)               6.774E-03  OP 
 Nuclear heating of cryogenic components (MW)                             (qnuc/1.0D6)              1.755E-03  OP 
 AC losses in cryogenic components (MW)                                   (qac/1.0D6)               8.549E-03  OP 
 Resistive losses in current leads (MW)                                   (qcl/1.0D6)               1.468E-02  OP 
 45% allowance for heat loads in transfer lines, storage tanks etc (MW)   (qmisc/1.0D6)             1.429E-02  OP 
 Sum = Total heat removal at cryogenic temperatures (tmpcry & tcoolin) (M (helpow + helpow_cryal/1. 4.604E-02  OP 
 Temperature of cryogenic superconducting components (K)                  (tmpcry)                  4.500E+00     
 Temperature of cryogenic aluminium components (K)                        (tcoolin)                 3.131E+02     
 Efficiency (figure of merit) of cryogenic plant is 13% of ideal Carnot v                           2.028E-03  OP 
 Efficiency (figure of merit) of cryogenic aluminium plant is 40% of idea                          -2.020E+00  OP 
 Electric power for cryogenic plant (MW)                                  (crypmw)                  2.271E+01  OP 
 
 ************************************ Plant Power / Heat Transport Balance ************************************
 
 WARNING: Calculated net electric power is negative
 --------------------------------------------------
 
 Assumptions :
 
 Neutron power multiplication in blanket                                  (emult)                   1.269E+00     
 Divertor area fraction of whole toroid surface                           (fdiv)                    1.150E-01     
 H/CD apparatus + diagnostics area fraction                               (fhcd)                    0.000E+00     
 First wall area fraction                                                 (1-fdiv-fhcd)             8.850E-01     
 Switch for pumping of primary coolant                                    (primary_pumping)                 2     
 Mechanical pumping power is calculated for FW and blanket
 Mechanical pumping power for FW cooling loop including heat exchanger (M (htpmw_fw)                4.551E-03  OP 
 Mechanical pumping power for blanket cooling loop including heat exchang (htpmw_blkt)              7.444E-04  OP 
 Mechanical pumping power for FW and blanket cooling loop including heat  (htpmw_fw_blkt)           5.295E-03  OP 
 Mechanical pumping power for FW (MW)                                     (htpmw_fw)                4.551E-03  OP 
 Mechanical pumping power for blanket (MW)                                (htpmw_blkt)              7.444E-04  OP 
 Mechanical pumping power for divertor (MW)                               (htpmw_div)               6.031E-01  OP 
 Mechanical pumping power for shield and vacuum vessel (MW)               (htpmw_shld)              4.492E-04  OP 
 Electrical pumping power for FW and blanket (MW)                         (htpmwe_fw_blkt)          5.574E-03  OP 
 Electrical pumping power for shield (MW)                                 (htpmwe_shld)             4.728E-04  OP 
 Electrical pumping power for divertor (MW)                               (htpmwe_div)              6.348E-01  OP 
 Total electrical pumping power for primary coolant (MW)                  (htpmw)                   6.409E-01  OP 
 Coolant pump power / non-pumping thermal power in shield                 (fpumpshld)               5.000E-03     
 Coolant pump power / non-pumping thermal power in divertor               (fpumpdiv)                5.000E-03     
 Electrical efficiency of heat transport coolant pumps                    (etahtp)                  9.500E-01     
 
 Plant thermodynamics: options :
 
 Divertor thermal power is not used, but rejected directly to the environment.
 Shield thermal power is collected at only 150 C and is used to preheat the coolant in the power cycle
 Power conversion cycle efficiency model: efficiency set according to blanket type (div power to secondary)
 Fraction of total high-grade thermal power to divertor                   (pdivfraction)                0.444  OP 
 
 Power Balance for Reactor (across vacuum vessel boundary) - Detail
 ------------------------------------------------------------------
 
                                            High-grade             Low-grade              Total
                                             thermal power (MW)     thermal power (MW)      (MW)
         First wall:
                               neutrons             12.59                0.00               12.59
             charged particle transport              2.48                0.00                2.48
                              radiation             47.27                0.00               47.27
                        coolant pumping              0.00                0.00                0.00
 
         Blanket:
                               neutrons            210.33                0.00              210.33
             charged particle transport              0.00                0.00                0.00
                              radiation              0.00                0.00                0.00
                        coolant pumping              0.00                0.00                0.00
 
         Shield:
                               neutrons              0.09                0.00                0.09
             charged particle transport              0.00                0.00                0.00
                              radiation              0.00                0.00                0.00
                        coolant pumping              0.00                0.00                0.00
 
         Divertor:
                               neutrons              0.00               22.85               22.85
             charged particle transport              0.00               91.63               91.63
                              radiation              0.00                6.14                6.14
                        coolant pumping              0.00                0.60                0.60
 
         TF coil:
                               neutrons              0.00                0.00                0.00
             charged particle transport              0.00                0.00                0.00
                              radiation              0.00                0.00                0.00
                        coolant pumping              0.00                0.00                0.00
 
         Losses to H/CD apparatus + diagnostics:
                               neutrons              0.00                0.00                0.00
             charged particle transport              0.00                0.00                0.00
                              radiation              0.00                0.00                0.00
                        coolant pumping              0.00                0.00                0.00
 
         ----------------------------------------------------------------------------------------
                                 Totals            272.77              121.22              393.99
 
 Total power leaving reactor (across vacuum vessel boundary) (MW)                                     393.994  OP 
 
 Other secondary thermal power constituents :
 
 Heat removal from cryogenic plant (MW)                                   (crypmw)                     22.707  OP 
 Heat removal from facilities (MW)                                        (fachtmw)                    36.925  OP 
 Coolant pumping efficiency losses (MW)                                   (htpsecmw)                    0.032  OP 
 Heat removal from injection power (MW)                                   (pinjht)                    227.938  OP 
 Heat removal from tritium plant (MW)                                     (trithtmw)                   15.000  OP 
 Heat removal from vacuum pumps (MW)                                      (vachtmw)                     0.500  OP 
 TF coil resistive power (MW)                                             (tfcmw)                       0.000  OP 
 
 Total low-grade thermal power (MW)                                       (psechtmw)                  433.218  OP 
 Total High-grade thermal power (MW)                                      (pthermmw)                  272.772  OP 
 
 Number of primary heat exchangers                                        (nphx)                            1  OP 
 
 
 Power Balance across separatrix :
 -------------------------------
 Only energy deposited in the plasma is included here.
 Total power loss is scaling power plus core radiation only (iradloss = 1)
 Transport power from scaling law (MW)                                    (pscalingmw)                125.666  OP 
 Radiation power from inside "coreradius" (MW)                            (pcoreradmw.)                19.376  OP 
 Total (MW)                                                                                           145.042  OP 
 
 Alpha power deposited in plasma (MW)                                     (falpha*palpmw)              47.146  OP 
 Power from charged products of DD and/or D-He3 fusion (MW)               (pchargemw.)                  0.130  OP 
 Ohmic heating (MW)                                                       (pohmmw.)                     0.078  OP 
 Injected power deposited in plasma (MW)                                  (pinjmw)                     97.688  OP 
 Total (MW)                                                                                           145.042  OP 
 
 Power Balance for Reactor - Summary :
 -------------------------------------
<<<<<<< HEAD
 Fusion power (MW)                                                        (powfmw)                    248.335  OP 
=======
 Fusion power (MW)                                                        (powfmw)                    248.333  OP 
>>>>>>> c2e851f9
 Power from energy multiplication in blanket and shield (MW)              (emultmw)                    47.274  OP 
 Injected power (MW)                                                      (pinjmw.)                    97.688  OP 
 Ohmic power (MW)                                                         (pohmmw.)                     0.078  OP 
 Power deposited in primary coolant by pump (MW)                          (htpmw_mech)                  0.609  OP 
 Total (MW)                                                                                           393.982  OP 
 
 Heat extracted from first wall and blanket (MW)                          (pthermfw_blkt)             272.682  OP 
 Heat extracted from shield  (MW)                                         (pthermshld)                  0.090  OP 
 Heat extracted from divertor (MW)                                        (pthermdiv)                 121.219  OP 
 Nuclear and photon power lost to H/CD system (MW)                        (psechcd)                     0.000  OP 
 Nuclear power lost to TF (MW)                                            (ptfnuc)                      0.002  OP 
 Total (MW)                                                                                           393.993  OP 
 
 Electrical Power Balance :
 --------------------------
 Net electric power output(MW)                                            (pnetelmw.)                -298.185  OP 
 Required Net electric power output(MW)                                   (pnetelin)                 1000.000     
 Electric power for heating and current drive (MW)                        (pinjwp)                    325.625  OP 
 Electric power for primary coolant pumps (MW)                            (htpmw)                       0.641  OP 
 Electric power for vacuum pumps (MW)                                     (vachtmw)                     0.500     
 Electric power for tritium plant (MW)                                    (trithtmw)                   15.000     
 Electric power for cryoplant (MW)                                        (crypmw)                     22.707  OP 
 Electric power for TF coils (MW)                                         (tfacpd)                      6.544  OP 
 Electric power for PF coils (MW)                                         (pfwpmw)                      2.351  OP 
 All other internal electric power requirements (MW)                      (fachtmw)                    36.925  OP 
 Total (MW)                                                               (tot_plant_power)           112.109  OP 
 Total (MW)                                                                                           112.109  OP 
 
 Gross electrical output* (MW)                                            (pgrossmw)                  112.109  OP 
 (*Power for pumps in secondary circuit already subtracted)
 
 Power balance for power plant :
 -------------------------------
<<<<<<< HEAD
 Fusion power (MW)                                                        (powfmw)                    248.335  OP 
=======
 Fusion power (MW)                                                        (powfmw)                    248.333  OP 
>>>>>>> c2e851f9
 Power from energy multiplication in blanket and shield (MW)              (emultmw)                    47.274  OP 
 Total (MW)                                                                                           295.607  OP 
 
 Net electrical output (MW)	                                              (pnetelmw)                 -298.185  OP 
 Heat rejected by main power conversion circuit (MW)                      (rejected_main)             160.663  OP 
 Heat rejected by other cooling circuits (MW)                             (psechtmw)                  433.218  OP 
 Total (MW)                                                                                           295.696  OP 
 
 
 Plant efficiency measures :
 
 Net electric power / total nuclear power (%)                             (pnetelmw/(powfmw+em       -100.872  OP 
 Net electric power / total fusion power (%)                              (pnetelmw/powfmw)          -120.074  OP 
 Gross electric power* / high grade heat (%)                              (etath)                      41.100     
 (*Power for pumps in secondary circuit already subtracted)
 Recirculating power fraction                                             (cirpowfr)                    3.660  OP 
 
 Time-dependent power usage
 
         Pulse timings [s]:
 
                                          tramp      tohs     theat     tburn     tqnch    tdwell
                                          -----      ----     -----     -----     -----    ------
                               Duration   15.69     15.69     10.00   1000.00     15.69   1800.00
                                 ------   -----      ----     -----     -----     -----    ------
 
         Continous power usage [MWe]:
 
                                 System   tramp      tohs     theat     tburn     tqnch    tdwell
                                 ------   -----      ----     -----     -----     -----    ------
                        Primary cooling    0.64      0.64      0.64      0.64      0.64      0.64
                              Cyroplant   22.71     22.71     22.71     22.71     22.71     22.71
                                 Vacuum    0.50      0.50      0.50      0.50      0.50      0.50
                                Tritium   15.00     15.00     15.00     15.00     15.00     15.00
                                     TF    6.54      6.54      6.54      6.54      6.54      6.54
                             Facilities   36.93     36.93     36.93     36.93     36.93     36.93
                                 ------   -----      ----     -----     -----     -----    ------
                                  Total   82.32     82.32     82.32     82.32     82.32     82.32
                                 ------   -----      ----     -----     -----     -----    ------
 
         Intermittent power usage [MWe]:
 
                                 System   tramp      tohs     theat     tburn     tqnch    tdwell
                                 ------   -----      ----     -----     -----     -----    ------
                                 H & CD    0.00    400.00    400.00    325.63    400.00      0.00
                                     PF  469.62   -104.34      0.00      3.17   -567.40      0.00
                                 ------   -----      ----     -----     -----     -----    ------
                                  Total  469.62    295.66    400.00    328.80   -167.40      0.00
                                 ------   -----      ----     -----     -----     -----    ------
 
         Power production [MWe]:
 
                                          tramp      tohs     theat     tburn     tqnch    tdwell       avg
                                          -----      ----     -----     -----     -----    ------       ---
                            Gross power    0.00      0.00      0.00    112.11      0.00      0.00
                              Net power -551.94   -377.98   -482.32   -299.01     85.08    -82.32   -162.84
                                 ------   -----      ----     -----     -----     -----    ------
 
 
 *************************** Water usage during plant operation (secondary cooling) ***************************
 
 Estimated amount of water used through different cooling system options:
 1. Cooling towers
 2. Water bodies (pond, lake, river): recirculating or once-through
 Volume used in cooling tower (m3/day)                                    (waterusetower)           6.831E+03  OP 
 Volume used in recirculating water system (m3/day)                       (wateruserecirc)          2.286E+03  OP 
 Volume used in once-through water system (m3/day)                        (wateruseonethru)         2.241E+05  OP 
 
 ******************************************** Errors and Warnings *********************************************
 
 (See top of file for solver errors and warnings.)
 PROCESS status flag:   Warning messages
 PROCESS error status flag                                                (error_status)                    2     
147     2   CHECK: temperature pedestal is at plasma edge, but teped differs from tesep     
152     2   CHECK: density pedestal is at plasma edge, but neped differs from nesep         
155     2   CHECK: dene used as iteration variable without constraint 81 (neped<ne0)        
244     2   PHYSICS: Diamagnetic fraction is more than 1%, but not calculated. Consider usin
 62     1   RADIALB: Ripple result may be inaccurate, as the fit has been extrapolated      
143     1   RADIALB: (TF coil ripple calculation) (R+a)/rtot out of fitted range            
 Final error identifier                                                   (error_id)                      143     
 
 ******************************************* End of PROCESS Output ********************************************
 
 
 *************************************** Copy of PROCESS Input Follows ****************************************
 
*****  CFETR input file for EU-CN collaboration
*****
*****  Based on 2014 paper by Son et al. "Concept design of CFETR tokamak machine"
*****  http://ieeexplore.ieee.org/document/6716984/
*****
*****  James Morris
*****  02/12/16
*****
****************************************************

*---------------Constraint Equations---------------*

neqns = 23       * Number of constraint equations
icc = 1        * beta (consistency equation)
icc = 2        * global power balance (consistency equation)
*icc = 10       * toroidal field 1/r (consistency equation)
icc = 36       * Temperature margin limit
icc = 5        * density upper limit
icc = 11       * radial build (consistency equation)
icc = 56       * pseparatrix/rmajor upper limit
icc = 30       * Max neutral beam power
icc = 8        * neutron wall load upper limit
icc = 31      * tf coil case stress upper limit (sctf)
icc = 32      * tf coil conduit stress upper limit (sctf)
icc = 35      * j_winding pack/j_protection upper limit (sctf)
icc = 33      * i_op / i_critical (tf coil) (sctf)
icc = 17      * radiation fraction upper limit
icc = 34      * dump voltage upper limit (sctf)
icc = 13      * burn time lower limit (pulse)
icc = 15      * l-h power threshold limit
icc = 26      * central solenoid eof current density upper limit
icc = 27      * central solenoid bop current density upper limit
icc = 62      * ratio of confinement times
icc = 25      * Max TF coil field
icc = 7       * beam ion density (nbi) (consistency equation)
icc = 24      * beta upper limit
icc = 9       * Fusion power upper limit

*---------------Iteration Variables----------------*

nvar      = 40       * Number of iteration variables
ixc       = 4        * te * Volume averaged electron temperature (kev)
boundl(4) = 3.00
boundu(4) = 14.00

ixc       = 3        * rmajor * Plasma major radius (m)
boundl(3) = 5.699
boundu(3) = 5.701

ixc       = 5        * beta * Total plasma beta
boundl(5) = 0.010
boundu(5) = 1.000

ixc       = 6        * dene * Electron density (/m3)
boundl(6) = 0.90e+20
boundu(6) = 1.13e+20

ixc       = 9        * fdene * F-value for density limit
boundl(9) = 0.001
boundu(9) = 1.000

ixc        = 48      * fstrcase * F-value for tf coil case stress
boundl(48) = 0.001
boundu(48) = 1.1

ixc        = 49      * fstrcond * F-value for tf coil conduit stress
boundl(49) = 0.001
boundu(49) = 1.1

ixc        = 97      * fpsepr * F-value for maximum psep/r limit
boundl(97) = 0.001
boundu(97) = 1.000

ixc        = 26       * f-value for maximum fusion power (constraint equation 9 iteration variable 26)
boundl(26) = 0.99
boundu(26) = 1.00

ixc       = 2        * bt * Toroidal field on axis (t) (iteration variable 2)
boundl(2) = 4.475
boundu(2) = 4.525

ixc        = 46         * fpinj * f-value for max nbi power
boundl(46) = 0.01
boundu(46) = 1.00

ixc       = 7          * rnbeam * Hot beam density / n_e (iteration variable 7)
boundl(7) = 1e-06
boundu(7) = 1.0

ixc        = 60         * cpttf *  TF coil current per turn (A) (iteration variable 60)
boundl(60) = 6.7e4
boundu(60) = 6.8e4

ixc        = 57         * thkcas * Inboard tf coil case outer (non-plasma side) thickness (m)
boundl(57) = 0.05
boundu(57) = 1.2

ixc        = 51         * fvdump * F-value for dump voltage
boundl(51) = 0.001
boundu(51) = 1.0

ixc        = 56         * tdmptf * Dump time for tf coil (s)
boundl(56) = 2.0
boundu(56) = 1000000.0

ixc        = 14         * fwalld * F-value for maximum wall load
boundl(14) = 0.001
boundu(14) = 1.0

ixc        = 50         * fiooic * F-value for tf coil operating current / critical
boundl(50) = 0.001
boundu(50) = 1.2

ixc        = 53         * fjprot * F-value for tf coil winding pack current density
boundl(53) = 0.001
boundu(53) = 1.0

ixc        = 18         * q * Safety factor 'near' plasma edge (iteration variable 18)
boundl(18) = 2.9
boundu(18) = 3.0

ixc         = 102        * fimpvar * Impurity fraction to be used as fimp(impvar)
boundl(102) = 0.0012
boundu(102) = 0.01
fimp(3) = 0.02   
fimp(9) = 0.0016

ixc         = 103        * flhthresh * F-value for l-h power threshold
boundl(103) = 0.4
boundu(103) = 1000000.0

ixc         = 109        * ralpne
boundl(109) = 0.005
boundu(109) = 0.10

ixc         = 110        * ftaulimit
boundl(109) = 0.001
boundu(109) = 1.0

ixc        = 19         * enbeam
boundl(19) = 100.0
boundu(19) = 1000.0

ixc        = 13         * tfcth * Inboard tf coil thickness; (centrepost for st) (m)
boundl(13) = 0.85
boundu(13) = 1.00

ixc(27) = 28         * fradpwr * F-value for core radiation power limit
boundl(28) = 0.001
boundu(28) = 0.99

ixc        = 37         * coheof * Central solenoid overall current density at end of flat-top (a/m2)
boundl(37) = 100000.0
boundu(37) = 100000000.0

ixc        = 38         * fjohc * F-value for central solenoid current at end-of-flattop
boundl(38) = 0.01
boundu(38) = 1.0

ixc        = 39         * fjohc0 * F-value for central solenoid current at beginning of pulse
boundl(39) = 0.001
boundu(39) = 1.0

ixc        = 21         * ftburn * F-value for minimum burn time
boundl(21) = 0.001
boundu(21) = 1.0

ixc         = 103        * flhthresh * F-value for l-h power threshold
boundl(103) = 0.4
boundu(103) = 1000000.0

ixc        = 54         * ftmargtf * f-value for TF coil temp margin
boundl(54) = 0.90
boundu(54) = 1.20

ixc        = 58         * thwcndut * Tf coil conduit case thickness (m)
boundl(58) = 0.002
boundu(58) = 1.0

ixc        = 59         * fcutfsu * Copper fraction of cable conductor (tf coils)
boundl(59) = 0.001
boundu(59) = 1.0

*ixc     = 12         * oacdcp * Overall current density in tf coil inboard legs (a/m2)
*boundl(12) = 1000000.0
*boundu(12) = 150000000.0

ixc        = 58         * thwcndut * Tf coil conduit case thickness (m)
boundl(58) = 0.002
boundu(58) = 1.0

ixc        = 35         * fpeakb * F-value for peak TF field on coil
boundl(35) = 0.001
boundu(35) = 1.000

ixc        = 41         * fcohbop * Ratio of central solenoid overall current density at
boundl(41) = 0.001
boundu(41) = 1.0

ixc        = 44         * fvsbrnni * Fraction of the plasma current produced by non-inductive means
boundl(44) = 0.001
boundu(44) = 1.0

ixc        = 36         * fbetatry * F-value for beta limit
boundl(36) = 0.001
boundu(36) = 1.0

*-----------------Build Variables------------------*

*----- Build ----- Switches

iprecomp = 0        * Switch for OH coil pre-compression structure

*----- Build ----- Radial build

bore     = 1.090    * Central solenoid inboard radius (m)
ohcth    = 0.650    * Central solenoid thickness (m)
gapoh    = 0.116    * Gap between central solenoid and tf coil (m)
tfcth    = 0.874    * Inboard tf coil thickness (m)
thshield = 0.000    * TF-VV thermal shield thickness (m)
gapds    = 0.037    * Gap between inboard vacuum vessel and tf coil (m)
d_vv_in  = 0.280    * Inboard vacuum vessel thickness (m)
d_vv_out = 0.280    * Outboard vacuum vessel thickness (m)
d_vv_top = 0.280    * Topside vacuum vessel thickness (m)
d_vv_bot = 0.280    * Underside vacuum vessel thickness (m)
shldith  = 0.300    * Inboard shield thickness (m)
blnkith  = 0.432    * Inboard blanket thickness (m)
scrapli  = 0.150    * Gap between plasma and first wall; inboard side (m)
scraplo  = 0.150    * Gap between plasma and first wall; outboard side (m)
blnkoth  = 1.132    * Inboard blanket thickness (m)
*- Included blanket/shield -> vacuum vessel gap in shield thickness (m)
shldoth  = 0.820    * Inboard shield thickness (m)
gapomin  = 0.450    * Minimum gap between outboard vacuum vessel and tf coil (m)
ddwex    = 0.150    * Cryostat thickness (m)

*----- Build ----- Vertical build

shldtth = 0.300    * Upper/lower shield thickness (m);
vgap2   = 0.116    * Vertical gap between vacuum vessel and tf coil (m)

*----------------Cost Variables--------------------*

cost_model   = 0   * 1990 costs model
output_costs = 0   * Output costs switch
iavail       = 1   * Switch for plant availabilit model

*---------------Constraint Variables---------------*

tbrnmn   = 200.0   * Minimum burn time (s)
walalw   = 8.0     * Allowable wall-load (mw/m2)

*--------------Current Drive Variables-------------*

pinjalw = 100.0  * Allowable neutral beam current Drive (MW)
enbeam = 800.0   * neutral beam energy (keV)

*------------------Fwbs Variables------------------*

iblanket  = 3      * Switch for blanket model
li6enrich = 90.0   * lithium-6 enrichment of breeding material (%)
tbrmin    = 1.0    * Minimum tritium breeding ratio

*----------------Physics Variables-----------------*

aspect   = 3.563     * Aspect ratio
rmajor   = 5.700     * Plasma major radius (m)
bt       = 4.5       * Toroidal field on axis (T)
ishape   = 0         * Switch for plasma cross-sectional shape calculation
kappa    = 1.8       * Plasma elongation
triang   = 0.4       * Plasma separatrix triangularity
ripmax   = 0.5       * maximum allowable toroidal field ripple amplitude at plasma edge (%)
bscfmax  = 0.64      * Maximum fraction of plasma current from bootstrap
hfact    = 1.3       * H factor on energy confinement times
pseprmax = 17.0      * Maximum ratio of power crossing the separatrix to
powfmax  = 250.0     * Maximum fusion power (MW)
ignite   = 0         * Plasma not ignited
iradloss = 1         * Radiation loss power allocation

*---------------------Numerics---------------------*

ioptimz = 1        * Code operation switch
*minmax  = -5       * Switch for figure-of-merit - Fusion gain
minmax  = 10       * Switch for figure-of-merit - Fusion gain
epsvmc  = 1.0e-8   * Error tolerance for vmcon
runtitle = "CFETR small (5.7m) reference file"

*-----------------Tfcoil Variables-----------------*

bmxlim = 12.0       * Max TF field on coil (T)
cpttf   = 67.4e3     * TF coil current per turn (A)
sig_tf_case_max  = 5.92E8 * Allowable maximum shear stress in TF coil case (Tresca criterion) (Pa)
sig_tf_wp_max    = 5.92E8 * Allowable maximum shear stress in TF coil conduit (Tresca criterion) (Pa)
tftmp   = 4.5        * Temperature for superconductor (K)
tmargmin = 2.0       * Minimum temperature margin (K)
tinstf = 0.005   * Ground wall insulation thickness (m)
i_str_wp = 0 * str_tf_con_res is used for the critical surface<|MERGE_RESOLUTION|>--- conflicted
+++ resolved
@@ -15,16 +15,6 @@
  
    Program :
    Version : 2.3.0   Release Date :: 2022-01-20
-<<<<<<< HEAD
-   Tag No. : v2.1-1386-g2155ecdc code contains untracked changes
-    Branch : 1456-convert-pfcoil-f90-to-python
-   Git log : Regression\ reference\ changes\ to\ kallenbach\ and\ hts
- Date/time :  6 Apr 2022 14:09:45 +01:00(hh:mm) UTC
-      User : jon
-  Computer : jon-Precision-3560
- Directory : /home/jon/code/process
-     Input : /tmp/pytest-of-jon/pytest-76/popen-gw4/test_scenario_CFETR_small_0/IN.DAT
-=======
    Tag No. : v2.1-1592-g962112e9
     Branch : divertor-costs-into-cost-model-2-more-stable
    Git log : Removed\ costs_step.f90\ as\ superceded\ by\ python\ ver
@@ -33,7 +23,6 @@
   Computer : L1088
  Directory : /tmp/pytest-of-jg6173/pytest-70/test_solver0
      Input : /tmp/pytest-of-jg6173/pytest-70/test_scenario_CFETR_small_0/IN.DAT
->>>>>>> c2e851f9
  Run title : "CFETR small (5.7m) reference file"
   Run type : Reactor concept design: Steady-state tokamak model, (c) CCFE
  
@@ -869,20 +858,6 @@
  Axial stress in CS steel (Pa)                                            (sig_axial)              -6.584E+08  OP 
  Maximum shear stress in CS steel for the Tresca criterion (Pa)           (pfv.s_tresca_oh)         5.954E+08  OP 
  Axial force in CS (N)                                                    (axial_force)            -9.513E+08  OP 
-<<<<<<< HEAD
- Strain on CS superconductor                                              (tfcoil_variables.strncon-5.000E-03     
- Copper fraction in strand                                                (pfv.fcuohsu)             7.000E-01     
- Void (coolant) fraction in conductor                                     (pfv.vfohc)               3.000E-01     
- Helium coolant temperature (K)                                           (tfv.tftmp)               4.500E+00     
- CS temperature margin (K)                                                (pfv.tmargoh)            -4.097E-02  OP 
- Minimum permitted temperature margin (K)                                 (tfv.tmargmin_cs)         2.000E+00     
- residual hoop stress in CS Steel (Pa)                                    (csfv.residual_sig_hoop)  2.400E+08     
- Initial vertical crack size (m)                                          (csfv.t_crack_vertical)   2.000E-03     
- Initial radial crack size (m)                                            (csfv.t_crack_radial)     6.000E-03     
- CS structural vertical thickness (m)                                     (csfv.t_structural_vertic 2.200E-02     
- CS structural radial thickness (m)                                       (csfv.t_structural_radial 7.000E-02     
- Allowable number of cycles till CS fpfv.racture                          (csfv.n_cycle)            3.463E+04  OP 
-=======
  Residual manufacturing strain in CS superconductor material              (str_cs_con_res)         -5.000E-03     
  Copper fraction in strand                                                (fcuohsu)                 7.000E-01     
  Void (coolant) fraction in conductor                                     (vfohc)                   3.000E-01     
@@ -895,7 +870,6 @@
  CS structural vertical thickness (m)                                     (t_structural_vertical)   2.200E-02     
  CS structural radial thickness (m)                                       (t_structural_radial)     7.000E-02     
  Allowable number of cycles till CS fracture                              (N_cycle)                 3.463E+04  OP 
->>>>>>> c2e851f9
  
  Superconducting PF coils
  PF coil superconductor material                                          (pfv.isumatpf)                    1     
@@ -911,36 +885,18 @@
  
  coil			R(m)			Z(m)			dR(m)			dZ(m)			pfv.turns		steel thickness(m)
  
-<<<<<<< HEAD
- PF 0			4.66e+00	6.86e+00	6.14e-01	6.14e-01	2.83e+02	1.59e-01
- PF 1			4.66e+00	-7.91e+00	6.90e-01	6.90e-01	3.57e+02	2.63e-01
- PF 2			1.20e+01	4.00e+00	4.96e-01	4.96e-01	1.85e+02	2.01e-01
- PF 3			1.20e+01	-4.00e+00	4.96e-01	4.96e-01	1.85e+02	2.01e-01
- CS				1.42e+00	0.00e+00	6.50e-01	8.69e+00	2.91e+03	1.63e-01
- Plasma		5.70e+00	0.0e0			3.20e+00	5.76e+00	1.0e0
-=======
   PF 1           4.66        6.86        0.61        0.61      283.15        0.16
   PF 2           4.66       -7.91        0.69        0.69      356.99        0.26
   PF 3          12.03        4.00        0.50        0.50      184.80        0.20
   PF 4          12.03       -4.00        0.50        0.50      184.80        0.20
   CS             1.42        0.00        0.65        8.69     2910.27        0.16
  Plasma          5.70        0.00        3.20        5.76        1.00
->>>>>>> c2e851f9
  
  PF Coil Information at Peak Current:
  
  coil	current	allowed J		actual J		J			cond. mass	steel mass	field
  				(MA)		(A/m2)		(A/m2)		ratio			(kg)			(kg)			(T)
  
-<<<<<<< HEAD
- PF 0	1.13e+01	2.85e+08	3.00e+07	1.05e-01	4.70e+04	1.12e+05	7.94e+00
- PF 1	1.43e+01	9.00e+07	3.00e+07	3.33e-01	5.93e+04	2.29e+05	1.36e+01
- PF 2	-7.39e+00	4.67e+08	3.00e+07	6.42e-02	7.93e+04	3.30e+05	5.22e+00
- PF 3	-7.39e+00	4.67e+08	3.00e+07	6.42e-02	7.93e+04	3.30e+05	5.22e+00
- CS		-1.16e+02	2.03e+07	2.06e+07	1.02e+00	1.07e+05	1.96e+05	1.64e+01
- 				------																---------	---------
- 				1.57e+02																3.72e+05	1.20e+06
-=======
   PF 1   11.33  2.851E+08  3.000E+07  0.11 4.702E+04   1.124E+05    7.940E+00
   PF 2   14.28  9.004E+07  3.000E+07  0.33 5.929E+04   2.292E+05    1.362E+01
   PF 3   -7.39  4.670E+08  3.000E+07  0.06 7.927E+04   3.299E+05    5.217E+00
@@ -948,7 +904,6 @@
   CS  -116.41  2.029E+07  2.060E+07  1.02 1.069E+05   1.960E+05    1.641E+01
        ------                             ---------   ---------
        156.80                             3.718E+05   1.197E+06
->>>>>>> c2e851f9
  
  PF coil current scaling information :
  
@@ -971,16 +926,11 @@
  
  circuit       BOP            BOF            EOF
  
-<<<<<<< HEAD
-
- CS coil     63.878         13.521        -65.965
-=======
      1       16.577         17.904         -2.723
      2       17.522         15.952         -5.851
      3       -0.020        -34.855        -34.830
      4       -0.020        -34.855        -34.830
  CS coil     63.877         13.519        -65.965
->>>>>>> c2e851f9
  
  ********************************** Waveforms ***********************************
  
@@ -1557,11 +1507,7 @@
  
  Power Balance for Reactor - Summary :
  -------------------------------------
-<<<<<<< HEAD
- Fusion power (MW)                                                        (powfmw)                    248.335  OP 
-=======
  Fusion power (MW)                                                        (powfmw)                    248.333  OP 
->>>>>>> c2e851f9
  Power from energy multiplication in blanket and shield (MW)              (emultmw)                    47.274  OP 
  Injected power (MW)                                                      (pinjmw.)                    97.688  OP 
  Ohmic power (MW)                                                         (pohmmw.)                     0.078  OP 
@@ -1595,11 +1541,7 @@
  
  Power balance for power plant :
  -------------------------------
-<<<<<<< HEAD
- Fusion power (MW)                                                        (powfmw)                    248.335  OP 
-=======
  Fusion power (MW)                                                        (powfmw)                    248.333  OP 
->>>>>>> c2e851f9
  Power from energy multiplication in blanket and shield (MW)              (emultmw)                    47.274  OP 
  Total (MW)                                                                                           295.607  OP 
  
