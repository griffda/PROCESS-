 
 **************************************************************************************************************
 ************************************************** PROCESS ***************************************************
 ************************************** Power Reactor Optimisation Code ***************************************
 **************************************************************************************************************
 
   Program :
   Version : 2.3.0   Release Date :: 2022-01-20
<<<<<<< HEAD
   Tag No. : v2.1-1259-g2bf9b76f code contains untracked changes
    Branch : 1205-tf-cond-stiffness
   Git log : Added\ Poisson|s\ ratio\ to\ output
 Date/time : 23 Feb 2022 11:13:47 -05:00(hh:mm) UTC
      User : cswan
  Computer : cswan-2017-desktop
 Directory : /tmp/pytest-of-cswan/pytest-25/test_solver0
     Input : /tmp/pytest-of-cswan/pytest-25/test_scenario_L_mode_0/IN.DAT
=======
   Tag No. : v2.1-1240-g7124046d
    Branch : 1511-update-heating-and-current-drive-costs
   Git log : Merge\ branch\ |develop|\ into\ 1511-update-heating-an
 Date/time : 15 Feb 2022 11:43:48 +00:00(hh:mm) UTC
      User : jg6173
  Computer : L1088
 Directory : /tmp/pytest-of-jg6173/pytest-24/test_solver0
     Input : /tmp/pytest-of-jg6173/pytest-24/test_scenario_L_mode_0/IN.DAT
>>>>>>> b3e5e449
 Run title : Run Title (change this line using input variable 'runtitle')
  Run type : Reactor concept design: Pulsed tokamak model, (c) CCFE
 
 **************************************************************************************************************
 
   Equality constraints : 24
 Inequality constraints : 00
      Total constraints : 24
    Iteration variables : 43
         Max iterations : 200
       Figure of merit  : +01  -- minimise major radius.
  Convergence parameter : 1.00E-08
 
 **************************************************************************************************************
 
 (Please include this header in any models, presentations and papers based on these results)
 
 **************************************************************************************************************
 
 Quantities listed in standard row format are labelled as follows in columns 112-114:
 ITV : Active iteration variable (in any output blocks)
 OP  : Calculated output quantity
 Unlabelled quantities in standard row format are generally inputs
 Note that calculated quantities may be trivially rescaled from inputs, or equal to bounds which are input.
 
 
 ************************************************** Numerics **************************************************
 
 PROCESS has performed a VMCON (optimisation) run.
 and found a feasible set of parameters.
 
 VMCON error flag                                                         (ifail)                           1     
 Number of iteration variables                                            (nvar)                           43     
 Number of constraints (total)                                            (neqns+nineqns)                  24     
 Optimisation switch                                                      (ioptimz)                         1     
 Figure of merit switch                                                   (minmax)                          1     
 Square root of the sum of squares of the constraint residuals            (sqsumsq)                 5.749E-09  OP 
 VMCON convergence parameter                                              (convergence_parameter)   5.754E-09  OP 
 Number of VMCON iterations                                               (nviter)                         52  OP 
 
PROCESS has successfully optimised the iteration variables to minimise the figure of merit          MAJOR RADIUS.
 
 Certain operating limits have been reached,
 as shown by the following iteration variables that are
 at or near to the edge of their prescribed range :
 
                   fdene         =  1.2000E+00 is at or above its upper bound:  1.2000E+00
                   pheat         =  1.0000E-03 is at or below its lower bound:  1.0000E-03
                   ohcth         =  5.0000E-01 is at or below its lower bound:  5.0000E-01
                   q             =  3.5000E+00 is at or below its lower bound:  3.5000E+00
                   fjohc         =  1.0000E-02 is at or below its lower bound:  1.0000E-02
                   fcohbop       =  1.0000E+00 is at or above its upper bound:  1.0000E+00
                   gapoh         =  5.0000E-02 is at or below its lower bound:  5.0000E-02
                   fstrcase      =  1.0000E+00 is at or above its upper bound:  1.0000E+00
                   fjprot        =  1.0000E+00 is at or above its upper bound:  1.0000E+00
                   ftmargtf      =  1.0000E+00 is at or above its upper bound:  1.0000E+00
                   thkcas        =  1.0000E+00 is at or above its upper bound:  1.0000E+00
                   cpttf         =  8.9778E+04 is at or above its upper bound:  9.0000E+04
                   gapds         =  2.0000E-02 is at or below its lower bound:  2.0000E-02
                   flhthresh     =  1.0000E+00 is at or below its lower bound:  1.0000E+00
                   ftaulimit     =  1.0000E+00 is at or above its upper bound:  1.0000E+00
                   ftaucq        =  1.0000E+00 is at or above its upper bound:  1.0000E+00
                   fpsepbqar     =  1.0000E+00 is at or above its upper bound:  1.0000E+00
                   fimp(13)      =  1.0000E-08 is at or below its lower bound:  1.0000E-08
 
 The solution vector is comprised as follows :
 
                                          final       final /
    i                                     value       initial
 
    1                  aspect           4.1049E+00     1.3242
    2                  bt               7.5361E+00     1.2739
    3                  rmajor           1.3801E+01     0.7869
    4                  te               7.3885E+00     1.0919
    5                  beta             8.6289E-03     1.0677
    6                  dene             5.3740E+19     1.5553
    7                  fdene            1.2000E+00     1.0052
    8                  pheat            1.0000E-03     1.0000
    9                  tfcth            2.1673E+00     0.7358
   10                  fwalld           7.6718E-02     1.6626
   11                  ohcth            5.0000E-01     0.4157
   12                  q                3.5000E+00     1.0000
   13                  bore             5.9588E+00     1.3970
   14                  fbetatry         1.8311E-01     1.4222
   15                  coheof           5.8800E+06     0.8122
   16                  fjohc            1.0000E-02     0.1999
   17                  fjohc0           1.3071E-02     0.1962
   18                  fcohbop          1.0000E+00     1.0000
   19                  gapoh            5.0000E-02     1.0000
   20                  fvsbrnni         2.7678E-01     1.3416
   21                  fpinj            4.9329E-02     0.5627
   22                  fstrcase         1.0000E+00     1.0000
   23                  fstrcond         7.6847E-01     0.9156
   24                  fiooic           7.1929E-01     1.1950
   25                  fvdump           9.8797E-01     1.0070
   26                  vdalw            9.8797E+00     1.0070
   27                  fjprot           1.0000E+00     1.0000
   28                  ftmargtf         1.0000E+00     1.0000
   29                  tdmptf           5.2225E+01     0.5223
   30                  thkcas           1.0000E+00     1.0000
   31                  thwcndut         1.8707E-02     0.6236
   32                  fcutfsu          9.1439E-01     1.0466
   33                  cpttf            8.9778E+04     1.0000
   34                  gapds            2.0000E-02     0.0133
   35                  flhthresh        1.0000E+00     1.0000
   36                  ftmargoh         1.7676E-01     0.5831
   37                  ralpne           5.7849E-02     1.1079
   38                  ftaulimit        1.0000E+00     1.0000
   39                  ftaucq           1.0000E+00     1.0000
   40                  fpsepbqar        1.0000E+00     1.0000
   41                  oh_steel_frac    3.4895E-01     1.0583
   42                  foh_stress       3.0178E-01     0.3018
   43                  fimp(13)         1.0000E-08     1.0000
 
 The following equality constraint residues should be close to zero :
 
                                               physical                 constraint                 normalised
                                              constraint                 residue                    residue
 
    1  Beta consistency                      =  8.6289E-03             -1.3450E-15                 1.5588E-13
    2  Global power balance consistency      =  8.5369E-02 MW/m3        8.0240E-14 MW/m3          -9.3991E-13
    3  Density upper limit                   <  7.1652E+19 /m3         -1.4008E+06 /m3            -1.9540E-14
    4  Neutron wall load upper limit         <  6.1374E-01 MW/m2       -1.1413E-12 MW/m2          -1.8596E-12
    5  Radial build consistency              =  1.3801E+01 m            4.0911E-13 m              -2.9643E-14
    6  Burn time lower limit                 >  7.2000E+03 sec         -3.2614E-05 sec             4.5298E-09
    7  L-H power threshold limit             >  2.4206E+02 MW          -4.4462E-09 MW              1.8368E-11
    8  Net electric power lower limit        >  5.0000E+02 MW          -1.7108E-06 MW             -3.4215E-09
    9  Beta upper limit                      <  4.1788E-02              8.8748E-15                 2.1227E-13
   10  Peak toroidal field upper limit       <  1.2300E+01 T            5.8993E-13 T              -4.7962E-14
   11  CS coil EOF current density limit     <  5.8800E+08 A/m2        -3.2663E-04 A/m2           -5.5544E-13
   12  CS coil BOP current density limit     <  4.4984E+08 A/m2        -1.7101E-04 A/m2           -3.8014E-13
   13  Injection power upper limit           <  7.0100E+02 MW           6.9929E+02 MW             -1.1813E-13
   14  TF coil case stress upper limit       <  5.8000E+08 Pa          -1.3149E-04 Pa             -2.2671E-13
   15  TF coil conduit stress upper lim      <  5.8000E+08 Pa          -1.8013E-04 Pa             -3.1053E-13
   16  I_op / I_critical (TF coil)           <  1.7469E+07 A/m2         3.7959E-06 A/m2           -3.0209E-13
   17  Dump voltage upper limit              <  9.8797E+00 V            1.1887E-01 V              -5.5866E-13
   18  J_winding pack/J_protection limit     <  1.2565E+07 A/m2         0.0000E+00 A/m2           -6.1950E-14
   19  TF coil temp. margin lower limit      >  1.5000E+00 K            3.3238E-11 K              -2.2159E-11
   20  CS temperature margin lower limit     >  1.5000E+00 K           -6.9861E+00 K              -1.8874E-15
   21  taup/taueff                           >  5.0000E+00             -8.3045E-12                 1.6609E-12
   22  Dump time set by VV stress            >  5.2225E+01 s            1.9888E-11 s              -3.8081E-13
   23  Upper Lim. on Psep * Bt / q A R       <  9.2000E+00 MWT/m        1.6482E-10 MWT/m          -1.7915E-11
   24  CS Tresca yield criterion             <  6.6000E+08 Pa           4.6082E+08 Pa             -9.9187E-13
 
 ******************************************** Final Feasible Point ********************************************
 
 
 ********************************************* Plant Availability *********************************************
 
 Allowable blanket neutron fluence (MW-yr/m2)                             (abktflnc)                1.500E+01     
 Allowable divertor heat fluence (MW-yr/m2)                               (adivflnc)                2.000E+01     
 First wall / blanket lifetime (years)                                    (bktlife)                 3.259E+01  OP 
 Divertor lifetime (years)                                                (divlife)                 3.893E+00  OP 
 Heating/CD system lifetime (years)                                       (cdrlife)                 3.259E+01  OP 
 Total plant lifetime (years)                                             (tlife)                   4.000E+01     
 Total plant availability fraction                                        (cfactr)                  7.500E-01     
 
 *************************************************** Plasma ***************************************************
 
 Plasma configuration = single null divertor
 Tokamak aspect ratio = Conventional, itart = 0                           (itart)                       0.000     
 
 Plasma Geometry :
 
 Major radius (m)                                                         (rmajor)                     13.801  ITV
 Minor radius (m)                                                         (rminor)                      3.362  OP 
 Aspect ratio                                                             (aspect)                      4.105  ITV
 Elongation, X-point (input value used)                                   (kappa)                       1.848  IP 
 Elongation, 95% surface (calculated from kappa)                          (kappa95)                     1.650  OP 
 Elongation, area ratio calc.                                             (kappaa)                      1.717  OP 
 Triangularity, X-point (input value used)                                (triang)                      0.500  IP 
 Triangularity, 95% surface (calculated from triang)                      (triang95)                    0.333  OP 
 Plasma poloidal perimeter (m)                                            (pperim)                     30.340  OP 
 Plasma cross-sectional area (m2)                                         (xarea)                      60.983  OP 
 Plasma surface area (m2)                                                 (sarea)                   2.573E+03  OP 
 Plasma volume (m3)                                                       (vol)                     5.204E+03  OP 
 
 Current and Field :
 
 Consistency between q0,q,alphaj,rli,dnbeta is enforced
 
 Plasma current scaling law used                                          (icurr)                           4     
 Plasma current (MA)                                                      (plascur/1D6)                21.204  OP 
 Current density profile factor                                           (alphaj)                      2.061  OP 
 Plasma internal inductance, li                                           (rli)                         1.248  OP 
 Vertical field at plasma (T)                                             (bvert)                      -0.501  OP 
 Vacuum toroidal field at R (T)                                           (bt)                          7.536  ITV
 Average poloidal field (T)                                               (bp)                          0.878  OP 
 Total field (sqrt(bp^2 + bt^2)) (T)                                      (btot)                        7.587  OP 
 Safety factor on axis                                                    (q0)                          1.000     
 Safety factor at 95% flux surface                                        (q95)                         3.500  ITV
 Cylindrical safety factor (qcyl)                                         (qstar)                       3.061  OP 
 
 Beta Information :
 
 Total plasma beta                                                        (beta)                    8.629E-03  ITV
 Total poloidal beta                                                      (betap)                   6.440E-01  OP 
 Total toroidal beta                                                                                8.746E-03  OP 
 Fast alpha beta                                                          (betaft)                  9.772E-04  OP 
 Beam ion beta                                                            (betanb)                  0.000E+00  OP 
 (Fast alpha + beam beta)/(thermal beta)                                  (gammaft)                 1.277E-01  OP 
 Thermal beta                                                                                       7.652E-03  OP 
 Thermal poloidal beta                                                                              5.710E-01  OP 
 Thermal toroidal beta (= beta-exp)                                                                 7.756E-03  OP 
 2nd stability beta : beta_p / (R/a)                                      (eps*betap)                   0.157  OP 
 2nd stability beta upper limit                                           (epbetmax)                    1.380     
 Beta g coefficient                                                       (dnbeta)                      4.993  OP 
 Normalised thermal beta                                                                                0.914  OP 
 Normalised total beta                                                                                  1.031  OP 
 Normalised toroidal beta                                                 (normalised_toroidal          1.045  OP 
 Limit on thermal beta                                                    (betalim)                     0.042  OP 
 Plasma thermal energy (J)                                                                          1.368E+09  OP 
 Total plasma internal energy (J)                                         (total_plasma_internal_en 1.543E+09  OP 
 
 Temperature and Density (volume averaged) :
 
 Electron temperature (keV)                                               (te)                          7.389  ITV
 Electron temperature on axis (keV)                                       (te0)                        18.102  OP 
 Ion temperature (keV)                                                    (ti)                          7.389     
 Ion temperature on axis (keV)                                            (ti0)                        18.102  OP 
 Electron temp., density weighted (keV)                                   (ten)                        10.494  OP 
 Electron density (/m3)                                                   (dene)                    5.374E+19  ITV
 Electron density on axis (/m3)                                           (ne0)                     1.075E+20  OP 
 Line-averaged electron density (/m3)                                     (dnla)                    7.165E+19  OP 
 Line-averaged electron density / Greenwald density                       (dnla_gw)                 1.200E+00  OP 
 Ion density (/m3)                                                        (dnitot)                  5.050E+19  OP 
 Fuel density (/m3)                                                       (deni)                    4.738E+19  OP 
 Total impurity density with Z > 2 (no He) (/m3)                          (dnz)                     2.688E+15  OP 
 Helium ion density (thermalised ions only) (/m3)                         (dnalp)                   3.109E+18  OP 
 Proton density (/m3)                                                     (dnprot)                  7.997E+15  OP 
 Hot beam density (/m3)                                                   (dnbeam)                  0.000E+00  OP 
 Density limit from scaling (/m3)                                         (dnelimt)                 5.971E+19  OP 
 Density limit (enforced) (/m3)                                           (boundu(9)*dnelimt)       7.165E+19  OP 
 Helium ion density (thermalised ions only) / electron density            (ralpne)                  5.785E-02  ITV
 
 Impurities
 
 Plasma ion densities / electron density:
 H_ concentration                                                         (fimp(01)                 8.818E-01  OP 
 He concentration                                                         (fimp(02)                 5.785E-02     
 Be concentration                                                         (fimp(03)                 0.000E+00     
 C_ concentration                                                         (fimp(04)                 0.000E+00     
 N_ concentration                                                         (fimp(05)                 0.000E+00     
 O_ concentration                                                         (fimp(06)                 0.000E+00     
 Ne concentration                                                         (fimp(07)                 0.000E+00     
 Si concentration                                                         (fimp(08)                 0.000E+00     
 Ar concentration                                                         (fimp(09)                 0.000E+00     
 Fe concentration                                                         (fimp(10)                 0.000E+00     
 Ni concentration                                                         (fimp(11)                 0.000E+00     
 Kr concentration                                                         (fimp(12)                 0.000E+00     
 Xe concentration                                                         (fimp(13)                 1.000E-08  ITV
 W_ concentration                                                         (fimp(14)                 5.000E-05     
 Average mass of all ions (amu)                                           (aion)                    2.602E+00  OP 
 
 Effective charge                                                         (zeff)                        1.241  OP 
 Density profile factor                                                   (alphan)                      1.000     
 Plasma profile model                                                     (ipedestal)                       0     
 Temperature profile index                                                (alphat)                      1.450     
 Temperature profile index beta                                           (tbeta)                       2.000     
 
 Density Limit using different models :
 
 Old ASDEX model                                                          (dlimit(1))               4.552E+19  OP 
 Borrass ITER model I                                                     (dlimit(2))               1.025E+20  OP 
 Borrass ITER model II                                                    (dlimit(3))               4.287E+19  OP 
 JET edge radiation model                                                 (dlimit(4))               1.054E+22  OP 
 JET simplified model                                                     (dlimit(5))               5.034E+20  OP 
 Hugill-Murakami Mq model                                                 (dlimit(6))               5.351E+19  OP 
 Greenwald model                                                          (dlimit(7))               5.971E+19  OP 
 
 Fuel Constituents :
 
 Deuterium fuel fraction                                                  (fdeut)                       0.500     
 Tritium fuel fraction                                                    (ftrit)                       0.500     
 
 Fusion Power :
 
 Total fusion power (MW)                                                  (powfmw)                  2.147E+03  OP 
  =    D-T fusion power (MW)                                              (pdt)                     2.144E+03  OP 
   +   D-D fusion power (MW)                                              (pdd)                     2.354E+00  OP 
   + D-He3 fusion power (MW)                                              (pdhe3)                   0.000E+00  OP 
 Alpha power: total (MW)                                                  (palpmw)                  4.289E+02  OP 
 Alpha power: beam-plasma (MW)                                            (palpnb)                  0.000E+00  OP 
 Neutron power (MW)                                                       (pneutmw)                 1.716E+03  OP 
 Charged particle power (excluding alphas) (MW)                           (pchargemw)               1.536E+00  OP 
 Total power deposited in plasma (MW)                                     (tot_power_plasma)        4.443E+02  OP 
 
 Radiation Power (excluding SOL):
 
 Bremsstrahlung radiation power (MW)                                      (pbrempv*vol)             4.694E+01  OP 
 Line radiation power (MW)                                                (plinepv*vol)             1.177E+02  OP 
 Synchrotron radiation power (MW)                                         (psyncpv*vol)             3.757E+01  OP 
 Synchrotron wall reflectivity factor                                     (ssync)                       0.600     
 Normalised minor radius defining 'core'                                  (coreradius)              7.500E-01     
 Fraction of core radiation subtracted from P_L                           (coreradiationfraction)   6.000E-01     
 Total core radiation power (MW)                                          (pcoreradmw)              1.226E+02  OP 
 Edge radiation power (MW)                                                (pedgeradmw)              7.962E+01  OP 
 Total radiation power (MW)                                               (pradmw)                  2.022E+02  OP 
 Core radiation fraction = total radiation in core / total power deposite (rad_fraction_core)       4.552E-01  OP 
 SoL radiation fraction = total radiation in SoL / total power accross se (rad_fraction_sol)        8.000E-01  IP 
 Radiation fraction = total radiation / total power deposited in plasma   (rad_fraction)            8.910E-01  OP 
 Nominal mean radiation load on inside surface of reactor (MW/m2)         (photon_wall)             7.231E-02  OP 
 Peaking factor for radiation wall load                                   (peakfactrad)             3.330E+00  IP 
 Maximum permitted radiation wall load (MW/m^2)                           (maxradwallload)          1.000E+00  IP 
 Peak radiation wall load (MW/m^2)                                        (peakradwallload)         2.408E-01  OP 
 Nominal mean neutron load on inside surface of reactor (MW/m2)           (wallmw)                  6.137E-01  OP 
 
 Power incident on the divertor targets (MW)                              (ptarmw)                  4.841E+01  OP 
 Fraction of power to the lower divertor                                  (ftar)                    1.000E+00  IP 
 Outboard side heat flux decay length (m)                                 (lambdaio)                1.570E-03  OP 
 Fraction of power on the inner targets                                   (fio)                     4.100E-01  OP 
 Fraction of power incident on the lower inner target                     (fLI)                     4.100E-01  OP 
 Fraction of power incident on the lower outer target                     (fLO)                     5.900E-01  OP 
 Power incident on the lower inner target (MW)                            (pLImw)                   1.985E+01  OP 
 Power incident on the lower outer target (MW)                            (pLOmw)                   2.856E+01  OP 
 
 Ohmic heating power (MW)                                                 (pohmmw)                  7.243E-01  OP 
 Fraction of alpha power deposited in plasma                              (falpha)                      0.950  OP 
 Fraction of alpha power to electrons                                     (falpe)                       0.754  OP 
 Fraction of alpha power to ions                                          (falpi)                       0.246  OP 
 Ion transport (MW)                                                       (ptrimw)                  1.558E+02  OP 
 Electron transport (MW)                                                  (ptremw)                  1.658E+02  OP 
 Injection power to ions (MW)                                             (pinjimw)                 0.000E+00  OP 
 Injection power to electrons (MW)                                        (pinjemw)                 3.458E+01  OP 
 Ignited plasma switch (0=not ignited, 1=ignited)                         (ignite)                          0     
 
 Power into divertor zone via charged particles (MW)                      (pdivt)                   2.421E+02  OP 
 Psep / R ratio (MW/m)                                                    (pdivt/rmajor)            1.754E+01  OP 
 Psep Bt / qAR ratio (MWT/m)                                              (pdivtbt/qar)             9.200E+00  OP 
 
 H-mode Power Threshold Scalings :
 
 ITER 1996 scaling: nominal (MW)                                          (pthrmw(1))               4.054E+02  OP 
 ITER 1996 scaling: upper bound (MW)                                      (pthrmw(2))               1.060E+03  OP 
 ITER 1996 scaling: lower bound (MW)                                      (pthrmw(3))               1.530E+02  OP 
 ITER 1997 scaling (1) (MW)                                               (pthrmw(4))               7.646E+02  OP 
 ITER 1997 scaling (2) (MW)                                               (pthrmw(5))               5.861E+02  OP 
 Martin 2008 scaling: nominal (MW)                                        (pthrmw(6))               2.421E+02  OP 
 Martin 2008 scaling: 95% upper bound (MW)                                (pthrmw(7))               3.257E+02  OP 
 Martin 2008 scaling: 95% lower bound (MW)                                (pthrmw(8))               1.585E+02  OP 
 Snipes 2000 scaling: nominal (MW)                                        (pthrmw(9))               1.737E+02  OP 
 Snipes 2000 scaling: upper bound (MW)                                    (pthrmw(10))              2.725E+02  OP 
 Snipes 2000 scaling: lower bound (MW)                                    (pthrmw(11))              1.098E+02  OP 
 Snipes 2000 scaling (closed divertor): nominal (MW)                      (pthrmw(12))              7.991E+01  OP 
 Snipes 2000 scaling (closed divertor): upper bound (MW)                  (pthrmw(13))              1.168E+02  OP 
 Snipes 2000 scaling (closed divertor): lower bound (MW)                  (pthrmw(14))              5.430E+01  OP 
 Hubbard 2012 L-I threshold - nominal (MW)                                (pthrmw(15))              2.999E+01  OP 
 Hubbard 2012 L-I threshold - lower bound (MW)                            (pthrmw(16))              1.530E+01  OP 
 Hubbard 2012 L-I threshold - upper bound (MW)                            (pthrmw(17))              5.879E+01  OP 
 Hubbard 2017 L-I threshold                                               (pthrmw(18))              5.049E+02  OP 
 Martin 2008 aspect ratio corrected scaling: nominal (MW)                 (pthrmw(19))              2.421E+02  OP 
 Martin 2008 aspect ratio corrected scaling: 95% upper bound (MW)         (pthrmw(20))              3.257E+02  OP 
 Martin 2008 aspect ratio corrected scaling: 95% lower bound (MW)         (pthrmw(21))              1.585E+02  OP 
 
 L-H threshold power (enforced) (MW)                                      (boundl(103)*plhthresh)   2.421E+02  OP 
 L-H threshold power (MW)                                                 (plhthresh)               2.421E+02  OP 
 
 Confinement :
 
 Confinement scaling law                    ITER-96P             (L)
 Confinement H factor                                                     (hfact)                       1.300     
 Global thermal energy confinement time (s)                               (taueff)                      4.253  OP 
 Ion energy confinement time (s)                                          (tauei)                       4.253  OP 
 Electron energy confinement time (s)                                     (tauee)                       4.253  OP 
 n.tau = Volume-average electron density x Energy confinement time (s/m3) (dntau)                   2.285E+20  OP 
 Triple product = Vol-average electron density x Vol-average electron temperature x Energy confinement time:
 Triple product  (keV s/m3)                                               (dntau*te)                1.688E+21  OP 
 Transport loss power assumed in scaling law (MW)                         (powerht)                 3.217E+02  OP 
 Switch for radiation loss term usage in power balance                    (iradloss)                        1     
 Radiation power subtracted from plasma power balance (MW)                                          1.226E+02  OP 
   (Radiation correction is core radiation power)
 Alpha particle confinement time (s)                                      (taup)                       21.263  OP 
 Alpha particle/energy confinement time ratio                             (taup/taueff)                 5.000  OP 
 Lower limit on taup/taueff                                               (taulimit)                    5.000     
 Total energy confinement time including radiation loss (s)               (total_energy_conf_t          3.473  OP 
   (= stored energy including fast particles / loss power including radiation
 
 Dimensionless plasma parameters
 
 For definitions see
 Recent progress on the development and analysis of the ITPA global H-mode confinement database
 D.C. McDonald et al, 2007 Nuclear Fusion v47, 147. (nu_star missing 1/mu0)
 Normalized plasma pressure beta as defined by McDonald et al             (beta_mcdonald)           8.746E-03  OP 
 Normalized ion Larmor radius                                             (rho_star)                8.535E-04  OP 
 Normalized collisionality                                                (nu_star)                 2.036E-02  OP 
 Volume measure of elongation                                             (kappaa_IPB)              1.690E+00  OP 
 
 Plasma Volt-second Requirements :
 
 Total volt-second requirement (Wb)                                       (vsstt)                   9.932E+02  OP 
 Inductive volt-seconds (Wb)                                              (vsind)                   6.366E+02  OP 
 Ejima coefficient                                                        (gamma)                       0.300     
 Start-up resistive (Wb)                                                  (vsres)                   1.103E+02  OP 
 Flat-top resistive (Wb)                                                  (vsbrn)                   2.463E+02  OP 
 bootstrap current fraction multiplier                                    (cboot)                       1.000     
 Bootstrap fraction (ITER 1989)                                           (bscf_iter89)                 0.126  OP 
 Bootstrap fraction (Sauter et al)                                        (bscf_sauter)                 0.211  OP 
 Bootstrap fraction (Nevins et al)                                        (bscf_nevins)                 0.203  OP 
 Bootstrap fraction (Wilson)                                              (bscf_wilson)                 0.199  OP 
 Diamagnetic fraction (Hender)                                            (diacf_hender)                0.003  OP 
 Diamagnetic fraction (SCENE)                                             (diacf_scene)                 0.003  OP 
 Pfirsch-Schlueter fraction (SCENE)                                       (pscf_scene)                 -0.001  OP 
   (Sauter et al bootstrap current fraction model used)
   (Diamagnetic current fraction not calculated)
   (Pfirsch-Schlüter current fraction not calculated)
 Bootstrap fraction (enforced)                                            (bootipf.)                    0.211  OP 
 Diamagnetic fraction (enforced)                                          (diaipf.)                     0.000  OP 
 Pfirsch-Schlueter fraction (enforced)                                    (psipf.)                      0.000  OP 
 Loop voltage during burn (V)                                             (vburn)                   3.416E-02  OP 
 Plasma resistance (ohm)                                                  (rplas)                   2.228E-09  OP 
 Resistive diffusion time (s)                                             (res_time)                9.437E+03  OP 
 Plasma inductance (H)                                                    (rlp)                     3.002E-05  OP 
 Coefficient for sawtooth effects on burn V-s requirement                 (csawth)                      1.000     
 
 Fuelling :
 
 Ratio of He and pellet particle confinement times                        (tauratio)                1.000E+00     
 Fuelling rate (nucleus-pairs/s)                                          (qfuel)                   6.594E+21  OP 
 Fuel burn-up rate (reactions/s)                                          (rndfuel)                 7.650E+20  OP 
 Burn-up fraction                                                         (burnup)                      0.116  OP 
 
 ***************************** Energy confinement times, and required H-factors : *****************************
 
    scaling law              confinement time (s)     H-factor for
                                 for H = 1           power balance
 
 IPB98(y)             (H)         10.170                   0.418
 IPB98(y,1)           (H)          9.766                   0.435
 IPB98(y,2)           (H)          7.563                   0.562
 IPB98(y,3)           (H)          8.083                   0.526
 IPB98(y,4)           (H)          8.270                   0.514
 ISS95            (stell)          5.068                   0.839
 ISS04            (stell)          8.902                   0.478
 DS03                 (H)         12.289                   0.346
 Murari et al NPL     (H)          5.661                   0.751
 Petty 2008           (H)         13.901                   0.306
 Lang et al. 2012     (H)          4.653                   0.914
 Hubbard 2017 - nom   (I)          0.099                  43.171
 Hubbard 2017 - lower (I)          0.054                  78.662
 Hubbard 2017 - upper (I)          0.179                  23.693
 NSTX (Spherical)     (H)         23.456                   0.181
 NSTX-Petty08 Hybrid  (H)         13.901                   0.306
 
 ******************************************** Current Drive System ********************************************
 
 Electron Cyclotron Current Drive (user input gamma_CD)
 Current drive efficiency model                                           (iefrf)                          10     
 
 Current is driven by both inductive
 and non-inductive means.
 Auxiliary power used for plasma heating only (MW)                        (pheat)                   1.000E-03  ITV
 Power injected for current drive (MW)                                    (pcurrentdrivemw)         3.458E+01     
 Maximum Allowed Bootstrap current fraction                               (bscfmax)                 9.900E-01     
 Fusion gain factor Q                                                     (bigq)                    6.081E+01  OP 
 Auxiliary current drive (A)                                              (auxiliary_cd)            1.399E+06  OP 
 Current drive efficiency (A/W)                                           (effcd)                   4.045E-02  OP 
 Normalised current drive efficiency, gamma (10^20 A/W-m2)                (gamcd)                   3.000E-01  OP 
 Wall plug to injector efficiency                                         (etacd)                   4.000E-01     
 ECRH plasma heating efficiency                                           (gamma_ecrh)              3.000E-01     
 
 Fractions of current drive :
 
 Bootstrap fraction                                                       (bootipf)                     0.211  OP 
 Diamagnetic fraction                                                     (diaipf)                      0.000  OP 
 Pfirsch-Schlueter fraction                                               (psipf)                       0.000  OP 
 Auxiliary current drive fraction                                         (faccd)                       0.066  OP 
 Inductive fraction                                                       (facoh)                       0.723  OP 
 Total                                                                    (plasipf+faccd+facoh          1.000     
 Fraction of the plasma current produced by non-inductive means           (fvsbrnni)                    0.277  ITV
 
 Electron cyclotron injected power (MW)                                   (echpwr)                  3.458E+01  OP 
 Maximum allowable ECRH power (MW)                                        (pinjalw)                   701.000     
 ECH wall plug efficiency                                                 (etaech)                  4.000E-01     
 ECH wall plug power (MW)                                                 (echwpow)                 8.645E+01  OP 
 
 Volt-second considerations:
 
 Total V-s capability of Central Solenoid/PF coils (Wb)                   (abs(vstot))              9.886E+02     
 Required volt-seconds during start-up (Wb)                               (vssoft)                  7.469E+02     
 Available volt-seconds during burn (Wb)                                  (vsmax)                   2.463E+02     
 
 *************************************************** Times ****************************************************
 
 Initial charge time for CS from zero current (s)                         (tramp)                     500.000     
 Plasma current ramp-up time (s)                                          (tohs)                      212.044     
 Heating time (s)                                                         (theat)                      10.000     
 Burn time (s)                                                            (tburn)                   7.200E+03  OP 
 Reset time to zero current for CS (s)                                    (tqnch)                     212.044     
 Time between pulses (s)                                                  (tdwell)                      0.000     
 
 Total plant cycle time (s)                                               (tcycle)                  8.134E+03  OP 
 
 ************************************************ Radial Build ************************************************
 
 (Ripple result may not be accurate, as the fit was outside
  its range of applicability.)
 
                                          Thickness (m)    Radius (m)
 Device centreline                            0.000           0.000                       
 Machine bore                                 5.959           5.959   (bore)              
 Central solenoid                             0.500           6.459   (ohcth)             
 CS precompression                            0.025           6.484   (precomp)           
 Gap                                          0.050           6.534   (gapoh)             
 TF coil inboard leg                          2.167           8.701   (tfcth)             
 Gap                                          0.050           8.751   (tftsgap)           
 Thermal shield                               0.050           8.801   (thshield)          
 Gap                                          0.020           8.821   (gapds)             
 Vacuum vessel (and shielding)                0.600           9.421   (d_vv_in + shldith) 
 Gap                                          0.020           9.441   (vvblgap)           
 Inboard blanket                              0.755          10.196   (blnkith)           
 Inboard first wall                           0.018          10.214   (fwith)             
 Inboard scrape-off                           0.225          10.439   (scrapli)           
 Plasma geometric centre                      3.362          13.801   (rminor)            
 Plasma outboard edge                         3.362          17.163   (rminor)            
 Outboard scrape-off                          0.225          17.388   (scraplo)           
 Outboard first wall                          0.018          17.406   (fwoth)             
 Outboard blanket                             0.982          18.388   (blnkoth)           
 Gap                                          0.020          18.408   (vvblgap)           
 Vacuum vessel (and shielding)                1.100          19.508   (d_vv_out+shldoth)  
 Gap                                          3.334          22.843   (gapsto)            
 Thermal shield                               0.050          22.893   (thshield)          
 Gap                                          0.050          22.943   (tftsgap)           
 TF coil outboard leg                         2.167          25.110   (tfthko)            
 
 *********************************************** Vertical Build ***********************************************
 
 Single null case
                                          Thickness (m)    Height (m)
 TF coil                                      2.167          10.637   (tfcth)             
 Gap                                          0.050           8.470   (tftsgap)           
 Thermal shield                               0.050           8.420   (thshield)          
 Gap                                          0.050           8.370   (vgap2)             
 Vacuum vessel (and shielding)                0.600           8.320   (d_vv_top+shldtth)  
 Gap                                          0.020           7.720   (vvblgap)           
 Top blanket                                  0.869           7.700   (blnktth)           
 Top first wall                               0.018           6.831   (fwtth)             
 Top scrape-off                               0.600           6.813   (vgaptop)           
 Plasma top                                   6.213           6.213   (rminor*kappa)      
 Midplane                                     0.000          -0.000                       
 Plasma bottom                                6.213          -6.213   (rminor*kappa)      
 Lower scrape-off                             2.002          -8.216   (vgap)              
 Divertor structure                           0.621          -8.837   (divfix)            
 Vacuum vessel (and shielding)                1.000          -9.837   (d_vv_bot+shldlth)  
 Gap                                          0.050          -9.887   (vgap2)             
 Thermal shield                               0.050          -9.937   (thshield)          
 Gap                                          0.050          -9.987   (tftsgap)           
 TF coil                                      2.167         -12.154   (tfcth)             
 
 ************************************* Divertor build and plasma position *************************************
 
 Divertor Configuration = Single Null Divertor
 
 Plasma top position, radial (m)                                          (ptop_radial)                12.120  OP 
 Plasma top position, vertical (m)                                        (ptop_vertical)               6.213  OP 
 Plasma geometric centre, radial (m)                                      (rmajor.)                    13.801  OP 
 Plasma geometric centre, vertical (m)                                    (0.0)                         0.000  OP 
 Plasma lower triangularity                                               (tril)                        0.500  OP 
 Plasma elongation                                                        (kappa.)                      1.848  OP 
 TF coil vertical offset (m)                                              (tfoffset)                   -0.758  OP 
 Plasma outer arc radius of curvature (m)                                 (rco)                         6.349  OP 
 Plasma inner arc radius of curvature (m)                                 (rci)                        12.323  OP 
 Plasma lower X-pt, radial (m)                                            (rxpt)                       12.120  OP 
 Plasma lower X-pt, vertical (m)                                          (zxpt)                       -6.213  OP 
 Poloidal plane angle between vertical and inner leg (rad)                (thetai)                      0.207  OP 
 Poloidal plane angle between vertical and outer leg (rad)                (thetao)                      1.042  OP 
 Poloidal plane angle between inner leg and plate (rad)                   (betai)                       1.000     
 Poloidal plane angle between outer leg and plate (rad)                   (betao)                       1.000     
 Inner divertor leg poloidal length (m)                                   (plsepi)                      1.000     
 Outer divertor leg poloidal length (m)                                   (plsepo)                      1.500     
 Inner divertor plate length (m)                                          (plleni)                      1.000     
 Outer divertor plate length (m)                                          (plleno)                      1.000     
 Inner strike point, radial (m)                                           (rspi)                       11.141  OP 
 Inner strike point, vertical (m)                                         (zspi)                       -6.419  OP 
 Inner plate top, radial (m)                                              (rplti)                      11.319  OP 
 Inner plate top, vertical (m)                                            (zplti)                      -5.952  OP 
 Inner plate bottom, radial (m)                                           (rplbi)                      10.964  OP 
 Inner plate bottom, vertical (m)                                         (zplbi)                      -6.886  OP 
 Outer strike point, radial (m)                                           (rspo)                       12.876  OP 
 Outer strike point, vertical (m)                                         (zspo)                       -7.509  OP 
 Outer plate top, radial (m)                                              (rplto)                      13.104  OP 
 Outer plate top, vertical (m)                                            (zplto)                      -7.063  OP 
 Outer plate bottom, radial (m)                                           (rplbo)                      12.649  OP 
 Outer plate bottom, vertical (m)                                         (zplbo)                      -7.954  OP 
 Calculated maximum divertor height (m)                                   (divht)                       2.002  OP 
 
 ************************************************* TF coils  **************************************************
 
 
 TF Coil Stresses (CCFE model) :
 
 Plane stress model with smeared properties
 Allowable maximum shear stress in TF coil case (Tresca criterion) (Pa)   (sig_tf_case_max)         5.800E+08     
 Allowable maximum shear stress in TF coil conduit (Tresca criterion) (Pa (sig_tf_wp_max)           5.800E+08     
 Materal stress of the point of maximum shear stress (Tresca criterion) for each layer
 Please use utilities/plot_stress_tf.py for radial plots plots summary
 Layers                             Steel case            WP    Outer case
 Radial stress               (MPa)       0.000      -117.629         2.122
 toroidal stress             (MPa)    -409.183      -274.895      -302.635
 Vertical stress             (MPa)     170.817       170.817        59.178
 Von-Mises stress            (MPa)     516.241       389.491       336.154
 Shear (Tresca) stress       (MPa)     580.000       445.713       361.813
 
 Toroidal modulus            (GPa)     205.000        64.358       205.000
 Vertical modulus            (GPa)     205.000       142.302       591.737
 
 WP transverse modulus (GPa)                                              (eyoung_wp_t*1.0D-9)      6.026E+01  OP 
 WP vertical modulus (GPa)                                                (eyoung_wp_z*1.0D-9)      1.361E+02  OP 
 WP transverse Poisson's ratio                                            (poisson_wp_t)            3.073E-01  OP 
 WP vertical-transverse Pois. rat.                                        (poisson_wp_z)            3.146E-01  OP 
 Maximum radial deflection at midplane (m)                                (deflect)                -1.260E-02  OP 
 Vertical strain on casing                                                (casestr)                 8.333E-04  OP 
 Radial strain on insulator                                               (insstrain)              -5.872E-03  OP 
 
 TF design
 
 Conductor technology                                                     (i_tf_sup)                        1     
   -> Superconducting coil (SC)
 Superconductor material                                                  (i_tf_sc_mat)                     5     
   -> WST Nb3Sn
 Presence of TF demountable joints                                        (itart)                           0     
   -> Coils without demountable joints
 TF inboard leg support strategy                                          (i_tf_bucking)                    1     
   -> Steel casing
 
 TF coil Geometry :
 
 Number of TF coils                                                       (n_tf)                           16     
 Inboard leg centre radius (m)                                            (r_tf_inboard_mid)        7.617E+00  OP 
 Outboard leg centre radius (m)                                           (r_tf_outboard_mid)       2.403E+01  OP 
 Total inboard leg radial thickness (m)                                   (tfcth)                   2.167E+00  ITV
 Total outboard leg radial thickness (m)                                  (tfthko)                  2.167E+00     
 Outboard leg toroidal thickness (m)                                      (tftort)                  3.395E+00  OP 
 Maximum inboard edge height (m)                                          (hmax)                    9.987E+00  OP 
 Mean coil circumference (including inboard leg length) (m)               (tfleng)                  6.059E+01  OP 
 Vertical TF shape                                                        (i_tf_shape)                      1     
 
 D-shape coil, inner surface shape approximated by
 by a straight segment and elliptical arcs between the following points:
 
 point         x(m)           y(m)
   1          8.701          5.082
   2         13.129          8.470
   3         22.943          0.000
   4         13.129         -9.987
   5          8.701         -5.992
 
 Global material area/fractions:
 
 TF cross-section (total) (m2)                                            (tfareain)                1.037E+02     
 Total steel cross-section (m2)                                           (a_tf_steel*n_tf)         8.321E+01     
 Total steel TF fraction                                                  (f_tf_steel)              8.022E-01     
 Total Insulation cross-section (total) (m2)                              (a_tf_ins*n_tf)           3.905E+00     
 Total Insulation fraction                                                (f_tf_ins)                3.765E-02     
 
 External steel Case Information :
 
 Casing cross section area (per leg) (m2)                                 (acasetf)                 3.760E+00     
 Inboard leg case plasma side wall thickness (m)                          (casthi)                  6.000E-02     
 Inboard leg case inboard "nose" thickness (m)                            (thkcas)                  1.000E+00  ITV
 Inboard leg case sidewall thickness at its narrowest point (m)           (casths)                  5.000E-02     
 External case mass per coil (kg)                                         (whtcas)                  4.568E+06  OP 
 
 TF winding pack (WP) geometry:
 
 WP cross section area with insulation and insertion (per coil) (m2)      (awpc)                    2.723E+00     
 WP cross section area (per coil) (m2)                                    (aswp)                    2.587E+00     
 Winding pack radial thickness (m)                                        (dr_tf_wp)                9.401E-01  OP 
 Winding pack toroidal width (m)                                          (wwp1)                    2.897E+00  OP 
 Ground wall insulation thickness (m)                                     (tinstf)                  8.000E-03     
 Winding pack insertion gap (m)                                           (tfinsgap)                1.000E-02     
 
 TF winding pack (WP) material area/fractions:
 
 Steel WP cross-section (total) (m2)                                      (aswp*n_tf)               2.305E+01     
 Steel WP fraction                                                        (aswp/awpc)               5.291E-01     
 Insulation WP fraction                                                   (aiwp/awpc)               6.740E-02     
 Cable WP fraction                                                        ((awpc-aswp-aiwp)/awpc)   4.035E-01     
 
 WP turn information:
 
 Turn parametrisation                                                     (i_tf_turns_integer)              1     
   Integer number of turns
 Number of turns per TF coil                                              (n_tf_turn)               2.000E+02  OP 
 Number of TF pancakes                                                    (n_pancake)                      20     
 Number of TF layers                                                      (n_layer)                        10     
 
 Radial width of turn (m)                                                 (t_turn_radial)           9.041E-02     
 Toroidal width of turn (m)                                               (t_turn_toroidal)         1.431E-01     
 Radial width of conductor (m)                                            (elonductor_radial)       8.641E-02  OP 
 Toroidal width of conductor (m)                                          (t_conductor_toroidal)    1.391E-01  OP 
 Radial width of cable space                                              (t_cable_radial)          4.899E-02     
 Toroidal width of cable space                                            (t_cable_toroidal)        1.016E-01     
 Steel conduit thickness (m)                                              (thwcndut)                1.871E-02  ITV
 Inter-turn insulation thickness (m)                                      (thicndut)                2.000E-03     
 
 Conductor information:
 
 Diameter of central helium channel in cable                              (dhecoil)                 1.000E-02     
 Fractions by area
 internal area of the cable space                                         (acstf)                   4.811E-03     
 Coolant fraction in conductor excluding central channel                  (vftf)                    3.000E-01     
 Copper fraction of conductor                                             (fcutfsu)                 9.144E-01  ITV
 Superconductor fraction of conductor                                     (1-fcutfsu)               8.561E-02     
 Check total area fractions in winding pack = 1                                                         1.000     
 minimum TF conductor temperature margin  (K)                             (tmargmin_tf)                 1.500     
 TF conductor temperature margin (K)                                      (tmargtf)                     1.500     
 Elastic properties behavior                                              (i_tf_cond_eyoung_axial)          0     
   Conductor stiffness neglected
 Conductor axial Young's modulus                                          (eyoung_cond_z)           0.000E+00     
 Conductor transverse Young's modulus                                     (eyoung_cond_t)           0.000E+00     
 
 TF coil mass:
 
 Superconductor mass per coil (kg)                                        (whtconsc)                1.545E+04  OP 
 Copper mass per coil (kg)                                                (whtconcu)                3.236E+05  OP 
 Steel conduit mass per coil (kg)                                         (whtconsh)                6.810E+05  OP 
 Conduit insulation mass per coil (kg)                                    (whtconin)                2.002E+04  OP 
 Total conduit mass per coil (kg)                                         (whtcon)                  1.040E+06  OP 
 Mass of each TF coil (kg)                                                (whttf/n_tf)              5.623E+06  OP 
 Total TF coil mass (kg)                                                  (whttf)                   8.996E+07  OP 
 
 Maximum B field and currents:
 
 Nominal peak field assuming toroidal symmetry (T)                        (bmaxtf)                  1.230E+01  OP 
 Total current in all TF coils (MA)                                       (ritfc/1.D6)              5.200E+02  OP 
 TF coil current (summed over all coils) (A)                              (ritfc)                   5.200E+08     
 Actual peak field at discrete conductor (T)                              (bmaxtfrp)                1.282E+01  OP 
 Winding pack current density (A/m2)                                      (jwptf)                   1.257E+07  OP 
 Inboard leg mid-plane conductor current density (A/m2)                   (oacdcp)                  5.013E+06     
 Total stored energy in TF coils (GJ)                                     (estotftgj)               6.627E+02  OP 
 
 TF Forces:
 
 Inboard vertical tension per coil (N)                                    (vforce)                  8.883E+08  OP 
 Outboard vertical tension per coil (N)                                   (vforce_outboard)         8.883E+08  OP 
 inboard vertical tension fraction (-)                                    (f_vforce_inboard)        5.000E-01  OP 
 Centring force per coil (N/m)                                            (cforce)                  1.999E+08  OP 
 
 Ripple information:
 
 Max allowed ripple amplitude at plasma outboard midplane (%)             (ripmax)                  6.000E-01     
 Ripple amplitude at plasma outboard midplane (%)                         (ripple)                  6.000E-01  OP 
 
 Quench information :
 
 Allowable stress in vacuum vessel (VV) due to quench (Pa)                (sigvvall)                9.300E+07     
 Minimum allowed quench time due to stress in VV (s)                      (taucq)                   5.223E+01  OP 
 Actual quench time (or time constant) (s)                                (tdmptf)                  5.223E+01  ITV
 Maximum allowed voltage during quench due to insulation (kV)             (vdalw)                   9.880E+00  ITV
 Actual quench voltage (kV)                                               (vtfskv)                  9.761E+00  OP 
 Maximum allowed temp rise during a quench (K)                            (tmaxpro)                 1.500E+02     
 
 Radial build of TF coil centre-line :
 
                                          Thickness (m)    Outer radius (m)
 Innermost edge of TF coil                    6.534           6.534                       
 Coil case ("nose")                           1.000           7.534   (thkcas)            
 Insertion gap for winding pack               0.010           7.544   (tfinsgap)          
 Winding pack ground insulation               0.008           7.552   (tinstf)            
 Winding - first half                         0.452           8.004   (dr_tf_wp/2-tinstf-t
 Winding - second half                        0.452           8.456   (dr_tf_wp/2-tinstf-t
 Winding pack insulation                      0.008           8.464   (tinstf)            
 Insertion gap for winding pack               0.010           8.474   (tfinsgap)          
 Plasma side case min radius                  0.060           8.534   (casthi)            
 Plasma side case max radius                  8.701           8.701   (r_tf_inboard_out)  
 TF coil dimensions are consistent
 
 ****************************************** Superconducting TF Coils ******************************************
 
 Superconductor switch                                                    (isumat)                          5     
 Superconductor used: Nb3Sn
  (WST Nb3Sn critical surface model)
 Critical field at zero temperature and strain (T)                        (bc20m)                   3.297E+01     
 Critical temperature at zero field and strain (K)                        (tc0m)                    1.606E+01     
 
 Helium temperature at peak field (= superconductor temperature) (K)      (thelium)                 4.750E+00     
 Total helium fraction inside cable space                                 (fhetot)                  3.163E-01  OP 
 Copper fraction of conductor                                             (fcutfsu)                 9.144E-01  ITV
 Residual manufacturing strain on superconductor                          (strncon_tf)             -5.000E-03     
 Self-consistent strain on superconductor                                 (strain_wp)               1.200E-03     
 Critical current density in superconductor (A/m2)                        (jcritsc)                 8.024E+08  OP 
 Critical current density in strand (A/m2)                                (jcritstr)                6.869E+07  OP 
 Critical current density in winding pack (A/m2)                          (jwdgcrt)                 1.747E+07  OP 
 Actual current density in winding pack (A/m2)                            (jwdgop)                  1.257E+07  OP 
 Minimum allowed temperature margin in superconductor (K)                 (tmargmin_tf)             1.500E+00     
 Actual temperature margin in superconductor (K)                          (tmarg)                   1.500E+00  OP 
 Critical current (A)                                                     (icrit)                   2.259E+05  OP 
 Actual current (A)                                                       (cpttf)                   1.625E+05  ITV
 Actual current / critical current                                        (iooic)                   7.193E-01  OP 
 
 *************************************** Central Solenoid and PF Coils ****************************************
 
 Superconducting central solenoid
 Central solenoid superconductor material                                 (isumatoh)                        5     
  (WST Nb3Sn critical surface model)
 
 Central Solenoid Current Density Limits :
 
 Maximum field at Beginning Of Pulse (T)                                  (bmaxoh0)                 3.646E+00  OP 
 Critical superconductor current density at BOP (A/m2)                    (jscoh_bop)               3.290E+09  OP 
 Critical strand current density at BOP (A/m2)                            (jstrandoh_bop)           9.871E+08  OP 
 Allowable overall current density at BOP (A/m2)                          (rjohc0)                  4.498E+08  OP 
 Actual overall current density at BOP (A/m2)                             (cohbop)                  5.880E+06  OP 
 
 Maximum field at End Of Flattop (T)                                      (bmaxoh)                  2.541E+00  OP 
 Critical superconductor current density at EOF (A/m2)                    (jscoh_eof)               4.301E+09  OP 
 Critical strand current density at EOF (A/m2)                            (jstrandoh_eof)           1.290E+09  OP 
 Allowable overall current density at EOF (A/m2)                          (rjohc)                   5.880E+08  OP 
 Actual overall current density at EOF (A/m2)                             (coheof)                  5.880E+06  ITV
 
 CS inside radius (m)                                                     (bore.)                   5.959E+00     
 CS thickness (m)                                                         (ohcth.)                  5.000E-01     
 Gap between central solenoid and TF coil (m)                             (gapoh)                   5.000E-02  ITV
 CS overall cross-sectional area (m2)                                     (areaoh)                  8.988E+00  OP 
 CS conductor+void cross-sectional area (m2)                              (awpoh)                   5.852E+00  OP 
    CS conductor cross-sectional area (m2)                                (awpoh*(1-vfohc))         4.096E+00  OP 
    CS void cross-sectional area (m2)                                     (awpoh*vfohc)             1.755E+00  OP 
 CS steel cross-sectional area (m2)                                       (areaoh-awpoh)            3.136E+00  OP 
 CS steel area fraction                                                   (oh_steel_frac)           3.489E-01  ITV
 Only hoop stress considered
 Switch for CS stress calculation                                         (i_cs_stress)                     0     
 Allowable stress in CS steel (Pa)                                        (alstroh)                 6.600E+08     
 Hoop stress in CS steel (Pa)                                             (sig_hoop)                1.992E+08  OP 
 Axial stress in CS steel (Pa)                                            (sig_axial)              -1.550E+08  OP 
 Maximum shear stress in CS steel for the Tresca criterion (Pa)           (s_tresca_oh)             1.992E+08  OP 
 Axial force in CS (N)                                                    (axial_force)            -5.276E+08  OP 
 Strain on CS superconductor                                              (strncon_cs)             -5.000E-03     
 Copper fraction in strand                                                (fcuohsu)                 7.000E-01     
 Void (coolant) fraction in conductor                                     (vfohc)                   3.000E-01     
 Helium coolant temperature (K)                                           (tftmp)                   4.750E+00     
 CS temperature margin (K)                                                (tmargoh)                 8.486E+00  OP 
 Minimum permitted temperature margin (K)                                 (tmargmin_cs)             1.500E+00     
 residual hoop stress in CS Steel (Pa)                                    (residual_sig_hoop)       2.400E+08     
 Initial vertical crack size (m)                                          (t_crack_vertical)        2.000E-03     
 Initial radial crack size (m)                                            (t_crack_radial)          6.000E-03     
 CS structural vertical thickness (m)                                     (t_structural_vertical)   2.200E-02     
 CS structural radial thickness (m)                                       (t_structural_radial)     7.000E-02     
 Allowable number of cycles till CS fracture                              (N_cycle)                       NaN  OP 
 
 Superconducting PF coils
 PF coil superconductor material                                          (isumatpf)                        3     
   (NbTi)
 Copper fraction in conductor                                             (fcupfsu)                 6.900E-01     
 
 PF Coil Case Stress :
 
 Maximum permissible tensile stress (MPa)                                 (sigpfcalw)               5.000E+02     
 JxB hoop force fraction supported by case                                (sigpfcf)                 6.660E-01     
 
 Geometry of PF coils, central solenoid and plasma :
 
 coil           R(m)        Z(m)        dR(m)       dZ(m)       turns     steel thickness(m)
 
  PF 1          10.73       11.50        1.15        1.15      347.47        0.14
  PF 2          10.73      -13.01        1.21        1.21      383.93        0.16
  PF 3          26.40        3.36        1.18        1.18      199.02        0.13
  PF 4          26.40       -3.36        1.18        1.18      199.02        0.13
  PF 5          24.89        9.41        0.84        0.84      129.86        0.11
  PF 6          24.89       -9.41        0.84        0.84      129.86        0.11
  CS             6.21        0.00        0.50       17.98     1229.06        0.09
 Plasma         13.80        0.00        6.72       12.43        1.00
 
 PF Coil Information at Peak Current:
 
 coil  current  allowed J  actual J   J   cond. mass   steel mass     field
         (MA)    (A/m2)     (A/m2)  ratio    (kg)          (kg)        (T)
 
  PF 1   14.66  6.306E+08  1.100E+07  0.02 3.820E+05   3.858E+05    3.859E+00
  PF 2   16.20  6.024E+08  1.100E+07  0.02 4.221E+05   4.542E+05    4.120E+00
  PF 3   -8.40  7.624E+08  6.000E+06  0.01 9.864E+05   8.776E+05    2.657E+00
  PF 4   -8.40  7.624E+08  6.000E+06  0.01 9.864E+05   8.776E+05    2.657E+00
  PF 5   -5.58  7.728E+08  8.000E+06  0.01 4.638E+05   4.887E+05    2.564E+00
  PF 6   -5.58  7.728E+08  8.000E+06  0.01 4.638E+05   4.887E+05    2.564E+00
  CS   -52.85  4.498E+08  5.880E+06  0.01 9.716E+05   9.543E+05    3.646E+00
       ------                             ---------   ---------
       111.68                             4.676E+06   4.527E+06
 
 PF coil current scaling information :
 
 Sum of squares of residuals                                              (ssq0)                    2.454E-04  OP 
 Smoothing parameter                                                      (alfapf)                  5.000E-10     
 
 ****************************************** Volt Second Consumption *******************************************
 
              volt-sec       volt-sec       volt-sec
              start-up         burn          total

 PF coils :    -381.38         -99.85        -481.23
 CS coil  :    -360.96        -146.45        -507.41
              --------       --------       --------
 Total :       -742.34        -246.30        -988.64
 
 Total volt-second consumption by coils (Wb)                              (vstot)                  -9.886E+02  OP 
 
 Summary of volt-second consumption by circuit (Wb) :
 
 circuit       BOP            BOF            EOF
 
     1       70.930         91.095         50.152
     2       73.632         84.625         42.122
     3       14.181       -121.232       -129.417
     4       14.181       -121.232       -129.417
     5        0.029        -70.827        -70.844
     6        0.029        -70.827        -70.844
 CS coil    253.703       -107.257       -253.703
 
 ********************************** Waveforms ***********************************
 
 Currents (Amps/coil) as a function of time :
 
                                       time (sec)

                0.00     500.00     712.04     722.04    7922.04    8134.09
               Start      BOP        EOR        BOF        EOF        EOP        
 circuit
   1         0.000E+00  1.142E+07  1.466E+07  1.466E+07  8.073E+06  0.000E+00
   2         0.000E+00  1.410E+07  1.620E+07  1.620E+07  8.065E+06  0.000E+00
   3        -0.000E+00  9.203E+05 -7.867E+06 -7.867E+06 -8.398E+06 -0.000E+00
   4        -0.000E+00  9.203E+05 -7.867E+06 -7.867E+06 -8.398E+06 -0.000E+00
   5        -0.000E+00  2.321E+03 -5.582E+06 -5.582E+06 -5.584E+06 -0.000E+00
   6        -0.000E+00  2.321E+03 -5.582E+06 -5.582E+06 -5.584E+06 -0.000E+00
   7        -0.000E+00  5.285E+07 -2.234E+07 -2.234E+07 -5.285E+07 -0.000E+00
 Plasma (A)  0.000E+00  0.000E+00  2.120E+07  2.120E+07  2.120E+07  0.000E+00
 
 This consists of: CS coil field balancing:
   1         0.000E+00  1.142E+07 -4.827E+06 -4.827E+06 -1.142E+07  0.000E+00
   2         0.000E+00  1.410E+07 -5.960E+06 -5.960E+06 -1.410E+07  0.000E+00
   3        -0.000E+00  9.203E+05 -3.891E+05 -3.891E+05 -9.203E+05 -0.000E+00
   4        -0.000E+00  9.203E+05 -3.891E+05 -3.891E+05 -9.203E+05 -0.000E+00
   5        -0.000E+00  2.321E+03 -9.812E+02 -9.812E+02 -2.321E+03 -0.000E+00
   6        -0.000E+00  2.321E+03 -9.812E+02 -9.812E+02 -2.321E+03 -0.000E+00
   7        -0.000E+00  5.285E+07 -2.234E+07 -2.234E+07 -5.285E+07 -0.000E+00
 
 And: equilibrium field:
   1         0.000E+00  0.000E+00  1.949E+07  1.949E+07  1.949E+07  0.000E+00
   2         0.000E+00  0.000E+00  2.216E+07  2.216E+07  2.216E+07  0.000E+00
   3         0.000E+00  0.000E+00 -7.478E+06 -7.478E+06 -7.478E+06  0.000E+00
   4         0.000E+00  0.000E+00 -7.478E+06 -7.478E+06 -7.478E+06  0.000E+00
   5         0.000E+00  0.000E+00 -5.581E+06 -5.581E+06 -5.581E+06  0.000E+00
   6         0.000E+00  0.000E+00 -5.581E+06 -5.581E+06 -5.581E+06  0.000E+00
   7         0.000E+00  0.000E+00  0.000E+00  0.000E+00  0.000E+00  0.000E+00
 
 Ratio of central solenoid current at beginning of Pulse / end of flat-to (fcohbop)                 1.000E+00  ITV
 Ratio of central solenoid current at beginning of Flat-top / end of flat (fcohbof)                 4.228E-01  OP 
 
 *************************** PF Circuit Waveform Data ***************************
 
 Number of PF circuits including CS and plasma                            (ncirt)                           8     
 PF Circuit 01 - Time point 01 (A)                                        (pfc01t01)                0.000E+00     
 PF Circuit 01 - Time point 02 (A)                                        (pfc01t02)                1.142E+07     
 PF Circuit 01 - Time point 03 (A)                                        (pfc01t03)                1.466E+07     
 PF Circuit 01 - Time point 04 (A)                                        (pfc01t04)                1.466E+07     
 PF Circuit 01 - Time point 05 (A)                                        (pfc01t05)                8.073E+06     
 PF Circuit 01 - Time point 06 (A)                                        (pfc01t06)                0.000E+00     
 PF Circuit 02 - Time point 01 (A)                                        (pfc02t01)                0.000E+00     
 PF Circuit 02 - Time point 02 (A)                                        (pfc02t02)                1.410E+07     
 PF Circuit 02 - Time point 03 (A)                                        (pfc02t03)                1.620E+07     
 PF Circuit 02 - Time point 04 (A)                                        (pfc02t04)                1.620E+07     
 PF Circuit 02 - Time point 05 (A)                                        (pfc02t05)                8.065E+06     
 PF Circuit 02 - Time point 06 (A)                                        (pfc02t06)                0.000E+00     
 PF Circuit 03 - Time point 01 (A)                                        (pfc03t01)               -0.000E+00     
 PF Circuit 03 - Time point 02 (A)                                        (pfc03t02)                9.203E+05     
 PF Circuit 03 - Time point 03 (A)                                        (pfc03t03)               -7.867E+06     
 PF Circuit 03 - Time point 04 (A)                                        (pfc03t04)               -7.867E+06     
 PF Circuit 03 - Time point 05 (A)                                        (pfc03t05)               -8.398E+06     
 PF Circuit 03 - Time point 06 (A)                                        (pfc03t06)               -0.000E+00     
 PF Circuit 04 - Time point 01 (A)                                        (pfc04t01)               -0.000E+00     
 PF Circuit 04 - Time point 02 (A)                                        (pfc04t02)                9.203E+05     
 PF Circuit 04 - Time point 03 (A)                                        (pfc04t03)               -7.867E+06     
 PF Circuit 04 - Time point 04 (A)                                        (pfc04t04)               -7.867E+06     
 PF Circuit 04 - Time point 05 (A)                                        (pfc04t05)               -8.398E+06     
 PF Circuit 04 - Time point 06 (A)                                        (pfc04t06)               -0.000E+00     
 PF Circuit 05 - Time point 01 (A)                                        (pfc05t01)               -0.000E+00     
 PF Circuit 05 - Time point 02 (A)                                        (pfc05t02)                2.321E+03     
 PF Circuit 05 - Time point 03 (A)                                        (pfc05t03)               -5.582E+06     
 PF Circuit 05 - Time point 04 (A)                                        (pfc05t04)               -5.582E+06     
 PF Circuit 05 - Time point 05 (A)                                        (pfc05t05)               -5.584E+06     
 PF Circuit 05 - Time point 06 (A)                                        (pfc05t06)               -0.000E+00     
 PF Circuit 06 - Time point 01 (A)                                        (pfc06t01)               -0.000E+00     
 PF Circuit 06 - Time point 02 (A)                                        (pfc06t02)                2.321E+03     
 PF Circuit 06 - Time point 03 (A)                                        (pfc06t03)               -5.582E+06     
 PF Circuit 06 - Time point 04 (A)                                        (pfc06t04)               -5.582E+06     
 PF Circuit 06 - Time point 05 (A)                                        (pfc06t05)               -5.584E+06     
 PF Circuit 06 - Time point 06 (A)                                        (pfc06t06)               -0.000E+00     
 CS Circuit  - Time point 01 (A)                                          (cst01)                  -0.000E+00     
 CS Circuit  - Time point 02 (A)                                          (cst02)                   5.285E+07     
 CS Circuit  - Time point 03 (A)                                          (cst03)                  -2.234E+07     
 CS Circuit  - Time point 04 (A)                                          (cst04)                  -2.234E+07     
 CS Circuit  - Time point 05 (A)                                          (cst05)                  -5.285E+07     
 CS Circuit  - Time point 06 (A)                                          (cst06)                  -0.000E+00     
 Plasma  - Time point 01 (A)                                              (plasmat01)               0.000E+00     
 Plasma  - Time point 02 (A)                                              (plasmat02)               0.000E+00     
 Plasma  - Time point 03 (A)                                              (plasmat03)               2.120E+07     
 Plasma  - Time point 04 (A)                                              (plasmat04)               2.120E+07     
 Plasma  - Time point 05 (A)                                              (plasmat05)               2.120E+07     
 Plasma  - Time point 06 (A)                                              (plasmat06)               0.000E+00     
 
 ********************************************* Support Structure **********************************************
 
 Outer PF coil fence mass (kg)                                            (fncmass)                 8.097E+05  OP 
 Intercoil support structure mass (kg)                                    (aintmass)                1.804E+07  OP 
 Mass of cooled components (kg)                                           (coldmass)                1.465E+08  OP 
 Gravity support structure mass (kg)                                      (clgsmass)                9.384E+06  OP 
 Torus leg support mass (kg)                                              (gsm1)                    1.606E+05  OP 
 Ring beam mass (kg)                                                      (gsm2)                    1.486E+06  OP 
 Ring legs mass (kg)                                                      (gsm3)                    3.845E+06  OP 
 
 ******************************************** PF Coil Inductances *********************************************
 
 Inductance matrix [H] :
 
   1     5.1E+00 1.5E-01 5.4E-01 3.9E-01 4.4E-01 1.8E-01 1.1E+00 2.2E-03
   2     1.5E-01 6.1E+00 4.0E-01 5.6E-01 1.8E-01 4.7E-01 1.0E+00 2.0E-03
   3     5.4E-01 4.0E-01 5.3E+00 2.0E+00 1.3E+00 7.3E-01 6.7E-01 3.1E-03
   4     3.9E-01 5.6E-01 2.0E+00 5.3E+00 7.3E-01 1.3E+00 6.7E-01 3.1E-03
   5     4.4E-01 1.8E-01 1.3E+00 7.3E-01 2.3E+00 3.0E-01 3.9E-01 1.6E-03
   6     1.8E-01 4.7E-01 7.3E-01 1.3E+00 3.0E-01 2.3E+00 3.9E-01 1.6E-03
  CS     1.1E+00 1.0E+00 6.7E-01 6.7E-01 3.9E-01 3.9E-01 9.4E+00 5.9E-03
 Plasma  2.2E-03 2.0E-03 3.1E-03 3.1E-03 1.6E-03 1.6E-03 5.9E-03 3.0E-05
 
 ************************************ Pumping for primary coolant (helium) ************************************
 
 Pressure drop in FW and blanket coolant incl. hx and pipes (Pa)          (dp_he)                   5.500E+05     
 Fraction of FW and blanket thermal power required for pumping            (fpump)                   8.946E-02  OP 
 Total power absorbed by FW & blanket (MW)                                (p_plasma)                2.125E+03  OP 
 Inlet temperature of FW & blanket coolant pump (K)                       (t_in_compressor)         5.570E+02  OP 
 Coolant pump outlet/Inlet temperature of FW & blanket (K)                (t_in_bb)                 5.731E+02     
 Outlet temperature of FW & blanket (K)                                   (t_out_bb)                7.731E+02     
 Mechanical pumping power for FW and blanket cooling loop including heat  (htpmw_fw_blkt)           2.088E+02  OP 
 Mechanical pumping power for divertor (MW)                               (htpmw_div)               2.314E+00  OP 
 Mechanical pumping power for shield and vacuum vessel (MW)               (htpmw_shld)              1.173E-02  OP 
 
 ********************************** First wall and blanket : CCFE HCPB model **********************************
 
 
 Blanket Composition by volume :
 
 Titanium beryllide fraction                                              (fbltibe12)                   0.375  OP 
 Lithium orthosilicate fraction                                           (fblli2sio4)                  0.375  OP 
 Steel fraction                                                           (fblss_ccfe)                  0.097  OP 
 Coolant fraction                                                         (vfcblkt)                     0.053     
 Purge gas fraction                                                       (vfpblkt)                     0.100     
 
 Component Volumes :
 
 First Wall Armour Volume (m3)                                            (fw_armour_vol)              12.864  OP 
 First Wall Volume (m3)                                                   (volfw)                      41.996  OP 
 Blanket Volume (m3)                                                      (volblkt)                  2462.685  OP 
 Shield Volume (m3)                                                       (volshld)                  1256.829  OP 
 Vacuum vessel volume (m3)                                                (vdewin)                   1992.197  OP 
 
 Component Masses :
 
 First Wall Armour Mass (kg)                                              (fw_armour_mass)          2.476E+05  OP 
 First Wall Mass, excluding armour (kg)                                   (fwmass)                  3.276E+05  OP 
 Blanket Mass - Total(kg)                                                 (whtblkt)                 6.168E+06  OP 
     Blanket Mass - TiBe12 (kg)                                           (whtbltibe12)             2.087E+06  OP 
     Blanket Mass - Li4SiO4 (kg)                                          (whtblli4sio4)            2.216E+06  OP 
     Blanket Mass - Steel (kg)                                            (whtblss)                 1.864E+06  OP 
 Total mass of armour, first wall and blanket (kg)                        (armour_fw_bl_mass)       6.743E+06  OP 
 Shield Mass (kg)                                                         (whtshld)                 3.921E+06  OP 
 Vacuum vessel mass (kg)                                                  (vvmass)                  1.554E+07  OP 
 
 Nuclear heating :
 
 Total nuclear heating in TF+PF coils (CS is negligible) (MW)             (ptfnuc)                  2.040E-01  OP 
 Total nuclear heating in FW (MW)                                         (pnucfw)                  4.068E+02  OP 
 Total nuclear heating in the blanket (including emult) (MW)              (pnucblkt)                1.518E+03  OP 
 (Note: emult is fixed for this model inside the code)
 Total nuclear heating in the shield (MW)                                 (pnucshld)                2.346E+00  OP 
 Total nuclear heating in the divertor (MW)                               (pnucdiv)                 1.975E+02  OP 
 
  Diagostic output for nuclear heating :
 
 Blanket exponential factor                                               (exp_blanket)             1.000E+00  OP 
 Shield: first exponential                                                (exp_shield1)             1.721E-03  OP 
 Shield: second exponential                                               (exp_shield2)             2.543E-01  OP 
 Solid angle fraction taken by on divertor                                (fdiv)                    1.150E-01     
 Switch for plant secondary cycle                                         (secondary_cycle)                 2     
 First wall coolant pressure (Pa)                                         (fwpressure)              1.550E+07     
 Blanket coolant pressure (Pa)                                            (blpressure)              1.550E+07     
 Allowable nominal neutron fluence at first wall (MW.year/m2)             (abktflnc)                1.500E+01     
 No of inboard blanket modules poloidally                                 (nblktmodpi)                      7     
 No of inboard blanket modules toroidally                                 (nblktmodti)                     32     
 No of outboard blanket modules poloidally                                (nblktmodpo)                      8     
 No of outboard blanket modules toroidally                                (nblktmodto)                     48     
 Isentropic efficiency of first wall / blanket coolant pumps              (etaiso)                  9.000E-01     
 
 Other volumes, masses and areas :
 
 First wall area (m2)                                                     (fwarea)                  3.402E+03  OP 
 Cryostat internal radius (m)                                             (rdewex)                  2.749E+01  OP 
 Cryostat internal half-height (m)                                        (zdewex)                  2.032E+01  OP 
 Vertical clearance from TF coil to cryostat (m)                          (clh1)                    8.171E+00  OP 
 Divertor area (m2)                                                       (divsur)                  3.236E+02  OP 
 Divertor mass (kg)                                                       (divmas)                  7.929E+04  OP 
 
 ********************************** Superconducting TF Coil Power Conversion **********************************
 
 TF coil current (kA)                                                     (itfka)                   1.625E+02  OP 
 Number of TF coils                                                       (ntfc)                    1.600E+01     
 Voltage across a TF coil during quench (kV)                              (vtfskv)                  9.761E+00  OP 
 TF coil charge time (hours)                                              (tchghr)                  4.000E+00     
 Total inductance of TF coils (H)                                         (ltfth)                   5.019E+01  OP 
 Total resistance of TF coils (ohm)                                       (rcoils)                  0.000E+00  OP 
 TF coil charging voltage (V)                                             (tfcv)                    7.145E+02     
 Number of DC circuit breakers                                            (ntfbkr)                  1.600E+01     
 Number of dump resistors                                                 (ndumpr)                  6.400E+01     
 Resistance per dump resistor (ohm)                                       (r1dump)                  6.006E-02  OP 
 Dump resistor peak power (MW)                                            (r1ppmw)                  3.966E+02  OP 
 Energy supplied per dump resistor (MJ)                                   (r1emj)                   1.036E+04  OP 
 TF coil L/R time constant (s)                                            (ttfsec)                  5.223E+01  OP 
 Power supply voltage (V)                                                 (tfpsv)                   7.502E+02  OP 
 Power supply current (kA)                                                (tfpska)                  1.706E+02  OP 
 DC power supply rating (kW)                                              (tfckw)                   1.280E+05  OP 
 AC power for charging (kW)                                               (tfackw)                  1.422E+05  OP 
 TF coil resistive power (MW)                                             (rpower)                  2.407E+01  OP 
 TF coil inductive power (MVA)                                            (xpower)                  9.205E+01  OP 
 Aluminium bus current density (kA/cm2)                                   (djmka)                   1.250E-01     
 Aluminium bus cross-sectional area (cm2)                                 (albusa)                  1.300E+03  OP 
 Total length of TF coil bussing (m)                                      (tfbusl)                  4.522E+03  OP 
 Aluminium bus weight (tonnes)                                            (albuswt)                 1.587E+03  OP 
 Total TF coil bus resistance (ohm)                                       (rtfbus)                  9.114E-04  OP 
 TF coil bus voltage drop (V)                                             (vtfbus)                  1.481E+02  OP 
 Dump resistor floor area (m2)                                            (drarea)                  1.525E+04  OP 
 TF coil power conversion floor space (m2)                                (tfcfsp)                  3.891E+03  OP 
 TF coil power conv. building volume (m3)                                 (tfcbv)                   2.335E+04  OP 
 TF coil AC inductive power demand (MW)                                   (xpwrmw)                  1.023E+02  OP 
 Total steady state AC power demand (MW)                                  (tfacpd)                  2.674E+01  OP 
 
 ****************************** PF Coils and Central Solenoid: Power and Energy *******************************
 
 Number of PF coil circuits                                               (pfckts)                  1.200E+01     
 Sum of PF power supply ratings (MVA)                                     (spsmva)                  3.491E+02  OP 
 Total PF coil circuit bus length (m)                                     (spfbusl)                 3.005E+03  OP 
 Total PF coil bus resistive power (kW)                                   (pfbuspwr)                1.490E+03  OP 
 Total PF coil resistive power (kW)                                       (srcktpm)                 1.490E+03  OP 
 Maximum PF coil voltage (kV)                                             (vpfskv)                  2.000E+01     
 Efficiency of transfer of PF stored energy into or out of storage        (etapsu)                  9.000E-01     
 (Energy is dissipated in PFC power supplies only when total PF energy increases or decreases.)
 Maximum stored energy in poloidal field (MJ)                             (ensxpfm)                 2.924E+04  OP 
 Peak absolute rate of change of stored energy in poloidal field (MW)     peakpoloidalpower         1.379E+02  OP 
 Energy stored in poloidal magnetic field :
 
                                            time (sec)

                     0.00     500.00     712.04     722.04    7922.04    8134.09
 Time point         Start      BOP        EOR        BOF        EOF        EOP        
 Energy (MJ)      0.000E+00  1.969E+04  2.579E+04  2.579E+04  2.924E+04  0.000E+00
 
 Interval                tramp      tohs       theat      tburn      tqnch      
 dE/dt (MW)            3.938E+01  2.878E+01  0.000E+00  4.792E-01 -1.379E+02
 
 
 *********************************************** Vacuum System ************************************************
 
 Pumpdown to Base Pressure :
 
 First wall outgassing rate (Pa m/s)                                      (rat)                     1.300E-08     
 Total outgassing load (Pa m3/s)                                          (ogas)                    3.568E-04  OP 
 Base pressure required (Pa)                                              (pbase)                   5.000E-04     
 Required N2 pump speed (m3/s)                                            (s(1))                    7.137E-01  OP 
 N2 pump speed provided (m3/s)                                            (snet(1))                 4.737E+01  OP 
 
 Pumpdown between Burns :
 
 Plasma chamber volume (m3)                                               (volume)                  5.924E+03  OP 
 Chamber pressure after burn (Pa)                                         (pend)                    1.112E-01  OP 
 Chamber pressure before burn (Pa)                                        (pstart)                  1.112E-03     
 Allowable pumping time switch                                            (dwell_pump)                      0     
 Dwell time between burns (s)                                             (tdwell.)                 0.000E+00     
 CS ramp-up time burns (s)                                                (tramp.)                  5.000E+02     
 Allowable pumping time between burns (s)                                 (tpump)                   5.000E+02     
 Required D-T pump speed (m3/s)                                           (s(2))                    5.456E+01  OP 
 D-T pump speed provided (m3/s)                                           (snet(2))                 1.149E+02  OP 
 
 Helium Ash Removal :
 
 Divertor chamber gas pressure (Pa)                                       (prdiv)                   3.600E-01     
 Helium gas fraction in divertor chamber                                  (fhe)                     1.156E-01  OP 
 Required helium pump speed (m3/s)                                        (s(3))                    7.581E+01  OP 
 Helium pump speed provided (m3/s)                                        (snet(3))                 7.581E+01  OP 
 
 D-T Removal at Fuelling Rate :
 
 D-T fuelling rate (kg/s)                                                 (frate)                   5.475E-05  OP 
 Required D-T pump speed (m3/s)                                           (s(4))                    7.581E+01  OP 
 D-T pump speed provided (m3/s)                                           (snet(4))                 1.149E+02  OP 
 
 The vacuum pumping system size is governed by the
 requirements for pumpdown between burns.
 
 Number of large pump ducts                                               (nduct)                          16     
 Passage diameter, divertor to ducts (m)                                  (d(imax))                 6.573E-01  OP 
 Passage length (m)                                                       (l1)                      2.967E+00  OP 
 Diameter of ducts (m)                                                    (dout)                    7.887E-01  OP 
 Duct length, divertor to elbow (m)                                       (l2)                      4.800E+00  OP 
 Duct length, elbow to pumps (m)                                          (l3)                      2.000E+00     
 Number of pumps                                                          (pumpn)                   6.065E+01  OP 
 
 The vacuum system uses cryo  pumps.
 
 ******************************************* Plant Buildings System *******************************************
 
 Internal volume of reactor building (m3)                                 (vrci)                    2.375E+06     
 Dist from centre of torus to bldg wall (m)                               (wrbi)                    5.506E+01     
 Effective floor area (m2)                                                (efloor)                  6.064E+05     
 Reactor building volume (m3)                                             (rbv)                     2.612E+06     
 Reactor maintenance building volume (m3)                                 (rmbv)                    4.963E+05     
 Warmshop volume (m3)                                                     (wsv)                     1.431E+05     
 Tritium building volume (m3)                                             (triv)                    4.000E+04     
 Electrical building volume (m3)                                          (elev)                    6.435E+04     
 Control building volume (m3)                                             (conv)                    6.000E+04     
 Cryogenics building volume (m3)                                          (cryv)                    2.247E+04     
 Administration building volume (m3)                                      (admv)                    1.000E+05     
 Shops volume (m3)                                                        (shov)                    1.000E+05     
 Total volume of nuclear buildings (m3)                                   (volnucb)                 3.077E+06     
 
 **************************************** Electric Power Requirements *****************************************
 
 Facility base load (MW)                                                  (basemw)                  5.000E+00     
 Divertor coil power supplies (MW)                                        (bdvmw)                   0.000E+00     
 Cryoplant electric power (MW)                                            (crymw)                   8.232E+01  OP 
 Primary coolant pumps (MW)                                               (htpmw..)                 2.427E+02  OP 
 PF coil power supplies (MW)                                              (ppfmw)                   2.407E+02  OP 
 TF coil power supplies (MW)                                              (ptfmw)                   2.674E+01  OP 
 Plasma heating supplies (MW)                                             (pheatingmw)              8.645E+01  OP 
 Tritium processing (MW)                                                  (trithtmw..)              1.500E+01     
 Vacuum pumps  (MW)                                                       (vachtmw..)               5.000E-01     
 
 Total pulsed power (MW)                                                  (pacpmw)                  7.904E+02  OP 
 Total base power required at all times (MW)                              (fcsht)                   9.596E+01  OP 
 
 ************************************************* Cryogenics *************************************************
 
 Conduction and radiation heat loads on cryogenic components (MW)         (qss/1.0D6)               6.300E-02  OP 
 Nuclear heating of cryogenic components (MW)                             (qnuc/1.0D6)              1.292E-02  OP 
 Nuclear heating of cryogenic components is a user input.
 AC losses in cryogenic components (MW)                                   (qac/1.0D6)               3.830E-03  OP 
 Resistive losses in current leads (MW)                                   (qcl/1.0D6)               3.536E-02  OP 
 45% allowance for heat loads in transfer lines, storage tanks etc (MW)   (qmisc/1.0D6)             5.180E-02  OP 
 Sum = Total heat removal at cryogenic temperatures (W)                   (helpow/1.0D6)            1.669E-01  OP 
 Temperature of cryogenic components (K)                                  (tmpcry)                  4.500E+00     
 Efficiency (figure of merit) of cryogenic plant is 13% of ideal Carnot v                           2.028E-03  OP 
 Electric power for cryogenic plant (MW)                                  (crypmw)                  8.232E+01  OP 
 
 ************************************ Plant Power / Heat Transport Balance ************************************
 
 
 Assumptions :
 
 Neutron power multiplication in blanket                                  (emult)                   1.269E+00     
 Divertor area fraction of whole toroid surface                           (fdiv)                    1.150E-01     
 H/CD apparatus + diagnostics area fraction                               (fhcd)                    0.000E+00     
 First wall area fraction                                                 (1-fdiv-fhcd)             8.850E-01     
 Switch for pumping of primary coolant                                    (primary_pumping)                 3     
 Mechanical pumping power for FW and blanket cooling loop
 includes heat exchanger, using specified pressure drop
 Mechanical pumping power for FW cooling loop including heat exchanger (M (htpmw_fw)                0.000E+00  OP 
 Mechanical pumping power for blanket cooling loop including heat exchang (htpmw_blkt)              0.000E+00  OP 
 Mechanical pumping power for FW and blanket cooling loop including heat  (htpmw_fw_blkt)           2.088E+02  OP 
 Mechanical pumping power for divertor (MW)                               (htpmw_div)               2.314E+00  OP 
 Mechanical pumping power for shield and vacuum vessel (MW)               (htpmw_shld)              1.173E-02  OP 
 Electrical pumping power for FW and blanket (MW)                         (htpmwe_fw_blkt)          2.400E+02  OP 
 Electrical pumping power for shield (MW)                                 (htpmwe_shld)             1.348E-02  OP 
 Electrical pumping power for divertor (MW)                               (htpmwe_div)              2.660E+00  OP 
 Total electrical pumping power for primary coolant (MW)                  (htpmw)                   2.427E+02  OP 
 Coolant pump power / non-pumping thermal power in shield                 (fpumpshld)               5.000E-03     
 Coolant pump power / non-pumping thermal power in divertor               (fpumpdiv)                5.000E-03     
 Electrical efficiency of heat transport coolant pumps                    (etahtp)                  8.700E-01     
 
 Plant thermodynamics: options :
 
 Divertor thermal power is collected at only 150 C and is used to preheat the coolant in the power cycle
 Shield thermal power is collected at only 150 C and is used to preheat the coolant in the power cycle
 Power conversion cycle efficiency model: user-defined efficiency
 Thermal to electric conversion efficiency of the power conversion cycle  (etath)                       0.375     
 Fraction of total high-grade thermal power to divertor                   (pdivfraction)                0.166  OP 
 
 Power Balance for Reactor (across vacuum vessel boundary) - Detail
 ------------------------------------------------------------------
 
                                            High-grade             Low-grade              Total
                                             thermal power (MW)     thermal power (MW)      (MW)
         First wall:
                               neutrons            406.83                0.00              406.83
             charged particle transport             21.44                0.00               21.44
                              radiation            178.97                0.00              178.97
                        coolant pumping              0.00                0.00                0.00
 
         Blanket:
                               neutrons           1518.20                0.00             1518.20
             charged particle transport              0.00                0.00                0.00
                              radiation              0.00                0.00                0.00
                        coolant pumping              0.00                0.00                0.00
 
         Shield:
                               neutrons              2.35                0.00                2.35
             charged particle transport              0.00                0.00                0.00
                              radiation              0.00                0.00                0.00
                        coolant pumping              0.01                0.00                0.01
 
         Divertor:
                               neutrons            197.50                0.00              197.50
             charged particle transport            242.06                0.00              242.06
                              radiation             23.26                0.00               23.26
                        coolant pumping              2.31                0.00                2.31
 
         TF coil:
                               neutrons              0.00                0.20                0.20
             charged particle transport              0.00                0.00                0.00
                              radiation              0.00                0.00                0.00
                        coolant pumping              0.00                0.00                0.00
 
         Losses to H/CD apparatus + diagnostics:
                               neutrons              0.00                0.00                0.00
             charged particle transport              0.00                0.00                0.00
                              radiation              0.00                0.00                0.00
                        coolant pumping              0.00                0.00                0.00
 
         ----------------------------------------------------------------------------------------
                                 Totals           2592.94                0.20             2593.14
 
 Total power leaving reactor (across vacuum vessel boundary) (MW)                                    2593.344  OP 
 
 Other secondary thermal power constituents :
 
 Heat removal from cryogenic plant (MW)                                   (crypmw)                     82.317  OP 
 Heat removal from facilities (MW)                                        (fachtmw)                    95.961  OP 
 Coolant pumping efficiency losses (MW)                                   (htpsecmw)                   31.552  OP 
 Heat removal from injection power (MW)                                   (pinjht)                     51.870  OP 
 Heat removal from tritium plant (MW)                                     (trithtmw)                   15.000  OP 
 Heat removal from vacuum pumps (MW)                                      (vachtmw)                     0.500  OP 
 TF coil resistive power (MW)                                             (tfcmw)                       0.000  OP 
 
 Total low-grade thermal power (MW)                                       (psechtmw)                  305.129  OP 
 Total High-grade thermal power (MW)                                      (pthermmw)                 2801.767  OP 
 
 Number of primary heat exchangers                                        (nphx)                            3  OP 
 
 
 Power Balance across separatrix :
 -------------------------------
 Only energy deposited in the plasma is included here.
 Total power loss is scaling power plus core radiation only (iradloss = 1)
 Transport power from scaling law (MW)                                    (pscalingmw)                321.678  OP 
 Radiation power from inside "coreradius" (MW)                            (pcoreradmw.)               122.604  OP 
 Total (MW)                                                                                           444.282  OP 
 
 Alpha power deposited in plasma (MW)                                     (falpha*palpmw)             407.441  OP 
 Power from charged products of DD and/or D-He3 fusion (MW)               (pchargemw.)                  1.536  OP 
 Ohmic heating (MW)                                                       (pohmmw.)                     0.724  OP 
 Injected power deposited in plasma (MW)                                  (pinjmw)                     34.580  OP 
 Total (MW)                                                                                           444.282  OP 
 
 Power Balance for Reactor - Summary :
 -------------------------------------
 Fusion power (MW)                                                        (powfmw.)                  2146.782  OP 
 Power from energy multiplication in blanket and shield (MW)              (emultmw)                   408.605  OP 
 Injected power (MW)                                                      (pinjmw.)                    34.580  OP 
 Ohmic power (MW)                                                         (pohmmw.)                     0.724  OP 
 Power deposited in primary coolant by pump (MW)                          (htpmw_mech)                211.158  OP 
 Total (MW)                                                                                          2801.849  OP 
 
 Heat extracted from first wall and blanket (MW)                          (pthermfw_blkt)            2334.275  OP 
 Heat extracted from shield  (MW)                                         (pthermshld)                  2.358  OP 
 Heat extracted from divertor (MW)                                        (pthermdiv)                 465.134  OP 
 Nuclear and photon power lost to H/CD system (MW)                        (psechcd)                     0.000  OP 
 Nuclear power lost to TF (MW)                                            (ptfnuc)                      0.204  OP 
 Total (MW)                                                                                          2801.971  OP 
 
 Electrical Power Balance :
 --------------------------
 Net electric power output(MW)                                            (pnetelmw.)                 500.000  OP 
 Required Net electric power output(MW)                                   (pnetelin)                  500.000     
 Electric power for heating and current drive (MW)                        (pinjwp)                     86.449  OP 
 Electric power for primary coolant pumps (MW)                            (htpmw)                     242.710  OP 
 Electric power for vacuum pumps (MW)                                     (vachtmw)                     0.500     
 Electric power for tritium plant (MW)                                    (trithtmw)                   15.000     
 Electric power for cryoplant (MW)                                        (crypmw)                     82.317  OP 
 Electric power for TF coils (MW)                                         (tfacpd)                     26.743  OP 
 Electric power for PF coils (MW)                                         (pfwpmw)                      0.983  OP 
 All other internal electric power requirements (MW)                      (fachtmw)                    95.961  OP 
 Total (MW)                                                               (tot_plant_power)          1050.663  OP 
 Total (MW)                                                                                          1050.663  OP 
 
 Gross electrical output* (MW)                                            (pgrossmw)                 1050.663  OP 
 (*Power for pumps in secondary circuit already subtracted)
 
 Power balance for power plant :
 -------------------------------
 Fusion power (MW)                                                        (powfmw.)                  2146.782  OP 
 Power from energy multiplication in blanket and shield (MW)              (emultmw)                   408.605  OP 
 Total (MW)                                                                                          2555.387  OP 
 
 Net electrical output (MW)	                                              (pnetelmw)                  500.000  OP 
 Heat rejected by main power conversion circuit (MW)                      (rejected_main)            1751.105  OP 
 Heat rejected by other cooling circuits (MW)                             (psechtmw)                  305.129  OP 
 Total (MW)                                                                                          2556.234  OP 
 
 
 Plant efficiency measures :
 
 Net electric power / total nuclear power (%)                             (pnetelmw/(powfmw+em         19.567  OP 
 Net electric power / total fusion power (%)                              (pnetelmw/powfmw)            23.291  OP 
 Gross electric power* / high grade heat (%)                              (etath)                      37.500     
 (*Power for pumps in secondary circuit already subtracted)
 Recirculating power fraction                                             (cirpowfr)                    0.524  OP 
 
 Time-dependent power usage
 
         Pulse timings [s]:
 
                                          tramp      tohs     theat     tburn     tqnch    tdwell
                                          -----      ----     -----     -----     -----    ------
                               Duration  500.00    212.04     10.00   7200.00    212.04      0.00
                                 ------   -----      ----     -----     -----     -----    ------
 
         Continous power usage [MWe]:
 
                                 System   tramp      tohs     theat     tburn     tqnch    tdwell
                                 ------   -----      ----     -----     -----     -----    ------
                        Primary cooling  242.71    242.71    242.71    242.71    242.71    242.71
                              Cyroplant   82.32     82.32     82.32     82.32     82.32     82.32
                                 Vacuum    0.50      0.50      0.50      0.50      0.50      0.50
                                Tritium   15.00     15.00     15.00     15.00     15.00     15.00
                                     TF   26.74     26.74     26.74     26.74     26.74     26.74
                             Facilities   95.96     95.96     95.96     95.96     95.96     95.96
                                 ------   -----      ----     -----     -----     -----    ------
                                  Total  463.23    463.23    463.23    463.23    463.23    463.23
                                 ------   -----      ----     -----     -----     -----    ------
 
         Intermittent power usage [MWe]:
 
                                 System   tramp      tohs     theat     tburn     tqnch    tdwell
                                 ------   -----      ----     -----     -----     -----    ------
                                 H & CD    0.00    300.00    300.00     86.45    300.00      0.00
                                     PF   39.38     28.78      0.00      0.48   -137.90      0.00
                                 ------   -----      ----     -----     -----     -----    ------
                                  Total   39.38    328.78    300.00     86.93    162.10      0.00
                                 ------   -----      ----     -----     -----     -----    ------
 
         Power production [MWe]:
 
                                          tramp      tohs     theat     tburn     tqnch    tdwell       avg
                                          -----      ----     -----     -----     -----    ------       ---
                            Gross power    0.00      0.00      0.00   1050.66      0.00      0.00
                              Net power -502.61   -792.01   -763.23    500.50   -625.33   -463.23    374.25
                                 ------   -----      ----     -----     -----     -----    ------
 
 
 *************************** Water usage during plant operation (secondary cooling) ***************************
 
 Estimated amount of water used through different cooling system options:
 1. Cooling towers
 2. Water bodies (pond, lake, river): recirculating or once-through
 Volume used in cooling tower (m3/day)                                    (waterusetower)           7.445E+04  OP 
 Volume used in recirculating water system (m3/day)                       (wateruserecirc)          2.492E+04  OP 
 Volume used in once-through water system (m3/day)                        (wateruseonethru)         2.442E+06  OP 
 
 ******************************************** Errors and Warnings *********************************************
 
 (See top of file for solver errors and warnings.)
 PROCESS status flag:   Information messages only
 PROCESS error status flag                                                (error_status)                    1     
 62     1   RADIALB: Ripple result may be inaccurate, as the fit has been extrapolated      
141     1   RADIALB: (TF coil ripple calculation) Dimensionless coil width X out of fitted r
135     1   OUTPF: CS not using max current density: further optimisation may be possible   
 Final error identifier                                                   (error_id)                      135     
 
 ******************************************* End of PROCESS Output ********************************************
 
 
 *************************************** Copy of PROCESS Input Follows ****************************************
 

*--------------------------------------------------*


*---------------Constraint Equations---------------*

icc = 1 * Beta
icc = 2 * Global power balance
icc = 5 * Density upper limit
icc = 8 * Neutron wall load upper limit
icc = 11 * Radial build
icc = 13 * Burn time lower limit
icc = 15 * LH power threshold limit
icc = 16 * Net electric power lower limit
icc = 24 * Beta upper limit
icc = 25 * Peak toroidal field upper limit
icc = 26 * Central solenoid EOF current density upper limit
icc = 27 * Central solenoid BOP current density upper limit
icc = 30 * Injection power upper limit
icc = 31 * TF coil case stress upper limit
icc = 32 * TF coil conduit stress upper limit
icc = 33 * I_op
icc = 34 * Dump voltage upper limit
icc = 35 * J_winding pack
icc = 36 * TF coil temperature margin lower limit
icc = 60 * Central solenoid temperature margin lower limit
icc = 62 * taup
icc = 65 * Dump time set by VV loads
icc = 68 * Psep
icc = 72 * central solenoid Tresca stress limit

*---------------Iteration Variables----------------*

ixc = 1 * aspect
ixc = 2 * bt
boundu(2) = 20.0
ixc = 3 * rmajor
boundu(3) = 30.0
ixc = 4 * te
boundu(4) = 150.0
ixc = 5 * beta
ixc = 6 * dene
ixc = 9 * fdene
boundu(9) = 1.2
ixc = 11 * pheat
ixc = 13 * tfcth
boundl(13) = 0.8
ixc = 14 * fwalld
ixc = 16 * ohcth
boundl(16) = 0.5
ixc = 18 * q
boundl(18) = 3.5
ixc = 29 * bore
boundl(29) = 0.1
ixc = 36 * fbetatry
ixc = 37 * coheof
ixc = 38 * fjohc
boundu(38) = 1.0
ixc = 39 * fjohc0
boundu(39) = 1.0
ixc = 41 * fcohbop
ixc = 42 * gapoh
boundl(42) = 0.05
boundu(42) = 0.1
ixc = 44 * fvsbrnni
ixc = 46 * fpinj
ixc = 48 * fstrcase
ixc = 49 * fstrcond
ixc = 50 * fiooic
boundu(50) = 1.0
ixc = 51 * fvdump
ixc = 52 * vdalw
boundu(52) = 10.0
ixc = 53 * fjprot
ixc = 54 * ftmargtf
ixc = 56 * tdmptf
ixc = 57 * thkcas
ixc = 58 * thwcndut
boundl(58) = 8.0d-3
ixc = 59 * fcutfsu
boundl(59) = 0.50
boundu(59) = 0.94
ixc = 60 * cpttf
boundl(60) = 6.0d4
boundu(60) = 9.0d4
ixc = 61 * gapds
boundl(61) = 0.02
ixc = 103 * flhthresh
boundu(103) = 2.0
ixc = 106 * ftmargoh
ixc = 109 * ralpne
ixc = 110 * ftaulimit
ixc = 113 * ftaucq
ixc = 117 * fpsepbqar
ixc = 122 * oh_steel_frac
ixc = 123 * foh_stress
ixc = 135 * fimp(13)

*-----------------Build Variables------------------*

blnkith  = 0.755 * Inboard blanket thickness (m);
blnkoth  = 0.982 * Outboard blanket thickness (m);
bore     = 4.2655 * Central solenoid inboard radius (m)
ddwex    = 0.15 * Cryostat thickness (m)
d_vv_in  = 0.30 * Inboard vacuum vessel thickness (tf coil / shield) (m)
d_vv_out = 0.30 * Outboard vacuum vessel thickness (tf coil / shield) (m)
d_vv_top = 0.30 * Topside vacuum vessel thickness (tf coil / shield) (m)
d_vv_bot = 0.30 * Underside vacuum vessel thickness (tf coil / shield) (m)
gapds    = 1.5013 * Gap between inboard vacuum vessel and thermal shield (m)
gapoh    = 0.05 * Gap between central solenoid and tf coil (m)
gapomin  = 0.20 * Minimum gap between outboard vacuum vessel and tf coil (m)
iohcl    = 1 * Switch for existence of central solenoid;
ohcth    = 1.2027 * Central solenoid thickness (m)
scrapli  = 0.225 * Gap between plasma and first wall; inboard side (m)
scraplo  = 0.225 * Gap between plasma and first wall; outboard side (m)
shldith  = 0.30 * Inboard shield thickness (m)
shldoth  = 0.80 * Outboard shield thickness (m)
shldtth  = 0.30 * Upper/lower shield thickness (m);
tfcth    = 2.9456 * Inboard tf coil thickness; (centrepost for st) (m)
tftsgap  = 0.05 * Minimum metal-to-metal gap between tf coil and thermal shield (m)
vgap2    = 0.05 * Vertical gap between vacuum vessel and thermal shields (m)
vvblgap  = 0.02 * Gap between vacuum vessel and blanket (m)

*---------------Buildings Variables----------------*


*---------------Constraint Variables---------------*

bmxlim   = 12.3 * Maximum peak toroidal field (t)
fbetatry = 0.12875 * F-value for beta limit
fdene    = 1.1938 * F-value for density limit
ffuspow  = 1 * F-value for maximum fusion power
fiooic   = 0.60192 * F-value for tf coil operating current / critical
fjohc    = 0.050021 * F-value for central solenoid current at end-of-flattop
fjohc0   = 0.066637 * F-value for central solenoid current at beginning of pulse
fjprot   = 1.0 * F-value for tf coil winding pack current density
flhthresh = 1.0 * F-value for l-h power threshold
foh_stress = 1.0 * F-value for tresca stress in central solenoid
fpeakb   = 1.0 * F-value for maximum toroidal field
fpinj    = 0.087659 * F-value for injection power
fpnetel  = 1.0 * F-value for net electric power
fpsepbqar = 1.0 * F-value for maximum psep*bt/qar limit
fstrcase = 1.0 * F-value for tf coil case stress
fstrcond = 0.83933 * F-value for tf coil conduit stress
ftaucq   = 1.0 * F-value for calculated minimum tf quench time
ftburn   = 1.00e+00 * F-value for minimum burn time
ftmargoh = 0.30314 * F-value for central solenoid temperature margin
ftmargtf = 1.0 * F-value for tf coil temperature margin
fvdump   = 0.98109 * F-value for dump voltage
fwalld   = 0.046142 * F-value for maximum wall load
pnetelin = 500.0 * Required net electric power (mw)
psepbqarmax = 9.2 * Maximum ratio of psep*bt/qar (mwt/m)
tbrnmn   = 7.2e3 * Minimum burn time (s)
walalw   = 8.0 * Allowable wall-load (mw/m2)
ftaulimit = 1.0 * F-value for lower limit on taup/taueff the ratio

*------------------Cost Variables------------------*

abktflnc = 15 * Allowable first wall/blanket neutron
adivflnc = 20.0 * Allowable divertor heat fluence (mw-yr/m2)
cfactr   = 0.75 * Total plant availability fraction;
cost_model = 0 * Switch for cost model;
dintrt   = 0.00 * Diff between borrowing and saving interest rates
fcap0    = 1.15 * Average cost of money for construction of plant
fcap0cp  = 1.06 * Average cost of money for replaceable components
fcontng  = 0.15 * Project contingency factor
fcr0     = 0.065 * Fixed charge rate during construction
fkind    = 1.0 * Multiplier for nth of a kind costs
iavail   = 0 * Switch for plant availability model;
ifueltyp = 1 * Switch;
lsa      = 2 * Level of safety assurance switch (generally; use 3 or 4);
output_costs = 0 * Switch for costs output;
discount_rate = 0.06 * Effective cost of money in constant dollars
tlife    = 40 * Plant life (years)
ucblvd   = 280.0 * Unit cost for blanket vanadium ($/kg)
ucdiv    = 5.0d5 * Cost of divertor blade ($)
ucme     = 3.0d8 * Cost of maintenance equipment ($)

*-------------Current Drive Variables--------------*

bscfmax  = 0.99 * Maximum fraction of plasma current from bootstrap;
etaech   = 0.4 * Ech wall plug to injector efficiency
gamma_ecrh = 0.30 * User input ecrh gamma (1;0e20 a/(w m^2))
iefrf    = 10 * Switch for current drive efficiency model;
pheat    = 0.001 * Heating power not used for current drive (mw)
pinjalw  = 701.0 * Maximum allowable value for injected power (mw)

*----------Divertor Kallenbach Variables-----------*


*----------------Divertor Variables----------------*

divdum   = 1 * Switch for divertor zeff model; 0=calc; 1=input
divfix   = 0.621 * Divertor structure vertical thickness (m)
hldivlim = 10 * Heat load limit (mw/m2)
ksic     = 1.4 * Power fraction for outboard double-null scrape-off plasma
prn1     = 0.4 * N-scrape-off / n-average plasma;
zeffdiv  = 3.5 * Zeff in the divertor region (if divdum /= 0)

*------------------Fwbs Variables------------------*

inuclear = 1 * Switch for nuclear heating in the coils;
qnuc     = 1.292e4 * Nuclear heating in the coils (w) (inuclear=1)
primary_pumping = 3 * Switch for pumping power for primary coolant (06/01/2016);
secondary_cycle = 2 * Switch for power conversion cycle;
vfshld   = 0.60 * Coolant void fraction in shield
etaiso   = 0.9 * Isentropic efficiency of fw and blanket coolant pumps
etahtp   = 0.87 * Electrical efficiency of primary coolant pumps

*-----------------Global Variables-----------------*


*-------------Heat Transport Variables-------------*

etath    = 0.375d0 * Thermal to electric conversion efficiency
ipowerflow = 0 * Switch for power flow model;
iprimshld = 1 * Switch for shield thermal power destiny;

*------------------Ife Variables-------------------*


*------------Impurity Radiation Module-------------*

coreradius = 0.75 * Normalised radius defining the 'core' region
coreradiationfraction = 0.6 * Fraction of radiation from 'core' region that is subtracted from the loss power
fimp(1) = 1.0
fimp(2) = 0.1
fimp(3) = 0.0
fimp(4) = 0.0
fimp(5) = 0.0
fimp(6) = 0.0
fimp(7) = 0.0
fimp(8) = 0.0
fimp(9) = 0.0
fimp(10) = 0.0
fimp(11) = 0.0
fimp(12) = 0.0
fimp(13) = 1e-08
fimp(14) = 5e-05

*---------------------Numerics---------------------*

ioptimz  = 1 * for optimisation VMCON only
minmax   = 1 * Switch for figure-of-merit (see lablmm for descriptions)
epsvmc   = 1.0e-8 * Error tolerance for vmcon

*----------------Pf Power Variables----------------*


*-----------------Pfcoil Variables-----------------*

alstroh  = 6.6d8 * Allowable hoop stress in central solenoid structural material (pa)
coheof   = 7239500.0 * Central solenoid overall current density at end of flat-top (a/m2)
cptdin   = 4.22d4, 4.22d4, 4.22d4, 4.22d4, 4.3d4, 4.3d4,  4.3d4, 4.3d4, * Peak current per turn input for pf coil i (a)
fcohbop  = 1.0 * Ratio of central solenoid overall current density at
fcuohsu  = 0.70 * Copper fraction of strand in central solenoid
ipfloc   = 2,2,3,3 * Switch for locating scheme of pf coil group i;
isumatoh = 5 * Switch for superconductor material in central solenoid;
isumatpf = 3 * Switch for superconductor material in pf coils;
ncls     = 1,1,2,2, * Number of pf coils in group j
ngrp     = 4 * Number of groups of pf coils;
ohhghf   = 0.9 * Central solenoid height / tf coil internal height
oh_steel_frac = 0.32971 * Central solenoid steel fraction (iteration variable 122)
rjconpf  = 1.1d7, 1.1d7, 6.d6, 6.d6, 8.d6, 8.0d6, 8.0d6, 8.0d6, * Average winding pack current density of pf coil i (a/m2)
rpf2     = -1.825 * Offset (m) of radial position of ipfloc=2 pf coils
zref(1) = 3.6
zref(2) = 1.2
zref(3) = 1.0
zref(4) = 2.8
zref(5) = 1.0
zref(6) = 1.0
zref(7) = 1.0
zref(8) = 1.0

*----------------Physics Variables-----------------*

alphan   = 1.00 * Density profile index
alphat   = 1.45 * Temperature profile index
aspect   = 3.1 * Aspect ratio (iteration variable 1)
beta     = 0.0080817 * Total plasma beta (iteration variable 5)
bt       = 5.9158 * Toroidal field on axis (t) (iteration variable 2)
dene     = 3.4553e+19 * Electron density (/m3) (iteration variable 6)
dnbeta   = 3.0 * (troyon-like) coefficient for beta scaling;
fgwped   = 0.85 * Fraction of greenwald density to set as pedestal-top density
fkzohm   = 1.0245 * Zohm elongation scaling adjustment factor (ishape=2; 3)
fvsbrnni = 0.2063 * Fraction of the plasma current produced by
gamma    = 0.3 * Ejima coefficient for resistive startup v-s formula
hfact    = 1.3 * 1.13 H factor on energy confinement times; radiation corrected
ibss     = 4 * Switch for bootstrap current scaling;
iculbl   = 1 * Switch for beta limit scaling (constraint equation 24);
icurr    = 4 * Switch for plasma current scaling to use;
idensl   = 7 * Switch for density limit to enforce (constraint equation 5);
ifalphap = 1 * Switch for fast alpha pressure calculation;
ifispact = 0 * Switch for neutronics calculations;
iinvqd   = 1 * Switch for inverse quadrature in l-mode scaling laws 5 and 9;
ipedestal = 0 * Switch for pedestal profiles;
ieped    = 1 * Switch for scaling pedestal-top temperature with plasma parameters;
neped    = 0.678e20 * Electron density of pedestal [m-3] (ipedestal=1;2; calculated if 3)
nesep    = 0.2e20 * Electron density at separatrix [m-3] (ipedestal=1;2; calculated if 3)
plasma_res_factor = 0.66 * Plasma resistivity pre-factor
rhopedn  = 0.94 * R/a of density pedestal (ipedestal>=1)
rhopedt  = 0.94 * R/a of temperature pedestal (ipedestal>=1)
tbeta    = 2.0 * Temperature profile index beta  (ipedestal=1;2)
teped    = 5.5 * Electron temperature of pedestal (kev) (ipedestal>=1; ieped=0; calculated for ieped=1)
tesep    = 0.1 * Electron temperature at separatrix (kev) (ipedestal>=1)
iprofile = 1 * Switch for current profile consistency;
isc      = 28 * Switch for energy confinement time scaling law
ishape   = 0 * Switch for plasma cross-sectional shape calculation;
kappa    = 1.848 * Plasma separatrix elongation (calculated if ishape > 0)
q        = 3.5 * Safety factor 'near' plasma edge (iteration variable 18);
q0       = 1.0 * Safety factor on axis
ralpne   = 0.052213 * Thermal alpha density / electron density (iteration variable 109)
rmajor   = 17.539 * Plasma major radius (m) (iteration variable 3)
i_single_null = 1 * Switch for single null / double null plasma;
ssync    = 0.6 * Synchrotron wall reflectivity factor
te       = 6.7666 * Volume averaged electron temperature (kev)
triang   = 0.5 * Plasma separatrix triangularity (calculated if ishape=1; 3 or 4)

*----------------Plasmod Variables-----------------*


*-----------------Pulse Variables------------------*

lpulse   = 1 * Switch for reactor model;

*-----------------Rebco Variables------------------*


*-----------------Reinke Variables-----------------*


*-------------------Scan Module--------------------*

*isweep = 4
*sweep = 1.0e-5, 1.0e-6, 1.0e-7, 1.0e-8
*nsweep = 32 

*--------------Stellarator Variables---------------*


*-----------------Tfcoil Variables-----------------*

sig_tf_case_max  = 5.8E8 * Allowable maximum shear stress in TF coil case (Tresca criterion) (Pa)
sig_tf_wp_max    = 5.8E8 * Allowable maximum shear stress in TF coil conduit (Tresca criterion) (Pa)
casthi   = 0.06 * Either; inboard tf coil case plasma side thickness (m)
casths   = 0.05 * Either; inboard tf coil sidewall case thickness (m)
cpttf    = 89778.0 * Tf coil current per turn (a);
dhecoil  = 0.010 * Diameter of he coil in tf winding (m)
fcutfsu  = 0.87368 * Copper fraction of cable conductor (tf coils)
i_tf_turns_integer = 1 * Switch for tf coil integer/non-integer turns
i_tf_sc_mat = 5 * Switch for superconductor material in tf coils;
n_pancake = 20 * Number of pancakes in tf coil (i_tf_turns_integer=1)
n_layer  = 10 * Number of layers in tf coil (i_tf_turns_integer=1)
oacdcp   = 3991500.0 * Overall current density in tf coil inboard legs (a/m2)
ripmax   = 0.6 * Maximum allowable toroidal field ripple amplitude
tdmptf   = 100.0 * Fast discharge time for tf coil in event of quench (s)
n_tf     = 16 * Number of tf coils (default = 50 for stellarators)
tftmp    = 4.750 * Peak helium coolant temperature in tf coils and pf coils (k)
thicndut = 2.0d-3 * Conduit insulation thickness (m)
thkcas   = 1.0 * Inboard tf coil case outer (non-plasma side) thickness (m)
thwcndut = 0.029998 * Tf coil conduit case thickness (m) (iteration variable 58)
tinstf   = 0.008 * Ground insulation thickness surrounding winding pack (m)
tmargmin = 1.500 * Minimum allowable temperature margin ; tfc and cs (k)
vdalw    = 9.8109 * Max voltage across tf coil during quench (kv)
vftf     = 0.300 * Coolant fraction of tfc 'cable' (itfsup=1); or of tfc leg (itfsup=0)

*-----------------Times Variables------------------*

pulsetimings = 0 * Switch for pulse timings (if lpulse=1);
tburn    = 1.0d4 * Burn time (s) (calculated if lpulse=1)
tdwell   = 0 * Time between pulses in a pulsed reactor (s)
tramp    = 500.0 * Initial pf coil charge time (s); if pulsed; = tohs

*-----------------Vacuum Variables-----------------*
<|MERGE_RESOLUTION|>--- conflicted
+++ resolved
@@ -6,25 +6,14 @@
  
    Program :
    Version : 2.3.0   Release Date :: 2022-01-20
-<<<<<<< HEAD
-   Tag No. : v2.1-1259-g2bf9b76f code contains untracked changes
+   Tag No. : v2.1-1332-g22754d6e code contains untracked changes
     Branch : 1205-tf-cond-stiffness
-   Git log : Added\ Poisson|s\ ratio\ to\ output
- Date/time : 23 Feb 2022 11:13:47 -05:00(hh:mm) UTC
+   Git log : NOW\ added\ correct\ ref\ dicts
+ Date/time : 17 Mar 2022 11:49:59 -04:00(hh:mm) UTC
       User : cswan
   Computer : cswan-2017-desktop
- Directory : /tmp/pytest-of-cswan/pytest-25/test_solver0
-     Input : /tmp/pytest-of-cswan/pytest-25/test_scenario_L_mode_0/IN.DAT
-=======
-   Tag No. : v2.1-1240-g7124046d
-    Branch : 1511-update-heating-and-current-drive-costs
-   Git log : Merge\ branch\ |develop|\ into\ 1511-update-heating-an
- Date/time : 15 Feb 2022 11:43:48 +00:00(hh:mm) UTC
-      User : jg6173
-  Computer : L1088
- Directory : /tmp/pytest-of-jg6173/pytest-24/test_solver0
-     Input : /tmp/pytest-of-jg6173/pytest-24/test_scenario_L_mode_0/IN.DAT
->>>>>>> b3e5e449
+ Directory : /tmp/pytest-of-cswan/pytest-2/test_solver0
+     Input : /tmp/pytest-of-cswan/pytest-2/test_scenario_L_mode_0/IN.DAT
  Run title : Run Title (change this line using input variable 'runtitle')
   Run type : Reactor concept design: Pulsed tokamak model, (c) CCFE
  
@@ -181,6 +170,7 @@
  Heating/CD system lifetime (years)                                       (cdrlife)                 3.259E+01  OP 
  Total plant lifetime (years)                                             (tlife)                   4.000E+01     
  Total plant availability fraction                                        (cfactr)                  7.500E-01     
+ Number of fusion cycles to reach allowable fw/blanket DPA                (bktcycles)               9.482E+04     
  
  *************************************************** Plasma ***************************************************
  
@@ -522,9 +512,8 @@
  (Ripple result may not be accurate, as the fit was outside
   its range of applicability.)
  
-                                          Thickness (m)    Radius (m)
  Device centreline                            0.000           0.000                       
- Machine bore                                 5.959           5.959   (bore)              
+ Machine build_variables.bore                 5.959           5.959   (bore)              
  Central solenoid                             0.500           6.459   (ohcth)             
  CS precompression                            0.025           6.484   (precomp)           
  Gap                                          0.050           6.534   (gapoh)             
@@ -551,8 +540,6 @@
  
  *********************************************** Vertical Build ***********************************************
  
- Single null case
-                                          Thickness (m)    Height (m)
  TF coil                                      2.167          10.637   (tfcth)             
  Gap                                          0.050           8.470   (tftsgap)           
  Thermal shield                               0.050           8.420   (thshield)          
@@ -579,10 +566,10 @@
  
  Plasma top position, radial (m)                                          (ptop_radial)                12.120  OP 
  Plasma top position, vertical (m)                                        (ptop_vertical)               6.213  OP 
- Plasma geometric centre, radial (m)                                      (rmajor.)                    13.801  OP 
+ Plasma geometric centre, radial (m)                                      (physics_variables.r         13.801  OP 
  Plasma geometric centre, vertical (m)                                    (0.0)                         0.000  OP 
- Plasma lower triangularity                                               (tril)                        0.500  OP 
- Plasma elongation                                                        (kappa.)                      1.848  OP 
+ Plasma lower physics_variables.triangularity                             (tril)                        0.500  OP 
+ Plasma elongation                                                        (physics_variables.k          1.848  OP 
  TF coil vertical offset (m)                                              (tfoffset)                   -0.758  OP 
  Plasma outer arc radius of curvature (m)                                 (rco)                         6.349  OP 
  Plasma inner arc radius of curvature (m)                                 (rci)                        12.323  OP 
@@ -630,10 +617,10 @@
  Toroidal modulus            (GPa)     205.000        64.358       205.000
  Vertical modulus            (GPa)     205.000       142.302       591.737
  
- WP transverse modulus (GPa)                                              (eyoung_wp_t*1.0D-9)      6.026E+01  OP 
- WP vertical modulus (GPa)                                                (eyoung_wp_z*1.0D-9)      1.361E+02  OP 
- WP transverse Poisson's ratio                                            (poisson_wp_t)            3.073E-01  OP 
- WP vertical-transverse Pois. rat.                                        (poisson_wp_z)            3.146E-01  OP 
+ WP transverse modulus (GPa)                                              (eyoung_wp_trans*1.0D-9)  6.026E+01  OP 
+ WP vertical modulus (GPa)                                                (eyoung_wp_axial*1.0D-9)  1.361E+02  OP 
+ WP transverse Poisson's ratio                                            (poisson_wp_trans)        3.073E-01  OP 
+ WP vertical-transverse Pois. rat.                                        (poisson_wp_axial)        3.146E-01  OP 
  Maximum radial deflection at midplane (m)                                (deflect)                -1.260E-02  OP 
  Vertical strain on casing                                                (casestr)                 8.333E-04  OP 
  Radial strain on insulator                                               (insstrain)              -5.872E-03  OP 
@@ -733,8 +720,8 @@
  TF conductor temperature margin (K)                                      (tmargtf)                     1.500     
  Elastic properties behavior                                              (i_tf_cond_eyoung_axial)          0     
    Conductor stiffness neglected
- Conductor axial Young's modulus                                          (eyoung_cond_z)           0.000E+00     
- Conductor transverse Young's modulus                                     (eyoung_cond_t)           0.000E+00     
+ Conductor axial Young's modulus                                          (eyoung_cond_axial)       0.000E+00     
+ Conductor transverse Young's modulus                                     (eyoung_cond_trans)       0.000E+00     
  
  TF coil mass:
  
@@ -803,8 +790,8 @@
  Helium temperature at peak field (= superconductor temperature) (K)      (thelium)                 4.750E+00     
  Total helium fraction inside cable space                                 (fhetot)                  3.163E-01  OP 
  Copper fraction of conductor                                             (fcutfsu)                 9.144E-01  ITV
- Residual manufacturing strain on superconductor                          (strncon_tf)             -5.000E-03     
- Self-consistent strain on superconductor                                 (strain_wp)               1.200E-03     
+ Residual manufacturing strain on superconductor                          (str_tf_con_res)         -5.000E-03     
+ Self-consistent strain on superconductor                                 (str_wp)                  1.200E-03     
  Critical current density in superconductor (A/m2)                        (jcritsc)                 8.024E+08  OP 
  Critical current density in strand (A/m2)                                (jcritstr)                6.869E+07  OP 
  Critical current density in winding pack (A/m2)                          (jwdgcrt)                 1.747E+07  OP 
@@ -851,7 +838,7 @@
  Axial stress in CS steel (Pa)                                            (sig_axial)              -1.550E+08  OP 
  Maximum shear stress in CS steel for the Tresca criterion (Pa)           (s_tresca_oh)             1.992E+08  OP 
  Axial force in CS (N)                                                    (axial_force)            -5.276E+08  OP 
- Strain on CS superconductor                                              (strncon_cs)             -5.000E-03     
+ Residual manufacturing strain in CS superconductor material              (str_cs_con_res)         -5.000E-03     
  Copper fraction in strand                                                (fcuohsu)                 7.000E-01     
  Void (coolant) fraction in conductor                                     (vfohc)                   3.000E-01     
  Helium coolant temperature (K)                                           (tftmp)                   4.750E+00     
@@ -1382,7 +1369,7 @@
  
  Power Balance for Reactor - Summary :
  -------------------------------------
- Fusion power (MW)                                                        (powfmw.)                  2146.782  OP 
+ Fusion power (MW)                                                        (powfmw)                   2146.782  OP 
  Power from energy multiplication in blanket and shield (MW)              (emultmw)                   408.605  OP 
  Injected power (MW)                                                      (pinjmw.)                    34.580  OP 
  Ohmic power (MW)                                                         (pohmmw.)                     0.724  OP 
@@ -1416,7 +1403,7 @@
  
  Power balance for power plant :
  -------------------------------
- Fusion power (MW)                                                        (powfmw.)                  2146.782  OP 
+ Fusion power (MW)                                                        (powfmw)                   2146.782  OP 
  Power from energy multiplication in blanket and shield (MW)              (emultmw)                   408.605  OP 
  Total (MW)                                                                                          2555.387  OP 
  
