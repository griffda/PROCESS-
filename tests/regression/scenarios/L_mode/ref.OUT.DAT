 
 **************************************************************************************************************
 ************************************************** PROCESS ***************************************************
 ************************************** Power Reactor Optimisation Code ***************************************
 **************************************************************************************************************
 
   Program :
   Version : 2.3.0   Release Date :: 2022-01-20
<<<<<<< HEAD
   Tag No. : v2.1-1386-g2155ecdc code contains untracked changes
    Branch : 1456-convert-pfcoil-f90-to-python
   Git log : Regression\ reference\ changes\ to\ kallenbach\ and\ hts
 Date/time :  6 Apr 2022 14:04:08 +01:00(hh:mm) UTC
      User : jon
  Computer : jon-Precision-3560
 Directory : /home/jon/code/process
     Input : /tmp/pytest-of-jon/pytest-76/popen-gw6/test_scenario_L_mode_0/IN.DAT
=======
   Tag No. : v2.1-1592-g962112e9
    Branch : divertor-costs-into-cost-model-2-more-stable
   Git log : Removed\ costs_step.f90\ as\ superceded\ by\ python\ ver
 Date/time : 19 Apr 2022 11:32:48 +01:00(hh:mm) UTC
      User : jg6173
  Computer : L1088
 Directory : /tmp/pytest-of-jg6173/pytest-70/test_solver0
     Input : /tmp/pytest-of-jg6173/pytest-70/test_scenario_L_mode_0/IN.DAT
>>>>>>> c2e851f9
 Run title : Run Title (change this line using input variable 'runtitle')
  Run type : Reactor concept design: Pulsed tokamak model, (c) CCFE
 
 **************************************************************************************************************
 
   Equality constraints : 24
 Inequality constraints : 00
      Total constraints : 24
    Iteration variables : 43
         Max iterations : 200
       Figure of merit  : +01  -- minimise major radius.
  Convergence parameter : 1.00E-08
 
 **************************************************************************************************************
 
 (Please include this header in any models, presentations and papers based on these results)
 
 **************************************************************************************************************
 
 Quantities listed in standard row format are labelled as follows in columns 112-114:
 ITV : Active iteration variable (in any output blocks)
 OP  : Calculated output quantity
 Unlabelled quantities in standard row format are generally inputs
 Note that calculated quantities may be trivially rescaled from inputs, or equal to bounds which are input.
 
 
 ************************************************** Numerics **************************************************
 
 PROCESS has performed a VMCON (optimisation) run.
 and found a feasible set of parameters.
 
 VMCON error flag                                                         (ifail)                           1     
 Number of iteration variables                                            (nvar)                           43     
 Number of constraints (total)                                            (neqns+nineqns)                  24     
 Optimisation switch                                                      (ioptimz)                         1     
 Figure of merit switch                                                   (minmax)                          1     
 Square root of the sum of squares of the constraint residuals            (sqsumsq)                 5.749E-09  OP 
 VMCON convergence parameter                                              (convergence_parameter)   5.754E-09  OP 
 Number of VMCON iterations                                               (nviter)                         52  OP 
 
PROCESS has successfully optimised the iteration variables to minimise the figure of merit          MAJOR RADIUS.
 
 Certain operating limits have been reached,
 as shown by the following iteration variables that are
 at or near to the edge of their prescribed range :
 
                   fdene         =  1.2000E+00 is at or above its upper bound:  1.2000E+00
                   pheat         =  1.0000E-03 is at or below its lower bound:  1.0000E-03
                   ohcth         =  5.0000E-01 is at or below its lower bound:  5.0000E-01
                   q             =  3.5000E+00 is at or below its lower bound:  3.5000E+00
                   fjohc         =  1.0000E-02 is at or below its lower bound:  1.0000E-02
                   fcohbop       =  1.0000E+00 is at or above its upper bound:  1.0000E+00
                   gapoh         =  5.0000E-02 is at or below its lower bound:  5.0000E-02
                   fstrcase      =  1.0000E+00 is at or above its upper bound:  1.0000E+00
                   fjprot        =  1.0000E+00 is at or above its upper bound:  1.0000E+00
                   ftmargtf      =  1.0000E+00 is at or above its upper bound:  1.0000E+00
                   thkcas        =  1.0000E+00 is at or above its upper bound:  1.0000E+00
                   cpttf         =  8.9778E+04 is at or above its upper bound:  9.0000E+04
                   gapds         =  2.0000E-02 is at or below its lower bound:  2.0000E-02
                   flhthresh     =  1.0000E+00 is at or below its lower bound:  1.0000E+00
                   ftaulimit     =  1.0000E+00 is at or above its upper bound:  1.0000E+00
                   ftaucq        =  1.0000E+00 is at or above its upper bound:  1.0000E+00
                   fpsepbqar     =  1.0000E+00 is at or above its upper bound:  1.0000E+00
                   fimp(13)      =  1.0000E-08 is at or below its lower bound:  1.0000E-08
 
 The solution vector is comprised as follows :
 
                                          final       final /
    i                                     value       initial
 
    1                  aspect           4.1049E+00     1.3242
    2                  bt               7.5361E+00     1.2739
    3                  rmajor           1.3801E+01     0.7869
    4                  te               7.3885E+00     1.0919
    5                  beta             8.6289E-03     1.0677
    6                  dene             5.3740E+19     1.5553
    7                  fdene            1.2000E+00     1.0052
    8                  pheat            1.0000E-03     1.0000
    9                  tfcth            2.1673E+00     0.7358
   10                  fwalld           7.6718E-02     1.6626
   11                  ohcth            5.0000E-01     0.4157
   12                  q                3.5000E+00     1.0000
   13                  bore             5.9588E+00     1.3970
   14                  fbetatry         1.8311E-01     1.4222
   15                  coheof           5.8800E+06     0.8122
   16                  fjohc            1.0000E-02     0.1999
   17                  fjohc0           1.3071E-02     0.1962
   18                  fcohbop          1.0000E+00     1.0000
   19                  gapoh            5.0000E-02     1.0000
   20                  fvsbrnni         2.7678E-01     1.3416
   21                  fpinj            4.9329E-02     0.5627
   22                  fstrcase         1.0000E+00     1.0000
   23                  fstrcond         7.6847E-01     0.9156
   24                  fiooic           7.1929E-01     1.1950
   25                  fvdump           9.8797E-01     1.0070
   26                  vdalw            9.8797E+00     1.0070
   27                  fjprot           1.0000E+00     1.0000
   28                  ftmargtf         1.0000E+00     1.0000
   29                  tdmptf           5.2225E+01     0.5223
   30                  thkcas           1.0000E+00     1.0000
   31                  thwcndut         1.8707E-02     0.6236
   32                  fcutfsu          9.1439E-01     1.0466
   33                  cpttf            8.9778E+04     1.0000
   34                  gapds            2.0000E-02     0.0133
   35                  flhthresh        1.0000E+00     1.0000
   36                  ftmargoh         1.7676E-01     0.5831
   37                  ralpne           5.7849E-02     1.1079
   38                  ftaulimit        1.0000E+00     1.0000
   39                  ftaucq           1.0000E+00     1.0000
   40                  fpsepbqar        1.0000E+00     1.0000
   41                  oh_steel_frac    3.4895E-01     1.0583
   42                  foh_stress       3.0178E-01     0.3018
   43                  fimp(13)         1.0000E-08     1.0000
 
 The following equality constraint residues should be close to zero :
 
                                               physical                 constraint                 normalised
                                              constraint                 residue                    residue
 
<<<<<<< HEAD
    1  Beta consistency                      =  8.6277E-03              1.9732E-16                -2.2871E-14
    2  Global power balance consistency      =  8.5355E-02 MW/m3       -1.5541E-14 MW/m3           1.8208E-13
    3  Density upper limit                   <  7.1641E+19 /m3          2.2938E+05 /m3             3.1086E-15
    4  Neutron wall load upper limit         <  6.1381E-01 MW/m2        1.6487E-13 MW/m2           2.6867E-13
    5  Radial build consistency              =  1.3805E+01 m           -7.0501E-14 m               5.1070E-15
    6  Burn time lower limit                 >  7.2000E+03 sec          4.3157E-06 sec            -5.9940E-10
    7  L-H power threshold limit             <  2.4213E+02 MW           9.2294E-10 MW             -3.8116E-12
    8  Net electric power lower limit        >  5.0000E+02 MW          -2.6289E-08 MW             -5.2577E-11
    9  Beta upper limit                      <  4.1781E-02             -1.4155E-15                -3.3751E-14
   10  Peak toroidal field upper limit       <  1.2300E+01 T           -9.5590E-14 T               7.7716E-15
   11  CS coil EOF current density limit     <  5.9257E+08 A/m2        -2.5749E-05 A/m2           -4.3521E-14
   12  CS coil BOP current density limit     <  4.5406E+08 A/m2        -1.4842E-05 A/m2           -3.2641E-14
   13  Injection power upper limit           <  7.0100E+02 MW           6.9930E+02 MW              1.0436E-14
   14  TF coil case stress upper limit       <  5.8000E+08 Pa           4.5061E-05 Pa              7.7716E-14
   15  TF coil conduit stress upper lim      <  5.8000E+08 Pa           5.1856E-05 Pa              8.9484E-14
   16  I_op / I_critical (TF coil)           <  2.0045E+07 A/m2        -6.3365E-07 A/m2            5.1736E-14
   17  Dump voltage upper limit              <  9.8957E+00 V            1.0325E-01 V               2.0339E-13
   18  J_winding pack/J_protection limit     <  1.2248E+07 A/m2         0.0000E+00 A/m2            1.4877E-14
   19  TF coil temp. margin lower limit      >  1.5000E+00 K            1.4326E-12 K              -9.5512E-13
   20  CS temperature margin lower limit     >  1.5000E+00 K           -6.9754E+00 K               6.6613E-16
   21  taup/taueff                           >  5.0000E+00              2.0250E-12                -4.0501E-13
   22  Dump time set by VV stress            >  5.2242E+01 s           -2.9843E-12 s               5.7065E-14
   23  Upper Lim. on Psep * Bt / q A R       <  9.2000E+00 MWT/m       -3.4467E-11 MWT/m           3.7461E-12
   24  CS Tresca yield criterion             <  6.6000E+08 Pa           4.5237E+08 Pa             -5.4290E-14
=======
    1  Beta consistency                      =  8.6289E-03             -1.3450E-15                 1.5588E-13
    2  Global power balance consistency      =  8.5369E-02 MW/m3        8.0240E-14 MW/m3          -9.3991E-13
    3  Density upper limit                   <  7.1652E+19 /m3         -1.4008E+06 /m3            -1.9540E-14
    4  Neutron wall load upper limit         <  6.1374E-01 MW/m2       -1.1413E-12 MW/m2          -1.8596E-12
    5  Radial build consistency              =  1.3801E+01 m            4.0911E-13 m              -2.9643E-14
    6  Burn time lower limit                 >  7.2000E+03 sec         -3.2614E-05 sec             4.5298E-09
    7  L-H power threshold limit             >  2.4206E+02 MW          -4.4462E-09 MW              1.8368E-11
    8  Net electric power lower limit        >  5.0000E+02 MW          -1.7108E-06 MW             -3.4215E-09
    9  Beta upper limit                      <  4.1788E-02              8.8748E-15                 2.1227E-13
   10  Peak toroidal field upper limit       <  1.2300E+01 T            5.8993E-13 T              -4.7962E-14
   11  CS coil EOF current density limit     <  5.8800E+08 A/m2        -3.2663E-04 A/m2           -5.5544E-13
   12  CS coil BOP current density limit     <  4.4984E+08 A/m2        -1.7101E-04 A/m2           -3.8014E-13
   13  Injection power upper limit           <  7.0100E+02 MW           6.9929E+02 MW             -1.1813E-13
   14  TF coil case stress upper limit       <  5.8000E+08 Pa          -1.3149E-04 Pa             -2.2671E-13
   15  TF coil conduit stress upper lim      <  5.8000E+08 Pa          -1.8013E-04 Pa             -3.1053E-13
   16  I_op / I_critical (TF coil)           <  1.7469E+07 A/m2         3.7959E-06 A/m2           -3.0209E-13
   17  Dump voltage upper limit              <  9.8797E+00 V            1.1887E-01 V              -5.5866E-13
   18  J_winding pack/J_protection limit     <  1.2565E+07 A/m2         0.0000E+00 A/m2           -6.1950E-14
   19  TF coil temp. margin lower limit      >  1.5000E+00 K            3.3238E-11 K              -2.2159E-11
   20  CS temperature margin lower limit     >  1.5000E+00 K           -6.9861E+00 K              -1.8874E-15
   21  taup/taueff                           >  5.0000E+00             -8.3045E-12                 1.6609E-12
   22  Dump time set by VV stress            >  5.2225E+01 s            1.9888E-11 s              -3.8081E-13
   23  Upper Lim. on Psep * Bt / q A R       <  9.2000E+00 MWT/m        1.6482E-10 MWT/m          -1.7915E-11
   24  CS Tresca yield criterion             <  6.6000E+08 Pa           4.6082E+08 Pa             -9.9187E-13
>>>>>>> c2e851f9
 
 ******************************************** Final Feasible Point ********************************************
 
 
 ********************************************* Plant Availability *********************************************
 
 Allowable blanket neutron fluence (MW-yr/m2)                             (abktflnc)                1.500E+01     
 Allowable divertor heat fluence (MW-yr/m2)                               (adivflnc)                2.000E+01     
 First wall / blanket lifetime (years)                                    (bktlife)                 3.259E+01  OP 
 Divertor lifetime (years)                                                (divlife)                 3.893E+00  OP 
 Heating/CD system lifetime (years)                                       (cdrlife)                 3.259E+01  OP 
 Total plant lifetime (years)                                             (tlife)                   4.000E+01     
 Total plant availability fraction                                        (cfactr)                  7.500E-01     
<<<<<<< HEAD
 Number of fusion cycles to reach allowable fw/blanket DPA                (bktcycles)               9.481E+04     
=======
 Number of fusion cycles to reach allowable fw/blanket DPA                (bktcycles)               9.482E+04     
>>>>>>> c2e851f9
 
 *************************************************** Plasma ***************************************************
 
 Plasma configuration = single null divertor
 Tokamak aspect ratio = Conventional, itart = 0                           (itart)                       0.000     
 
 Plasma Geometry :
 
 Major radius (m)                                                         (rmajor)                     13.801  ITV
 Minor radius (m)                                                         (rminor)                      3.362  OP 
 Aspect ratio                                                             (aspect)                      4.105  ITV
 Elongation, X-point (input value used)                                   (kappa)                       1.848  IP 
 Elongation, 95% surface (calculated from kappa)                          (kappa95)                     1.650  OP 
 Elongation, area ratio calc.                                             (kappaa)                      1.717  OP 
 Triangularity, X-point (input value used)                                (triang)                      0.500  IP 
 Triangularity, 95% surface (calculated from triang)                      (triang95)                    0.333  OP 
 Plasma poloidal perimeter (m)                                            (pperim)                     30.340  OP 
 Plasma cross-sectional area (m2)                                         (xarea)                      60.983  OP 
 Plasma surface area (m2)                                                 (sarea)                   2.573E+03  OP 
 Plasma volume (m3)                                                       (vol)                     5.204E+03  OP 
 
 Current and Field :
 
 Consistency between q0,q,alphaj,rli,dnbeta is enforced
 
 Plasma current scaling law used                                          (icurr)                           4     
 Plasma current (MA)                                                      (plascur/1D6)                21.204  OP 
 Current density profile factor                                           (alphaj)                      2.061  OP 
 Plasma internal inductance, li                                           (rli)                         1.248  OP 
 Vertical field at plasma (T)                                             (bvert)                      -0.501  OP 
 Vacuum toroidal field at R (T)                                           (bt)                          7.536  ITV
 Average poloidal field (T)                                               (bp)                          0.878  OP 
 Total field (sqrt(bp^2 + bt^2)) (T)                                      (btot)                        7.587  OP 
 Safety factor on axis                                                    (q0)                          1.000     
 Safety factor at 95% flux surface                                        (q95)                         3.500  ITV
 Cylindrical safety factor (qcyl)                                         (qstar)                       3.061  OP 
 
 Beta Information :
 
 Total plasma beta                                                        (beta)                    8.629E-03  ITV
 Total poloidal beta                                                      (betap)                   6.440E-01  OP 
 Total toroidal beta                                                                                8.746E-03  OP 
 Fast alpha beta                                                          (betaft)                  9.772E-04  OP 
 Beam ion beta                                                            (betanb)                  0.000E+00  OP 
 (Fast alpha + beam beta)/(thermal beta)                                  (gammaft)                 1.277E-01  OP 
 Thermal beta                                                                                       7.652E-03  OP 
 Thermal poloidal beta                                                                              5.710E-01  OP 
 Thermal toroidal beta (= beta-exp)                                                                 7.756E-03  OP 
 2nd stability beta : beta_p / (R/a)                                      (eps*betap)                   0.157  OP 
 2nd stability beta upper limit                                           (epbetmax)                    1.380     
 Beta g coefficient                                                       (dnbeta)                      4.993  OP 
 Normalised thermal beta                                                                                0.914  OP 
 Normalised total beta                                                                                  1.031  OP 
 Normalised toroidal beta                                                 (normalised_toroidal          1.045  OP 
 Limit on thermal beta                                                    (betalim)                     0.042  OP 
 Plasma thermal energy (J)                                                                          1.368E+09  OP 
 Total plasma internal energy (J)                                         (total_plasma_internal_en 1.543E+09  OP 
 
 Temperature and Density (volume averaged) :
 
 Electron temperature (keV)                                               (te)                          7.389  ITV
 Electron temperature on axis (keV)                                       (te0)                        18.102  OP 
 Ion temperature (keV)                                                    (ti)                          7.389     
 Ion temperature on axis (keV)                                            (ti0)                        18.102  OP 
 Electron temp., density weighted (keV)                                   (ten)                        10.494  OP 
 Electron density (/m3)                                                   (dene)                    5.374E+19  ITV
 Electron density on axis (/m3)                                           (ne0)                     1.075E+20  OP 
 Line-averaged electron density (/m3)                                     (dnla)                    7.165E+19  OP 
 Line-averaged electron density / Greenwald density                       (dnla_gw)                 1.200E+00  OP 
 Ion density (/m3)                                                        (dnitot)                  5.050E+19  OP 
 Fuel density (/m3)                                                       (deni)                    4.738E+19  OP 
 Total impurity density with Z > 2 (no He) (/m3)                          (dnz)                     2.688E+15  OP 
 Helium ion density (thermalised ions only) (/m3)                         (dnalp)                   3.109E+18  OP 
 Proton density (/m3)                                                     (dnprot)                  7.997E+15  OP 
 Hot beam density (/m3)                                                   (dnbeam)                  0.000E+00  OP 
 Density limit from scaling (/m3)                                         (dnelimt)                 5.971E+19  OP 
 Density limit (enforced) (/m3)                                           (boundu(9)*dnelimt)       7.165E+19  OP 
 Helium ion density (thermalised ions only) / electron density            (ralpne)                  5.785E-02  ITV
 
 Impurities
 
 Plasma ion densities / electron density:
 H_ concentration                                                         (fimp(01)                 8.818E-01  OP 
 He concentration                                                         (fimp(02)                 5.785E-02     
 Be concentration                                                         (fimp(03)                 0.000E+00     
 C_ concentration                                                         (fimp(04)                 0.000E+00     
 N_ concentration                                                         (fimp(05)                 0.000E+00     
 O_ concentration                                                         (fimp(06)                 0.000E+00     
 Ne concentration                                                         (fimp(07)                 0.000E+00     
 Si concentration                                                         (fimp(08)                 0.000E+00     
 Ar concentration                                                         (fimp(09)                 0.000E+00     
 Fe concentration                                                         (fimp(10)                 0.000E+00     
 Ni concentration                                                         (fimp(11)                 0.000E+00     
 Kr concentration                                                         (fimp(12)                 0.000E+00     
 Xe concentration                                                         (fimp(13)                 1.000E-08  ITV
 W_ concentration                                                         (fimp(14)                 5.000E-05     
 Average mass of all ions (amu)                                           (aion)                    2.602E+00  OP 
 
 Effective charge                                                         (zeff)                        1.241  OP 
 Density profile factor                                                   (alphan)                      1.000     
 Plasma profile model                                                     (ipedestal)                       0     
 Temperature profile index                                                (alphat)                      1.450     
 Temperature profile index beta                                           (tbeta)                       2.000     
 
 Density Limit using different models :
 
 Old ASDEX model                                                          (dlimit(1))               4.552E+19  OP 
 Borrass ITER model I                                                     (dlimit(2))               1.025E+20  OP 
 Borrass ITER model II                                                    (dlimit(3))               4.287E+19  OP 
 JET edge radiation model                                                 (dlimit(4))               1.054E+22  OP 
 JET simplified model                                                     (dlimit(5))               5.034E+20  OP 
 Hugill-Murakami Mq model                                                 (dlimit(6))               5.351E+19  OP 
 Greenwald model                                                          (dlimit(7))               5.971E+19  OP 
 
 Fuel Constituents :
 
 Deuterium fuel fraction                                                  (fdeut)                       0.500     
 Tritium fuel fraction                                                    (ftrit)                       0.500     
 
 Fusion Power :
 
 Total fusion power (MW)                                                  (powfmw)                  2.147E+03  OP 
  =    D-T fusion power (MW)                                              (pdt)                     2.144E+03  OP 
   +   D-D fusion power (MW)                                              (pdd)                     2.354E+00  OP 
   + D-He3 fusion power (MW)                                              (pdhe3)                   0.000E+00  OP 
 Alpha power: total (MW)                                                  (palpmw)                  4.289E+02  OP 
 Alpha power: beam-plasma (MW)                                            (palpnb)                  0.000E+00  OP 
 Neutron power (MW)                                                       (pneutmw)                 1.716E+03  OP 
 Charged particle power (excluding alphas) (MW)                           (pchargemw)               1.536E+00  OP 
 Total power deposited in plasma (MW)                                     (tot_power_plasma)        4.443E+02  OP 
 
 Radiation Power (excluding SOL):
 
 Bremsstrahlung radiation power (MW)                                      (pbrempv*vol)             4.694E+01  OP 
 Line radiation power (MW)                                                (plinepv*vol)             1.177E+02  OP 
 Synchrotron radiation power (MW)                                         (psyncpv*vol)             3.757E+01  OP 
 Synchrotron wall reflectivity factor                                     (ssync)                       0.600     
 Normalised minor radius defining 'core'                                  (coreradius)              7.500E-01     
 Fraction of core radiation subtracted from P_L                           (coreradiationfraction)   6.000E-01     
 Total core radiation power (MW)                                          (pcoreradmw)              1.226E+02  OP 
 Edge radiation power (MW)                                                (pedgeradmw)              7.962E+01  OP 
 Total radiation power (MW)                                               (pradmw)                  2.022E+02  OP 
 Core radiation fraction = total radiation in core / total power deposite (rad_fraction_core)       4.552E-01  OP 
 SoL radiation fraction = total radiation in SoL / total power accross se (rad_fraction_sol)        8.000E-01  IP 
 Radiation fraction = total radiation / total power deposited in plasma   (rad_fraction)            8.910E-01  OP 
 Nominal mean radiation load on inside surface of reactor (MW/m2)         (photon_wall)             7.231E-02  OP 
 Peaking factor for radiation wall load                                   (peakfactrad)             3.330E+00  IP 
 Maximum permitted radiation wall load (MW/m^2)                           (maxradwallload)          1.000E+00  IP 
 Peak radiation wall load (MW/m^2)                                        (peakradwallload)         2.408E-01  OP 
 Nominal mean neutron load on inside surface of reactor (MW/m2)           (wallmw)                  6.137E-01  OP 
 
 Power incident on the divertor targets (MW)                              (ptarmw)                  4.841E+01  OP 
 Fraction of power to the lower divertor                                  (ftar)                    1.000E+00  IP 
 Outboard side heat flux decay length (m)                                 (lambdaio)                1.570E-03  OP 
 Fraction of power on the inner targets                                   (fio)                     4.100E-01  OP 
 Fraction of power incident on the lower inner target                     (fLI)                     4.100E-01  OP 
 Fraction of power incident on the lower outer target                     (fLO)                     5.900E-01  OP 
 Power incident on the lower inner target (MW)                            (pLImw)                   1.985E+01  OP 
 Power incident on the lower outer target (MW)                            (pLOmw)                   2.856E+01  OP 
 
 Ohmic heating power (MW)                                                 (pohmmw)                  7.243E-01  OP 
 Fraction of alpha power deposited in plasma                              (falpha)                      0.950  OP 
 Fraction of alpha power to electrons                                     (falpe)                       0.754  OP 
 Fraction of alpha power to ions                                          (falpi)                       0.246  OP 
 Ion transport (MW)                                                       (ptrimw)                  1.558E+02  OP 
 Electron transport (MW)                                                  (ptremw)                  1.658E+02  OP 
 Injection power to ions (MW)                                             (pinjimw)                 0.000E+00  OP 
 Injection power to electrons (MW)                                        (pinjemw)                 3.458E+01  OP 
 Ignited plasma switch (0=not ignited, 1=ignited)                         (ignite)                          0     
 
 Power into divertor zone via charged particles (MW)                      (pdivt)                   2.421E+02  OP 
 Psep / R ratio (MW/m)                                                    (pdivt/rmajor)            1.754E+01  OP 
 Psep Bt / qAR ratio (MWT/m)                                              (pdivtbt/qar)             9.200E+00  OP 
 
 H-mode Power Threshold Scalings :
 
 ITER 1996 scaling: nominal (MW)                                          (pthrmw(1))               4.054E+02  OP 
 ITER 1996 scaling: upper bound (MW)                                      (pthrmw(2))               1.060E+03  OP 
 ITER 1996 scaling: lower bound (MW)                                      (pthrmw(3))               1.530E+02  OP 
 ITER 1997 scaling (1) (MW)                                               (pthrmw(4))               7.646E+02  OP 
 ITER 1997 scaling (2) (MW)                                               (pthrmw(5))               5.861E+02  OP 
 Martin 2008 scaling: nominal (MW)                                        (pthrmw(6))               2.421E+02  OP 
 Martin 2008 scaling: 95% upper bound (MW)                                (pthrmw(7))               3.257E+02  OP 
 Martin 2008 scaling: 95% lower bound (MW)                                (pthrmw(8))               1.585E+02  OP 
 Snipes 2000 scaling: nominal (MW)                                        (pthrmw(9))               1.737E+02  OP 
 Snipes 2000 scaling: upper bound (MW)                                    (pthrmw(10))              2.725E+02  OP 
 Snipes 2000 scaling: lower bound (MW)                                    (pthrmw(11))              1.098E+02  OP 
 Snipes 2000 scaling (closed divertor): nominal (MW)                      (pthrmw(12))              7.991E+01  OP 
 Snipes 2000 scaling (closed divertor): upper bound (MW)                  (pthrmw(13))              1.168E+02  OP 
 Snipes 2000 scaling (closed divertor): lower bound (MW)                  (pthrmw(14))              5.430E+01  OP 
 Hubbard 2012 L-I threshold - nominal (MW)                                (pthrmw(15))              2.999E+01  OP 
 Hubbard 2012 L-I threshold - lower bound (MW)                            (pthrmw(16))              1.530E+01  OP 
 Hubbard 2012 L-I threshold - upper bound (MW)                            (pthrmw(17))              5.879E+01  OP 
 Hubbard 2017 L-I threshold                                               (pthrmw(18))              5.049E+02  OP 
 Martin 2008 aspect ratio corrected scaling: nominal (MW)                 (pthrmw(19))              2.421E+02  OP 
 Martin 2008 aspect ratio corrected scaling: 95% upper bound (MW)         (pthrmw(20))              3.257E+02  OP 
 Martin 2008 aspect ratio corrected scaling: 95% lower bound (MW)         (pthrmw(21))              1.585E+02  OP 
 
 L-H threshold power (enforced) (MW)                                      (boundl(103)*plhthresh)   2.421E+02  OP 
 L-H threshold power (MW)                                                 (plhthresh)               2.421E+02  OP 
 
 Confinement :
 
 Confinement scaling law                    ITER-96P             (L)
 Confinement H factor                                                     (hfact)                       1.300     
 Global thermal energy confinement time (s)                               (taueff)                      4.253  OP 
 Ion energy confinement time (s)                                          (tauei)                       4.253  OP 
 Electron energy confinement time (s)                                     (tauee)                       4.253  OP 
 n.tau = Volume-average electron density x Energy confinement time (s/m3) (dntau)                   2.285E+20  OP 
 Triple product = Vol-average electron density x Vol-average electron temperature x Energy confinement time:
 Triple product  (keV s/m3)                                               (dntau*te)                1.688E+21  OP 
 Transport loss power assumed in scaling law (MW)                         (powerht)                 3.217E+02  OP 
 Switch for radiation loss term usage in power balance                    (iradloss)                        1     
 Radiation power subtracted from plasma power balance (MW)                                          1.226E+02  OP 
   (Radiation correction is core radiation power)
 Alpha particle confinement time (s)                                      (taup)                       21.263  OP 
 Alpha particle/energy confinement time ratio                             (taup/taueff)                 5.000  OP 
 Lower limit on taup/taueff                                               (taulimit)                    5.000     
 Total energy confinement time including radiation loss (s)               (total_energy_conf_t          3.473  OP 
   (= stored energy including fast particles / loss power including radiation
 
 Dimensionless plasma parameters
 
 For definitions see
 Recent progress on the development and analysis of the ITPA global H-mode confinement database
 D.C. McDonald et al, 2007 Nuclear Fusion v47, 147. (nu_star missing 1/mu0)
 Normalized plasma pressure beta as defined by McDonald et al             (beta_mcdonald)           8.746E-03  OP 
 Normalized ion Larmor radius                                             (rho_star)                8.535E-04  OP 
 Normalized collisionality                                                (nu_star)                 2.036E-02  OP 
 Volume measure of elongation                                             (kappaa_IPB)              1.690E+00  OP 
 
 Plasma Volt-second Requirements :
 
 Total volt-second requirement (Wb)                                       (vsstt)                   9.932E+02  OP 
 Inductive volt-seconds (Wb)                                              (vsind)                   6.366E+02  OP 
 Ejima coefficient                                                        (gamma)                       0.300     
 Start-up resistive (Wb)                                                  (vsres)                   1.103E+02  OP 
 Flat-top resistive (Wb)                                                  (vsbrn)                   2.463E+02  OP 
 bootstrap current fraction multiplier                                    (cboot)                       1.000     
 Bootstrap fraction (ITER 1989)                                           (bscf_iter89)                 0.126  OP 
 Bootstrap fraction (Sauter et al)                                        (bscf_sauter)                 0.211  OP 
 Bootstrap fraction (Nevins et al)                                        (bscf_nevins)                 0.203  OP 
 Bootstrap fraction (Wilson)                                              (bscf_wilson)                 0.199  OP 
 Diamagnetic fraction (Hender)                                            (diacf_hender)                0.003  OP 
 Diamagnetic fraction (SCENE)                                             (diacf_scene)                 0.003  OP 
 Pfirsch-Schlueter fraction (SCENE)                                       (pscf_scene)                 -0.001  OP 
   (Sauter et al bootstrap current fraction model used)
   (Diamagnetic current fraction not calculated)
   (Pfirsch-Schlüter current fraction not calculated)
 Bootstrap fraction (enforced)                                            (bootipf.)                    0.211  OP 
 Diamagnetic fraction (enforced)                                          (diaipf.)                     0.000  OP 
 Pfirsch-Schlueter fraction (enforced)                                    (psipf.)                      0.000  OP 
 Loop voltage during burn (V)                                             (vburn)                   3.416E-02  OP 
 Plasma resistance (ohm)                                                  (rplas)                   2.228E-09  OP 
 Resistive diffusion time (s)                                             (res_time)                9.437E+03  OP 
 Plasma inductance (H)                                                    (rlp)                     3.002E-05  OP 
 Coefficient for sawtooth effects on burn V-s requirement                 (csawth)                      1.000     
 
 Fuelling :
 
 Ratio of He and pellet particle confinement times                        (tauratio)                1.000E+00     
 Fuelling rate (nucleus-pairs/s)                                          (qfuel)                   6.594E+21  OP 
 Fuel burn-up rate (reactions/s)                                          (rndfuel)                 7.650E+20  OP 
 Burn-up fraction                                                         (burnup)                      0.116  OP 
 
 ***************************** Energy confinement times, and required H-factors : *****************************
 
    scaling law              confinement time (s)     H-factor for
                                 for H = 1           power balance
 
 IPB98(y)             (H)         10.170                   0.418
 IPB98(y,1)           (H)          9.766                   0.435
 IPB98(y,2)           (H)          7.563                   0.562
 IPB98(y,3)           (H)          8.083                   0.526
 IPB98(y,4)           (H)          8.270                   0.514
 ISS95            (stell)          5.068                   0.839
 ISS04            (stell)          8.902                   0.478
 DS03                 (H)         12.289                   0.346
 Murari et al NPL     (H)          5.661                   0.751
 Petty 2008           (H)         13.901                   0.306
 Lang et al. 2012     (H)          4.653                   0.914
 Hubbard 2017 - nom   (I)          0.099                  43.171
 Hubbard 2017 - lower (I)          0.054                  78.662
 Hubbard 2017 - upper (I)          0.179                  23.693
 NSTX (Spherical)     (H)         23.456                   0.181
 NSTX-Petty08 Hybrid  (H)         13.901                   0.306
 
 ******************************************** Current Drive System ********************************************
 
 Electron Cyclotron Current Drive (user input gamma_CD)
 Current drive efficiency model                                           (iefrf)                          10     
 
 Current is driven by both inductive
 and non-inductive means.
 Auxiliary power used for plasma heating only (MW)                        (pheat)                   1.000E-03  ITV
 Power injected for current drive (MW)                                    (pcurrentdrivemw)         3.458E+01     
 Maximum Allowed Bootstrap current fraction                               (bscfmax)                 9.900E-01     
 Fusion gain factor Q                                                     (bigq)                    6.081E+01  OP 
 Auxiliary current drive (A)                                              (auxiliary_cd)            1.399E+06  OP 
 Current drive efficiency (A/W)                                           (effcd)                   4.045E-02  OP 
 Normalised current drive efficiency, gamma (10^20 A/W-m2)                (gamcd)                   3.000E-01  OP 
 Wall plug to injector efficiency                                         (etacd)                   4.000E-01     
 ECRH plasma heating efficiency                                           (gamma_ecrh)              3.000E-01     
 
 Fractions of current drive :
 
 Bootstrap fraction                                                       (bootipf)                     0.211  OP 
 Diamagnetic fraction                                                     (diaipf)                      0.000  OP 
 Pfirsch-Schlueter fraction                                               (psipf)                       0.000  OP 
 Auxiliary current drive fraction                                         (faccd)                       0.066  OP 
 Inductive fraction                                                       (facoh)                       0.723  OP 
 Total                                                                    (plasipf+faccd+facoh          1.000     
 Fraction of the plasma current produced by non-inductive means           (fvsbrnni)                    0.277  ITV
 
 Electron cyclotron injected power (MW)                                   (echpwr)                  3.458E+01  OP 
 Maximum allowable ECRH power (MW)                                        (pinjalw)                   701.000     
 ECH wall plug efficiency                                                 (etaech)                  4.000E-01     
 ECH wall plug power (MW)                                                 (echwpow)                 8.645E+01  OP 
 
 Volt-second considerations:
 
 Total V-s capability of Central Solenoid/PF coils (Wb)                   (abs(pfcoil_variables.vst 9.886E+02     
 Required volt-seconds during start-up (Wb)                               (vssoft)                  7.469E+02     
 Available volt-seconds during burn (Wb)                                  (vsmax)                   2.463E+02     
 
 *************************************************** Times ****************************************************
 
 Initial charge time for CS from zero current (s)                         (tramp)                     500.000     
 Plasma current ramp-up time (s)                                          (tohs)                      212.044     
 Heating time (s)                                                         (theat)                      10.000     
 Burn time (s)                                                            (tburn)                   7.200E+03  OP 
 Reset time to zero current for CS (s)                                    (tqnch)                     212.044     
 Time between pulses (s)                                                  (tdwell)                      0.000     
 
 Total plant cycle time (s)                                               (tcycle)                  8.134E+03  OP 
 
 ************************************************ Radial Build ************************************************
 
 (Ripple result may not be accurate, as the fit was outside
  its range of applicability.)
 
 Device centreline                            0.000           0.000                       
<<<<<<< HEAD
 Machine build_variables.bore                 5.935           5.935   (bore)              
 Central solenoid                             0.500           6.435   (ohcth)             
 CS precompression                            0.025           6.460   (precomp)           
 Gap                                          0.050           6.510   (gapoh)             
 TF coil inboard leg                          2.194           8.704   (tfcth)             
 Gap                                          0.050           8.754   (tftsgap)           
 Thermal shield                               0.050           8.804   (thshield)          
 Gap                                          0.020           8.824   (gapds)             
 Vacuum vessel (and shielding)                0.600           9.424   (d_vv_in + shldith) 
 Gap                                          0.020           9.444   (vvblgap)           
 Inboard blanket                              0.755          10.199   (blnkith)           
 Inboard first wall                           0.018          10.217   (fwith)             
 Inboard scrape-off                           0.225          10.442   (scrapli)           
 Plasma geometric centre                      3.362          13.805   (rminor)            
 Plasma outboard edge                         3.362          17.167   (rminor)            
 Outboard scrape-off                          0.225          17.392   (scraplo)           
 Outboard first wall                          0.018          17.410   (fwoth)             
 Outboard blanket                             0.982          18.392   (blnkoth)           
 Gap                                          0.020          18.412   (vvblgap)           
 Vacuum vessel (and shielding)                1.100          19.512   (d_vv_out+shldoth)  
 Gap                                          3.324          22.836   (gapsto)            
 Thermal shield                               0.050          22.886   (thshield)          
 Gap                                          0.050          22.936   (tftsgap)           
 TF coil outboard leg                         2.194          25.130   (tfthko)            
 
 *********************************************** Vertical Build ***********************************************
 
 TF coil                                      2.194          10.664   (tfcth)             
=======
 Machine build_variables.bore                 5.959           5.959   (bore)              
 Central solenoid                             0.500           6.459   (ohcth)             
 CS precompression                            0.025           6.484   (precomp)           
 Gap                                          0.050           6.534   (gapoh)             
 TF coil inboard leg                          2.167           8.701   (tfcth)             
 Gap                                          0.050           8.751   (tftsgap)           
 Thermal shield                               0.050           8.801   (thshield)          
 Gap                                          0.020           8.821   (gapds)             
 Vacuum vessel (and shielding)                0.600           9.421   (d_vv_in + shldith) 
 Gap                                          0.020           9.441   (vvblgap)           
 Inboard blanket                              0.755          10.196   (blnkith)           
 Inboard first wall                           0.018          10.214   (fwith)             
 Inboard scrape-off                           0.225          10.439   (scrapli)           
 Plasma geometric centre                      3.362          13.801   (rminor)            
 Plasma outboard edge                         3.362          17.163   (rminor)            
 Outboard scrape-off                          0.225          17.388   (scraplo)           
 Outboard first wall                          0.018          17.406   (fwoth)             
 Outboard blanket                             0.982          18.388   (blnkoth)           
 Gap                                          0.020          18.408   (vvblgap)           
 Vacuum vessel (and shielding)                1.100          19.508   (d_vv_out+shldoth)  
 Gap                                          3.334          22.843   (gapsto)            
 Thermal shield                               0.050          22.893   (thshield)          
 Gap                                          0.050          22.943   (tftsgap)           
 TF coil outboard leg                         2.167          25.110   (tfthko)            
 
 *********************************************** Vertical Build ***********************************************
 
 TF coil                                      2.167          10.637   (tfcth)             
>>>>>>> c2e851f9
 Gap                                          0.050           8.470   (tftsgap)           
 Thermal shield                               0.050           8.420   (thshield)          
 Gap                                          0.050           8.370   (vgap2)             
 Vacuum vessel (and shielding)                0.600           8.320   (d_vv_top+shldtth)  
 Gap                                          0.020           7.720   (vvblgap)           
 Top blanket                                  0.869           7.700   (blnktth)           
 Top first wall                               0.018           6.831   (fwtth)             
 Top scrape-off                               0.600           6.813   (vgaptop)           
 Plasma top                                   6.213           6.213   (rminor*kappa)      
 Midplane                                     0.000          -0.000                       
 Plasma bottom                                6.213          -6.213   (rminor*kappa)      
 Lower scrape-off                             2.002          -8.216   (vgap)              
 Divertor structure                           0.621          -8.837   (divfix)            
 Vacuum vessel (and shielding)                1.000          -9.837   (d_vv_bot+shldlth)  
 Gap                                          0.050          -9.887   (vgap2)             
 Thermal shield                               0.050          -9.937   (thshield)          
 Gap                                          0.050          -9.987   (tftsgap)           
 TF coil                                      2.167         -12.154   (tfcth)             
 
 ************************************* Divertor build and plasma position *************************************
 
 Divertor Configuration = Single Null Divertor
 
<<<<<<< HEAD
 Plasma top position, radial (m)                                          (ptop_radial)                12.123  OP 
 Plasma top position, vertical (m)                                        (ptop_vertical)               6.214  OP 
 Plasma geometric centre, radial (m)                                      (physics_variables.r         13.805  OP 
=======
 Plasma top position, radial (m)                                          (ptop_radial)                12.120  OP 
 Plasma top position, vertical (m)                                        (ptop_vertical)               6.213  OP 
 Plasma geometric centre, radial (m)                                      (physics_variables.r         13.801  OP 
>>>>>>> c2e851f9
 Plasma geometric centre, vertical (m)                                    (0.0)                         0.000  OP 
 Plasma lower physics_variables.triangularity                             (tril)                        0.500  OP 
 Plasma elongation                                                        (physics_variables.k          1.848  OP 
 TF coil vertical offset (m)                                              (tfoffset)                   -0.758  OP 
 Plasma outer arc radius of curvature (m)                                 (rco)                         6.349  OP 
 Plasma inner arc radius of curvature (m)                                 (rci)                        12.323  OP 
 Plasma lower X-pt, radial (m)                                            (rxpt)                       12.120  OP 
 Plasma lower X-pt, vertical (m)                                          (zxpt)                       -6.213  OP 
 Poloidal plane angle between vertical and inner leg (rad)                (thetai)                      0.207  OP 
 Poloidal plane angle between vertical and outer leg (rad)                (thetao)                      1.042  OP 
 Poloidal plane angle between inner leg and plate (rad)                   (betai)                       1.000     
 Poloidal plane angle between outer leg and plate (rad)                   (betao)                       1.000     
 Inner divertor leg poloidal length (m)                                   (plsepi)                      1.000     
 Outer divertor leg poloidal length (m)                                   (plsepo)                      1.500     
 Inner divertor plate length (m)                                          (plleni)                      1.000     
 Outer divertor plate length (m)                                          (plleno)                      1.000     
 Inner strike point, radial (m)                                           (rspi)                       11.141  OP 
 Inner strike point, vertical (m)                                         (zspi)                       -6.419  OP 
 Inner plate top, radial (m)                                              (rplti)                      11.319  OP 
 Inner plate top, vertical (m)                                            (zplti)                      -5.952  OP 
 Inner plate bottom, radial (m)                                           (rplbi)                      10.964  OP 
 Inner plate bottom, vertical (m)                                         (zplbi)                      -6.886  OP 
 Outer strike point, radial (m)                                           (rspo)                       12.876  OP 
 Outer strike point, vertical (m)                                         (zspo)                       -7.509  OP 
 Outer plate top, radial (m)                                              (rplto)                      13.104  OP 
 Outer plate top, vertical (m)                                            (zplto)                      -7.063  OP 
 Outer plate bottom, radial (m)                                           (rplbo)                      12.649  OP 
 Outer plate bottom, vertical (m)                                         (zplbo)                      -7.954  OP 
 Calculated maximum divertor height (m)                                   (divht)                       2.002  OP 
 
 ************************************************* TF coils  **************************************************
 
 
 TF Coil Stresses (CCFE model) :
 
 Plane stress model with smeared properties
 Allowable maximum shear stress in TF coil case (Tresca criterion) (Pa)   (sig_tf_case_max)         5.800E+08     
 Allowable maximum shear stress in TF coil conduit (Tresca criterion) (Pa (sig_tf_wp_max)           5.800E+08     
 Materal stress of the point of maximum shear stress (Tresca criterion) for each layer
 Please use utilities/plot_stress_tf.py for radial plots plots summary
 Layers                             Steel case            WP    Outer case
<<<<<<< HEAD
 Radial stress               (MPa)      -0.000      -202.837         2.120
 toroidal stress             (MPa)    -409.836      -308.256      -302.566
 Vertical stress             (MPa)     170.164       170.164        58.937
 Von-Mises stress            (MPa)     516.392       420.038       335.934
 Shear (Tresca) stress       (MPa)     580.000       478.420       361.503
 
 Toroidal modulus            (GPa)     205.000        62.647       205.000
 Vertical modulus            (GPa)     205.000       118.172       591.878
 
 WP toroidal modulus (GPa)                                                (eyoung_wp_t*1.0D-9)      5.853E+01  OP 
 WP vertical modulus (GPa)                                                (eyoung_wp_z*1.0D-9)      1.094E+02  OP 
 Maximum radial deflection at midplane (m)                                (deflect)                -1.258E-02  OP 
 Vertical strain on casing                                                (casestr)                 8.301E-04  OP 
 Vertical strain on winding pack                                          (windstrain)              1.536E-03  OP 
 Radial strain on insulator                                               (insstrain)              -7.903E-03  OP 
=======
 Radial stress               (MPa)       0.000      -117.629         2.122
 toroidal stress             (MPa)    -409.183      -274.895      -302.635
 Vertical stress             (MPa)     170.817       170.817        59.178
 Von-Mises stress            (MPa)     516.241       389.491       336.154
 Shear (Tresca) stress       (MPa)     580.000       445.713       361.813
 
 Toroidal modulus            (GPa)     205.000        64.358       205.000
 Vertical modulus            (GPa)     205.000       142.302       591.737
 
 WP transverse modulus (GPa)                                              (eyoung_wp_trans*1.0D-9)  6.026E+01  OP 
 WP vertical modulus (GPa)                                                (eyoung_wp_axial*1.0D-9)  1.361E+02  OP 
 WP transverse Poisson's ratio                                            (poisson_wp_trans)        3.073E-01  OP 
 WP vertical-transverse Pois. rat.                                        (poisson_wp_axial)        3.146E-01  OP 
 Maximum radial deflection at midplane (m)                                (deflect)                -1.260E-02  OP 
 Vertical strain on casing                                                (casestr)                 8.333E-04  OP 
 Radial strain on insulator                                               (insstrain)              -5.872E-03  OP 
>>>>>>> c2e851f9
 
 TF design
 
 Conductor technology                                                     (i_tf_sup)                        1     
   -> Superconducting coil (SC)
 Superconductor material                                                  (i_tf_sc_mat)                     5     
   -> WST Nb3Sn
 Presence of TF demountable joints                                        (itart)                           0     
   -> Coils without demountable joints
 TF inboard leg support strategy                                          (i_tf_bucking)                    1     
   -> Steel casing
 
 TF coil Geometry :
 
 Number of TF coils                                                       (n_tf)                           16     
 Inboard leg centre radius (m)                                            (r_tf_inboard_mid)        7.617E+00  OP 
 Outboard leg centre radius (m)                                           (r_tf_outboard_mid)       2.403E+01  OP 
 Total inboard leg radial thickness (m)                                   (tfcth)                   2.167E+00  ITV
 Total outboard leg radial thickness (m)                                  (tfthko)                  2.167E+00     
 Outboard leg toroidal thickness (m)                                      (tftort)                  3.395E+00  OP 
 Maximum inboard edge height (m)                                          (hmax)                    9.987E+00  OP 
 Mean coil circumference (including inboard leg length) (m)               (tfleng)                  6.059E+01  OP 
 Vertical TF shape                                                        (i_tf_shape)                      1     
 
 D-shape coil, inner surface shape approximated by
 by a straight segment and elliptical arcs between the following points:
 
 point         x(m)           y(m)
   1          8.701          5.082
   2         13.129          8.470
   3         22.943          0.000
   4         13.129         -9.987
   5          8.701         -5.992
 
 Global material area/fractions:
 
 TF cross-section (total) (m2)                                            (tfareain)                1.037E+02     
 Total steel cross-section (m2)                                           (a_tf_steel*n_tf)         8.321E+01     
 Total steel TF fraction                                                  (f_tf_steel)              8.022E-01     
 Total Insulation cross-section (total) (m2)                              (a_tf_ins*n_tf)           3.905E+00     
 Total Insulation fraction                                                (f_tf_ins)                3.765E-02     
 
 External steel Case Information :
 
 Casing cross section area (per leg) (m2)                                 (acasetf)                 3.760E+00     
 Inboard leg case plasma side wall thickness (m)                          (casthi)                  6.000E-02     
 Inboard leg case inboard "nose" thickness (m)                            (thkcas)                  1.000E+00  ITV
 Inboard leg case sidewall thickness at its narrowest point (m)           (casths)                  5.000E-02     
 External case mass per coil (kg)                                         (whtcas)                  4.568E+06  OP 
 
 TF winding pack (WP) geometry:
 
 WP cross section area with insulation and insertion (per coil) (m2)      (awpc)                    2.723E+00     
 WP cross section area (per coil) (m2)                                    (aswp)                    2.587E+00     
 Winding pack radial thickness (m)                                        (dr_tf_wp)                9.401E-01  OP 
 Winding pack toroidal width (m)                                          (wwp1)                    2.897E+00  OP 
 Ground wall insulation thickness (m)                                     (tinstf)                  8.000E-03     
 Winding pack insertion gap (m)                                           (tfinsgap)                1.000E-02     
 
 TF winding pack (WP) material area/fractions:
 
 Steel WP cross-section (total) (m2)                                      (aswp*n_tf)               2.305E+01     
 Steel WP fraction                                                        (aswp/awpc)               5.291E-01     
 Insulation WP fraction                                                   (aiwp/awpc)               6.740E-02     
 Cable WP fraction                                                        ((awpc-aswp-aiwp)/awpc)   4.035E-01     
 
 WP turn information:
 
 Turn parametrisation                                                     (i_tf_turns_integer)              1     
   Integer number of turns
 Number of turns per TF coil                                              (n_tf_turn)               2.000E+02  OP 
 Number of TF pancakes                                                    (n_pancake)                      20     
 Number of TF layers                                                      (n_layer)                        10     
 
 Radial width of turn (m)                                                 (t_turn_radial)           9.041E-02     
 Toroidal width of turn (m)                                               (t_turn_toroidal)         1.431E-01     
 Radial width of conductor (m)                                            (elonductor_radial)       8.641E-02  OP 
 Toroidal width of conductor (m)                                          (t_conductor_toroidal)    1.391E-01  OP 
 Radial width of cable space                                              (t_cable_radial)          4.899E-02     
 Toroidal width of cable space                                            (t_cable_toroidal)        1.016E-01     
 Steel conduit thickness (m)                                              (thwcndut)                1.871E-02  ITV
 Inter-turn insulation thickness (m)                                      (thicndut)                2.000E-03     
 
 Conductor information:
 
 Diameter of central helium channel in cable                              (dhecoil)                 1.000E-02     
 Fractions by area
 internal area of the cable space                                         (acstf)                   4.811E-03     
 Coolant fraction in conductor excluding central channel                  (vftf)                    3.000E-01     
 Copper fraction of conductor                                             (fcutfsu)                 9.144E-01  ITV
 Superconductor fraction of conductor                                     (1-fcutfsu)               8.561E-02     
 Check total area fractions in winding pack = 1                                                         1.000     
 minimum TF conductor temperature margin  (K)                             (tmargmin_tf)                 1.500     
 TF conductor temperature margin (K)                                      (tmargtf)                     1.500     
 Elastic properties behavior                                              (i_tf_cond_eyoung_axial)          0     
   Conductor stiffness neglected
 Conductor axial Young's modulus                                          (eyoung_cond_axial)       0.000E+00     
 Conductor transverse Young's modulus                                     (eyoung_cond_trans)       0.000E+00     
 
 TF coil mass:
 
 Superconductor mass per coil (kg)                                        (whtconsc)                1.545E+04  OP 
 Copper mass per coil (kg)                                                (whtconcu)                3.236E+05  OP 
 Steel conduit mass per coil (kg)                                         (whtconsh)                6.810E+05  OP 
 Conduit insulation mass per coil (kg)                                    (whtconin)                2.002E+04  OP 
 Total conduit mass per coil (kg)                                         (whtcon)                  1.040E+06  OP 
 Mass of each TF coil (kg)                                                (whttf/n_tf)              5.623E+06  OP 
 Total TF coil mass (kg)                                                  (whttf)                   8.996E+07  OP 
 
 Maximum B field and currents:
 
 Nominal peak field assuming toroidal symmetry (T)                        (bmaxtf)                  1.230E+01  OP 
 Total current in all TF coils (MA)                                       (ritfc/1.D6)              5.200E+02  OP 
 TF coil current (summed over all coils) (A)                              (ritfc)                   5.200E+08     
 Actual peak field at discrete conductor (T)                              (bmaxtfrp)                1.282E+01  OP 
 Winding pack current density (A/m2)                                      (jwptf)                   1.257E+07  OP 
 Inboard leg mid-plane conductor current density (A/m2)                   (oacdcp)                  5.013E+06     
 Total stored energy in TF coils (GJ)                                     (estotftgj)               6.627E+02  OP 
 
 TF Forces:
 
 Inboard vertical tension per coil (N)                                    (vforce)                  8.883E+08  OP 
 Outboard vertical tension per coil (N)                                   (vforce_outboard)         8.883E+08  OP 
 inboard vertical tension fraction (-)                                    (f_vforce_inboard)        5.000E-01  OP 
 Centring force per coil (N/m)                                            (cforce)                  1.999E+08  OP 
 
 Ripple information:
 
 Max allowed ripple amplitude at plasma outboard midplane (%)             (ripmax)                  6.000E-01     
 Ripple amplitude at plasma outboard midplane (%)                         (ripple)                  6.000E-01  OP 
 
 Quench information :
 
 Allowable stress in vacuum vessel (VV) due to quench (Pa)                (sigvvall)                9.300E+07     
 Minimum allowed quench time due to stress in VV (s)                      (taucq)                   5.223E+01  OP 
 Actual quench time (or time constant) (s)                                (tdmptf)                  5.223E+01  ITV
 Maximum allowed voltage during quench due to insulation (kV)             (vdalw)                   9.880E+00  ITV
 Actual quench voltage (kV)                                               (vtfskv)                  9.761E+00  OP 
 Maximum allowed temp rise during a quench (K)                            (tmaxpro)                 1.500E+02     
 
 Radial build of TF coil centre-line :
 
                                          Thickness (m)    Outer radius (m)
 Innermost edge of TF coil                    6.534           6.534                       
 Coil case ("nose")                           1.000           7.534   (thkcas)            
 Insertion gap for winding pack               0.010           7.544   (tfinsgap)          
 Winding pack ground insulation               0.008           7.552   (tinstf)            
 Winding - first half                         0.452           8.004   (dr_tf_wp/2-tinstf-t
 Winding - second half                        0.452           8.456   (dr_tf_wp/2-tinstf-t
 Winding pack insulation                      0.008           8.464   (tinstf)            
 Insertion gap for winding pack               0.010           8.474   (tfinsgap)          
 Plasma side case min radius                  0.060           8.534   (casthi)            
 Plasma side case max radius                  8.701           8.701   (r_tf_inboard_out)  
 TF coil dimensions are consistent
 
 ****************************************** Superconducting TF Coils ******************************************
 
 Superconductor switch                                                    (isumat)                          5     
 Superconductor used: Nb3Sn
  (WST Nb3Sn critical surface model)
 Critical field at zero temperature and strain (T)                        (bc20m)                   3.297E+01     
 Critical temperature at zero field and strain (K)                        (tc0m)                    1.606E+01     
 
 Helium temperature at peak field (= superconductor temperature) (K)      (thelium)                 4.750E+00     
 Total helium fraction inside cable space                                 (fhetot)                  3.163E-01  OP 
 Copper fraction of conductor                                             (fcutfsu)                 9.144E-01  ITV
 Residual manufacturing strain on superconductor                          (str_tf_con_res)         -5.000E-03     
 Self-consistent strain on superconductor                                 (str_wp)                  1.200E-03     
 Critical current density in superconductor (A/m2)                        (jcritsc)                 8.024E+08  OP 
 Critical current density in strand (A/m2)                                (jcritstr)                6.869E+07  OP 
 Critical current density in winding pack (A/m2)                          (jwdgcrt)                 1.747E+07  OP 
 Actual current density in winding pack (A/m2)                            (jwdgop)                  1.257E+07  OP 
 Minimum allowed temperature margin in superconductor (K)                 (tmargmin_tf)             1.500E+00     
 Actual temperature margin in superconductor (K)                          (tmarg)                   1.500E+00  OP 
 Critical current (A)                                                     (icrit)                   2.259E+05  OP 
 Actual current (A)                                                       (cpttf)                   1.625E+05  ITV
 Actual current / critical current                                        (iooic)                   7.193E-01  OP 
 
 *************************************** Central Solenoid and PF Coils ****************************************
 
 Superconducting central solenoid
 Central solenoid superconductor material                                 (pfv.isumatoh)                    5     
  (WST Nb3Sn critical surface model)
 
 Central Solenoid Current Density Limits :
 
<<<<<<< HEAD
 Maximum field at Beginning Of Pulse (T)                                  (pfv.bmaxoh0)             3.674E+00  OP 
 Critical superconductor current density at BOP (A/m2)                    (pfv.jscoh_bop)           3.270E+09  OP 
 Critical strand current density at BOP (A/m2)                            (pfv.jstrandoh_bop)       9.809E+08  OP 
 Allowable overall current density at BOP (A/m2)                          (pfv.rjohc0)              4.541E+08  OP 
 Actual overall current density at BOP (A/m2)                             (pfv.cohbop)              5.926E+06  OP 
 
 Maximum field at End Of Flattop (T)                                      (pfv.bmaxoh)              2.571E+00  OP 
 Critical superconductor current density at EOF (A/m2)                    (pfv.jscoh_eof)           4.267E+09  OP 
 Critical strand current density at EOF (A/m2)                            (pfv.jstrandoh_eof)       1.280E+09  OP 
 Allowable overall current density at EOF (A/m2)                          (pfv.rjohc)               5.926E+08  OP 
 Actual overall current density at EOF (A/m2)                             (pfv.coheof)              5.926E+06  ITV
 
 CS inside radius (m)                                                     (bv.bore.)                5.935E+00     
 CS thickness (m)                                                         (bv.ohcth.)               5.000E-01     
 Gap between central solenoid and TF coil (m)                             (bv.gapoh)                5.000E-02  ITV
 CS overall cross-sectional area (m2)                                     (pfv.areaoh)              8.989E+00  OP 
 CS conductor+void cross-sectional area (m2)                              (pfv.awpoh)               5.944E+00  OP 
    CS conductor cross-sectional area (m2)                                (pfv.awpoh*(1-pfv.vfohc)) 4.161E+00  OP 
    CS void cross-sectional area (m2)                                     (pfv.awpoh*pfv.vfohc)     1.783E+00  OP 
 CS steel cross-sectional area (m2)                                       (pfv.areaoh-pfv.awpoh)    3.044E+00  OP 
 CS steel area fraction                                                   (pfv.oh_steel_frac)       3.387E-01  ITV
 Only hoop stress considered
 Switch for CS stress calculation                                         (pfv.i_cs_stress)                 0     
 Allowable stress in CS steel (Pa)                                        (pfv.alstroh)             6.600E+08     
 Hoop stress in CS steel (Pa)                                             (sig_hoop)                2.076E+08  OP 
 Axial stress in CS steel (Pa)                                            (sig_axial)              -1.619E+08  OP 
 Maximum shear stress in CS steel for the Tresca criterion (Pa)           (pfv.s_tresca_oh)         2.076E+08  OP 
 Axial force in CS (N)                                                    (axial_force)            -5.327E+08  OP 
 Strain on CS superconductor                                              (tfcoil_variables.strncon-5.000E-03     
 Copper fraction in strand                                                (pfv.fcuohsu)             7.000E-01     
 Void (coolant) fraction in conductor                                     (pfv.vfohc)               3.000E-01     
 Helium coolant temperature (K)                                           (tfv.tftmp)               4.750E+00     
 CS temperature margin (K)                                                (pfv.tmargoh)             8.475E+00  OP 
 Minimum permitted temperature margin (K)                                 (tfv.tmargmin_cs)         1.500E+00     
 residual hoop stress in CS Steel (Pa)                                    (csfv.residual_sig_hoop)  2.400E+08     
 Initial vertical crack size (m)                                          (csfv.t_crack_vertical)   2.000E-03     
 Initial radial crack size (m)                                            (csfv.t_crack_radial)     6.000E-03     
 CS structural vertical thickness (m)                                     (csfv.t_structural_vertic 2.200E-02     
 CS structural radial thickness (m)                                       (csfv.t_structural_radial 7.000E-02     
 Allowable number of cycles till CS fpfv.racture                          (csfv.n_cycle)                  NaN  OP 
=======
 Maximum field at Beginning Of Pulse (T)                                  (bmaxoh0)                 3.646E+00  OP 
 Critical superconductor current density at BOP (A/m2)                    (jscoh_bop)               3.290E+09  OP 
 Critical strand current density at BOP (A/m2)                            (jstrandoh_bop)           9.871E+08  OP 
 Allowable overall current density at BOP (A/m2)                          (rjohc0)                  4.498E+08  OP 
 Actual overall current density at BOP (A/m2)                             (cohbop)                  5.880E+06  OP 
 
 Maximum field at End Of Flattop (T)                                      (bmaxoh)                  2.541E+00  OP 
 Critical superconductor current density at EOF (A/m2)                    (jscoh_eof)               4.301E+09  OP 
 Critical strand current density at EOF (A/m2)                            (jstrandoh_eof)           1.290E+09  OP 
 Allowable overall current density at EOF (A/m2)                          (rjohc)                   5.880E+08  OP 
 Actual overall current density at EOF (A/m2)                             (coheof)                  5.880E+06  ITV
 
 CS inside radius (m)                                                     (bore.)                   5.959E+00     
 CS thickness (m)                                                         (ohcth.)                  5.000E-01     
 Gap between central solenoid and TF coil (m)                             (gapoh)                   5.000E-02  ITV
 CS overall cross-sectional area (m2)                                     (areaoh)                  8.988E+00  OP 
 CS conductor+void cross-sectional area (m2)                              (awpoh)                   5.852E+00  OP 
    CS conductor cross-sectional area (m2)                                (awpoh*(1-vfohc))         4.096E+00  OP 
    CS void cross-sectional area (m2)                                     (awpoh*vfohc)             1.755E+00  OP 
 CS steel cross-sectional area (m2)                                       (areaoh-awpoh)            3.136E+00  OP 
 CS steel area fraction                                                   (oh_steel_frac)           3.489E-01  ITV
 Only hoop stress considered
 Switch for CS stress calculation                                         (i_cs_stress)                     0     
 Allowable stress in CS steel (Pa)                                        (alstroh)                 6.600E+08     
 Hoop stress in CS steel (Pa)                                             (sig_hoop)                1.992E+08  OP 
 Axial stress in CS steel (Pa)                                            (sig_axial)              -1.550E+08  OP 
 Maximum shear stress in CS steel for the Tresca criterion (Pa)           (s_tresca_oh)             1.992E+08  OP 
 Axial force in CS (N)                                                    (axial_force)            -5.276E+08  OP 
 Residual manufacturing strain in CS superconductor material              (str_cs_con_res)         -5.000E-03     
 Copper fraction in strand                                                (fcuohsu)                 7.000E-01     
 Void (coolant) fraction in conductor                                     (vfohc)                   3.000E-01     
 Helium coolant temperature (K)                                           (tftmp)                   4.750E+00     
 CS temperature margin (K)                                                (tmargoh)                 8.486E+00  OP 
 Minimum permitted temperature margin (K)                                 (tmargmin_cs)             1.500E+00     
 residual hoop stress in CS Steel (Pa)                                    (residual_sig_hoop)       2.400E+08     
 Initial vertical crack size (m)                                          (t_crack_vertical)        2.000E-03     
 Initial radial crack size (m)                                            (t_crack_radial)          6.000E-03     
 CS structural vertical thickness (m)                                     (t_structural_vertical)   2.200E-02     
 CS structural radial thickness (m)                                       (t_structural_radial)     7.000E-02     
 Allowable number of cycles till CS fracture                              (N_cycle)                       NaN  OP 
>>>>>>> c2e851f9
 
 Superconducting PF coils
 PF coil superconductor material                                          (pfv.isumatpf)                    3     
   (NbTi)
 Copper fraction in conductor                                             (pfv.fcupfsu)             6.900E-01     
 
 PF Coil Case Stress :
 
 Maximum permissible tensile stress (MPa)                                 (pfv.sigpfcalw)           5.000E+02     
 JxB hoop force fraction supported by case                                (pfv.sigpfcf)             6.660E-01     
 
 Geometry of PF coils, central solenoid and plasma:
 
 coil			R(m)			Z(m)			dR(m)			dZ(m)			pfv.turns		steel thickness(m)
 
<<<<<<< HEAD
 PF 0			1.07e+01	1.15e+01	1.16e+00	1.16e+00	3.48e+02	1.42e-01
 PF 1			1.07e+01	-1.30e+01	1.21e+00	1.21e+00	3.84e+02	1.57e-01
 PF 2			2.64e+01	3.36e+00	1.18e+00	1.18e+00	2.00e+02	1.30e-01
 PF 3			2.64e+01	-3.36e+00	1.18e+00	1.18e+00	2.00e+02	1.30e-01
 PF 4			2.49e+01	9.41e+00	8.35e-01	8.35e-01	1.30e+02	1.06e-01
 PF 5			2.49e+01	-9.41e+00	8.35e-01	8.35e-01	1.30e+02	1.06e-01
 CS				6.19e+00	0.00e+00	5.00e-01	1.80e+01	1.24e+03	8.47e-02
 Plasma		1.38e+01	0.0e0			6.72e+00	1.24e+01	1.0e0
=======
  PF 1          10.73       11.50        1.15        1.15      347.47        0.14
  PF 2          10.73      -13.01        1.21        1.21      383.93        0.16
  PF 3          26.40        3.36        1.18        1.18      199.02        0.13
  PF 4          26.40       -3.36        1.18        1.18      199.02        0.13
  PF 5          24.89        9.41        0.84        0.84      129.86        0.11
  PF 6          24.89       -9.41        0.84        0.84      129.86        0.11
  CS             6.21        0.00        0.50       17.98     1229.06        0.09
 Plasma         13.80        0.00        6.72       12.43        1.00
>>>>>>> c2e851f9
 
 PF Coil Information at Peak Current:
 
 coil	current	allowed J		actual J		J			cond. mass	steel mass	field
 				(MA)		(A/m2)		(A/m2)		ratio			(kg)			(kg)			(T)
 
<<<<<<< HEAD
 PF 0	1.47e+01	6.31e+08	1.10e+07	1.74e-02	3.83e+05	3.87e+05	3.86e+00
 PF 1	1.62e+01	6.03e+08	1.10e+07	1.83e-02	4.23e+05	4.55e+05	4.12e+00
 PF 2	-8.42e+00	7.62e+08	6.00e+06	7.87e-03	9.90e+05	8.82e+05	2.66e+00
 PF 3	-8.42e+00	7.62e+08	6.00e+06	7.87e-03	9.90e+05	8.82e+05	2.66e+00
 PF 4	-5.58e+00	7.72e+08	8.00e+06	1.04e-02	4.64e+05	4.87e+05	2.57e+00
 PF 5	-5.58e+00	7.72e+08	8.00e+06	1.04e-02	4.64e+05	4.87e+05	2.57e+00
 CS		-5.33e+01	4.54e+08	5.93e+06	1.31e-02	9.83e+05	9.23e+05	3.67e+00
 				------																---------	---------
 				1.12e+02																4.70e+06	4.50e+06
 
 PF coil current scaling information :
 
 Sum of squares of residuals                                              (pf.ssq0)                 2.450E-04  OP 
 Smoothing parameter                                                      (pfv.alfapf)              5.000E-10     
=======
  PF 1   14.66  6.306E+08  1.100E+07  0.02 3.820E+05   3.858E+05    3.859E+00
  PF 2   16.20  6.024E+08  1.100E+07  0.02 4.221E+05   4.542E+05    4.120E+00
  PF 3   -8.40  7.624E+08  6.000E+06  0.01 9.864E+05   8.776E+05    2.657E+00
  PF 4   -8.40  7.624E+08  6.000E+06  0.01 9.864E+05   8.776E+05    2.657E+00
  PF 5   -5.58  7.728E+08  8.000E+06  0.01 4.638E+05   4.887E+05    2.564E+00
  PF 6   -5.58  7.728E+08  8.000E+06  0.01 4.638E+05   4.887E+05    2.564E+00
  CS   -52.85  4.498E+08  5.880E+06  0.01 9.716E+05   9.543E+05    3.646E+00
       ------                             ---------   ---------
       111.68                             4.676E+06   4.527E+06
 
 PF coil current scaling information :
 
 Sum of squares of residuals                                              (ssq0)                    2.454E-04  OP 
 Smoothing parameter                                                      (alfapf)                  5.000E-10     
>>>>>>> c2e851f9
 
 ****************************************** Volt Second Consumption *******************************************
 
              volt-sec       volt-sec       volt-sec
              start-up         burn          total

 PF coils :    -381.38         -99.85        -481.23
 CS coil  :    -360.96        -146.45        -507.41
              --------       --------       --------
 Total :       -742.34        -246.30        -988.64
 
 Total volt-second consumption by coils (Wb)                              (vstot)                  -9.886E+02  OP 
 
 Summary of volt-second consumption by circuit (Wb) :
 
 circuit       BOP            BOF            EOF
 
<<<<<<< HEAD

 CS coil    253.605       -107.211       -253.605
=======
     1       70.930         91.095         50.152
     2       73.632         84.625         42.122
     3       14.181       -121.232       -129.417
     4       14.181       -121.232       -129.417
     5        0.029        -70.827        -70.844
     6        0.029        -70.827        -70.844
 CS coil    253.703       -107.257       -253.703
>>>>>>> c2e851f9
 
 ********************************** Waveforms ***********************************
 
 Currents (Amps/coil) as a function of time :
 
                                       time (sec)

                0.00     500.00     712.04     722.04    7922.04    8134.09
               Start      BOP        EOR        BOF        EOF        EOP        
 circuit
   1         0.000E+00  1.142E+07  1.466E+07  1.466E+07  8.073E+06  0.000E+00
   2         0.000E+00  1.410E+07  1.620E+07  1.620E+07  8.065E+06  0.000E+00
   3        -0.000E+00  9.203E+05 -7.867E+06 -7.867E+06 -8.398E+06 -0.000E+00
   4        -0.000E+00  9.203E+05 -7.867E+06 -7.867E+06 -8.398E+06 -0.000E+00
   5        -0.000E+00  2.321E+03 -5.582E+06 -5.582E+06 -5.584E+06 -0.000E+00
   6        -0.000E+00  2.321E+03 -5.582E+06 -5.582E+06 -5.584E+06 -0.000E+00
   7        -0.000E+00  5.285E+07 -2.234E+07 -2.234E+07 -5.285E+07 -0.000E+00
 Plasma (A)  0.000E+00  0.000E+00  2.120E+07  2.120E+07  2.120E+07  0.000E+00
 
 This consists of: CS coil field balancing:
   1         0.000E+00  1.142E+07 -4.827E+06 -4.827E+06 -1.142E+07  0.000E+00
   2         0.000E+00  1.410E+07 -5.960E+06 -5.960E+06 -1.410E+07  0.000E+00
   3        -0.000E+00  9.203E+05 -3.891E+05 -3.891E+05 -9.203E+05 -0.000E+00
   4        -0.000E+00  9.203E+05 -3.891E+05 -3.891E+05 -9.203E+05 -0.000E+00
   5        -0.000E+00  2.321E+03 -9.812E+02 -9.812E+02 -2.321E+03 -0.000E+00
   6        -0.000E+00  2.321E+03 -9.812E+02 -9.812E+02 -2.321E+03 -0.000E+00
   7        -0.000E+00  5.285E+07 -2.234E+07 -2.234E+07 -5.285E+07 -0.000E+00
 
 And: equilibrium field:
   1         0.000E+00  0.000E+00  1.949E+07  1.949E+07  1.949E+07  0.000E+00
   2         0.000E+00  0.000E+00  2.216E+07  2.216E+07  2.216E+07  0.000E+00
   3         0.000E+00  0.000E+00 -7.478E+06 -7.478E+06 -7.478E+06  0.000E+00
   4         0.000E+00  0.000E+00 -7.478E+06 -7.478E+06 -7.478E+06  0.000E+00
   5         0.000E+00  0.000E+00 -5.581E+06 -5.581E+06 -5.581E+06  0.000E+00
   6         0.000E+00  0.000E+00 -5.581E+06 -5.581E+06 -5.581E+06  0.000E+00
   7         0.000E+00  0.000E+00  0.000E+00  0.000E+00  0.000E+00  0.000E+00
 
 Ratio of central solenoid current at beginning of Pulse / end of flat-to (fcohbop)                 1.000E+00  ITV
 Ratio of central solenoid current at beginning of Flat-top / end of flat (fcohbof)                 4.228E-01  OP 
 
 *************************** PF Circuit Waveform Data ***************************
 
 Number of PF circuits including CS and plasma                            (ncirt)                           8     
 PF Circuit 01 - Time point 01 (A)                                        (pfc01t01)                0.000E+00     
 PF Circuit 01 - Time point 02 (A)                                        (pfc01t02)                1.142E+07     
 PF Circuit 01 - Time point 03 (A)                                        (pfc01t03)                1.466E+07     
 PF Circuit 01 - Time point 04 (A)                                        (pfc01t04)                1.466E+07     
 PF Circuit 01 - Time point 05 (A)                                        (pfc01t05)                8.073E+06     
 PF Circuit 01 - Time point 06 (A)                                        (pfc01t06)                0.000E+00     
 PF Circuit 02 - Time point 01 (A)                                        (pfc02t01)                0.000E+00     
 PF Circuit 02 - Time point 02 (A)                                        (pfc02t02)                1.410E+07     
 PF Circuit 02 - Time point 03 (A)                                        (pfc02t03)                1.620E+07     
 PF Circuit 02 - Time point 04 (A)                                        (pfc02t04)                1.620E+07     
 PF Circuit 02 - Time point 05 (A)                                        (pfc02t05)                8.065E+06     
 PF Circuit 02 - Time point 06 (A)                                        (pfc02t06)                0.000E+00     
 PF Circuit 03 - Time point 01 (A)                                        (pfc03t01)               -0.000E+00     
 PF Circuit 03 - Time point 02 (A)                                        (pfc03t02)                9.203E+05     
 PF Circuit 03 - Time point 03 (A)                                        (pfc03t03)               -7.867E+06     
 PF Circuit 03 - Time point 04 (A)                                        (pfc03t04)               -7.867E+06     
 PF Circuit 03 - Time point 05 (A)                                        (pfc03t05)               -8.398E+06     
 PF Circuit 03 - Time point 06 (A)                                        (pfc03t06)               -0.000E+00     
 PF Circuit 04 - Time point 01 (A)                                        (pfc04t01)               -0.000E+00     
 PF Circuit 04 - Time point 02 (A)                                        (pfc04t02)                9.203E+05     
 PF Circuit 04 - Time point 03 (A)                                        (pfc04t03)               -7.867E+06     
 PF Circuit 04 - Time point 04 (A)                                        (pfc04t04)               -7.867E+06     
 PF Circuit 04 - Time point 05 (A)                                        (pfc04t05)               -8.398E+06     
 PF Circuit 04 - Time point 06 (A)                                        (pfc04t06)               -0.000E+00     
 PF Circuit 05 - Time point 01 (A)                                        (pfc05t01)               -0.000E+00     
 PF Circuit 05 - Time point 02 (A)                                        (pfc05t02)                2.321E+03     
 PF Circuit 05 - Time point 03 (A)                                        (pfc05t03)               -5.582E+06     
 PF Circuit 05 - Time point 04 (A)                                        (pfc05t04)               -5.582E+06     
 PF Circuit 05 - Time point 05 (A)                                        (pfc05t05)               -5.584E+06     
 PF Circuit 05 - Time point 06 (A)                                        (pfc05t06)               -0.000E+00     
 PF Circuit 06 - Time point 01 (A)                                        (pfc06t01)               -0.000E+00     
 PF Circuit 06 - Time point 02 (A)                                        (pfc06t02)                2.321E+03     
 PF Circuit 06 - Time point 03 (A)                                        (pfc06t03)               -5.582E+06     
 PF Circuit 06 - Time point 04 (A)                                        (pfc06t04)               -5.582E+06     
 PF Circuit 06 - Time point 05 (A)                                        (pfc06t05)               -5.584E+06     
 PF Circuit 06 - Time point 06 (A)                                        (pfc06t06)               -0.000E+00     
 CS Circuit  - Time point 01 (A)                                          (cst01)                  -0.000E+00     
 CS Circuit  - Time point 02 (A)                                          (cst02)                   5.285E+07     
 CS Circuit  - Time point 03 (A)                                          (cst03)                  -2.234E+07     
 CS Circuit  - Time point 04 (A)                                          (cst04)                  -2.234E+07     
 CS Circuit  - Time point 05 (A)                                          (cst05)                  -5.285E+07     
 CS Circuit  - Time point 06 (A)                                          (cst06)                  -0.000E+00     
 Plasma  - Time point 01 (A)                                              (plasmat01)               0.000E+00     
 Plasma  - Time point 02 (A)                                              (plasmat02)               0.000E+00     
 Plasma  - Time point 03 (A)                                              (plasmat03)               2.120E+07     
 Plasma  - Time point 04 (A)                                              (plasmat04)               2.120E+07     
 Plasma  - Time point 05 (A)                                              (plasmat05)               2.120E+07     
 Plasma  - Time point 06 (A)                                              (plasmat06)               0.000E+00     
 
 ********************************************* Support Structure **********************************************
 
 Outer PF coil fence mass (kg)                                            (fncmass)                 8.097E+05  OP 
 Intercoil support structure mass (kg)                                    (aintmass)                1.804E+07  OP 
 Mass of cooled components (kg)                                           (coldmass)                1.465E+08  OP 
 Gravity support structure mass (kg)                                      (clgsmass)                9.384E+06  OP 
 Torus leg support mass (kg)                                              (gsm1)                    1.606E+05  OP 
 Ring beam mass (kg)                                                      (gsm2)                    1.486E+06  OP 
 Ring legs mass (kg)                                                      (gsm3)                    3.845E+06  OP 
 
 ******************************************** PF Coil Inductances *********************************************
 
 Inductance matrix [H]:
 
<<<<<<< HEAD
 0			[5.1e+00 1.5e-01 5.4e-01 3.9e-01 4.4e-01 1.8e-01 1.1e+00 2.2e-03]
 1			[1.5e-01 6.1e+00 4.0e-01 5.6e-01 1.8e-01 4.7e-01 1.0e+00 2.0e-03]
 2			[5.4e-01 4.0e-01 5.3e+00 2.0e+00 1.3e+00 7.4e-01 6.7e-01 3.1e-03]
 3			[3.9e-01 5.6e-01 2.0e+00 5.3e+00 7.4e-01 1.3e+00 6.7e-01 3.1e-03]
 4			[4.4e-01 1.8e-01 1.3e+00 7.4e-01 2.3e+00 3.0e-01 3.9e-01 1.6e-03]
 5			[1.8e-01 4.7e-01 7.4e-01 1.3e+00 3.0e-01 2.3e+00 3.9e-01 1.6e-03]
 CS			[1.1e+00 1.0e+00 6.7e-01 6.7e-01 3.9e-01 3.9e-01 9.5e+00 5.9e-03]
 Plasma	[2.2e-03 2.0e-03 3.1e-03 3.1e-03 1.6e-03 1.6e-03 5.9e-03 3.0e-05]
=======
   1     5.1E+00 1.5E-01 5.4E-01 3.9E-01 4.4E-01 1.8E-01 1.1E+00 2.2E-03
   2     1.5E-01 6.1E+00 4.0E-01 5.6E-01 1.8E-01 4.7E-01 1.0E+00 2.0E-03
   3     5.4E-01 4.0E-01 5.3E+00 2.0E+00 1.3E+00 7.3E-01 6.7E-01 3.1E-03
   4     3.9E-01 5.6E-01 2.0E+00 5.3E+00 7.3E-01 1.3E+00 6.7E-01 3.1E-03
   5     4.4E-01 1.8E-01 1.3E+00 7.3E-01 2.3E+00 3.0E-01 3.9E-01 1.6E-03
   6     1.8E-01 4.7E-01 7.3E-01 1.3E+00 3.0E-01 2.3E+00 3.9E-01 1.6E-03
  CS     1.1E+00 1.0E+00 6.7E-01 6.7E-01 3.9E-01 3.9E-01 9.4E+00 5.9E-03
 Plasma  2.2E-03 2.0E-03 3.1E-03 3.1E-03 1.6E-03 1.6E-03 5.9E-03 3.0E-05
>>>>>>> c2e851f9
 
 ************************************ Pumping for primary coolant (helium) ************************************
 
 Pressure drop in FW and blanket coolant incl. hx and pipes (Pa)          (dp_he)                   5.500E+05     
 Fraction of FW and blanket thermal power required for pumping            (fpump)                   8.946E-02  OP 
 Total power absorbed by FW & blanket (MW)                                (p_plasma)                2.125E+03  OP 
 Inlet temperature of FW & blanket coolant pump (K)                       (t_in_compressor)         5.570E+02  OP 
 Coolant pump outlet/Inlet temperature of FW & blanket (K)                (t_in_bb)                 5.731E+02     
 Outlet temperature of FW & blanket (K)                                   (t_out_bb)                7.731E+02     
 Mechanical pumping power for FW and blanket cooling loop including heat  (htpmw_fw_blkt)           2.088E+02  OP 
 Mechanical pumping power for divertor (MW)                               (htpmw_div)               2.314E+00  OP 
 Mechanical pumping power for shield and vacuum vessel (MW)               (htpmw_shld)              1.173E-02  OP 
 
 ********************************** First wall and blanket : CCFE HCPB model **********************************
 
 
 Blanket Composition by volume :
 
 Titanium beryllide fraction                                              (fbltibe12)                   0.375  OP 
 Lithium orthosilicate fraction                                           (fblli2sio4)                  0.375  OP 
 Steel fraction                                                           (fblss_ccfe)                  0.097  OP 
 Coolant fraction                                                         (vfcblkt)                     0.053     
 Purge gas fraction                                                       (vfpblkt)                     0.100     
 
 Component Volumes :
 
 First Wall Armour Volume (m3)                                            (fw_armour_vol)              12.864  OP 
 First Wall Volume (m3)                                                   (volfw)                      41.996  OP 
 Blanket Volume (m3)                                                      (volblkt)                  2462.685  OP 
 Shield Volume (m3)                                                       (volshld)                  1256.829  OP 
 Vacuum vessel volume (m3)                                                (vdewin)                   1992.197  OP 
 
 Component Masses :
 
 First Wall Armour Mass (kg)                                              (fw_armour_mass)          2.476E+05  OP 
 First Wall Mass, excluding armour (kg)                                   (fwmass)                  3.276E+05  OP 
 Blanket Mass - Total(kg)                                                 (whtblkt)                 6.168E+06  OP 
     Blanket Mass - TiBe12 (kg)                                           (whtbltibe12)             2.087E+06  OP 
     Blanket Mass - Li4SiO4 (kg)                                          (whtblli4sio4)            2.216E+06  OP 
     Blanket Mass - Steel (kg)                                            (whtblss)                 1.864E+06  OP 
 Total mass of armour, first wall and blanket (kg)                        (armour_fw_bl_mass)       6.743E+06  OP 
 Shield Mass (kg)                                                         (whtshld)                 3.921E+06  OP 
 Vacuum vessel mass (kg)                                                  (vvmass)                  1.554E+07  OP 
 
 Nuclear heating :
 
 Total nuclear heating in TF+PF coils (CS is negligible) (MW)             (ptfnuc)                  2.040E-01  OP 
 Total nuclear heating in FW (MW)                                         (pnucfw)                  4.068E+02  OP 
 Total nuclear heating in the blanket (including emult) (MW)              (pnucblkt)                1.518E+03  OP 
 (Note: emult is fixed for this model inside the code)
 Total nuclear heating in the shield (MW)                                 (pnucshld)                2.346E+00  OP 
 Total nuclear heating in the divertor (MW)                               (pnucdiv)                 1.975E+02  OP 
 
  Diagostic output for nuclear heating :
 
 Blanket exponential factor                                               (exp_blanket)             1.000E+00  OP 
 Shield: first exponential                                                (exp_shield1)             1.721E-03  OP 
 Shield: second exponential                                               (exp_shield2)             2.543E-01  OP 
 Solid angle fraction taken by on divertor                                (fdiv)                    1.150E-01     
 Switch for plant secondary cycle                                         (secondary_cycle)                 2     
 First wall coolant pressure (Pa)                                         (fwpressure)              1.550E+07     
 Blanket coolant pressure (Pa)                                            (blpressure)              1.550E+07     
 Allowable nominal neutron fluence at first wall (MW.year/m2)             (abktflnc)                1.500E+01     
 No of inboard blanket modules poloidally                                 (nblktmodpi)                      7     
 No of inboard blanket modules toroidally                                 (nblktmodti)                     32     
 No of outboard blanket modules poloidally                                (nblktmodpo)                      8     
 No of outboard blanket modules toroidally                                (nblktmodto)                     48     
 Isentropic efficiency of first wall / blanket coolant pumps              (etaiso)                  9.000E-01     
 
 Other volumes, masses and areas :
 
 First wall area (m2)                                                     (fwarea)                  3.402E+03  OP 
 Cryostat internal radius (m)                                             (rdewex)                  2.749E+01  OP 
 Cryostat internal half-height (m)                                        (zdewex)                  2.032E+01  OP 
 Vertical clearance from TF coil to cryostat (m)                          (clh1)                    8.171E+00  OP 
 Divertor area (m2)                                                       (divsur)                  3.236E+02  OP 
 Divertor mass (kg)                                                       (divmas)                  7.929E+04  OP 
 
 ********************************** Superconducting TF Coil Power Conversion **********************************
 
 TF coil current (kA)                                                     (itfka)                   1.625E+02  OP 
 Number of TF coils                                                       (ntfc)                    1.600E+01     
 Voltage across a TF coil during quench (kV)                              (vtfskv)                  9.761E+00  OP 
 TF coil charge time (hours)                                              (tchghr)                  4.000E+00     
 Total inductance of TF coils (H)                                         (ltfth)                   5.019E+01  OP 
 Total resistance of TF coils (ohm)                                       (rcoils)                  0.000E+00  OP 
 TF coil charging voltage (V)                                             (tfcv)                    7.145E+02     
 Number of DC circuit breakers                                            (ntfbkr)                  1.600E+01     
 Number of dump resistors                                                 (ndumpr)                  6.400E+01     
 Resistance per dump resistor (ohm)                                       (r1dump)                  6.006E-02  OP 
 Dump resistor peak power (MW)                                            (r1ppmw)                  3.966E+02  OP 
 Energy supplied per dump resistor (MJ)                                   (r1emj)                   1.036E+04  OP 
 TF coil L/R time constant (s)                                            (ttfsec)                  5.223E+01  OP 
 Power supply voltage (V)                                                 (tfpsv)                   7.502E+02  OP 
 Power supply current (kA)                                                (tfpska)                  1.706E+02  OP 
 DC power supply rating (kW)                                              (tfckw)                   1.280E+05  OP 
 AC power for charging (kW)                                               (tfackw)                  1.422E+05  OP 
 TF coil resistive power (MW)                                             (rpower)                  2.407E+01  OP 
 TF coil inductive power (MVA)                                            (xpower)                  9.205E+01  OP 
 Aluminium bus current density (kA/cm2)                                   (djmka)                   1.250E-01     
 Aluminium bus cross-sectional area (cm2)                                 (albusa)                  1.300E+03  OP 
 Total length of TF coil bussing (m)                                      (tfbusl)                  4.522E+03  OP 
 Aluminium bus weight (tonnes)                                            (albuswt)                 1.587E+03  OP 
 Total TF coil bus resistance (ohm)                                       (rtfbus)                  9.114E-04  OP 
 TF coil bus voltage drop (V)                                             (vtfbus)                  1.481E+02  OP 
 Dump resistor floor area (m2)                                            (drarea)                  1.525E+04  OP 
 TF coil power conversion floor space (m2)                                (tfcfsp)                  3.891E+03  OP 
 TF coil power conv. building volume (m3)                                 (tfcbv)                   2.335E+04  OP 
 TF coil AC inductive power demand (MW)                                   (xpwrmw)                  1.023E+02  OP 
 Total steady state AC power demand (MW)                                  (tfacpd)                  2.674E+01  OP 
 
 ****************************** PF Coils and Central Solenoid: Power and Energy *******************************
 
 Number of PF coil circuits                                               (pfckts)                  1.200E+01     
 Sum of PF power supply ratings (MVA)                                     (spsmva)                  3.491E+02  OP 
 Total PF coil circuit bus length (m)                                     (spfbusl)                 3.005E+03  OP 
 Total PF coil bus resistive power (kW)                                   (pfbuspwr)                1.490E+03  OP 
 Total PF coil resistive power (kW)                                       (srcktpm)                 1.490E+03  OP 
 Maximum PF coil voltage (kV)                                             (vpfskv)                  2.000E+01     
 Efficiency of transfer of PF stored energy into or out of storage        (etapsu)                  9.000E-01     
 (Energy is dissipated in PFC power supplies only when total PF energy increases or decreases.)
 Maximum stored energy in poloidal field (MJ)                             (ensxpfm)                 2.924E+04  OP 
 Peak absolute rate of change of stored energy in poloidal field (MW)     peakpoloidalpower         1.379E+02  OP 
 Energy stored in poloidal magnetic field :
 
                                            time (sec)

                     0.00     500.00     712.04     722.04    7922.04    8134.09
 Time point         Start      BOP        EOR        BOF        EOF        EOP        
 Energy (MJ)      0.000E+00  1.969E+04  2.579E+04  2.579E+04  2.924E+04  0.000E+00
 
 Interval                tramp      tohs       theat      tburn      tqnch      
 dE/dt (MW)            3.938E+01  2.878E+01  0.000E+00  4.792E-01 -1.379E+02
 
 
 *********************************************** Vacuum System ************************************************
 
 Pumpdown to Base Pressure :
 
 First wall outgassing rate (Pa m/s)                                      (rat)                     1.300E-08     
 Total outgassing load (Pa m3/s)                                          (ogas)                    3.568E-04  OP 
 Base pressure required (Pa)                                              (pbase)                   5.000E-04     
 Required N2 pump speed (m3/s)                                            (s(1))                    7.137E-01  OP 
 N2 pump speed provided (m3/s)                                            (snet(1))                 4.737E+01  OP 
 
 Pumpdown between Burns :
 
 Plasma chamber volume (m3)                                               (volume)                  5.924E+03  OP 
 Chamber pressure after burn (Pa)                                         (pend)                    1.112E-01  OP 
 Chamber pressure before burn (Pa)                                        (pstart)                  1.112E-03     
 Allowable pumping time switch                                            (dwell_pump)                      0     
 Dwell time between burns (s)                                             (tdwell.)                 0.000E+00     
 CS ramp-up time burns (s)                                                (tramp.)                  5.000E+02     
 Allowable pumping time between burns (s)                                 (tpump)                   5.000E+02     
 Required D-T pump speed (m3/s)                                           (s(2))                    5.456E+01  OP 
 D-T pump speed provided (m3/s)                                           (snet(2))                 1.149E+02  OP 
 
 Helium Ash Removal :
 
 Divertor chamber gas pressure (Pa)                                       (prdiv)                   3.600E-01     
 Helium gas fraction in divertor chamber                                  (fhe)                     1.156E-01  OP 
 Required helium pump speed (m3/s)                                        (s(3))                    7.581E+01  OP 
 Helium pump speed provided (m3/s)                                        (snet(3))                 7.581E+01  OP 
 
 D-T Removal at Fuelling Rate :
 
 D-T fuelling rate (kg/s)                                                 (frate)                   5.475E-05  OP 
 Required D-T pump speed (m3/s)                                           (s(4))                    7.581E+01  OP 
 D-T pump speed provided (m3/s)                                           (snet(4))                 1.149E+02  OP 
 
 The vacuum pumping system size is governed by the
 requirements for pumpdown between burns.
 
 Number of large pump ducts                                               (nduct)                          16     
 Passage diameter, divertor to ducts (m)                                  (d(imax))                 6.573E-01  OP 
 Passage length (m)                                                       (l1)                      2.967E+00  OP 
 Diameter of ducts (m)                                                    (dout)                    7.887E-01  OP 
 Duct length, divertor to elbow (m)                                       (l2)                      4.800E+00  OP 
 Duct length, elbow to pumps (m)                                          (l3)                      2.000E+00     
 Number of pumps                                                          (pumpn)                   6.065E+01  OP 
 
 The vacuum system uses cryo  pumps.
 
 ******************************************* Plant Buildings System *******************************************
 
 Internal volume of reactor building (m3)                                 (vrci)                    2.375E+06     
 Dist from centre of torus to bldg wall (m)                               (wrbi)                    5.506E+01     
 Effective floor area (m2)                                                (efloor)                  6.064E+05     
 Reactor building volume (m3)                                             (rbv)                     2.612E+06     
 Reactor maintenance building volume (m3)                                 (rmbv)                    4.963E+05     
 Warmshop volume (m3)                                                     (wsv)                     1.431E+05     
 Tritium building volume (m3)                                             (triv)                    4.000E+04     
 Electrical building volume (m3)                                          (elev)                    6.435E+04     
 Control building volume (m3)                                             (conv)                    6.000E+04     
 Cryogenics building volume (m3)                                          (cryv)                    2.247E+04     
 Administration building volume (m3)                                      (admv)                    1.000E+05     
 Shops volume (m3)                                                        (shov)                    1.000E+05     
 Total volume of nuclear buildings (m3)                                   (volnucb)                 3.077E+06     
 
 **************************************** Electric Power Requirements *****************************************
 
 Facility base load (MW)                                                  (basemw)                  5.000E+00     
 Divertor coil power supplies (MW)                                        (bdvmw)                   0.000E+00     
 Cryoplant electric power (MW)                                            (crymw)                   8.232E+01  OP 
 Primary coolant pumps (MW)                                               (htpmw..)                 2.427E+02  OP 
 PF coil power supplies (MW)                                              (ppfmw)                   2.407E+02  OP 
 TF coil power supplies (MW)                                              (ptfmw)                   2.674E+01  OP 
 Plasma heating supplies (MW)                                             (pheatingmw)              8.645E+01  OP 
 Tritium processing (MW)                                                  (trithtmw..)              1.500E+01     
 Vacuum pumps  (MW)                                                       (vachtmw..)               5.000E-01     
 
 Total pulsed power (MW)                                                  (pacpmw)                  7.904E+02  OP 
 Total base power required at all times (MW)                              (fcsht)                   9.596E+01  OP 
 
 ************************************************* Cryogenics *************************************************
 
 Conduction and radiation heat loads on cryogenic components (MW)         (qss/1.0D6)               6.300E-02  OP 
 Nuclear heating of cryogenic components (MW)                             (qnuc/1.0D6)              1.292E-02  OP 
 Nuclear heating of cryogenic components is a user input.
 AC losses in cryogenic components (MW)                                   (qac/1.0D6)               3.830E-03  OP 
 Resistive losses in current leads (MW)                                   (qcl/1.0D6)               3.536E-02  OP 
 45% allowance for heat loads in transfer lines, storage tanks etc (MW)   (qmisc/1.0D6)             5.180E-02  OP 
 Sum = Total heat removal at cryogenic temperatures (tmpcry & tcoolin) (M (helpow + helpow_cryal/1. 1.669E-01  OP 
 Temperature of cryogenic superconducting components (K)                  (tmpcry)                  4.500E+00     
 Temperature of cryogenic aluminium components (K)                        (tcoolin)                 3.131E+02     
 Efficiency (figure of merit) of cryogenic plant is 13% of ideal Carnot v                           2.028E-03  OP 
 Efficiency (figure of merit) of cryogenic aluminium plant is 40% of idea                          -2.020E+00  OP 
 Electric power for cryogenic plant (MW)                                  (crypmw)                  8.232E+01  OP 
 
 ************************************ Plant Power / Heat Transport Balance ************************************
 
 
 Assumptions :
 
 Neutron power multiplication in blanket                                  (emult)                   1.269E+00     
 Divertor area fraction of whole toroid surface                           (fdiv)                    1.150E-01     
 H/CD apparatus + diagnostics area fraction                               (fhcd)                    0.000E+00     
 First wall area fraction                                                 (1-fdiv-fhcd)             8.850E-01     
 Switch for pumping of primary coolant                                    (primary_pumping)                 3     
 Mechanical pumping power for FW and blanket cooling loop
 includes heat exchanger, using specified pressure drop
 Mechanical pumping power for FW cooling loop including heat exchanger (M (htpmw_fw)                0.000E+00  OP 
 Mechanical pumping power for blanket cooling loop including heat exchang (htpmw_blkt)              0.000E+00  OP 
 Mechanical pumping power for FW and blanket cooling loop including heat  (htpmw_fw_blkt)           2.088E+02  OP 
 Mechanical pumping power for divertor (MW)                               (htpmw_div)               2.314E+00  OP 
 Mechanical pumping power for shield and vacuum vessel (MW)               (htpmw_shld)              1.173E-02  OP 
 Electrical pumping power for FW and blanket (MW)                         (htpmwe_fw_blkt)          2.400E+02  OP 
 Electrical pumping power for shield (MW)                                 (htpmwe_shld)             1.348E-02  OP 
 Electrical pumping power for divertor (MW)                               (htpmwe_div)              2.660E+00  OP 
 Total electrical pumping power for primary coolant (MW)                  (htpmw)                   2.427E+02  OP 
 Coolant pump power / non-pumping thermal power in shield                 (fpumpshld)               5.000E-03     
 Coolant pump power / non-pumping thermal power in divertor               (fpumpdiv)                5.000E-03     
 Electrical efficiency of heat transport coolant pumps                    (etahtp)                  8.700E-01     
 
 Plant thermodynamics: options :
 
 Divertor thermal power is collected at only 150 C and is used to preheat the coolant in the power cycle
 Shield thermal power is collected at only 150 C and is used to preheat the coolant in the power cycle
 Power conversion cycle efficiency model: user-defined efficiency
 Thermal to electric conversion efficiency of the power conversion cycle  (etath)                       0.375     
 Fraction of total high-grade thermal power to divertor                   (pdivfraction)                0.166  OP 
 
 Power Balance for Reactor (across vacuum vessel boundary) - Detail
 ------------------------------------------------------------------
 
                                            High-grade             Low-grade              Total
                                             thermal power (MW)     thermal power (MW)      (MW)
         First wall:
                               neutrons            406.83                0.00              406.83
             charged particle transport             21.44                0.00               21.44
                              radiation            178.97                0.00              178.97
                        coolant pumping              0.00                0.00                0.00
 
         Blanket:
                               neutrons           1518.20                0.00             1518.20
             charged particle transport              0.00                0.00                0.00
                              radiation              0.00                0.00                0.00
                        coolant pumping              0.00                0.00                0.00
 
         Shield:
                               neutrons              2.35                0.00                2.35
             charged particle transport              0.00                0.00                0.00
                              radiation              0.00                0.00                0.00
                        coolant pumping              0.01                0.00                0.01
 
         Divertor:
                               neutrons            197.50                0.00              197.50
             charged particle transport            242.06                0.00              242.06
                              radiation             23.26                0.00               23.26
                        coolant pumping              2.31                0.00                2.31
 
         TF coil:
                               neutrons              0.00                0.20                0.20
             charged particle transport              0.00                0.00                0.00
                              radiation              0.00                0.00                0.00
                        coolant pumping              0.00                0.00                0.00
 
         Losses to H/CD apparatus + diagnostics:
                               neutrons              0.00                0.00                0.00
             charged particle transport              0.00                0.00                0.00
                              radiation              0.00                0.00                0.00
                        coolant pumping              0.00                0.00                0.00
 
         ----------------------------------------------------------------------------------------
                                 Totals           2592.94                0.20             2593.14
 
 Total power leaving reactor (across vacuum vessel boundary) (MW)                                    2593.344  OP 
 
 Other secondary thermal power constituents :
 
 Heat removal from cryogenic plant (MW)                                   (crypmw)                     82.317  OP 
 Heat removal from facilities (MW)                                        (fachtmw)                    95.961  OP 
 Coolant pumping efficiency losses (MW)                                   (htpsecmw)                   31.552  OP 
 Heat removal from injection power (MW)                                   (pinjht)                     51.870  OP 
 Heat removal from tritium plant (MW)                                     (trithtmw)                   15.000  OP 
 Heat removal from vacuum pumps (MW)                                      (vachtmw)                     0.500  OP 
 TF coil resistive power (MW)                                             (tfcmw)                       0.000  OP 
 
 Total low-grade thermal power (MW)                                       (psechtmw)                  305.129  OP 
 Total High-grade thermal power (MW)                                      (pthermmw)                 2801.767  OP 
 
 Number of primary heat exchangers                                        (nphx)                            3  OP 
 
 
 Power Balance across separatrix :
 -------------------------------
 Only energy deposited in the plasma is included here.
 Total power loss is scaling power plus core radiation only (iradloss = 1)
 Transport power from scaling law (MW)                                    (pscalingmw)                321.678  OP 
 Radiation power from inside "coreradius" (MW)                            (pcoreradmw.)               122.604  OP 
 Total (MW)                                                                                           444.282  OP 
 
 Alpha power deposited in plasma (MW)                                     (falpha*palpmw)             407.441  OP 
 Power from charged products of DD and/or D-He3 fusion (MW)               (pchargemw.)                  1.536  OP 
 Ohmic heating (MW)                                                       (pohmmw.)                     0.724  OP 
 Injected power deposited in plasma (MW)                                  (pinjmw)                     34.580  OP 
 Total (MW)                                                                                           444.282  OP 
 
 Power Balance for Reactor - Summary :
 -------------------------------------
<<<<<<< HEAD
 Fusion power (MW)                                                        (powfmw)                   2147.793  OP 
 Power from energy multiplication in blanket and shield (MW)              (emultmw)                   408.798  OP 
 Injected power (MW)                                                      (pinjmw.)                    34.512  OP 
=======
 Fusion power (MW)                                                        (powfmw)                   2146.782  OP 
 Power from energy multiplication in blanket and shield (MW)              (emultmw)                   408.605  OP 
 Injected power (MW)                                                      (pinjmw.)                    34.580  OP 
>>>>>>> c2e851f9
 Ohmic power (MW)                                                         (pohmmw.)                     0.724  OP 
 Power deposited in primary coolant by pump (MW)                          (htpmw_mech)                211.158  OP 
 Total (MW)                                                                                          2801.849  OP 
 
 Heat extracted from first wall and blanket (MW)                          (pthermfw_blkt)            2334.275  OP 
 Heat extracted from shield  (MW)                                         (pthermshld)                  2.358  OP 
 Heat extracted from divertor (MW)                                        (pthermdiv)                 465.134  OP 
 Nuclear and photon power lost to H/CD system (MW)                        (psechcd)                     0.000  OP 
 Nuclear power lost to TF (MW)                                            (ptfnuc)                      0.204  OP 
 Total (MW)                                                                                          2801.971  OP 
 
 Electrical Power Balance :
 --------------------------
 Net electric power output(MW)                                            (pnetelmw.)                 500.000  OP 
 Required Net electric power output(MW)                                   (pnetelin)                  500.000     
 Electric power for heating and current drive (MW)                        (pinjwp)                     86.449  OP 
 Electric power for primary coolant pumps (MW)                            (htpmw)                     242.710  OP 
 Electric power for vacuum pumps (MW)                                     (vachtmw)                     0.500     
 Electric power for tritium plant (MW)                                    (trithtmw)                   15.000     
 Electric power for cryoplant (MW)                                        (crypmw)                     82.317  OP 
 Electric power for TF coils (MW)                                         (tfacpd)                     26.743  OP 
 Electric power for PF coils (MW)                                         (pfwpmw)                      0.983  OP 
 All other internal electric power requirements (MW)                      (fachtmw)                    95.961  OP 
 Total (MW)                                                               (tot_plant_power)          1050.663  OP 
 Total (MW)                                                                                          1050.663  OP 
 
 Gross electrical output* (MW)                                            (pgrossmw)                 1050.663  OP 
 (*Power for pumps in secondary circuit already subtracted)
 
 Power balance for power plant :
 -------------------------------
<<<<<<< HEAD
 Fusion power (MW)                                                        (powfmw)                   2147.793  OP 
 Power from energy multiplication in blanket and shield (MW)              (emultmw)                   408.798  OP 
 Total (MW)                                                                                          2556.591  OP 
=======
 Fusion power (MW)                                                        (powfmw)                   2146.782  OP 
 Power from energy multiplication in blanket and shield (MW)              (emultmw)                   408.605  OP 
 Total (MW)                                                                                          2555.387  OP 
>>>>>>> c2e851f9
 
 Net electrical output (MW)	                                              (pnetelmw)                  500.000  OP 
 Heat rejected by main power conversion circuit (MW)                      (rejected_main)            1751.105  OP 
 Heat rejected by other cooling circuits (MW)                             (psechtmw)                  305.129  OP 
 Total (MW)                                                                                          2556.234  OP 
 
 
 Plant efficiency measures :
 
 Net electric power / total nuclear power (%)                             (pnetelmw/(powfmw+em         19.567  OP 
 Net electric power / total fusion power (%)                              (pnetelmw/powfmw)            23.291  OP 
 Gross electric power* / high grade heat (%)                              (etath)                      37.500     
 (*Power for pumps in secondary circuit already subtracted)
 Recirculating power fraction                                             (cirpowfr)                    0.524  OP 
 
 Time-dependent power usage
 
         Pulse timings [s]:
 
                                          tramp      tohs     theat     tburn     tqnch    tdwell
                                          -----      ----     -----     -----     -----    ------
                               Duration  500.00    212.04     10.00   7200.00    212.04      0.00
                                 ------   -----      ----     -----     -----     -----    ------
 
         Continous power usage [MWe]:
 
                                 System   tramp      tohs     theat     tburn     tqnch    tdwell
                                 ------   -----      ----     -----     -----     -----    ------
                        Primary cooling  242.71    242.71    242.71    242.71    242.71    242.71
                              Cyroplant   82.32     82.32     82.32     82.32     82.32     82.32
                                 Vacuum    0.50      0.50      0.50      0.50      0.50      0.50
                                Tritium   15.00     15.00     15.00     15.00     15.00     15.00
                                     TF   26.74     26.74     26.74     26.74     26.74     26.74
                             Facilities   95.96     95.96     95.96     95.96     95.96     95.96
                                 ------   -----      ----     -----     -----     -----    ------
                                  Total  463.23    463.23    463.23    463.23    463.23    463.23
                                 ------   -----      ----     -----     -----     -----    ------
 
         Intermittent power usage [MWe]:
 
                                 System   tramp      tohs     theat     tburn     tqnch    tdwell
                                 ------   -----      ----     -----     -----     -----    ------
                                 H & CD    0.00    300.00    300.00     86.45    300.00      0.00
                                     PF   39.38     28.78      0.00      0.48   -137.90      0.00
                                 ------   -----      ----     -----     -----     -----    ------
                                  Total   39.38    328.78    300.00     86.93    162.10      0.00
                                 ------   -----      ----     -----     -----     -----    ------
 
         Power production [MWe]:
 
                                          tramp      tohs     theat     tburn     tqnch    tdwell       avg
                                          -----      ----     -----     -----     -----    ------       ---
                            Gross power    0.00      0.00      0.00   1050.66      0.00      0.00
                              Net power -502.61   -792.01   -763.23    500.50   -625.33   -463.23    374.25
                                 ------   -----      ----     -----     -----     -----    ------
 
 
 *************************** Water usage during plant operation (secondary cooling) ***************************
 
 Estimated amount of water used through different cooling system options:
 1. Cooling towers
 2. Water bodies (pond, lake, river): recirculating or once-through
 Volume used in cooling tower (m3/day)                                    (waterusetower)           7.445E+04  OP 
 Volume used in recirculating water system (m3/day)                       (wateruserecirc)          2.492E+04  OP 
 Volume used in once-through water system (m3/day)                        (wateruseonethru)         2.442E+06  OP 
 
 ******************************************** Errors and Warnings *********************************************
 
 (See top of file for solver errors and warnings.)
 PROCESS status flag:   Information messages only
 PROCESS error status flag                                                (error_status)                    1     
 62     1   RADIALB: Ripple result may be inaccurate, as the fit has been extrapolated      
141     1   RADIALB: (TF coil ripple calculation) Dimensionless coil width X out of fitted r
135     1   OUTPF: CS not using max current density: further optimisation may be possible   
 Final error identifier                                                   (error_id)                      135     
 
 ******************************************* End of PROCESS Output ********************************************
 
 
 *************************************** Copy of PROCESS Input Follows ****************************************
 

*--------------------------------------------------*


*---------------Constraint Equations---------------*

icc = 1 * Beta
icc = 2 * Global power balance
icc = 5 * Density upper limit
icc = 8 * Neutron wall load upper limit
icc = 11 * Radial build
icc = 13 * Burn time lower limit
icc = 15 * LH power threshold limit
icc = 16 * Net electric power lower limit
icc = 24 * Beta upper limit
icc = 25 * Peak toroidal field upper limit
icc = 26 * Central solenoid EOF current density upper limit
icc = 27 * Central solenoid BOP current density upper limit
icc = 30 * Injection power upper limit
icc = 31 * TF coil case stress upper limit
icc = 32 * TF coil conduit stress upper limit
icc = 33 * I_op
icc = 34 * Dump voltage upper limit
icc = 35 * J_winding pack
icc = 36 * TF coil temperature margin lower limit
icc = 60 * Central solenoid temperature margin lower limit
icc = 62 * taup
icc = 65 * Dump time set by VV loads
icc = 68 * Psep
icc = 72 * central solenoid Tresca stress limit

*---------------Iteration Variables----------------*

ixc = 1 * aspect
ixc = 2 * bt
boundu(2) = 20.0
ixc = 3 * rmajor
boundu(3) = 30.0
ixc = 4 * te
boundu(4) = 150.0
ixc = 5 * beta
ixc = 6 * dene
ixc = 9 * fdene
boundu(9) = 1.2
ixc = 11 * pheat
ixc = 13 * tfcth
boundl(13) = 0.8
ixc = 14 * fwalld
ixc = 16 * ohcth
boundl(16) = 0.5
ixc = 18 * q
boundl(18) = 3.5
ixc = 29 * bore
boundl(29) = 0.1
ixc = 36 * fbetatry
ixc = 37 * coheof
ixc = 38 * fjohc
boundu(38) = 1.0
ixc = 39 * fjohc0
boundu(39) = 1.0
ixc = 41 * fcohbop
ixc = 42 * gapoh
boundl(42) = 0.05
boundu(42) = 0.1
ixc = 44 * fvsbrnni
ixc = 46 * fpinj
ixc = 48 * fstrcase
ixc = 49 * fstrcond
ixc = 50 * fiooic
boundu(50) = 1.0
ixc = 51 * fvdump
ixc = 52 * vdalw
boundu(52) = 10.0
ixc = 53 * fjprot
ixc = 54 * ftmargtf
ixc = 56 * tdmptf
ixc = 57 * thkcas
ixc = 58 * thwcndut
boundl(58) = 8.0d-3
ixc = 59 * fcutfsu
boundl(59) = 0.50
boundu(59) = 0.94
ixc = 60 * cpttf
boundl(60) = 6.0d4
boundu(60) = 9.0d4
ixc = 61 * gapds
boundl(61) = 0.02
ixc = 103 * flhthresh
boundu(103) = 2.0
ixc = 106 * ftmargoh
ixc = 109 * ralpne
ixc = 110 * ftaulimit
ixc = 113 * ftaucq
ixc = 117 * fpsepbqar
ixc = 122 * oh_steel_frac
ixc = 123 * foh_stress
ixc = 135 * fimp(13)

*-----------------Build Variables------------------*

blnkith  = 0.755 * Inboard blanket thickness (m);
blnkoth  = 0.982 * Outboard blanket thickness (m);
bore     = 4.2655 * Central solenoid inboard radius (m)
ddwex    = 0.15 * Cryostat thickness (m)
d_vv_in  = 0.30 * Inboard vacuum vessel thickness (tf coil / shield) (m)
d_vv_out = 0.30 * Outboard vacuum vessel thickness (tf coil / shield) (m)
d_vv_top = 0.30 * Topside vacuum vessel thickness (tf coil / shield) (m)
d_vv_bot = 0.30 * Underside vacuum vessel thickness (tf coil / shield) (m)
gapds    = 1.5013 * Gap between inboard vacuum vessel and thermal shield (m)
gapoh    = 0.05 * Gap between central solenoid and tf coil (m)
gapomin  = 0.20 * Minimum gap between outboard vacuum vessel and tf coil (m)
iohcl    = 1 * Switch for existence of central solenoid;
ohcth    = 1.2027 * Central solenoid thickness (m)
scrapli  = 0.225 * Gap between plasma and first wall; inboard side (m)
scraplo  = 0.225 * Gap between plasma and first wall; outboard side (m)
shldith  = 0.30 * Inboard shield thickness (m)
shldoth  = 0.80 * Outboard shield thickness (m)
shldtth  = 0.30 * Upper/lower shield thickness (m);
tfcth    = 2.9456 * Inboard tf coil thickness; (centrepost for st) (m)
tftsgap  = 0.05 * Minimum metal-to-metal gap between tf coil and thermal shield (m)
vgap2    = 0.05 * Vertical gap between vacuum vessel and thermal shields (m)
vvblgap  = 0.02 * Gap between vacuum vessel and blanket (m)

*---------------Buildings Variables----------------*


*---------------Constraint Variables---------------*

bmxlim   = 12.3 * Maximum peak toroidal field (t)
fbetatry = 0.12875 * F-value for beta limit
fdene    = 1.1938 * F-value for density limit
ffuspow  = 1 * F-value for maximum fusion power
fiooic   = 0.60192 * F-value for tf coil operating current / critical
fjohc    = 0.050021 * F-value for central solenoid current at end-of-flattop
fjohc0   = 0.066637 * F-value for central solenoid current at beginning of pulse
fjprot   = 1.0 * F-value for tf coil winding pack current density
flhthresh = 1.0 * F-value for l-h power threshold
foh_stress = 1.0 * F-value for tresca stress in central solenoid
fpeakb   = 1.0 * F-value for maximum toroidal field
fpinj    = 0.087659 * F-value for injection power
fpnetel  = 1.0 * F-value for net electric power
fpsepbqar = 1.0 * F-value for maximum psep*bt/qar limit
fstrcase = 1.0 * F-value for tf coil case stress
fstrcond = 0.83933 * F-value for tf coil conduit stress
ftaucq   = 1.0 * F-value for calculated minimum tf quench time
ftburn   = 1.00e+00 * F-value for minimum burn time
ftmargoh = 0.30314 * F-value for central solenoid temperature margin
ftmargtf = 1.0 * F-value for tf coil temperature margin
fvdump   = 0.98109 * F-value for dump voltage
fwalld   = 0.046142 * F-value for maximum wall load
pnetelin = 500.0 * Required net electric power (mw)
psepbqarmax = 9.2 * Maximum ratio of psep*bt/qar (mwt/m)
tbrnmn   = 7.2e3 * Minimum burn time (s)
walalw   = 8.0 * Allowable wall-load (mw/m2)
ftaulimit = 1.0 * F-value for lower limit on taup/taueff the ratio

*------------------Cost Variables------------------*

abktflnc = 15 * Allowable first wall/blanket neutron
adivflnc = 20.0 * Allowable divertor heat fluence (mw-yr/m2)
cfactr   = 0.75 * Total plant availability fraction;
cost_model = 0 * Switch for cost model;
dintrt   = 0.00 * Diff between borrowing and saving interest rates
fcap0    = 1.15 * Average cost of money for construction of plant
fcap0cp  = 1.06 * Average cost of money for replaceable components
fcontng  = 0.15 * Project contingency factor
fcr0     = 0.065 * Fixed charge rate during construction
fkind    = 1.0 * Multiplier for nth of a kind costs
iavail   = 0 * Switch for plant availability model;
ifueltyp = 1 * Switch;
lsa      = 2 * Level of safety assurance switch (generally; use 3 or 4);
output_costs = 0 * Switch for costs output;
discount_rate = 0.06 * Effective cost of money in constant dollars
tlife    = 40 * Plant life (years)
ucblvd   = 280.0 * Unit cost for blanket vanadium ($/kg)
ucdiv    = 5.0d5 * Cost of divertor blade ($)
ucme     = 3.0d8 * Cost of maintenance equipment ($)

*-------------Current Drive Variables--------------*

bscfmax  = 0.99 * Maximum fraction of plasma current from bootstrap;
etaech   = 0.4 * Ech wall plug to injector efficiency
gamma_ecrh = 0.30 * User input ecrh gamma (1;0e20 a/(w m^2))
iefrf    = 10 * Switch for current drive efficiency model;
pheat    = 0.001 * Heating power not used for current drive (mw)
pinjalw  = 701.0 * Maximum allowable value for injected power (mw)

*----------Divertor Kallenbach Variables-----------*


*----------------Divertor Variables----------------*

divdum   = 1 * Switch for divertor zeff model; 0=calc; 1=input
divfix   = 0.621 * Divertor structure vertical thickness (m)
hldivlim = 10 * Heat load limit (mw/m2)
ksic     = 1.4 * Power fraction for outboard double-null scrape-off plasma
prn1     = 0.4 * N-scrape-off / n-average plasma;
zeffdiv  = 3.5 * Zeff in the divertor region (if divdum /= 0)

*------------------Fwbs Variables------------------*

inuclear = 1 * Switch for nuclear heating in the coils;
qnuc     = 1.292e4 * Nuclear heating in the coils (w) (inuclear=1)
primary_pumping = 3 * Switch for pumping power for primary coolant (06/01/2016);
secondary_cycle = 2 * Switch for power conversion cycle;
vfshld   = 0.60 * Coolant void fraction in shield
etaiso   = 0.9 * Isentropic efficiency of fw and blanket coolant pumps
etahtp   = 0.87 * Electrical efficiency of primary coolant pumps

*-----------------Global Variables-----------------*


*-------------Heat Transport Variables-------------*

etath    = 0.375d0 * Thermal to electric conversion efficiency
ipowerflow = 0 * Switch for power flow model;
iprimshld = 1 * Switch for shield thermal power destiny;

*------------------Ife Variables-------------------*


*------------Impurity Radiation Module-------------*

coreradius = 0.75 * Normalised radius defining the 'core' region
coreradiationfraction = 0.6 * Fraction of radiation from 'core' region that is subtracted from the loss power
fimp(1) = 1.0
fimp(2) = 0.1
fimp(3) = 0.0
fimp(4) = 0.0
fimp(5) = 0.0
fimp(6) = 0.0
fimp(7) = 0.0
fimp(8) = 0.0
fimp(9) = 0.0
fimp(10) = 0.0
fimp(11) = 0.0
fimp(12) = 0.0
fimp(13) = 1e-08
fimp(14) = 5e-05

*---------------------Numerics---------------------*

ioptimz  = 1 * for optimisation VMCON only
minmax   = 1 * Switch for figure-of-merit (see lablmm for descriptions)
epsvmc   = 1.0e-8 * Error tolerance for vmcon

*----------------Pf Power Variables----------------*


*-----------------Pfcoil Variables-----------------*

alstroh  = 6.6d8 * Allowable hoop stress in central solenoid structural material (pa)
coheof   = 7239500.0 * Central solenoid overall current density at end of flat-top (a/m2)
cptdin   = 4.22d4, 4.22d4, 4.22d4, 4.22d4, 4.3d4, 4.3d4,  4.3d4, 4.3d4, * Peak current per turn input for pf coil i (a)
fcohbop  = 1.0 * Ratio of central solenoid overall current density at
fcuohsu  = 0.70 * Copper fraction of strand in central solenoid
ipfloc   = 2,2,3,3 * Switch for locating scheme of pf coil group i;
isumatoh = 5 * Switch for superconductor material in central solenoid;
isumatpf = 3 * Switch for superconductor material in pf coils;
ncls     = 1,1,2,2, * Number of pf coils in group j
ngrp     = 4 * Number of groups of pf coils;
ohhghf   = 0.9 * Central solenoid height / tf coil internal height
oh_steel_frac = 0.32971 * Central solenoid steel fraction (iteration variable 122)
rjconpf  = 1.1d7, 1.1d7, 6.d6, 6.d6, 8.d6, 8.0d6, 8.0d6, 8.0d6, * Average winding pack current density of pf coil i (a/m2)
rpf2     = -1.825 * Offset (m) of radial position of ipfloc=2 pf coils
zref(1) = 3.6
zref(2) = 1.2
zref(3) = 1.0
zref(4) = 2.8
zref(5) = 1.0
zref(6) = 1.0
zref(7) = 1.0
zref(8) = 1.0

*----------------Physics Variables-----------------*

alphan   = 1.00 * Density profile index
alphat   = 1.45 * Temperature profile index
aspect   = 3.1 * Aspect ratio (iteration variable 1)
beta     = 0.0080817 * Total plasma beta (iteration variable 5)
bt       = 5.9158 * Toroidal field on axis (t) (iteration variable 2)
dene     = 3.4553e+19 * Electron density (/m3) (iteration variable 6)
dnbeta   = 3.0 * (troyon-like) coefficient for beta scaling;
fgwped   = 0.85 * Fraction of greenwald density to set as pedestal-top density
fkzohm   = 1.0245 * Zohm elongation scaling adjustment factor (ishape=2; 3)
fvsbrnni = 0.2063 * Fraction of the plasma current produced by
gamma    = 0.3 * Ejima coefficient for resistive startup v-s formula
hfact    = 1.3 * 1.13 H factor on energy confinement times; radiation corrected
ibss     = 4 * Switch for bootstrap current scaling;
iculbl   = 1 * Switch for beta limit scaling (constraint equation 24);
icurr    = 4 * Switch for plasma current scaling to use;
idensl   = 7 * Switch for density limit to enforce (constraint equation 5);
ifalphap = 1 * Switch for fast alpha pressure calculation;
ifispact = 0 * Switch for neutronics calculations;
iinvqd   = 1 * Switch for inverse quadrature in l-mode scaling laws 5 and 9;
ipedestal = 0 * Switch for pedestal profiles;
ieped    = 1 * Switch for scaling pedestal-top temperature with plasma parameters;
neped    = 0.678e20 * Electron density of pedestal [m-3] (ipedestal=1;2; calculated if 3)
nesep    = 0.2e20 * Electron density at separatrix [m-3] (ipedestal=1;2; calculated if 3)
plasma_res_factor = 0.66 * Plasma resistivity pre-factor
rhopedn  = 0.94 * R/a of density pedestal (ipedestal>=1)
rhopedt  = 0.94 * R/a of temperature pedestal (ipedestal>=1)
tbeta    = 2.0 * Temperature profile index beta  (ipedestal=1;2)
teped    = 5.5 * Electron temperature of pedestal (kev) (ipedestal>=1; ieped=0; calculated for ieped=1)
tesep    = 0.1 * Electron temperature at separatrix (kev) (ipedestal>=1)
iprofile = 1 * Switch for current profile consistency;
isc      = 28 * Switch for energy confinement time scaling law
ishape   = 0 * Switch for plasma cross-sectional shape calculation;
kappa    = 1.848 * Plasma separatrix elongation (calculated if ishape > 0)
q        = 3.5 * Safety factor 'near' plasma edge (iteration variable 18);
q0       = 1.0 * Safety factor on axis
ralpne   = 0.052213 * Thermal alpha density / electron density (iteration variable 109)
rmajor   = 17.539 * Plasma major radius (m) (iteration variable 3)
i_single_null = 1 * Switch for single null / double null plasma;
ssync    = 0.6 * Synchrotron wall reflectivity factor
te       = 6.7666 * Volume averaged electron temperature (kev)
triang   = 0.5 * Plasma separatrix triangularity (calculated if ishape=1; 3 or 4)

*----------------Plasmod Variables-----------------*


*-----------------Pulse Variables------------------*

lpulse   = 1 * Switch for reactor model;

*-----------------Rebco Variables------------------*


*-----------------Reinke Variables-----------------*


*-------------------Scan Module--------------------*

*isweep = 4
*sweep = 1.0e-5, 1.0e-6, 1.0e-7, 1.0e-8
*nsweep = 32 

*--------------Stellarator Variables---------------*


*-----------------Tfcoil Variables-----------------*

sig_tf_case_max  = 5.8E8 * Allowable maximum shear stress in TF coil case (Tresca criterion) (Pa)
sig_tf_wp_max    = 5.8E8 * Allowable maximum shear stress in TF coil conduit (Tresca criterion) (Pa)
casthi   = 0.06 * Either; inboard tf coil case plasma side thickness (m)
casths   = 0.05 * Either; inboard tf coil sidewall case thickness (m)
cpttf    = 89778.0 * Tf coil current per turn (a);
dhecoil  = 0.010 * Diameter of he coil in tf winding (m)
fcutfsu  = 0.87368 * Copper fraction of cable conductor (tf coils)
i_tf_turns_integer = 1 * Switch for tf coil integer/non-integer turns
i_tf_sc_mat = 5 * Switch for superconductor material in tf coils;
n_pancake = 20 * Number of pancakes in tf coil (i_tf_turns_integer=1)
n_layer  = 10 * Number of layers in tf coil (i_tf_turns_integer=1)
oacdcp   = 3991500.0 * Overall current density in tf coil inboard legs (a/m2)
ripmax   = 0.6 * Maximum allowable toroidal field ripple amplitude
tdmptf   = 100.0 * Fast discharge time for tf coil in event of quench (s)
n_tf     = 16 * Number of tf coils (default = 50 for stellarators)
tftmp    = 4.750 * Peak helium coolant temperature in tf coils and pf coils (k)
thicndut = 2.0d-3 * Conduit insulation thickness (m)
thkcas   = 1.0 * Inboard tf coil case outer (non-plasma side) thickness (m)
thwcndut = 0.029998 * Tf coil conduit case thickness (m) (iteration variable 58)
tinstf   = 0.008 * Ground insulation thickness surrounding winding pack (m)
tmargmin = 1.500 * Minimum allowable temperature margin ; tfc and cs (k)
vdalw    = 9.8109 * Max voltage across tf coil during quench (kv)
vftf     = 0.300 * Coolant fraction of tfc 'cable' (itfsup=1); or of tfc leg (itfsup=0)

*-----------------Times Variables------------------*

pulsetimings = 0 * Switch for pulse timings (if lpulse=1);
tburn    = 1.0d4 * Burn time (s) (calculated if lpulse=1)
tdwell   = 0 * Time between pulses in a pulsed reactor (s)
tramp    = 500.0 * Initial pf coil charge time (s); if pulsed; = tohs

*-----------------Vacuum Variables-----------------*
<|MERGE_RESOLUTION|>--- conflicted
+++ resolved
@@ -6,16 +6,6 @@
  
    Program :
    Version : 2.3.0   Release Date :: 2022-01-20
-<<<<<<< HEAD
-   Tag No. : v2.1-1386-g2155ecdc code contains untracked changes
-    Branch : 1456-convert-pfcoil-f90-to-python
-   Git log : Regression\ reference\ changes\ to\ kallenbach\ and\ hts
- Date/time :  6 Apr 2022 14:04:08 +01:00(hh:mm) UTC
-      User : jon
-  Computer : jon-Precision-3560
- Directory : /home/jon/code/process
-     Input : /tmp/pytest-of-jon/pytest-76/popen-gw6/test_scenario_L_mode_0/IN.DAT
-=======
    Tag No. : v2.1-1592-g962112e9
     Branch : divertor-costs-into-cost-model-2-more-stable
    Git log : Removed\ costs_step.f90\ as\ superceded\ by\ python\ ver
@@ -24,7 +14,6 @@
   Computer : L1088
  Directory : /tmp/pytest-of-jg6173/pytest-70/test_solver0
      Input : /tmp/pytest-of-jg6173/pytest-70/test_scenario_L_mode_0/IN.DAT
->>>>>>> c2e851f9
  Run title : Run Title (change this line using input variable 'runtitle')
   Run type : Reactor concept design: Pulsed tokamak model, (c) CCFE
  
@@ -144,32 +133,6 @@
                                                physical                 constraint                 normalised
                                               constraint                 residue                    residue
  
-<<<<<<< HEAD
-    1  Beta consistency                      =  8.6277E-03              1.9732E-16                -2.2871E-14
-    2  Global power balance consistency      =  8.5355E-02 MW/m3       -1.5541E-14 MW/m3           1.8208E-13
-    3  Density upper limit                   <  7.1641E+19 /m3          2.2938E+05 /m3             3.1086E-15
-    4  Neutron wall load upper limit         <  6.1381E-01 MW/m2        1.6487E-13 MW/m2           2.6867E-13
-    5  Radial build consistency              =  1.3805E+01 m           -7.0501E-14 m               5.1070E-15
-    6  Burn time lower limit                 >  7.2000E+03 sec          4.3157E-06 sec            -5.9940E-10
-    7  L-H power threshold limit             <  2.4213E+02 MW           9.2294E-10 MW             -3.8116E-12
-    8  Net electric power lower limit        >  5.0000E+02 MW          -2.6289E-08 MW             -5.2577E-11
-    9  Beta upper limit                      <  4.1781E-02             -1.4155E-15                -3.3751E-14
-   10  Peak toroidal field upper limit       <  1.2300E+01 T           -9.5590E-14 T               7.7716E-15
-   11  CS coil EOF current density limit     <  5.9257E+08 A/m2        -2.5749E-05 A/m2           -4.3521E-14
-   12  CS coil BOP current density limit     <  4.5406E+08 A/m2        -1.4842E-05 A/m2           -3.2641E-14
-   13  Injection power upper limit           <  7.0100E+02 MW           6.9930E+02 MW              1.0436E-14
-   14  TF coil case stress upper limit       <  5.8000E+08 Pa           4.5061E-05 Pa              7.7716E-14
-   15  TF coil conduit stress upper lim      <  5.8000E+08 Pa           5.1856E-05 Pa              8.9484E-14
-   16  I_op / I_critical (TF coil)           <  2.0045E+07 A/m2        -6.3365E-07 A/m2            5.1736E-14
-   17  Dump voltage upper limit              <  9.8957E+00 V            1.0325E-01 V               2.0339E-13
-   18  J_winding pack/J_protection limit     <  1.2248E+07 A/m2         0.0000E+00 A/m2            1.4877E-14
-   19  TF coil temp. margin lower limit      >  1.5000E+00 K            1.4326E-12 K              -9.5512E-13
-   20  CS temperature margin lower limit     >  1.5000E+00 K           -6.9754E+00 K               6.6613E-16
-   21  taup/taueff                           >  5.0000E+00              2.0250E-12                -4.0501E-13
-   22  Dump time set by VV stress            >  5.2242E+01 s           -2.9843E-12 s               5.7065E-14
-   23  Upper Lim. on Psep * Bt / q A R       <  9.2000E+00 MWT/m       -3.4467E-11 MWT/m           3.7461E-12
-   24  CS Tresca yield criterion             <  6.6000E+08 Pa           4.5237E+08 Pa             -5.4290E-14
-=======
     1  Beta consistency                      =  8.6289E-03             -1.3450E-15                 1.5588E-13
     2  Global power balance consistency      =  8.5369E-02 MW/m3        8.0240E-14 MW/m3          -9.3991E-13
     3  Density upper limit                   <  7.1652E+19 /m3         -1.4008E+06 /m3            -1.9540E-14
@@ -194,7 +157,6 @@
    22  Dump time set by VV stress            >  5.2225E+01 s            1.9888E-11 s              -3.8081E-13
    23  Upper Lim. on Psep * Bt / q A R       <  9.2000E+00 MWT/m        1.6482E-10 MWT/m          -1.7915E-11
    24  CS Tresca yield criterion             <  6.6000E+08 Pa           4.6082E+08 Pa             -9.9187E-13
->>>>>>> c2e851f9
  
  ******************************************** Final Feasible Point ********************************************
  
@@ -208,11 +170,7 @@
  Heating/CD system lifetime (years)                                       (cdrlife)                 3.259E+01  OP 
  Total plant lifetime (years)                                             (tlife)                   4.000E+01     
  Total plant availability fraction                                        (cfactr)                  7.500E-01     
-<<<<<<< HEAD
- Number of fusion cycles to reach allowable fw/blanket DPA                (bktcycles)               9.481E+04     
-=======
  Number of fusion cycles to reach allowable fw/blanket DPA                (bktcycles)               9.482E+04     
->>>>>>> c2e851f9
  
  *************************************************** Plasma ***************************************************
  
@@ -555,36 +513,6 @@
   its range of applicability.)
  
  Device centreline                            0.000           0.000                       
-<<<<<<< HEAD
- Machine build_variables.bore                 5.935           5.935   (bore)              
- Central solenoid                             0.500           6.435   (ohcth)             
- CS precompression                            0.025           6.460   (precomp)           
- Gap                                          0.050           6.510   (gapoh)             
- TF coil inboard leg                          2.194           8.704   (tfcth)             
- Gap                                          0.050           8.754   (tftsgap)           
- Thermal shield                               0.050           8.804   (thshield)          
- Gap                                          0.020           8.824   (gapds)             
- Vacuum vessel (and shielding)                0.600           9.424   (d_vv_in + shldith) 
- Gap                                          0.020           9.444   (vvblgap)           
- Inboard blanket                              0.755          10.199   (blnkith)           
- Inboard first wall                           0.018          10.217   (fwith)             
- Inboard scrape-off                           0.225          10.442   (scrapli)           
- Plasma geometric centre                      3.362          13.805   (rminor)            
- Plasma outboard edge                         3.362          17.167   (rminor)            
- Outboard scrape-off                          0.225          17.392   (scraplo)           
- Outboard first wall                          0.018          17.410   (fwoth)             
- Outboard blanket                             0.982          18.392   (blnkoth)           
- Gap                                          0.020          18.412   (vvblgap)           
- Vacuum vessel (and shielding)                1.100          19.512   (d_vv_out+shldoth)  
- Gap                                          3.324          22.836   (gapsto)            
- Thermal shield                               0.050          22.886   (thshield)          
- Gap                                          0.050          22.936   (tftsgap)           
- TF coil outboard leg                         2.194          25.130   (tfthko)            
- 
- *********************************************** Vertical Build ***********************************************
- 
- TF coil                                      2.194          10.664   (tfcth)             
-=======
  Machine build_variables.bore                 5.959           5.959   (bore)              
  Central solenoid                             0.500           6.459   (ohcth)             
  CS precompression                            0.025           6.484   (precomp)           
@@ -613,7 +541,6 @@
  *********************************************** Vertical Build ***********************************************
  
  TF coil                                      2.167          10.637   (tfcth)             
->>>>>>> c2e851f9
  Gap                                          0.050           8.470   (tftsgap)           
  Thermal shield                               0.050           8.420   (thshield)          
  Gap                                          0.050           8.370   (vgap2)             
@@ -637,15 +564,9 @@
  
  Divertor Configuration = Single Null Divertor
  
-<<<<<<< HEAD
- Plasma top position, radial (m)                                          (ptop_radial)                12.123  OP 
- Plasma top position, vertical (m)                                        (ptop_vertical)               6.214  OP 
- Plasma geometric centre, radial (m)                                      (physics_variables.r         13.805  OP 
-=======
  Plasma top position, radial (m)                                          (ptop_radial)                12.120  OP 
  Plasma top position, vertical (m)                                        (ptop_vertical)               6.213  OP 
  Plasma geometric centre, radial (m)                                      (physics_variables.r         13.801  OP 
->>>>>>> c2e851f9
  Plasma geometric centre, vertical (m)                                    (0.0)                         0.000  OP 
  Plasma lower physics_variables.triangularity                             (tril)                        0.500  OP 
  Plasma elongation                                                        (physics_variables.k          1.848  OP 
@@ -687,23 +608,6 @@
  Materal stress of the point of maximum shear stress (Tresca criterion) for each layer
  Please use utilities/plot_stress_tf.py for radial plots plots summary
  Layers                             Steel case            WP    Outer case
-<<<<<<< HEAD
- Radial stress               (MPa)      -0.000      -202.837         2.120
- toroidal stress             (MPa)    -409.836      -308.256      -302.566
- Vertical stress             (MPa)     170.164       170.164        58.937
- Von-Mises stress            (MPa)     516.392       420.038       335.934
- Shear (Tresca) stress       (MPa)     580.000       478.420       361.503
- 
- Toroidal modulus            (GPa)     205.000        62.647       205.000
- Vertical modulus            (GPa)     205.000       118.172       591.878
- 
- WP toroidal modulus (GPa)                                                (eyoung_wp_t*1.0D-9)      5.853E+01  OP 
- WP vertical modulus (GPa)                                                (eyoung_wp_z*1.0D-9)      1.094E+02  OP 
- Maximum radial deflection at midplane (m)                                (deflect)                -1.258E-02  OP 
- Vertical strain on casing                                                (casestr)                 8.301E-04  OP 
- Vertical strain on winding pack                                          (windstrain)              1.536E-03  OP 
- Radial strain on insulator                                               (insstrain)              -7.903E-03  OP 
-=======
  Radial stress               (MPa)       0.000      -117.629         2.122
  toroidal stress             (MPa)    -409.183      -274.895      -302.635
  Vertical stress             (MPa)     170.817       170.817        59.178
@@ -720,7 +624,6 @@
  Maximum radial deflection at midplane (m)                                (deflect)                -1.260E-02  OP 
  Vertical strain on casing                                                (casestr)                 8.333E-04  OP 
  Radial strain on insulator                                               (insstrain)              -5.872E-03  OP 
->>>>>>> c2e851f9
  
  TF design
  
@@ -907,48 +810,6 @@
  
  Central Solenoid Current Density Limits :
  
-<<<<<<< HEAD
- Maximum field at Beginning Of Pulse (T)                                  (pfv.bmaxoh0)             3.674E+00  OP 
- Critical superconductor current density at BOP (A/m2)                    (pfv.jscoh_bop)           3.270E+09  OP 
- Critical strand current density at BOP (A/m2)                            (pfv.jstrandoh_bop)       9.809E+08  OP 
- Allowable overall current density at BOP (A/m2)                          (pfv.rjohc0)              4.541E+08  OP 
- Actual overall current density at BOP (A/m2)                             (pfv.cohbop)              5.926E+06  OP 
- 
- Maximum field at End Of Flattop (T)                                      (pfv.bmaxoh)              2.571E+00  OP 
- Critical superconductor current density at EOF (A/m2)                    (pfv.jscoh_eof)           4.267E+09  OP 
- Critical strand current density at EOF (A/m2)                            (pfv.jstrandoh_eof)       1.280E+09  OP 
- Allowable overall current density at EOF (A/m2)                          (pfv.rjohc)               5.926E+08  OP 
- Actual overall current density at EOF (A/m2)                             (pfv.coheof)              5.926E+06  ITV
- 
- CS inside radius (m)                                                     (bv.bore.)                5.935E+00     
- CS thickness (m)                                                         (bv.ohcth.)               5.000E-01     
- Gap between central solenoid and TF coil (m)                             (bv.gapoh)                5.000E-02  ITV
- CS overall cross-sectional area (m2)                                     (pfv.areaoh)              8.989E+00  OP 
- CS conductor+void cross-sectional area (m2)                              (pfv.awpoh)               5.944E+00  OP 
-    CS conductor cross-sectional area (m2)                                (pfv.awpoh*(1-pfv.vfohc)) 4.161E+00  OP 
-    CS void cross-sectional area (m2)                                     (pfv.awpoh*pfv.vfohc)     1.783E+00  OP 
- CS steel cross-sectional area (m2)                                       (pfv.areaoh-pfv.awpoh)    3.044E+00  OP 
- CS steel area fraction                                                   (pfv.oh_steel_frac)       3.387E-01  ITV
- Only hoop stress considered
- Switch for CS stress calculation                                         (pfv.i_cs_stress)                 0     
- Allowable stress in CS steel (Pa)                                        (pfv.alstroh)             6.600E+08     
- Hoop stress in CS steel (Pa)                                             (sig_hoop)                2.076E+08  OP 
- Axial stress in CS steel (Pa)                                            (sig_axial)              -1.619E+08  OP 
- Maximum shear stress in CS steel for the Tresca criterion (Pa)           (pfv.s_tresca_oh)         2.076E+08  OP 
- Axial force in CS (N)                                                    (axial_force)            -5.327E+08  OP 
- Strain on CS superconductor                                              (tfcoil_variables.strncon-5.000E-03     
- Copper fraction in strand                                                (pfv.fcuohsu)             7.000E-01     
- Void (coolant) fraction in conductor                                     (pfv.vfohc)               3.000E-01     
- Helium coolant temperature (K)                                           (tfv.tftmp)               4.750E+00     
- CS temperature margin (K)                                                (pfv.tmargoh)             8.475E+00  OP 
- Minimum permitted temperature margin (K)                                 (tfv.tmargmin_cs)         1.500E+00     
- residual hoop stress in CS Steel (Pa)                                    (csfv.residual_sig_hoop)  2.400E+08     
- Initial vertical crack size (m)                                          (csfv.t_crack_vertical)   2.000E-03     
- Initial radial crack size (m)                                            (csfv.t_crack_radial)     6.000E-03     
- CS structural vertical thickness (m)                                     (csfv.t_structural_vertic 2.200E-02     
- CS structural radial thickness (m)                                       (csfv.t_structural_radial 7.000E-02     
- Allowable number of cycles till CS fpfv.racture                          (csfv.n_cycle)                  NaN  OP 
-=======
  Maximum field at Beginning Of Pulse (T)                                  (bmaxoh0)                 3.646E+00  OP 
  Critical superconductor current density at BOP (A/m2)                    (jscoh_bop)               3.290E+09  OP 
  Critical strand current density at BOP (A/m2)                            (jstrandoh_bop)           9.871E+08  OP 
@@ -989,7 +850,6 @@
  CS structural vertical thickness (m)                                     (t_structural_vertical)   2.200E-02     
  CS structural radial thickness (m)                                       (t_structural_radial)     7.000E-02     
  Allowable number of cycles till CS fracture                              (N_cycle)                       NaN  OP 
->>>>>>> c2e851f9
  
  Superconducting PF coils
  PF coil superconductor material                                          (pfv.isumatpf)                    3     
@@ -1005,16 +865,6 @@
  
  coil			R(m)			Z(m)			dR(m)			dZ(m)			pfv.turns		steel thickness(m)
  
-<<<<<<< HEAD
- PF 0			1.07e+01	1.15e+01	1.16e+00	1.16e+00	3.48e+02	1.42e-01
- PF 1			1.07e+01	-1.30e+01	1.21e+00	1.21e+00	3.84e+02	1.57e-01
- PF 2			2.64e+01	3.36e+00	1.18e+00	1.18e+00	2.00e+02	1.30e-01
- PF 3			2.64e+01	-3.36e+00	1.18e+00	1.18e+00	2.00e+02	1.30e-01
- PF 4			2.49e+01	9.41e+00	8.35e-01	8.35e-01	1.30e+02	1.06e-01
- PF 5			2.49e+01	-9.41e+00	8.35e-01	8.35e-01	1.30e+02	1.06e-01
- CS				6.19e+00	0.00e+00	5.00e-01	1.80e+01	1.24e+03	8.47e-02
- Plasma		1.38e+01	0.0e0			6.72e+00	1.24e+01	1.0e0
-=======
   PF 1          10.73       11.50        1.15        1.15      347.47        0.14
   PF 2          10.73      -13.01        1.21        1.21      383.93        0.16
   PF 3          26.40        3.36        1.18        1.18      199.02        0.13
@@ -1023,29 +873,12 @@
   PF 6          24.89       -9.41        0.84        0.84      129.86        0.11
   CS             6.21        0.00        0.50       17.98     1229.06        0.09
  Plasma         13.80        0.00        6.72       12.43        1.00
->>>>>>> c2e851f9
  
  PF Coil Information at Peak Current:
  
  coil	current	allowed J		actual J		J			cond. mass	steel mass	field
  				(MA)		(A/m2)		(A/m2)		ratio			(kg)			(kg)			(T)
  
-<<<<<<< HEAD
- PF 0	1.47e+01	6.31e+08	1.10e+07	1.74e-02	3.83e+05	3.87e+05	3.86e+00
- PF 1	1.62e+01	6.03e+08	1.10e+07	1.83e-02	4.23e+05	4.55e+05	4.12e+00
- PF 2	-8.42e+00	7.62e+08	6.00e+06	7.87e-03	9.90e+05	8.82e+05	2.66e+00
- PF 3	-8.42e+00	7.62e+08	6.00e+06	7.87e-03	9.90e+05	8.82e+05	2.66e+00
- PF 4	-5.58e+00	7.72e+08	8.00e+06	1.04e-02	4.64e+05	4.87e+05	2.57e+00
- PF 5	-5.58e+00	7.72e+08	8.00e+06	1.04e-02	4.64e+05	4.87e+05	2.57e+00
- CS		-5.33e+01	4.54e+08	5.93e+06	1.31e-02	9.83e+05	9.23e+05	3.67e+00
- 				------																---------	---------
- 				1.12e+02																4.70e+06	4.50e+06
- 
- PF coil current scaling information :
- 
- Sum of squares of residuals                                              (pf.ssq0)                 2.450E-04  OP 
- Smoothing parameter                                                      (pfv.alfapf)              5.000E-10     
-=======
   PF 1   14.66  6.306E+08  1.100E+07  0.02 3.820E+05   3.858E+05    3.859E+00
   PF 2   16.20  6.024E+08  1.100E+07  0.02 4.221E+05   4.542E+05    4.120E+00
   PF 3   -8.40  7.624E+08  6.000E+06  0.01 9.864E+05   8.776E+05    2.657E+00
@@ -1060,7 +893,6 @@
  
  Sum of squares of residuals                                              (ssq0)                    2.454E-04  OP 
  Smoothing parameter                                                      (alfapf)                  5.000E-10     
->>>>>>> c2e851f9
  
  ****************************************** Volt Second Consumption *******************************************
  
@@ -1078,10 +910,6 @@
  
  circuit       BOP            BOF            EOF
  
-<<<<<<< HEAD
-
- CS coil    253.605       -107.211       -253.605
-=======
      1       70.930         91.095         50.152
      2       73.632         84.625         42.122
      3       14.181       -121.232       -129.417
@@ -1089,7 +917,6 @@
      5        0.029        -70.827        -70.844
      6        0.029        -70.827        -70.844
  CS coil    253.703       -107.257       -253.703
->>>>>>> c2e851f9
  
  ********************************** Waveforms ***********************************
  
@@ -1196,16 +1023,6 @@
  
  Inductance matrix [H]:
  
-<<<<<<< HEAD
- 0			[5.1e+00 1.5e-01 5.4e-01 3.9e-01 4.4e-01 1.8e-01 1.1e+00 2.2e-03]
- 1			[1.5e-01 6.1e+00 4.0e-01 5.6e-01 1.8e-01 4.7e-01 1.0e+00 2.0e-03]
- 2			[5.4e-01 4.0e-01 5.3e+00 2.0e+00 1.3e+00 7.4e-01 6.7e-01 3.1e-03]
- 3			[3.9e-01 5.6e-01 2.0e+00 5.3e+00 7.4e-01 1.3e+00 6.7e-01 3.1e-03]
- 4			[4.4e-01 1.8e-01 1.3e+00 7.4e-01 2.3e+00 3.0e-01 3.9e-01 1.6e-03]
- 5			[1.8e-01 4.7e-01 7.4e-01 1.3e+00 3.0e-01 2.3e+00 3.9e-01 1.6e-03]
- CS			[1.1e+00 1.0e+00 6.7e-01 6.7e-01 3.9e-01 3.9e-01 9.5e+00 5.9e-03]
- Plasma	[2.2e-03 2.0e-03 3.1e-03 3.1e-03 1.6e-03 1.6e-03 5.9e-03 3.0e-05]
-=======
    1     5.1E+00 1.5E-01 5.4E-01 3.9E-01 4.4E-01 1.8E-01 1.1E+00 2.2E-03
    2     1.5E-01 6.1E+00 4.0E-01 5.6E-01 1.8E-01 4.7E-01 1.0E+00 2.0E-03
    3     5.4E-01 4.0E-01 5.3E+00 2.0E+00 1.3E+00 7.3E-01 6.7E-01 3.1E-03
@@ -1214,7 +1031,6 @@
    6     1.8E-01 4.7E-01 7.3E-01 1.3E+00 3.0E-01 2.3E+00 3.9E-01 1.6E-03
   CS     1.1E+00 1.0E+00 6.7E-01 6.7E-01 3.9E-01 3.9E-01 9.4E+00 5.9E-03
  Plasma  2.2E-03 2.0E-03 3.1E-03 3.1E-03 1.6E-03 1.6E-03 5.9E-03 3.0E-05
->>>>>>> c2e851f9
  
  ************************************ Pumping for primary coolant (helium) ************************************
  
@@ -1555,15 +1371,9 @@
  
  Power Balance for Reactor - Summary :
  -------------------------------------
-<<<<<<< HEAD
- Fusion power (MW)                                                        (powfmw)                   2147.793  OP 
- Power from energy multiplication in blanket and shield (MW)              (emultmw)                   408.798  OP 
- Injected power (MW)                                                      (pinjmw.)                    34.512  OP 
-=======
  Fusion power (MW)                                                        (powfmw)                   2146.782  OP 
  Power from energy multiplication in blanket and shield (MW)              (emultmw)                   408.605  OP 
  Injected power (MW)                                                      (pinjmw.)                    34.580  OP 
->>>>>>> c2e851f9
  Ohmic power (MW)                                                         (pohmmw.)                     0.724  OP 
  Power deposited in primary coolant by pump (MW)                          (htpmw_mech)                211.158  OP 
  Total (MW)                                                                                          2801.849  OP 
@@ -1595,15 +1405,9 @@
  
  Power balance for power plant :
  -------------------------------
-<<<<<<< HEAD
- Fusion power (MW)                                                        (powfmw)                   2147.793  OP 
- Power from energy multiplication in blanket and shield (MW)              (emultmw)                   408.798  OP 
- Total (MW)                                                                                          2556.591  OP 
-=======
  Fusion power (MW)                                                        (powfmw)                   2146.782  OP 
  Power from energy multiplication in blanket and shield (MW)              (emultmw)                   408.605  OP 
  Total (MW)                                                                                          2555.387  OP 
->>>>>>> c2e851f9
  
  Net electrical output (MW)	                                              (pnetelmw)                  500.000  OP 
  Heat rejected by main power conversion circuit (MW)                      (rejected_main)            1751.105  OP 
