 
 **************************************************************************************************************
 ************************************************** PROCESS ***************************************************
 ************************************** Power Reactor Optimisation Code ***************************************
 **************************************************************************************************************
 
   Program :
   Version : 2.3.0   Release Date :: 2022-01-20
<<<<<<< HEAD
   Tag No. : v2.1-1461-g4cdb932e
    Branch : 1605-divertor-lifetime-calculation-needs-updating
   Git log : Merge\ branch\ |develop|\ into\ 1605-divertor-lifetime
 Date/time : 30 Mar 2022 13:24:30 +01:00(hh:mm) UTC
      User : rhicha
  Computer : l0500
 Directory : /tmp/pytest-of-rhicha/pytest-297/test_solver0
     Input : /tmp/pytest-of-rhicha/pytest-297/test_scenario_L_mode_0/IN.DAT
=======
   Tag No. : v2.1-1456-ge3dc2ccc code contains untracked changes
    Branch : 1336-update-cryoplant-cost-22-03-for-cost-model-2
   Git log : Merge\ branch\ |develop|\ into\ 1336-update-cryoplant-
 Date/time : 30 Mar 2022 10:51:11 +01:00(hh:mm) UTC
      User : jg6173
  Computer : L1088
 Directory : /tmp/pytest-of-jg6173/pytest-57/test_solver0
     Input : /tmp/pytest-of-jg6173/pytest-57/test_scenario_L_mode_0/IN.DAT
>>>>>>> ffbb8399
 Run title : Run Title (change this line using input variable 'runtitle')
  Run type : Reactor concept design: Pulsed tokamak model, (c) CCFE
 
 **************************************************************************************************************
 
   Equality constraints : 24
 Inequality constraints : 00
      Total constraints : 24
    Iteration variables : 43
         Max iterations : 200
       Figure of merit  : +01  -- minimise major radius.
  Convergence parameter : 1.00E-08
 
 **************************************************************************************************************
 
 (Please include this header in any models, presentations and papers based on these results)
 
 **************************************************************************************************************
 
 Quantities listed in standard row format are labelled as follows in columns 112-114:
 ITV : Active iteration variable (in any output blocks)
 OP  : Calculated output quantity
 Unlabelled quantities in standard row format are generally inputs
 Note that calculated quantities may be trivially rescaled from inputs, or equal to bounds which are input.
 
 
 ************************************************** Numerics **************************************************
 
 PROCESS has performed a VMCON (optimisation) run.
 and found a feasible set of parameters.
 
 VMCON error flag                                                         (ifail)                           1     
 Number of iteration variables                                            (nvar)                           43     
 Number of constraints (total)                                            (neqns+nineqns)                  24     
 Optimisation switch                                                      (ioptimz)                         1     
 Figure of merit switch                                                   (minmax)                          1     
 Square root of the sum of squares of the constraint residuals            (sqsumsq)                 5.749E-09  OP 
 VMCON convergence parameter                                              (convergence_parameter)   5.754E-09  OP 
 Number of VMCON iterations                                               (nviter)                         52  OP 
 
PROCESS has successfully optimised the iteration variables to minimise the figure of merit          MAJOR RADIUS.
 
 Certain operating limits have been reached,
 as shown by the following iteration variables that are
 at or near to the edge of their prescribed range :
 
                   fdene         =  1.2000E+00 is at or above its upper bound:  1.2000E+00
                   pheat         =  1.0000E-03 is at or below its lower bound:  1.0000E-03
                   ohcth         =  5.0000E-01 is at or below its lower bound:  5.0000E-01
                   q             =  3.5000E+00 is at or below its lower bound:  3.5000E+00
                   fjohc         =  1.0000E-02 is at or below its lower bound:  1.0000E-02
                   fcohbop       =  1.0000E+00 is at or above its upper bound:  1.0000E+00
                   gapoh         =  5.0000E-02 is at or below its lower bound:  5.0000E-02
                   fstrcase      =  1.0000E+00 is at or above its upper bound:  1.0000E+00
                   fjprot        =  1.0000E+00 is at or above its upper bound:  1.0000E+00
                   ftmargtf      =  1.0000E+00 is at or above its upper bound:  1.0000E+00
                   thkcas        =  1.0000E+00 is at or above its upper bound:  1.0000E+00
                   cpttf         =  8.9778E+04 is at or above its upper bound:  9.0000E+04
                   gapds         =  2.0000E-02 is at or below its lower bound:  2.0000E-02
                   flhthresh     =  1.0000E+00 is at or below its lower bound:  1.0000E+00
                   ftaulimit     =  1.0000E+00 is at or above its upper bound:  1.0000E+00
                   ftaucq        =  1.0000E+00 is at or above its upper bound:  1.0000E+00
                   fpsepbqar     =  1.0000E+00 is at or above its upper bound:  1.0000E+00
                   fimp(13)      =  1.0000E-08 is at or below its lower bound:  1.0000E-08
 
 The solution vector is comprised as follows :
 
                                          final       final /
    i                                     value       initial
 
    1                  aspect           4.1049E+00     1.3242
    2                  bt               7.5361E+00     1.2739
    3                  rmajor           1.3801E+01     0.7869
    4                  te               7.3885E+00     1.0919
    5                  beta             8.6289E-03     1.0677
    6                  dene             5.3740E+19     1.5553
    7                  fdene            1.2000E+00     1.0052
    8                  pheat            1.0000E-03     1.0000
    9                  tfcth            2.1673E+00     0.7358
   10                  fwalld           7.6718E-02     1.6626
   11                  ohcth            5.0000E-01     0.4157
   12                  q                3.5000E+00     1.0000
   13                  bore             5.9588E+00     1.3970
   14                  fbetatry         1.8311E-01     1.4222
   15                  coheof           5.8800E+06     0.8122
   16                  fjohc            1.0000E-02     0.1999
   17                  fjohc0           1.3071E-02     0.1962
   18                  fcohbop          1.0000E+00     1.0000
   19                  gapoh            5.0000E-02     1.0000
   20                  fvsbrnni         2.7678E-01     1.3416
   21                  fpinj            4.9329E-02     0.5627
   22                  fstrcase         1.0000E+00     1.0000
   23                  fstrcond         7.6847E-01     0.9156
   24                  fiooic           7.1929E-01     1.1950
   25                  fvdump           9.8797E-01     1.0070
   26                  vdalw            9.8797E+00     1.0070
   27                  fjprot           1.0000E+00     1.0000
   28                  ftmargtf         1.0000E+00     1.0000
   29                  tdmptf           5.2225E+01     0.5223
   30                  thkcas           1.0000E+00     1.0000
   31                  thwcndut         1.8707E-02     0.6236
   32                  fcutfsu          9.1439E-01     1.0466
   33                  cpttf            8.9778E+04     1.0000
   34                  gapds            2.0000E-02     0.0133
   35                  flhthresh        1.0000E+00     1.0000
   36                  ftmargoh         1.7676E-01     0.5831
   37                  ralpne           5.7849E-02     1.1079
   38                  ftaulimit        1.0000E+00     1.0000
   39                  ftaucq           1.0000E+00     1.0000
   40                  fpsepbqar        1.0000E+00     1.0000
   41                  oh_steel_frac    3.4895E-01     1.0583
   42                  foh_stress       3.0178E-01     0.3018
   43                  fimp(13)         1.0000E-08     1.0000
 
 The following equality constraint residues should be close to zero :
 
                                               physical                 constraint                 normalised
                                              constraint                 residue                    residue
 
    1  Beta consistency                      =  8.6289E-03             -1.3450E-15                 1.5588E-13
    2  Global power balance consistency      =  8.5369E-02 MW/m3        8.0240E-14 MW/m3          -9.3991E-13
    3  Density upper limit                   <  7.1652E+19 /m3         -1.4008E+06 /m3            -1.9540E-14
    4  Neutron wall load upper limit         <  6.1374E-01 MW/m2       -1.1413E-12 MW/m2          -1.8596E-12
    5  Radial build consistency              =  1.3801E+01 m            4.0911E-13 m              -2.9643E-14
    6  Burn time lower limit                 >  7.2000E+03 sec         -3.2614E-05 sec             4.5298E-09
    7  L-H power threshold limit             >  2.4206E+02 MW          -4.4462E-09 MW              1.8368E-11
    8  Net electric power lower limit        >  5.0000E+02 MW          -1.7108E-06 MW             -3.4215E-09
    9  Beta upper limit                      <  4.1788E-02              8.8748E-15                 2.1227E-13
   10  Peak toroidal field upper limit       <  1.2300E+01 T            5.8993E-13 T              -4.7962E-14
   11  CS coil EOF current density limit     <  5.8800E+08 A/m2        -3.2663E-04 A/m2           -5.5544E-13
   12  CS coil BOP current density limit     <  4.4984E+08 A/m2        -1.7101E-04 A/m2           -3.8014E-13
   13  Injection power upper limit           <  7.0100E+02 MW           6.9929E+02 MW             -1.1813E-13
   14  TF coil case stress upper limit       <  5.8000E+08 Pa          -1.3149E-04 Pa             -2.2671E-13
   15  TF coil conduit stress upper lim      <  5.8000E+08 Pa          -1.8013E-04 Pa             -3.1053E-13
   16  I_op / I_critical (TF coil)           <  1.7469E+07 A/m2         3.7959E-06 A/m2           -3.0209E-13
   17  Dump voltage upper limit              <  9.8797E+00 V            1.1887E-01 V              -5.5866E-13
   18  J_winding pack/J_protection limit     <  1.2565E+07 A/m2         0.0000E+00 A/m2           -6.1950E-14
   19  TF coil temp. margin lower limit      >  1.5000E+00 K            3.3238E-11 K              -2.2159E-11
   20  CS temperature margin lower limit     >  1.5000E+00 K           -6.9861E+00 K              -1.8874E-15
   21  taup/taueff                           >  5.0000E+00             -8.3045E-12                 1.6609E-12
   22  Dump time set by VV stress            >  5.2225E+01 s            1.9888E-11 s              -3.8081E-13
   23  Upper Lim. on Psep * Bt / q A R       <  9.2000E+00 MWT/m        1.6482E-10 MWT/m          -1.7915E-11
   24  CS Tresca yield criterion             <  6.6000E+08 Pa           4.6082E+08 Pa             -9.9187E-13
 
 ******************************************** Final Feasible Point ********************************************
 
 
 ********************************************* Plant Availability *********************************************
 
 Allowable blanket neutron fluence (MW-yr/m2)                             (abktflnc)                1.500E+01     
 Allowable divertor heat fluence (MW-yr/m2)                               (adivflnc)                2.000E+01     
 First wall / blanket lifetime (years)                                    (bktlife)                 3.259E+01  OP 
 Divertor lifetime (years)                                                (divlife)                 3.893E+00  OP 
 Heating/CD system lifetime (years)                                       (cdrlife)                 3.259E+01  OP 
 Total plant lifetime (years)                                             (tlife)                   4.000E+01     
 Total plant availability fraction                                        (cfactr)                  7.500E-01     
 Number of fusion cycles to reach allowable fw/blanket DPA                (bktcycles)               9.482E+04     
 
 *************************************************** Plasma ***************************************************
 
 Plasma configuration = single null divertor
 Tokamak aspect ratio = Conventional, itart = 0                           (itart)                       0.000     
 
 Plasma Geometry :
 
 Major radius (m)                                                         (rmajor)                     13.801  ITV
 Minor radius (m)                                                         (rminor)                      3.362  OP 
 Aspect ratio                                                             (aspect)                      4.105  ITV
 Elongation, X-point (input value used)                                   (kappa)                       1.848  IP 
 Elongation, 95% surface (calculated from kappa)                          (kappa95)                     1.650  OP 
 Elongation, area ratio calc.                                             (kappaa)                      1.717  OP 
 Triangularity, X-point (input value used)                                (triang)                      0.500  IP 
 Triangularity, 95% surface (calculated from triang)                      (triang95)                    0.333  OP 
 Plasma poloidal perimeter (m)                                            (pperim)                     30.340  OP 
 Plasma cross-sectional area (m2)                                         (xarea)                      60.983  OP 
 Plasma surface area (m2)                                                 (sarea)                   2.573E+03  OP 
 Plasma volume (m3)                                                       (vol)                     5.204E+03  OP 
 
 Current and Field :
 
 Consistency between q0,q,alphaj,rli,dnbeta is enforced
 
 Plasma current scaling law used                                          (icurr)                           4     
 Plasma current (MA)                                                      (plascur/1D6)                21.204  OP 
 Current density profile factor                                           (alphaj)                      2.061  OP 
 Plasma internal inductance, li                                           (rli)                         1.248  OP 
 Vertical field at plasma (T)                                             (bvert)                      -0.501  OP 
 Vacuum toroidal field at R (T)                                           (bt)                          7.536  ITV
 Average poloidal field (T)                                               (bp)                          0.878  OP 
 Total field (sqrt(bp^2 + bt^2)) (T)                                      (btot)                        7.587  OP 
 Safety factor on axis                                                    (q0)                          1.000     
 Safety factor at 95% flux surface                                        (q95)                         3.500  ITV
 Cylindrical safety factor (qcyl)                                         (qstar)                       3.061  OP 
 
 Beta Information :
 
 Total plasma beta                                                        (beta)                    8.629E-03  ITV
 Total poloidal beta                                                      (betap)                   6.440E-01  OP 
 Total toroidal beta                                                                                8.746E-03  OP 
 Fast alpha beta                                                          (betaft)                  9.772E-04  OP 
 Beam ion beta                                                            (betanb)                  0.000E+00  OP 
 (Fast alpha + beam beta)/(thermal beta)                                  (gammaft)                 1.277E-01  OP 
 Thermal beta                                                                                       7.652E-03  OP 
 Thermal poloidal beta                                                                              5.710E-01  OP 
 Thermal toroidal beta (= beta-exp)                                                                 7.756E-03  OP 
 2nd stability beta : beta_p / (R/a)                                      (eps*betap)                   0.157  OP 
 2nd stability beta upper limit                                           (epbetmax)                    1.380     
 Beta g coefficient                                                       (dnbeta)                      4.993  OP 
 Normalised thermal beta                                                                                0.914  OP 
 Normalised total beta                                                                                  1.031  OP 
 Normalised toroidal beta                                                 (normalised_toroidal          1.045  OP 
 Limit on thermal beta                                                    (betalim)                     0.042  OP 
 Plasma thermal energy (J)                                                                          1.368E+09  OP 
 Total plasma internal energy (J)                                         (total_plasma_internal_en 1.543E+09  OP 
 
 Temperature and Density (volume averaged) :
 
 Electron temperature (keV)                                               (te)                          7.389  ITV
 Electron temperature on axis (keV)                                       (te0)                        18.102  OP 
 Ion temperature (keV)                                                    (ti)                          7.389     
 Ion temperature on axis (keV)                                            (ti0)                        18.102  OP 
 Electron temp., density weighted (keV)                                   (ten)                        10.494  OP 
 Electron density (/m3)                                                   (dene)                    5.374E+19  ITV
 Electron density on axis (/m3)                                           (ne0)                     1.075E+20  OP 
 Line-averaged electron density (/m3)                                     (dnla)                    7.165E+19  OP 
 Line-averaged electron density / Greenwald density                       (dnla_gw)                 1.200E+00  OP 
 Ion density (/m3)                                                        (dnitot)                  5.050E+19  OP 
 Fuel density (/m3)                                                       (deni)                    4.738E+19  OP 
 Total impurity density with Z > 2 (no He) (/m3)                          (dnz)                     2.688E+15  OP 
 Helium ion density (thermalised ions only) (/m3)                         (dnalp)                   3.109E+18  OP 
 Proton density (/m3)                                                     (dnprot)                  7.997E+15  OP 
 Hot beam density (/m3)                                                   (dnbeam)                  0.000E+00  OP 
 Density limit from scaling (/m3)                                         (dnelimt)                 5.971E+19  OP 
 Density limit (enforced) (/m3)                                           (boundu(9)*dnelimt)       7.165E+19  OP 
 Helium ion density (thermalised ions only) / electron density            (ralpne)                  5.785E-02  ITV
 
 Impurities
 
 Plasma ion densities / electron density:
 H_ concentration                                                         (fimp(01)                 8.818E-01  OP 
 He concentration                                                         (fimp(02)                 5.785E-02     
 Be concentration                                                         (fimp(03)                 0.000E+00     
 C_ concentration                                                         (fimp(04)                 0.000E+00     
 N_ concentration                                                         (fimp(05)                 0.000E+00     
 O_ concentration                                                         (fimp(06)                 0.000E+00     
 Ne concentration                                                         (fimp(07)                 0.000E+00     
 Si concentration                                                         (fimp(08)                 0.000E+00     
 Ar concentration                                                         (fimp(09)                 0.000E+00     
 Fe concentration                                                         (fimp(10)                 0.000E+00     
 Ni concentration                                                         (fimp(11)                 0.000E+00     
 Kr concentration                                                         (fimp(12)                 0.000E+00     
 Xe concentration                                                         (fimp(13)                 1.000E-08  ITV
 W_ concentration                                                         (fimp(14)                 5.000E-05     
 Average mass of all ions (amu)                                           (aion)                    2.602E+00  OP 
 
 Effective charge                                                         (zeff)                        1.241  OP 
 Density profile factor                                                   (alphan)                      1.000     
 Plasma profile model                                                     (ipedestal)                       0     
 Temperature profile index                                                (alphat)                      1.450     
 Temperature profile index beta                                           (tbeta)                       2.000     
 
 Density Limit using different models :
 
 Old ASDEX model                                                          (dlimit(1))               4.552E+19  OP 
 Borrass ITER model I                                                     (dlimit(2))               1.025E+20  OP 
 Borrass ITER model II                                                    (dlimit(3))               4.287E+19  OP 
 JET edge radiation model                                                 (dlimit(4))               1.054E+22  OP 
 JET simplified model                                                     (dlimit(5))               5.034E+20  OP 
 Hugill-Murakami Mq model                                                 (dlimit(6))               5.351E+19  OP 
 Greenwald model                                                          (dlimit(7))               5.971E+19  OP 
 
 Fuel Constituents :
 
 Deuterium fuel fraction                                                  (fdeut)                       0.500     
 Tritium fuel fraction                                                    (ftrit)                       0.500     
 
 Fusion Power :
 
 Total fusion power (MW)                                                  (powfmw)                  2.147E+03  OP 
  =    D-T fusion power (MW)                                              (pdt)                     2.144E+03  OP 
   +   D-D fusion power (MW)                                              (pdd)                     2.354E+00  OP 
   + D-He3 fusion power (MW)                                              (pdhe3)                   0.000E+00  OP 
 Alpha power: total (MW)                                                  (palpmw)                  4.289E+02  OP 
 Alpha power: beam-plasma (MW)                                            (palpnb)                  0.000E+00  OP 
 Neutron power (MW)                                                       (pneutmw)                 1.716E+03  OP 
 Charged particle power (excluding alphas) (MW)                           (pchargemw)               1.536E+00  OP 
 Total power deposited in plasma (MW)                                     (tot_power_plasma)        4.443E+02  OP 
 
 Radiation Power (excluding SOL):
 
 Bremsstrahlung radiation power (MW)                                      (pbrempv*vol)             4.694E+01  OP 
 Line radiation power (MW)                                                (plinepv*vol)             1.177E+02  OP 
 Synchrotron radiation power (MW)                                         (psyncpv*vol)             3.757E+01  OP 
 Synchrotron wall reflectivity factor                                     (ssync)                       0.600     
 Normalised minor radius defining 'core'                                  (coreradius)              7.500E-01     
 Fraction of core radiation subtracted from P_L                           (coreradiationfraction)   6.000E-01     
 Total core radiation power (MW)                                          (pcoreradmw)              1.226E+02  OP 
 Edge radiation power (MW)                                                (pedgeradmw)              7.962E+01  OP 
 Total radiation power (MW)                                               (pradmw)                  2.022E+02  OP 
 Core radiation fraction = total radiation in core / total power deposite (rad_fraction_core)       4.552E-01  OP 
 SoL radiation fraction = total radiation in SoL / total power accross se (rad_fraction_sol)        8.000E-01  IP 
 Radiation fraction = total radiation / total power deposited in plasma   (rad_fraction)            8.910E-01  OP 
 Nominal mean radiation load on inside surface of reactor (MW/m2)         (photon_wall)             7.231E-02  OP 
 Peaking factor for radiation wall load                                   (peakfactrad)             3.330E+00  IP 
 Maximum permitted radiation wall load (MW/m^2)                           (maxradwallload)          1.000E+00  IP 
 Peak radiation wall load (MW/m^2)                                        (peakradwallload)         2.408E-01  OP 
 Nominal mean neutron load on inside surface of reactor (MW/m2)           (wallmw)                  6.137E-01  OP 
 
 Power incident on the divertor targets (MW)                              (ptarmw)                  4.841E+01  OP 
 Fraction of power to the lower divertor                                  (ftar)                    1.000E+00  IP 
 Outboard side heat flux decay length (m)                                 (lambdaio)                1.570E-03  OP 
 Fraction of power on the inner targets                                   (fio)                     4.100E-01  OP 
 Fraction of power incident on the lower inner target                     (fLI)                     4.100E-01  OP 
 Fraction of power incident on the lower outer target                     (fLO)                     5.900E-01  OP 
 Power incident on the lower inner target (MW)                            (pLImw)                   1.985E+01  OP 
 Power incident on the lower outer target (MW)                            (pLOmw)                   2.856E+01  OP 
 
 Ohmic heating power (MW)                                                 (pohmmw)                  7.243E-01  OP 
 Fraction of alpha power deposited in plasma                              (falpha)                      0.950  OP 
 Fraction of alpha power to electrons                                     (falpe)                       0.754  OP 
 Fraction of alpha power to ions                                          (falpi)                       0.246  OP 
 Ion transport (MW)                                                       (ptrimw)                  1.558E+02  OP 
 Electron transport (MW)                                                  (ptremw)                  1.658E+02  OP 
 Injection power to ions (MW)                                             (pinjimw)                 0.000E+00  OP 
 Injection power to electrons (MW)                                        (pinjemw)                 3.458E+01  OP 
 Ignited plasma switch (0=not ignited, 1=ignited)                         (ignite)                          0     
 
 Power into divertor zone via charged particles (MW)                      (pdivt)                   2.421E+02  OP 
 Psep / R ratio (MW/m)                                                    (pdivt/rmajor)            1.754E+01  OP 
 Psep Bt / qAR ratio (MWT/m)                                              (pdivtbt/qar)             9.200E+00  OP 
 
 H-mode Power Threshold Scalings :
 
 ITER 1996 scaling: nominal (MW)                                          (pthrmw(1))               4.054E+02  OP 
 ITER 1996 scaling: upper bound (MW)                                      (pthrmw(2))               1.060E+03  OP 
 ITER 1996 scaling: lower bound (MW)                                      (pthrmw(3))               1.530E+02  OP 
 ITER 1997 scaling (1) (MW)                                               (pthrmw(4))               7.646E+02  OP 
 ITER 1997 scaling (2) (MW)                                               (pthrmw(5))               5.861E+02  OP 
 Martin 2008 scaling: nominal (MW)                                        (pthrmw(6))               2.421E+02  OP 
 Martin 2008 scaling: 95% upper bound (MW)                                (pthrmw(7))               3.257E+02  OP 
 Martin 2008 scaling: 95% lower bound (MW)                                (pthrmw(8))               1.585E+02  OP 
 Snipes 2000 scaling: nominal (MW)                                        (pthrmw(9))               1.737E+02  OP 
 Snipes 2000 scaling: upper bound (MW)                                    (pthrmw(10))              2.725E+02  OP 
 Snipes 2000 scaling: lower bound (MW)                                    (pthrmw(11))              1.098E+02  OP 
 Snipes 2000 scaling (closed divertor): nominal (MW)                      (pthrmw(12))              7.991E+01  OP 
 Snipes 2000 scaling (closed divertor): upper bound (MW)                  (pthrmw(13))              1.168E+02  OP 
 Snipes 2000 scaling (closed divertor): lower bound (MW)                  (pthrmw(14))              5.430E+01  OP 
 Hubbard 2012 L-I threshold - nominal (MW)                                (pthrmw(15))              2.999E+01  OP 
 Hubbard 2012 L-I threshold - lower bound (MW)                            (pthrmw(16))              1.530E+01  OP 
 Hubbard 2012 L-I threshold - upper bound (MW)                            (pthrmw(17))              5.879E+01  OP 
 Hubbard 2017 L-I threshold                                               (pthrmw(18))              5.049E+02  OP 
 Martin 2008 aspect ratio corrected scaling: nominal (MW)                 (pthrmw(19))              2.421E+02  OP 
 Martin 2008 aspect ratio corrected scaling: 95% upper bound (MW)         (pthrmw(20))              3.257E+02  OP 
 Martin 2008 aspect ratio corrected scaling: 95% lower bound (MW)         (pthrmw(21))              1.585E+02  OP 
 
 L-H threshold power (enforced) (MW)                                      (boundl(103)*plhthresh)   2.421E+02  OP 
 L-H threshold power (MW)                                                 (plhthresh)               2.421E+02  OP 
 
 Confinement :
 
 Confinement scaling law                    ITER-96P             (L)
 Confinement H factor                                                     (hfact)                       1.300     
 Global thermal energy confinement time (s)                               (taueff)                      4.253  OP 
 Ion energy confinement time (s)                                          (tauei)                       4.253  OP 
 Electron energy confinement time (s)                                     (tauee)                       4.253  OP 
 n.tau = Volume-average electron density x Energy confinement time (s/m3) (dntau)                   2.285E+20  OP 
 Triple product = Vol-average electron density x Vol-average electron temperature x Energy confinement time:
 Triple product  (keV s/m3)                                               (dntau*te)                1.688E+21  OP 
 Transport loss power assumed in scaling law (MW)                         (powerht)                 3.217E+02  OP 
 Switch for radiation loss term usage in power balance                    (iradloss)                        1     
 Radiation power subtracted from plasma power balance (MW)                                          1.226E+02  OP 
   (Radiation correction is core radiation power)
 Alpha particle confinement time (s)                                      (taup)                       21.263  OP 
 Alpha particle/energy confinement time ratio                             (taup/taueff)                 5.000  OP 
 Lower limit on taup/taueff                                               (taulimit)                    5.000     
 Total energy confinement time including radiation loss (s)               (total_energy_conf_t          3.473  OP 
   (= stored energy including fast particles / loss power including radiation
 
 Dimensionless plasma parameters
 
 For definitions see
 Recent progress on the development and analysis of the ITPA global H-mode confinement database
 D.C. McDonald et al, 2007 Nuclear Fusion v47, 147. (nu_star missing 1/mu0)
 Normalized plasma pressure beta as defined by McDonald et al             (beta_mcdonald)           8.746E-03  OP 
 Normalized ion Larmor radius                                             (rho_star)                8.535E-04  OP 
 Normalized collisionality                                                (nu_star)                 2.036E-02  OP 
 Volume measure of elongation                                             (kappaa_IPB)              1.690E+00  OP 
 
 Plasma Volt-second Requirements :
 
 Total volt-second requirement (Wb)                                       (vsstt)                   9.932E+02  OP 
 Inductive volt-seconds (Wb)                                              (vsind)                   6.366E+02  OP 
 Ejima coefficient                                                        (gamma)                       0.300     
 Start-up resistive (Wb)                                                  (vsres)                   1.103E+02  OP 
 Flat-top resistive (Wb)                                                  (vsbrn)                   2.463E+02  OP 
 bootstrap current fraction multiplier                                    (cboot)                       1.000     
 Bootstrap fraction (ITER 1989)                                           (bscf_iter89)                 0.126  OP 
 Bootstrap fraction (Sauter et al)                                        (bscf_sauter)                 0.211  OP 
 Bootstrap fraction (Nevins et al)                                        (bscf_nevins)                 0.203  OP 
 Bootstrap fraction (Wilson)                                              (bscf_wilson)                 0.199  OP 
 Diamagnetic fraction (Hender)                                            (diacf_hender)                0.003  OP 
 Diamagnetic fraction (SCENE)                                             (diacf_scene)                 0.003  OP 
 Pfirsch-Schlueter fraction (SCENE)                                       (pscf_scene)                 -0.001  OP 
   (Sauter et al bootstrap current fraction model used)
   (Diamagnetic current fraction not calculated)
   (Pfirsch-Schlüter current fraction not calculated)
 Bootstrap fraction (enforced)                                            (bootipf.)                    0.211  OP 
 Diamagnetic fraction (enforced)                                          (diaipf.)                     0.000  OP 
 Pfirsch-Schlueter fraction (enforced)                                    (psipf.)                      0.000  OP 
 Loop voltage during burn (V)                                             (vburn)                   3.416E-02  OP 
 Plasma resistance (ohm)                                                  (rplas)                   2.228E-09  OP 
 Resistive diffusion time (s)                                             (res_time)                9.437E+03  OP 
 Plasma inductance (H)                                                    (rlp)                     3.002E-05  OP 
 Coefficient for sawtooth effects on burn V-s requirement                 (csawth)                      1.000     
 
 Fuelling :
 
 Ratio of He and pellet particle confinement times                        (tauratio)                1.000E+00     
 Fuelling rate (nucleus-pairs/s)                                          (qfuel)                   6.594E+21  OP 
 Fuel burn-up rate (reactions/s)                                          (rndfuel)                 7.650E+20  OP 
 Burn-up fraction                                                         (burnup)                      0.116  OP 
 
 ***************************** Energy confinement times, and required H-factors : *****************************
 
    scaling law              confinement time (s)     H-factor for
                                 for H = 1           power balance
 
 IPB98(y)             (H)         10.170                   0.418
 IPB98(y,1)           (H)          9.766                   0.435
 IPB98(y,2)           (H)          7.563                   0.562
 IPB98(y,3)           (H)          8.083                   0.526
 IPB98(y,4)           (H)          8.270                   0.514
 ISS95            (stell)          5.068                   0.839
 ISS04            (stell)          8.902                   0.478
 DS03                 (H)         12.289                   0.346
 Murari et al NPL     (H)          5.661                   0.751
 Petty 2008           (H)         13.901                   0.306
 Lang et al. 2012     (H)          4.653                   0.914
 Hubbard 2017 - nom   (I)          0.099                  43.171
 Hubbard 2017 - lower (I)          0.054                  78.662
 Hubbard 2017 - upper (I)          0.179                  23.693
 NSTX (Spherical)     (H)         23.456                   0.181
 NSTX-Petty08 Hybrid  (H)         13.901                   0.306
 
 ******************************************** Current Drive System ********************************************
 
 Electron Cyclotron Current Drive (user input gamma_CD)
 Current drive efficiency model                                           (iefrf)                          10     
 
 Current is driven by both inductive
 and non-inductive means.
 Auxiliary power used for plasma heating only (MW)                        (pheat)                   1.000E-03  ITV
 Power injected for current drive (MW)                                    (pcurrentdrivemw)         3.458E+01     
 Maximum Allowed Bootstrap current fraction                               (bscfmax)                 9.900E-01     
 Fusion gain factor Q                                                     (bigq)                    6.081E+01  OP 
 Auxiliary current drive (A)                                              (auxiliary_cd)            1.399E+06  OP 
 Current drive efficiency (A/W)                                           (effcd)                   4.045E-02  OP 
 Normalised current drive efficiency, gamma (10^20 A/W-m2)                (gamcd)                   3.000E-01  OP 
 Wall plug to injector efficiency                                         (etacd)                   4.000E-01     
 ECRH plasma heating efficiency                                           (gamma_ecrh)              3.000E-01     
 
 Fractions of current drive :
 
 Bootstrap fraction                                                       (bootipf)                     0.211  OP 
 Diamagnetic fraction                                                     (diaipf)                      0.000  OP 
 Pfirsch-Schlueter fraction                                               (psipf)                       0.000  OP 
 Auxiliary current drive fraction                                         (faccd)                       0.066  OP 
 Inductive fraction                                                       (facoh)                       0.723  OP 
 Total                                                                    (plasipf+faccd+facoh          1.000     
 Fraction of the plasma current produced by non-inductive means           (fvsbrnni)                    0.277  ITV
 
 Electron cyclotron injected power (MW)                                   (echpwr)                  3.458E+01  OP 
 Maximum allowable ECRH power (MW)                                        (pinjalw)                   701.000     
 ECH wall plug efficiency                                                 (etaech)                  4.000E-01     
 ECH wall plug power (MW)                                                 (echwpow)                 8.645E+01  OP 
 
 Volt-second considerations:
 
 Total V-s capability of Central Solenoid/PF coils (Wb)                   (abs(vstot))              9.886E+02     
 Required volt-seconds during start-up (Wb)                               (vssoft)                  7.469E+02     
 Available volt-seconds during burn (Wb)                                  (vsmax)                   2.463E+02     
 
 *************************************************** Times ****************************************************
 
 Initial charge time for CS from zero current (s)                         (tramp)                     500.000     
 Plasma current ramp-up time (s)                                          (tohs)                      212.044     
 Heating time (s)                                                         (theat)                      10.000     
 Burn time (s)                                                            (tburn)                   7.200E+03  OP 
 Reset time to zero current for CS (s)                                    (tqnch)                     212.044     
 Time between pulses (s)                                                  (tdwell)                      0.000     
 
 Total plant cycle time (s)                                               (tcycle)                  8.134E+03  OP 
 
 ************************************************ Radial Build ************************************************
 
 (Ripple result may not be accurate, as the fit was outside
  its range of applicability.)
 
 Device centreline                            0.000           0.000                       
 Machine build_variables.bore                 5.959           5.959   (bore)              
 Central solenoid                             0.500           6.459   (ohcth)             
 CS precompression                            0.025           6.484   (precomp)           
 Gap                                          0.050           6.534   (gapoh)             
 TF coil inboard leg                          2.167           8.701   (tfcth)             
 Gap                                          0.050           8.751   (tftsgap)           
 Thermal shield                               0.050           8.801   (thshield)          
 Gap                                          0.020           8.821   (gapds)             
 Vacuum vessel (and shielding)                0.600           9.421   (d_vv_in + shldith) 
 Gap                                          0.020           9.441   (vvblgap)           
 Inboard blanket                              0.755          10.196   (blnkith)           
 Inboard first wall                           0.018          10.214   (fwith)             
 Inboard scrape-off                           0.225          10.439   (scrapli)           
 Plasma geometric centre                      3.362          13.801   (rminor)            
 Plasma outboard edge                         3.362          17.163   (rminor)            
 Outboard scrape-off                          0.225          17.388   (scraplo)           
 Outboard first wall                          0.018          17.406   (fwoth)             
 Outboard blanket                             0.982          18.388   (blnkoth)           
 Gap                                          0.020          18.408   (vvblgap)           
 Vacuum vessel (and shielding)                1.100          19.508   (d_vv_out+shldoth)  
 Gap                                          3.334          22.843   (gapsto)            
 Thermal shield                               0.050          22.893   (thshield)          
 Gap                                          0.050          22.943   (tftsgap)           
 TF coil outboard leg                         2.167          25.110   (tfthko)            
 
 *********************************************** Vertical Build ***********************************************
 
 TF coil                                      2.167          10.637   (tfcth)             
 Gap                                          0.050           8.470   (tftsgap)           
 Thermal shield                               0.050           8.420   (thshield)          
 Gap                                          0.050           8.370   (vgap2)             
 Vacuum vessel (and shielding)                0.600           8.320   (d_vv_top+shldtth)  
 Gap                                          0.020           7.720   (vvblgap)           
 Top blanket                                  0.869           7.700   (blnktth)           
 Top first wall                               0.018           6.831   (fwtth)             
 Top scrape-off                               0.600           6.813   (vgaptop)           
 Plasma top                                   6.213           6.213   (rminor*kappa)      
 Midplane                                     0.000          -0.000                       
 Plasma bottom                                6.213          -6.213   (rminor*kappa)      
 Lower scrape-off                             2.002          -8.216   (vgap)              
 Divertor structure                           0.621          -8.837   (divfix)            
 Vacuum vessel (and shielding)                1.000          -9.837   (d_vv_bot+shldlth)  
 Gap                                          0.050          -9.887   (vgap2)             
 Thermal shield                               0.050          -9.937   (thshield)          
 Gap                                          0.050          -9.987   (tftsgap)           
 TF coil                                      2.167         -12.154   (tfcth)             
 
 ************************************* Divertor build and plasma position *************************************
 
 Divertor Configuration = Single Null Divertor
 
 Plasma top position, radial (m)                                          (ptop_radial)                12.120  OP 
 Plasma top position, vertical (m)                                        (ptop_vertical)               6.213  OP 
 Plasma geometric centre, radial (m)                                      (physics_variables.r         13.801  OP 
 Plasma geometric centre, vertical (m)                                    (0.0)                         0.000  OP 
 Plasma lower physics_variables.triangularity                             (tril)                        0.500  OP 
 Plasma elongation                                                        (physics_variables.k          1.848  OP 
 TF coil vertical offset (m)                                              (tfoffset)                   -0.758  OP 
 Plasma outer arc radius of curvature (m)                                 (rco)                         6.349  OP 
 Plasma inner arc radius of curvature (m)                                 (rci)                        12.323  OP 
 Plasma lower X-pt, radial (m)                                            (rxpt)                       12.120  OP 
 Plasma lower X-pt, vertical (m)                                          (zxpt)                       -6.213  OP 
 Poloidal plane angle between vertical and inner leg (rad)                (thetai)                      0.207  OP 
 Poloidal plane angle between vertical and outer leg (rad)                (thetao)                      1.042  OP 
 Poloidal plane angle between inner leg and plate (rad)                   (betai)                       1.000     
 Poloidal plane angle between outer leg and plate (rad)                   (betao)                       1.000     
 Inner divertor leg poloidal length (m)                                   (plsepi)                      1.000     
 Outer divertor leg poloidal length (m)                                   (plsepo)                      1.500     
 Inner divertor plate length (m)                                          (plleni)                      1.000     
 Outer divertor plate length (m)                                          (plleno)                      1.000     
 Inner strike point, radial (m)                                           (rspi)                       11.141  OP 
 Inner strike point, vertical (m)                                         (zspi)                       -6.419  OP 
 Inner plate top, radial (m)                                              (rplti)                      11.319  OP 
 Inner plate top, vertical (m)                                            (zplti)                      -5.952  OP 
 Inner plate bottom, radial (m)                                           (rplbi)                      10.964  OP 
 Inner plate bottom, vertical (m)                                         (zplbi)                      -6.886  OP 
 Outer strike point, radial (m)                                           (rspo)                       12.876  OP 
 Outer strike point, vertical (m)                                         (zspo)                       -7.509  OP 
 Outer plate top, radial (m)                                              (rplto)                      13.104  OP 
 Outer plate top, vertical (m)                                            (zplto)                      -7.063  OP 
 Outer plate bottom, radial (m)                                           (rplbo)                      12.649  OP 
 Outer plate bottom, vertical (m)                                         (zplbo)                      -7.954  OP 
 Calculated maximum divertor height (m)                                   (divht)                       2.002  OP 
 
 ************************************************* TF coils  **************************************************
 
 
 TF Coil Stresses (CCFE model) :
 
 Plane stress model with smeared properties
 Allowable maximum shear stress in TF coil case (Tresca criterion) (Pa)   (sig_tf_case_max)         5.800E+08     
 Allowable maximum shear stress in TF coil conduit (Tresca criterion) (Pa (sig_tf_wp_max)           5.800E+08     
 Materal stress of the point of maximum shear stress (Tresca criterion) for each layer
 Please use utilities/plot_stress_tf.py for radial plots plots summary
 Layers                             Steel case            WP    Outer case
 Radial stress               (MPa)       0.000      -117.629         2.122
 toroidal stress             (MPa)    -409.183      -274.895      -302.635
 Vertical stress             (MPa)     170.817       170.817        59.178
 Von-Mises stress            (MPa)     516.241       389.491       336.154
 Shear (Tresca) stress       (MPa)     580.000       445.713       361.813
 
 Toroidal modulus            (GPa)     205.000        64.358       205.000
 Vertical modulus            (GPa)     205.000       142.302       591.737
 
 WP transverse modulus (GPa)                                              (eyoung_wp_trans*1.0D-9)  6.026E+01  OP 
 WP vertical modulus (GPa)                                                (eyoung_wp_axial*1.0D-9)  1.361E+02  OP 
 WP transverse Poisson's ratio                                            (poisson_wp_trans)        3.073E-01  OP 
 WP vertical-transverse Pois. rat.                                        (poisson_wp_axial)        3.146E-01  OP 
 Maximum radial deflection at midplane (m)                                (deflect)                -1.260E-02  OP 
 Vertical strain on casing                                                (casestr)                 8.333E-04  OP 
 Radial strain on insulator                                               (insstrain)              -5.872E-03  OP 
 
 TF design
 
 Conductor technology                                                     (i_tf_sup)                        1     
   -> Superconducting coil (SC)
 Superconductor material                                                  (i_tf_sc_mat)                     5     
   -> WST Nb3Sn
 Presence of TF demountable joints                                        (itart)                           0     
   -> Coils without demountable joints
 TF inboard leg support strategy                                          (i_tf_bucking)                    1     
   -> Steel casing
 
 TF coil Geometry :
 
 Number of TF coils                                                       (n_tf)                           16     
 Inboard leg centre radius (m)                                            (r_tf_inboard_mid)        7.617E+00  OP 
 Outboard leg centre radius (m)                                           (r_tf_outboard_mid)       2.403E+01  OP 
 Total inboard leg radial thickness (m)                                   (tfcth)                   2.167E+00  ITV
 Total outboard leg radial thickness (m)                                  (tfthko)                  2.167E+00     
 Outboard leg toroidal thickness (m)                                      (tftort)                  3.395E+00  OP 
 Maximum inboard edge height (m)                                          (hmax)                    9.987E+00  OP 
 Mean coil circumference (including inboard leg length) (m)               (tfleng)                  6.059E+01  OP 
 Vertical TF shape                                                        (i_tf_shape)                      1     
 
 D-shape coil, inner surface shape approximated by
 by a straight segment and elliptical arcs between the following points:
 
 point         x(m)           y(m)
   1          8.701          5.082
   2         13.129          8.470
   3         22.943          0.000
   4         13.129         -9.987
   5          8.701         -5.992
 
 Global material area/fractions:
 
 TF cross-section (total) (m2)                                            (tfareain)                1.037E+02     
 Total steel cross-section (m2)                                           (a_tf_steel*n_tf)         8.321E+01     
 Total steel TF fraction                                                  (f_tf_steel)              8.022E-01     
 Total Insulation cross-section (total) (m2)                              (a_tf_ins*n_tf)           3.905E+00     
 Total Insulation fraction                                                (f_tf_ins)                3.765E-02     
 
 External steel Case Information :
 
 Casing cross section area (per leg) (m2)                                 (acasetf)                 3.760E+00     
 Inboard leg case plasma side wall thickness (m)                          (casthi)                  6.000E-02     
 Inboard leg case inboard "nose" thickness (m)                            (thkcas)                  1.000E+00  ITV
 Inboard leg case sidewall thickness at its narrowest point (m)           (casths)                  5.000E-02     
 External case mass per coil (kg)                                         (whtcas)                  4.568E+06  OP 
 
 TF winding pack (WP) geometry:
 
 WP cross section area with insulation and insertion (per coil) (m2)      (awpc)                    2.723E+00     
 WP cross section area (per coil) (m2)                                    (aswp)                    2.587E+00     
 Winding pack radial thickness (m)                                        (dr_tf_wp)                9.401E-01  OP 
 Winding pack toroidal width (m)                                          (wwp1)                    2.897E+00  OP 
 Ground wall insulation thickness (m)                                     (tinstf)                  8.000E-03     
 Winding pack insertion gap (m)                                           (tfinsgap)                1.000E-02     
 
 TF winding pack (WP) material area/fractions:
 
 Steel WP cross-section (total) (m2)                                      (aswp*n_tf)               2.305E+01     
 Steel WP fraction                                                        (aswp/awpc)               5.291E-01     
 Insulation WP fraction                                                   (aiwp/awpc)               6.740E-02     
 Cable WP fraction                                                        ((awpc-aswp-aiwp)/awpc)   4.035E-01     
 
 WP turn information:
 
 Turn parametrisation                                                     (i_tf_turns_integer)              1     
   Integer number of turns
 Number of turns per TF coil                                              (n_tf_turn)               2.000E+02  OP 
 Number of TF pancakes                                                    (n_pancake)                      20     
 Number of TF layers                                                      (n_layer)                        10     
 
 Radial width of turn (m)                                                 (t_turn_radial)           9.041E-02     
 Toroidal width of turn (m)                                               (t_turn_toroidal)         1.431E-01     
 Radial width of conductor (m)                                            (elonductor_radial)       8.641E-02  OP 
 Toroidal width of conductor (m)                                          (t_conductor_toroidal)    1.391E-01  OP 
 Radial width of cable space                                              (t_cable_radial)          4.899E-02     
 Toroidal width of cable space                                            (t_cable_toroidal)        1.016E-01     
 Steel conduit thickness (m)                                              (thwcndut)                1.871E-02  ITV
 Inter-turn insulation thickness (m)                                      (thicndut)                2.000E-03     
 
 Conductor information:
 
 Diameter of central helium channel in cable                              (dhecoil)                 1.000E-02     
 Fractions by area
 internal area of the cable space                                         (acstf)                   4.811E-03     
 Coolant fraction in conductor excluding central channel                  (vftf)                    3.000E-01     
 Copper fraction of conductor                                             (fcutfsu)                 9.144E-01  ITV
 Superconductor fraction of conductor                                     (1-fcutfsu)               8.561E-02     
 Check total area fractions in winding pack = 1                                                         1.000     
 minimum TF conductor temperature margin  (K)                             (tmargmin_tf)                 1.500     
 TF conductor temperature margin (K)                                      (tmargtf)                     1.500     
 Elastic properties behavior                                              (i_tf_cond_eyoung_axial)          0     
   Conductor stiffness neglected
 Conductor axial Young's modulus                                          (eyoung_cond_axial)       0.000E+00     
 Conductor transverse Young's modulus                                     (eyoung_cond_trans)       0.000E+00     
 
 TF coil mass:
 
 Superconductor mass per coil (kg)                                        (whtconsc)                1.545E+04  OP 
 Copper mass per coil (kg)                                                (whtconcu)                3.236E+05  OP 
 Steel conduit mass per coil (kg)                                         (whtconsh)                6.810E+05  OP 
 Conduit insulation mass per coil (kg)                                    (whtconin)                2.002E+04  OP 
 Total conduit mass per coil (kg)                                         (whtcon)                  1.040E+06  OP 
 Mass of each TF coil (kg)                                                (whttf/n_tf)              5.623E+06  OP 
 Total TF coil mass (kg)                                                  (whttf)                   8.996E+07  OP 
 
 Maximum B field and currents:
 
 Nominal peak field assuming toroidal symmetry (T)                        (bmaxtf)                  1.230E+01  OP 
 Total current in all TF coils (MA)                                       (ritfc/1.D6)              5.200E+02  OP 
 TF coil current (summed over all coils) (A)                              (ritfc)                   5.200E+08     
 Actual peak field at discrete conductor (T)                              (bmaxtfrp)                1.282E+01  OP 
 Winding pack current density (A/m2)                                      (jwptf)                   1.257E+07  OP 
 Inboard leg mid-plane conductor current density (A/m2)                   (oacdcp)                  5.013E+06     
 Total stored energy in TF coils (GJ)                                     (estotftgj)               6.627E+02  OP 
 
 TF Forces:
 
 Inboard vertical tension per coil (N)                                    (vforce)                  8.883E+08  OP 
 Outboard vertical tension per coil (N)                                   (vforce_outboard)         8.883E+08  OP 
 inboard vertical tension fraction (-)                                    (f_vforce_inboard)        5.000E-01  OP 
 Centring force per coil (N/m)                                            (cforce)                  1.999E+08  OP 
 
 Ripple information:
 
 Max allowed ripple amplitude at plasma outboard midplane (%)             (ripmax)                  6.000E-01     
 Ripple amplitude at plasma outboard midplane (%)                         (ripple)                  6.000E-01  OP 
 
 Quench information :
 
 Allowable stress in vacuum vessel (VV) due to quench (Pa)                (sigvvall)                9.300E+07     
 Minimum allowed quench time due to stress in VV (s)                      (taucq)                   5.223E+01  OP 
 Actual quench time (or time constant) (s)                                (tdmptf)                  5.223E+01  ITV
 Maximum allowed voltage during quench due to insulation (kV)             (vdalw)                   9.880E+00  ITV
 Actual quench voltage (kV)                                               (vtfskv)                  9.761E+00  OP 
 Maximum allowed temp rise during a quench (K)                            (tmaxpro)                 1.500E+02     
 
 Radial build of TF coil centre-line :
 
                                          Thickness (m)    Outer radius (m)
 Innermost edge of TF coil                    6.534           6.534                       
 Coil case ("nose")                           1.000           7.534   (thkcas)            
 Insertion gap for winding pack               0.010           7.544   (tfinsgap)          
 Winding pack ground insulation               0.008           7.552   (tinstf)            
 Winding - first half                         0.452           8.004   (dr_tf_wp/2-tinstf-t
 Winding - second half                        0.452           8.456   (dr_tf_wp/2-tinstf-t
 Winding pack insulation                      0.008           8.464   (tinstf)            
 Insertion gap for winding pack               0.010           8.474   (tfinsgap)          
 Plasma side case min radius                  0.060           8.534   (casthi)            
 Plasma side case max radius                  8.701           8.701   (r_tf_inboard_out)  
 TF coil dimensions are consistent
 
 ****************************************** Superconducting TF Coils ******************************************
 
 Superconductor switch                                                    (isumat)                          5     
 Superconductor used: Nb3Sn
  (WST Nb3Sn critical surface model)
 Critical field at zero temperature and strain (T)                        (bc20m)                   3.297E+01     
 Critical temperature at zero field and strain (K)                        (tc0m)                    1.606E+01     
 
 Helium temperature at peak field (= superconductor temperature) (K)      (thelium)                 4.750E+00     
 Total helium fraction inside cable space                                 (fhetot)                  3.163E-01  OP 
 Copper fraction of conductor                                             (fcutfsu)                 9.144E-01  ITV
 Residual manufacturing strain on superconductor                          (str_tf_con_res)         -5.000E-03     
 Self-consistent strain on superconductor                                 (str_wp)                  1.200E-03     
 Critical current density in superconductor (A/m2)                        (jcritsc)                 8.024E+08  OP 
 Critical current density in strand (A/m2)                                (jcritstr)                6.869E+07  OP 
 Critical current density in winding pack (A/m2)                          (jwdgcrt)                 1.747E+07  OP 
 Actual current density in winding pack (A/m2)                            (jwdgop)                  1.257E+07  OP 
 Minimum allowed temperature margin in superconductor (K)                 (tmargmin_tf)             1.500E+00     
 Actual temperature margin in superconductor (K)                          (tmarg)                   1.500E+00  OP 
 Critical current (A)                                                     (icrit)                   2.259E+05  OP 
 Actual current (A)                                                       (cpttf)                   1.625E+05  ITV
 Actual current / critical current                                        (iooic)                   7.193E-01  OP 
 
 *************************************** Central Solenoid and PF Coils ****************************************
 
 Superconducting central solenoid
 Central solenoid superconductor material                                 (isumatoh)                        5     
  (WST Nb3Sn critical surface model)
 
 Central Solenoid Current Density Limits :
 
 Maximum field at Beginning Of Pulse (T)                                  (bmaxoh0)                 3.646E+00  OP 
 Critical superconductor current density at BOP (A/m2)                    (jscoh_bop)               3.290E+09  OP 
 Critical strand current density at BOP (A/m2)                            (jstrandoh_bop)           9.871E+08  OP 
 Allowable overall current density at BOP (A/m2)                          (rjohc0)                  4.498E+08  OP 
 Actual overall current density at BOP (A/m2)                             (cohbop)                  5.880E+06  OP 
 
 Maximum field at End Of Flattop (T)                                      (bmaxoh)                  2.541E+00  OP 
 Critical superconductor current density at EOF (A/m2)                    (jscoh_eof)               4.301E+09  OP 
 Critical strand current density at EOF (A/m2)                            (jstrandoh_eof)           1.290E+09  OP 
 Allowable overall current density at EOF (A/m2)                          (rjohc)                   5.880E+08  OP 
 Actual overall current density at EOF (A/m2)                             (coheof)                  5.880E+06  ITV
 
 CS inside radius (m)                                                     (bore.)                   5.959E+00     
 CS thickness (m)                                                         (ohcth.)                  5.000E-01     
 Gap between central solenoid and TF coil (m)                             (gapoh)                   5.000E-02  ITV
 CS overall cross-sectional area (m2)                                     (areaoh)                  8.988E+00  OP 
 CS conductor+void cross-sectional area (m2)                              (awpoh)                   5.852E+00  OP 
    CS conductor cross-sectional area (m2)                                (awpoh*(1-vfohc))         4.096E+00  OP 
    CS void cross-sectional area (m2)                                     (awpoh*vfohc)             1.755E+00  OP 
 CS steel cross-sectional area (m2)                                       (areaoh-awpoh)            3.136E+00  OP 
 CS steel area fraction                                                   (oh_steel_frac)           3.489E-01  ITV
 Only hoop stress considered
 Switch for CS stress calculation                                         (i_cs_stress)                     0     
 Allowable stress in CS steel (Pa)                                        (alstroh)                 6.600E+08     
 Hoop stress in CS steel (Pa)                                             (sig_hoop)                1.992E+08  OP 
 Axial stress in CS steel (Pa)                                            (sig_axial)              -1.550E+08  OP 
 Maximum shear stress in CS steel for the Tresca criterion (Pa)           (s_tresca_oh)             1.992E+08  OP 
 Axial force in CS (N)                                                    (axial_force)            -5.276E+08  OP 
 Residual manufacturing strain in CS superconductor material              (str_cs_con_res)         -5.000E-03     
 Copper fraction in strand                                                (fcuohsu)                 7.000E-01     
 Void (coolant) fraction in conductor                                     (vfohc)                   3.000E-01     
 Helium coolant temperature (K)                                           (tftmp)                   4.750E+00     
 CS temperature margin (K)                                                (tmargoh)                 8.486E+00  OP 
 Minimum permitted temperature margin (K)                                 (tmargmin_cs)             1.500E+00     
 residual hoop stress in CS Steel (Pa)                                    (residual_sig_hoop)       2.400E+08     
 Initial vertical crack size (m)                                          (t_crack_vertical)        2.000E-03     
 Initial radial crack size (m)                                            (t_crack_radial)          6.000E-03     
 CS structural vertical thickness (m)                                     (t_structural_vertical)   2.200E-02     
 CS structural radial thickness (m)                                       (t_structural_radial)     7.000E-02     
 Allowable number of cycles till CS fracture                              (N_cycle)                       NaN  OP 
 
 Superconducting PF coils
 PF coil superconductor material                                          (isumatpf)                        3     
   (NbTi)
 Copper fraction in conductor                                             (fcupfsu)                 6.900E-01     
 
 PF Coil Case Stress :
 
 Maximum permissible tensile stress (MPa)                                 (sigpfcalw)               5.000E+02     
 JxB hoop force fraction supported by case                                (sigpfcf)                 6.660E-01     
 
 Geometry of PF coils, central solenoid and plasma :
 
 coil           R(m)        Z(m)        dR(m)       dZ(m)       turns     steel thickness(m)
 
  PF 1          10.73       11.50        1.15        1.15      347.47        0.14
  PF 2          10.73      -13.01        1.21        1.21      383.93        0.16
  PF 3          26.40        3.36        1.18        1.18      199.02        0.13
  PF 4          26.40       -3.36        1.18        1.18      199.02        0.13
  PF 5          24.89        9.41        0.84        0.84      129.86        0.11
  PF 6          24.89       -9.41        0.84        0.84      129.86        0.11
  CS             6.21        0.00        0.50       17.98     1229.06        0.09
 Plasma         13.80        0.00        6.72       12.43        1.00
 
 PF Coil Information at Peak Current:
 
 coil  current  allowed J  actual J   J   cond. mass   steel mass     field
         (MA)    (A/m2)     (A/m2)  ratio    (kg)          (kg)        (T)
 
  PF 1   14.66  6.306E+08  1.100E+07  0.02 3.820E+05   3.858E+05    3.859E+00
  PF 2   16.20  6.024E+08  1.100E+07  0.02 4.221E+05   4.542E+05    4.120E+00
  PF 3   -8.40  7.624E+08  6.000E+06  0.01 9.864E+05   8.776E+05    2.657E+00
  PF 4   -8.40  7.624E+08  6.000E+06  0.01 9.864E+05   8.776E+05    2.657E+00
  PF 5   -5.58  7.728E+08  8.000E+06  0.01 4.638E+05   4.887E+05    2.564E+00
  PF 6   -5.58  7.728E+08  8.000E+06  0.01 4.638E+05   4.887E+05    2.564E+00
  CS   -52.85  4.498E+08  5.880E+06  0.01 9.716E+05   9.543E+05    3.646E+00
       ------                             ---------   ---------
       111.68                             4.676E+06   4.527E+06
 
 PF coil current scaling information :
 
 Sum of squares of residuals                                              (ssq0)                    2.454E-04  OP 
 Smoothing parameter                                                      (alfapf)                  5.000E-10     
 
 ****************************************** Volt Second Consumption *******************************************
 
              volt-sec       volt-sec       volt-sec
              start-up         burn          total

 PF coils :    -381.38         -99.85        -481.23
 CS coil  :    -360.96        -146.45        -507.41
              --------       --------       --------
 Total :       -742.34        -246.30        -988.64
 
 Total volt-second consumption by coils (Wb)                              (vstot)                  -9.886E+02  OP 
 
 Summary of volt-second consumption by circuit (Wb) :
 
 circuit       BOP            BOF            EOF
 
     1       70.930         91.095         50.152
     2       73.632         84.625         42.122
     3       14.181       -121.232       -129.417
     4       14.181       -121.232       -129.417
     5        0.029        -70.827        -70.844
     6        0.029        -70.827        -70.844
 CS coil    253.703       -107.257       -253.703
 
 ********************************** Waveforms ***********************************
 
 Currents (Amps/coil) as a function of time :
 
                                       time (sec)

                0.00     500.00     712.04     722.04    7922.04    8134.09
               Start      BOP        EOR        BOF        EOF        EOP        
 circuit
   1         0.000E+00  1.142E+07  1.466E+07  1.466E+07  8.073E+06  0.000E+00
   2         0.000E+00  1.410E+07  1.620E+07  1.620E+07  8.065E+06  0.000E+00
   3        -0.000E+00  9.203E+05 -7.867E+06 -7.867E+06 -8.398E+06 -0.000E+00
   4        -0.000E+00  9.203E+05 -7.867E+06 -7.867E+06 -8.398E+06 -0.000E+00
   5        -0.000E+00  2.321E+03 -5.582E+06 -5.582E+06 -5.584E+06 -0.000E+00
   6        -0.000E+00  2.321E+03 -5.582E+06 -5.582E+06 -5.584E+06 -0.000E+00
   7        -0.000E+00  5.285E+07 -2.234E+07 -2.234E+07 -5.285E+07 -0.000E+00
 Plasma (A)  0.000E+00  0.000E+00  2.120E+07  2.120E+07  2.120E+07  0.000E+00
 
 This consists of: CS coil field balancing:
   1         0.000E+00  1.142E+07 -4.827E+06 -4.827E+06 -1.142E+07  0.000E+00
   2         0.000E+00  1.410E+07 -5.960E+06 -5.960E+06 -1.410E+07  0.000E+00
   3        -0.000E+00  9.203E+05 -3.891E+05 -3.891E+05 -9.203E+05 -0.000E+00
   4        -0.000E+00  9.203E+05 -3.891E+05 -3.891E+05 -9.203E+05 -0.000E+00
   5        -0.000E+00  2.321E+03 -9.812E+02 -9.812E+02 -2.321E+03 -0.000E+00
   6        -0.000E+00  2.321E+03 -9.812E+02 -9.812E+02 -2.321E+03 -0.000E+00
   7        -0.000E+00  5.285E+07 -2.234E+07 -2.234E+07 -5.285E+07 -0.000E+00
 
 And: equilibrium field:
   1         0.000E+00  0.000E+00  1.949E+07  1.949E+07  1.949E+07  0.000E+00
   2         0.000E+00  0.000E+00  2.216E+07  2.216E+07  2.216E+07  0.000E+00
   3         0.000E+00  0.000E+00 -7.478E+06 -7.478E+06 -7.478E+06  0.000E+00
   4         0.000E+00  0.000E+00 -7.478E+06 -7.478E+06 -7.478E+06  0.000E+00
   5         0.000E+00  0.000E+00 -5.581E+06 -5.581E+06 -5.581E+06  0.000E+00
   6         0.000E+00  0.000E+00 -5.581E+06 -5.581E+06 -5.581E+06  0.000E+00
   7         0.000E+00  0.000E+00  0.000E+00  0.000E+00  0.000E+00  0.000E+00
 
 Ratio of central solenoid current at beginning of Pulse / end of flat-to (fcohbop)                 1.000E+00  ITV
 Ratio of central solenoid current at beginning of Flat-top / end of flat (fcohbof)                 4.228E-01  OP 
 
 *************************** PF Circuit Waveform Data ***************************
 
 Number of PF circuits including CS and plasma                            (ncirt)                           8     
 PF Circuit 01 - Time point 01 (A)                                        (pfc01t01)                0.000E+00     
 PF Circuit 01 - Time point 02 (A)                                        (pfc01t02)                1.142E+07     
 PF Circuit 01 - Time point 03 (A)                                        (pfc01t03)                1.466E+07     
 PF Circuit 01 - Time point 04 (A)                                        (pfc01t04)                1.466E+07     
 PF Circuit 01 - Time point 05 (A)                                        (pfc01t05)                8.073E+06     
 PF Circuit 01 - Time point 06 (A)                                        (pfc01t06)                0.000E+00     
 PF Circuit 02 - Time point 01 (A)                                        (pfc02t01)                0.000E+00     
 PF Circuit 02 - Time point 02 (A)                                        (pfc02t02)                1.410E+07     
 PF Circuit 02 - Time point 03 (A)                                        (pfc02t03)                1.620E+07     
 PF Circuit 02 - Time point 04 (A)                                        (pfc02t04)                1.620E+07     
 PF Circuit 02 - Time point 05 (A)                                        (pfc02t05)                8.065E+06     
 PF Circuit 02 - Time point 06 (A)                                        (pfc02t06)                0.000E+00     
 PF Circuit 03 - Time point 01 (A)                                        (pfc03t01)               -0.000E+00     
 PF Circuit 03 - Time point 02 (A)                                        (pfc03t02)                9.203E+05     
 PF Circuit 03 - Time point 03 (A)                                        (pfc03t03)               -7.867E+06     
 PF Circuit 03 - Time point 04 (A)                                        (pfc03t04)               -7.867E+06     
 PF Circuit 03 - Time point 05 (A)                                        (pfc03t05)               -8.398E+06     
 PF Circuit 03 - Time point 06 (A)                                        (pfc03t06)               -0.000E+00     
 PF Circuit 04 - Time point 01 (A)                                        (pfc04t01)               -0.000E+00     
 PF Circuit 04 - Time point 02 (A)                                        (pfc04t02)                9.203E+05     
 PF Circuit 04 - Time point 03 (A)                                        (pfc04t03)               -7.867E+06     
 PF Circuit 04 - Time point 04 (A)                                        (pfc04t04)               -7.867E+06     
 PF Circuit 04 - Time point 05 (A)                                        (pfc04t05)               -8.398E+06     
 PF Circuit 04 - Time point 06 (A)                                        (pfc04t06)               -0.000E+00     
 PF Circuit 05 - Time point 01 (A)                                        (pfc05t01)               -0.000E+00     
 PF Circuit 05 - Time point 02 (A)                                        (pfc05t02)                2.321E+03     
 PF Circuit 05 - Time point 03 (A)                                        (pfc05t03)               -5.582E+06     
 PF Circuit 05 - Time point 04 (A)                                        (pfc05t04)               -5.582E+06     
 PF Circuit 05 - Time point 05 (A)                                        (pfc05t05)               -5.584E+06     
 PF Circuit 05 - Time point 06 (A)                                        (pfc05t06)               -0.000E+00     
 PF Circuit 06 - Time point 01 (A)                                        (pfc06t01)               -0.000E+00     
 PF Circuit 06 - Time point 02 (A)                                        (pfc06t02)                2.321E+03     
 PF Circuit 06 - Time point 03 (A)                                        (pfc06t03)               -5.582E+06     
 PF Circuit 06 - Time point 04 (A)                                        (pfc06t04)               -5.582E+06     
 PF Circuit 06 - Time point 05 (A)                                        (pfc06t05)               -5.584E+06     
 PF Circuit 06 - Time point 06 (A)                                        (pfc06t06)               -0.000E+00     
 CS Circuit  - Time point 01 (A)                                          (cst01)                  -0.000E+00     
 CS Circuit  - Time point 02 (A)                                          (cst02)                   5.285E+07     
 CS Circuit  - Time point 03 (A)                                          (cst03)                  -2.234E+07     
 CS Circuit  - Time point 04 (A)                                          (cst04)                  -2.234E+07     
 CS Circuit  - Time point 05 (A)                                          (cst05)                  -5.285E+07     
 CS Circuit  - Time point 06 (A)                                          (cst06)                  -0.000E+00     
 Plasma  - Time point 01 (A)                                              (plasmat01)               0.000E+00     
 Plasma  - Time point 02 (A)                                              (plasmat02)               0.000E+00     
 Plasma  - Time point 03 (A)                                              (plasmat03)               2.120E+07     
 Plasma  - Time point 04 (A)                                              (plasmat04)               2.120E+07     
 Plasma  - Time point 05 (A)                                              (plasmat05)               2.120E+07     
 Plasma  - Time point 06 (A)                                              (plasmat06)               0.000E+00     
 
 ********************************************* Support Structure **********************************************
 
 Outer PF coil fence mass (kg)                                            (fncmass)                 8.097E+05  OP 
 Intercoil support structure mass (kg)                                    (aintmass)                1.804E+07  OP 
 Mass of cooled components (kg)                                           (coldmass)                1.465E+08  OP 
 Gravity support structure mass (kg)                                      (clgsmass)                9.384E+06  OP 
 Torus leg support mass (kg)                                              (gsm1)                    1.606E+05  OP 
 Ring beam mass (kg)                                                      (gsm2)                    1.486E+06  OP 
 Ring legs mass (kg)                                                      (gsm3)                    3.845E+06  OP 
 
 ******************************************** PF Coil Inductances *********************************************
 
 Inductance matrix [H] :
 
   1     5.1E+00 1.5E-01 5.4E-01 3.9E-01 4.4E-01 1.8E-01 1.1E+00 2.2E-03
   2     1.5E-01 6.1E+00 4.0E-01 5.6E-01 1.8E-01 4.7E-01 1.0E+00 2.0E-03
   3     5.4E-01 4.0E-01 5.3E+00 2.0E+00 1.3E+00 7.3E-01 6.7E-01 3.1E-03
   4     3.9E-01 5.6E-01 2.0E+00 5.3E+00 7.3E-01 1.3E+00 6.7E-01 3.1E-03
   5     4.4E-01 1.8E-01 1.3E+00 7.3E-01 2.3E+00 3.0E-01 3.9E-01 1.6E-03
   6     1.8E-01 4.7E-01 7.3E-01 1.3E+00 3.0E-01 2.3E+00 3.9E-01 1.6E-03
  CS     1.1E+00 1.0E+00 6.7E-01 6.7E-01 3.9E-01 3.9E-01 9.4E+00 5.9E-03
 Plasma  2.2E-03 2.0E-03 3.1E-03 3.1E-03 1.6E-03 1.6E-03 5.9E-03 3.0E-05
 
 ************************************ Pumping for primary coolant (helium) ************************************
 
 Pressure drop in FW and blanket coolant incl. hx and pipes (Pa)          (dp_he)                   5.500E+05     
 Fraction of FW and blanket thermal power required for pumping            (fpump)                   8.946E-02  OP 
 Total power absorbed by FW & blanket (MW)                                (p_plasma)                2.125E+03  OP 
 Inlet temperature of FW & blanket coolant pump (K)                       (t_in_compressor)         5.570E+02  OP 
 Coolant pump outlet/Inlet temperature of FW & blanket (K)                (t_in_bb)                 5.731E+02     
 Outlet temperature of FW & blanket (K)                                   (t_out_bb)                7.731E+02     
 Mechanical pumping power for FW and blanket cooling loop including heat  (htpmw_fw_blkt)           2.088E+02  OP 
 Mechanical pumping power for divertor (MW)                               (htpmw_div)               2.314E+00  OP 
 Mechanical pumping power for shield and vacuum vessel (MW)               (htpmw_shld)              1.173E-02  OP 
 
 ********************************** First wall and blanket : CCFE HCPB model **********************************
 
 
 Blanket Composition by volume :
 
 Titanium beryllide fraction                                              (fbltibe12)                   0.375  OP 
 Lithium orthosilicate fraction                                           (fblli2sio4)                  0.375  OP 
 Steel fraction                                                           (fblss_ccfe)                  0.097  OP 
 Coolant fraction                                                         (vfcblkt)                     0.053     
 Purge gas fraction                                                       (vfpblkt)                     0.100     
 
 Component Volumes :
 
 First Wall Armour Volume (m3)                                            (fw_armour_vol)              12.864  OP 
 First Wall Volume (m3)                                                   (volfw)                      41.996  OP 
 Blanket Volume (m3)                                                      (volblkt)                  2462.685  OP 
 Shield Volume (m3)                                                       (volshld)                  1256.829  OP 
 Vacuum vessel volume (m3)                                                (vdewin)                   1992.197  OP 
 
 Component Masses :
 
 First Wall Armour Mass (kg)                                              (fw_armour_mass)          2.476E+05  OP 
 First Wall Mass, excluding armour (kg)                                   (fwmass)                  3.276E+05  OP 
 Blanket Mass - Total(kg)                                                 (whtblkt)                 6.168E+06  OP 
     Blanket Mass - TiBe12 (kg)                                           (whtbltibe12)             2.087E+06  OP 
     Blanket Mass - Li4SiO4 (kg)                                          (whtblli4sio4)            2.216E+06  OP 
     Blanket Mass - Steel (kg)                                            (whtblss)                 1.864E+06  OP 
 Total mass of armour, first wall and blanket (kg)                        (armour_fw_bl_mass)       6.743E+06  OP 
 Shield Mass (kg)                                                         (whtshld)                 3.921E+06  OP 
 Vacuum vessel mass (kg)                                                  (vvmass)                  1.554E+07  OP 
 
 Nuclear heating :
 
 Total nuclear heating in TF+PF coils (CS is negligible) (MW)             (ptfnuc)                  2.040E-01  OP 
 Total nuclear heating in FW (MW)                                         (pnucfw)                  4.068E+02  OP 
 Total nuclear heating in the blanket (including emult) (MW)              (pnucblkt)                1.518E+03  OP 
 (Note: emult is fixed for this model inside the code)
 Total nuclear heating in the shield (MW)                                 (pnucshld)                2.346E+00  OP 
 Total nuclear heating in the divertor (MW)                               (pnucdiv)                 1.975E+02  OP 
 
  Diagostic output for nuclear heating :
 
 Blanket exponential factor                                               (exp_blanket)             1.000E+00  OP 
 Shield: first exponential                                                (exp_shield1)             1.721E-03  OP 
 Shield: second exponential                                               (exp_shield2)             2.543E-01  OP 
 Solid angle fraction taken by on divertor                                (fdiv)                    1.150E-01     
 Switch for plant secondary cycle                                         (secondary_cycle)                 2     
 First wall coolant pressure (Pa)                                         (fwpressure)              1.550E+07     
 Blanket coolant pressure (Pa)                                            (blpressure)              1.550E+07     
 Allowable nominal neutron fluence at first wall (MW.year/m2)             (abktflnc)                1.500E+01     
 No of inboard blanket modules poloidally                                 (nblktmodpi)                      7     
 No of inboard blanket modules toroidally                                 (nblktmodti)                     32     
 No of outboard blanket modules poloidally                                (nblktmodpo)                      8     
 No of outboard blanket modules toroidally                                (nblktmodto)                     48     
 Isentropic efficiency of first wall / blanket coolant pumps              (etaiso)                  9.000E-01     
 
 Other volumes, masses and areas :
 
 First wall area (m2)                                                     (fwarea)                  3.402E+03  OP 
 Cryostat internal radius (m)                                             (rdewex)                  2.749E+01  OP 
 Cryostat internal half-height (m)                                        (zdewex)                  2.032E+01  OP 
 Vertical clearance from TF coil to cryostat (m)                          (clh1)                    8.171E+00  OP 
 Divertor area (m2)                                                       (divsur)                  3.236E+02  OP 
 Divertor mass (kg)                                                       (divmas)                  7.929E+04  OP 
 
 ********************************** Superconducting TF Coil Power Conversion **********************************
 
 TF coil current (kA)                                                     (itfka)                   1.625E+02  OP 
 Number of TF coils                                                       (ntfc)                    1.600E+01     
 Voltage across a TF coil during quench (kV)                              (vtfskv)                  9.761E+00  OP 
 TF coil charge time (hours)                                              (tchghr)                  4.000E+00     
 Total inductance of TF coils (H)                                         (ltfth)                   5.019E+01  OP 
 Total resistance of TF coils (ohm)                                       (rcoils)                  0.000E+00  OP 
 TF coil charging voltage (V)                                             (tfcv)                    7.145E+02     
 Number of DC circuit breakers                                            (ntfbkr)                  1.600E+01     
 Number of dump resistors                                                 (ndumpr)                  6.400E+01     
 Resistance per dump resistor (ohm)                                       (r1dump)                  6.006E-02  OP 
 Dump resistor peak power (MW)                                            (r1ppmw)                  3.966E+02  OP 
 Energy supplied per dump resistor (MJ)                                   (r1emj)                   1.036E+04  OP 
 TF coil L/R time constant (s)                                            (ttfsec)                  5.223E+01  OP 
 Power supply voltage (V)                                                 (tfpsv)                   7.502E+02  OP 
 Power supply current (kA)                                                (tfpska)                  1.706E+02  OP 
 DC power supply rating (kW)                                              (tfckw)                   1.280E+05  OP 
 AC power for charging (kW)                                               (tfackw)                  1.422E+05  OP 
 TF coil resistive power (MW)                                             (rpower)                  2.407E+01  OP 
 TF coil inductive power (MVA)                                            (xpower)                  9.205E+01  OP 
 Aluminium bus current density (kA/cm2)                                   (djmka)                   1.250E-01     
 Aluminium bus cross-sectional area (cm2)                                 (albusa)                  1.300E+03  OP 
 Total length of TF coil bussing (m)                                      (tfbusl)                  4.522E+03  OP 
 Aluminium bus weight (tonnes)                                            (albuswt)                 1.587E+03  OP 
 Total TF coil bus resistance (ohm)                                       (rtfbus)                  9.114E-04  OP 
 TF coil bus voltage drop (V)                                             (vtfbus)                  1.481E+02  OP 
 Dump resistor floor area (m2)                                            (drarea)                  1.525E+04  OP 
 TF coil power conversion floor space (m2)                                (tfcfsp)                  3.891E+03  OP 
 TF coil power conv. building volume (m3)                                 (tfcbv)                   2.335E+04  OP 
 TF coil AC inductive power demand (MW)                                   (xpwrmw)                  1.023E+02  OP 
 Total steady state AC power demand (MW)                                  (tfacpd)                  2.674E+01  OP 
 
 ****************************** PF Coils and Central Solenoid: Power and Energy *******************************
 
 Number of PF coil circuits                                               (pfckts)                  1.200E+01     
 Sum of PF power supply ratings (MVA)                                     (spsmva)                  3.491E+02  OP 
 Total PF coil circuit bus length (m)                                     (spfbusl)                 3.005E+03  OP 
 Total PF coil bus resistive power (kW)                                   (pfbuspwr)                1.490E+03  OP 
 Total PF coil resistive power (kW)                                       (srcktpm)                 1.490E+03  OP 
 Maximum PF coil voltage (kV)                                             (vpfskv)                  2.000E+01     
 Efficiency of transfer of PF stored energy into or out of storage        (etapsu)                  9.000E-01     
 (Energy is dissipated in PFC power supplies only when total PF energy increases or decreases.)
 Maximum stored energy in poloidal field (MJ)                             (ensxpfm)                 2.924E+04  OP 
 Peak absolute rate of change of stored energy in poloidal field (MW)     peakpoloidalpower         1.379E+02  OP 
 Energy stored in poloidal magnetic field :
 
                                            time (sec)

                     0.00     500.00     712.04     722.04    7922.04    8134.09
 Time point         Start      BOP        EOR        BOF        EOF        EOP        
 Energy (MJ)      0.000E+00  1.969E+04  2.579E+04  2.579E+04  2.924E+04  0.000E+00
 
 Interval                tramp      tohs       theat      tburn      tqnch      
 dE/dt (MW)            3.938E+01  2.878E+01  0.000E+00  4.792E-01 -1.379E+02
 
 
 *********************************************** Vacuum System ************************************************
 
 Pumpdown to Base Pressure :
 
 First wall outgassing rate (Pa m/s)                                      (rat)                     1.300E-08     
 Total outgassing load (Pa m3/s)                                          (ogas)                    3.568E-04  OP 
 Base pressure required (Pa)                                              (pbase)                   5.000E-04     
 Required N2 pump speed (m3/s)                                            (s(1))                    7.137E-01  OP 
 N2 pump speed provided (m3/s)                                            (snet(1))                 4.737E+01  OP 
 
 Pumpdown between Burns :
 
 Plasma chamber volume (m3)                                               (volume)                  5.924E+03  OP 
 Chamber pressure after burn (Pa)                                         (pend)                    1.112E-01  OP 
 Chamber pressure before burn (Pa)                                        (pstart)                  1.112E-03     
 Allowable pumping time switch                                            (dwell_pump)                      0     
 Dwell time between burns (s)                                             (tdwell.)                 0.000E+00     
 CS ramp-up time burns (s)                                                (tramp.)                  5.000E+02     
 Allowable pumping time between burns (s)                                 (tpump)                   5.000E+02     
 Required D-T pump speed (m3/s)                                           (s(2))                    5.456E+01  OP 
 D-T pump speed provided (m3/s)                                           (snet(2))                 1.149E+02  OP 
 
 Helium Ash Removal :
 
 Divertor chamber gas pressure (Pa)                                       (prdiv)                   3.600E-01     
 Helium gas fraction in divertor chamber                                  (fhe)                     1.156E-01  OP 
 Required helium pump speed (m3/s)                                        (s(3))                    7.581E+01  OP 
 Helium pump speed provided (m3/s)                                        (snet(3))                 7.581E+01  OP 
 
 D-T Removal at Fuelling Rate :
 
 D-T fuelling rate (kg/s)                                                 (frate)                   5.475E-05  OP 
 Required D-T pump speed (m3/s)                                           (s(4))                    7.581E+01  OP 
 D-T pump speed provided (m3/s)                                           (snet(4))                 1.149E+02  OP 
 
 The vacuum pumping system size is governed by the
 requirements for pumpdown between burns.
 
 Number of large pump ducts                                               (nduct)                          16     
 Passage diameter, divertor to ducts (m)                                  (d(imax))                 6.573E-01  OP 
 Passage length (m)                                                       (l1)                      2.967E+00  OP 
 Diameter of ducts (m)                                                    (dout)                    7.887E-01  OP 
 Duct length, divertor to elbow (m)                                       (l2)                      4.800E+00  OP 
 Duct length, elbow to pumps (m)                                          (l3)                      2.000E+00     
 Number of pumps                                                          (pumpn)                   6.065E+01  OP 
 
 The vacuum system uses cryo  pumps.
 
 ******************************************* Plant Buildings System *******************************************
 
 Internal volume of reactor building (m3)                                 (vrci)                    2.375E+06     
 Dist from centre of torus to bldg wall (m)                               (wrbi)                    5.506E+01     
 Effective floor area (m2)                                                (efloor)                  6.064E+05     
 Reactor building volume (m3)                                             (rbv)                     2.612E+06     
 Reactor maintenance building volume (m3)                                 (rmbv)                    4.963E+05     
 Warmshop volume (m3)                                                     (wsv)                     1.431E+05     
 Tritium building volume (m3)                                             (triv)                    4.000E+04     
 Electrical building volume (m3)                                          (elev)                    6.435E+04     
 Control building volume (m3)                                             (conv)                    6.000E+04     
 Cryogenics building volume (m3)                                          (cryv)                    2.247E+04     
 Administration building volume (m3)                                      (admv)                    1.000E+05     
 Shops volume (m3)                                                        (shov)                    1.000E+05     
 Total volume of nuclear buildings (m3)                                   (volnucb)                 3.077E+06     
 
 **************************************** Electric Power Requirements *****************************************
 
 Facility base load (MW)                                                  (basemw)                  5.000E+00     
 Divertor coil power supplies (MW)                                        (bdvmw)                   0.000E+00     
 Cryoplant electric power (MW)                                            (crymw)                   8.232E+01  OP 
 Primary coolant pumps (MW)                                               (htpmw..)                 2.427E+02  OP 
 PF coil power supplies (MW)                                              (ppfmw)                   2.407E+02  OP 
 TF coil power supplies (MW)                                              (ptfmw)                   2.674E+01  OP 
 Plasma heating supplies (MW)                                             (pheatingmw)              8.645E+01  OP 
 Tritium processing (MW)                                                  (trithtmw..)              1.500E+01     
 Vacuum pumps  (MW)                                                       (vachtmw..)               5.000E-01     
 
 Total pulsed power (MW)                                                  (pacpmw)                  7.904E+02  OP 
 Total base power required at all times (MW)                              (fcsht)                   9.596E+01  OP 
 
 ************************************************* Cryogenics *************************************************
 
 Conduction and radiation heat loads on cryogenic components (MW)         (qss/1.0D6)               6.300E-02  OP 
 Nuclear heating of cryogenic components (MW)                             (qnuc/1.0D6)              1.292E-02  OP 
 Nuclear heating of cryogenic components is a user input.
 AC losses in cryogenic components (MW)                                   (qac/1.0D6)               3.830E-03  OP 
 Resistive losses in current leads (MW)                                   (qcl/1.0D6)               3.536E-02  OP 
 45% allowance for heat loads in transfer lines, storage tanks etc (MW)   (qmisc/1.0D6)             5.180E-02  OP 
 Sum = Total heat removal at cryogenic temperatures (tmpcry & tcoolin) (M (helpow + helpow_cryal/1. 1.669E-01  OP 
 Temperature of cryogenic superconducting components (K)                  (tmpcry)                  4.500E+00     
 Temperature of cryogenic aluminium components (K)                        (tcoolin)                 3.131E+02     
 Efficiency (figure of merit) of cryogenic plant is 13% of ideal Carnot v                           2.028E-03  OP 
 Efficiency (figure of merit) of cryogenic aluminium plant is 40% of idea                          -2.020E+00  OP 
 Electric power for cryogenic plant (MW)                                  (crypmw)                  8.232E+01  OP 
 
 ************************************ Plant Power / Heat Transport Balance ************************************
 
 
 Assumptions :
 
 Neutron power multiplication in blanket                                  (emult)                   1.269E+00     
 Divertor area fraction of whole toroid surface                           (fdiv)                    1.150E-01     
 H/CD apparatus + diagnostics area fraction                               (fhcd)                    0.000E+00     
 First wall area fraction                                                 (1-fdiv-fhcd)             8.850E-01     
 Switch for pumping of primary coolant                                    (primary_pumping)                 3     
 Mechanical pumping power for FW and blanket cooling loop
 includes heat exchanger, using specified pressure drop
 Mechanical pumping power for FW cooling loop including heat exchanger (M (htpmw_fw)                0.000E+00  OP 
 Mechanical pumping power for blanket cooling loop including heat exchang (htpmw_blkt)              0.000E+00  OP 
 Mechanical pumping power for FW and blanket cooling loop including heat  (htpmw_fw_blkt)           2.088E+02  OP 
 Mechanical pumping power for divertor (MW)                               (htpmw_div)               2.314E+00  OP 
 Mechanical pumping power for shield and vacuum vessel (MW)               (htpmw_shld)              1.173E-02  OP 
 Electrical pumping power for FW and blanket (MW)                         (htpmwe_fw_blkt)          2.400E+02  OP 
 Electrical pumping power for shield (MW)                                 (htpmwe_shld)             1.348E-02  OP 
 Electrical pumping power for divertor (MW)                               (htpmwe_div)              2.660E+00  OP 
 Total electrical pumping power for primary coolant (MW)                  (htpmw)                   2.427E+02  OP 
 Coolant pump power / non-pumping thermal power in shield                 (fpumpshld)               5.000E-03     
 Coolant pump power / non-pumping thermal power in divertor               (fpumpdiv)                5.000E-03     
 Electrical efficiency of heat transport coolant pumps                    (etahtp)                  8.700E-01     
 
 Plant thermodynamics: options :
 
 Divertor thermal power is collected at only 150 C and is used to preheat the coolant in the power cycle
 Shield thermal power is collected at only 150 C and is used to preheat the coolant in the power cycle
 Power conversion cycle efficiency model: user-defined efficiency
 Thermal to electric conversion efficiency of the power conversion cycle  (etath)                       0.375     
 Fraction of total high-grade thermal power to divertor                   (pdivfraction)                0.166  OP 
 
 Power Balance for Reactor (across vacuum vessel boundary) - Detail
 ------------------------------------------------------------------
 
                                            High-grade             Low-grade              Total
                                             thermal power (MW)     thermal power (MW)      (MW)
         First wall:
                               neutrons            406.83                0.00              406.83
             charged particle transport             21.44                0.00               21.44
                              radiation            178.97                0.00              178.97
                        coolant pumping              0.00                0.00                0.00
 
         Blanket:
                               neutrons           1518.20                0.00             1518.20
             charged particle transport              0.00                0.00                0.00
                              radiation              0.00                0.00                0.00
                        coolant pumping              0.00                0.00                0.00
 
         Shield:
                               neutrons              2.35                0.00                2.35
             charged particle transport              0.00                0.00                0.00
                              radiation              0.00                0.00                0.00
                        coolant pumping              0.01                0.00                0.01
 
         Divertor:
                               neutrons            197.50                0.00              197.50
             charged particle transport            242.06                0.00              242.06
                              radiation             23.26                0.00               23.26
                        coolant pumping              2.31                0.00                2.31
 
         TF coil:
                               neutrons              0.00                0.20                0.20
             charged particle transport              0.00                0.00                0.00
                              radiation              0.00                0.00                0.00
                        coolant pumping              0.00                0.00                0.00
 
         Losses to H/CD apparatus + diagnostics:
                               neutrons              0.00                0.00                0.00
             charged particle transport              0.00                0.00                0.00
                              radiation              0.00                0.00                0.00
                        coolant pumping              0.00                0.00                0.00
 
         ----------------------------------------------------------------------------------------
                                 Totals           2592.94                0.20             2593.14
 
 Total power leaving reactor (across vacuum vessel boundary) (MW)                                    2593.344  OP 
 
 Other secondary thermal power constituents :
 
 Heat removal from cryogenic plant (MW)                                   (crypmw)                     82.317  OP 
 Heat removal from facilities (MW)                                        (fachtmw)                    95.961  OP 
 Coolant pumping efficiency losses (MW)                                   (htpsecmw)                   31.552  OP 
 Heat removal from injection power (MW)                                   (pinjht)                     51.870  OP 
 Heat removal from tritium plant (MW)                                     (trithtmw)                   15.000  OP 
 Heat removal from vacuum pumps (MW)                                      (vachtmw)                     0.500  OP 
 TF coil resistive power (MW)                                             (tfcmw)                       0.000  OP 
 
 Total low-grade thermal power (MW)                                       (psechtmw)                  305.129  OP 
 Total High-grade thermal power (MW)                                      (pthermmw)                 2801.767  OP 
 
 Number of primary heat exchangers                                        (nphx)                            3  OP 
 
 
 Power Balance across separatrix :
 -------------------------------
 Only energy deposited in the plasma is included here.
 Total power loss is scaling power plus core radiation only (iradloss = 1)
 Transport power from scaling law (MW)                                    (pscalingmw)                321.678  OP 
 Radiation power from inside "coreradius" (MW)                            (pcoreradmw.)               122.604  OP 
 Total (MW)                                                                                           444.282  OP 
 
 Alpha power deposited in plasma (MW)                                     (falpha*palpmw)             407.441  OP 
 Power from charged products of DD and/or D-He3 fusion (MW)               (pchargemw.)                  1.536  OP 
 Ohmic heating (MW)                                                       (pohmmw.)                     0.724  OP 
 Injected power deposited in plasma (MW)                                  (pinjmw)                     34.580  OP 
 Total (MW)                                                                                           444.282  OP 
 
 Power Balance for Reactor - Summary :
 -------------------------------------
 Fusion power (MW)                                                        (powfmw)                   2146.782  OP 
 Power from energy multiplication in blanket and shield (MW)              (emultmw)                   408.605  OP 
 Injected power (MW)                                                      (pinjmw.)                    34.580  OP 
 Ohmic power (MW)                                                         (pohmmw.)                     0.724  OP 
 Power deposited in primary coolant by pump (MW)                          (htpmw_mech)                211.158  OP 
 Total (MW)                                                                                          2801.849  OP 
 
 Heat extracted from first wall and blanket (MW)                          (pthermfw_blkt)            2334.275  OP 
 Heat extracted from shield  (MW)                                         (pthermshld)                  2.358  OP 
 Heat extracted from divertor (MW)                                        (pthermdiv)                 465.134  OP 
 Nuclear and photon power lost to H/CD system (MW)                        (psechcd)                     0.000  OP 
 Nuclear power lost to TF (MW)                                            (ptfnuc)                      0.204  OP 
 Total (MW)                                                                                          2801.971  OP 
 
 Electrical Power Balance :
 --------------------------
 Net electric power output(MW)                                            (pnetelmw.)                 500.000  OP 
 Required Net electric power output(MW)                                   (pnetelin)                  500.000     
 Electric power for heating and current drive (MW)                        (pinjwp)                     86.449  OP 
 Electric power for primary coolant pumps (MW)                            (htpmw)                     242.710  OP 
 Electric power for vacuum pumps (MW)                                     (vachtmw)                     0.500     
 Electric power for tritium plant (MW)                                    (trithtmw)                   15.000     
 Electric power for cryoplant (MW)                                        (crypmw)                     82.317  OP 
 Electric power for TF coils (MW)                                         (tfacpd)                     26.743  OP 
 Electric power for PF coils (MW)                                         (pfwpmw)                      0.983  OP 
 All other internal electric power requirements (MW)                      (fachtmw)                    95.961  OP 
 Total (MW)                                                               (tot_plant_power)          1050.663  OP 
 Total (MW)                                                                                          1050.663  OP 
 
 Gross electrical output* (MW)                                            (pgrossmw)                 1050.663  OP 
 (*Power for pumps in secondary circuit already subtracted)
 
 Power balance for power plant :
 -------------------------------
 Fusion power (MW)                                                        (powfmw)                   2146.782  OP 
 Power from energy multiplication in blanket and shield (MW)              (emultmw)                   408.605  OP 
 Total (MW)                                                                                          2555.387  OP 
 
 Net electrical output (MW)	                                              (pnetelmw)                  500.000  OP 
 Heat rejected by main power conversion circuit (MW)                      (rejected_main)            1751.105  OP 
 Heat rejected by other cooling circuits (MW)                             (psechtmw)                  305.129  OP 
 Total (MW)                                                                                          2556.234  OP 
 
 
 Plant efficiency measures :
 
 Net electric power / total nuclear power (%)                             (pnetelmw/(powfmw+em         19.567  OP 
 Net electric power / total fusion power (%)                              (pnetelmw/powfmw)            23.291  OP 
 Gross electric power* / high grade heat (%)                              (etath)                      37.500     
 (*Power for pumps in secondary circuit already subtracted)
 Recirculating power fraction                                             (cirpowfr)                    0.524  OP 
 
 Time-dependent power usage
 
         Pulse timings [s]:
 
                                          tramp      tohs     theat     tburn     tqnch    tdwell
                                          -----      ----     -----     -----     -----    ------
                               Duration  500.00    212.04     10.00   7200.00    212.04      0.00
                                 ------   -----      ----     -----     -----     -----    ------
 
         Continous power usage [MWe]:
 
                                 System   tramp      tohs     theat     tburn     tqnch    tdwell
                                 ------   -----      ----     -----     -----     -----    ------
                        Primary cooling  242.71    242.71    242.71    242.71    242.71    242.71
                              Cyroplant   82.32     82.32     82.32     82.32     82.32     82.32
                                 Vacuum    0.50      0.50      0.50      0.50      0.50      0.50
                                Tritium   15.00     15.00     15.00     15.00     15.00     15.00
                                     TF   26.74     26.74     26.74     26.74     26.74     26.74
                             Facilities   95.96     95.96     95.96     95.96     95.96     95.96
                                 ------   -----      ----     -----     -----     -----    ------
                                  Total  463.23    463.23    463.23    463.23    463.23    463.23
                                 ------   -----      ----     -----     -----     -----    ------
 
         Intermittent power usage [MWe]:
 
                                 System   tramp      tohs     theat     tburn     tqnch    tdwell
                                 ------   -----      ----     -----     -----     -----    ------
                                 H & CD    0.00    300.00    300.00     86.45    300.00      0.00
                                     PF   39.38     28.78      0.00      0.48   -137.90      0.00
                                 ------   -----      ----     -----     -----     -----    ------
                                  Total   39.38    328.78    300.00     86.93    162.10      0.00
                                 ------   -----      ----     -----     -----     -----    ------
 
         Power production [MWe]:
 
                                          tramp      tohs     theat     tburn     tqnch    tdwell       avg
                                          -----      ----     -----     -----     -----    ------       ---
                            Gross power    0.00      0.00      0.00   1050.66      0.00      0.00
                              Net power -502.61   -792.01   -763.23    500.50   -625.33   -463.23    374.25
                                 ------   -----      ----     -----     -----     -----    ------
 
 
 *************************** Water usage during plant operation (secondary cooling) ***************************
 
 Estimated amount of water used through different cooling system options:
 1. Cooling towers
 2. Water bodies (pond, lake, river): recirculating or once-through
 Volume used in cooling tower (m3/day)                                    (waterusetower)           7.445E+04  OP 
 Volume used in recirculating water system (m3/day)                       (wateruserecirc)          2.492E+04  OP 
 Volume used in once-through water system (m3/day)                        (wateruseonethru)         2.442E+06  OP 
 
 ******************************************** Errors and Warnings *********************************************
 
 (See top of file for solver errors and warnings.)
 PROCESS status flag:   Information messages only
 PROCESS error status flag                                                (error_status)                    1     
 62     1   RADIALB: Ripple result may be inaccurate, as the fit has been extrapolated      
141     1   RADIALB: (TF coil ripple calculation) Dimensionless coil width X out of fitted r
135     1   OUTPF: CS not using max current density: further optimisation may be possible   
 Final error identifier                                                   (error_id)                      135     
 
 ******************************************* End of PROCESS Output ********************************************
 
 
 *************************************** Copy of PROCESS Input Follows ****************************************
 

*--------------------------------------------------*


*---------------Constraint Equations---------------*

icc = 1 * Beta
icc = 2 * Global power balance
icc = 5 * Density upper limit
icc = 8 * Neutron wall load upper limit
icc = 11 * Radial build
icc = 13 * Burn time lower limit
icc = 15 * LH power threshold limit
icc = 16 * Net electric power lower limit
icc = 24 * Beta upper limit
icc = 25 * Peak toroidal field upper limit
icc = 26 * Central solenoid EOF current density upper limit
icc = 27 * Central solenoid BOP current density upper limit
icc = 30 * Injection power upper limit
icc = 31 * TF coil case stress upper limit
icc = 32 * TF coil conduit stress upper limit
icc = 33 * I_op
icc = 34 * Dump voltage upper limit
icc = 35 * J_winding pack
icc = 36 * TF coil temperature margin lower limit
icc = 60 * Central solenoid temperature margin lower limit
icc = 62 * taup
icc = 65 * Dump time set by VV loads
icc = 68 * Psep
icc = 72 * central solenoid Tresca stress limit

*---------------Iteration Variables----------------*

ixc = 1 * aspect
ixc = 2 * bt
boundu(2) = 20.0
ixc = 3 * rmajor
boundu(3) = 30.0
ixc = 4 * te
boundu(4) = 150.0
ixc = 5 * beta
ixc = 6 * dene
ixc = 9 * fdene
boundu(9) = 1.2
ixc = 11 * pheat
ixc = 13 * tfcth
boundl(13) = 0.8
ixc = 14 * fwalld
ixc = 16 * ohcth
boundl(16) = 0.5
ixc = 18 * q
boundl(18) = 3.5
ixc = 29 * bore
boundl(29) = 0.1
ixc = 36 * fbetatry
ixc = 37 * coheof
ixc = 38 * fjohc
boundu(38) = 1.0
ixc = 39 * fjohc0
boundu(39) = 1.0
ixc = 41 * fcohbop
ixc = 42 * gapoh
boundl(42) = 0.05
boundu(42) = 0.1
ixc = 44 * fvsbrnni
ixc = 46 * fpinj
ixc = 48 * fstrcase
ixc = 49 * fstrcond
ixc = 50 * fiooic
boundu(50) = 1.0
ixc = 51 * fvdump
ixc = 52 * vdalw
boundu(52) = 10.0
ixc = 53 * fjprot
ixc = 54 * ftmargtf
ixc = 56 * tdmptf
ixc = 57 * thkcas
ixc = 58 * thwcndut
boundl(58) = 8.0d-3
ixc = 59 * fcutfsu
boundl(59) = 0.50
boundu(59) = 0.94
ixc = 60 * cpttf
boundl(60) = 6.0d4
boundu(60) = 9.0d4
ixc = 61 * gapds
boundl(61) = 0.02
ixc = 103 * flhthresh
boundu(103) = 2.0
ixc = 106 * ftmargoh
ixc = 109 * ralpne
ixc = 110 * ftaulimit
ixc = 113 * ftaucq
ixc = 117 * fpsepbqar
ixc = 122 * oh_steel_frac
ixc = 123 * foh_stress
ixc = 135 * fimp(13)

*-----------------Build Variables------------------*

blnkith  = 0.755 * Inboard blanket thickness (m);
blnkoth  = 0.982 * Outboard blanket thickness (m);
bore     = 4.2655 * Central solenoid inboard radius (m)
ddwex    = 0.15 * Cryostat thickness (m)
d_vv_in  = 0.30 * Inboard vacuum vessel thickness (tf coil / shield) (m)
d_vv_out = 0.30 * Outboard vacuum vessel thickness (tf coil / shield) (m)
d_vv_top = 0.30 * Topside vacuum vessel thickness (tf coil / shield) (m)
d_vv_bot = 0.30 * Underside vacuum vessel thickness (tf coil / shield) (m)
gapds    = 1.5013 * Gap between inboard vacuum vessel and thermal shield (m)
gapoh    = 0.05 * Gap between central solenoid and tf coil (m)
gapomin  = 0.20 * Minimum gap between outboard vacuum vessel and tf coil (m)
iohcl    = 1 * Switch for existence of central solenoid;
ohcth    = 1.2027 * Central solenoid thickness (m)
scrapli  = 0.225 * Gap between plasma and first wall; inboard side (m)
scraplo  = 0.225 * Gap between plasma and first wall; outboard side (m)
shldith  = 0.30 * Inboard shield thickness (m)
shldoth  = 0.80 * Outboard shield thickness (m)
shldtth  = 0.30 * Upper/lower shield thickness (m);
tfcth    = 2.9456 * Inboard tf coil thickness; (centrepost for st) (m)
tftsgap  = 0.05 * Minimum metal-to-metal gap between tf coil and thermal shield (m)
vgap2    = 0.05 * Vertical gap between vacuum vessel and thermal shields (m)
vvblgap  = 0.02 * Gap between vacuum vessel and blanket (m)

*---------------Buildings Variables----------------*


*---------------Constraint Variables---------------*

bmxlim   = 12.3 * Maximum peak toroidal field (t)
fbetatry = 0.12875 * F-value for beta limit
fdene    = 1.1938 * F-value for density limit
ffuspow  = 1 * F-value for maximum fusion power
fiooic   = 0.60192 * F-value for tf coil operating current / critical
fjohc    = 0.050021 * F-value for central solenoid current at end-of-flattop
fjohc0   = 0.066637 * F-value for central solenoid current at beginning of pulse
fjprot   = 1.0 * F-value for tf coil winding pack current density
flhthresh = 1.0 * F-value for l-h power threshold
foh_stress = 1.0 * F-value for tresca stress in central solenoid
fpeakb   = 1.0 * F-value for maximum toroidal field
fpinj    = 0.087659 * F-value for injection power
fpnetel  = 1.0 * F-value for net electric power
fpsepbqar = 1.0 * F-value for maximum psep*bt/qar limit
fstrcase = 1.0 * F-value for tf coil case stress
fstrcond = 0.83933 * F-value for tf coil conduit stress
ftaucq   = 1.0 * F-value for calculated minimum tf quench time
ftburn   = 1.00e+00 * F-value for minimum burn time
ftmargoh = 0.30314 * F-value for central solenoid temperature margin
ftmargtf = 1.0 * F-value for tf coil temperature margin
fvdump   = 0.98109 * F-value for dump voltage
fwalld   = 0.046142 * F-value for maximum wall load
pnetelin = 500.0 * Required net electric power (mw)
psepbqarmax = 9.2 * Maximum ratio of psep*bt/qar (mwt/m)
tbrnmn   = 7.2e3 * Minimum burn time (s)
walalw   = 8.0 * Allowable wall-load (mw/m2)
ftaulimit = 1.0 * F-value for lower limit on taup/taueff the ratio

*------------------Cost Variables------------------*

abktflnc = 15 * Allowable first wall/blanket neutron
adivflnc = 20.0 * Allowable divertor heat fluence (mw-yr/m2)
cfactr   = 0.75 * Total plant availability fraction;
cost_model = 0 * Switch for cost model;
dintrt   = 0.00 * Diff between borrowing and saving interest rates
fcap0    = 1.15 * Average cost of money for construction of plant
fcap0cp  = 1.06 * Average cost of money for replaceable components
fcontng  = 0.15 * Project contingency factor
fcr0     = 0.065 * Fixed charge rate during construction
fkind    = 1.0 * Multiplier for nth of a kind costs
iavail   = 0 * Switch for plant availability model;
ifueltyp = 1 * Switch;
lsa      = 2 * Level of safety assurance switch (generally; use 3 or 4);
output_costs = 0 * Switch for costs output;
discount_rate = 0.06 * Effective cost of money in constant dollars
tlife    = 40 * Plant life (years)
ucblvd   = 280.0 * Unit cost for blanket vanadium ($/kg)
ucdiv    = 5.0d5 * Cost of divertor blade ($)
ucme     = 3.0d8 * Cost of maintenance equipment ($)

*-------------Current Drive Variables--------------*

bscfmax  = 0.99 * Maximum fraction of plasma current from bootstrap;
etaech   = 0.4 * Ech wall plug to injector efficiency
gamma_ecrh = 0.30 * User input ecrh gamma (1;0e20 a/(w m^2))
iefrf    = 10 * Switch for current drive efficiency model;
pheat    = 0.001 * Heating power not used for current drive (mw)
pinjalw  = 701.0 * Maximum allowable value for injected power (mw)

*----------Divertor Kallenbach Variables-----------*


*----------------Divertor Variables----------------*

divdum   = 1 * Switch for divertor zeff model; 0=calc; 1=input
divfix   = 0.621 * Divertor structure vertical thickness (m)
hldivlim = 10 * Heat load limit (mw/m2)
ksic     = 1.4 * Power fraction for outboard double-null scrape-off plasma
prn1     = 0.4 * N-scrape-off / n-average plasma;
zeffdiv  = 3.5 * Zeff in the divertor region (if divdum /= 0)

*------------------Fwbs Variables------------------*

inuclear = 1 * Switch for nuclear heating in the coils;
qnuc     = 1.292e4 * Nuclear heating in the coils (w) (inuclear=1)
primary_pumping = 3 * Switch for pumping power for primary coolant (06/01/2016);
secondary_cycle = 2 * Switch for power conversion cycle;
vfshld   = 0.60 * Coolant void fraction in shield
etaiso   = 0.9 * Isentropic efficiency of fw and blanket coolant pumps
etahtp   = 0.87 * Electrical efficiency of primary coolant pumps

*-----------------Global Variables-----------------*


*-------------Heat Transport Variables-------------*

etath    = 0.375d0 * Thermal to electric conversion efficiency
ipowerflow = 0 * Switch for power flow model;
iprimshld = 1 * Switch for shield thermal power destiny;

*------------------Ife Variables-------------------*


*------------Impurity Radiation Module-------------*

coreradius = 0.75 * Normalised radius defining the 'core' region
coreradiationfraction = 0.6 * Fraction of radiation from 'core' region that is subtracted from the loss power
fimp(1) = 1.0
fimp(2) = 0.1
fimp(3) = 0.0
fimp(4) = 0.0
fimp(5) = 0.0
fimp(6) = 0.0
fimp(7) = 0.0
fimp(8) = 0.0
fimp(9) = 0.0
fimp(10) = 0.0
fimp(11) = 0.0
fimp(12) = 0.0
fimp(13) = 1e-08
fimp(14) = 5e-05

*---------------------Numerics---------------------*

ioptimz  = 1 * for optimisation VMCON only
minmax   = 1 * Switch for figure-of-merit (see lablmm for descriptions)
epsvmc   = 1.0e-8 * Error tolerance for vmcon

*----------------Pf Power Variables----------------*


*-----------------Pfcoil Variables-----------------*

alstroh  = 6.6d8 * Allowable hoop stress in central solenoid structural material (pa)
coheof   = 7239500.0 * Central solenoid overall current density at end of flat-top (a/m2)
cptdin   = 4.22d4, 4.22d4, 4.22d4, 4.22d4, 4.3d4, 4.3d4,  4.3d4, 4.3d4, * Peak current per turn input for pf coil i (a)
fcohbop  = 1.0 * Ratio of central solenoid overall current density at
fcuohsu  = 0.70 * Copper fraction of strand in central solenoid
ipfloc   = 2,2,3,3 * Switch for locating scheme of pf coil group i;
isumatoh = 5 * Switch for superconductor material in central solenoid;
isumatpf = 3 * Switch for superconductor material in pf coils;
ncls     = 1,1,2,2, * Number of pf coils in group j
ngrp     = 4 * Number of groups of pf coils;
ohhghf   = 0.9 * Central solenoid height / tf coil internal height
oh_steel_frac = 0.32971 * Central solenoid steel fraction (iteration variable 122)
rjconpf  = 1.1d7, 1.1d7, 6.d6, 6.d6, 8.d6, 8.0d6, 8.0d6, 8.0d6, * Average winding pack current density of pf coil i (a/m2)
rpf2     = -1.825 * Offset (m) of radial position of ipfloc=2 pf coils
zref(1) = 3.6
zref(2) = 1.2
zref(3) = 1.0
zref(4) = 2.8
zref(5) = 1.0
zref(6) = 1.0
zref(7) = 1.0
zref(8) = 1.0

*----------------Physics Variables-----------------*

alphan   = 1.00 * Density profile index
alphat   = 1.45 * Temperature profile index
aspect   = 3.1 * Aspect ratio (iteration variable 1)
beta     = 0.0080817 * Total plasma beta (iteration variable 5)
bt       = 5.9158 * Toroidal field on axis (t) (iteration variable 2)
dene     = 3.4553e+19 * Electron density (/m3) (iteration variable 6)
dnbeta   = 3.0 * (troyon-like) coefficient for beta scaling;
fgwped   = 0.85 * Fraction of greenwald density to set as pedestal-top density
fkzohm   = 1.0245 * Zohm elongation scaling adjustment factor (ishape=2; 3)
fvsbrnni = 0.2063 * Fraction of the plasma current produced by
gamma    = 0.3 * Ejima coefficient for resistive startup v-s formula
hfact    = 1.3 * 1.13 H factor on energy confinement times; radiation corrected
ibss     = 4 * Switch for bootstrap current scaling;
iculbl   = 1 * Switch for beta limit scaling (constraint equation 24);
icurr    = 4 * Switch for plasma current scaling to use;
idensl   = 7 * Switch for density limit to enforce (constraint equation 5);
ifalphap = 1 * Switch for fast alpha pressure calculation;
ifispact = 0 * Switch for neutronics calculations;
iinvqd   = 1 * Switch for inverse quadrature in l-mode scaling laws 5 and 9;
ipedestal = 0 * Switch for pedestal profiles;
ieped    = 1 * Switch for scaling pedestal-top temperature with plasma parameters;
neped    = 0.678e20 * Electron density of pedestal [m-3] (ipedestal=1;2; calculated if 3)
nesep    = 0.2e20 * Electron density at separatrix [m-3] (ipedestal=1;2; calculated if 3)
plasma_res_factor = 0.66 * Plasma resistivity pre-factor
rhopedn  = 0.94 * R/a of density pedestal (ipedestal>=1)
rhopedt  = 0.94 * R/a of temperature pedestal (ipedestal>=1)
tbeta    = 2.0 * Temperature profile index beta  (ipedestal=1;2)
teped    = 5.5 * Electron temperature of pedestal (kev) (ipedestal>=1; ieped=0; calculated for ieped=1)
tesep    = 0.1 * Electron temperature at separatrix (kev) (ipedestal>=1)
iprofile = 1 * Switch for current profile consistency;
isc      = 28 * Switch for energy confinement time scaling law
ishape   = 0 * Switch for plasma cross-sectional shape calculation;
kappa    = 1.848 * Plasma separatrix elongation (calculated if ishape > 0)
q        = 3.5 * Safety factor 'near' plasma edge (iteration variable 18);
q0       = 1.0 * Safety factor on axis
ralpne   = 0.052213 * Thermal alpha density / electron density (iteration variable 109)
rmajor   = 17.539 * Plasma major radius (m) (iteration variable 3)
i_single_null = 1 * Switch for single null / double null plasma;
ssync    = 0.6 * Synchrotron wall reflectivity factor
te       = 6.7666 * Volume averaged electron temperature (kev)
triang   = 0.5 * Plasma separatrix triangularity (calculated if ishape=1; 3 or 4)

*----------------Plasmod Variables-----------------*


*-----------------Pulse Variables------------------*

lpulse   = 1 * Switch for reactor model;

*-----------------Rebco Variables------------------*


*-----------------Reinke Variables-----------------*


*-------------------Scan Module--------------------*

*isweep = 4
*sweep = 1.0e-5, 1.0e-6, 1.0e-7, 1.0e-8
*nsweep = 32 

*--------------Stellarator Variables---------------*


*-----------------Tfcoil Variables-----------------*

sig_tf_case_max  = 5.8E8 * Allowable maximum shear stress in TF coil case (Tresca criterion) (Pa)
sig_tf_wp_max    = 5.8E8 * Allowable maximum shear stress in TF coil conduit (Tresca criterion) (Pa)
casthi   = 0.06 * Either; inboard tf coil case plasma side thickness (m)
casths   = 0.05 * Either; inboard tf coil sidewall case thickness (m)
cpttf    = 89778.0 * Tf coil current per turn (a);
dhecoil  = 0.010 * Diameter of he coil in tf winding (m)
fcutfsu  = 0.87368 * Copper fraction of cable conductor (tf coils)
i_tf_turns_integer = 1 * Switch for tf coil integer/non-integer turns
i_tf_sc_mat = 5 * Switch for superconductor material in tf coils;
n_pancake = 20 * Number of pancakes in tf coil (i_tf_turns_integer=1)
n_layer  = 10 * Number of layers in tf coil (i_tf_turns_integer=1)
oacdcp   = 3991500.0 * Overall current density in tf coil inboard legs (a/m2)
ripmax   = 0.6 * Maximum allowable toroidal field ripple amplitude
tdmptf   = 100.0 * Fast discharge time for tf coil in event of quench (s)
n_tf     = 16 * Number of tf coils (default = 50 for stellarators)
tftmp    = 4.750 * Peak helium coolant temperature in tf coils and pf coils (k)
thicndut = 2.0d-3 * Conduit insulation thickness (m)
thkcas   = 1.0 * Inboard tf coil case outer (non-plasma side) thickness (m)
thwcndut = 0.029998 * Tf coil conduit case thickness (m) (iteration variable 58)
tinstf   = 0.008 * Ground insulation thickness surrounding winding pack (m)
tmargmin = 1.500 * Minimum allowable temperature margin ; tfc and cs (k)
vdalw    = 9.8109 * Max voltage across tf coil during quench (kv)
vftf     = 0.300 * Coolant fraction of tfc 'cable' (itfsup=1); or of tfc leg (itfsup=0)

*-----------------Times Variables------------------*

pulsetimings = 0 * Switch for pulse timings (if lpulse=1);
tburn    = 1.0d4 * Burn time (s) (calculated if lpulse=1)
tdwell   = 0 * Time between pulses in a pulsed reactor (s)
tramp    = 500.0 * Initial pf coil charge time (s); if pulsed; = tohs

*-----------------Vacuum Variables-----------------*
<|MERGE_RESOLUTION|>--- conflicted
+++ resolved
@@ -6,16 +6,6 @@
  
    Program :
    Version : 2.3.0   Release Date :: 2022-01-20
-<<<<<<< HEAD
-   Tag No. : v2.1-1461-g4cdb932e
-    Branch : 1605-divertor-lifetime-calculation-needs-updating
-   Git log : Merge\ branch\ |develop|\ into\ 1605-divertor-lifetime
- Date/time : 30 Mar 2022 13:24:30 +01:00(hh:mm) UTC
-      User : rhicha
-  Computer : l0500
- Directory : /tmp/pytest-of-rhicha/pytest-297/test_solver0
-     Input : /tmp/pytest-of-rhicha/pytest-297/test_scenario_L_mode_0/IN.DAT
-=======
    Tag No. : v2.1-1456-ge3dc2ccc code contains untracked changes
     Branch : 1336-update-cryoplant-cost-22-03-for-cost-model-2
    Git log : Merge\ branch\ |develop|\ into\ 1336-update-cryoplant-
@@ -24,7 +14,6 @@
   Computer : L1088
  Directory : /tmp/pytest-of-jg6173/pytest-57/test_solver0
      Input : /tmp/pytest-of-jg6173/pytest-57/test_scenario_L_mode_0/IN.DAT
->>>>>>> ffbb8399
  Run title : Run Title (change this line using input variable 'runtitle')
   Run type : Reactor concept design: Pulsed tokamak model, (c) CCFE
  
