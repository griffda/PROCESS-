 impvar is now deprecated - use iteration variables 125-136 instead.
 
 **************************************************************************************************************
 ************************************************** PROCESS ***************************************************
 ************************************** Power Reactor Optimisation Code ***************************************
 **************************************************************************************************************
 
   Program :
<<<<<<< HEAD
   Version : 2.3.0   Release Date :: 2022-01-20
   Tag No. : v2.1-1607-g9ca790cb code contains untracked changes
    Branch : 1639-hcd-cost-output-is-not-transparent
   Git log : Merge\ branch\ |1642-lock-numpy-versions-to-make-1-2
 Date/time : 13 May 2022 13:45:23 +01:00(hh:mm) UTC
      User : jg6173
  Computer : L1088
 Directory : /tmp/pytest-of-jg6173/pytest-92/test_solver0
     Input : /tmp/pytest-of-jg6173/pytest-92/test_scenario_cs_hts_REBCO_0/IN.DAT
=======
   Version : 2.4.0   Release Date :: 2022-05-18
   Tag No. : v2.1-1732-g6406e21f code contains untracked changes
    Branch : 1663-pfcoil-variables-in-mfile-start-pfv
   Git log : Merge\ branch\ |1651-convert-costs_2015-f90-to-pytho
 Date/time : 19 May 2022 14:47:10 +00:00(hh:mm) UTC
      User : root
  Computer : 3ad262c2e59e
 Directory : /root/process
     Input : /tmp/pytest-of-root/pytest-0/popen-gw1/test_scenario_cs_hts_REBCO_0/IN.DAT
>>>>>>> 1291f380
 Run title : Run Title (change this line using input variable 'runtitle')
  Run type : Reactor concept design: Pulsed tokamak model, (c) CCFE
 
 **************************************************************************************************************
 
   Equality constraints : 25
 Inequality constraints : 00
      Total constraints : 25
    Iteration variables : 41
         Max iterations : 200
       Figure of merit  : +01  -- minimise major radius.
  Convergence parameter : 1.00E-08
 
 **************************************************************************************************************
 
 (Please include this header in any models, presentations and papers based on these results)
 
 **************************************************************************************************************
 
 Quantities listed in standard row format are labelled as follows in columns 112-114:
 ITV : Active iteration variable (in any output blocks)
 OP  : Calculated output quantity
 Unlabelled quantities in standard row format are generally inputs
 Note that calculated quantities may be trivially rescaled from inputs, or equal to bounds which are input.
 
 
 ************************************************** Numerics **************************************************
 
 PROCESS has performed a VMCON (optimisation) run.
 and found a feasible set of parameters.
 
 VMCON error flag                                                         (ifail)                           1     
 Number of iteration variables                                            (nvar)                           41     
 Number of constraints (total)                                            (neqns+nineqns)                  25     
 Optimisation switch                                                      (ioptimz)                         1     
 Figure of merit switch                                                   (minmax)                          1     
 Square root of the sum of squares of the constraint residuals            (sqsumsq)                 2.662E-09  OP 
 VMCON convergence parameter                                              (convergence_parameter)   1.170E-09  OP 
 Number of VMCON iterations                                               (nviter)                         81  OP 
 
PROCESS has successfully optimised the iteration variables to minimise the figure of merit          MAJOR RADIUS.
 
 Certain operating limits have been reached,
 as shown by the following iteration variables that are
 at or near to the edge of their prescribed range :
 
                   fdene         =  1.2000E+00 is at or above its upper bound:  1.2000E+00
                   tfcth         =  1.4000E+00 is at or below its lower bound:  1.4000E+00
                   q             =  3.5000E+00 is at or below its lower bound:  3.5000E+00
                   bore          =  1.0000E-01 is at or below its lower bound:  1.0000E-01
                   gapoh         =  5.0000E-02 is at or below its lower bound:  5.0000E-02
                   fvdump        =  1.0000E+00 is at or above its upper bound:  1.0000E+00
                   vdalw         =  1.0000E+01 is at or above its upper bound:  1.0000E+01
                   fjprot        =  1.0000E+00 is at or above its upper bound:  1.0000E+00
                   gapds         =  2.0000E-02 is at or below its lower bound:  2.0000E-02
                   fpsepbqar     =  1.0000E+00 is at or above its upper bound:  1.0000E+00
                   ftmargtf      =  1.0000E+00 is at or above its upper bound:  1.0000E+00
                   foh_stress    =  1.0000E+00 is at or above its upper bound:  1.0000E+00
                   ftaulimit     =  1.0000E+00 is at or above its upper bound:  1.0000E+00
 
 The solution vector is comprised as follows :
 
                                          final       final /
    i                                     value       initial
 
    1                  bt               5.2732E+00     0.9895
    2                  rmajor           9.2084E+00     1.0358
    3                  te               1.2342E+01     1.0009
    4                  beta             3.0697E-02     0.9770
    5                  dene             7.0998E+19     0.9553
    6                  fdene            1.2000E+00     1.0000
    7                  tfcth            1.4000E+00     1.1589
    8                  fwalld           1.2406E-01     0.9470
    9                  ohcth            2.8484E+00     5.1562
   10                  q                3.5000E+00     1.0000
   11                  bore             1.0000E-01     0.0429
   12                  fbetatry         4.7122E-01     0.9766
   13                  coheof           1.4298E+07     0.6898
   14                  fjohc            1.1796E-02     0.0204
   15                  fjohc0           2.2307E-03     0.0041
   16                  fcohbop          4.5320E-01     0.4864
   17                  gapoh            5.0000E-02     1.0000
   18                  fvsbrnni         3.8704E-01     0.9782
   19                  fstrcase         9.0125E-01     0.9012
   20                  fstrcond         6.9717E-01     0.7577
   21                  fiooic           7.3853E-01     1.1642
   22                  fvdump           1.0000E+00     1.0000
   23                  vdalw            1.0000E+01     1.0000
   24                  fjprot           1.0000E+00     1.0000
   25                  tdmptf           2.7144E+01     1.0509
   26                  thkcas           4.2618E-01     0.8123
   27                  thwcndut         1.2303E-02     1.5379
   28                  gapds            2.0000E-02     1.0000
   29                  fimpvar          3.6148E-04     0.8215
   30                  flhthresh        1.5273E+00     1.0201
   31                  fpsepbqar        1.0000E+00     1.0000
   32                  ftaucq           9.0953E-01     0.9900
   33                  cpttf            6.5000E+04     1.0000
   34                  fcutfsu          8.9965E-01     1.1123
   35                  ftmargtf         1.0000E+00     1.0000
   36                  ftmargoh         4.4023E-02     0.0440
   37                  oh_steel_frac    4.6886E-01     0.8101
   38                  foh_stress       1.0000E+00     1.0000
   39                  ralpne           6.8895E-02     0.9993
   40                  ftaulimit        1.0000E+00     1.0000
   41                  f_copperaoh_m2   2.6380E-01     0.2638
 
 The following equality constraint residues should be close to zero :
 
                                               physical                 constraint                 normalised
                                              constraint                 residue                    residue
 
    1  Beta consistency                      =  3.0697E-02             -2.3924E-15                 7.7938E-14
    2  Global power balance consistency      =  1.6273E-01 MW/m3        2.7569E-14 MW/m3          -1.6942E-13
    3  Density upper limit                   <  7.8627E+19 /m3         -6.5536E+04 /m3            -8.8818E-16
    4  Neutron wall load upper limit         <  9.9251E-01 MW/m2       -5.7931E-13 MW/m2          -5.8364E-13
    5  Radial build consistency              =  9.2084E+00 m            9.2010E-15 m              -9.9920E-16
    6  Burn time lower limit                 >  7.2000E+03 sec          1.6162E-05 sec            -2.2447E-09
    7  L-H power threshold limit             >  1.1413E+02 MW          -1.8532E-10 MW              1.6238E-12
    8  Net electric power lower limit        >  5.0000E+02 MW           7.0517E-07 MW              1.4103E-09
    9  Beta upper limit                      <  5.6264E-02              5.0654E-15                 8.9928E-14
   10  CS coil EOF current density limit     <  1.2121E+09 A/m2         1.4520E-04 A/m2            1.1968E-13
   11  CS coil BOP current density limit     <  2.9047E+09 A/m2        -3.6240E-05 A/m2           -1.2546E-14
   12  Injection power upper limit           <  5.1000E+01 MW          -6.3949E-13 MW              1.2434E-14
   13  TF coil case stress upper limit       <  5.8000E+08 Pa           5.7220E-06 Pa              9.7700E-15
   14  TF coil conduit stress upper lim      <  5.8000E+08 Pa           8.5831E-06 Pa              1.4655E-14
   15  I_op / I_critical (TF coil)           <  2.0496E+07 A/m2         1.2100E-07 A/m2           -7.9936E-15
   16  Dump voltage upper limit              <  1.0000E+01 V           -3.5687E-12 V              -3.5738E-13
   17  J_winding pack/J_protection limit     <  1.5137E+07 A/m2         0.0000E+00 A/m2           -4.2188E-15
   18  TF coil temp. margin lower limit      >  1.5000E+00 K            4.3787E-13 K              -2.9188E-13
   19  Upper Lim. on Psep * Bt / q A R       <  9.2000E+00 MWT/m        1.3593E-11 MWT/m          -1.4792E-12
   20  Dump time set by VV stress            >  2.4688E+01 s           -2.4557E+00 s              -1.6653E-14
   21  CS temperature margin lower limit     >  1.5000E+00 K           -3.2573E+01 K               2.2204E-16
   22  CS Tresca yield criterion             <  6.6000E+08 Pa          -1.9073E-05 Pa             -2.8866E-14
   23  Peak toroidal field upper limit       <  1.1200E+01 T            2.6112E-14 T              -2.3315E-15
   24  taup/taueff                           >  5.0000E+00              4.4242E-13                -8.8485E-14
   25  CS current/copper area < Max          <  1.3190E+07 A/m2        -2.5187E-07 A/m2            1.9096E-14
 
 ******************************************** Final Feasible Point ********************************************
 
 
 ********************************************* Plant Availability *********************************************
 
 Allowable blanket neutron fluence (MW-yr/m2)                             (abktflnc)                1.500E+01     
 Allowable divertor heat fluence (MW-yr/m2)                               (adivflnc)                2.000E+01     
 First wall / blanket lifetime (years)                                    (bktlife)                 2.015E+01  OP 
 Divertor lifetime (years)                                                (divlife)                 4.170E+00  OP 
 Heating/CD system lifetime (years)                                       (cdrlife)                 2.015E+01  OP 
 Total plant lifetime (years)                                             (tlife)                   4.000E+01     
 Total plant availability fraction                                        (cfactr)                  7.500E-01     
 Number of fusion cycles to reach allowable fw/blanket DPA                (bktcycles)               5.908E+04     
 
 *************************************************** Plasma ***************************************************
 
 Plasma configuration = single null divertor
 Tokamak aspect ratio = Conventional, itart = 0                           (itart)                       0.000     
 
 Plasma Geometry :
 
 Major radius (m)                                                         (rmajor)                      9.208  ITV
 Minor radius (m)                                                         (rminor)                      2.970  OP 
 Aspect ratio                                                             (aspect)                      3.100     
 Elongation, X-point (input value used)                                   (kappa)                       1.848  IP 
 Elongation, 95% surface (calculated from kappa)                          (kappa95)                     1.650  OP 
 Elongation, area ratio calc.                                             (kappaa)                      1.717  OP 
 Triangularity, X-point (input value used)                                (triang)                      0.500  IP 
 Triangularity, 95% surface (calculated from triang)                      (triang95)                    0.333  OP 
 Plasma poloidal perimeter (m)                                            (pperim)                     26.805  OP 
 Plasma cross-sectional area (m2)                                         (xarea)                      47.601  OP 
 Plasma surface area (m2)                                                 (sarea)                   1.506E+03  OP 
 Plasma volume (m3)                                                       (vol)                     2.696E+03  OP 
 
 Current and Field :
 
 Consistency between q0,q,alphaj,rli,dnbeta is enforced
 
 Plasma current scaling law used                                          (icurr)                           4     
 Plasma current (MA)                                                      (plascur/1D6)                18.163  OP 
 Current density profile factor                                           (alphaj)                      1.926  OP 
 Plasma internal inductance, li                                           (rli)                         1.213  OP 
 Vertical field at plasma (T)                                             (bvert)                      -0.695  OP 
 Vacuum toroidal field at R (T)                                           (bt)                          5.273  ITV
 Average poloidal field (T)                                               (bp)                          0.851  OP 
 Total field (sqrt(bp^2 + bt^2)) (T)                                      (btot)                        5.341  OP 
 Safety factor on axis                                                    (q0)                          1.000     
 Safety factor at 95% flux surface                                        (q95)                         3.500  ITV
 Cylindrical safety factor (qcyl)                                         (qstar)                       2.926  OP 
 
 Beta Information :
 
 Total plasma beta                                                        (beta)                    3.070E-02  ITV
 Total poloidal beta                                                      (betap)                   1.208E+00  OP 
 Total toroidal beta                                                                                3.150E-02  OP 
 Fast alpha beta                                                          (betaft)                  4.184E-03  OP 
 Beam ion beta                                                            (betanb)                  0.000E+00  OP 
 (Fast alpha + beam beta)/(thermal beta)                                  (gammaft)                 1.578E-01  OP 
 Thermal beta                                                                                       2.651E-02  OP 
 Thermal poloidal beta                                                                              1.043E+00  OP 
 Thermal toroidal beta (= beta-exp)                                                                 2.720E-02  OP 
 2nd stability beta : beta_p / (R/a)                                      (eps*betap)                   0.390  OP 
 2nd stability beta upper limit                                           (epbetmax)                    1.380     
 Beta g coefficient                                                       (dnbeta)                      4.852  OP 
 Normalised thermal beta                                                                                2.286  OP 
 Normalised total beta                                                                                  2.647  OP 
 Normalised toroidal beta                                                 (normalised_toroidal          2.716  OP 
 Limit on thermal beta                                                    (betalim)                     0.056  OP 
 Plasma thermal energy (J)                                                                          1.217E+09  OP 
 Total plasma internal energy (J)                                         (total_plasma_internal_en 1.409E+09  OP 
 
 Temperature and Density (volume averaged) :
 
 Electron temperature (keV)                                               (te)                         12.342  ITV
 Electron temperature on axis (keV)                                       (te0)                        28.038  OP 
 Ion temperature (keV)                                                    (ti)                         12.342     
 Ion temperature on axis (keV)                                            (ti0)                        28.038  OP 
 Electron temp., density weighted (keV)                                   (ten)                        13.846  OP 
 Electron density (/m3)                                                   (dene)                    7.100E+19  ITV
 Electron density on axis (/m3)                                           (ne0)                     9.339E+19  OP 
 Line-averaged electron density (/m3)                                     (dnla)                    7.863E+19  OP 
 Line-averaged electron density / Greenwald density                       (dnla_gw)                 1.200E+00  OP 
 Ion density (/m3)                                                        (dnitot)                  6.468E+19  OP 
 Fuel density (/m3)                                                       (deni)                    5.975E+19  OP 
 Total impurity density with Z > 2 (no He) (/m3)                          (dnz)                     2.921E+16  OP 
 Helium ion density (thermalised ions only) (/m3)                         (dnalp)                   4.891E+18  OP 
 Proton density (/m3)                                                     (dnprot)                  1.416E+16  OP 
 Hot beam density (/m3)                                                   (dnbeam)                  0.000E+00  OP 
 Density limit from scaling (/m3)                                         (dnelimt)                 6.552E+19  OP 
 Density limit (enforced) (/m3)                                           (boundu(9)*dnelimt)       7.863E+19  OP 
 Helium ion density (thermalised ions only) / electron density            (ralpne)                  6.889E-02  ITV
 
 Impurities
 
 Plasma ion densities / electron density:
 H_ concentration                                                         (fimp(01)                 8.417E-01  OP 
 He concentration                                                         (fimp(02)                 6.889E-02     
 Be concentration                                                         (fimp(03)                 0.000E+00     
 C_ concentration                                                         (fimp(04)                 0.000E+00     
 N_ concentration                                                         (fimp(05)                 0.000E+00     
 O_ concentration                                                         (fimp(06)                 0.000E+00     
 Ne concentration                                                         (fimp(07)                 0.000E+00     
 Si concentration                                                         (fimp(08)                 0.000E+00     
 Ar concentration                                                         (fimp(09)                 0.000E+00     
 Fe concentration                                                         (fimp(10)                 0.000E+00     
 Ni concentration                                                         (fimp(11)                 0.000E+00     
 Kr concentration                                                         (fimp(12)                 0.000E+00     
 Xe concentration                                                         (fimp(13)                 3.615E-04     
 W_ concentration                                                         (fimp(14)                 5.000E-05     
 Average mass of all ions (amu)                                           (aion)                    2.674E+00  OP 
 
 Effective charge                                                         (zeff)                        2.139  OP 
 Density profile factor                                                   (alphan)                      1.000     
 Plasma profile model                                                     (ipedestal)                       1     
 Pedestal profiles are used.
 Density pedestal r/a location                                            (rhopedn)                     0.940     
 Electron density pedestal height (/m3)                                   (neped)                   5.569E+19  OP 
 Electron density at pedestal / nGW                                       (fgwped_out)              8.500E-01     
 Temperature pedestal r/a location                                        (rhopedt)                     0.940     
 Pedestal scaling switch                                                  (ieped)                           1     
 Saarelma 6-parameter pedestal temperature scaling is ON
 Electron temp. pedestal height (keV)                                     (teped)                       3.829     
 Electron temp. at separatrix (keV)                                       (tesep)                       0.100     
 Electron density at separatrix (/m3)                                     (nesep)                   3.276E+19     
 Electron density at separatrix / nGW                                     (fgwsep_out)              5.000E-01     
 Temperature profile index                                                (alphat)                      1.450     
 Temperature profile index beta                                           (tbeta)                       2.000     
 
 Density Limit using different models :
 
 Old ASDEX model                                                          (dlimit(1))               4.633E+19  OP 
 Borrass ITER model I                                                     (dlimit(2))               9.703E+19  OP 
 Borrass ITER model II                                                    (dlimit(3))               3.884E+19  OP 
 JET edge radiation model                                                 (dlimit(4))               3.634E+21  OP 
 JET simplified model                                                     (dlimit(5))               3.883E+20  OP 
 Hugill-Murakami Mq model                                                 (dlimit(6))               5.872E+19  OP 
 Greenwald model                                                          (dlimit(7))               6.552E+19  OP 
 
 Fuel Constituents :
 
 Deuterium fuel fraction                                                  (fdeut)                       0.500     
 Tritium fuel fraction                                                    (ftrit)                       0.500     
 
 Fusion Power :
 
 Total fusion power (MW)                                                  (powfmw)                  2.032E+03  OP 
  =    D-T fusion power (MW)                                              (pdt)                     2.029E+03  OP 
   +   D-D fusion power (MW)                                              (pdd)                     2.533E+00  OP 
   + D-He3 fusion power (MW)                                              (pdhe3)                   0.000E+00  OP 
 Alpha power: total (MW)                                                  (palpmw)                  4.058E+02  OP 
 Alpha power: beam-plasma (MW)                                            (palpnb)                  0.000E+00  OP 
 Neutron power (MW)                                                       (pneutmw)                 1.624E+03  OP 
 Charged particle power (excluding alphas) (MW)                           (pchargemw)               1.642E+00  OP 
 Total power deposited in plasma (MW)                                     (tot_power_plasma)        4.388E+02  OP 
 
 Radiation Power (excluding SOL):
 
 Bremsstrahlung radiation power (MW)                                      (pbrempv*vol)             6.137E+01  OP 
 Line radiation power (MW)                                                (plinepv*vol)             1.795E+02  OP 
 Synchrotron radiation power (MW)                                         (psyncpv*vol)             2.355E+01  OP 
 Synchrotron wall reflectivity factor                                     (ssync)                       0.600     
 Normalised minor radius defining 'core'                                  (coreradius)              7.500E-01     
 Fraction of core radiation subtracted from P_L                           (coreradiationfraction)   6.000E-01     
 Radiation power from inner zone (MW)                                     (pinnerzoneradmw)         1.065E+02  OP 
 Radiation power from outer zone (MW)                                     (pouterzoneradmw)         1.579E+02  OP 
 Total radiation power from inside LCFS (MW)                              (pradmw)                  2.644E+02  OP 
 LCFS radiation fraction = total radiation in LCFS / total power deposite (rad_fraction_LCFS)       6.027E-01  OP 
 Nominal mean radiation load on inside surface of reactor (MW/m2)         (photon_wall)             1.616E-01  OP 
 Peaking factor for radiation wall load                                   (peakfactrad)             3.330E+00  IP 
 Maximum permitted radiation wall load (MW/m^2)                           (maxradwallload)          1.000E+00  IP 
 Peak radiation wall load (MW/m^2)                                        (peakradwallload)         5.381E-01  OP 
 Nominal mean neutron load on inside surface of reactor (MW/m2)           (wallmw)                  9.925E-01  OP 
 
 Radiation power from SoL (MW)                                            (pradsolmw)               1.395E+02  OP 
 SoL radiation fraction = total radiation in SoL / total power accross se (rad_fraction_sol)        8.000E-01  IP 
 Radiation fraction total = SoL + LCFS radiation / total power deposited  (rad_fraction_total)      9.205E-01  OP 
 Power incident on the divertor targets (MW)                              (ptarmw)                  3.486E+01  OP 
 Fraction of power to the lower divertor                                  (ftar)                    1.000E+00  IP 
 Outboard side heat flux decay length (m)                                 (lambdaio)                1.570E-03  OP 
 Fraction of power on the inner targets                                   (fio)                     4.100E-01  OP 
 Fraction of power incident on the lower inner target                     (fLI)                     4.100E-01  OP 
 Fraction of power incident on the lower outer target                     (fLO)                     5.900E-01  OP 
 Power incident on the lower inner target (MW)                            (pLImw)                   1.429E+01  OP 
 Power incident on the lower outer target (MW)                            (pLOmw)                   2.057E+01  OP 
 
 Ohmic heating power (MW)                                                 (pohmmw)                  5.814E-01  OP 
 Fraction of alpha power deposited in plasma                              (falpha)                      0.950  OP 
 Fraction of alpha power to electrons                                     (falpe)                       0.718  OP 
 Fraction of alpha power to ions                                          (falpi)                       0.282  OP 
 Ion transport (MW)                                                       (ptrimw)                  1.584E+02  OP 
 Electron transport (MW)                                                  (ptremw)                  1.739E+02  OP 
 Injection power to ions (MW)                                             (pinjimw)                 0.000E+00  OP 
 Injection power to electrons (MW)                                        (pinjemw)                 5.100E+01  OP 
 Ignited plasma switch (0=not ignited, 1=ignited)                         (ignite)                          0     
 
 Power into divertor zone via charged particles (MW)                      (pdivt)                   1.743E+02  OP 
 Psep / R ratio (MW/m)                                                    (pdivt/rmajor)            1.893E+01  OP 
 Psep Bt / qAR ratio (MWT/m)                                              (pdivtbt/qar)             9.200E+00  OP 
 
 H-mode Power Threshold Scalings :
 
 ITER 1996 scaling: nominal (MW)                                          (pthrmw(1))               1.556E+02  OP 
 ITER 1996 scaling: upper bound (MW)                                      (pthrmw(2))               3.564E+02  OP 
 ITER 1996 scaling: lower bound (MW)                                      (pthrmw(3))               6.704E+01  OP 
 ITER 1997 scaling (1) (MW)                                               (pthrmw(4))               2.569E+02  OP 
 ITER 1997 scaling (2) (MW)                                               (pthrmw(5))               2.046E+02  OP 
 Martin 2008 scaling: nominal (MW)                                        (pthrmw(6))               1.141E+02  OP 
 Martin 2008 scaling: 95% upper bound (MW)                                (pthrmw(7))               1.506E+02  OP 
 Martin 2008 scaling: 95% lower bound (MW)                                (pthrmw(8))               7.770E+01  OP 
 Snipes 2000 scaling: nominal (MW)                                        (pthrmw(9))               8.032E+01  OP 
 Snipes 2000 scaling: upper bound (MW)                                    (pthrmw(10))              1.196E+02  OP 
 Snipes 2000 scaling: lower bound (MW)                                    (pthrmw(11))              5.350E+01  OP 
 Snipes 2000 scaling (closed divertor): nominal (MW)                      (pthrmw(12))              3.659E+01  OP 
 Snipes 2000 scaling (closed divertor): upper bound (MW)                  (pthrmw(13))              5.105E+01  OP 
 Snipes 2000 scaling (closed divertor): lower bound (MW)                  (pthrmw(14))              2.604E+01  OP 
 Hubbard 2012 L-I threshold - nominal (MW)                                (pthrmw(15))              2.754E+01  OP 
 Hubbard 2012 L-I threshold - lower bound (MW)                            (pthrmw(16))              1.434E+01  OP 
 Hubbard 2012 L-I threshold - upper bound (MW)                            (pthrmw(17))              5.290E+01  OP 
 Hubbard 2017 L-I threshold                                               (pthrmw(18))              2.955E+02  OP 
 Martin 2008 aspect ratio corrected scaling: nominal (MW)                 (pthrmw(19))              1.141E+02  OP 
 Martin 2008 aspect ratio corrected scaling: 95% upper bound (MW)         (pthrmw(20))              1.506E+02  OP 
 Martin 2008 aspect ratio corrected scaling: 95% lower bound (MW)         (pthrmw(21))              7.770E+01  OP 
 
 L-H threshold power (enforced) (MW)                                      (boundl(103)*plhthresh)   1.141E+02  OP 
 L-H threshold power (MW)                                                 (plhthresh)               1.141E+02  OP 
 
 Confinement :
 
 Confinement scaling law                    IPB98(y,2)           (H)
 Confinement H factor                                                     (hfact)                       1.100     
 Global thermal energy confinement time (s)                               (taueff)                      3.663  OP 
 Ion energy confinement time (s)                                          (tauei)                       3.663  OP 
 Electron energy confinement time (s)                                     (tauee)                       3.663  OP 
 n.tau = Volume-average electron density x Energy confinement time (s/m3) (dntau)                   2.601E+20  OP 
 Triple product = Vol-average electron density x Vol-average electron temperature x Energy confinement time:
 Triple product  (keV s/m3)                                               (dntau*te)                3.210E+21  OP 
 Transport loss power assumed in scaling law (MW)                         (powerht)                 3.322E+02  OP 
 Switch for radiation loss term usage in power balance                    (iradloss)                        1     
 Radiation power subtracted from plasma power balance (MW)                                          1.065E+02  OP 
   (Radiation correction is core radiation power)
 Alpha particle confinement time (s)                                      (taup)                       18.317  OP 
 Alpha particle/energy confinement time ratio                             (taup/taueff)                 5.000  OP 
 Lower limit on taup/taueff                                               (taulimit)                    5.000     
 Total energy confinement time including radiation loss (s)               (total_energy_conf_t          3.212  OP 
   (= stored energy including fast particles / loss power including radiation
 
 Dimensionless plasma parameters
 
 For definitions see
 Recent progress on the development and analysis of the ITPA global H-mode confinement database
 D.C. McDonald et al, 2007 Nuclear Fusion v47, 147. (nu_star missing 1/mu0)
 Normalized plasma pressure beta as defined by McDonald et al             (beta_mcdonald)           3.150E-02  OP 
 Normalized ion Larmor radius                                             (rho_star)                1.774E-03  OP 
 Normalized collisionality                                                (nu_star)                 3.699E-03  OP 
 Volume measure of elongation                                             (kappaa_IPB)              1.681E+00  OP 
 
 Plasma Volt-second Requirements :
 
 Total volt-second requirement (Wb)                                       (vsstt)                   5.956E+02  OP 
 Inductive volt-seconds (Wb)                                              (vsind)                   3.017E+02  OP 
 Ejima coefficient                                                        (gamma)                       0.300     
 Start-up resistive (Wb)                                                  (vsres)                   6.305E+01  OP 
 Flat-top resistive (Wb)                                                  (vsbrn)                   2.308E+02  OP 
 bootstrap current fraction multiplier                                    (cboot)                       1.000     
 Bootstrap fraction (ITER 1989)                                           (bscf_iter89)                 0.340  OP 
 Bootstrap fraction (Sauter et al)                                        (bscf_sauter)                 0.385  OP 
 Bootstrap fraction (Nevins et al)                                        (bscf_nevins)                 0.351  OP 
 Bootstrap fraction (Wilson)                                              (bscf_wilson)                 0.401  OP 
 Diamagnetic fraction (Hender)                                            (diacf_hender)                0.011  OP 
 Diamagnetic fraction (SCENE)                                             (diacf_scene)                 0.010  OP 
 Pfirsch-Schlueter fraction (SCENE)                                       (pscf_scene)                 -0.003  OP 
   (Sauter et al bootstrap current fraction model used)
   (Diamagnetic current fraction not calculated)
   (Pfirsch-Schlüter current fraction not calculated)
 Bootstrap fraction (enforced)                                            (bootipf.)                    0.385  OP 
 Diamagnetic fraction (enforced)                                          (diaipf.)                     0.000  OP 
 Pfirsch-Schlueter fraction (enforced)                                    (psipf.)                      0.000  OP 
 Loop voltage during burn (V)                                             (vburn)                   3.201E-02  OP 
 Plasma resistance (ohm)                                                  (rplas)                   2.875E-09  OP 
 Resistive diffusion time (s)                                             (res_time)                4.878E+03  OP 
 Plasma inductance (H)                                                    (rlp)                     1.661E-05  OP 
 Coefficient for sawtooth effects on burn V-s requirement                 (csawth)                      1.000     
 
 Fuelling :
 
 Ratio of He and pellet particle confinement times                        (tauratio)                1.000E+00     
 Fuelling rate (nucleus-pairs/s)                                          (qfuel)                   5.148E+21  OP 
 Fuel burn-up rate (reactions/s)                                          (rndfuel)                 7.244E+20  OP 
 Burn-up fraction                                                         (burnup)                      0.141  OP 
 
 ***************************** Energy confinement times, and required H-factors : *****************************
 
    scaling law              confinement time (s)     H-factor for
                                 for H = 1           power balance
 
 IPB98(y)             (H)          4.229                   0.866
 IPB98(y,1)           (H)          4.183                   0.876
 IPB98(y,2)           (H)          3.330                   1.100
 IPB98(y,3)           (H)          3.487                   1.051
 IPB98(y,4)           (H)          3.453                   1.061
 ISS95            (stell)          2.266                   1.617
 ISS04            (stell)          3.957                   0.926
 DS03                 (H)          5.020                   0.730
 Murari et al NPL     (H)          2.438                   1.503
 Petty 2008           (H)          6.131                   0.598
 Lang et al. 2012     (H)          2.099                   1.745
 Hubbard 2017 - nom   (I)          0.067                  54.807
 Hubbard 2017 - lower (I)          0.038                  96.773
 Hubbard 2017 - upper (I)          0.118                  31.040
 NSTX (Spherical)     (H)          7.847                   0.467
 NSTX-Petty08 Hybrid  (H)          6.131                   0.598
 
 ******************************************** Current Drive System ********************************************
 
 Electron Cyclotron Current Drive (user input gamma_CD)
 Current drive efficiency model                                           (iefrf)                          10     
 
 Current is driven by both inductive
 and non-inductive means.
 Auxiliary power used for plasma heating only (MW)                        (pheat)                   5.000E+01     
 Power injected for current drive (MW)                                    (pcurrentdrivemw)         1.000E+00     
 Maximum Allowed Bootstrap current fraction                               (bscfmax)                 9.900E-01     
 Fusion gain factor Q                                                     (bigq)                    3.939E+01  OP 
 Auxiliary current drive (A)                                              (auxiliary_cd)            4.589E+04  OP 
 Current drive efficiency (A/W)                                           (effcd)                   4.589E-02  OP 
 Normalised current drive efficiency, gamma (10^20 A/W-m2)                (gamcd)                   3.000E-01  OP 
 Wall plug to injector efficiency                                         (etacd)                   4.000E-01     
 ECRH plasma heating efficiency                                           (gamma_ecrh)              3.000E-01     
 
 Fractions of current drive :
 
 Bootstrap fraction                                                       (bootipf)                     0.385  OP 
 Diamagnetic fraction                                                     (diaipf)                      0.000  OP 
 Pfirsch-Schlueter fraction                                               (psipf)                       0.000  OP 
 Auxiliary current drive fraction                                         (faccd)                       0.003  OP 
 Inductive fraction                                                       (facoh)                       0.613  OP 
 Total                                                                    (plasipf+faccd+facoh          1.000     
 Fraction of the plasma current produced by non-inductive means           (fvsbrnni)                    0.387  ITV
 
 Electron cyclotron injected power (MW)                                   (echpwr)                  5.100E+01  OP 
 Maximum allowable ECRH power (MW)                                        (pinjalw)                    51.000     
 ECH wall plug efficiency                                                 (etaech)                  4.000E-01     
 ECH wall plug power (MW)                                                 (echwpow)                 1.275E+02  OP 
 
 Volt-second considerations:
 
 Total V-s capability of Central Solenoid/PF coils (Wb)                   (abs(vstot))              7.868E+02     
 Required volt-seconds during start-up (Wb)                               (vssoft)                  3.648E+02     
 Available volt-seconds during burn (Wb)                                  (vsmax)                   2.308E+02     
 
 *************************************************** Times ****************************************************
 
 Initial charge time for CS from zero current (s)                         (tramp)                     500.000     
 Plasma current ramp-up time (s)                                          (tohs)                      181.627     
 Heating time (s)                                                         (theat)                      10.000     
 Burn time (s)                                                            (tburn)                   7.200E+03  OP 
 Reset time to zero current for CS (s)                                    (tqnch)                     181.627     
 Time between pulses (s)                                                  (tdwell)                      0.000     
 
 Total plant cycle time (s)                                               (tcycle)                  8.073E+03  OP 
 
 ************************************************ Radial Build ************************************************
 
 Device centreline                            0.000           0.000                       
 Machine build_variables.bore                 0.100           0.100   (bore)              
 Central solenoid                             2.848           2.948   (ohcth)             
 CS precompression                            0.102           3.050   (precomp)           
 Gap                                          0.050           3.100   (gapoh)             
 TF coil inboard leg                          1.400           4.500   (tfcth)             
 Gap                                          0.050           4.550   (tftsgap)           
 Thermal shield                               0.050           4.600   (thshield)          
 Gap                                          0.020           4.620   (gapds)             
 Vacuum vessel (and shielding)                0.600           5.220   (d_vv_in + shldith) 
 Gap                                          0.020           5.240   (vvblgap)           
 Inboard blanket                              0.755           5.995   (blnkith)           
 Inboard first wall                           0.018           6.013   (fwith)             
 Inboard scrape-off                           0.225           6.238   (scrapli)           
 Plasma geometric centre                      2.970           9.208   (rminor)            
 Plasma outboard edge                         2.970          12.179   (rminor)            
 Outboard scrape-off                          0.225          12.404   (scraplo)           
 Outboard first wall                          0.018          12.422   (fwoth)             
 Outboard blanket                             0.982          13.404   (blnkoth)           
 Gap                                          0.020          13.424   (vvblgap)           
 Vacuum vessel (and shielding)                1.100          14.524   (d_vv_out+shldoth)  
 Gap                                          1.791          16.315   (gapsto)            
 Thermal shield                               0.050          16.365   (thshield)          
 Gap                                          0.050          16.415   (tftsgap)           
 TF coil outboard leg                         1.400          17.815   (tfthko)            
 
 *********************************************** Vertical Build ***********************************************
 
 TF coil                                      1.400           9.146   (tfcth)             
 Gap                                          0.050           7.746   (tftsgap)           
 Thermal shield                               0.050           7.696   (thshield)          
 Gap                                          0.050           7.646   (vgap2)             
 Vacuum vessel (and shielding)                0.600           7.596   (d_vv_top+shldtth)  
 Gap                                          0.020           6.996   (vvblgap)           
 Top blanket                                  0.869           6.976   (blnktth)           
 Top first wall                               0.018           6.107   (fwtth)             
 Top scrape-off                               0.600           6.089   (vgaptop)           
 Plasma top                                   5.489           5.489   (rminor*kappa)      
 Midplane                                     0.000           0.000                       
 Plasma bottom                                5.489          -5.489   (rminor*kappa)      
 Lower scrape-off                             2.002          -7.492   (vgap)              
 Divertor structure                           0.621          -8.113   (divfix)            
 Vacuum vessel (and shielding)                1.000          -9.113   (d_vv_bot+shldlth)  
 Gap                                          0.050          -9.163   (vgap2)             
 Thermal shield                               0.050          -9.213   (thshield)          
 Gap                                          0.050          -9.263   (tftsgap)           
 TF coil                                      1.400         -10.663   (tfcth)             
 
 ************************************* Divertor build and plasma position *************************************
 
 Divertor Configuration = Single Null Divertor
 
 Plasma top position, radial (m)                                          (ptop_radial)                 7.723  OP 
 Plasma top position, vertical (m)                                        (ptop_vertical)               5.489  OP 
 Plasma geometric centre, radial (m)                                      (physics_variables.r          9.208  OP 
 Plasma geometric centre, vertical (m)                                    (0.0)                         0.000  OP 
 Plasma lower physics_variables.triangularity                             (tril)                        0.500  OP 
 Plasma elongation                                                        (physics_variables.k          1.848  OP 
 TF coil vertical offset (m)                                              (tfoffset)                   -0.758  OP 
 Plasma outer arc radius of curvature (m)                                 (rco)                         5.609  OP 
 Plasma inner arc radius of curvature (m)                                 (rci)                        10.887  OP 
 Plasma lower X-pt, radial (m)                                            (rxpt)                        7.723  OP 
 Plasma lower X-pt, vertical (m)                                          (zxpt)                       -5.489  OP 
 Poloidal plane angle between vertical and inner leg (rad)                (thetai)                      0.207  OP 
 Poloidal plane angle between vertical and outer leg (rad)                (thetao)                      1.042  OP 
 Poloidal plane angle between inner leg and plate (rad)                   (betai)                       1.000     
 Poloidal plane angle between outer leg and plate (rad)                   (betao)                       1.000     
 Inner divertor leg poloidal length (m)                                   (plsepi)                      1.000     
 Outer divertor leg poloidal length (m)                                   (plsepo)                      1.500     
 Inner divertor plate length (m)                                          (plleni)                      1.000     
 Outer divertor plate length (m)                                          (plleno)                      1.000     
 Inner strike point, radial (m)                                           (rspi)                        6.745  OP 
 Inner strike point, vertical (m)                                         (zspi)                       -5.695  OP 
 Inner plate top, radial (m)                                              (rplti)                       6.922  OP 
 Inner plate top, vertical (m)                                            (zplti)                      -5.228  OP 
 Inner plate bottom, radial (m)                                           (rplbi)                       6.567  OP 
 Inner plate bottom, vertical (m)                                         (zplbi)                      -6.162  OP 
 Outer strike point, radial (m)                                           (rspo)                        8.479  OP 
 Outer strike point, vertical (m)                                         (zspo)                       -6.785  OP 
 Outer plate top, radial (m)                                              (rplto)                       8.707  OP 
 Outer plate top, vertical (m)                                            (zplto)                      -6.339  OP 
 Outer plate bottom, radial (m)                                           (rplbo)                       8.252  OP 
 Outer plate bottom, vertical (m)                                         (zplbo)                      -7.230  OP 
 Calculated maximum divertor height (m)                                   (divht)                       2.002  OP 
 
 ************************************************* TF coils  **************************************************
 
 
 TF Coil Stresses (CCFE model) :
 
 Plane stress model with smeared properties
 Allowable maximum shear stress in TF coil case (Tresca criterion) (Pa)   (sig_tf_case_max)         5.800E+08     
 Allowable maximum shear stress in TF coil conduit (Tresca criterion) (Pa (sig_tf_wp_max)           5.800E+08     
 Materal stress of the point of maximum shear stress (Tresca criterion) for each layer
 Please use utilities/plot_stress_tf.py for radial plots plots summary
 Layers                             Steel case            WP    Outer case
 Radial stress               (MPa)       0.000      -115.215         3.356
 toroidal stress             (MPa)    -356.255      -237.890      -246.801
 Vertical stress             (MPa)     166.469       166.469        83.987
 Von-Mises stress            (MPa)     462.531       352.001       297.814
 Shear (Tresca) stress       (MPa)     522.723       404.358       330.789
 
 Toroidal modulus            (GPa)     205.000        50.514       205.000
 Vertical modulus            (GPa)     205.000       142.451       406.323
 
 WP transverse modulus (GPa)                                              (eyoung_wp_trans*1.0D-9)  4.381E+01  OP 
 WP vertical modulus (GPa)                                                (eyoung_wp_axial*1.0D-9)  1.297E+02  OP 
 WP transverse Poisson's ratio                                            (poisson_wp_trans)        3.066E-01  OP 
 WP vertical-transverse Pois. rat.                                        (poisson_wp_axial)        3.145E-01  OP 
 Maximum radial deflection at midplane (m)                                (deflect)                -5.217E-03  OP 
 Vertical strain on casing                                                (casestr)                 8.120E-04  OP 
 Radial strain on insulator                                               (insstrain)              -5.751E-03  OP 
 
 TF design
 
 Conductor technology                                                     (i_tf_sup)                        1     
   -> Superconducting coil (SC)
 Superconductor material                                                  (i_tf_sc_mat)                     5     
   -> WST Nb3Sn
 Presence of TF demountable joints                                        (itart)                           0     
   -> Coils without demountable joints
 TF inboard leg support strategy                                          (i_tf_bucking)                    1     
   -> Steel casing
 
 TF coil Geometry :
 
 Number of TF coils                                                       (n_tf)                           16     
 Inboard leg centre radius (m)                                            (r_tf_inboard_mid)        3.800E+00  OP 
 Outboard leg centre radius (m)                                           (r_tf_outboard_mid)       1.711E+01  OP 
 Total inboard leg radial thickness (m)                                   (tfcth)                   1.400E+00  ITV
 Total outboard leg radial thickness (m)                                  (tfthko)                  1.400E+00     
 Outboard leg toroidal thickness (m)                                      (tftort)                  1.756E+00  OP 
 Maximum inboard edge height (m)                                          (hmax)                    9.263E+00  OP 
 Mean coil circumference (including inboard leg length) (m)               (tfleng)                  5.207E+01  OP 
 Vertical TF shape                                                        (i_tf_shape)                      1     
 
 D-shape coil, inner surface shape approximated by
 by a straight segment and elliptical arcs between the following points:
 
 point         x(m)           y(m)
   1          4.500          4.648
   2          8.614          7.746
   3         16.415          0.000
   4          8.614         -9.263
   5          4.500         -5.558
 
 Global material area/fractions:
 
 TF cross-section (total) (m2)                                            (tfareain)                3.343E+01     
 Total steel cross-section (m2)                                           (a_tf_steel*n_tf)         2.507E+01     
 Total steel TF fraction                                                  (f_tf_steel)              7.499E-01     
 Total Insulation cross-section (total) (m2)                              (a_tf_ins*n_tf)           2.303E+00     
 Total Insulation fraction                                                (f_tf_ins)                6.891E-02     
 
 External steel Case Information :
 
 Casing cross section area (per leg) (m2)                                 (acasetf)                 1.011E+00     
 Inboard leg case plasma side wall thickness (m)                          (casthi)                  6.000E-02     
 Inboard leg case inboard "nose" thickness (m)                            (thkcas)                  4.262E-01  ITV
 Inboard leg case sidewall thickness at its narrowest point (m)           (casths)                  5.000E-02     
 External case mass per coil (kg)                                         (whtcas)                  1.126E+06  OP 
 
 TF winding pack (WP) geometry:
 
 WP cross section area with insulation and insertion (per coil) (m2)      (awpc)                    1.078E+00     
 WP cross section area (per coil) (m2)                                    (aswp)                    1.002E+00     
 Winding pack radial thickness (m)                                        (dr_tf_wp)                8.274E-01  OP 
 Winding pack toroidal width (m)                                          (wwp1)                    1.303E+00  OP 
 Ground wall insulation thickness (m)                                     (tinstf)                  8.000E-03     
 Winding pack insertion gap (m)                                           (tfinsgap)                1.000E-02     
 
 TF winding pack (WP) material area/fractions:
 
 Steel WP cross-section (total) (m2)                                      (aswp*n_tf)               8.885E+00     
 Steel WP fraction                                                        (aswp/awpc)               5.152E-01     
 Insulation WP fraction                                                   (aiwp/awpc)               1.028E-01     
 Cable WP fraction                                                        ((awpc-aswp-aiwp)/awpc)   3.820E-01     
 
 WP turn information:
 
 Turn parametrisation                                                     (i_tf_turns_integer)              1     
   Integer number of turns
 Number of turns per TF coil                                              (n_tf_turn)               2.000E+02  OP 
 Number of TF pancakes                                                    (n_pancake)                      20     
 Number of TF layers                                                      (n_layer)                        10     
 
 Radial width of turn (m)                                                 (t_turn_radial)           7.914E-02     
 Toroidal width of turn (m)                                               (t_turn_toroidal)         6.334E-02     
 Radial width of conductor (m)                                            (elonductor_radial)       7.514E-02  OP 
 Toroidal width of conductor (m)                                          (t_conductor_toroidal)    5.934E-02  OP 
 Radial width of cable space                                              (t_cable_radial)          5.053E-02     
 Toroidal width of cable space                                            (t_cable_toroidal)        3.473E-02     
 Steel conduit thickness (m)                                              (thwcndut)                1.230E-02  ITV
 Inter-turn insulation thickness (m)                                      (thicndut)                2.000E-03     
 
 Conductor information:
 
 Diameter of central helium channel in cable                              (dhecoil)                 1.000E-02     
 Fractions by area
 internal area of the cable space                                         (acstf)                   1.682E-03     
 Coolant fraction in conductor excluding central channel                  (vftf)                    3.000E-01     
 Copper fraction of conductor                                             (fcutfsu)                 8.996E-01  ITV
 Superconductor fraction of conductor                                     (1-fcutfsu)               1.004E-01     
 Check total area fractions in winding pack = 1                                                         1.000     
 minimum TF conductor temperature margin  (K)                             (tmargmin_tf)                 1.500     
 TF conductor temperature margin (K)                                      (tmargtf)                     1.500     
 Elastic properties behavior                                              (i_tf_cond_eyoung_axial)          0     
   Conductor stiffness neglected
 Conductor axial Young's modulus                                          (eyoung_cond_axial)       0.000E+00     
 Conductor transverse Young's modulus                                     (eyoung_cond_trans)       0.000E+00     
 
 TF coil mass:
 
 Superconductor mass per coil (kg)                                        (whtconsc)                2.508E+03  OP 
 Copper mass per coil (kg)                                                (whtconcu)                9.089E+04  OP 
 Steel conduit mass per coil (kg)                                         (whtconsh)                2.255E+05  OP 
 Conduit insulation mass per coil (kg)                                    (whtconin)                1.038E+04  OP 
 Total conduit mass per coil (kg)                                         (whtcon)                  3.293E+05  OP 
 Mass of each TF coil (kg)                                                (whttf/n_tf)              1.463E+06  OP 
 Total TF coil mass (kg)                                                  (whttf)                   2.341E+07  OP 
 
 Maximum B field and currents:
 
 Nominal peak field assuming toroidal symmetry (T)                        (bmaxtf)                  1.120E+01  OP 
 Total current in all TF coils (MA)                                       (ritfc/1.D6)              2.428E+02  OP 
 TF coil current (summed over all coils) (A)                              (ritfc)                   2.428E+08     
 Actual peak field at discrete conductor (T)                              (bmaxtfrp)                1.198E+01  OP 
 Winding pack current density (A/m2)                                      (jwptf)                   1.514E+07  OP 
 Inboard leg mid-plane conductor current density (A/m2)                   (oacdcp)                  7.263E+06     
 Total stored energy in TF coils (GJ)                                     (estotftgj)               1.648E+02  OP 
 
 TF Forces:
 
 Inboard vertical tension per coil (N)                                    (vforce)                  2.608E+08  OP 
 Outboard vertical tension per coil (N)                                   (vforce_outboard)         2.608E+08  OP 
 inboard vertical tension fraction (-)                                    (f_vforce_inboard)        5.000E-01  OP 
 Centring force per coil (N/m)                                            (cforce)                  8.497E+07  OP 
 
 Ripple information:
 
 Max allowed ripple amplitude at plasma outboard midplane (%)             (ripmax)                  6.000E-01     
 Ripple amplitude at plasma outboard midplane (%)                         (ripple)                  6.000E-01  OP 
 
 Quench information :
 
 Allowable stress in vacuum vessel (VV) due to quench (Pa)                (sigvvall)                9.300E+07     
 Minimum allowed quench time due to stress in VV (s)                      (taucq)                   2.469E+01  OP 
 Actual quench time (or time constant) (s)                                (tdmptf)                  2.714E+01  ITV
 Maximum allowed voltage during quench due to insulation (kV)             (vdalw)                   1.000E+01  ITV
 Actual quench voltage (kV)                                               (vtfskv)                  1.000E+01  OP 
 Maximum allowed temp rise during a quench (K)                            (tmaxpro)                 1.500E+02     
 
 Radial build of TF coil centre-line :
 
                                          Thickness (m)    Outer radius (m)
 Innermost edge of TF coil                    3.100           3.100                       
 Coil case ("nose")                           0.426           3.526   (thkcas)            
 Insertion gap for winding pack               0.010           3.536   (tfinsgap)          
 Winding pack ground insulation               0.008           3.544   (tinstf)            
 Winding - first half                         0.396           3.940   (dr_tf_wp/2-tinstf-t
 Winding - second half                        0.396           4.335   (dr_tf_wp/2-tinstf-t
 Winding pack insulation                      0.008           4.343   (tinstf)            
 Insertion gap for winding pack               0.010           4.353   (tfinsgap)          
 Plasma side case min radius                  0.060           4.413   (casthi)            
 Plasma side case max radius                  4.500           4.500   (r_tf_inboard_out)  
 TF coil dimensions are consistent
 
 ****************************************** Superconducting TF Coils ******************************************
 
 Superconductor switch                                                    (isumat)                          5     
 Superconductor used: Nb3Sn
  (WST Nb3Sn critical surface model)
 Critical field at zero temperature and strain (T)                        (bc20m)                   3.297E+01     
 Critical temperature at zero field and strain (K)                        (tc0m)                    1.606E+01     
 
 Helium temperature at peak field (= superconductor temperature) (K)      (thelium)                 4.750E+00     
 Total helium fraction inside cable space                                 (fhetot)                  3.467E-01  OP 
 Copper fraction of conductor                                             (fcutfsu)                 8.996E-01  ITV
 Residual manufacturing strain on superconductor                          (str_tf_con_res)         -5.000E-03     
 Self-consistent strain on superconductor                                 (str_wp)                  1.169E-03     
 Critical current density in superconductor (A/m2)                        (jcritsc)                 9.317E+08  OP 
 Critical current density in strand (A/m2)                                (jcritstr)                9.350E+07  OP 
 Critical current density in winding pack (A/m2)                          (jwdgcrt)                 2.050E+07  OP 
 Actual current density in winding pack (A/m2)                            (jwdgop)                  1.514E+07  OP 
 Minimum allowed temperature margin in superconductor (K)                 (tmargmin_tf)             1.500E+00     
 Actual temperature margin in superconductor (K)                          (tmarg)                   1.500E+00  OP 
 Critical current (A)                                                     (icrit)                   1.027E+05  OP 
 Actual current (A)                                                       (cpttf)                   7.587E+04  ITV
 Actual current / critical current                                        (iooic)                   7.385E-01  OP 
 
 *************************************** Central Solenoid and PF Coils ****************************************
 
 Superconducting central solenoid
 Central solenoid superconductor material                                 (isumatoh)                        6     
 
 Central Solenoid Current Density Limits :
 
 Maximum field at Beginning Of Pulse (T)                                  (bmaxoh0)                 2.350E+01  OP 
 Critical superconductor current density at BOP (A/m2)                    (jscoh_bop)               2.604E+10  OP 
 Critical strand current density at BOP (A/m2)                            (jstrandoh_bop)           7.813E+09  OP 
 Allowable overall current density at BOP (A/m2)                          (rjohc0)                  2.905E+09  OP 
 Actual overall current density at BOP (A/m2)                             (cohbop)                  6.480E+06  OP 
 
 Maximum field at End Of Flattop (T)                                      (bmaxoh)                  5.091E+01  OP 
 Critical superconductor current density at EOF (A/m2)                    (jscoh_eof)               1.087E+10  OP 
 Critical strand current density at EOF (A/m2)                            (jstrandoh_eof)           3.260E+09  OP 
 Allowable overall current density at EOF (A/m2)                          (rjohc)                   1.212E+09  OP 
 Actual overall current density at EOF (A/m2)                             (coheof)                  1.430E+07  ITV
 
 CS inside radius (m)                                                     (bv.bore.)                1.000E-01     
 CS thickness (m)                                                         (bv.ohcth.)               2.848E+00     
 Gap between central solenoid and TF coil (m)                             (bv.gapoh)                5.000E-02  ITV
 CS overall cross-sectional area (m2)                                     (areaoh)                  4.749E+01  OP 
 CS conductor+void cross-sectional area (m2)                              (awpoh)                   2.522E+01  OP 
    CS conductor cross-sectional area (m2)                                (awpoh*(1-vfohc))         1.766E+01  OP 
    CS void cross-sectional area (m2)                                     (awpoh*vfohc)             7.567E+00  OP 
 CS steel cross-sectional area (m2)                                       (areaoh-awpoh)            2.227E+01  OP 
 CS steel area fraction                                                   (oh_steel_frac)           4.689E-01  ITV
 Only hoop stress considered
 Switch for CS stress calculation                                         (i_cs_stress)                     0     
 Allowable stress in CS steel (Pa)                                        (alstroh)                 6.600E+08     
 Hoop stress in CS steel (Pa)                                             (sig_hoop)                6.600E+08  OP 
 Axial stress in CS steel (Pa)                                            (sig_axial)              -4.044E+09  OP 
 Maximum shear stress in CS steel for the Tresca criterion (Pa)           (s_tresca_oh)             6.600E+08  OP 
 Axial force in CS (N)                                                    (axial_force)            -2.586E+10  OP 
 Residual manufacturing strain in CS superconductor material              (tfcoil_variables.str_cs_-5.000E-03     
 Copper fraction in strand                                                (fcuohsu)                 7.000E-01     
 CS current/copper area (A/m2)                                            (copperaoh_m2)            1.319E+07     
 Max CS current/copper area (A/m2)                                        (copperaoh_m2_max)        5.000E+07     
 Void (coolant) fraction in conductor                                     (vfohc)                   3.000E-01     
 Helium coolant temperature (K)                                           (tfv.tftmp)               4.750E+00     
 CS temperature margin (K)                                                (tmargoh)                 3.407E+01  OP 
 Minimum permitted temperature margin (K)                                 (tfv.tmargmin_cs)         1.500E+00     
 residual hoop stress in CS Steel (Pa)                                    (csfv.residual_sig_hoop)  2.400E+08     
 Initial vertical crack size (m)                                          (csfv.t_crack_vertical)   2.000E-03     
 Initial radial crack size (m)                                            (csfv.t_crack_radial)     6.000E-03     
 CS structural vertical thickness (m)                                     (csfv.t_structural_vertic 2.200E-02     
 CS structural radial thickness (m)                                       (csfv.t_structural_radial 7.000E-02     
 Allowable number of cycles till CS fracture                              (csfv.n_cycle)            1.868E+04  OP 
 
 Superconducting PF coils
 PF coil superconductor material                                          (isumatpf)                        3     
   (NbTi)
 Copper fraction in conductor                                             (fcupfsu)                 6.900E-01     
 
 PF Coil Case Stress :
 
 Maximum permissible tensile stress (MPa)                                 (sigpfcalw)               5.000E+02     
 JxB hoop force fraction supported by case                                (sigpfcf)                 6.660E-01     
 
 Geometry of PF coils, central solenoid and plasma:
 
 coil			R(m)			Z(m)			dR(m)			dZ(m)			turns		steel thickness(m)
 
 PF 0			6.50e+00	1.00e+01	9.07e-01	9.07e-01	2.15e+02	2.24e-01
 PF 1			6.50e+00	-1.15e+01	1.05e+00	1.05e+00	2.87e+02	2.46e-01
 PF 2			1.91e+01	2.97e+00	1.20e+00	1.20e+00	2.05e+02	9.91e-02
 PF 3			1.91e+01	-2.97e+00	1.20e+00	1.20e+00	2.05e+02	9.91e-02
 PF 4			1.74e+01	8.32e+00	8.05e-01	8.05e-01	1.21e+02	7.17e-02
 PF 5			1.74e+01	-8.32e+00	8.05e-01	8.05e-01	1.21e+02	7.17e-02
 CS				1.52e+00	0.00e+00	2.85e+00	1.67e+01	1.58e+04	6.68e-01
 Plasma		9.21e+00	0.0e0			5.94e+00	1.10e+01	1.0e0
 
 PF Coil Information at Peak Current:
 
 coil	current	allowed J		actual J		J			cond. mass	steel mass	field
 				(MA)		(A/m2)		(A/m2)		ratio			(kg)			(kg)			(T)
 
 PF 0	9.06e+00	-1.15e+09	1.10e+07	-9.56e-03	1.43e+05	3.23e+05	1.53e+01
 PF 1	1.21e+01	-1.83e+08	1.10e+07	-6.00e-02	1.91e+05	4.07e+05	1.47e+01
 PF 2	-8.65e+00	7.56e+08	6.00e+06	7.94e-03	7.34e+05	4.82e+05	2.71e+00
 PF 3	-8.65e+00	7.56e+08	6.00e+06	7.94e-03	7.34e+05	4.82e+05	2.71e+00
 PF 4	-5.18e+00	7.78e+08	8.00e+06	1.03e-02	3.02e+05	2.15e+05	2.52e+00
 PF 5	-5.18e+00	7.78e+08	8.00e+06	1.03e-02	3.02e+05	2.15e+05	2.52e+00
 CS		-6.79e+02	2.90e+09	1.43e+07	4.92e-03	1.44e+06	1.66e+06	5.09e+01
 				------																---------	---------
 				7.28e+02																3.84e+06	3.79e+06
 
 PF coil current scaling information :
 
 Sum of squares of residuals                                              (pf.ssq0)                 2.071E-04  OP 
 Smoothing parameter                                                      (alfapf)                  5.000E-10     
 
 ****************************************** Volt Second Consumption *******************************************
 
 				volt-sec			volt-sec		volt-sec
 				start-up			burn			total
 PF coils:		-246.23				-59.60			-305.83
 CS coil:		-309.74				-171.21			-480.95
 				-------				-------			-------
 Total:			-555.97				-230.81			-786.78
 
 Total volt-second consumption by coils (Wb)                              (vstot)                  -7.900E+02  OP 
 
 Summary of volt-second consumption by circuit (Wb):
 
 circuit		BOP				BOF				EOF
 
 	0			21.688			16.172		-8.583
 	1			22.847			11.489		-14.589
 	2			4.226			-74.486		-79.309
 	3			4.226			-74.486		-79.309
 	4			-0.384			-36.349		-35.910
 	5			-0.384			-36.349		-35.910
 CS coil		149.992			-159.750		-330.959
 
 ********************************** Waveforms ***********************************
 
 Currents (Amps/coil) as a function of time:
 
 												time (sec)
 				0.00			500.00			681.63			691.63			7891.63			8073.25
 					Start					BOP					EOR					BOF					EOF					EOP
 circuit
 	0			0.000e+00	9.055e+06	6.752e+06	6.752e+06	-3.584e+06	0.000e+00
 	1			0.000e+00	1.213e+07	6.100e+06	6.100e+06	-7.746e+06	0.000e+00
 	2			-0.000e+00	4.607e+05	-8.120e+06	-8.120e+06	-8.645e+06	-0.000e+00
 	3			-0.000e+00	4.607e+05	-8.120e+06	-8.120e+06	-8.645e+06	-0.000e+00
 	4			-0.000e+00	-5.480e+04	-5.185e+06	-5.185e+06	-5.122e+06	-0.000e+00
 	5			-0.000e+00	-5.480e+04	-5.185e+06	-5.185e+06	-5.122e+06	-0.000e+00
 	6			-0.000e+00	3.077e+08	-3.278e+08	-3.278e+08	-6.790e+08	-0.000e+00
 Plasma (A)	0.000e+00	0.000e+00	1.816e+07	1.816e+07	1.816e+07	0.000e+00
 
 This consists of: CS coil field balancing:
 0			0.000e+00	9.055e+06	-9.644e+06	-9.644e+06	-1.998e+07	0.000e+00
 1			0.000e+00	1.213e+07	-1.292e+07	-1.292e+07	-2.677e+07	0.000e+00
 2			-0.000e+00	4.607e+05	-4.906e+05	-4.906e+05	-1.016e+06	-0.000e+00
 3			-0.000e+00	4.607e+05	-4.906e+05	-4.906e+05	-1.016e+06	-0.000e+00
 4			-0.000e+00	-5.480e+04	5.837e+04	5.837e+04	1.209e+05	-0.000e+00
 5			-0.000e+00	-5.480e+04	5.837e+04	5.837e+04	1.209e+05	-0.000e+00
 6			-0.000e+00	3.077e+08	-3.278e+08	-3.278e+08	-6.790e+08	-0.000e+00
 
 And: equilibrium field:
 0			0.000e+00	0.000e+00	9.676e+06	9.676e+06	1.996e+07	0.0e0
 1			0.000e+00	0.000e+00	1.294e+07	1.294e+07	2.674e+07	0.0e0
 2			0.000e+00	0.000e+00	4.510e+05	4.510e+05	9.743e+05	0.0e0
 3			0.000e+00	0.000e+00	4.510e+05	4.510e+05	9.743e+05	0.0e0
 4			0.000e+00	0.000e+00	-1.014e+05	-1.014e+05	-1.634e+05	0.0e0
 5			0.000e+00	0.000e+00	-1.014e+05	-1.014e+05	-1.634e+05	0.0e0
 6			0.000e+00	0.000e+00	3.277e+08	3.277e+08	6.790e+08	0.0e0
 
 Ratio of central solenoid current at beginning of Pulse / end of flat-to (fcohbop)                 4.532E-01  ITV
 Ratio of central solenoid current at beginning of Flat-top / end of flat (fcohbof)                 4.827E-01  OP 
 
 *************************** PF Circuit Waveform Data ***************************
 
 Number of PF circuits including CS and plasma                            (ncirt)                           8     
 PF Circuit 0 Time point 0 (A)                                            (pfc0t0)                  0.000E+00     
 PF Circuit 0 Time point 1 (A)                                            (pfc0t1)                  9.055E+06     
 PF Circuit 0 Time point 2 (A)                                            (pfc0t2)                  6.752E+06     
 PF Circuit 0 Time point 3 (A)                                            (pfc0t3)                  6.752E+06     
 PF Circuit 0 Time point 4 (A)                                            (pfc0t4)                 -3.584E+06     
 PF Circuit 0 Time point 5 (A)                                            (pfc0t5)                  0.000E+00     
 PF Circuit 1 Time point 0 (A)                                            (pfc1t0)                  0.000E+00     
 PF Circuit 1 Time point 1 (A)                                            (pfc1t1)                  1.213E+07     
 PF Circuit 1 Time point 2 (A)                                            (pfc1t2)                  6.100E+06     
 PF Circuit 1 Time point 3 (A)                                            (pfc1t3)                  6.100E+06     
 PF Circuit 1 Time point 4 (A)                                            (pfc1t4)                 -7.746E+06     
 PF Circuit 1 Time point 5 (A)                                            (pfc1t5)                  0.000E+00     
 PF Circuit 2 Time point 0 (A)                                            (pfc2t0)                 -0.000E+00     
 PF Circuit 2 Time point 1 (A)                                            (pfc2t1)                  4.607E+05     
 PF Circuit 2 Time point 2 (A)                                            (pfc2t2)                 -8.120E+06     
 PF Circuit 2 Time point 3 (A)                                            (pfc2t3)                 -8.120E+06     
 PF Circuit 2 Time point 4 (A)                                            (pfc2t4)                 -8.645E+06     
 PF Circuit 2 Time point 5 (A)                                            (pfc2t5)                 -0.000E+00     
 PF Circuit 3 Time point 0 (A)                                            (pfc3t0)                 -0.000E+00     
 PF Circuit 3 Time point 1 (A)                                            (pfc3t1)                  4.607E+05     
 PF Circuit 3 Time point 2 (A)                                            (pfc3t2)                 -8.120E+06     
 PF Circuit 3 Time point 3 (A)                                            (pfc3t3)                 -8.120E+06     
 PF Circuit 3 Time point 4 (A)                                            (pfc3t4)                 -8.645E+06     
 PF Circuit 3 Time point 5 (A)                                            (pfc3t5)                 -0.000E+00     
 PF Circuit 4 Time point 0 (A)                                            (pfc4t0)                 -0.000E+00     
 PF Circuit 4 Time point 1 (A)                                            (pfc4t1)                 -5.480E+04     
 PF Circuit 4 Time point 2 (A)                                            (pfc4t2)                 -5.185E+06     
 PF Circuit 4 Time point 3 (A)                                            (pfc4t3)                 -5.185E+06     
 PF Circuit 4 Time point 4 (A)                                            (pfc4t4)                 -5.122E+06     
 PF Circuit 4 Time point 5 (A)                                            (pfc4t5)                 -0.000E+00     
 PF Circuit 5 Time point 0 (A)                                            (pfc5t0)                 -0.000E+00     
 PF Circuit 5 Time point 1 (A)                                            (pfc5t1)                 -5.480E+04     
 PF Circuit 5 Time point 2 (A)                                            (pfc5t2)                 -5.185E+06     
 PF Circuit 5 Time point 3 (A)                                            (pfc5t3)                 -5.185E+06     
 PF Circuit 5 Time point 4 (A)                                            (pfc5t4)                 -5.122E+06     
 PF Circuit 5 Time point 5 (A)                                            (pfc5t5)                 -0.000E+00     
 CS Circuit Time point 0 (A)                                              (cs t0)                  -0.000E+00     
 CS Circuit Time point 1 (A)                                              (cs t1)                   3.077E+08     
 CS Circuit Time point 2 (A)                                              (cs t2)                  -3.278E+08     
 CS Circuit Time point 3 (A)                                              (cs t3)                  -3.278E+08     
 CS Circuit Time point 4 (A)                                              (cs t4)                  -6.790E+08     
 CS Circuit Time point 5 (A)                                              (cs t5)                  -0.000E+00     
 Plasma Time point 0 (A)                                                  (plasmat0)                0.000E+00     
 Plasma Time point 1 (A)                                                  (plasmat1)                0.000E+00     
 Plasma Time point 2 (A)                                                  (plasmat2)                1.816E+07     
 Plasma Time point 3 (A)                                                  (plasmat3)                1.816E+07     
 Plasma Time point 4 (A)                                                  (plasmat4)                1.816E+07     
 Plasma Time point 5 (A)                                                  (plasmat5)                0.000E+00     
 
 ********************************************* Support Structure **********************************************
 
 Outer PF coil fence mass (kg)                                            (fncmass)                 3.502E+05  OP 
 Intercoil support structure mass (kg)                                    (aintmass)                6.527E+06  OP 
 Mass of cooled components (kg)                                           (coldmass)                5.505E+07  OP 
 Gravity support structure mass (kg)                                      (clgsmass)                2.352E+06  OP 
 Torus leg support mass (kg)                                              (gsm1)                    9.813E+04  OP 
 Ring beam mass (kg)                                                      (gsm2)                    5.959E+05  OP 
 Ring legs mass (kg)                                                      (gsm3)                    1.221E+06  OP 
 
 ******************************************** PF Coil Inductances *********************************************
 
 Inductance matrix [H]:
 
 0			[1.1e+00 1.7e-02 1.6e-01 1.1e-01 1.3e-01 3.9e-02 6.4e-01 5.1e-04]
 1			[1.7e-02 1.8e+00 1.3e-01 2.0e-01 4.6e-02 1.6e-01 6.2e-01 5.4e-04]
 2			[1.6e-01 1.3e-01 3.7e+00 1.3e+00 7.4e-01 4.0e-01 7.0e-01 1.9e-03]
 3			[1.1e-01 2.0e-01 1.3e+00 3.7e+00 4.0e-01 7.4e-01 7.0e-01 1.9e-03]
 4			[1.3e-01 4.6e-02 7.4e-01 4.0e-01 1.3e+00 1.3e-01 3.6e-01 8.5e-04]
 5			[3.9e-02 1.6e-01 4.0e-01 7.4e-01 1.3e-01 1.3e+00 3.6e-01 8.5e-04]
 CS			[6.4e-01 6.2e-01 7.0e-01 7.0e-01 3.6e-01 3.6e-01 7.5e+01 7.7e-03]
 Plasma	[5.1e-04 5.4e-04 1.9e-03 1.9e-03 8.5e-04 8.5e-04 7.7e-03 1.7e-05]
 
 ************************************ Pumping for primary coolant (helium) ************************************
 
 Pressure drop in FW and blanket coolant incl. hx and pipes (Pa)          (dp_he)                   5.500E+05     
 Fraction of FW and blanket thermal power required for pumping            (fpump)                   8.946E-02  OP 
 Total power absorbed by FW & blanket (MW)                                (p_plasma)                2.077E+03  OP 
 Inlet temperature of FW & blanket coolant pump (K)                       (t_in_compressor)         5.570E+02  OP 
 Coolant pump outlet/Inlet temperature of FW & blanket (K)                (t_in_bb)                 5.731E+02     
 Outlet temperature of FW & blanket (K)                                   (t_out_bb)                7.731E+02     
 Mechanical pumping power for FW and blanket cooling loop including heat  (htpmw_fw_blkt)           2.041E+02  OP 
 Mechanical pumping power for divertor (MW)                               (htpmw_div)               1.958E+00  OP 
 Mechanical pumping power for shield and vacuum vessel (MW)               (htpmw_shld)              7.552E-03  OP 
 
 ********************************** First wall and blanket : CCFE HCPB model **********************************
 
 
 Blanket Composition by volume :
 
 Titanium beryllide fraction                                              (fbltibe12)                   0.375  OP 
 Lithium orthosilicate fraction                                           (fblli2sio4)                  0.375  OP 
 Steel fraction                                                           (fblss_ccfe)                  0.097  OP 
 Coolant fraction                                                         (vfcblkt)                     0.053     
 Purge gas fraction                                                       (vfpblkt)                     0.100     
 
 Component Volumes :
 
 First Wall Armour Volume (m3)                                            (fw_armour_vol)               7.528  OP 
 First Wall Volume (m3)                                                   (volfw)                      24.893  OP 
 Blanket Volume (m3)                                                      (volblkt)                  1491.299  OP 
 Shield Volume (m3)                                                       (volshld)                   781.071  OP 
 Vacuum vessel volume (m3)                                                (vdewin)                   1229.281  OP 
 
 Component Masses :
 
 First Wall Armour Mass (kg)                                              (fw_armour_mass)          1.449E+05  OP 
 First Wall Mass, excluding armour (kg)                                   (fwmass)                  1.942E+05  OP 
 Blanket Mass - Total(kg)                                                 (whtblkt)                 3.735E+06  OP 
     Blanket Mass - TiBe12 (kg)                                           (whtbltibe12)             1.264E+06  OP 
     Blanket Mass - Li4SiO4 (kg)                                          (whtblli4sio4)            1.342E+06  OP 
     Blanket Mass - Steel (kg)                                            (whtblss)                 1.129E+06  OP 
 Total mass of armour, first wall and blanket (kg)                        (armour_fw_bl_mass)       4.074E+06  OP 
 Shield Mass (kg)                                                         (whtshld)                 2.437E+06  OP 
 Vacuum vessel mass (kg)                                                  (vvmass)                  9.588E+06  OP 
 
 Nuclear heating :
 
 Total nuclear heating in TF+PF coils (CS is negligible) (MW)             (ptfnuc)                  5.499E-02  OP 
 Total nuclear heating in FW (MW)                                         (pnucfw)                  2.498E+02  OP 
 Total nuclear heating in the blanket (including emult) (MW)              (pnucblkt)                1.573E+03  OP 
 (Note: emult is fixed for this model inside the code)
 Total nuclear heating in the shield (MW)                                 (pnucshld)                1.510E+00  OP 
 Total nuclear heating in the divertor (MW)                               (pnucdiv)                 1.869E+02  OP 
 
  Diagostic output for nuclear heating :
 
 Blanket exponential factor                                               (exp_blanket)             9.999E-01  OP 
 Shield: first exponential                                                (exp_shield1)             1.721E-03  OP 
 Shield: second exponential                                               (exp_shield2)             2.543E-01  OP 
 Solid angle fraction taken by on divertor                                (fdiv)                    1.150E-01     
 Switch for plant secondary cycle                                         (secondary_cycle)                 2     
 First wall coolant pressure (Pa)                                         (fwpressure)              1.550E+07     
 Blanket coolant pressure (Pa)                                            (blpressure)              1.550E+07     
 Allowable nominal neutron fluence at first wall (MW.year/m2)             (abktflnc)                1.500E+01     
 No of inboard blanket modules poloidally                                 (nblktmodpi)                      7     
 No of inboard blanket modules toroidally                                 (nblktmodti)                     32     
 No of outboard blanket modules poloidally                                (nblktmodpo)                      8     
 No of outboard blanket modules toroidally                                (nblktmodto)                     48     
 Isentropic efficiency of first wall / blanket coolant pumps              (etaiso)                  9.000E-01     
 
 Other volumes, masses and areas :
 
 First wall area (m2)                                                     (fwarea)                  2.016E+03  OP 
 Cryostat internal radius (m)                                             (rdewex)                  2.019E+01  OP 
 Cryostat internal half-height (m)                                        (zdewex)                  1.652E+01  OP 
 Vertical clearance from TF coil to cryostat (m)                          (clh1)                    5.855E+00  OP 
 Divertor area (m2)                                                       (divsur)                  1.908E+02  OP 
 Divertor mass (kg)                                                       (divmas)                  4.674E+04  OP 
 
 ********************************** Superconducting TF Coil Power Conversion **********************************
 
 TF coil current (kA)                                                     (itfka)                   7.587E+01  OP 
 Number of TF coils                                                       (ntfc)                    1.600E+01     
 Voltage across a TF coil during quench (kV)                              (vtfskv)                  1.000E+01  OP 
 TF coil charge time (hours)                                              (tchghr)                  4.000E+00     
 Total inductance of TF coils (H)                                         (ltfth)                   5.724E+01  OP 
 Total resistance of TF coils (ohm)                                       (rcoils)                  0.000E+00  OP 
 TF coil charging voltage (V)                                             (tfcv)                    4.152E+02     
 Number of DC circuit breakers                                            (ntfbkr)                  1.600E+01     
 Number of dump resistors                                                 (ndumpr)                  6.400E+01     
 Resistance per dump resistor (ohm)                                       (r1dump)                  1.318E-01  OP 
 Dump resistor peak power (MW)                                            (r1ppmw)                  1.897E+02  OP 
 Energy supplied per dump resistor (MJ)                                   (r1emj)                   2.574E+03  OP 
 TF coil L/R time constant (s)                                            (ttfsec)                  2.714E+01  OP 
 Power supply voltage (V)                                                 (tfpsv)                   4.360E+02  OP 
 Power supply current (kA)                                                (tfpska)                  7.966E+01  OP 
 DC power supply rating (kW)                                              (tfckw)                   3.473E+04  OP 
 AC power for charging (kW)                                               (tfackw)                  3.859E+04  OP 
 TF coil resistive power (MW)                                             (rpower)                  8.622E+00  OP 
 TF coil inductive power (MVA)                                            (xpower)                  2.288E+01  OP 
 Aluminium bus current density (kA/cm2)                                   (djmka)                   1.250E-01     
 Aluminium bus cross-sectional area (cm2)                                 (albusa)                  6.070E+02  OP 
 Total length of TF coil bussing (m)                                      (tfbusl)                  3.470E+03  OP 
 Aluminium bus weight (tonnes)                                            (albuswt)                 5.687E+02  OP 
 Total TF coil bus resistance (ohm)                                       (rtfbus)                  1.498E-03  OP 
 TF coil bus voltage drop (V)                                             (vtfbus)                  1.136E+02  OP 
 Dump resistor floor area (m2)                                            (drarea)                  6.028E+03  OP 
 TF coil power conversion floor space (m2)                                (tfcfsp)                  1.822E+03  OP 
 TF coil power conv. building volume (m3)                                 (tfcbv)                   1.093E+04  OP 
 TF coil AC inductive power demand (MW)                                   (xpwrmw)                  2.543E+01  OP 
 Total steady state AC power demand (MW)                                  (tfacpd)                  9.580E+00  OP 
 
 ****************************** PF Coils and Central Solenoid: Power and Energy *******************************
 
 Number of PF coil circuits                                               (pfckts)                  1.200E+01     
 Sum of PF power supply ratings (MVA)                                     (spsmva)                  9.072E+02  OP 
 Total PF coil circuit bus length (m)                                     (spfbusl)                 2.564E+03  OP 
 Total PF coil bus resistive power (kW)                                   (pfbuspwr)                1.268E+03  OP 
 Total PF coil resistive power (kW)                                       (srcktpm)                 1.268E+03  OP 
 Maximum PF coil voltage (kV)                                             (vpfskv)                  2.000E+01     
 Efficiency of transfer of PF stored energy into or out of storage        (etapsu)                  9.000E-01     
 (Energy is dissipated in PFC power supplies only when total PF energy increases or decreases.)
 Maximum stored energy in poloidal field (MJ)                             (ensxpfm)                 8.634E+04  OP 
 Peak absolute rate of change of stored energy in poloidal field (MW)     peakpoloidalpower         4.754E+02  OP 
 Energy stored in poloidal magnetic field :
 
                                            time (sec)

                     0.00     500.00     681.63     691.63    7891.63    8073.25
 Time point         Start      BOP        EOR        BOF        EOF        EOP        
 Energy (MJ)      0.000E+00  1.803E+04  2.833E+04  2.833E+04  8.634E+04  0.000E+00
 
 Interval                tramp      tohs       theat      tburn      tqnch      
 dE/dt (MW)            3.606E+01  5.668E+01  0.000E+00  8.057E+00 -4.754E+02
 
 
 *********************************************** Vacuum System ************************************************
 
 Pumpdown to Base Pressure :
 
 First wall outgassing rate (Pa m/s)                                      (rat)                     1.300E-08     
 Total outgassing load (Pa m3/s)                                          (ogas)                    2.105E-04  OP 
 Base pressure required (Pa)                                              (pbase)                   5.000E-04     
 Required N2 pump speed (m3/s)                                            (s(1))                    4.211E-01  OP 
 N2 pump speed provided (m3/s)                                            (snet(1))                 3.698E+01  OP 
 
 Pumpdown between Burns :
 
 Plasma chamber volume (m3)                                               (volume)                  3.120E+03  OP 
 Chamber pressure after burn (Pa)                                         (pend)                    1.470E-01  OP 
 Chamber pressure before burn (Pa)                                        (pstart)                  1.470E-03     
 Allowable pumping time switch                                            (dwell_pump)                      0     
 Dwell time between burns (s)                                             (tdwell.)                 0.000E+00     
 CS ramp-up time burns (s)                                                (tramp.)                  5.000E+02     
 Allowable pumping time between burns (s)                                 (tpump)                   5.000E+02     
 Required D-T pump speed (m3/s)                                           (s(2))                    2.874E+01  OP 
 D-T pump speed provided (m3/s)                                           (snet(2))                 8.975E+01  OP 
 
 Helium Ash Removal :
 
 Divertor chamber gas pressure (Pa)                                       (prdiv)                   3.600E-01     
 Helium gas fraction in divertor chamber                                  (fhe)                     1.402E-01  OP 
 Required helium pump speed (m3/s)                                        (s(3))                    5.919E+01  OP 
 Helium pump speed provided (m3/s)                                        (snet(3))                 5.919E+01  OP 
 
 D-T Removal at Fuelling Rate :
 
 D-T fuelling rate (kg/s)                                                 (frate)                   4.274E-05  OP 
 Required D-T pump speed (m3/s)                                           (s(4))                    5.919E+01  OP 
 D-T pump speed provided (m3/s)                                           (snet(4))                 8.975E+01  OP 
 
 The vacuum pumping system size is governed by the
 requirements for pumpdown between burns.
 
 Number of large pump ducts                                               (nduct)                          16     
 Passage diameter, divertor to ducts (m)                                  (d(imax))                 5.814E-01  OP 
 Passage length (m)                                                       (l1)                      2.200E+00  OP 
 Diameter of ducts (m)                                                    (dout)                    6.977E-01  OP 
 Duct length, divertor to elbow (m)                                       (l2)                      4.800E+00  OP 
 Duct length, elbow to pumps (m)                                          (l3)                      2.000E+00     
 Number of pumps                                                          (pumpn)                   4.735E+01  OP 
 
 The vacuum system uses cryo  pumps.
 
 ******************************************* Plant Buildings System *******************************************
 
 Internal volume of reactor building (m3)                                 (vrci)                    1.311E+06     
 Dist from centre of torus to bldg wall (m)                               (wrbi)                    4.390E+01     
 Effective floor area (m2)                                                (efloor)                  4.018E+05     
 Reactor building volume (m3)                                             (rbv)                     1.471E+06     
 Reactor maintenance building volume (m3)                                 (rmbv)                    4.378E+05     
 Warmshop volume (m3)                                                     (wsv)                     1.329E+05     
 Tritium building volume (m3)                                             (triv)                    4.000E+04     
 Electrical building volume (m3)                                          (elev)                    5.193E+04     
 Control building volume (m3)                                             (conv)                    6.000E+04     
 Cryogenics building volume (m3)                                          (cryv)                    1.682E+04     
 Administration building volume (m3)                                      (admv)                    1.000E+05     
 Shops volume (m3)                                                        (shov)                    1.000E+05     
 Total volume of nuclear buildings (m3)                                   (volnucb)                 1.939E+06     
 
 **************************************** Electric Power Requirements *****************************************
 
 Facility base load (MW)                                                  (basemw)                  5.000E+00     
 Divertor coil power supplies (MW)                                        (bdvmw)                   0.000E+00     
 Cryoplant electric power (MW)                                            (crymw)                   4.612E+01  OP 
 Primary coolant pumps (MW)                                               (htpmw..)                 2.368E+02  OP 
 PF coil power supplies (MW)                                              (ppfmw)                   4.897E+02  OP 
 TF coil power supplies (MW)                                              (ptfmw)                   9.580E+00  OP 
 Plasma heating supplies (MW)                                             (pheatingmw)              1.275E+02  OP 
 Tritium processing (MW)                                                  (trithtmw..)              1.500E+01     
 Vacuum pumps  (MW)                                                       (vachtmw..)               5.000E-01     
 
 Total pulsed power (MW)                                                  (pacpmw)                  9.905E+02  OP 
 Total base power required at all times (MW)                              (fcsht)                   6.526E+01  OP 
 
 ************************************************* Cryogenics *************************************************
 
 Conduction and radiation heat loads on cryogenic components (MW)         (qss/1.0D6)               2.367E-02  OP 
 Nuclear heating of cryogenic components (MW)                             (qnuc/1.0D6)              1.292E-02  OP 
 Nuclear heating of cryogenic components is a user input.
 AC losses in cryogenic components (MW)                                   (qac/1.0D6)               1.140E-02  OP 
 Resistive losses in current leads (MW)                                   (qcl/1.0D6)               1.651E-02  OP 
 45% allowance for heat loads in transfer lines, storage tanks etc (MW)   (qmisc/1.0D6)             2.903E-02  OP 
 Sum = Total heat removal at cryogenic temperatures (tmpcry & tcoolin) (M (helpow + helpow_cryal/1. 9.353E-02  OP 
 Temperature of cryogenic superconducting components (K)                  (tmpcry)                  4.500E+00     
 Temperature of cryogenic aluminium components (K)                        (tcoolin)                 3.131E+02     
 Efficiency (figure of merit) of cryogenic plant is 13% of ideal Carnot v                           2.028E-03  OP 
 Efficiency (figure of merit) of cryogenic aluminium plant is 40% of idea                          -2.020E+00  OP 
 Electric power for cryogenic plant (MW)                                  (crypmw)                  4.612E+01  OP 
 
 ************************************ Plant Power / Heat Transport Balance ************************************
 
 
 Assumptions :
 
 Neutron power multiplication in blanket                                  (emult)                   1.269E+00     
 Divertor area fraction of whole toroid surface                           (fdiv)                    1.150E-01     
 H/CD apparatus + diagnostics area fraction                               (fhcd)                    0.000E+00     
 First wall area fraction                                                 (1-fdiv-fhcd)             8.850E-01     
 Switch for pumping of primary coolant                                    (primary_pumping)                 3     
 Mechanical pumping power for FW and blanket cooling loop
 includes heat exchanger, using specified pressure drop
 Mechanical pumping power for FW cooling loop including heat exchanger (M (htpmw_fw)                0.000E+00  OP 
 Mechanical pumping power for blanket cooling loop including heat exchang (htpmw_blkt)              0.000E+00  OP 
 Mechanical pumping power for FW and blanket cooling loop including heat  (htpmw_fw_blkt)           2.041E+02  OP 
 Mechanical pumping power for divertor (MW)                               (htpmw_div)               1.958E+00  OP 
 Mechanical pumping power for shield and vacuum vessel (MW)               (htpmw_shld)              7.552E-03  OP 
 Electrical pumping power for FW and blanket (MW)                         (htpmwe_fw_blkt)          2.345E+02  OP 
 Electrical pumping power for shield (MW)                                 (htpmwe_shld)             8.680E-03  OP 
 Electrical pumping power for divertor (MW)                               (htpmwe_div)              2.251E+00  OP 
 Total electrical pumping power for primary coolant (MW)                  (htpmw)                   2.368E+02  OP 
 Coolant pump power / non-pumping thermal power in shield                 (fpumpshld)               5.000E-03     
 Coolant pump power / non-pumping thermal power in divertor               (fpumpdiv)                5.000E-03     
 Electrical efficiency of heat transport coolant pumps                    (etahtp)                  8.700E-01     
 
 Plant thermodynamics: options :
 
 Divertor thermal power is collected at only 150 C and is used to preheat the coolant in the power cycle
 Shield thermal power is collected at only 150 C and is used to preheat the coolant in the power cycle
 Power conversion cycle efficiency model: user-defined efficiency
 Thermal to electric conversion efficiency of the power conversion cycle  (etath)                       0.375     
 Fraction of total high-grade thermal power to divertor                   (pdivfraction)                0.147  OP 
 
 Power Balance for Reactor (across vacuum vessel boundary) - Detail
 ------------------------------------------------------------------
 
                                            High-grade             Low-grade              Total
                                             thermal power (MW)     thermal power (MW)      (MW)
         First wall:
                               neutrons            249.83                0.00              249.83
             charged particle transport             20.29                0.00               20.29
                              radiation            234.03                0.00              234.03
                        coolant pumping              0.00                0.00                0.00
 
         Blanket:
                               neutrons           1572.68                0.00             1572.68
             charged particle transport              0.00                0.00                0.00
                              radiation              0.00                0.00                0.00
                        coolant pumping              0.00                0.00                0.00
 
         Shield:
                               neutrons              1.51                0.00                1.51
             charged particle transport              0.00                0.00                0.00
                              radiation              0.00                0.00                0.00
                        coolant pumping              0.01                0.00                0.01
 
         Divertor:
                               neutrons            186.91                0.00              186.91
             charged particle transport            174.31                0.00              174.31
                              radiation             30.41                0.00               30.41
                        coolant pumping              1.96                0.00                1.96
 
         TF coil:
                               neutrons              0.00                0.05                0.05
             charged particle transport              0.00                0.00                0.00
                              radiation              0.00                0.00                0.00
                        coolant pumping              0.00                0.00                0.00
 
         Losses to H/CD apparatus + diagnostics:
                               neutrons              0.00                0.00                0.00
             charged particle transport              0.00                0.00                0.00
                              radiation              0.00                0.00                0.00
                        coolant pumping              0.00                0.00                0.00
 
         ----------------------------------------------------------------------------------------
                                 Totals           2471.95                0.05             2472.01
 
 Total power leaving reactor (across vacuum vessel boundary) (MW)                                    2472.062  OP 
 
 Other secondary thermal power constituents :
 
 Heat removal from cryogenic plant (MW)                                   (crypmw)                     46.123  OP 
 Heat removal from facilities (MW)                                        (fachtmw)                    65.264  OP 
 Coolant pumping efficiency losses (MW)                                   (htpsecmw)                   30.785  OP 
 Heat removal from injection power (MW)                                   (pinjht)                     76.500  OP 
 Heat removal from tritium plant (MW)                                     (trithtmw)                   15.000  OP 
 Heat removal from vacuum pumps (MW)                                      (vachtmw)                     0.500  OP 
 TF coil resistive power (MW)                                             (tfcmw)                       0.000  OP 
 
 Total low-grade thermal power (MW)                                       (psechtmw)                  246.536  OP 
 Total High-grade thermal power (MW)                                      (pthermmw)                 2676.008  OP 
 
 Number of primary heat exchangers                                        (nphx)                            3  OP 
 
 
 Power Balance across separatrix :
 -------------------------------
 Only energy deposited in the plasma is included here.
 Total power loss is scaling power plus core radiation only (iradloss = 1)
 Transport power from scaling law (MW)                                    (pscalingmw)                332.240  OP 
 Radiation power from inside "coreradius" (MW)                            (pinnerzoneradmw.)          106.519  OP 
 Total (MW)                                                                                           438.759  OP 
 
 Alpha power deposited in plasma (MW)                                     (falpha*palpmw)             385.535  OP 
 Power from charged products of DD and/or D-He3 fusion (MW)               (pchargemw.)                  1.642  OP 
 Ohmic heating (MW)                                                       (pohmmw.)                     0.581  OP 
 Injected power deposited in plasma (MW)                                  (pinjmw)                     51.000  OP 
 Total (MW)                                                                                           438.759  OP 
 
 Power Balance for Reactor - Summary :
 -------------------------------------
 Fusion power (MW)                                                        (powfmw)                   2031.665  OP 
 Power from energy multiplication in blanket and shield (MW)              (emultmw)                   386.664  OP 
 Injected power (MW)                                                      (pinjmw.)                    51.000  OP 
 Ohmic power (MW)                                                         (pohmmw.)                     0.581  OP 
 Power deposited in primary coolant by pump (MW)                          (htpmw_mech)                206.022  OP 
 Total (MW)                                                                                          2675.933  OP 
 
 Heat extracted from first wall and blanket (MW)                          (pthermfw_blkt)            2280.895  OP 
 Heat extracted from shield  (MW)                                         (pthermshld)                  1.518  OP 
 Heat extracted from divertor (MW)                                        (pthermdiv)                 393.595  OP 
 Nuclear and photon power lost to H/CD system (MW)                        (psechcd)                     0.000  OP 
 Nuclear power lost to TF (MW)                                            (ptfnuc)                      0.055  OP 
 Total (MW)                                                                                          2676.063  OP 
 
 Electrical Power Balance :
 --------------------------
 Net electric power output(MW)                                            (pnetelmw.)                 500.000  OP 
 Required Net electric power output(MW)                                   (pnetelin)                  500.000     
 Electric power for heating and current drive (MW)                        (pinjwp)                    127.500  OP 
 Electric power for primary coolant pumps (MW)                            (htpmw)                     236.807  OP 
 Electric power for vacuum pumps (MW)                                     (vachtmw)                     0.500     
 Electric power for tritium plant (MW)                                    (trithtmw)                   15.000     
 Electric power for cryoplant (MW)                                        (crypmw)                     46.123  OP 
 Electric power for TF coils (MW)                                         (tfacpd)                      9.580  OP 
 Electric power for PF coils (MW)                                         (pfwpmw)                      2.729  OP 
 All other internal electric power requirements (MW)                      (fachtmw)                    65.264  OP 
 Total (MW)                                                               (tot_plant_power)          1003.503  OP 
 Total (MW)                                                                                          1003.503  OP 
 
 Gross electrical output* (MW)                                            (pgrossmw)                 1003.503  OP 
 (*Power for pumps in secondary circuit already subtracted)
 
 Power balance for power plant :
 -------------------------------
 Fusion power (MW)                                                        (powfmw)                   2031.665  OP 
 Power from energy multiplication in blanket and shield (MW)              (emultmw)                   386.664  OP 
 Total (MW)                                                                                          2418.329  OP 
 
 Net electrical output (MW)	                                              (pnetelmw)                  500.000  OP 
 Heat rejected by main power conversion circuit (MW)                      (rejected_main)            1672.505  OP 
 Heat rejected by other cooling circuits (MW)                             (psechtmw)                  246.536  OP 
 Total (MW)                                                                                          2419.041  OP 
 
 
 Plant efficiency measures :
 
 Net electric power / total nuclear power (%)                             (pnetelmw/(powfmw+em         20.675  OP 
 Net electric power / total fusion power (%)                              (pnetelmw/powfmw)            24.610  OP 
 Gross electric power* / high grade heat (%)                              (etath)                      37.500     
 (*Power for pumps in secondary circuit already subtracted)
 Recirculating power fraction                                             (cirpowfr)                    0.502  OP 
 
 Time-dependent power usage
 
         Pulse timings [s]:
 
                                          tramp      tohs     theat     tburn     tqnch    tdwell
                                          -----      ----     -----     -----     -----    ------
                               Duration  500.00    181.63     10.00   7200.00    181.63      0.00
                                 ------   -----      ----     -----     -----     -----    ------
 
         Continous power usage [MWe]:
 
                                 System   tramp      tohs     theat     tburn     tqnch    tdwell
                                 ------   -----      ----     -----     -----     -----    ------
                        Primary cooling  236.81    236.81    236.81    236.81    236.81    236.81
                              Cyroplant   46.12     46.12     46.12     46.12     46.12     46.12
                                 Vacuum    0.50      0.50      0.50      0.50      0.50      0.50
                                Tritium   15.00     15.00     15.00     15.00     15.00     15.00
                                     TF    9.58      9.58      9.58      9.58      9.58      9.58
                             Facilities   65.26     65.26     65.26     65.26     65.26     65.26
                                 ------   -----      ----     -----     -----     -----    ------
                                  Total  373.27    373.27    373.27    373.27    373.27    373.27
                                 ------   -----      ----     -----     -----     -----    ------
 
         Intermittent power usage [MWe]:
 
                                 System   tramp      tohs     theat     tburn     tqnch    tdwell
                                 ------   -----      ----     -----     -----     -----    ------
                                 H & CD    0.00    300.00    300.00    127.50    300.00      0.00
                                     PF   36.06     56.68      0.00      8.06   -475.35      0.00
                                 ------   -----      ----     -----     -----     -----    ------
                                  Total   36.06    356.68    300.00    135.56   -175.35      0.00
                                 ------   -----      ----     -----     -----     -----    ------
 
         Power production [MWe]:
 
                                          tramp      tohs     theat     tburn     tqnch    tdwell       avg
                                          -----      ----     -----     -----     -----    ------       ---
                            Gross power    0.00      0.00      0.00   1003.50      0.00      0.00
                              Net power -409.34   -729.95   -673.27    494.67   -197.92   -373.27    394.11
                                 ------   -----      ----     -----     -----     -----    ------
 
 
 *************************** Water usage during plant operation (secondary cooling) ***************************
 
 Estimated amount of water used through different cooling system options:
 1. Cooling towers
 2. Water bodies (pond, lake, river): recirculating or once-through
 Volume used in cooling tower (m3/day)                                    (waterusetower)           7.111E+04  OP 
 Volume used in recirculating water system (m3/day)                       (wateruserecirc)          2.380E+04  OP 
 Volume used in once-through water system (m3/day)                        (wateruseonethru)         2.333E+06  OP 
 
 ******************************************** Errors and Warnings *********************************************
 
 (See top of file for solver errors and warnings.)
 PROCESS status flag:   Warning messages
 PROCESS error status flag                                                (error_status)                    2     
150     2   CHECK: Lower limit of volume averaged electron temperature (te) has been raised 
155     2   CHECK: dene used as iteration variable without constraint 81 (neped<ne0)        
244     2   PHYSICS: Diamagnetic fraction is more than 1%, but not calculated. Consider usin
135     1   OUTPF: CS not using max current density: further optimisation may be possible   
 Final error identifier                                                   (error_id)                      135     
 
 ******************************************* End of PROCESS Output ********************************************
 
 
 *************************************** Copy of PROCESS Input Follows ****************************************
 
* Input file to test the CS coil REBCO quench protection model
* Constraint equation 89
* Iteration variable ixc = 166 [f_copperaoh_m2]
* Set the CS coil material to REBCO with [isumatoh] = 6

*---------------Constraint Equations---------------*

icc = 1 * Beta
icc = 2 * Global power balance
icc = 5 * Density upper limit
icc = 8 * Neutron wall load upper limit
icc = 11 * Radial build
icc = 13 * Burn time lower limit
icc = 15 * L
icc = 16 * Net electric power lower limit
icc = 24 * Beta upper limit
icc = 26 * Central solenoid EOF current density upper limit
icc = 27 * Central solenoid BOP current density upper limit
icc = 30 * Injection power upper limit
icc = 31 * TF coil case stress upper limit
icc = 32 * TF coil conduit stress upper limit
icc = 33 * I_op/I_Crit
icc = 34 * Dump voltage upper limit
icc = 35 * J_winding pack
icc = 36 * TF temp marg
icc = 68 * Pseparatrix Bt / q A R
icc = 65 * dumpt time by VV stresses
icc = 60 * OH coil temp margin
icc = 72 * OH stress limit
icc = 25 * Max TF field
icc = 62 * taulimit

* CS coil quench protection constrain equation
icc = 89 * CS coil quench protection

*---------------Iteration Variables----------------*

ixc= 2 * bt
boundu(2) = 20.0
ixc = 3 * rmajor
boundu(3) = 13
ixc = 4 * te
boundu(4) = 150.0
ixc = 5 * beta
ixc = 6 * dene
ixc = 9 * fdene
boundu(9) = 1.2
ixc = 13 * tfcth
boundl(13) = 1.4
ixc = 14 * fwalld
ixc = 16 * ohcth
boundl(16) = 0.5
ixc = 18 * q
boundl(18) = 3.5
ixc = 29 * bore
boundl(29) = 0.1
ixc = 36 * fbetatry
ixc = 37 * coheof
ixc = 38 * fjohc
boundu(38) = 1.0
ixc = 39 * fjohc0
boundu(39) = 1.0
ixc = 41 * fcohbop
ixc = 42 * gapoh
boundl(42) = 0.05
boundu(42) = 0.1
ixc = 44 * fvsbrnni
ixc = 48 * fstrcase
ixc = 49 * fstrcond
ixc = 50 * fiooic
boundu(50) = 1.0
ixc = 51 * fvdump
ixc = 52 * vdalw
boundu(52) = 10.0
ixc = 53 * fjprot
ixc = 56 * tdmptf
ixc = 57 * thkcas
ixc = 58 * thwcndut
boundl(58) = 8.0d-3
ixc = 61 * gapds
boundl(61) = 0.02
ixc = 102 * fimpvar
ixc = 103 * flhthresh
boundu(103) = 10.0
ixc = 117 *fpsepbqar
ixc = 113 *ftaucq

ixc = 60 * cpttf
boundl(60) = 6.0e4
boundu(60) = 9.0e4

*icc = 77  * Max cpttf
*ixc = 145 * fcpttf
*cpttf_max = 9.0e4

ixc = 59 * copper fraction of cable conductor (TF coils)
boundl(59) = 0.50
boundu(59) = 0.94
ixc = 54 * ftmargtf
ixc = 106 * ftmargoh
ixc = 122 * oh_steel_frac
ixc = 123 * foh_stress
ixc = 109 * ralpne
ixc = 110 * ftaulimit

* This is the iteration variable used for the CS coil quench protection model
ixc = 166 * f_copperaoh for CS coil quench model
boundl(166) = 0.001
boundu(166) = 1.0

* Set the maximum allower current/copper ratio
copperaoh_m2_max = 5D7


*-----------------Build Variables------------------*

blnkith  = 0.755 * Inboard blanket thickness (m);
blnkoth  = 0.982 * Outboard blanket thickness (m)
bore     = 2.483 * Central solenoid inboard radius (m)
ddwex    = 0.15 * Cryostat thickness (m)
d_vv_in  = 0.30 * Inboard vacuum vessel thickness (tf coil / shield) (m)
d_vv_out = 0.30 * Outboard vacuum vessel thickness (tf coil / shield) (m)
d_vv_top = 0.30 * Topside vacuum vessel thickness (tf coil / shield) (m)
d_vv_bot = 0.30 * Underside vacuum vessel thickness (tf coil / shield) (m)
gapds    = 0.12 * Gap between inboard vacuum vessel and tf coil (m)
gapoh    = 0.05 * Gap between central solenoid and tf coil (m)
gapomin  = 0.20 * Minimum gap between outboard vacuum vessel and tf coil (m)
iohcl    = 1 * Switch for existence of central solenoid;
ohcth    = 0.8181 * Central solenoid thickness (m)
scrapli  = 0.225 * Gap between plasma and first wall; inboard side (m)
scraplo  = 0.225 * Gap between plasma and first wall; outboard side (m)
shldith  = 0.30 * Inboard shield thickness (m)
shldoth  = 0.80 * Outboard shield thickness (m)
shldtth  = 0.30 * Upper/lower shield thickness (m);
tfcth    = 1.05 * Inboard tf coil thickness; (centrepost for st) (m)
* Aim is to achieve deltf = 0.133 m by increasing tftsgap by 0.029 m
tftsgap  = 0.05 * manufacturing/thermal expansion gap between TF and thermal shield (m)
vgap2    = 0.05 * Vertical gap between vacuum vessel and tf coil (m)
vvblgap  = 0.02 * gap between vacuum vessel and blanket (m)

*---------------Constraint Variables---------------*

fbetatry = 0.4815 * F-value for beta limit
fdene    = 1.2 * F-value for density limit
ffuspow  = 1 * F-value for maximum fusion power
fjohc    = 0.25 * F-value for central solenoid current at end-of-flattop
fjohc0   = 0.25 * F-value for central solenoid current at beginning of pulse
fjprot   = 1.0 * F-value for tf coil winding pack current density
flhthresh = 1.271 * F-value for l-h power threshold
fpinj    = 1.0 * F-value for injection power
fpnetel  = 1.0 * F-value for net electric power
ftburn   = 1.00e+00 * F-value for minimum burn time
fvdump   = 0.6116 * F-value for dump voltage
fwalld   = 0.1312 * F-value for maximum wall load
pnetelin = 500.0 * Required net electric power (mw)
tbrnmn   = 7.2e3 * Minimum burn time (s)
walalw   = 8.0 * Allowable wall-load (mw/m2)
psepbqarmax = 9.2 * maximum ratio of Psep*Bt/qAR (MWT/m)

*------------------Cost Variables------------------*

output_costs = 0
cost_model = 0
abktflnc = 15 * Allowable first wall/blanket neutron
adivflnc = 20.0 * Allowable divertor heat fluence (mw-yr/m2)
cfactr   = 0.75 * Total plant availability fraction;
dintrt   = 0.00 * Diff between borrowing and saving interest rates
fcap0    = 1.15 * Average cost of money for construction of plant
fcap0cp  = 1.06 * Average cost of money for replaceable components
fcontng  = 0.15 * Project contingency factor
fcr0     = 0.065 * Fixed charge rate during construction
fkind    = 1.0 * Multiplier for nth of a kind costs
iavail   = 0 * Switch for plant availability model;
ifueltyp = 1 * Switch;
lsa      = 2 * Level of safety assurance switch (generally; use 3 or 4);
discount_rate = 0.06 * Effective cost of money in constant dollars
tlife    = 40 * Plant life (years)
ucblvd   = 280.0 * Unit cost for blanket vanadium ($/kg)
ucdiv    = 5.0d5 * Cost of divertor blade ($)
ucme     = 3.0d8 * Unit cost of maintenance equipment ($/w**0;3)

*-------------Current Drive Variables--------------*

bscfmax  = 0.99 * Maximum fraction of plasma current from bootstrap;
iefrf    = 10 * Switch for current drive efficiency model;
gamma_ecrh = 0.30 * ECRH gamma_CD (user input)
etaech = 0.4 * ECRH wall-plug efficiency
pinjalw  = 51.0 * Maximum allowable value for injected power (mw)
pheat = 50.0

*----------------Divertor Variables----------------*

divdum   = 1 * Switch for divertor zeff model; 0=calc; 1=input
divfix   = 0.621 * Divertor structure vertical thickness (m)
hldivlim = 10 * Heat load limit (mw/m2)
ksic     = 1.4 * Power fraction for outboard double-null scrape-off plasma
prn1     = 0.4 * N-scrape-off / n-average plasma;
zeffdiv  = 3.5 * Zeff in the divertor region (if divdum /= 0)

*------------------Fwbs Variables------------------*

vfshld   = 0.60 * Coolant void fraction in shield

*-------------Heat Transport Variables-------------*

ipowerflow = 0 * Switch for power flow model;  HAS NO EFFECT?
primary_pumping = 3 * Switch for pumping power for primary coolant
etahtp = 0.87 * electrical efficiency of FW and blanket coolant pumps
etaiso = 0.9  * isentropic efficiency of FW and blanket coolant pumps
secondary_cycle = 2  * user input thermal-electric efficiency (etath)
iprimshld = 1  * switch for shield thermal power destiny: = 1 contributes to energy generation cycle
etath = 0.375D0  * thermal to electric conversion efficiency

*------------Impurity Radiation Module-------------*

*imprad_model = 1 * Switch for impurity radiation model;
coreradius = 0.75 * Normalised radius defining the 'core' region
coreradiationfraction = 0.6 * fraction of radiation from 'core' region that is subtracted from the loss pow
fimp(1) = 1.0
fimp(2) = 0.1
fimp(3) = 0.0
fimp(4) = 0.0
fimp(5) = 0.0
fimp(6) = 0.0
fimp(7) = 0.0
fimp(8) = 0.0
fimp(9) = 0.0
fimp(10) = 0.0
fimp(11) = 0.0
fimp(12) = 0.0
fimp(13) = 0.00044
fimp(14) = 5e-05
fimpvar  = 0.0003891 * Impurity fraction to be used as fimp(impvar)
impvar   = 13 * Fimp element value to be varied if iteration

*---------------------Numerics---------------------*

ioptimz  = 1 * for optimisation VMCON only
minmax   = 1 * Switch for figure-of-merit (see lablmm for descriptions)
epsvmc   = 1.0e-8 * Error tolerance for vmcon

*-----------------Pfcoil Variables-----------------*

coheof   = 13540000.0 * Central solenoid overall current density at end of flat-top (a/m2)
cptdin   = 4.22d4, 4.22d4, 4.22d4, 4.22d4, 4.3d4, 4.3d4,  4.3d4, 4.3d4, * Peak current per turn input for pf coil i (a)
fcohbop  = 0.9362 * Ratio of central solenoid overall current density at
ipfloc   = 2,2,3,3 * Switch for locating scheme of pf coil group i;
isumatpf = 3 * Switch for superconductor material in pf coils;
ncls     = 1,1,2,2, * Number of pf coils in group j
ngrp     = 4 * Number of groups of pf coils;
ohhghf   = 0.9 * Central solenoid height / tf coil internal height
rjconpf  = 1.1d7, 1.1d7, 6.d6, 6.d6, 8.d6, 8.0d6, 8.0d6, 8.0d6, * Average winding pack current density of pf coil i (a/m2)
rpf2     = -1.825 * Offset (m) of radial position of ipfloc=2 pf coils

zref(1) = 3.6
zref(2) = 1.2
zref(3) = 1.0
zref(4) = 2.8
zref(5) = 1.0
zref(6) = 1.0
zref(7) = 1.0
zref(8) = 1.0

alstroh = 6.6D8 * allowable hoop stress in Central Solenoid structural material (Pa)
fcuohsu = 0.70 * copper fraction of strand in central solenoid cable

* This is the control for the CS coil material. 6 for REBCO
isumatoh = 6 * WST Nb3Sn parameterisation
oh_steel_frac = 0.8

*----------------Physics Variables-----------------*

alphan   = 1.00 * Density profile index
alphat   = 1.45 * Temperature profile index
aspect   = 3.1 * Aspect ratio (iteration variable 1)
dene     = 7.983e+19 * Electron density (/m3) (iteration variable 6)
dnbeta   = 3.0 * (troyon-like) coefficient for beta scaling;
fkzohm   = 1.0245 * Zohm elongation scaling adjustment factor (ishape=2; 3)
fvsbrnni = 0.4434 * Fraction of the plasma current produced by
gamma    = 0.3 * Ejima coefficient for resistive startup v-s formula
hfact    = 1.1 * H factor on energy confinement times (iteration variable 10)
ibss     = 4 * Switch for bootstrap current scaling;
iculbl   = 1 * Switch for beta limit scaling (constraint equation 24);
icurr    = 4 * Switch for plasma current scaling to use;
idensl   = 7 * Switch for density limit to enforce (constraint equation 5);
ifalphap = 1 * Switch for fast alpha pressure calculation;
ifispact = 0 * Switch for neutronics calculations;
iinvqd   = 1 * Switch for inverse quadrature in l-mode scaling laws 5 and 9;
ipedestal = 1 * Switch for pedestal profiles;
fgwped = 0.85 * fraction of Greenwald density to set as pedestal-top density
ieped = 1 * EPED pedestal temperature scaling
neped    = 0.678e20 * Electron density of pedestal (/m3) (ipedestal=1) INITIAL VALUE
nesep    = 0.2e20 * Electron density at separatrix (/m3) (ipedestal=1)
rhopedn  = 0.94 * R/a of density pedestal (ipedestal=1)
rhopedt  = 0.94 * R/a of temperature pedestal (ipedestal=1)
tbeta    = 2.0 * Temperature profile index beta  (ipedestal=1)
teped    = 5.5 * Electron temperature of pedestal (kev) (ipedestal=1)
tesep    = 0.1 * Electron temperature at separatrix (kev) (ipedestal=1)
iprofile = 1 * Switch for current profile consistency;
isc      = 34 * Switch for energy confinement time scaling law
ishape   = 0 * Switch for plasma cross-sectional shape calculation: use input kappa & triang
*kappa = 1.7808
kappa = 1.848
triang   = 0.5 * Plasma separatrix triangularity (calculated if ishape=1; 3 or 4)
q        = 3.247 * Safety factor 'near' plasma edge (iteration variable 18);
q0       = 1.0 * Safety factor on axis
rmajor   = 9.072 * Plasma major radius (m) (iteration variable 3)
i_single_null    = 1 * Switch for single null / double null plasma;
ssync    = 0.6 * Synchrotron wall reflectivity factor
te       = 13.07 * Volume averaged electron temperature (kev)
*zfear    = 1 * High-z impurity switch; 0=iron; 1=argon
plasma_res_factor = 0.66 * plasma resistivity pre-factor

*-----------------Pulse Variables------------------*

lpulse = 1 * Switch for reactor model;
tdwell = 0 * dwell time (s)
pulsetimings = 0
tramp = 500.0

*-----------------Tfcoil Variables-----------------*

fpeakb = 1.0
bmxlim = 11.2
casthi   = 0.06 * Inboard tf coil case inner \(plasma side) thickness (m)
casths   = 0.05 * Inboard tf coil sidewall case thickness (m)
cpttf    = 6.5e+04 * Tf coil current per turn (a);
ripmax   = 0.6 * Maximum allowable toroidal field ripple amplitude
tdmptf   = 30.0 * Dump time for tf coil (s)
n_tf     = 16 * Number of tf coils (default = 50 for stellarators)
sig_tf_case_max  = 5.8E8 * Allowable maximum shear stress in TF coil case (Tresca criterion) (Pa)
sig_tf_wp_max    = 5.8E8 * Allowable maximum shear stress in TF coil conduit (Tresca criterion) (Pa)
dhecoil  = 0.010 * diameter of He coil in TF winding (m)
tftmp    = 4.750 * Peak helium coolant temperature in tf coils and pf coils (k)
thicndut = 2.0d-3 * Conduit insulation thickness (m)
thkcas   = 0.495 * Inboard tf coil case outer (non-plasma side) thickness (m)
thwcndut = 0.008 * Tf coil conduit case thickness (m)
tinstf   = 0.008 * Ground insulation thickness surrounding winding pack (m)
tmargmin = 1.500 * Minimum allowable temperature margin (cs and tf coils) (k)
vdalw    = 10.00 * Max voltage across tf coil during quench (kv)
vftf     = 0.300 * Coolant fraction of tfc 'cable' (i_tf_sup=1); or of tfc leg (i_tf_sup=0)
i_tf_sc_mat = 5
*strncon = -0.0066

n_pancake = 20
n_layer = 10
i_tf_turns_integer = 1

inuclear = 1
* Nuclear heating of cryogenic components (MW)      (qnuc/1.0D6)   1.292E-02  OP
qnuc = 1.292E4

*-----------------Times Variables------------------*

tburn    = 1.0d4 * Burn time (s) (calculated if lpulse=1)
tburn    = 1.0d4 * Burn time (s) (calculated if lpulse=1)


                     bt            =   5.3292E+00
                     rmajor        =   8.8901E+00
                     te             =  1.2330E+01
                     beta           =  3.1421E-02
                     dene           =  7.4321E+19
                     fdene          =  1.2000E+00
                     oacdcp         =  8.6739E+06
                     tfcth          =  1.2080E+00
                     fwalld         =  1.3100E-01
                     ohcth          =  5.5242E-01
                     q              =  3.5000E+00
                     bore           =  2.3322E+00
                     fbetatry       =  4.8251E-01
                     coheof         =  2.0726E+07
                     fjohc          =  5.7941E-01
                     fjohc0         =  5.3923E-01
                     fcohbop        =  9.3176E-01
                     gapoh          =  5.0000E-02
                     fvsbrnni       =  3.9566E-01
                     fstrcase       =  1.0000E+00
                     fstrcond       =  9.2007E-01
                     fiooic         =  6.3437E-01
                     fvdump         =  1.0000E+00
                     vdalw          =  1.0000E+01
                     fjprot         =  1.0000E+00
                     tdmptf         =  2.5829E+01
                     thkcas         =  5.2465E-01
                     thwcndut       =  8.0000E-03
                     gapds          =  2.0000E-02
                     fimpvar        =  3.7786E-04
                     flhthresh      =  1.4972E+00
                     fpsepbqar      =  1.0000E+00
                     ftaucq         =  9.1874E-01
                     cpttf          =  6.5000E+04
                     fcutfsu        =  8.0884E-01
                     ftmargtf       =  1.0000E+00
                     ftmargoh       =  1.0000E+00
                     oh_steel_frac  =  5.7875E-01
                     foh_stress     =  1.0000E+00
                     ralpne         =  6.8940E-02
                     ftaulimit      =  1.0000E+00<|MERGE_RESOLUTION|>--- conflicted
+++ resolved
@@ -6,17 +6,6 @@
  **************************************************************************************************************
  
    Program :
-<<<<<<< HEAD
-   Version : 2.3.0   Release Date :: 2022-01-20
-   Tag No. : v2.1-1607-g9ca790cb code contains untracked changes
-    Branch : 1639-hcd-cost-output-is-not-transparent
-   Git log : Merge\ branch\ |1642-lock-numpy-versions-to-make-1-2
- Date/time : 13 May 2022 13:45:23 +01:00(hh:mm) UTC
-      User : jg6173
-  Computer : L1088
- Directory : /tmp/pytest-of-jg6173/pytest-92/test_solver0
-     Input : /tmp/pytest-of-jg6173/pytest-92/test_scenario_cs_hts_REBCO_0/IN.DAT
-=======
    Version : 2.4.0   Release Date :: 2022-05-18
    Tag No. : v2.1-1732-g6406e21f code contains untracked changes
     Branch : 1663-pfcoil-variables-in-mfile-start-pfv
@@ -26,7 +15,6 @@
   Computer : 3ad262c2e59e
  Directory : /root/process
      Input : /tmp/pytest-of-root/pytest-0/popen-gw1/test_scenario_cs_hts_REBCO_0/IN.DAT
->>>>>>> 1291f380
  Run title : Run Title (change this line using input variable 'runtitle')
   Run type : Reactor concept design: Pulsed tokamak model, (c) CCFE
  
