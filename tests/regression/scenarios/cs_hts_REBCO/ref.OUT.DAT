--- conflicted
+++ resolved
@@ -7,7 +7,6 @@
  
    Program :
    Version : 2.3.0   Release Date :: 2022-01-20
-<<<<<<< HEAD
    Tag No. : v2.1-1607-g9ca790cb code contains untracked changes
     Branch : 1639-hcd-cost-output-is-not-transparent
    Git log : Merge\ branch\ |1642-lock-numpy-versions-to-make-1-2
@@ -16,16 +15,6 @@
   Computer : L1088
  Directory : /tmp/pytest-of-jg6173/pytest-92/test_solver0
      Input : /tmp/pytest-of-jg6173/pytest-92/test_scenario_cs_hts_REBCO_0/IN.DAT
-=======
-   Tag No. : v2.1-1403-gecefea14 code contains untracked changes
-    Branch : 1456-convert-pfcoil-f90-to-python
-   Git log : Convert\ superconpf()\ to\ Python
- Date/time : 29 Apr 2022 10:59:49 +01:00(hh:mm) UTC
-      User : jon
-  Computer : jon-Precision-3560
- Directory : /home/jon/code/process
-     Input : /tmp/pytest-of-jon/pytest-77/popen-gw4/test_scenario_cs_hts_REBCO_0/IN.DAT
->>>>>>> d5a65a7a
  Run title : Run Title (change this line using input variable 'runtitle')
   Run type : Reactor concept design: Pulsed tokamak model, (c) CCFE
  
