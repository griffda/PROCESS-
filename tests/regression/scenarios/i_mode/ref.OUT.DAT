--- conflicted
+++ resolved
@@ -24,26 +24,15 @@
  **************************************************************************************************************
  
    Program :
-   Version : 2.2.0   Release Date :: 2021-10-26
-<<<<<<< HEAD
-   Tag No. : v2.1-1146-gb851821f code contains untracked changes
+   Version : 2.3.0   Release Date :: 2022-01-20
+   Tag No. : v2.1-1176-g8889788a code contains untracked changes
     Branch : 1205-tf-cond-stiffness
-   Git log : Changed\ the\ name\ of\ the\ eyngseries\ functions\ to\ be
- Date/time : 18 Jan 2022 13:14:07 -05:00(hh:mm) UTC
+   Git log : Changed\ the\ name\ of\ the\ TF\ coil\ conductor\ behavior
+ Date/time :  7 Feb 2022 11:25:26 -05:00(hh:mm) UTC
       User : cswan
   Computer : cswan-2017-desktop
- Directory : /tmp/pytest-of-cswan/pytest-4/test_solver0
-     Input : /tmp/pytest-of-cswan/pytest-4/test_scenario_i_mode_0/IN.DAT
-=======
-   Tag No. : v2.1-1116-g4cf3024e
-    Branch : 1358-sc-tf-coil-external-case-mass-redux
-   Git log : Merge\ branch\ |develop|\ into\ 1358-sc-tf-coil-extern
- Date/time : 14 Jan 2022 13:44:11 +00:00(hh:mm) UTC
-      User : rhicha
-  Computer : l0500
- Directory : /tmp/pytest-of-rhicha/pytest-273/test_solver0
-     Input : /tmp/pytest-of-rhicha/pytest-273/test_scenario_i_mode_0/IN.DAT
->>>>>>> 8e3f6a88
+ Directory : /tmp/pytest-of-cswan/pytest-18/test_solver0
+     Input : /tmp/pytest-of-cswan/pytest-18/test_scenario_i_mode_0/IN.DAT
  Run title : I-mode 2019 PMU
   Run type : Reactor concept design: Pulsed tokamak model, (c) CCFE
  
@@ -80,15 +69,9 @@
  Number of constraints (total)                                            (neqns+nineqns)                  27     
  Optimisation switch                                                      (ioptimz)                         1     
  Figure of merit switch                                                   (minmax)                          1     
-<<<<<<< HEAD
- Square root of the sum of squares of the constraint residuals            (sqsumsq)                 9.786E-08  OP 
- VMCON convergence parameter                                              (convergence_parameter)   7.928E-09  OP 
- Number of VMCON iterations                                               (nviter)                         68  OP 
-=======
- Square root of the sum of squares of the constraint residuals            (sqsumsq)                 8.375E-08  OP 
- VMCON convergence parameter                                              (convergence_parameter)   1.506E-09  OP 
- Number of VMCON iterations                                               (nviter)                         57  OP 
->>>>>>> 8e3f6a88
+ Square root of the sum of squares of the constraint residuals            (sqsumsq)                 1.666E-09  OP 
+ VMCON convergence parameter                                              (convergence_parameter)   1.547E-10  OP 
+ Number of VMCON iterations                                               (nviter)                         45  OP 
  
 PROCESS has successfully optimised the iteration variables to minimise the figure of merit          MAJOR RADIUS.
  
@@ -120,100 +103,52 @@
                                           final       final /
     i                                     value       initial
  
-<<<<<<< HEAD
-    1                  beta             1.4277E-02     0.4544
+    1                  beta             1.4284E-02     0.4546
     2                  dene             5.7729E+19     0.7768
     3                  fdene            9.0000E-01     1.0000
-    4                  fwalld           5.8928E-01     0.4498
+    4                  fwalld           5.8943E-01     0.4499
     5                  ffuspow          9.8000E-01     0.9800
     6                  ftburn           1.0000E+00     1.0000
-    7                  flhthresh        1.9231E+00     1.9231
-    8                  fpinj            3.6619E-01     0.3662
+    7                  flhthresh        1.9238E+00     1.9238
+    8                  fpinj            3.6956E-01     0.3696
     9                  fpdivlim         1.0000E+00     1.0000
    10                  fpnetel          1.0000E+00     1.0000
-   11                  fbetatry         2.2916E-01     0.4750
+   11                  fbetatry         2.2926E-01     0.4752
    12                  fpeakb           1.0000E+00     1.0000
-   13                  coheof           1.7622E+07     0.8513
-   14                  fjohc            3.3018E-01     0.5703
-   15                  fjohc0           4.4060E-01     0.8174
+   13                  coheof           1.7852E+07     0.8624
+   14                  fjohc            3.3876E-01     0.5851
+   15                  fjohc0           4.5200E-01     0.8386
    16                  fcohbop          1.0000E+00     1.0732
-   17                  fiooic           4.0094E-01     0.6324
+   17                  fiooic           3.9662E-01     0.6256
    18                  fvdump           1.0000E+00     1.0000
    19                  vdalw            1.0000E+01     1.0000
    20                  fjprot           1.0000E+00     1.0000
-   21                  ftmargtf         5.2906E-01     0.5291
-   22                  ftmargoh         7.3766E-01     0.7377
-   23                  ftaulimit        9.4778E-01     0.9478
-   24                  ftaucq           7.7431E-01     0.8426
-=======
-    1                  beta             1.4286E-02     0.4547
-    2                  dene             5.7729E+19     0.7768
-    3                  fdene            9.0000E-01     1.0000
-    4                  fwalld           5.8948E-01     0.4500
-    5                  ffuspow          9.8000E-01     0.9800
-    6                  ftburn           1.0000E+00     1.0000
-    7                  flhthresh        1.9241E+00     1.9241
-    8                  fpinj            3.7079E-01     0.3708
-    9                  fpdivlim         1.0000E+00     1.0000
-   10                  fpnetel          1.0000E+00     1.0000
-   11                  fbetatry         2.2930E-01     0.4752
-   12                  fpeakb           1.0000E+00     1.0000
-   13                  coheof           1.9631E+07     0.9484
-   14                  fjohc            4.1324E-01     0.7137
-   15                  fjohc0           5.5120E-01     1.0226
-   16                  fcohbop          1.0000E+00     1.0732
-   17                  fiooic           5.5976E-01     0.8829
-   18                  fvdump           1.0000E+00     1.0000
-   19                  vdalw            1.0000E+01     1.0000
-   20                  fjprot           1.0000E+00     1.0000
-   21                  ftmargtf         1.0000E+00     1.0000
-   22                  ftmargoh         9.3186E-01     0.9319
-   23                  ftaulimit        9.4644E-01     0.9464
-   24                  ftaucq           7.3566E-01     0.8005
->>>>>>> 8e3f6a88
+   21                  ftmargtf         5.2494E-01     0.5249
+   22                  ftmargoh         7.5427E-01     0.7543
+   23                  ftaulimit        9.4680E-01     0.9468
+   24                  ftaucq           7.6786E-01     0.8355
    25                  foh_stress       1.0000E+00     1.0000
    26                  fbmaxcs          1.0000E+00     0.0769
    27                  fpsepbqar        1.0000E+00     1.0000
    28                  fstrcase         1.0000E+00     1.0000
-<<<<<<< HEAD
-   29                  fstrcond         8.7786E-01     0.8779
-   30                  bt               6.4265E+00     1.1275
-   31                  rmajor           9.4636E+00     1.0515
-   32                  te               1.0395E+01     0.8430
+   29                  fstrcond         8.7761E-01     0.8776
+   30                  bt               6.4262E+00     1.1274
+   31                  rmajor           9.4624E+00     1.0514
+   32                  te               1.0398E+01     0.8433
    33                  tfcth            7.5000E-01     0.5357
-   34                  ohcth            6.0277E-01     1.2055
-   35                  q                3.8657E+00     1.2886
-   36                  bore             2.3038E+00     0.9888
-   37                  fvsbrnni         2.3004E-01     0.5809
-   38                  tdmptf           4.9660E+01     1.9226
-   39                  thkcas           6.3353E-01     1.2067
+   34                  ohcth            5.9506E-01     1.1901
+   35                  q                3.8660E+00     1.2887
+   36                  bore             2.3065E+00     0.9899
+   37                  fvsbrnni         2.3148E-01     0.5845
+   38                  tdmptf           5.0061E+01     1.9381
+   39                  thkcas           6.3216E-01     1.2041
    40                  thwcndut         8.0000E-03     1.0000
-   41                  fcutfsu          8.0664E-01     0.9971
-   42                  cpttf            6.9604E+04     1.0708
+   41                  fcutfsu          8.0550E-01     0.9957
+   42                  cpttf            6.9069E+04     1.0626
    43                  ralpne           5.0000E-02     0.5000
-   44                  oh_steel_frac    5.3228E-01     0.6654
-   45                  fimp(13)         3.6730E-05     0.0967
-   46                  dr_tf_wp         8.4349E-01     1.6870
-=======
-   29                  fstrcond         9.5515E-01     0.9551
-   30                  bt               6.4261E+00     1.1274
-   31                  rmajor           9.4619E+00     1.0513
-   32                  te               1.0400E+01     0.8434
-   33                  tfcth            7.5000E-01     0.5357
-   34                  ohcth            5.4140E-01     1.0828
-   35                  q                3.8661E+00     1.2887
-   36                  bore             2.3252E+00     0.9979
-   37                  fvsbrnni         2.3201E-01     0.5859
-   38                  tdmptf           5.2246E+01     2.0227
-   39                  thkcas           6.2649E-01     1.1933
-   40                  thwcndut         8.0000E-03     1.0000
-   41                  fcutfsu          7.7446E-01     0.9573
-   42                  cpttf            6.6546E+04     1.0238
-   43                  ralpne           5.0000E-02     0.5000
-   44                  oh_steel_frac    5.8351E-01     0.7294
-   45                  fimp(13)         3.9074E-05     0.1028
-   46                  dr_tf_wp         8.8925E-01     1.7785
->>>>>>> 8e3f6a88
+   44                  oh_steel_frac    5.3814E-01     0.6727
+   45                  fimp(13)         3.8444E-05     0.1012
+   46                  dr_tf_wp         8.4906E-01     1.6981
    47                  fgwped           6.5000E-01     1.0000
  
  The following equality constraint residues should be close to zero :
@@ -221,63 +156,33 @@
                                                physical                 constraint                 normalised
                                               constraint                 residue                    residue
  
-<<<<<<< HEAD
-    1  Beta consistency                      =  1.4277E-02              1.0199E-11                -7.1431E-10
-    2  Global power balance consistency      =  1.0194E-01 MW/m3       -1.4144E-10 MW/m3           1.3876E-09
-    3  Radial build consistency              =  9.4636E+00 m           -1.0254E-12 m               1.0836E-13
-    4  Density upper limit                   <  6.3314E+19 /m3          9.2242E+06 /m3             1.4566E-13
-    5  Neutron wall load upper limit         <  5.8928E-01 MW/m2        3.2377E-09 MW/m2           5.4943E-09
-    6  Fusion power upper limit              <  1.3000E+03 MW          -7.0031E-06 MW              5.4970E-09
-    7  Burn time lower limit                 >  7.2000E+03 sec         -3.3696E-04 sec             4.6799E-08
-    8  L-H power threshold limit             >  1.2480E+02 MW           8.8318E-07 MW             -7.0768E-09
-    9  Injection power upper limit           <  1.5000E+02 MW           1.2989E+02 MW             -1.6208E-11
-   10  pdivt lower limit                     >  2.4000E+02 MW           1.3364E-06 MW             -5.5682E-09
-   11  Net electric power lower limit        >  2.2000E+02 MW           1.8909E-03 MW              8.5952E-06
-   12  Beta upper limit                      <  5.4207E-02             -4.4528E-11                -8.2144E-10
-   13  Peak toroidal field upper limit       <  1.3500E+01 T           -2.8927E-12 T               2.1427E-13
-   14  CS coil EOF current density limit     <  5.3371E+07 A/m2         1.1063E-03 A/m2            2.0728E-11
-   15  CS coil BOP current density limit     <  3.9996E+07 A/m2         9.4301E-04 A/m2            2.3578E-11
-   16  I_op / I_critical (TF coil)           <  4.1583E+07 A/m2         8.7289E-04 A/m2           -5.2355E-11
-   17  Dump voltage upper limit              <  1.0000E+01 V           -4.3000E-11 V              -4.3000E-12
-   18  J_winding pack/J_protection limit     <  1.6672E+07 A/m2         0.0000E+00 A/m2            5.2336E-13
-   19  TF coil temp. margin lower limit      >  1.5000E+00 K           -1.3352E+00 K               2.2139E-09
-   20  CS temperature margin lower limit     >  1.5000E+00 K           -5.3344E-01 K               3.4011E-12
-   21  taup/taueff                           >  5.0000E+00             -1.0153E-08                 1.9246E-09
-   22  Dump time set by VV stress            >  3.8452E+01 s           -1.1208E+01 s              -6.0703E-12
-   23  CS Tresca yield criterion             <  6.6000E+08 Pa           7.0058E-03 Pa              1.0615E-11
-   24  Peak CS field upper limit             <  1.3500E+01 A/turn      -6.0644E-11 A/turn          4.4922E-12
-   25  Upper Lim. on Psep * Bt / q A R       <  1.3600E+01 MWT/m       -7.5706E-08 MWT/m           5.5666E-09
-   26  TF coil case stress upper limit       <  6.6000E+08 Pa           8.7607E-04 Pa              1.3274E-12
-   27  TF coil conduit stress upper lim      <  6.6000E+08 Pa           1.0102E-03 Pa              1.5306E-12
-=======
-    1  Beta consistency                      =  1.4286E-02              1.0362E-11                -7.2532E-10
-    2  Global power balance consistency      =  1.0223E-01 MW/m3       -1.4357E-10 MW/m3           1.4045E-09
-    3  Radial build consistency              =  9.4619E+00 m            5.2524E-15 m              -5.5511E-16
-    4  Density upper limit                   <  6.3314E+19 /m3         -6.5536E+04 /m3            -9.9920E-16
-    5  Neutron wall load upper limit         <  5.8948E-01 MW/m2        3.2899E-09 MW/m2           5.5809E-09
-    6  Fusion power upper limit              <  1.3000E+03 MW          -7.1101E-06 MW              5.5809E-09
-    7  Burn time lower limit                 >  7.2000E+03 sec          4.2096E-05 sec            -5.8467E-09
-    8  L-H power threshold limit             >  1.2474E+02 MW           8.9546E-07 MW             -7.1788E-09
-    9  Injection power upper limit           <  1.5000E+02 MW           1.2938E+02 MW              5.2847E-14
-   10  pdivt lower limit                     >  2.4000E+02 MW           1.3547E-06 MW             -5.6448E-09
-   11  Net electric power lower limit        >  2.2000E+02 MW           1.9085E-03 MW              8.6751E-06
-   12  Beta upper limit                      <  5.4205E-02             -4.5189E-11                -8.3367E-10
-   13  Peak toroidal field upper limit       <  1.3500E+01 T            2.0983E-14 T              -1.5543E-15
-   14  CS coil EOF current density limit     <  4.7506E+07 A/m2        -1.0746E-04 A/m2           -2.2620E-12
-   15  CS coil BOP current density limit     <  3.5616E+07 A/m2        -8.8304E-05 A/m2           -2.4795E-12
-   16  I_op / I_critical (TF coil)           <  2.8465E+07 A/m2         1.5620E-06 A/m2           -9.8033E-14
-   17  Dump voltage upper limit              <  1.0000E+01 V            8.1704E-07 V               8.1704E-08
-   18  J_winding pack/J_protection limit     <  1.5933E+07 A/m2         0.0000E+00 A/m2           -1.7475E-13
-   19  TF coil temp. margin lower limit      >  1.5000E+00 K            1.0004E-08 K              -6.6696E-09
-   20  CS temperature margin lower limit     >  1.5000E+00 K           -1.0968E-01 K              -1.9632E-12
-   21  taup/taueff                           >  5.0000E+00             -1.0382E-08                 1.9652E-09
-   22  Dump time set by VV stress            >  3.8435E+01 s           -1.3811E+01 s              -2.8644E-14
-   23  CS Tresca yield criterion             <  6.6000E+08 Pa          -4.7958E-04 Pa             -7.2664E-13
-   24  Peak CS field upper limit             <  1.3500E+01 A/turn      -1.2020E-12 A/turn          8.9040E-14
-   25  Upper Lim. on Psep * Bt / q A R       <  1.3600E+01 MWT/m       -7.6769E-08 MWT/m           5.6448E-09
-   26  TF coil case stress upper limit       <  6.6000E+08 Pa           7.5102E-06 Pa              1.1324E-14
-   27  TF coil conduit stress upper lim      <  6.6000E+08 Pa           2.5153E-05 Pa              3.7970E-14
->>>>>>> 8e3f6a88
+    1  Beta consistency                      =  1.4284E-02              1.0374E-12                -7.2625E-11
+    2  Global power balance consistency      =  1.0215E-01 MW/m3       -1.4375E-11 MW/m3           1.4072E-10
+    3  Radial build consistency              =  9.4624E+00 m            0.0000E+00 m              -0.0000E+00
+    4  Density upper limit                   <  6.3314E+19 /m3          1.1469E+05 /m3             1.7764E-15
+    5  Neutron wall load upper limit         <  5.8943E-01 MW/m2        3.2940E-10 MW/m2           5.5885E-10
+    6  Fusion power upper limit              <  1.3000E+03 MW          -7.1197E-07 MW              5.5885E-10
+    7  Burn time lower limit                 >  7.2000E+03 sec          1.6462E-06 sec            -2.2864E-10
+    8  L-H power threshold limit             >  1.2475E+02 MW           8.9681E-08 MW             -7.1887E-10
+    9  Injection power upper limit           <  1.5000E+02 MW           1.2951E+02 MW              2.4425E-15
+   10  pdivt lower limit                     >  2.4000E+02 MW           1.3566E-07 MW             -5.6525E-10
+   11  Net electric power lower limit        >  2.2000E+02 MW           1.9066E-04 MW              8.6666E-07
+   12  Beta upper limit                      <  5.4206E-02             -4.5247E-12                -8.3473E-11
+   13  Peak toroidal field upper limit       <  1.3500E+01 T           -2.9976E-15 T               2.2204E-16
+   14  CS coil EOF current density limit     <  5.2698E+07 A/m2        -1.4156E-07 A/m2           -2.6645E-15
+   15  CS coil BOP current density limit     <  3.9496E+07 A/m2        -1.1921E-07 A/m2           -2.8866E-15
+   16  I_op / I_critical (TF coil)           <  4.1800E+07 A/m2         2.8180E-06 A/m2           -1.6998E-13
+   17  Dump voltage upper limit              <  1.0000E+01 V           -1.2434E-14 V              -1.1102E-15
+   18  J_winding pack/J_protection limit     <  1.6579E+07 A/m2         0.0000E+00 A/m2           -2.6645E-15
+   19  TF coil temp. margin lower limit      >  1.5000E+00 K           -1.3575E+00 K              -2.3015E-13
+   20  CS temperature margin lower limit     >  1.5000E+00 K           -4.8868E-01 K              -3.5527E-15
+   21  taup/taueff                           >  5.0000E+00             -1.0383E-09                 1.9660E-10
+   22  Dump time set by VV stress            >  3.8440E+01 s           -1.1621E+01 s              -4.6629E-15
+   23  CS Tresca yield criterion             <  6.6000E+08 Pa          -2.3842E-06 Pa             -3.6637E-15
+   24  Peak CS field upper limit             <  1.3500E+01 A/turn       7.4940E-15 A/turn         -5.5511E-16
+   25  Upper Lim. on Psep * Bt / q A R       <  1.3600E+01 MWT/m       -7.6874E-09 MWT/m           5.6525E-10
+   26  TF coil case stress upper limit       <  6.6000E+08 Pa          -4.6492E-06 Pa             -6.9944E-15
+   27  TF coil conduit stress upper lim      <  6.6000E+08 Pa          -5.2452E-06 Pa             -7.9936E-15
  
  ******************************************** Final Feasible Point ********************************************
  
@@ -287,11 +192,7 @@
  Allowable blanket neutron fluence (MW-yr/m2)                             (abktflnc)                5.000E+00     
  Allowable divertor heat fluence (MW-yr/m2)                               (adivflnc)                7.000E+00     
  First wall / blanket lifetime (years)                                    (bktlife)                 1.131E+01  OP 
-<<<<<<< HEAD
- Divertor lifetime (years)                                                (divlife)                 1.889E+00  OP 
-=======
- Divertor lifetime (years)                                                (divlife)                 1.891E+00  OP 
->>>>>>> 8e3f6a88
+ Divertor lifetime (years)                                                (divlife)                 1.890E+00  OP 
  Heating/CD system lifetime (years)                                       (cdrlife)                 1.131E+01  OP 
  Total plant lifetime (years)                                             (tlife)                   3.000E+01     
  Total plant availability fraction                                        (cfactr)                  7.500E-01     
@@ -311,28 +212,18 @@
  Elongation, area ratio calc.                                             (kappaa)                      1.717  OP 
  Triangularity, X-point (input value used)                                (triang)                      0.500  IP 
  Triangularity, 95% surface (calculated from triang)                      (triang95)                    0.333  OP 
-<<<<<<< HEAD
- Plasma poloidal perimeter (m)                                            (pperim)                     27.548  OP 
- Plasma cross-sectional area (m2)                                         (xarea)                      50.276  OP 
-=======
- Plasma poloidal perimeter (m)                                            (pperim)                     27.543  OP 
- Plasma cross-sectional area (m2)                                         (xarea)                      50.259  OP 
->>>>>>> 8e3f6a88
+ Plasma poloidal perimeter (m)                                            (pperim)                     27.545  OP 
+ Plasma cross-sectional area (m2)                                         (xarea)                      50.264  OP 
  Plasma surface area (m2)                                                 (sarea)                   1.590E+03  OP 
- Plasma volume (m3)                                                       (vol)                     2.925E+03  OP 
+ Plasma volume (m3)                                                       (vol)                     2.926E+03  OP 
  
  Current and Field :
  
  Consistency between q0,q,alphaj,rli,dnbeta is enforced
  
  Plasma current scaling law used                                          (icurr)                           4     
-<<<<<<< HEAD
- Plasma current (MA)                                                      (plascur/1D6)                20.596  OP 
- Current density profile factor                                           (alphaj)                      2.231  OP 
-=======
- Plasma current (MA)                                                      (plascur/1D6)                20.589  OP 
+ Plasma current (MA)                                                      (plascur/1D6)                20.591  OP 
  Current density profile factor                                           (alphaj)                      2.232  OP 
->>>>>>> 8e3f6a88
  Plasma internal inductance, li                                           (rli)                         1.291  OP 
  Vertical field at plasma (T)                                             (bvert)                      -0.661  OP 
  Vacuum toroidal field at R (T)                                           (bt)                          6.426  ITV
@@ -344,25 +235,14 @@
  
  Beta Information :
  
-<<<<<<< HEAD
  Total plasma beta                                                        (beta)                    1.428E-02  ITV
- Total poloidal beta                                                      (betap)                   6.823E-01  OP 
- Total toroidal beta                                                                                1.458E-02  OP 
- Fast alpha beta                                                          (betaft)                  1.855E-03  OP 
- Beam ion beta                                                            (betanb)                  0.000E+00  OP 
- (Fast alpha + beam beta)/(thermal beta)                                  (gammaft)                 1.493E-01  OP 
- Thermal beta                                                                                       1.242E-02  OP 
- Thermal poloidal beta                                                                              5.936E-01  OP 
-=======
- Total plasma beta                                                        (beta)                    1.429E-02  ITV
- Total poloidal beta                                                      (betap)                   6.828E-01  OP 
+ Total poloidal beta                                                      (betap)                   6.827E-01  OP 
  Total toroidal beta                                                                                1.459E-02  OP 
- Fast alpha beta                                                          (betaft)                  1.857E-03  OP 
+ Fast alpha beta                                                          (betaft)                  1.856E-03  OP 
  Beam ion beta                                                            (betanb)                  0.000E+00  OP 
  (Fast alpha + beam beta)/(thermal beta)                                  (gammaft)                 1.494E-01  OP 
  Thermal beta                                                                                       1.243E-02  OP 
- Thermal poloidal beta                                                                              5.941E-01  OP 
->>>>>>> 8e3f6a88
+ Thermal poloidal beta                                                                              5.940E-01  OP 
  Thermal toroidal beta (= beta-exp)                                                                 1.269E-02  OP 
  2nd stability beta : beta_p / (R/a)                                      (eps*betap)                   0.220  OP 
  2nd stability beta upper limit                                           (epbetmax)                    1.380     
@@ -376,35 +256,20 @@
  
  Temperature and Density (volume averaged) :
  
-<<<<<<< HEAD
- Electron temperature (keV)                                               (te)                         10.395  ITV
- Electron temperature on axis (keV)                                       (te0)                        24.442  OP 
- Ion temperature (keV)                                                    (ti)                         10.395     
- Ion temperature on axis (keV)                                            (ti0)                        24.442  OP 
- Electron temp., density weighted (keV)                                   (ten)                        11.570  OP 
-=======
- Electron temperature (keV)                                               (te)                         10.400  ITV
- Electron temperature on axis (keV)                                       (te0)                        24.455  OP 
- Ion temperature (keV)                                                    (ti)                         10.400     
- Ion temperature on axis (keV)                                            (ti0)                        24.455  OP 
- Electron temp., density weighted (keV)                                   (ten)                        11.576  OP 
->>>>>>> 8e3f6a88
+ Electron temperature (keV)                                               (te)                         10.398  ITV
+ Electron temperature on axis (keV)                                       (te0)                        24.451  OP 
+ Ion temperature (keV)                                                    (ti)                         10.398     
+ Ion temperature on axis (keV)                                            (ti0)                        24.451  OP 
+ Electron temp., density weighted (keV)                                   (ten)                        11.574  OP 
  Electron density (/m3)                                                   (dene)                    5.773E+19  ITV
  Electron density on axis (/m3)                                           (ne0)                     7.430E+19  OP 
  Line-averaged electron density (/m3)                                     (dnla)                    6.331E+19  OP 
  Line-averaged electron density / Greenwald density                       (dnla_gw)                 9.000E-01  OP 
  Ion density (/m3)                                                        (dnitot)                  5.474E+19  OP 
-<<<<<<< HEAD
- Fuel density (/m3)                                                       (deni)                    5.185E+19  OP 
- Total impurity density with Z > 2 (no He) (/m3)                          (dnz)                     2.120E+15  OP 
+ Fuel density (/m3)                                                       (deni)                    5.184E+19  OP 
+ Total impurity density with Z > 2 (no He) (/m3)                          (dnz)                     2.219E+15  OP 
  Helium ion density (thermalised ions only) (/m3)                         (dnalp)                   2.886E+18  OP 
  Proton density (/m3)                                                     (dnprot)                  7.941E+15  OP 
-=======
- Fuel density (/m3)                                                       (deni)                    5.184E+19  OP 
- Total impurity density with Z > 2 (no He) (/m3)                          (dnz)                     2.256E+15  OP 
- Helium ion density (thermalised ions only) (/m3)                         (dnalp)                   2.886E+18  OP 
- Proton density (/m3)                                                     (dnprot)                  7.942E+15  OP 
->>>>>>> 8e3f6a88
  Hot beam density (/m3)                                                   (dnbeam)                  0.000E+00  OP 
  Density limit from scaling (/m3)                                         (dnelimt)                 7.035E+19  OP 
  Density limit (enforced) (/m3)                                           (boundu(9)*dnelimt)       6.331E+19  OP 
@@ -425,19 +290,11 @@
  Fe concentration                                                         (fimp(10)                 0.000E+00     
  Ni concentration                                                         (fimp(11)                 0.000E+00     
  Kr concentration                                                         (fimp(12)                 0.000E+00     
-<<<<<<< HEAD
- Xe concentration                                                         (fimp(13)                 3.673E-05  ITV
+ Xe concentration                                                         (fimp(13)                 3.844E-05  ITV
  W_ concentration                                                         (fimp(14)                 0.000E+00     
  Average mass of all ions (amu)                                           (aion)                    2.584E+00  OP 
  
- Effective charge                                                         (zeff)                        1.180  OP 
-=======
- Xe concentration                                                         (fimp(13)                 3.907E-05  ITV
- W_ concentration                                                         (fimp(14)                 0.000E+00     
- Average mass of all ions (amu)                                           (aion)                    2.584E+00  OP 
- 
- Effective charge                                                         (zeff)                        1.185  OP 
->>>>>>> 8e3f6a88
+ Effective charge                                                         (zeff)                        1.184  OP 
  Density profile factor                                                   (alphan)                      1.000     
  Plasma profile model                                                     (ipedestal)                       1     
  Pedestal profiles are used.
@@ -460,15 +317,9 @@
  Density Limit using different models :
  
  Old ASDEX model                                                          (dlimit(1))               3.950E+19  OP 
-<<<<<<< HEAD
- Borrass ITER model I                                                     (dlimit(2))               8.745E+19  OP 
+ Borrass ITER model I                                                     (dlimit(2))               8.746E+19  OP 
  Borrass ITER model II                                                    (dlimit(3))               3.596E+19  OP 
- JET edge radiation model                                                 (dlimit(4))               7.823E+21  OP 
-=======
- Borrass ITER model I                                                     (dlimit(2))               8.746E+19  OP 
- Borrass ITER model II                                                    (dlimit(3))               3.597E+19  OP 
- JET edge radiation model                                                 (dlimit(4))               7.714E+21  OP 
->>>>>>> 8e3f6a88
+ JET edge radiation model                                                 (dlimit(4))               7.743E+21  OP 
  JET simplified model                                                     (dlimit(5))               4.092E+20  OP 
  Hugill-Murakami Mq model                                                 (dlimit(6))               6.305E+19  OP 
  Greenwald model                                                          (dlimit(7))               7.035E+19  OP 
@@ -487,53 +338,28 @@
  Alpha power: total (MW)                                                  (palpmw)                  2.545E+02  OP 
  Alpha power: beam-plasma (MW)                                            (palpnb)                  0.000E+00  OP 
  Neutron power (MW)                                                       (pneutmw)                 1.019E+03  OP 
-<<<<<<< HEAD
- Charged particle power (excluding alphas) (MW)                           (pchargemw)               9.774E-01  OP 
- Total power deposited in plasma (MW)                                     (tot_power_plasma)        2.983E+02  OP 
+ Charged particle power (excluding alphas) (MW)                           (pchargemw)               9.775E-01  OP 
+ Total power deposited in plasma (MW)                                     (tot_power_plasma)        2.988E+02  OP 
  
  Radiation Power (excluding SOL):
  
- Bremsstrahlung radiation power (MW)                                      (pbrempv*vol)             2.161E+01  OP 
- Line radiation power (MW)                                                (plinepv*vol)             9.813E+00  OP 
- Synchrotron radiation power (MW)                                         (psyncpv*vol)             2.691E+01  OP 
- Synchrotron wall reflectivity factor                                     (ssync)                       0.600     
- Normalised minor radius defining 'core'                                  (coreradius)              7.500E-01     
- Fraction of core radiation subtracted from P_L                           (coreradiationfraction)   6.000E-01     
- Total core radiation power (MW)                                          (pcoreradmw)              4.028E+01  OP 
- Edge radiation power (MW)                                                (pedgeradmw)              1.806E+01  OP 
- Total radiation power (MW)                                               (pradmw)                  5.834E+01  OP 
- Core radiation fraction = total radiation in core / total power deposite (rad_fraction_core)       1.956E-01  OP 
- SoL radiation fraction = total radiation in SoL / total power accross se (rad_fraction_sol)        8.000E-01  IP 
- Radiation fraction = total radiation / total power deposited in plasma   (rad_fraction)            8.391E-01  OP 
- Nominal mean radiation load on inside surface of reactor (MW/m2)         (photon_wall)             3.375E-02  OP 
- Peaking factor for radiation wall load                                   (peakfactrad)             3.330E+00  IP 
- Maximum permitted radiation wall load (MW/m^2)                           (maxradwallload)          1.000E+00  IP 
- Peak radiation wall load (MW/m^2)                                        (peakradwallload)         1.124E-01  OP 
- Nominal mean neutron load on inside surface of reactor (MW/m2)           (wallmw)                  5.893E-01  OP 
-=======
- Charged particle power (excluding alphas) (MW)                           (pchargemw)               9.776E-01  OP 
- Total power deposited in plasma (MW)                                     (tot_power_plasma)        2.990E+02  OP 
- 
- Radiation Power (excluding SOL):
- 
- Bremsstrahlung radiation power (MW)                                      (pbrempv*vol)             2.171E+01  OP 
- Line radiation power (MW)                                                (plinepv*vol)             1.039E+01  OP 
+ Bremsstrahlung radiation power (MW)                                      (pbrempv*vol)             2.168E+01  OP 
+ Line radiation power (MW)                                                (plinepv*vol)             1.024E+01  OP 
  Synchrotron radiation power (MW)                                         (psyncpv*vol)             2.693E+01  OP 
  Synchrotron wall reflectivity factor                                     (ssync)                       0.600     
  Normalised minor radius defining 'core'                                  (coreradius)              7.500E-01     
  Fraction of core radiation subtracted from P_L                           (coreradiationfraction)   6.000E-01     
- Total core radiation power (MW)                                          (pcoreradmw)              4.050E+01  OP 
- Edge radiation power (MW)                                                (pedgeradmw)              1.853E+01  OP 
- Total radiation power (MW)                                               (pradmw)                  5.903E+01  OP 
- Core radiation fraction = total radiation in core / total power deposite (rad_fraction_core)       1.974E-01  OP 
+ Total core radiation power (MW)                                          (pcoreradmw)              4.044E+01  OP 
+ Edge radiation power (MW)                                                (pedgeradmw)              1.841E+01  OP 
+ Total radiation power (MW)                                               (pradmw)                  5.885E+01  OP 
+ Core radiation fraction = total radiation in core / total power deposite (rad_fraction_core)       1.969E-01  OP 
  SoL radiation fraction = total radiation in SoL / total power accross se (rad_fraction_sol)        8.000E-01  IP 
- Radiation fraction = total radiation / total power deposited in plasma   (rad_fraction)            8.395E-01  OP 
- Nominal mean radiation load on inside surface of reactor (MW/m2)         (photon_wall)             3.416E-02  OP 
+ Radiation fraction = total radiation / total power deposited in plasma   (rad_fraction)            8.394E-01  OP 
+ Nominal mean radiation load on inside surface of reactor (MW/m2)         (photon_wall)             3.405E-02  OP 
  Peaking factor for radiation wall load                                   (peakfactrad)             3.330E+00  IP 
  Maximum permitted radiation wall load (MW/m^2)                           (maxradwallload)          1.000E+00  IP 
- Peak radiation wall load (MW/m^2)                                        (peakradwallload)         1.138E-01  OP 
- Nominal mean neutron load on inside surface of reactor (MW/m2)           (wallmw)                  5.895E-01  OP 
->>>>>>> 8e3f6a88
+ Peak radiation wall load (MW/m^2)                                        (peakradwallload)         1.134E-01  OP 
+ Nominal mean neutron load on inside surface of reactor (MW/m2)           (wallmw)                  5.894E-01  OP 
  
  Power incident on the divertor targets (MW)                              (ptarmw)                  4.800E+01  OP 
  Fraction of power to the lower divertor                                  (ftar)                    1.000E+00  IP 
@@ -544,25 +370,14 @@
  Power incident on the lower inner target (MW)                            (pLImw)                   1.968E+01  OP 
  Power incident on the lower outer target (MW)                            (pLOmw)                   2.832E+01  OP 
  
-<<<<<<< HEAD
- Ohmic heating power (MW)                                                 (pohmmw)                  6.598E-01  OP 
- Fraction of alpha power deposited in plasma                              (falpha)                      0.950  OP 
- Fraction of alpha power to electrons                                     (falpe)                       0.742  OP 
- Fraction of alpha power to ions                                          (falpi)                       0.258  OP 
- Ion transport (MW)                                                       (ptrimw)                  1.256E+02  OP 
- Electron transport (MW)                                                  (ptremw)                  1.325E+02  OP 
- Injection power to ions (MW)                                             (pinjimw)                 0.000E+00  OP 
- Injection power to electrons (MW)                                        (pinjemw)                 5.493E+01  OP 
-=======
- Ohmic heating power (MW)                                                 (pohmmw)                  6.602E-01  OP 
+ Ohmic heating power (MW)                                                 (pohmmw)                  6.601E-01  OP 
  Fraction of alpha power deposited in plasma                              (falpha)                      0.950  OP 
  Fraction of alpha power to electrons                                     (falpe)                       0.742  OP 
  Fraction of alpha power to ions                                          (falpi)                       0.258  OP 
  Ion transport (MW)                                                       (ptrimw)                  1.258E+02  OP 
- Electron transport (MW)                                                  (ptremw)                  1.327E+02  OP 
+ Electron transport (MW)                                                  (ptremw)                  1.326E+02  OP 
  Injection power to ions (MW)                                             (pinjimw)                 0.000E+00  OP 
- Injection power to electrons (MW)                                        (pinjemw)                 5.562E+01  OP 
->>>>>>> 8e3f6a88
+ Injection power to electrons (MW)                                        (pinjemw)                 5.543E+01  OP 
  Ignited plasma switch (0=not ignited, 1=ignited)                         (ignite)                          0     
  
  Power into divertor zone via charged particles (MW)                      (pdivt)                   2.400E+02  OP 
@@ -572,91 +387,48 @@
  H-mode Power Threshold Scalings :
  
  ITER 1996 scaling: nominal (MW)                                          (pthrmw(1))               1.715E+02  OP 
-<<<<<<< HEAD
- ITER 1996 scaling: upper bound (MW)                                      (pthrmw(2))               3.782E+02  OP 
- ITER 1996 scaling: lower bound (MW)                                      (pthrmw(3))               7.676E+01  OP 
- ITER 1997 scaling (1) (MW)                                               (pthrmw(4))               2.640E+02  OP 
- ITER 1997 scaling (2) (MW)                                               (pthrmw(5))               2.171E+02  OP 
- Martin 2008 scaling: nominal (MW)                                        (pthrmw(6))               1.248E+02  OP 
- Martin 2008 scaling: 95% upper bound (MW)                                (pthrmw(7))               1.656E+02  OP 
- Martin 2008 scaling: 95% lower bound (MW)                                (pthrmw(8))               8.404E+01  OP 
- Snipes 2000 scaling: nominal (MW)                                        (pthrmw(9))               9.060E+01  OP 
- Snipes 2000 scaling: upper bound (MW)                                    (pthrmw(10))              1.353E+02  OP 
- Snipes 2000 scaling: lower bound (MW)                                    (pthrmw(11))              6.018E+01  OP 
- Snipes 2000 scaling (closed divertor): nominal (MW)                      (pthrmw(12))              3.933E+01  OP 
- Snipes 2000 scaling (closed divertor): upper bound (MW)                  (pthrmw(13))              5.489E+01  OP 
- Snipes 2000 scaling (closed divertor): lower bound (MW)                  (pthrmw(14))              2.798E+01  OP 
- Hubbard 2012 L-I threshold - nominal (MW)                                (pthrmw(15))              2.693E+01  OP 
- Hubbard 2012 L-I threshold - lower bound (MW)                            (pthrmw(16))              1.415E+01  OP 
- Hubbard 2012 L-I threshold - upper bound (MW)                            (pthrmw(17))              5.126E+01  OP 
- Hubbard 2017 L-I threshold                                               (pthrmw(18))              2.646E+02  OP 
- Martin 2008 aspect ratio corrected scaling: nominal (MW)                 (pthrmw(19))              1.248E+02  OP 
- Martin 2008 aspect ratio corrected scaling: 95% upper bound (MW)         (pthrmw(20))              1.656E+02  OP 
- Martin 2008 aspect ratio corrected scaling: 95% lower bound (MW)         (pthrmw(21))              8.404E+01  OP 
- 
- L-H threshold power (enforced) (MW)                                      (boundl(103)*plhthresh)   1.498E+02  OP 
- L-H threshold power (MW)                                                 (plhthresh)               1.248E+02  OP 
-=======
  ITER 1996 scaling: upper bound (MW)                                      (pthrmw(2))               3.780E+02  OP 
  ITER 1996 scaling: lower bound (MW)                                      (pthrmw(3))               7.674E+01  OP 
- ITER 1997 scaling (1) (MW)                                               (pthrmw(4))               2.639E+02  OP 
+ ITER 1997 scaling (1) (MW)                                               (pthrmw(4))               2.640E+02  OP 
  ITER 1997 scaling (2) (MW)                                               (pthrmw(5))               2.170E+02  OP 
- Martin 2008 scaling: nominal (MW)                                        (pthrmw(6))               1.247E+02  OP 
+ Martin 2008 scaling: nominal (MW)                                        (pthrmw(6))               1.248E+02  OP 
  Martin 2008 scaling: 95% upper bound (MW)                                (pthrmw(7))               1.655E+02  OP 
- Martin 2008 scaling: 95% lower bound (MW)                                (pthrmw(8))               8.400E+01  OP 
- Snipes 2000 scaling: nominal (MW)                                        (pthrmw(9))               9.055E+01  OP 
+ Martin 2008 scaling: 95% lower bound (MW)                                (pthrmw(8))               8.401E+01  OP 
+ Snipes 2000 scaling: nominal (MW)                                        (pthrmw(9))               9.056E+01  OP 
  Snipes 2000 scaling: upper bound (MW)                                    (pthrmw(10))              1.352E+02  OP 
- Snipes 2000 scaling: lower bound (MW)                                    (pthrmw(11))              6.015E+01  OP 
+ Snipes 2000 scaling: lower bound (MW)                                    (pthrmw(11))              6.016E+01  OP 
  Snipes 2000 scaling (closed divertor): nominal (MW)                      (pthrmw(12))              3.931E+01  OP 
  Snipes 2000 scaling (closed divertor): upper bound (MW)                  (pthrmw(13))              5.487E+01  OP 
- Snipes 2000 scaling (closed divertor): lower bound (MW)                  (pthrmw(14))              2.796E+01  OP 
+ Snipes 2000 scaling (closed divertor): lower bound (MW)                  (pthrmw(14))              2.797E+01  OP 
  Hubbard 2012 L-I threshold - nominal (MW)                                (pthrmw(15))              2.692E+01  OP 
  Hubbard 2012 L-I threshold - lower bound (MW)                            (pthrmw(16))              1.414E+01  OP 
- Hubbard 2012 L-I threshold - upper bound (MW)                            (pthrmw(17))              5.124E+01  OP 
+ Hubbard 2012 L-I threshold - upper bound (MW)                            (pthrmw(17))              5.125E+01  OP 
  Hubbard 2017 L-I threshold                                               (pthrmw(18))              2.645E+02  OP 
- Martin 2008 aspect ratio corrected scaling: nominal (MW)                 (pthrmw(19))              1.247E+02  OP 
+ Martin 2008 aspect ratio corrected scaling: nominal (MW)                 (pthrmw(19))              1.248E+02  OP 
  Martin 2008 aspect ratio corrected scaling: 95% upper bound (MW)         (pthrmw(20))              1.655E+02  OP 
- Martin 2008 aspect ratio corrected scaling: 95% lower bound (MW)         (pthrmw(21))              8.400E+01  OP 
+ Martin 2008 aspect ratio corrected scaling: 95% lower bound (MW)         (pthrmw(21))              8.401E+01  OP 
  
  L-H threshold power (enforced) (MW)                                      (boundl(103)*plhthresh)   1.497E+02  OP 
- L-H threshold power (MW)                                                 (plhthresh)               1.247E+02  OP 
->>>>>>> 8e3f6a88
+ L-H threshold power (MW)                                                 (plhthresh)               1.248E+02  OP 
  
  Confinement :
  
  Confinement scaling law                    IPB98(y,2)           (H)
  Confinement H factor                                                     (hfact)                       0.800     
-<<<<<<< HEAD
- Global thermal energy confinement time (s)                               (taueff)                      3.546  OP 
- Ion energy confinement time (s)                                          (tauei)                       3.546  OP 
- Electron energy confinement time (s)                                     (tauee)                       3.546  OP 
- n.tau = Volume-average electron density x Energy confinement time (s/m3) (dntau)                   2.047E+20  OP 
+ Global thermal energy confinement time (s)                               (taueff)                      3.541  OP 
+ Ion energy confinement time (s)                                          (tauei)                       3.541  OP 
+ Electron energy confinement time (s)                                     (tauee)                       3.541  OP 
+ n.tau = Volume-average electron density x Energy confinement time (s/m3) (dntau)                   2.044E+20  OP 
  Triple product = Vol-average electron density x Vol-average electron temperature x Energy confinement time:
- Triple product  (keV s/m3)                                               (dntau*te)                2.128E+21  OP 
- Transport loss power assumed in scaling law (MW)                         (powerht)                 2.581E+02  OP 
+ Triple product  (keV s/m3)                                               (dntau*te)                2.126E+21  OP 
+ Transport loss power assumed in scaling law (MW)                         (powerht)                 2.584E+02  OP 
  Switch for radiation loss term usage in power balance                    (iradloss)                        1     
- Radiation power subtracted from plasma power balance (MW)                                          4.028E+01  OP 
+ Radiation power subtracted from plasma power balance (MW)                                          4.044E+01  OP 
    (Radiation correction is core radiation power)
- Alpha particle confinement time (s)                                      (taup)                       18.709  OP 
- Alpha particle/energy confinement time ratio                             (taup/taueff)                 5.275  OP 
+ Alpha particle confinement time (s)                                      (taup)                       18.702  OP 
+ Alpha particle/energy confinement time ratio                             (taup/taueff)                 5.281  OP 
  Lower limit on taup/taueff                                               (taulimit)                    5.000     
- Total energy confinement time including radiation loss (s)               (total_energy_conf_t          3.526  OP 
-=======
- Global thermal energy confinement time (s)                               (taueff)                      3.540  OP 
- Ion energy confinement time (s)                                          (tauei)                       3.540  OP 
- Electron energy confinement time (s)                                     (tauee)                       3.540  OP 
- n.tau = Volume-average electron density x Energy confinement time (s/m3) (dntau)                   2.043E+20  OP 
- Triple product = Vol-average electron density x Vol-average electron temperature x Energy confinement time:
- Triple product  (keV s/m3)                                               (dntau*te)                2.125E+21  OP 
- Transport loss power assumed in scaling law (MW)                         (powerht)                 2.585E+02  OP 
- Switch for radiation loss term usage in power balance                    (iradloss)                        1     
- Radiation power subtracted from plasma power balance (MW)                                          4.050E+01  OP 
-   (Radiation correction is core radiation power)
- Alpha particle confinement time (s)                                      (taup)                       18.700  OP 
- Alpha particle/energy confinement time ratio                             (taup/taueff)                 5.283  OP 
- Lower limit on taup/taueff                                               (taulimit)                    5.000     
- Total energy confinement time including radiation loss (s)               (total_energy_conf_t          3.518  OP 
->>>>>>> 8e3f6a88
+ Total energy confinement time including radiation loss (s)               (total_energy_conf_t          3.520  OP 
    (= stored energy including fast particles / loss power including radiation
  
  Dimensionless plasma parameters
@@ -664,33 +436,22 @@
  For definitions see
  Recent progress on the development and analysis of the ITPA global H-mode confinement database
  D.C. McDonald et al, 2007 Nuclear Fusion v47, 147. (nu_star missing 1/mu0)
-<<<<<<< HEAD
- Normalized plasma pressure beta as defined by McDonald et al             (beta_mcdonald)           1.458E-02  OP 
- Normalized ion Larmor radius                                             (rho_star)                1.287E-03  OP 
- Normalized collisionality                                                (nu_star)                 4.619E-03  OP 
-=======
  Normalized plasma pressure beta as defined by McDonald et al             (beta_mcdonald)           1.459E-02  OP 
  Normalized ion Larmor radius                                             (rho_star)                1.287E-03  OP 
- Normalized collisionality                                                (nu_star)                 4.615E-03  OP 
->>>>>>> 8e3f6a88
+ Normalized collisionality                                                (nu_star)                 4.616E-03  OP 
  Volume measure of elongation                                             (kappaa_IPB)              1.681E+00  OP 
  
  Plasma Volt-second Requirements :
  
- Total volt-second requirement (Wb)                                       (vsstt)                   6.657E+02  OP 
- Inductive volt-seconds (Wb)                                              (vsind)                   3.610E+02  OP 
+ Total volt-second requirement (Wb)                                       (vsstt)                   6.656E+02  OP 
+ Inductive volt-seconds (Wb)                                              (vsind)                   3.611E+02  OP 
  Ejima coefficient                                                        (gamma)                       0.300     
-<<<<<<< HEAD
- Start-up resistive (Wb)                                                  (vsres)                   7.348E+01  OP 
+ Start-up resistive (Wb)                                                  (vsres)                   7.345E+01  OP 
  Flat-top resistive (Wb)                                                  (vsbrn)                   2.311E+02  OP 
-=======
- Start-up resistive (Wb)                                                  (vsres)                   7.344E+01  OP 
- Flat-top resistive (Wb)                                                  (vsbrn)                   2.313E+02  OP 
->>>>>>> 8e3f6a88
  bootstrap current fraction multiplier                                    (cboot)                       1.000     
  Bootstrap fraction (ITER 1989)                                           (bscf_iter89)                 0.154  OP 
  Bootstrap fraction (Sauter et al)                                        (bscf_sauter)                 0.217  OP 
- Bootstrap fraction (Nevins et al)                                        (bscf_nevins)                 0.196  OP 
+ Bootstrap fraction (Nevins et al)                                        (bscf_nevins)                 0.195  OP 
  Bootstrap fraction (Wilson)                                              (bscf_wilson)                 0.221  OP 
  Diamagnetic fraction (Hender)                                            (diacf_hender)                0.005  OP 
  Diamagnetic fraction (SCENE)                                             (diacf_scene)                 0.005  OP 
@@ -701,17 +462,10 @@
  Bootstrap fraction (enforced)                                            (bootipf.)                    0.217  OP 
  Diamagnetic fraction (enforced)                                          (diaipf.)                     0.000  OP 
  Pfirsch-Schlueter fraction (enforced)                                    (psipf.)                      0.000  OP 
-<<<<<<< HEAD
- Loop voltage during burn (V)                                             (vburn)                   3.204E-02  OP 
- Plasma resistance (ohm)                                                  (rplas)                   2.020E-09  OP 
- Resistive diffusion time (s)                                             (res_time)                7.136E+03  OP 
- Plasma inductance (H)                                                    (rlp)                     1.754E-05  OP 
-=======
  Loop voltage during burn (V)                                             (vburn)                   3.206E-02  OP 
- Plasma resistance (ohm)                                                  (rplas)                   2.028E-09  OP 
- Resistive diffusion time (s)                                             (res_time)                7.107E+03  OP 
+ Plasma resistance (ohm)                                                  (rplas)                   2.026E-09  OP 
+ Resistive diffusion time (s)                                             (res_time)                7.115E+03  OP 
  Plasma inductance (H)                                                    (rlp)                     1.753E-05  OP 
->>>>>>> 8e3f6a88
  Coefficient for sawtooth effects on burn V-s requirement                 (csawth)                      1.000     
  
  Fuelling :
@@ -726,41 +480,22 @@
     scaling law              confinement time (s)     H-factor for
                                  for H = 1           power balance
  
-<<<<<<< HEAD
- IPB98(y)             (H)          5.490                   0.646
- IPB98(y,1)           (H)          5.475                   0.648
- IPB98(y,2)           (H)          4.433                   0.800
- IPB98(y,3)           (H)          4.572                   0.776
- IPB98(y,4)           (H)          4.724                   0.750
- ISS95            (stell)          3.123                   1.136
- ISS04            (stell)          5.470                   0.648
- DS03                 (H)          6.185                   0.573
- Murari et al NPL     (H)          3.183                   1.114
- Petty 2008           (H)          7.954                   0.446
- Lang et al. 2012     (H)          3.176                   1.117
- Hubbard 2017 - nom   (I)          0.091                  39.041
- Hubbard 2017 - lower (I)          0.051                  69.140
- Hubbard 2017 - upper (I)          0.161                  22.045
- NSTX (Spherical)     (H)         12.043                   0.295
- NSTX-Petty08 Hybrid  (H)          7.954                   0.446
-=======
- IPB98(y)             (H)          5.480                   0.646
- IPB98(y,1)           (H)          5.464                   0.648
- IPB98(y,2)           (H)          4.425                   0.800
- IPB98(y,3)           (H)          4.563                   0.776
- IPB98(y,4)           (H)          4.715                   0.751
- ISS95            (stell)          3.118                   1.135
- ISS04            (stell)          5.461                   0.648
- DS03                 (H)          6.175                   0.573
- Murari et al NPL     (H)          3.177                   1.114
- Petty 2008           (H)          7.942                   0.446
- Lang et al. 2012     (H)          3.170                   1.117
- Hubbard 2017 - nom   (I)          0.091                  38.998
- Hubbard 2017 - lower (I)          0.051                  69.065
- Hubbard 2017 - upper (I)          0.161                  22.020
- NSTX (Spherical)     (H)         12.019                   0.295
- NSTX-Petty08 Hybrid  (H)          7.942                   0.446
->>>>>>> 8e3f6a88
+ IPB98(y)             (H)          5.483                   0.646
+ IPB98(y,1)           (H)          5.467                   0.648
+ IPB98(y,2)           (H)          4.427                   0.800
+ IPB98(y,3)           (H)          4.565                   0.776
+ IPB98(y,4)           (H)          4.717                   0.751
+ ISS95            (stell)          3.120                   1.135
+ ISS04            (stell)          5.464                   0.648
+ DS03                 (H)          6.178                   0.573
+ Murari et al NPL     (H)          3.178                   1.114
+ Petty 2008           (H)          7.945                   0.446
+ Lang et al. 2012     (H)          3.171                   1.117
+ Hubbard 2017 - nom   (I)          0.091                  39.009
+ Hubbard 2017 - lower (I)          0.051                  69.085
+ Hubbard 2017 - upper (I)          0.161                  22.027
+ NSTX (Spherical)     (H)         12.025                   0.295
+ NSTX-Petty08 Hybrid  (H)          7.945                   0.446
  
  ******************************************** Current Drive System ********************************************
  
@@ -770,19 +505,11 @@
  Current is driven by both inductive
  and non-inductive means.
  Auxiliary power used for plasma heating only (MW)                        (pheat)                   5.000E+01     
-<<<<<<< HEAD
- Power injected for current drive (MW)                                    (pcurrentdrivemw)         4.929E+00     
+ Power injected for current drive (MW)                                    (pcurrentdrivemw)         5.433E+00     
  Maximum Allowed Bootstrap current fraction                               (bscfmax)                 9.900E-01     
- Fusion gain factor Q                                                     (bigq)                    2.292E+01  OP 
- Auxiliary current drive (A)                                              (auxiliary_cd)            2.707E+05  OP 
- Current drive efficiency (A/W)                                           (effcd)                   5.491E-02  OP 
-=======
- Power injected for current drive (MW)                                    (pcurrentdrivemw)         5.618E+00     
- Maximum Allowed Bootstrap current fraction                               (bscfmax)                 9.900E-01     
- Fusion gain factor Q                                                     (bigq)                    2.264E+01  OP 
- Auxiliary current drive (A)                                              (auxiliary_cd)            3.086E+05  OP 
+ Fusion gain factor Q                                                     (bigq)                    2.271E+01  OP 
+ Auxiliary current drive (A)                                              (auxiliary_cd)            2.984E+05  OP 
  Current drive efficiency (A/W)                                           (effcd)                   5.492E-02  OP 
->>>>>>> 8e3f6a88
  Normalised current drive efficiency, gamma (10^20 A/W-m2)                (gamcd)                   3.000E-01  OP 
  Wall plug to injector efficiency                                         (etacd)                   4.000E-01     
  ECRH plasma heating efficiency                                           (gamma_ecrh)              3.000E-01     
@@ -792,93 +519,42 @@
  Bootstrap fraction                                                       (bootipf)                     0.217  OP 
  Diamagnetic fraction                                                     (diaipf)                      0.000  OP 
  Pfirsch-Schlueter fraction                                               (psipf)                       0.000  OP 
-<<<<<<< HEAD
- Auxiliary current drive fraction                                         (faccd)                       0.013  OP 
- Inductive fraction                                                       (facoh)                       0.770  OP 
+ Auxiliary current drive fraction                                         (faccd)                       0.014  OP 
+ Inductive fraction                                                       (facoh)                       0.769  OP 
  Total                                                                    (plasipf+faccd+facoh          1.000     
- Fraction of the plasma current produced by non-inductive means           (fvsbrnni)                    0.230  ITV
- 
- Electron cyclotron injected power (MW)                                   (echpwr)                  5.493E+01  OP 
+ Fraction of the plasma current produced by non-inductive means           (fvsbrnni)                    0.231  ITV
+ 
+ Electron cyclotron injected power (MW)                                   (echpwr)                  5.543E+01  OP 
  Maximum allowable ECRH power (MW)                                        (pinjalw)                   150.000     
  ECH wall plug efficiency                                                 (etaech)                  4.000E-01     
- ECH wall plug power (MW)                                                 (echwpow)                 1.373E+02  OP 
+ ECH wall plug power (MW)                                                 (echwpow)                 1.386E+02  OP 
  
  Volt-second considerations:
  
- Total V-s capability of Central Solenoid/PF coils (Wb)                   (abs(vstot))              6.974E+02     
- Required volt-seconds during start-up (Wb)                               (vssoft)                  4.347E+02     
- Available volt-seconds during burn (Wb)                                  (vsmax)                   2.310E+02     
-=======
- Auxiliary current drive fraction                                         (faccd)                       0.015  OP 
- Inductive fraction                                                       (facoh)                       0.768  OP 
- Total                                                                    (plasipf+faccd+facoh          1.000     
- Fraction of the plasma current produced by non-inductive means           (fvsbrnni)                    0.232  ITV
- 
- Electron cyclotron injected power (MW)                                   (echpwr)                  5.562E+01  OP 
- Maximum allowable ECRH power (MW)                                        (pinjalw)                   150.000     
- ECH wall plug efficiency                                                 (etaech)                  4.000E-01     
- ECH wall plug power (MW)                                                 (echwpow)                 1.390E+02  OP 
- 
- Volt-second considerations:
- 
- Total V-s capability of Central Solenoid/PF coils (Wb)                   (abs(vstot))              6.936E+02     
+ Total V-s capability of Central Solenoid/PF coils (Wb)                   (abs(vstot))              6.969E+02     
  Required volt-seconds during start-up (Wb)                               (vssoft)                  4.345E+02     
- Available volt-seconds during burn (Wb)                                  (vsmax)                   2.312E+02     
->>>>>>> 8e3f6a88
+ Available volt-seconds during burn (Wb)                                  (vsmax)                   2.311E+02     
  
  *************************************************** Times ****************************************************
  
  Initial charge time for CS from zero current (s)                         (tramp)                     500.000     
-<<<<<<< HEAD
- Plasma current ramp-up time (s)                                          (tohs)                      205.965     
+ Plasma current ramp-up time (s)                                          (tohs)                      205.913     
  Heating time (s)                                                         (theat)                      10.000     
  Burn time (s)                                                            (tburn)                   7.200E+03  OP 
- Reset time to zero current for CS (s)                                    (tqnch)                     205.965     
-=======
- Plasma current ramp-up time (s)                                          (tohs)                      205.893     
- Heating time (s)                                                         (theat)                      10.000     
- Burn time (s)                                                            (tburn)                   7.200E+03  OP 
- Reset time to zero current for CS (s)                                    (tqnch)                     205.893     
->>>>>>> 8e3f6a88
+ Reset time to zero current for CS (s)                                    (tqnch)                     205.913     
  Time between pulses (s)                                                  (tdwell)                      0.000     
  
- Total plant cycle time (s)                                               (tcycle)                  8.125E+03  OP 
+ Total plant cycle time (s)                                               (tcycle)                  8.122E+03  OP 
  
  ************************************************ Radial Build ************************************************
  
                                           Thickness (m)    Radius (m)
  Device centreline                            0.000           0.000                       
-<<<<<<< HEAD
- Machine bore                                 2.304           2.304   (bore)              
- Central solenoid                             0.603           2.907   (ohcth)             
- CS precompression                            0.059           2.966   (precomp)           
- Gap                                          0.080           3.046   (gapoh)             
- TF coil inboard leg                          1.627           4.673   (tfcth)             
- Gap                                          0.050           4.723   (tftsgap)           
- Thermal shield                               0.050           4.773   (thshield)          
- Gap                                          0.020           4.793   (gapds)             
- Vacuum vessel (and shielding)                0.600           5.393   (d_vv_in + shldith) 
- Gap                                          0.020           5.413   (vvblgap)           
- Inboard blanket                              0.755           6.168   (blnkith)           
- Inboard first wall                           0.018           6.186   (fwith)             
- Inboard scrape-off                           0.225           6.411   (scrapli)           
- Plasma geometric centre                      3.053           9.464   (rminor)            
- Plasma outboard edge                         3.053          12.516   (rminor)            
- Outboard scrape-off                          0.225          12.741   (scraplo)           
- Outboard first wall                          0.018          12.759   (fwoth)             
- Outboard blanket                             0.982          13.741   (blnkoth)           
- Gap                                          0.020          13.761   (vvblgap)           
- Vacuum vessel (and shielding)                1.100          14.861   (d_vv_out+shldoth)  
- Gap                                          1.796          16.657   (gapsto)            
- Thermal shield                               0.050          16.707   (thshield)          
- Gap                                          0.050          16.757   (tftsgap)           
- TF coil outboard leg                         1.627          18.384   (tfthko)            
-=======
- Machine bore                                 2.325           2.325   (bore)              
- Central solenoid                             0.541           2.867   (ohcth)             
- CS precompression                            0.060           2.926   (precomp)           
- Gap                                          0.080           3.006   (gapoh)             
- TF coil inboard leg                          1.666           4.672   (tfcth)             
+ Machine bore                                 2.307           2.307   (bore)              
+ Central solenoid                             0.595           2.902   (ohcth)             
+ CS precompression                            0.059           2.961   (precomp)           
+ Gap                                          0.080           3.041   (gapoh)             
+ TF coil inboard leg                          1.631           4.672   (tfcth)             
  Gap                                          0.050           4.722   (tftsgap)           
  Thermal shield                               0.050           4.772   (thshield)          
  Gap                                          0.020           4.792   (gapds)             
@@ -888,88 +564,55 @@
  Inboard first wall                           0.018           6.185   (fwith)             
  Inboard scrape-off                           0.225           6.410   (scrapli)           
  Plasma geometric centre                      3.052           9.462   (rminor)            
- Plasma outboard edge                         3.052          12.514   (rminor)            
- Outboard scrape-off                          0.225          12.739   (scraplo)           
- Outboard first wall                          0.018          12.757   (fwoth)             
- Outboard blanket                             0.982          13.739   (blnkoth)           
- Gap                                          0.020          13.759   (vvblgap)           
- Vacuum vessel (and shielding)                1.100          14.859   (d_vv_out+shldoth)  
- Gap                                          1.776          16.635   (gapsto)            
- Thermal shield                               0.050          16.685   (thshield)          
- Gap                                          0.050          16.735   (tftsgap)           
- TF coil outboard leg                         1.666          18.401   (tfthko)            
->>>>>>> 8e3f6a88
+ Plasma outboard edge                         3.052          12.515   (rminor)            
+ Outboard scrape-off                          0.225          12.740   (scraplo)           
+ Outboard first wall                          0.018          12.758   (fwoth)             
+ Outboard blanket                             0.982          13.740   (blnkoth)           
+ Gap                                          0.020          13.760   (vvblgap)           
+ Vacuum vessel (and shielding)                1.100          14.860   (d_vv_out+shldoth)  
+ Gap                                          1.793          16.653   (gapsto)            
+ Thermal shield                               0.050          16.703   (thshield)          
+ Gap                                          0.050          16.753   (tftsgap)           
+ TF coil outboard leg                         1.631          18.384   (tfthko)            
  
  *********************************************** Vertical Build ***********************************************
  
  Single null case
                                           Thickness (m)    Height (m)
-<<<<<<< HEAD
- TF coil                                      1.627           9.938   (tfcth)             
- Gap                                          0.050           8.311   (tftsgap)           
- Thermal shield                               0.050           8.261   (thshield)          
- Gap                                          0.163           8.211   (vgap2)             
- Vacuum vessel (and shielding)                0.900           8.048   (d_vv_top+shldtth)  
- Gap                                          0.020           7.148   (vvblgap)           
- Top blanket                                  0.869           7.128   (blnktth)           
-=======
- TF coil                                      1.666           9.976   (tfcth)             
+ TF coil                                      1.631           9.941   (tfcth)             
  Gap                                          0.050           8.310   (tftsgap)           
  Thermal shield                               0.050           8.260   (thshield)          
  Gap                                          0.163           8.210   (vgap2)             
  Vacuum vessel (and shielding)                0.900           8.047   (d_vv_top+shldtth)  
  Gap                                          0.020           7.147   (vvblgap)           
  Top blanket                                  0.869           7.127   (blnktth)           
->>>>>>> 8e3f6a88
  Top first wall                               0.018           6.259   (fwtth)             
  Top scrape-off                               0.600           6.241   (vgaptop)           
  Plasma top                                   5.641           5.641   (rminor*kappa)      
- Midplane                                     0.000          -0.000                       
+ Midplane                                     0.000           0.000                       
  Plasma bottom                                5.641          -5.641   (rminor*kappa)      
-<<<<<<< HEAD
- Lower scrape-off                             2.002          -7.644   (vgap)              
- Divertor structure                           0.621          -8.265   (divfix)            
- Vacuum vessel (and shielding)                1.000          -9.265   (d_vv_bot+shldlth)  
- Gap                                          0.163          -9.428   (vgap2)             
- Thermal shield                               0.050          -9.478   (thshield)          
- Gap                                          0.050          -9.528   (tftsgap)           
- TF coil                                      1.627         -11.155   (tfcth)             
-=======
  Lower scrape-off                             2.002          -7.643   (vgap)              
  Divertor structure                           0.621          -8.264   (divfix)            
  Vacuum vessel (and shielding)                1.000          -9.264   (d_vv_bot+shldlth)  
  Gap                                          0.163          -9.427   (vgap2)             
  Thermal shield                               0.050          -9.477   (thshield)          
  Gap                                          0.050          -9.527   (tftsgap)           
- TF coil                                      1.666         -11.192   (tfcth)             
->>>>>>> 8e3f6a88
+ TF coil                                      1.631         -11.158   (tfcth)             
  
  ************************************* Divertor build and plasma position *************************************
  
  Divertor Configuration = Single Null Divertor
  
-<<<<<<< HEAD
- Plasma top position, radial (m)                                          (ptop_radial)                 7.937  OP 
- Plasma top position, vertical (m)                                        (ptop_vertical)               5.641  OP 
- Plasma geometric centre, radial (m)                                      (rmajor.)                     9.464  OP 
-=======
  Plasma top position, radial (m)                                          (ptop_radial)                 7.936  OP 
  Plasma top position, vertical (m)                                        (ptop_vertical)               5.641  OP 
  Plasma geometric centre, radial (m)                                      (rmajor.)                     9.462  OP 
->>>>>>> 8e3f6a88
  Plasma geometric centre, vertical (m)                                    (0.0)                         0.000  OP 
  Plasma lower triangularity                                               (tril)                        0.500  OP 
  Plasma elongation                                                        (kappa.)                      1.848  OP 
  TF coil vertical offset (m)                                              (tfoffset)                   -0.608  OP 
-<<<<<<< HEAD
- Plasma outer arc radius of curvature (m)                                 (rco)                         5.765  OP 
- Plasma inner arc radius of curvature (m)                                 (rci)                        11.189  OP 
- Plasma lower X-pt, radial (m)                                            (rxpt)                        7.937  OP 
-=======
  Plasma outer arc radius of curvature (m)                                 (rco)                         5.764  OP 
  Plasma inner arc radius of curvature (m)                                 (rci)                        11.187  OP 
  Plasma lower X-pt, radial (m)                                            (rxpt)                        7.936  OP 
->>>>>>> 8e3f6a88
  Plasma lower X-pt, vertical (m)                                          (zxpt)                       -5.641  OP 
  Poloidal plane angle between vertical and inner leg (rad)                (thetai)                      0.207  OP 
  Poloidal plane angle between vertical and outer leg (rad)                (thetao)                      1.042  OP 
@@ -979,33 +622,18 @@
  Outer divertor leg poloidal length (m)                                   (plsepo)                      1.500     
  Inner divertor plate length (m)                                          (plleni)                      1.000     
  Outer divertor plate length (m)                                          (plleno)                      1.000     
-<<<<<<< HEAD
- Inner strike point, radial (m)                                           (rspi)                        6.959  OP 
- Inner strike point, vertical (m)                                         (zspi)                       -5.847  OP 
- Inner plate top, radial (m)                                              (rplti)                       7.136  OP 
- Inner plate top, vertical (m)                                            (zplti)                      -5.380  OP 
- Inner plate bottom, radial (m)                                           (rplbi)                       6.781  OP 
- Inner plate bottom, vertical (m)                                         (zplbi)                      -6.314  OP 
- Outer strike point, radial (m)                                           (rspo)                        8.693  OP 
- Outer strike point, vertical (m)                                         (zspo)                       -6.937  OP 
- Outer plate top, radial (m)                                              (rplto)                       8.921  OP 
- Outer plate top, vertical (m)                                            (zplto)                      -6.491  OP 
- Outer plate bottom, radial (m)                                           (rplbo)                       8.466  OP 
- Outer plate bottom, vertical (m)                                         (zplbo)                      -7.382  OP 
-=======
- Inner strike point, radial (m)                                           (rspi)                        6.957  OP 
+ Inner strike point, radial (m)                                           (rspi)                        6.958  OP 
  Inner strike point, vertical (m)                                         (zspi)                       -5.846  OP 
  Inner plate top, radial (m)                                              (rplti)                       7.135  OP 
  Inner plate top, vertical (m)                                            (zplti)                      -5.379  OP 
- Inner plate bottom, radial (m)                                           (rplbi)                       6.779  OP 
- Inner plate bottom, vertical (m)                                         (zplbi)                      -6.313  OP 
+ Inner plate bottom, radial (m)                                           (rplbi)                       6.780  OP 
+ Inner plate bottom, vertical (m)                                         (zplbi)                      -6.314  OP 
  Outer strike point, radial (m)                                           (rspo)                        8.692  OP 
  Outer strike point, vertical (m)                                         (zspo)                       -6.936  OP 
- Outer plate top, radial (m)                                              (rplto)                       8.919  OP 
- Outer plate top, vertical (m)                                            (zplto)                      -6.490  OP 
+ Outer plate top, radial (m)                                              (rplto)                       8.920  OP 
+ Outer plate top, vertical (m)                                            (zplto)                      -6.491  OP 
  Outer plate bottom, radial (m)                                           (rplbo)                       8.465  OP 
- Outer plate bottom, vertical (m)                                         (zplbo)                      -7.381  OP 
->>>>>>> 8e3f6a88
+ Outer plate bottom, vertical (m)                                         (zplbo)                      -7.382  OP 
  Calculated maximum divertor height (m)                                   (divht)                       2.002  OP 
  
  ************************************************* TF coils  **************************************************
@@ -1019,38 +647,20 @@
  Materal stress of the point of maximum shear stress (Tresca criterion) for each layer
  Please use utilities/plot_stress_tf.py for radial plots plots summary
  Layers                             Steel case            WP    Outer case
-<<<<<<< HEAD
- Radial stress               (MPa)       0.000      -251.139         3.797
- toroidal stress             (MPa)    -427.184      -346.570      -289.976
- Vertical stress             (MPa)     232.816       232.816       115.296
- Von-Mises stress            (MPa)     579.780       504.976       361.680
- Shear (Tresca) stress       (MPa)     660.000       579.386       405.273
- 
- Toroidal modulus            (GPa)     205.000        45.221       205.000
- Vertical modulus            (GPa)     205.000       124.387       413.953
- 
- WP toroidal modulus (GPa)                                                (eyoung_wp_t*1.0D-9)      4.115E+01  OP 
- WP vertical modulus (GPa)                                                (eyoung_wp_z*1.0D-9)      1.141E+02  OP 
- Maximum radial deflection at midplane (m)                                (deflect)                -6.095E-03  OP 
- Vertical strain on casing                                                (casestr)                 1.136E-03  OP 
- Radial strain on insulator                                               (insstrain)              -1.254E-02  OP 
-=======
- Radial stress               (MPa)       0.000      -287.649         3.785
- toroidal stress             (MPa)    -428.565      -398.962      -289.000
- Vertical stress             (MPa)     231.435       231.435       114.626
- Von-Mises stress            (MPa)     580.013       552.329       360.259
- Shear (Tresca) stress       (MPa)     660.000       630.397       403.626
- 
- Toroidal modulus            (GPa)     205.000        44.809       205.000
- Vertical modulus            (GPa)     205.000        97.837       413.904
- 
- WP toroidal modulus (GPa)                                                (eyoung_wp_t*1.0D-9)      4.064E+01  OP 
- WP vertical modulus (GPa)                                                (eyoung_wp_z*1.0D-9)      8.375E+01  OP 
- Maximum radial deflection at midplane (m)                                (deflect)                -6.034E-03  OP 
- Vertical strain on casing                                                (casestr)                 1.129E-03  OP 
- Vertical strain on winding pack                                          (windstrain)              2.634E-03  OP 
- Radial strain on insulator                                               (insstrain)              -1.396E-02  OP 
->>>>>>> 8e3f6a88
+ Radial stress               (MPa)       0.000      -250.784         3.794
+ toroidal stress             (MPa)    -427.345      -346.567      -289.757
+ Vertical stress             (MPa)     232.655       232.655       115.227
+ Von-Mises stress            (MPa)     579.807       504.844       361.419
+ Shear (Tresca) stress       (MPa)     660.000       579.222       404.983
+ 
+ Toroidal modulus            (GPa)     205.000        45.280       205.000
+ Vertical modulus            (GPa)     205.000       124.451       413.917
+ 
+ WP toroidal modulus (GPa)                                                (eyoung_wp_t*1.0D-9)      4.119E+01  OP 
+ WP vertical modulus (GPa)                                                (eyoung_wp_z*1.0D-9)      1.142E+02  OP 
+ Maximum radial deflection at midplane (m)                                (deflect)                -6.087E-03  OP 
+ Vertical strain on casing                                                (casestr)                 1.135E-03  OP 
+ Radial strain on insulator                                               (insstrain)              -1.252E-02  OP 
  
  TF design
  
@@ -1066,124 +676,67 @@
  TF coil Geometry :
  
  Number of TF coils                                                       (n_tf)                           16     
-<<<<<<< HEAD
- Inboard leg centre radius (m)                                            (r_tf_inboard_mid)        3.859E+00  OP 
+ Inboard leg centre radius (m)                                            (r_tf_inboard_mid)        3.856E+00  OP 
  Outboard leg centre radius (m)                                           (r_tf_outboard_mid)       1.757E+01  OP 
- Total inboard leg radial thickness (m)                                   (tfcth)                   1.627E+00  ITV
- Total outboard leg radial thickness (m)                                  (tfthko)                  1.627E+00     
- Outboard leg toroidal thickness (m)                                      (tftort)                  1.823E+00  OP 
- Maximum inboard edge height (m)                                          (hmax)                    9.528E+00  OP 
- Mean coil circumference (including inboard leg length) (m)               (tfleng)                  5.446E+01  OP 
-=======
- Inboard leg centre radius (m)                                            (r_tf_inboard_mid)        3.839E+00  OP 
- Outboard leg centre radius (m)                                           (r_tf_outboard_mid)       1.757E+01  OP 
- Total inboard leg radial thickness (m)                                   (tfcth)                   1.666E+00  ITV
- Total outboard leg radial thickness (m)                                  (tfthko)                  1.666E+00     
+ Total inboard leg radial thickness (m)                                   (tfcth)                   1.631E+00  ITV
+ Total outboard leg radial thickness (m)                                  (tfthko)                  1.631E+00     
  Outboard leg toroidal thickness (m)                                      (tftort)                  1.823E+00  OP 
  Maximum inboard edge height (m)                                          (hmax)                    9.527E+00  OP 
- Mean coil circumference (including inboard leg length) (m)               (tfleng)                  5.455E+01  OP 
->>>>>>> 8e3f6a88
+ Mean coil circumference (including inboard leg length) (m)               (tfleng)                  5.446E+01  OP 
  Vertical TF shape                                                        (i_tf_shape)                      1     
  
  D-shape coil, inner surface shape approximated by
  by a straight segment and elliptical arcs between the following points:
  
  point         x(m)           y(m)
-<<<<<<< HEAD
-   1          4.673          4.987
-   2          8.853          8.311
-   3         16.757          0.000
-   4          8.853         -9.528
-   5          4.673         -5.717
+   1          4.672          4.986
+   2          8.852          8.310
+   3         16.753          0.000
+   4          8.852         -9.527
+   5          4.672         -5.716
  
  Global material area/fractions:
  
- TF cross-section (total) (m2)                                            (tfareain)                3.945E+01     
- Total steel cross-section (m2)                                           (a_tf_steel*n_tf)         2.774E+01     
- Total steel TF fraction                                                  (f_tf_steel)              7.031E-01     
- Total Insulation cross-section (total) (m2)                              (a_tf_ins*n_tf)           1.464E+00     
- Total Insulation fraction                                                (f_tf_ins)                3.712E-02     
+ TF cross-section (total) (m2)                                            (tfareain)                3.952E+01     
+ Total steel cross-section (m2)                                           (a_tf_steel*n_tf)         2.776E+01     
+ Total steel TF fraction                                                  (f_tf_steel)              7.023E-01     
+ Total Insulation cross-section (total) (m2)                              (a_tf_ins*n_tf)           1.471E+00     
+ Total Insulation fraction                                                (f_tf_ins)                3.722E-02     
  
  External steel Case Information :
  
- Casing cross section area (per leg) (m2)                                 (acasetf)                 1.244E+00     
+ Casing cross section area (per leg) (m2)                                 (acasetf)                 1.243E+00     
  Inboard leg case plasma side wall thickness (m)                          (casthi)                  6.000E-02     
- Inboard leg case inboard "nose" thickness (m)                            (thkcas)                  6.335E-01  ITV
+ Inboard leg case inboard "nose" thickness (m)                            (thkcas)                  6.322E-01  ITV
  Inboard leg case sidewall thickness at its narrowest point (m)           (casths)                  5.000E-02     
- External case mass per coil (kg)                                         (whtcas)                  1.672E+06  OP 
+ External case mass per coil (kg)                                         (whtcas)                  1.476E+06  OP 
  
  TF winding pack (WP) geometry:
  
- WP cross section area with insulation and insertion (per coil) (m2)      (awpc)                    1.221E+00     
- WP cross section area (per coil) (m2)                                    (aswp)                    1.140E+00     
- Winding pack radial thickness (m)                                        (dr_tf_wp)                8.435E-01  ITV
- Winding pack toroidal width 1 (m)                                        (wwp1)                    1.532E+00  OP 
- Winding pack toroidal width 2 (m)                                        (wwp2)                    1.364E+00  OP 
-=======
-   1          4.672          4.986
-   2          8.851          8.310
-   3         16.735          0.000
-   4          8.851         -9.527
-   5          4.672         -5.716
- 
- Global material area/fractions:
- 
- TF cross-section (total) (m2)                                            (tfareain)                4.017E+01     
- Total steel cross-section (m2)                                           (a_tf_steel*n_tf)         2.796E+01     
- Total steel TF fraction                                                  (f_tf_steel)              6.960E-01     
- Total Insulation cross-section (total) (m2)                              (a_tf_ins*n_tf)           1.513E+00     
- Total Insulation fraction                                                (f_tf_ins)                3.767E-02     
- 
- External steel Case Information :
- 
- Casing cross section area (per leg) (m2)                                 (acasetf)                 1.236E+00     
- Inboard leg case plasma side wall thickness (m)                          (casthi)                  6.000E-02     
- Inboard leg case inboard "nose" thickness (m)                            (thkcas)                  6.265E-01  ITV
- Inboard leg case sidewall thickness at its narrowest point (m)           (casths)                  5.000E-02     
- External case mass per coil (kg)                                         (whtcas)                  1.484E+06  OP 
- 
- TF winding pack (WP) geometry:
- 
- WP cross section area with insulation and insertion (per coil) (m2)      (awpc)                    1.275E+00     
- WP cross section area (per coil) (m2)                                    (aswp)                    1.193E+00     
- Winding pack radial thickness (m)                                        (dr_tf_wp)                8.893E-01  ITV
- Winding pack toroidal width 1 (m)                                        (wwp1)                    1.522E+00  OP 
- Winding pack toroidal width 2 (m)                                        (wwp2)                    1.345E+00  OP 
->>>>>>> 8e3f6a88
+ WP cross section area with insulation and insertion (per coil) (m2)      (awpc)                    1.227E+00     
+ WP cross section area (per coil) (m2)                                    (aswp)                    1.146E+00     
+ Winding pack radial thickness (m)                                        (dr_tf_wp)                8.491E-01  ITV
+ Winding pack toroidal width 1 (m)                                        (wwp1)                    1.530E+00  OP 
+ Winding pack toroidal width 2 (m)                                        (wwp2)                    1.361E+00  OP 
  Ground wall insulation thickness (m)                                     (tinstf)                  8.000E-03     
  Winding pack insertion gap (m)                                           (tfinsgap)                1.000E-02     
  
  TF winding pack (WP) material area/fractions:
  
-<<<<<<< HEAD
- Steel WP cross-section (total) (m2)                                      (aswp*n_tf)               7.826E+00     
- Steel WP fraction                                                        (aswp/awpc)               4.005E-01     
- Insulation WP fraction                                                   (aiwp/awpc)               4.566E-02     
- Cable WP fraction                                                        ((awpc-aswp-aiwp)/awpc)   5.538E-01     
-=======
- Steel WP cross-section (total) (m2)                                      (aswp*n_tf)               8.185E+00     
- Steel WP fraction                                                        (aswp/awpc)               4.013E-01     
- Insulation WP fraction                                                   (aiwp/awpc)               4.575E-02     
- Cable WP fraction                                                        ((awpc-aswp-aiwp)/awpc)   5.530E-01     
->>>>>>> 8e3f6a88
+ Steel WP cross-section (total) (m2)                                      (aswp*n_tf)               7.876E+00     
+ Steel WP fraction                                                        (aswp/awpc)               4.010E-01     
+ Insulation WP fraction                                                   (aiwp/awpc)               4.572E-02     
+ Cable WP fraction                                                        ((awpc-aswp-aiwp)/awpc)   5.533E-01     
  
  WP turn information:
  
  Turn parametrisation                                                     (i_tf_turns_integer)              0     
    Non-integer number of turns
-<<<<<<< HEAD
- Number of turns per TF coil                                              (n_tf_turn)               2.731E+02  OP 
- 
- Width of turn including inter-turn insulation (m)                        (t_turn_tf)               6.461E-02  OP 
- Width of conductor (square) (m)                                          (t_conductor)             6.301E-02  OP 
- Width of space inside conductor (m)                                      (t_cable)                 4.701E-02  OP 
-=======
- Number of turns per TF coil                                              (n_tf_turn)               2.855E+02  OP 
- 
- Width of turn including inter-turn insulation (m)                        (t_turn_tf)               6.463E-02  OP 
- Width of conductor (square) (m)                                          (t_conductor)             6.303E-02  OP 
- Width of space inside conductor (m)                                      (t_cable)                 4.703E-02  OP 
->>>>>>> 8e3f6a88
+ Number of turns per TF coil                                              (n_tf_turn)               2.751E+02  OP 
+ 
+ Width of turn including inter-turn insulation (m)                        (t_turn_tf)               6.455E-02  OP 
+ Width of conductor (square) (m)                                          (t_conductor)             6.295E-02  OP 
+ Width of space inside conductor (m)                                      (t_cable)                 4.695E-02  OP 
  Steel conduit thickness (m)                                              (thwcndut)                8.000E-03  ITV
  Inter-turn insulation thickness (m)                                      (thicndut)                8.000E-04     
  
@@ -1191,44 +744,27 @@
  
  Diameter of central helium channel in cable                              (dhecoil)                 1.000E-02     
  Fractions by area
-<<<<<<< HEAD
- internal area of the cable space                                         (acstf)                   2.179E-03     
+ internal area of the cable space                                         (acstf)                   2.173E-03     
  Coolant fraction in conductor excluding central channel                  (vftf)                    3.000E-01     
- Copper fraction of conductor                                             (fcutfsu)                 8.066E-01  ITV
- Superconductor fraction of conductor                                     (1-fcutfsu)               1.934E-01     
-=======
- internal area of the cable space                                         (acstf)                   2.180E-03     
- Coolant fraction in conductor excluding central channel                  (vftf)                    3.000E-01     
- Copper fraction of conductor                                             (fcutfsu)                 7.745E-01  ITV
- Superconductor fraction of conductor                                     (1-fcutfsu)               2.255E-01     
->>>>>>> 8e3f6a88
+ Copper fraction of conductor                                             (fcutfsu)                 8.055E-01  ITV
+ Superconductor fraction of conductor                                     (1-fcutfsu)               1.945E-01     
  Check total area fractions in winding pack = 1                                                         1.000     
  minimum TF conductor temperature margin  (K)                             (tmargmin_tf)                 1.500     
- TF conductor temperature margin (K)                                      (tmargtf)                     2.835     
- Elastic properties behavior                                              (i_tf_cond_props)                 0     
+ TF conductor temperature margin (K)                                      (tmargtf)                     2.857     
+ Elastic properties behavior                                              (i_tf_cond_eyoung_axial)          0     
    Conductor stiffness neglected
  Conductor axial Young's modulus                                          (eyoung_cond_z)           0.000E+00     
  Conductor transverse Young's modulus                                     (eyoung_cond_t)           0.000E+00     
  
  TF coil mass:
  
-<<<<<<< HEAD
- Superconductor mass per coil (kg)                                        (whtconsc)                1.957E+04  OP 
- Copper mass per coil (kg)                                                (whtconcu)                1.525E+05  OP 
- Steel conduit mass per coil (kg)                                         (whtconsh)                2.078E+05  OP 
- Conduit insulation mass per coil (kg)                                    (whtconin)                5.466E+03  OP 
- Total conduit mass per coil (kg)                                         (whtcon)                  3.853E+05  OP 
- Mass of each TF coil (kg)                                                (whttf/n_tf)              2.066E+06  OP 
- Total TF coil mass (kg)                                                  (whttf)                   3.305E+07     
-=======
- Superconductor mass per coil (kg)                                        (whtconsc)                2.516E+04  OP 
- Copper mass per coil (kg)                                                (whtconcu)                1.530E+05  OP 
- Steel conduit mass per coil (kg)                                         (whtconsh)                2.177E+05  OP 
- Conduit insulation mass per coil (kg)                                    (whtconin)                5.726E+03  OP 
- Total conduit mass per coil (kg)                                         (whtcon)                  4.015E+05  OP 
- Mass of each TF coil (kg)                                                (whttf/n_tf)              1.893E+06  OP 
- Total TF coil mass (kg)                                                  (whttf)                   3.029E+07  OP 
->>>>>>> 8e3f6a88
+ Superconductor mass per coil (kg)                                        (whtconsc)                1.980E+04  OP 
+ Copper mass per coil (kg)                                                (whtconcu)                1.529E+05  OP 
+ Steel conduit mass per coil (kg)                                         (whtconsh)                2.091E+05  OP 
+ Conduit insulation mass per coil (kg)                                    (whtconin)                5.502E+03  OP 
+ Total conduit mass per coil (kg)                                         (whtcon)                  3.873E+05  OP 
+ Mass of each TF coil (kg)                                                (whttf/n_tf)              1.871E+06  OP 
+ Total TF coil mass (kg)                                                  (whttf)                   2.994E+07  OP 
  
  Maximum B field and currents:
  
@@ -1236,25 +772,14 @@
  Total current in all TF coils (MA)                                       (ritfc/1.D6)              3.040E+02  OP 
  TF coil current (summed over all coils) (A)                              (ritfc)                   3.040E+08     
  Actual peak field at discrete conductor (T)                              (bmaxtfrp)                1.392E+01  OP 
-<<<<<<< HEAD
- Winding pack current density (A/m2)                                      (jwptf)                   1.667E+07  OP 
- Inboard leg mid-plane conductor current density (A/m2)                   (oacdcp)                  7.708E+06     
- Total stored energy in TF coils (GJ)                                     (estotftgj)               2.765E+02  OP 
+ Winding pack current density (A/m2)                                      (jwptf)                   1.658E+07  OP 
+ Inboard leg mid-plane conductor current density (A/m2)                   (oacdcp)                  7.693E+06     
+ Total stored energy in TF coils (GJ)                                     (estotftgj)               2.766E+02  OP 
  
  TF Forces:
  
  Inboard vertical tension per coil (N)                                    (vforce)                  4.036E+08  OP 
  Outboard vertical tension per coil (N)                                   (vforce_outboard)         4.036E+08  OP 
-=======
- Winding pack current density (A/m2)                                      (jwptf)                   1.593E+07  OP 
- Inboard leg mid-plane conductor current density (A/m2)                   (oacdcp)                  7.568E+06     
- Total stored energy in TF coils (GJ)                                     (estotftgj)               2.781E+02  OP 
- 
- TF Forces:
- 
- Inboard vertical tension per coil (N)                                    (vforce)                  4.045E+08  OP 
- Outboard vertical tension per coil (N)                                   (vforce_outboard)         4.045E+08  OP 
->>>>>>> 8e3f6a88
  inboard vertical tension fraction (-)                                    (f_vforce_inboard)        5.000E-01  OP 
  Centring force per coil (N/m)                                            (cforce)                  1.283E+08  OP 
  
@@ -1266,13 +791,8 @@
  Quench information :
  
  Allowable stress in vacuum vessel (VV) due to quench (Pa)                (sigvvall)                9.300E+07     
-<<<<<<< HEAD
- Minimum allowed quench time due to stress in VV (s)                      (taucq)                   3.845E+01  OP 
- Actual quench time (or time constant) (s)                                (tdmptf)                  4.966E+01  ITV
-=======
  Minimum allowed quench time due to stress in VV (s)                      (taucq)                   3.844E+01  OP 
- Actual quench time (or time constant) (s)                                (tdmptf)                  5.225E+01  ITV
->>>>>>> 8e3f6a88
+ Actual quench time (or time constant) (s)                                (tdmptf)                  5.006E+01  ITV
  Maximum allowed voltage during quench due to insulation (kV)             (vdalw)                   1.000E+01  ITV
  Actual quench voltage (kV)                                               (vtfskv)                  1.000E+01  OP 
  Maximum allowed temp rise during a quench (K)                            (tmaxpro)                 1.500E+02     
@@ -1280,29 +800,16 @@
  Radial build of TF coil centre-line :
  
                                           Thickness (m)    Outer radius (m)
-<<<<<<< HEAD
- Innermost edge of TF coil                    3.046           3.046                       
- Coil case ("nose")                           0.634           3.680   (thkcas)            
- Insertion gap for winding pack               0.010           3.690   (tfinsgap)          
- Winding pack ground insulation               0.008           3.698   (tinstf)            
- Winding - first half                         0.404           4.101   (dr_tf_wp/2-tinstf-t
- Winding - second half                        0.404           4.505   (dr_tf_wp/2-tinstf-t
- Winding pack insulation                      0.008           4.513   (tinstf)            
- Insertion gap for winding pack               0.010           4.523   (tfinsgap)          
- Plasma side case min radius                  0.060           4.583   (casthi)            
- Plasma side case max radius                  4.673           4.673   (r_tf_inboard_out)  
-=======
- Innermost edge of TF coil                    3.006           3.006                       
- Coil case ("nose")                           0.626           3.633   (thkcas)            
- Insertion gap for winding pack               0.010           3.643   (tfinsgap)          
- Winding pack ground insulation               0.008           3.651   (tinstf)            
- Winding - first half                         0.427           4.077   (dr_tf_wp/2-tinstf-t
- Winding - second half                        0.427           4.504   (dr_tf_wp/2-tinstf-t
+ Innermost edge of TF coil                    3.041           3.041                       
+ Coil case ("nose")                           0.632           3.673   (thkcas)            
+ Insertion gap for winding pack               0.010           3.683   (tfinsgap)          
+ Winding pack ground insulation               0.008           3.691   (tinstf)            
+ Winding - first half                         0.407           4.098   (dr_tf_wp/2-tinstf-t
+ Winding - second half                        0.407           4.504   (dr_tf_wp/2-tinstf-t
  Winding pack insulation                      0.008           4.512   (tinstf)            
  Insertion gap for winding pack               0.010           4.522   (tfinsgap)          
  Plasma side case min radius                  0.060           4.582   (casthi)            
  Plasma side case max radius                  4.672           4.672   (r_tf_inboard_out)  
->>>>>>> 8e3f6a88
  TF coil dimensions are consistent
  
  ****************************************** Superconducting TF Coils ******************************************
@@ -1314,33 +821,19 @@
  Critical temperature at zero field and strain (K)                        (tc0m)                    1.606E+01     
  
  Helium temperature at peak field (= superconductor temperature) (K)      (thelium)                 4.750E+00     
- Total helium fraction inside cable space                                 (fhetot)                  3.360E-01  OP 
-<<<<<<< HEAD
- Copper fraction of conductor                                             (fcutfsu)                 8.066E-01  ITV
+ Total helium fraction inside cable space                                 (fhetot)                  3.361E-01  OP 
+ Copper fraction of conductor                                             (fcutfsu)                 8.055E-01  ITV
  Residual manufacturing strain on superconductor                          (strncon_tf)             -5.000E-03     
- Self-consistent strain on superconductor                                 (strain_wp)               1.872E-03     
- Critical current density in superconductor (A/m2)                        (jcritsc)                 6.205E+08  OP 
- Critical current density in strand (A/m2)                                (jcritstr)                1.200E+08  OP 
- Critical current density in winding pack (A/m2)                          (jwdgcrt)                 4.158E+07  OP 
- Actual current density in winding pack (A/m2)                            (jwdgop)                  1.667E+07  OP 
+ Self-consistent strain on superconductor                                 (strain_wp)               1.869E-03     
+ Critical current density in superconductor (A/m2)                        (jcritsc)                 6.207E+08  OP 
+ Critical current density in strand (A/m2)                                (jcritstr)                1.207E+08  OP 
+ Critical current density in winding pack (A/m2)                          (jwdgcrt)                 4.180E+07  OP 
+ Actual current density in winding pack (A/m2)                            (jwdgop)                  1.658E+07  OP 
  Minimum allowed temperature margin in superconductor (K)                 (tmargmin_tf)             1.500E+00     
- Actual temperature margin in superconductor (K)                          (tmarg)                   2.835E+00  OP 
- Critical current (A)                                                     (icrit)                   1.736E+05  OP 
- Actual current (A)                                                       (cpttf)                   6.960E+04  ITV
- Actual current / critical current                                        (iooic)                   4.009E-01  OP 
-=======
- Copper fraction of conductor                                             (fcutfsu)                 7.745E-01  ITV
- Strain on superconductor                                                 (strncon_tf)             -5.000E-03     
- Critical current density in superconductor (A/m2)                        (jcritsc)                 3.641E+08  OP 
- Critical current density in strand (A/m2)                                (jcritstr)                8.211E+07  OP 
- Critical current density in winding pack (A/m2)                          (jwdgcrt)                 2.846E+07  OP 
- Actual current density in winding pack (A/m2)                            (jwdgop)                  1.593E+07  OP 
- Minimum allowed temperature margin in superconductor (K)                 (tmargmin_tf)             1.500E+00     
- Actual temperature margin in superconductor (K)                          (tmarg)                   1.500E+00  OP 
- Critical current (A)                                                     (icrit)                   1.189E+05  OP 
- Actual current (A)                                                       (cpttf)                   6.655E+04  ITV
- Actual current / critical current                                        (iooic)                   5.598E-01  OP 
->>>>>>> 8e3f6a88
+ Actual temperature margin in superconductor (K)                          (tmarg)                   2.857E+00  OP 
+ Critical current (A)                                                     (icrit)                   1.741E+05  OP 
+ Actual current (A)                                                       (cpttf)                   6.907E+04  ITV
+ Actual current / critical current                                        (iooic)                   3.966E-01  OP 
  
  *************************************** Central Solenoid and PF Coils ****************************************
  
@@ -1353,67 +846,36 @@
  Maximum field at Beginning Of Pulse (T)                                  (bmaxoh0)                 1.350E+01  OP 
  Critical superconductor current density at BOP (A/m2)                    (jscoh_bop)               4.072E+08  OP 
  Critical strand current density at BOP (A/m2)                            (jstrandoh_bop)           1.222E+08  OP 
-<<<<<<< HEAD
- Allowable overall current density at BOP (A/m2)                          (rjohc0)                  4.000E+07  OP 
- Actual overall current density at BOP (A/m2)                             (cohbop)                  1.762E+07  OP 
+ Allowable overall current density at BOP (A/m2)                          (rjohc0)                  3.950E+07  OP 
+ Actual overall current density at BOP (A/m2)                             (cohbop)                  1.785E+07  OP 
  
  Maximum field at End Of Flattop (T)                                      (bmaxoh)                  1.235E+01  OP 
- Critical superconductor current density at EOF (A/m2)                    (jscoh_eof)               5.434E+08  OP 
+ Critical superconductor current density at EOF (A/m2)                    (jscoh_eof)               5.433E+08  OP 
  Critical strand current density at EOF (A/m2)                            (jstrandoh_eof)           1.630E+08  OP 
- Allowable overall current density at EOF (A/m2)                          (rjohc)                   5.337E+07  OP 
- Actual overall current density at EOF (A/m2)                             (coheof)                  1.762E+07  ITV
- 
- CS inside radius (m)                                                     (bore.)                   2.304E+00     
- CS thickness (m)                                                         (ohcth.)                  6.028E-01     
+ Allowable overall current density at EOF (A/m2)                          (rjohc)                   5.270E+07  OP 
+ Actual overall current density at EOF (A/m2)                             (coheof)                  1.785E+07  ITV
+ 
+ CS inside radius (m)                                                     (bore.)                   2.307E+00     
+ CS thickness (m)                                                         (ohcth.)                  5.951E-01     
  Gap between central solenoid and TF coil (m)                             (gapoh)                   8.000E-02     
- CS overall cross-sectional area (m2)                                     (areaoh)                  1.034E+01  OP 
- CS conductor+void cross-sectional area (m2)                              (awpoh)                   4.835E+00  OP 
-    CS conductor cross-sectional area (m2)                                (awpoh*(1-vfohc))         3.385E+00  OP 
-    CS void cross-sectional area (m2)                                     (awpoh*vfohc)             1.451E+00  OP 
- CS steel cross-sectional area (m2)                                       (areaoh-awpoh)            5.503E+00  OP 
- CS steel area fraction                                                   (oh_steel_frac)           5.323E-01  ITV
-=======
- Allowable overall current density at BOP (A/m2)                          (rjohc0)                  3.562E+07  OP 
- Actual overall current density at BOP (A/m2)                             (cohbop)                  1.963E+07  OP 
- 
- Maximum field at End Of Flattop (T)                                      (bmaxoh)                  1.235E+01  OP 
- Critical superconductor current density at EOF (A/m2)                    (jscoh_eof)               5.432E+08  OP 
- Critical strand current density at EOF (A/m2)                            (jstrandoh_eof)           1.629E+08  OP 
- Allowable overall current density at EOF (A/m2)                          (rjohc)                   4.751E+07  OP 
- Actual overall current density at EOF (A/m2)                             (coheof)                  1.963E+07  ITV
- 
- CS inside radius (m)                                                     (bore.)                   2.325E+00     
- CS thickness (m)                                                         (ohcth.)                  5.414E-01     
- Gap between central solenoid and TF coil (m)                             (gapoh)                   8.000E-02     
- CS overall cross-sectional area (m2)                                     (areaoh)                  9.284E+00  OP 
- CS conductor+void cross-sectional area (m2)                              (awpoh)                   3.867E+00  OP 
-    CS conductor cross-sectional area (m2)                                (awpoh*(1-vfohc))         2.707E+00  OP 
-    CS void cross-sectional area (m2)                                     (awpoh*vfohc)             1.160E+00  OP 
- CS steel cross-sectional area (m2)                                       (areaoh-awpoh)            5.417E+00  OP 
- CS steel area fraction                                                   (oh_steel_frac)           5.835E-01  ITV
->>>>>>> 8e3f6a88
+ CS overall cross-sectional area (m2)                                     (areaoh)                  1.020E+01  OP 
+ CS conductor+void cross-sectional area (m2)                              (awpoh)                   4.713E+00  OP 
+    CS conductor cross-sectional area (m2)                                (awpoh*(1-vfohc))         3.299E+00  OP 
+    CS void cross-sectional area (m2)                                     (awpoh*vfohc)             1.414E+00  OP 
+ CS steel cross-sectional area (m2)                                       (areaoh-awpoh)            5.492E+00  OP 
+ CS steel area fraction                                                   (oh_steel_frac)           5.381E-01  ITV
  Only hoop stress considered
  Switch for CS stress calculation                                         (i_cs_stress)                     0     
  Allowable stress in CS steel (Pa)                                        (alstroh)                 6.600E+08     
  Hoop stress in CS steel (Pa)                                             (sig_hoop)                6.600E+08  OP 
-<<<<<<< HEAD
- Axial stress in CS steel (Pa)                                            (sig_axial)              -6.556E+08  OP 
+ Axial stress in CS steel (Pa)                                            (sig_axial)              -6.552E+08  OP 
  Maximum shear stress in CS steel for the Tresca criterion (Pa)           (s_tresca_oh)             6.600E+08  OP 
- Axial force in CS (N)                                                    (axial_force)            -1.722E+09  OP 
-=======
- Axial stress in CS steel (Pa)                                            (sig_axial)              -6.521E+08  OP 
- Maximum shear stress in CS steel for the Tresca criterion (Pa)           (s_tresca_oh)             6.600E+08  OP 
- Axial force in CS (N)                                                    (axial_force)            -1.680E+09  OP 
->>>>>>> 8e3f6a88
+ Axial force in CS (N)                                                    (axial_force)            -1.716E+09  OP 
  Strain on CS superconductor                                              (strncon_cs)             -5.000E-03     
  Copper fraction in strand                                                (fcuohsu)                 7.000E-01     
  Void (coolant) fraction in conductor                                     (vfohc)                   3.000E-01     
  Helium coolant temperature (K)                                           (tftmp)                   4.750E+00     
-<<<<<<< HEAD
- CS temperature margin (K)                                                (tmargoh)                 2.033E+00  OP 
-=======
- CS temperature margin (K)                                                (tmargoh)                 1.610E+00  OP 
->>>>>>> 8e3f6a88
+ CS temperature margin (K)                                                (tmargoh)                 1.989E+00  OP 
  Minimum permitted temperature margin (K)                                 (tmargmin_cs)             1.500E+00     
  residual hoop stress in CS Steel (Pa)                                    (residual_sig_hoop)       2.400E+08     
  Initial vertical crack size (m)                                          (t_crack_vertical)        2.000E-03     
@@ -1436,60 +898,33 @@
  
  coil           R(m)        Z(m)        dR(m)       dZ(m)       turns     steel thickness(m)
  
-<<<<<<< HEAD
-  PF 1           6.68       10.80        1.23        1.23      396.16        0.10
-  PF 2           6.68      -12.01        1.37        1.37      491.15        0.25
+  PF 1           6.68       10.80        1.23        1.23      396.74        0.10
+  PF 2           6.68      -12.02        1.37        1.37      491.38        0.25
   PF 3          19.65        3.05        1.19        1.19      201.99        0.10
   PF 4          19.65       -3.05        1.19        1.19      201.99        0.10
   PF 5          17.95        8.55        0.81        0.81      121.73        0.07
   PF 6          17.95       -8.55        0.81        0.81      121.73        0.07
-  CS             2.61        0.00        0.60       17.15     4236.55        0.16
- Plasma          9.46        0.00        6.11       11.28        1.00
-=======
-  PF 1           6.68       10.84        1.24        1.24      400.23        0.10
-  PF 2           6.68      -12.05        1.38        1.38      492.95        0.25
-  PF 3          19.67        3.05        1.19        1.19      202.26        0.10
-  PF 4          19.67       -3.05        1.19        1.19      202.26        0.10
-  PF 5          17.97        8.55        0.81        0.81      121.84        0.07
-  PF 6          17.97       -8.55        0.81        0.81      121.84        0.07
-  CS             2.60        0.00        0.54       17.15     4238.66        0.16
+  CS             2.60        0.00        0.60       17.15     4236.56        0.16
  Plasma          9.46        0.00        6.10       11.28        1.00
->>>>>>> 8e3f6a88
  
  PF Coil Information at Peak Current:
  
  coil  current  allowed J  actual J   J   cond. mass   steel mass     field
          (MA)    (A/m2)     (A/m2)  ratio    (kg)          (kg)        (T)
  
-<<<<<<< HEAD
-  PF 1   16.72  5.959E+08  1.100E+07  0.02 2.710E+05   1.752E+05    4.180E+00
-  PF 2   20.73 -7.102E+07  1.100E+07 -0.15 3.359E+05   5.281E+05    1.106E+01
+  PF 1   16.74  5.946E+08  1.100E+07  0.02 2.713E+05   1.758E+05    4.192E+00
+  PF 2   20.74 -7.108E+07  1.100E+07 -0.15 3.360E+05   5.282E+05    1.107E+01
   PF 3   -8.52  7.540E+08  6.000E+06  0.01 7.452E+05   4.992E+05    2.733E+00
   PF 4   -8.52  7.540E+08  6.000E+06  0.01 7.452E+05   4.992E+05    2.733E+00
   PF 5   -5.23  7.706E+08  8.000E+06  0.01 3.136E+05   2.307E+05    2.583E+00
   PF 6   -5.23  7.706E+08  8.000E+06  0.01 3.136E+05   2.307E+05    2.583E+00
-  CS  -182.17  4.000E+07  1.762E+07  0.44 3.368E+05   7.026E+05    1.350E+01
+  CS  -182.17  3.950E+07  1.785E+07  0.45 3.282E+05   7.008E+05    1.350E+01
        ------                             ---------   ---------
-       247.13                             3.061E+06   2.866E+06
+       247.17                             3.053E+06   2.865E+06
  
  PF coil current scaling information :
  
- Sum of squares of residuals                                              (ssq0)                    3.119E-04  OP 
-=======
-  PF 1   16.89  5.883E+08  1.100E+07  0.02 2.737E+05   1.796E+05    4.251E+00
-  PF 2   20.80 -7.149E+07  1.100E+07 -0.15 3.371E+05   5.301E+05    1.107E+01
-  PF 3   -8.54  7.538E+08  6.000E+06  0.01 7.469E+05   5.011E+05    2.735E+00
-  PF 4   -8.54  7.538E+08  6.000E+06  0.01 7.469E+05   5.011E+05    2.735E+00
-  PF 5   -5.24  7.705E+08  8.000E+06  0.01 3.142E+05   2.315E+05    2.585E+00
-  PF 6   -5.24  7.705E+08  8.000E+06  0.01 3.142E+05   2.315E+05    2.585E+00
-  CS  -182.26  3.562E+07  1.963E+07  0.55 2.684E+05   6.892E+05    1.350E+01
-       ------                             ---------   ---------
-       247.50                             3.001E+06   2.864E+06
- 
- PF coil current scaling information :
- 
- Sum of squares of residuals                                              (ssq0)                    3.079E-04  OP 
->>>>>>> 8e3f6a88
+ Sum of squares of residuals                                              (ssq0)                    3.116E-04  OP 
  Smoothing parameter                                                      (alfapf)                  5.000E-10     
  
  ****************************************** Volt Second Consumption *******************************************
@@ -1497,43 +932,24 @@
               volt-sec       volt-sec       volt-sec
               start-up         burn          total
 
-<<<<<<< HEAD
- PF coils :    -238.23         -71.92        -310.14
- CS coil  :    -228.22        -159.06        -387.28
+ PF coils :    -238.03         -71.96        -310.00
+ CS coil  :    -227.77        -159.16        -386.93
               --------       --------       --------
- Total :       -466.45        -230.98        -697.42
- 
- Total volt-second consumption by coils (Wb)                              (vstot)                  -6.974E+02  OP 
-=======
- PF coils :    -237.17         -72.02        -309.19
- CS coil  :    -225.23        -159.17        -384.40
-              --------       --------       --------
- Total :       -462.40        -231.18        -693.58
- 
- Total volt-second consumption by coils (Wb)                              (vstot)                  -6.936E+02  OP 
->>>>>>> 8e3f6a88
+ Total :       -465.80        -231.13        -696.92
+ 
+ Total volt-second consumption by coils (Wb)                              (vstot)                  -6.969E+02  OP 
  
  Summary of volt-second consumption by circuit (Wb) :
  
  circuit       BOP            BOF            EOF
  
-<<<<<<< HEAD
-     1       37.550         37.963          7.118
-     2       39.092         34.232          2.121
-     3        7.874        -73.744        -80.212
-     4        7.874        -73.744        -80.212
-     5       -2.420        -37.693        -35.705
-     6       -2.420        -37.693        -35.705
- CS coil    193.640        -34.579       -193.640
-=======
-     1       37.459         38.111          7.090
-     2       38.996         34.365          2.071
-     3        7.945        -73.635        -80.215
-     4        7.945        -73.635        -80.215
-     5       -2.691        -37.707        -35.478
-     6       -2.691        -37.707        -35.478
- CS coil    192.199        -33.033       -192.199
->>>>>>> 8e3f6a88
+     1       37.535         37.985          7.105
+     2       39.077         34.253          2.105
+     3        7.880        -73.711        -80.194
+     4        7.880        -73.711        -80.194
+     5       -2.449        -37.687        -35.672
+     6       -2.449        -37.687        -35.672
+ CS coil    193.464        -34.301       -193.464
  
  ********************************** Waveforms ***********************************
  
@@ -1541,161 +957,83 @@
  
                                        time (sec)
 
-<<<<<<< HEAD
-                0.00     500.00     705.96     715.96    7918.98    8124.94
+                0.00     500.00     705.91     715.91    7916.21    8122.13
                Start      BOP        EOR        BOF        EOF        EOP        
  circuit
-   1         0.000E+00  1.654E+07  1.672E+07  1.672E+07  3.135E+06  0.000E+00
-   2         0.000E+00  2.073E+07  1.815E+07  1.815E+07  1.124E+06  0.000E+00
-   3        -0.000E+00  8.367E+05 -7.836E+06 -7.836E+06 -8.524E+06 -0.000E+00
-   4        -0.000E+00  8.367E+05 -7.836E+06 -7.836E+06 -8.524E+06 -0.000E+00
-   5        -0.000E+00 -3.360E+05 -5.234E+06 -5.234E+06 -4.958E+06 -0.000E+00
-   6        -0.000E+00 -3.360E+05 -5.234E+06 -5.234E+06 -4.958E+06 -0.000E+00
-   7        -0.000E+00  1.822E+08 -3.253E+07 -3.253E+07 -1.822E+08 -0.000E+00
- Plasma (A)  0.000E+00  0.000E+00  2.060E+07  2.060E+07  2.060E+07  0.000E+00
+   1         0.000E+00  1.654E+07  1.674E+07  1.674E+07  3.132E+06  0.000E+00
+   2         0.000E+00  2.074E+07  1.818E+07  1.818E+07  1.117E+06  0.000E+00
+   3        -0.000E+00  8.376E+05 -7.835E+06 -7.835E+06 -8.524E+06 -0.000E+00
+   4        -0.000E+00  8.376E+05 -7.835E+06 -7.835E+06 -8.524E+06 -0.000E+00
+   5        -0.000E+00 -3.402E+05 -5.234E+06 -5.234E+06 -4.955E+06 -0.000E+00
+   6        -0.000E+00 -3.402E+05 -5.234E+06 -5.234E+06 -4.955E+06 -0.000E+00
+   7        -0.000E+00  1.822E+08 -3.230E+07 -3.230E+07 -1.822E+08 -0.000E+00
+ Plasma (A)  0.000E+00  0.000E+00  2.059E+07  2.059E+07  2.059E+07  0.000E+00
  
  This consists of: CS coil field balancing:
-   1         0.000E+00  1.654E+07 -2.953E+06 -2.953E+06 -1.654E+07  0.000E+00
-   2         0.000E+00  2.073E+07 -3.701E+06 -3.701E+06 -2.073E+07  0.000E+00
-   3        -0.000E+00  8.367E+05 -1.494E+05 -1.494E+05 -8.367E+05 -0.000E+00
-   4        -0.000E+00  8.367E+05 -1.494E+05 -1.494E+05 -8.367E+05 -0.000E+00
-   5        -0.000E+00 -3.360E+05  6.001E+04  6.001E+04  3.360E+05 -0.000E+00
-   6        -0.000E+00 -3.360E+05  6.001E+04  6.001E+04  3.360E+05 -0.000E+00
-   7        -0.000E+00  1.822E+08 -3.253E+07 -3.253E+07 -1.822E+08 -0.000E+00
+   1         0.000E+00  1.654E+07 -2.933E+06 -2.933E+06 -1.654E+07  0.000E+00
+   2         0.000E+00  2.074E+07 -3.677E+06 -3.677E+06 -2.074E+07  0.000E+00
+   3        -0.000E+00  8.376E+05 -1.485E+05 -1.485E+05 -8.376E+05 -0.000E+00
+   4        -0.000E+00  8.376E+05 -1.485E+05 -1.485E+05 -8.376E+05 -0.000E+00
+   5        -0.000E+00 -3.402E+05  6.032E+04  6.032E+04  3.402E+05 -0.000E+00
+   6        -0.000E+00 -3.402E+05  6.032E+04  6.032E+04  3.402E+05 -0.000E+00
+   7        -0.000E+00  1.822E+08 -3.230E+07 -3.230E+07 -1.822E+08 -0.000E+00
  
  And: equilibrium field:
-   1         0.000E+00  0.000E+00  1.967E+07  1.967E+07  1.967E+07  0.000E+00
+   1         0.000E+00  0.000E+00  1.968E+07  1.968E+07  1.968E+07  0.000E+00
    2         0.000E+00  0.000E+00  2.185E+07  2.185E+07  2.185E+07  0.000E+00
    3         0.000E+00  0.000E+00 -7.687E+06 -7.687E+06 -7.687E+06  0.000E+00
    4         0.000E+00  0.000E+00 -7.687E+06 -7.687E+06 -7.687E+06  0.000E+00
-   5         0.000E+00  0.000E+00 -5.294E+06 -5.294E+06 -5.294E+06  0.000E+00
-   6         0.000E+00  0.000E+00 -5.294E+06 -5.294E+06 -5.294E+06  0.000E+00
+   5         0.000E+00  0.000E+00 -5.295E+06 -5.295E+06 -5.295E+06  0.000E+00
+   6         0.000E+00  0.000E+00 -5.295E+06 -5.295E+06 -5.295E+06  0.000E+00
    7         0.000E+00  0.000E+00  0.000E+00  0.000E+00  0.000E+00  0.000E+00
  
  Ratio of central solenoid current at beginning of Pulse / end of flat-to (fcohbop)                 1.000E+00  ITV
- Ratio of central solenoid current at beginning of Flat-top / end of flat (fcohbof)                 1.786E-01  OP 
-=======
-                0.00     500.00     705.89     715.89    7918.91    8124.80
-               Start      BOP        EOR        BOF        EOF        EOP        
- circuit
-   1         0.000E+00  1.660E+07  1.689E+07  1.689E+07  3.142E+06  0.000E+00
-   2         0.000E+00  2.080E+07  1.833E+07  1.833E+07  1.105E+06  0.000E+00
-   3        -0.000E+00  8.454E+05 -7.835E+06 -7.835E+06 -8.535E+06 -0.000E+00
-   4        -0.000E+00  8.454E+05 -7.835E+06 -7.835E+06 -8.535E+06 -0.000E+00
-   5        -0.000E+00 -3.740E+05 -5.239E+06 -5.239E+06 -4.929E+06 -0.000E+00
-   6        -0.000E+00 -3.740E+05 -5.239E+06 -5.239E+06 -4.929E+06 -0.000E+00
-   7        -0.000E+00  1.823E+08 -3.132E+07 -3.132E+07 -1.823E+08 -0.000E+00
- Plasma (A)  0.000E+00  0.000E+00  2.059E+07  2.059E+07  2.059E+07  0.000E+00
- 
- This consists of: CS coil field balancing:
-   1         0.000E+00  1.660E+07 -2.853E+06 -2.853E+06 -1.660E+07  0.000E+00
-   2         0.000E+00  2.080E+07 -3.575E+06 -3.575E+06 -2.080E+07  0.000E+00
-   3        -0.000E+00  8.454E+05 -1.453E+05 -1.453E+05 -8.454E+05 -0.000E+00
-   4        -0.000E+00  8.454E+05 -1.453E+05 -1.453E+05 -8.454E+05 -0.000E+00
-   5        -0.000E+00 -3.740E+05  6.427E+04  6.427E+04  3.740E+05 -0.000E+00
-   6        -0.000E+00 -3.740E+05  6.427E+04  6.427E+04  3.740E+05 -0.000E+00
-   7        -0.000E+00  1.823E+08 -3.132E+07 -3.132E+07 -1.823E+08 -0.000E+00
- 
- And: equilibrium field:
-   1         0.000E+00  0.000E+00  1.974E+07  1.974E+07  1.974E+07  0.000E+00
-   2         0.000E+00  0.000E+00  2.191E+07  2.191E+07  2.191E+07  0.000E+00
-   3         0.000E+00  0.000E+00 -7.690E+06 -7.690E+06 -7.690E+06  0.000E+00
-   4         0.000E+00  0.000E+00 -7.690E+06 -7.690E+06 -7.690E+06  0.000E+00
-   5         0.000E+00  0.000E+00 -5.303E+06 -5.303E+06 -5.303E+06  0.000E+00
-   6         0.000E+00  0.000E+00 -5.303E+06 -5.303E+06 -5.303E+06  0.000E+00
-   7         0.000E+00  0.000E+00  0.000E+00  0.000E+00  0.000E+00  0.000E+00
- 
- Ratio of central solenoid current at beginning of Pulse / end of flat-to (fcohbop)                 1.000E+00  ITV
- Ratio of central solenoid current at beginning of Flat-top / end of flat (fcohbof)                 1.719E-01  OP 
->>>>>>> 8e3f6a88
+ Ratio of central solenoid current at beginning of Flat-top / end of flat (fcohbof)                 1.773E-01  OP 
  
  *************************** PF Circuit Waveform Data ***************************
  
  Number of PF circuits including CS and plasma                            (ncirt)                           8     
  PF Circuit 01 - Time point 01 (A)                                        (pfc01t01)                0.000E+00     
-<<<<<<< HEAD
  PF Circuit 01 - Time point 02 (A)                                        (pfc01t02)                1.654E+07     
- PF Circuit 01 - Time point 03 (A)                                        (pfc01t03)                1.672E+07     
- PF Circuit 01 - Time point 04 (A)                                        (pfc01t04)                1.672E+07     
- PF Circuit 01 - Time point 05 (A)                                        (pfc01t05)                3.135E+06     
+ PF Circuit 01 - Time point 03 (A)                                        (pfc01t03)                1.674E+07     
+ PF Circuit 01 - Time point 04 (A)                                        (pfc01t04)                1.674E+07     
+ PF Circuit 01 - Time point 05 (A)                                        (pfc01t05)                3.132E+06     
  PF Circuit 01 - Time point 06 (A)                                        (pfc01t06)                0.000E+00     
  PF Circuit 02 - Time point 01 (A)                                        (pfc02t01)                0.000E+00     
- PF Circuit 02 - Time point 02 (A)                                        (pfc02t02)                2.073E+07     
- PF Circuit 02 - Time point 03 (A)                                        (pfc02t03)                1.815E+07     
- PF Circuit 02 - Time point 04 (A)                                        (pfc02t04)                1.815E+07     
- PF Circuit 02 - Time point 05 (A)                                        (pfc02t05)                1.124E+06     
+ PF Circuit 02 - Time point 02 (A)                                        (pfc02t02)                2.074E+07     
+ PF Circuit 02 - Time point 03 (A)                                        (pfc02t03)                1.818E+07     
+ PF Circuit 02 - Time point 04 (A)                                        (pfc02t04)                1.818E+07     
+ PF Circuit 02 - Time point 05 (A)                                        (pfc02t05)                1.117E+06     
  PF Circuit 02 - Time point 06 (A)                                        (pfc02t06)                0.000E+00     
  PF Circuit 03 - Time point 01 (A)                                        (pfc03t01)               -0.000E+00     
- PF Circuit 03 - Time point 02 (A)                                        (pfc03t02)                8.367E+05     
- PF Circuit 03 - Time point 03 (A)                                        (pfc03t03)               -7.836E+06     
- PF Circuit 03 - Time point 04 (A)                                        (pfc03t04)               -7.836E+06     
+ PF Circuit 03 - Time point 02 (A)                                        (pfc03t02)                8.376E+05     
+ PF Circuit 03 - Time point 03 (A)                                        (pfc03t03)               -7.835E+06     
+ PF Circuit 03 - Time point 04 (A)                                        (pfc03t04)               -7.835E+06     
  PF Circuit 03 - Time point 05 (A)                                        (pfc03t05)               -8.524E+06     
  PF Circuit 03 - Time point 06 (A)                                        (pfc03t06)               -0.000E+00     
  PF Circuit 04 - Time point 01 (A)                                        (pfc04t01)               -0.000E+00     
- PF Circuit 04 - Time point 02 (A)                                        (pfc04t02)                8.367E+05     
- PF Circuit 04 - Time point 03 (A)                                        (pfc04t03)               -7.836E+06     
- PF Circuit 04 - Time point 04 (A)                                        (pfc04t04)               -7.836E+06     
+ PF Circuit 04 - Time point 02 (A)                                        (pfc04t02)                8.376E+05     
+ PF Circuit 04 - Time point 03 (A)                                        (pfc04t03)               -7.835E+06     
+ PF Circuit 04 - Time point 04 (A)                                        (pfc04t04)               -7.835E+06     
  PF Circuit 04 - Time point 05 (A)                                        (pfc04t05)               -8.524E+06     
  PF Circuit 04 - Time point 06 (A)                                        (pfc04t06)               -0.000E+00     
  PF Circuit 05 - Time point 01 (A)                                        (pfc05t01)               -0.000E+00     
- PF Circuit 05 - Time point 02 (A)                                        (pfc05t02)               -3.360E+05     
+ PF Circuit 05 - Time point 02 (A)                                        (pfc05t02)               -3.402E+05     
  PF Circuit 05 - Time point 03 (A)                                        (pfc05t03)               -5.234E+06     
  PF Circuit 05 - Time point 04 (A)                                        (pfc05t04)               -5.234E+06     
- PF Circuit 05 - Time point 05 (A)                                        (pfc05t05)               -4.958E+06     
+ PF Circuit 05 - Time point 05 (A)                                        (pfc05t05)               -4.955E+06     
  PF Circuit 05 - Time point 06 (A)                                        (pfc05t06)               -0.000E+00     
  PF Circuit 06 - Time point 01 (A)                                        (pfc06t01)               -0.000E+00     
- PF Circuit 06 - Time point 02 (A)                                        (pfc06t02)               -3.360E+05     
+ PF Circuit 06 - Time point 02 (A)                                        (pfc06t02)               -3.402E+05     
  PF Circuit 06 - Time point 03 (A)                                        (pfc06t03)               -5.234E+06     
  PF Circuit 06 - Time point 04 (A)                                        (pfc06t04)               -5.234E+06     
- PF Circuit 06 - Time point 05 (A)                                        (pfc06t05)               -4.958E+06     
+ PF Circuit 06 - Time point 05 (A)                                        (pfc06t05)               -4.955E+06     
  PF Circuit 06 - Time point 06 (A)                                        (pfc06t06)               -0.000E+00     
  CS Circuit  - Time point 01 (A)                                          (cst01)                  -0.000E+00     
  CS Circuit  - Time point 02 (A)                                          (cst02)                   1.822E+08     
- CS Circuit  - Time point 03 (A)                                          (cst03)                  -3.253E+07     
- CS Circuit  - Time point 04 (A)                                          (cst04)                  -3.253E+07     
+ CS Circuit  - Time point 03 (A)                                          (cst03)                  -3.230E+07     
+ CS Circuit  - Time point 04 (A)                                          (cst04)                  -3.230E+07     
  CS Circuit  - Time point 05 (A)                                          (cst05)                  -1.822E+08     
-=======
- PF Circuit 01 - Time point 02 (A)                                        (pfc01t02)                1.660E+07     
- PF Circuit 01 - Time point 03 (A)                                        (pfc01t03)                1.689E+07     
- PF Circuit 01 - Time point 04 (A)                                        (pfc01t04)                1.689E+07     
- PF Circuit 01 - Time point 05 (A)                                        (pfc01t05)                3.142E+06     
- PF Circuit 01 - Time point 06 (A)                                        (pfc01t06)                0.000E+00     
- PF Circuit 02 - Time point 01 (A)                                        (pfc02t01)                0.000E+00     
- PF Circuit 02 - Time point 02 (A)                                        (pfc02t02)                2.080E+07     
- PF Circuit 02 - Time point 03 (A)                                        (pfc02t03)                1.833E+07     
- PF Circuit 02 - Time point 04 (A)                                        (pfc02t04)                1.833E+07     
- PF Circuit 02 - Time point 05 (A)                                        (pfc02t05)                1.105E+06     
- PF Circuit 02 - Time point 06 (A)                                        (pfc02t06)                0.000E+00     
- PF Circuit 03 - Time point 01 (A)                                        (pfc03t01)               -0.000E+00     
- PF Circuit 03 - Time point 02 (A)                                        (pfc03t02)                8.454E+05     
- PF Circuit 03 - Time point 03 (A)                                        (pfc03t03)               -7.835E+06     
- PF Circuit 03 - Time point 04 (A)                                        (pfc03t04)               -7.835E+06     
- PF Circuit 03 - Time point 05 (A)                                        (pfc03t05)               -8.535E+06     
- PF Circuit 03 - Time point 06 (A)                                        (pfc03t06)               -0.000E+00     
- PF Circuit 04 - Time point 01 (A)                                        (pfc04t01)               -0.000E+00     
- PF Circuit 04 - Time point 02 (A)                                        (pfc04t02)                8.454E+05     
- PF Circuit 04 - Time point 03 (A)                                        (pfc04t03)               -7.835E+06     
- PF Circuit 04 - Time point 04 (A)                                        (pfc04t04)               -7.835E+06     
- PF Circuit 04 - Time point 05 (A)                                        (pfc04t05)               -8.535E+06     
- PF Circuit 04 - Time point 06 (A)                                        (pfc04t06)               -0.000E+00     
- PF Circuit 05 - Time point 01 (A)                                        (pfc05t01)               -0.000E+00     
- PF Circuit 05 - Time point 02 (A)                                        (pfc05t02)               -3.740E+05     
- PF Circuit 05 - Time point 03 (A)                                        (pfc05t03)               -5.239E+06     
- PF Circuit 05 - Time point 04 (A)                                        (pfc05t04)               -5.239E+06     
- PF Circuit 05 - Time point 05 (A)                                        (pfc05t05)               -4.929E+06     
- PF Circuit 05 - Time point 06 (A)                                        (pfc05t06)               -0.000E+00     
- PF Circuit 06 - Time point 01 (A)                                        (pfc06t01)               -0.000E+00     
- PF Circuit 06 - Time point 02 (A)                                        (pfc06t02)               -3.740E+05     
- PF Circuit 06 - Time point 03 (A)                                        (pfc06t03)               -5.239E+06     
- PF Circuit 06 - Time point 04 (A)                                        (pfc06t04)               -5.239E+06     
- PF Circuit 06 - Time point 05 (A)                                        (pfc06t05)               -4.929E+06     
- PF Circuit 06 - Time point 06 (A)                                        (pfc06t06)               -0.000E+00     
- CS Circuit  - Time point 01 (A)                                          (cst01)                  -0.000E+00     
- CS Circuit  - Time point 02 (A)                                          (cst02)                   1.823E+08     
- CS Circuit  - Time point 03 (A)                                          (cst03)                  -3.132E+07     
- CS Circuit  - Time point 04 (A)                                          (cst04)                  -3.132E+07     
- CS Circuit  - Time point 05 (A)                                          (cst05)                  -1.823E+08     
->>>>>>> 8e3f6a88
  CS Circuit  - Time point 06 (A)                                          (cst06)                  -0.000E+00     
  Plasma  - Time point 01 (A)                                              (plasmat01)               0.000E+00     
  Plasma  - Time point 02 (A)                                              (plasmat02)               0.000E+00     
@@ -1706,29 +1044,18 @@
  
  ********************************************* Support Structure **********************************************
  
-<<<<<<< HEAD
- Outer PF coil fence mass (kg)                                            (fncmass)                 4.756E+05  OP 
- Intercoil support structure mass (kg)                                    (aintmass)                9.996E+06  OP 
- Mass of cooled components (kg)                                           (coldmass)                6.766E+07  OP 
- Gravity support structure mass (kg)                                      (clgsmass)                2.971E+06  OP 
+ Outer PF coil fence mass (kg)                                            (fncmass)                 4.753E+05  OP 
+ Intercoil support structure mass (kg)                                    (aintmass)                1.000E+07  OP 
+ Mass of cooled components (kg)                                           (coldmass)                6.454E+07  OP 
+ Gravity support structure mass (kg)                                      (clgsmass)                2.834E+06  OP 
  Torus leg support mass (kg)                                              (gsm1)                    1.120E+05  OP 
- Ring beam mass (kg)                                                      (gsm2)                    6.909E+05  OP 
- Ring legs mass (kg)                                                      (gsm3)                    1.599E+06  OP 
-=======
- Outer PF coil fence mass (kg)                                            (fncmass)                 4.751E+05  OP 
- Intercoil support structure mass (kg)                                    (aintmass)                1.011E+07  OP 
- Mass of cooled components (kg)                                           (coldmass)                6.497E+07  OP 
- Gravity support structure mass (kg)                                      (clgsmass)                2.853E+06  OP 
- Torus leg support mass (kg)                                              (gsm1)                    1.120E+05  OP 
- Ring beam mass (kg)                                                      (gsm2)                    6.741E+05  OP 
- Ring legs mass (kg)                                                      (gsm3)                    1.522E+06  OP 
->>>>>>> 8e3f6a88
+ Ring beam mass (kg)                                                      (gsm2)                    6.716E+05  OP 
+ Ring legs mass (kg)                                                      (gsm3)                    1.511E+06  OP 
  
  ******************************************** PF Coil Inductances *********************************************
  
  Inductance matrix [H] :
  
-<<<<<<< HEAD
    1     3.4E+00 5.1E-02 2.9E-01 1.9E-01 2.4E-01 7.1E-02 8.1E-01 9.0E-04
    2     5.1E-02 5.0E+00 2.2E-01 3.4E-01 8.0E-02 2.9E-01 7.7E-01 9.3E-04
    3     2.9E-01 2.2E-01 3.7E+00 1.3E+00 7.6E-01 4.1E-01 5.2E-01 1.9E-03
@@ -1737,32 +1064,18 @@
    6     7.1E-02 2.9E-01 4.1E-01 7.6E-01 1.4E-01 1.3E+00 2.8E-01 8.8E-04
   CS     8.1E-01 7.7E-01 5.2E-01 5.2E-01 2.8E-01 2.8E-01 2.3E+01 4.5E-03
  Plasma  9.0E-04 9.3E-04 1.9E-03 1.9E-03 8.8E-04 8.8E-04 4.5E-03 1.8E-05
-=======
-   1     3.5E+00 5.2E-02 2.9E-01 1.9E-01 2.4E-01 7.2E-02 8.0E-01 9.0E-04
-   2     5.2E-02 5.1E+00 2.2E-01 3.4E-01 8.0E-02 2.9E-01 7.7E-01 9.2E-04
-   3     2.9E-01 2.2E-01 3.7E+00 1.3E+00 7.7E-01 4.1E-01 5.2E-01 1.9E-03
-   4     1.9E-01 3.4E-01 1.3E+00 3.7E+00 4.1E-01 7.7E-01 5.2E-01 1.9E-03
-   5     2.4E-01 8.0E-02 7.7E-01 4.1E-01 1.3E+00 1.4E-01 2.8E-01 8.8E-04
-   6     7.2E-02 2.9E-01 4.1E-01 7.7E-01 1.4E-01 1.3E+00 2.8E-01 8.8E-04
-  CS     8.0E-01 7.7E-01 5.2E-01 5.2E-01 2.8E-01 2.8E-01 2.3E+01 4.5E-03
- Plasma  9.0E-04 9.2E-04 1.9E-03 1.9E-03 8.8E-04 8.8E-04 4.5E-03 1.8E-05
->>>>>>> 8e3f6a88
  
  ************************************ Pumping for primary coolant (helium) ************************************
  
  Pressure drop in FW and blanket coolant incl. hx and pipes (Pa)          (dp_he)                   5.500E+05     
  Fraction of FW and blanket thermal power required for pumping            (fpump)                   8.946E-02  OP 
- Total power absorbed by FW & blanket (MW)                                (p_plasma)                1.208E+03  OP 
+ Total power absorbed by FW & blanket (MW)                                (p_plasma)                1.207E+03  OP 
  Inlet temperature of FW & blanket coolant pump (K)                       (t_in_compressor)         5.570E+02  OP 
  Coolant pump outlet/Inlet temperature of FW & blanket (K)                (t_in_bb)                 5.731E+02     
  Outlet temperature of FW & blanket (K)                                   (t_out_bb)                7.731E+02     
  Mechanical pumping power for FW and blanket cooling loop including heat  (htpmw_fw_blkt)           1.186E+02  OP 
  Mechanical pumping power for divertor (MW)                               (htpmw_div)               1.820E+00  OP 
-<<<<<<< HEAD
- Mechanical pumping power for shield and vacuum vessel (MW)               (htpmw_shld)              6.070E-03  OP 
-=======
  Mechanical pumping power for shield and vacuum vessel (MW)               (htpmw_shld)              6.069E-03  OP 
->>>>>>> 8e3f6a88
  
  ********************************** First wall and blanket : CCFE HCPB model **********************************
  
@@ -1777,47 +1090,29 @@
  
  Component Volumes :
  
-<<<<<<< HEAD
- First Wall Armour Volume (m3)                                            (fw_armour_vol)               7.951  OP 
- First Wall Volume (m3)                                                   (volfw)                      26.168  OP 
- Blanket Volume (m3)                                                      (volblkt)                  1566.155  OP 
- Shield Volume (m3)                                                       (volshld)                  1008.514  OP 
- Vacuum vessel volume (m3)                                                (vdewin)                   1300.013  OP 
+ First Wall Armour Volume (m3)                                            (fw_armour_vol)               7.949  OP 
+ First Wall Volume (m3)                                                   (volfw)                      26.162  OP 
+ Blanket Volume (m3)                                                      (volblkt)                  1565.798  OP 
+ Shield Volume (m3)                                                       (volshld)                  1008.300  OP 
+ Vacuum vessel volume (m3)                                                (vdewin)                   1299.745  OP 
  
  Component Masses :
  
- First Wall Armour Mass (kg)                                              (fw_armour_mass)          1.531E+05  OP 
+ First Wall Armour Mass (kg)                                              (fw_armour_mass)          1.530E+05  OP 
  First Wall Mass, excluding armour (kg)                                   (fwmass)                  2.041E+05  OP 
  Blanket Mass - Total(kg)                                                 (whtblkt)                 3.922E+06  OP 
-=======
- First Wall Armour Volume (m3)                                            (fw_armour_vol)               7.948  OP 
- First Wall Volume (m3)                                                   (volfw)                      26.160  OP 
- Blanket Volume (m3)                                                      (volblkt)                  1565.668  OP 
- Shield Volume (m3)                                                       (volshld)                  1008.222  OP 
- Vacuum vessel volume (m3)                                                (vdewin)                   1299.647  OP 
- 
- Component Masses :
- 
- First Wall Armour Mass (kg)                                              (fw_armour_mass)          1.530E+05  OP 
- First Wall Mass, excluding armour (kg)                                   (fwmass)                  2.040E+05  OP 
- Blanket Mass - Total(kg)                                                 (whtblkt)                 3.921E+06  OP 
->>>>>>> 8e3f6a88
      Blanket Mass - TiBe12 (kg)                                           (whtbltibe12)             1.327E+06  OP 
      Blanket Mass - Li2SiO4 (kg)                                          (whtblli4sio4)            1.409E+06  OP 
      Blanket Mass - Steel (kg)                                            (whtblss)                 1.185E+06  OP 
- Total mass of armour, first wall and blanket (kg)                        (armour_fw_bl_mass)       4.278E+06  OP 
+ Total mass of armour, first wall and blanket (kg)                        (armour_fw_bl_mass)       4.279E+06  OP 
  Shield Mass (kg)                                                         (whtshld)                 3.146E+06  OP 
  Vacuum vessel mass (kg)                                                  (vvmass)                  1.014E+07  OP 
  
  Nuclear heating :
  
-<<<<<<< HEAD
- Total nuclear heating in TF+PF coils (CS is negligible) (MW)             (ptfnuc)                  4.835E-02  OP 
-=======
- Total nuclear heating in TF+PF coils (CS is negligible) (MW)             (ptfnuc)                  4.431E-02  OP 
->>>>>>> 8e3f6a88
+ Total nuclear heating in TF+PF coils (CS is negligible) (MW)             (ptfnuc)                  4.379E-02  OP 
  Total nuclear heating in FW (MW)                                         (pnucfw)                  1.635E+02  OP 
- Total nuclear heating in the blanket (including emult) (MW)              (pnucblkt)                9.792E+02  OP 
+ Total nuclear heating in the blanket (including emult) (MW)              (pnucblkt)                9.791E+02  OP 
  (Note: emult is fixed for this model inside the code)
  Total nuclear heating in the shield (MW)                                 (pnucshld)                1.214E+00  OP 
  Total nuclear heating in the divertor (MW)                               (pnucdiv)                 1.172E+02  OP 
@@ -1840,131 +1135,68 @@
  
  Other volumes, masses and areas :
  
-<<<<<<< HEAD
- First wall area (m2)                                                     (fwarea)                  2.120E+03  OP 
+ First wall area (m2)                                                     (fwarea)                  2.119E+03  OP 
  Cryostat internal radius (m)                                             (rdewex)                  2.074E+01  OP 
  Cryostat internal half-height (m)                                        (zdewex)                  1.764E+01  OP 
  Vertical clearance from TF coil to cryostat (m)                          (clh1)                    6.486E+00  OP 
- Divertor area (m2)                                                       (divsur)                  2.015E+02  OP 
- Divertor mass (kg)                                                       (divmas)                  4.936E+04  OP 
+ Divertor area (m2)                                                       (divsur)                  2.014E+02  OP 
+ Divertor mass (kg)                                                       (divmas)                  4.935E+04  OP 
  
  ********************************** Superconducting TF Coil Power Conversion **********************************
  
- TF coil current (kA)                                                     (itfka)                   6.960E+01  OP 
+ TF coil current (kA)                                                     (itfka)                   6.907E+01  OP 
  Number of TF coils                                                       (ntfc)                    1.600E+01     
  Voltage across a TF coil during quench (kV)                              (vtfskv)                  1.000E+01  OP 
  TF coil charge time (hours)                                              (tchghr)                  4.000E+00     
- Total inductance of TF coils (H)                                         (ltfth)                   1.142E+02  OP 
+ Total inductance of TF coils (H)                                         (ltfth)                   1.160E+02  OP 
  Total resistance of TF coils (ohm)                                       (rcoils)                  0.000E+00  OP 
- TF coil charging voltage (V)                                             (tfcv)                    6.673E+02     
+ TF coil charging voltage (V)                                             (tfcv)                    6.718E+02     
  Number of DC circuit breakers                                            (ntfbkr)                  1.600E+01     
  Number of dump resistors                                                 (ndumpr)                  6.400E+01     
- Resistance per dump resistor (ohm)                                       (r1dump)                  1.437E-01  OP 
- Dump resistor peak power (MW)                                            (r1ppmw)                  1.740E+02  OP 
- Energy supplied per dump resistor (MJ)                                   (r1emj)                   4.321E+03  OP 
- TF coil L/R time constant (s)                                            (ttfsec)                  4.966E+01  OP 
- Power supply voltage (V)                                                 (tfpsv)                   7.007E+02  OP 
- Power supply current (kA)                                                (tfpska)                  7.308E+01  OP 
- DC power supply rating (kW)                                              (tfckw)                   5.121E+04  OP 
- AC power for charging (kW)                                               (tfackw)                  5.690E+04  OP 
- TF coil resistive power (MW)                                             (rpower)                  8.043E+00  OP 
- TF coil inductive power (MVA)                                            (xpower)                  3.841E+01  OP 
+ Resistance per dump resistor (ohm)                                       (r1dump)                  1.448E-01  OP 
+ Dump resistor peak power (MW)                                            (r1ppmw)                  1.727E+02  OP 
+ Energy supplied per dump resistor (MJ)                                   (r1emj)                   4.322E+03  OP 
+ TF coil L/R time constant (s)                                            (ttfsec)                  5.006E+01  OP 
+ Power supply voltage (V)                                                 (tfpsv)                   7.054E+02  OP 
+ Power supply current (kA)                                                (tfpska)                  7.252E+01  OP 
+ DC power supply rating (kW)                                              (tfckw)                   5.116E+04  OP 
+ AC power for charging (kW)                                               (tfackw)                  5.684E+04  OP 
+ TF coil resistive power (MW)                                             (rpower)                  7.981E+00  OP 
+ TF coil inductive power (MVA)                                            (xpower)                  3.842E+01  OP 
  Aluminium bus current density (kA/cm2)                                   (djmka)                   1.250E-01     
- Aluminium bus cross-sectional area (cm2)                                 (albusa)                  5.568E+02  OP 
+ Aluminium bus cross-sectional area (cm2)                                 (albusa)                  5.526E+02  OP 
  Total length of TF coil bussing (m)                                      (tfbusl)                  3.528E+03  OP 
- Aluminium bus weight (tonnes)                                            (albuswt)                 5.305E+02  OP 
- Total TF coil bus resistance (ohm)                                       (rtfbus)                  1.660E-03  OP 
- TF coil bus voltage drop (V)                                             (vtfbus)                  1.156E+02  OP 
- Dump resistor floor area (m2)                                            (drarea)                  8.514E+03  OP 
- TF coil power conversion floor space (m2)                                (tfcfsp)                  1.967E+03  OP 
- TF coil power conv. building volume (m3)                                 (tfcbv)                   1.180E+04  OP 
- TF coil AC inductive power demand (MW)                                   (xpwrmw)                  4.267E+01  OP 
- Total steady state AC power demand (MW)                                  (tfacpd)                  8.937E+00  OP 
-=======
- First wall area (m2)                                                     (fwarea)                  2.119E+03  OP 
- Cryostat internal radius (m)                                             (rdewex)                  2.076E+01  OP 
- Cryostat internal half-height (m)                                        (zdewex)                  1.769E+01  OP 
- Vertical clearance from TF coil to cryostat (m)                          (clh1)                    6.494E+00  OP 
- Divertor area (m2)                                                       (divsur)                  2.014E+02  OP 
- Divertor mass (kg)                                                       (divmas)                  4.935E+04  OP 
- 
- ********************************** Superconducting TF Coil Power Conversion **********************************
- 
- TF coil current (kA)                                                     (itfka)                   6.655E+01  OP 
- Number of TF coils                                                       (ntfc)                    1.600E+01     
- Voltage across a TF coil during quench (kV)                              (vtfskv)                  1.000E+01  OP 
- TF coil charge time (hours)                                              (tchghr)                  4.000E+00     
- Total inductance of TF coils (H)                                         (ltfth)                   1.256E+02  OP 
- Total resistance of TF coils (ohm)                                       (rcoils)                  0.000E+00  OP 
- TF coil charging voltage (V)                                             (tfcv)                    6.961E+02     
- Number of DC circuit breakers                                            (ntfbkr)                  1.600E+01     
- Number of dump resistors                                                 (ndumpr)                  6.400E+01     
- Resistance per dump resistor (ohm)                                       (r1dump)                  1.503E-01  OP 
- Dump resistor peak power (MW)                                            (r1ppmw)                  1.664E+02  OP 
- Energy supplied per dump resistor (MJ)                                   (r1emj)                   4.346E+03  OP 
- TF coil L/R time constant (s)                                            (ttfsec)                  5.225E+01  OP 
- Power supply voltage (V)                                                 (tfpsv)                   7.309E+02  OP 
- Power supply current (kA)                                                (tfpska)                  6.987E+01  OP 
- DC power supply rating (kW)                                              (tfckw)                   5.107E+04  OP 
- AC power for charging (kW)                                               (tfackw)                  5.674E+04  OP 
- TF coil resistive power (MW)                                             (rpower)                  7.689E+00  OP 
- TF coil inductive power (MVA)                                            (xpower)                  3.863E+01  OP 
- Aluminium bus current density (kA/cm2)                                   (djmka)                   1.250E-01     
- Aluminium bus cross-sectional area (cm2)                                 (albusa)                  5.324E+02  OP 
- Total length of TF coil bussing (m)                                      (tfbusl)                  3.528E+03  OP 
- Aluminium bus weight (tonnes)                                            (albuswt)                 5.071E+02  OP 
- Total TF coil bus resistance (ohm)                                       (rtfbus)                  1.736E-03  OP 
+ Aluminium bus weight (tonnes)                                            (albuswt)                 5.264E+02  OP 
+ Total TF coil bus resistance (ohm)                                       (rtfbus)                  1.673E-03  OP 
  TF coil bus voltage drop (V)                                             (vtfbus)                  1.155E+02  OP 
- Dump resistor floor area (m2)                                            (drarea)                  8.547E+03  OP 
- TF coil power conversion floor space (m2)                                (tfcfsp)                  1.926E+03  OP 
- TF coil power conv. building volume (m3)                                 (tfcbv)                   1.156E+04  OP 
- TF coil AC inductive power demand (MW)                                   (xpwrmw)                  4.292E+01  OP 
- Total steady state AC power demand (MW)                                  (tfacpd)                  8.543E+00  OP 
->>>>>>> 8e3f6a88
+ Dump resistor floor area (m2)                                            (drarea)                  8.516E+03  OP 
+ TF coil power conversion floor space (m2)                                (tfcfsp)                  1.960E+03  OP 
+ TF coil power conv. building volume (m3)                                 (tfcbv)                   1.176E+04  OP 
+ TF coil AC inductive power demand (MW)                                   (xpwrmw)                  4.269E+01  OP 
+ Total steady state AC power demand (MW)                                  (tfacpd)                  8.867E+00  OP 
  
  ****************************** PF Coils and Central Solenoid: Power and Energy *******************************
  
  Number of PF coil circuits                                               (pfckts)                  1.200E+01     
-<<<<<<< HEAD
- Sum of PF power supply ratings (MVA)                                     (spsmva)                  4.107E+02  OP 
- Total PF coil circuit bus length (m)                                     (spfbusl)                 2.589E+03  OP 
- Total PF coil bus resistive power (kW)                                   (pfbuspwr)                1.063E+03  OP 
- Total PF coil resistive power (kW)                                       (srcktpm)                 1.063E+03  OP 
+ Sum of PF power supply ratings (MVA)                                     (spsmva)                  4.105E+02  OP 
+ Total PF coil circuit bus length (m)                                     (spfbusl)                 2.588E+03  OP 
+ Total PF coil bus resistive power (kW)                                   (pfbuspwr)                1.062E+03  OP 
+ Total PF coil resistive power (kW)                                       (srcktpm)                 1.062E+03  OP 
  Maximum PF coil voltage (kV)                                             (vpfskv)                  2.000E+01     
  Efficiency of transfer of PF stored energy into or out of storage        (etapsu)                  9.000E-01     
  (Energy is dissipated in PFC power supplies only when total PF energy increases or decreases.)
  Maximum stored energy in poloidal field (MJ)                             (ensxpfm)                 3.433E+04  OP 
  Peak absolute rate of change of stored energy in poloidal field (MW)     peakpoloidalpower         1.667E+02  OP 
-=======
- Sum of PF power supply ratings (MVA)                                     (spsmva)                  4.094E+02  OP 
- Total PF coil circuit bus length (m)                                     (spfbusl)                 2.588E+03  OP 
- Total PF coil bus resistive power (kW)                                   (pfbuspwr)                1.058E+03  OP 
- Total PF coil resistive power (kW)                                       (srcktpm)                 1.058E+03  OP 
- Maximum PF coil voltage (kV)                                             (vpfskv)                  2.000E+01     
- Efficiency of transfer of PF stored energy into or out of storage        (etapsu)                  9.000E-01     
- (Energy is dissipated in PFC power supplies only when total PF energy increases or decreases.)
- Maximum stored energy in poloidal field (MJ)                             (ensxpfm)                 3.438E+04  OP 
- Peak absolute rate of change of stored energy in poloidal field (MW)     peakpoloidalpower         1.670E+02  OP 
->>>>>>> 8e3f6a88
  Energy stored in poloidal magnetic field :
  
                                             time (sec)
 
-<<<<<<< HEAD
-                     0.00     500.00     705.96     715.96    7918.98    8124.94
+                     0.00     500.00     705.91     715.91    7916.21    8122.13
  Time point         Start      BOP        EOR        BOF        EOF        EOP        
- Energy (MJ)      0.000E+00  3.153E+04  1.682E+04  1.682E+04  3.433E+04  0.000E+00
+ Energy (MJ)      0.000E+00  3.153E+04  1.683E+04  1.683E+04  3.433E+04  0.000E+00
  
  Interval                tramp      tohs       theat      tburn      tqnch      
- dE/dt (MW)            6.306E+01 -7.139E+01  0.000E+00  2.430E+00 -1.667E+02
-=======
-                     0.00     500.00     705.89     715.89    7918.91    8124.80
- Time point         Start      BOP        EOR        BOF        EOF        EOP        
- Energy (MJ)      0.000E+00  3.159E+04  1.692E+04  1.692E+04  3.438E+04  0.000E+00
- 
- Interval                tramp      tohs       theat      tburn      tqnch      
- dE/dt (MW)            6.317E+01 -7.121E+01  0.000E+00  2.424E+00 -1.670E+02
->>>>>>> 8e3f6a88
+ dE/dt (MW)            6.307E+01 -7.140E+01  0.000E+00  2.430E+00 -1.667E+02
  
  
  *********************************************** Vacuum System ************************************************
@@ -1974,157 +1206,90 @@
  First wall outgassing rate (Pa m/s)                                      (rat)                     1.300E-08     
  Total outgassing load (Pa m3/s)                                          (ogas)                    2.219E-04  OP 
  Base pressure required (Pa)                                              (pbase)                   5.000E-04     
-<<<<<<< HEAD
- Required N2 pump speed (m3/s)                                            (s(1))                    4.439E-01  OP 
+ Required N2 pump speed (m3/s)                                            (s(1))                    4.438E-01  OP 
  N2 pump speed provided (m3/s)                                            (snet(1))                 3.256E+01  OP 
  
  Pumpdown between Burns :
  
- Plasma chamber volume (m3)                                               (volume)                  3.374E+03  OP 
-=======
- Required N2 pump speed (m3/s)                                            (s(1))                    4.438E-01  OP 
- N2 pump speed provided (m3/s)                                            (snet(1))                 3.255E+01  OP 
- 
- Pumpdown between Burns :
- 
- Plasma chamber volume (m3)                                               (volume)                  3.372E+03  OP 
->>>>>>> 8e3f6a88
+ Plasma chamber volume (m3)                                               (volume)                  3.373E+03  OP 
  Chamber pressure after burn (Pa)                                         (pend)                    1.195E-01  OP 
  Chamber pressure before burn (Pa)                                        (pstart)                  1.195E-03     
  Allowable pumping time switch                                            (dwell_pump)                      0     
  Dwell time between burns (s)                                             (tdwell.)                 0.000E+00     
  CS ramp-up time burns (s)                                                (tramp.)                  5.000E+02     
  Allowable pumping time between burns (s)                                 (tpump)                   5.000E+02     
-<<<<<<< HEAD
- Required D-T pump speed (m3/s)                                           (s(2))                    3.108E+01  OP 
+ Required D-T pump speed (m3/s)                                           (s(2))                    3.106E+01  OP 
  D-T pump speed provided (m3/s)                                           (snet(2))                 7.901E+01  OP 
-=======
- Required D-T pump speed (m3/s)                                           (s(2))                    3.106E+01  OP 
- D-T pump speed provided (m3/s)                                           (snet(2))                 7.900E+01  OP 
->>>>>>> 8e3f6a88
  
  Helium Ash Removal :
  
  Divertor chamber gas pressure (Pa)                                       (prdiv)                   3.600E-01     
  Helium gas fraction in divertor chamber                                  (fhe)                     9.984E-02  OP 
- Required helium pump speed (m3/s)                                        (s(3))                    5.210E+01  OP 
- Helium pump speed provided (m3/s)                                        (snet(3))                 5.210E+01  OP 
+ Required helium pump speed (m3/s)                                        (s(3))                    5.211E+01  OP 
+ Helium pump speed provided (m3/s)                                        (snet(3))                 5.211E+01  OP 
  
  D-T Removal at Fuelling Rate :
  
  D-T fuelling rate (kg/s)                                                 (frate)                   3.763E-05  OP 
-<<<<<<< HEAD
  Required D-T pump speed (m3/s)                                           (s(4))                    5.211E+01  OP 
  D-T pump speed provided (m3/s)                                           (snet(4))                 7.901E+01  OP 
-=======
- Required D-T pump speed (m3/s)                                           (s(4))                    5.210E+01  OP 
- D-T pump speed provided (m3/s)                                           (snet(4))                 7.900E+01  OP 
->>>>>>> 8e3f6a88
  
  The vacuum pumping system size is governed by the
  requirements for helium ash removal.
  
  Number of large pump ducts                                               (nduct)                          16     
-<<<<<<< HEAD
  Passage diameter, divertor to ducts (m)                                  (d(imax))                 5.598E-01  OP 
- Passage length (m)                                                       (l1)                      2.427E+00  OP 
- Diameter of ducts (m)                                                    (dout)                    6.717E-01  OP 
-=======
- Passage diameter, divertor to ducts (m)                                  (d(imax))                 5.606E-01  OP 
- Passage length (m)                                                       (l1)                      2.466E+00  OP 
- Diameter of ducts (m)                                                    (dout)                    6.728E-01  OP 
->>>>>>> 8e3f6a88
+ Passage length (m)                                                       (l1)                      2.431E+00  OP 
+ Diameter of ducts (m)                                                    (dout)                    6.718E-01  OP 
  Duct length, divertor to elbow (m)                                       (l2)                      4.800E+00  OP 
  Duct length, elbow to pumps (m)                                          (l3)                      2.000E+00     
- Number of pumps                                                          (pumpn)                   4.168E+01  OP 
+ Number of pumps                                                          (pumpn)                   4.169E+01  OP 
  
  The vacuum system uses cryo pumps
  
  ******************************************* Plant Buildings System *******************************************
  
-<<<<<<< HEAD
- Internal volume of reactor building (m3)                                 (vrci)                    1.430E+06     
- Dist from centre of torus to bldg wall (m)                               (wrbi)                    4.508E+01     
- Effective floor area (m2)                                                (efloor)                  4.256E+05     
+ Internal volume of reactor building (m3)                                 (vrci)                    1.431E+06     
+ Dist from centre of torus to bldg wall (m)                               (wrbi)                    4.509E+01     
+ Effective floor area (m2)                                                (efloor)                  4.257E+05     
  Reactor building volume (m3)                                             (rbv)                     1.600E+06     
- Reactor maintenance building volume (m3)                                 (rmbv)                    4.497E+05     
- Warmshop volume (m3)                                                     (wsv)                     1.350E+05     
- Tritium building volume (m3)                                             (triv)                    4.000E+04     
- Electrical building volume (m3)                                          (elev)                    5.280E+04     
- Control building volume (m3)                                             (conv)                    6.000E+04     
- Cryogenics building volume (m3)                                          (cryv)                    1.645E+04     
- Administration building volume (m3)                                      (admv)                    1.000E+05     
- Shops volume (m3)                                                        (shov)                    1.000E+05     
- Total volume of nuclear buildings (m3)                                   (volnucb)                 2.071E+06     
-=======
- Internal volume of reactor building (m3)                                 (vrci)                    1.438E+06     
- Dist from centre of torus to bldg wall (m)                               (wrbi)                    4.516E+01     
- Effective floor area (m2)                                                (efloor)                  4.268E+05     
- Reactor building volume (m3)                                             (rbv)                     1.608E+06     
  Reactor maintenance building volume (m3)                                 (rmbv)                    4.496E+05     
  Warmshop volume (m3)                                                     (wsv)                     1.350E+05     
  Tritium building volume (m3)                                             (triv)                    4.000E+04     
- Electrical building volume (m3)                                          (elev)                    5.256E+04     
+ Electrical building volume (m3)                                          (elev)                    5.276E+04     
  Control building volume (m3)                                             (conv)                    6.000E+04     
- Cryogenics building volume (m3)                                          (cryv)                    1.620E+04     
+ Cryogenics building volume (m3)                                          (cryv)                    1.625E+04     
  Administration building volume (m3)                                      (admv)                    1.000E+05     
  Shops volume (m3)                                                        (shov)                    1.000E+05     
- Total volume of nuclear buildings (m3)                                   (volnucb)                 2.078E+06     
->>>>>>> 8e3f6a88
+ Total volume of nuclear buildings (m3)                                   (volnucb)                 2.072E+06     
  
  **************************************** Electric Power Requirements *****************************************
  
  Facility base load (MW)                                                  (basemw)                  5.000E+00     
  Divertor coil power supplies (MW)                                        (bdvmw)                   0.000E+00     
-<<<<<<< HEAD
- Cryoplant electric power (MW)                                            (crymw)                   4.409E+01  OP 
- Primary coolant pumps (MW)                                               (htpmw..)                 1.384E+02  OP 
- PF coil power supplies (MW)                                              (ppfmw)                   1.562E+02  OP 
- TF coil power supplies (MW)                                              (ptfmw)                   8.937E+00  OP 
- Plasma heating supplies (MW)                                             (pheatingmw)              1.373E+02  OP 
+ Cryoplant electric power (MW)                                            (crymw)                   4.305E+01  OP 
+ Primary coolant pumps (MW)                                               (htpmw..)                 1.385E+02  OP 
+ PF coil power supplies (MW)                                              (ppfmw)                   1.559E+02  OP 
+ TF coil power supplies (MW)                                              (ptfmw)                   8.867E+00  OP 
+ Plasma heating supplies (MW)                                             (pheatingmw)              1.386E+02  OP 
  Tritium processing (MW)                                                  (trithtmw..)              1.500E+01     
  Vacuum pumps  (MW)                                                       (vachtmw..)               5.000E-01     
  
- Total pulsed power (MW)                                                  (pacpmw)                  5.693E+02  OP 
- Total base power required at all times (MW)                              (fcsht)                   6.884E+01  OP 
+ Total pulsed power (MW)                                                  (pacpmw)                  5.692E+02  OP 
+ Total base power required at all times (MW)                              (fcsht)                   6.885E+01  OP 
  
  ************************************************* Cryogenics *************************************************
  
- Conduction and radiation heat loads on cryogenic components (MW)         (qss/1.0D6)               2.909E-02  OP 
+ Conduction and radiation heat loads on cryogenic components (MW)         (qss/1.0D6)               2.775E-02  OP 
  Nuclear heating of cryogenic components (MW)                             (qnuc/1.0D6)              1.292E-02  OP 
  Nuclear heating of cryogenic components is a user input.
- AC losses in cryogenic components (MW)                                   (qac/1.0D6)               4.502E-03  OP 
- Resistive losses in current leads (MW)                                   (qcl/1.0D6)               1.515E-02  OP 
- 45% allowance for heat loads in transfer lines, storage tanks etc (MW)   (qmisc/1.0D6)             2.775E-02  OP 
- Sum = Total heat removal at cryogenic temperatures (W)                   (helpow/1.0D6)            8.941E-02  OP 
+ AC losses in cryogenic components (MW)                                   (qac/1.0D6)               4.504E-03  OP 
+ Resistive losses in current leads (MW)                                   (qcl/1.0D6)               1.503E-02  OP 
+ 45% allowance for heat loads in transfer lines, storage tanks etc (MW)   (qmisc/1.0D6)             2.709E-02  OP 
+ Sum = Total heat removal at cryogenic temperatures (W)                   (helpow/1.0D6)            8.730E-02  OP 
  Temperature of cryogenic components (K)                                  (tmpcry)                  4.500E+00     
  Efficiency (figure of merit) of cryogenic plant is 13% of ideal Carnot v                           2.028E-03  OP 
- Electric power for cryogenic plant (MW)                                  (crypmw)                  4.409E+01  OP 
-=======
- Cryoplant electric power (MW)                                            (crymw)                   4.280E+01  OP 
- Primary coolant pumps (MW)                                               (htpmw..)                 1.385E+02  OP 
- PF coil power supplies (MW)                                              (ppfmw)                   1.548E+02  OP 
- TF coil power supplies (MW)                                              (ptfmw)                   8.543E+00  OP 
- Plasma heating supplies (MW)                                             (pheatingmw)              1.390E+02  OP 
- Tritium processing (MW)                                                  (trithtmw..)              1.500E+01     
- Vacuum pumps  (MW)                                                       (vachtmw..)               5.000E-01     
- 
- Total pulsed power (MW)                                                  (pacpmw)                  5.681E+02  OP 
- Total base power required at all times (MW)                              (fcsht)                   6.902E+01  OP 
- 
- ************************************************* Cryogenics *************************************************
- 
- Conduction and radiation heat loads on cryogenic components (MW)         (qss/1.0D6)               2.794E-02  OP 
- Nuclear heating of cryogenic components (MW)                             (qnuc/1.0D6)              1.292E-02  OP 
- Nuclear heating of cryogenic components is a user input.
- AC losses in cryogenic components (MW)                                   (qac/1.0D6)               4.509E-03  OP 
- Resistive losses in current leads (MW)                                   (qcl/1.0D6)               1.448E-02  OP 
- 45% allowance for heat loads in transfer lines, storage tanks etc (MW)   (qmisc/1.0D6)             2.693E-02  OP 
- Sum = Total heat removal at cryogenic temperatures (W)                   (helpow/1.0D6)            8.678E-02  OP 
- Temperature of cryogenic components (K)                                  (tmpcry)                  4.500E+00     
- Efficiency (figure of merit) of cryogenic plant is 13% of ideal Carnot v                           2.028E-03  OP 
- Electric power for cryogenic plant (MW)                                  (crypmw)                  4.280E+01  OP 
->>>>>>> 8e3f6a88
+ Electric power for cryogenic plant (MW)                                  (crypmw)                  4.305E+01  OP 
  
  ************************************ Plant Power / Heat Transport Balance ************************************
  
@@ -2142,19 +1307,11 @@
  Mechanical pumping power for blanket cooling loop including heat exchang (htpmw_blkt)              0.000E+00  OP 
  Mechanical pumping power for FW and blanket cooling loop including heat  (htpmw_fw_blkt)           1.186E+02  OP 
  Mechanical pumping power for divertor (MW)                               (htpmw_div)               1.820E+00  OP 
-<<<<<<< HEAD
- Mechanical pumping power for shield and vacuum vessel (MW)               (htpmw_shld)              6.070E-03  OP 
- Electrical pumping power for FW and blanket (MW)                         (htpmwe_fw_blkt)          1.363E+02  OP 
- Electrical pumping power for shield (MW)                                 (htpmwe_shld)             6.977E-03  OP 
- Electrical pumping power for divertor (MW)                               (htpmwe_div)              2.091E+00  OP 
- Total electrical pumping power for primary coolant (MW)                  (htpmw)                   1.384E+02  OP 
-=======
  Mechanical pumping power for shield and vacuum vessel (MW)               (htpmw_shld)              6.069E-03  OP 
  Electrical pumping power for FW and blanket (MW)                         (htpmwe_fw_blkt)          1.364E+02  OP 
  Electrical pumping power for shield (MW)                                 (htpmwe_shld)             6.976E-03  OP 
  Electrical pumping power for divertor (MW)                               (htpmwe_div)              2.092E+00  OP 
  Total electrical pumping power for primary coolant (MW)                  (htpmw)                   1.385E+02  OP 
->>>>>>> 8e3f6a88
  Coolant pump power / non-pumping thermal power in shield                 (fpumpshld)               5.000E-03     
  Coolant pump power / non-pumping thermal power in divertor               (fpumpdiv)                5.000E-03     
  Electrical efficiency of heat transport coolant pumps                    (etahtp)                  8.700E-01     
@@ -2173,23 +1330,13 @@
                                             High-grade             Low-grade              Total
                                              thermal power (MW)     thermal power (MW)      (MW)
          First wall:
-<<<<<<< HEAD
-                               neutrons            163.50                0.00              163.50
+                               neutrons            163.46                0.00              163.46
              charged particle transport             12.72                0.00               12.72
-                              radiation             51.63                0.00               51.63
+                              radiation             52.08                0.00               52.08
                         coolant pumping              0.00                0.00                0.00
  
          Blanket:
-                               neutrons            979.11                0.00              979.11
-=======
-                               neutrons            163.45                0.00              163.45
-             charged particle transport             12.72                0.00               12.72
-                              radiation             52.24                0.00               52.24
-                        coolant pumping              0.00                0.00                0.00
- 
-         Blanket:
-                               neutrons            979.16                0.00              979.16
->>>>>>> 8e3f6a88
+                               neutrons            979.15                0.00              979.15
              charged particle transport              0.00                0.00                0.00
                               radiation              0.00                0.00                0.00
                         coolant pumping              0.00                0.00                0.00
@@ -2203,11 +1350,7 @@
          Divertor:
                                neutrons            117.21                0.00              117.21
              charged particle transport            240.00                0.00              240.00
-<<<<<<< HEAD
-                              radiation              6.71                0.00                6.71
-=======
-                              radiation              6.79                0.00                6.79
->>>>>>> 8e3f6a88
+                              radiation              6.77                0.00                6.77
                         coolant pumping              1.82                0.00                1.82
  
          TF coil:
@@ -2223,40 +1366,22 @@
                         coolant pumping              0.00                0.00                0.00
  
          ----------------------------------------------------------------------------------------
-<<<<<<< HEAD
-                                 Totals           1573.92                0.05             1573.97
- 
- Total power leaving reactor (across vacuum vessel boundary) (MW)                                    1574.015  OP 
+                                 Totals           1574.43                0.04             1574.47
+ 
+ Total power leaving reactor (across vacuum vessel boundary) (MW)                                    1574.516  OP 
  
  Other secondary thermal power constituents :
  
- Heat removal from cryogenic plant (MW)                                   (crypmw)                     44.092  OP 
- Heat removal from facilities (MW)                                        (fachtmw)                    68.844  OP 
- Coolant pumping efficiency losses (MW)                                   (htpsecmw)                   17.993  OP 
- Heat removal from injection power (MW)                                   (pinjht)                     82.393  OP 
-=======
-                                 Totals           1574.61                0.04             1574.66
- 
- Total power leaving reactor (across vacuum vessel boundary) (MW)                                    1574.702  OP 
- 
- Other secondary thermal power constituents :
- 
- Heat removal from cryogenic plant (MW)                                   (crypmw)                     42.795  OP 
- Heat removal from facilities (MW)                                        (fachtmw)                    69.024  OP 
- Coolant pumping efficiency losses (MW)                                   (htpsecmw)                   18.002  OP 
- Heat removal from injection power (MW)                                   (pinjht)                     83.428  OP 
->>>>>>> 8e3f6a88
+ Heat removal from cryogenic plant (MW)                                   (crypmw)                     43.052  OP 
+ Heat removal from facilities (MW)                                        (fachtmw)                    68.850  OP 
+ Coolant pumping efficiency losses (MW)                                   (htpsecmw)                   18.000  OP 
+ Heat removal from injection power (MW)                                   (pinjht)                     83.150  OP 
  Heat removal from tritium plant (MW)                                     (trithtmw)                   15.000  OP 
  Heat removal from vacuum pumps (MW)                                      (vachtmw)                     0.500  OP 
  TF coil resistive power (MW)                                             (tfcmw)                       0.000  OP 
  
-<<<<<<< HEAD
- Total low-grade thermal power (MW)                                       (psechtmw)                  239.394  OP 
- Total High-grade thermal power (MW)                                      (pthermmw)                 1692.507  OP 
-=======
- Total low-grade thermal power (MW)                                       (psechtmw)                  238.922  OP 
- Total High-grade thermal power (MW)                                      (pthermmw)                 1693.261  OP 
->>>>>>> 8e3f6a88
+ Total low-grade thermal power (MW)                                       (psechtmw)                  239.050  OP 
+ Total High-grade thermal power (MW)                                      (pthermmw)                 1693.060  OP 
  
  Number of primary heat exchangers                                        (nphx)                            2  OP 
  
@@ -2265,88 +1390,48 @@
  -------------------------------
  Only energy deposited in the plasma is included here.
  Total power loss is scaling power plus core radiation only (iradloss = 1)
-<<<<<<< HEAD
- Transport power from scaling law (MW)                                    (pscalingmw)                258.062  OP 
- Radiation power from inside "coreradius" (MW)                            (pcoreradmw.)                40.278  OP 
- Total (MW)                                                                                           298.341  OP 
-=======
- Transport power from scaling law (MW)                                    (pscalingmw)                258.534  OP 
- Radiation power from inside "coreradius" (MW)                            (pcoreradmw.)                40.496  OP 
- Total (MW)                                                                                           299.031  OP 
->>>>>>> 8e3f6a88
+ Transport power from scaling law (MW)                                    (pscalingmw)                258.408  OP 
+ Radiation power from inside "coreradius" (MW)                            (pcoreradmw.)                40.438  OP 
+ Total (MW)                                                                                           298.845  OP 
  
  Alpha power deposited in plasma (MW)                                     (falpha*palpmw)             241.774  OP 
  Power from charged products of DD and/or D-He3 fusion (MW)               (pchargemw.)                  0.978  OP 
  Ohmic heating (MW)                                                       (pohmmw.)                     0.660  OP 
-<<<<<<< HEAD
- Injected power deposited in plasma (MW)                                  (pinjmw)                     54.929  OP 
- Total (MW)                                                                                           298.341  OP 
-=======
- Injected power deposited in plasma (MW)                                  (pinjmw)                     55.618  OP 
- Total (MW)                                                                                           299.031  OP 
->>>>>>> 8e3f6a88
+ Injected power deposited in plasma (MW)                                  (pinjmw)                     55.433  OP 
+ Total (MW)                                                                                           298.845  OP 
  
  Power Balance for Reactor - Summary :
  -------------------------------------
  Fusion power (MW)                                                        (powfmw.)                  1274.000  OP 
  Power from energy multiplication in blanket and shield (MW)              (emultmw)                   242.475  OP 
-<<<<<<< HEAD
- Injected power (MW)                                                      (pinjmw.)                    54.929  OP 
+ Injected power (MW)                                                      (pinjmw.)                    55.433  OP 
  Ohmic power (MW)                                                         (pohmmw.)                     0.660  OP 
- Power deposited in primary coolant by pump (MW)                          (htpmw_mech)                120.414  OP 
- Total (MW)                                                                                          1692.477  OP 
- 
- Heat extracted from first wall and blanket (MW)                          (pthermfw_blkt)            1325.550  OP 
+ Power deposited in primary coolant by pump (MW)                          (htpmw_mech)                120.458  OP 
+ Total (MW)                                                                                          1693.026  OP 
+ 
+ Heat extracted from first wall and blanket (MW)                          (pthermfw_blkt)            1326.045  OP 
  Heat extracted from shield  (MW)                                         (pthermshld)                  1.220  OP 
- Heat extracted from divertor (MW)                                        (pthermdiv)                 365.737  OP 
- Nuclear and photon power lost to H/CD system (MW)                        (psechcd)                     0.000  OP 
- Nuclear power lost to TF (MW)                                            (ptfnuc)                      0.048  OP 
- Total (MW)                                                                                          1692.555  OP 
-=======
- Injected power (MW)                                                      (pinjmw.)                    55.618  OP 
- Ohmic power (MW)                                                         (pohmmw.)                     0.660  OP 
- Power deposited in primary coolant by pump (MW)                          (htpmw_mech)                120.474  OP 
- Total (MW)                                                                                          1693.228  OP 
- 
- Heat extracted from first wall and blanket (MW)                          (pthermfw_blkt)            1326.225  OP 
- Heat extracted from shield  (MW)                                         (pthermshld)                  1.220  OP 
- Heat extracted from divertor (MW)                                        (pthermdiv)                 365.816  OP 
+ Heat extracted from divertor (MW)                                        (pthermdiv)                 365.795  OP 
  Nuclear and photon power lost to H/CD system (MW)                        (psechcd)                     0.000  OP 
  Nuclear power lost to TF (MW)                                            (ptfnuc)                      0.044  OP 
- Total (MW)                                                                                          1693.306  OP 
->>>>>>> 8e3f6a88
+ Total (MW)                                                                                          1693.104  OP 
  
  Electrical Power Balance :
  --------------------------
- Net electric power output(MW)                                            (pnetelmw.)                 220.002  OP 
+ Net electric power output(MW)                                            (pnetelmw.)                 220.000  OP 
  Required Net electric power output(MW)                                   (pnetelin)                  220.000     
-<<<<<<< HEAD
- Electric power for heating and current drive (MW)                        (pinjwp)                    137.322  OP 
- Electric power for primary coolant pumps (MW)                            (htpmw)                     138.407  OP 
+ Electric power for heating and current drive (MW)                        (pinjwp)                    138.583  OP 
+ Electric power for primary coolant pumps (MW)                            (htpmw)                     138.458  OP 
  Electric power for vacuum pumps (MW)                                     (vachtmw)                     0.500     
  Electric power for tritium plant (MW)                                    (trithtmw)                   15.000     
- Electric power for cryoplant (MW)                                        (crypmw)                     44.092  OP 
- Electric power for TF coils (MW)                                         (tfacpd)                      8.937  OP 
- Electric power for PF coils (MW)                                         (pfwpmw)                      1.586  OP 
- All other internal electric power requirements (MW)                      (fachtmw)                    68.844  OP 
- Total (MW)                                                               (tot_plant_power)           634.690  OP 
- Total (MW)                                                                                           634.690  OP 
- 
- Gross electrical output* (MW)                                            (pgrossmw)                  634.690  OP 
-=======
- Electric power for heating and current drive (MW)                        (pinjwp)                    139.046  OP 
- Electric power for primary coolant pumps (MW)                            (htpmw)                     138.476  OP 
- Electric power for vacuum pumps (MW)                                     (vachtmw)                     0.500     
- Electric power for tritium plant (MW)                                    (trithtmw)                   15.000     
- Electric power for cryoplant (MW)                                        (crypmw)                     42.795  OP 
- Electric power for TF coils (MW)                                         (tfacpd)                      8.543  OP 
- Electric power for PF coils (MW)                                         (pfwpmw)                      1.586  OP 
- All other internal electric power requirements (MW)                      (fachtmw)                    69.024  OP 
- Total (MW)                                                               (tot_plant_power)           634.973  OP 
- Total (MW)                                                                                           634.973  OP 
- 
- Gross electrical output* (MW)                                            (pgrossmw)                  634.973  OP 
->>>>>>> 8e3f6a88
+ Electric power for cryoplant (MW)                                        (crypmw)                     43.052  OP 
+ Electric power for TF coils (MW)                                         (tfacpd)                      8.867  OP 
+ Electric power for PF coils (MW)                                         (pfwpmw)                      1.587  OP 
+ All other internal electric power requirements (MW)                      (fachtmw)                    68.850  OP 
+ Total (MW)                                                               (tot_plant_power)           634.898  OP 
+ Total (MW)                                                                                           634.898  OP 
+ 
+ Gross electrical output* (MW)                                            (pgrossmw)                  634.898  OP 
  (*Power for pumps in secondary circuit already subtracted)
  
  Power balance for power plant :
@@ -2355,25 +1440,19 @@
  Power from energy multiplication in blanket and shield (MW)              (emultmw)                   242.475  OP 
  Total (MW)                                                                                          1516.475  OP 
  
- Net electrical output (MW)	                                              (pnetelmw)                  220.002  OP 
-<<<<<<< HEAD
- Heat rejected by main power conversion circuit (MW)                      (rejected_main)            1057.817  OP 
- Heat rejected by other cooling circuits (MW)                             (psechtmw)                  239.394  OP 
- Total (MW)                                                                                          1517.212  OP 
-=======
- Heat rejected by main power conversion circuit (MW)                      (rejected_main)            1058.288  OP 
- Heat rejected by other cooling circuits (MW)                             (psechtmw)                  238.922  OP 
+ Net electrical output (MW)	                                              (pnetelmw)                  220.000  OP 
+ Heat rejected by main power conversion circuit (MW)                      (rejected_main)            1058.163  OP 
+ Heat rejected by other cooling circuits (MW)                             (psechtmw)                  239.050  OP 
  Total (MW)                                                                                          1517.213  OP 
->>>>>>> 8e3f6a88
  
  
  Plant efficiency measures :
  
  Net electric power / total nuclear power (%)                             (pnetelmw/(powfmw+em         14.507  OP 
- Net electric power / total fusion power (%)                              (pnetelmw/powfmw)            17.269  OP 
+ Net electric power / total fusion power (%)                              (pnetelmw/powfmw)            17.268  OP 
  Gross electric power* / high grade heat (%)                              (etath)                      37.500     
  (*Power for pumps in secondary circuit already subtracted)
- Recirculating power fraction                                             (cirpowfr)                    0.654  OP 
+ Recirculating power fraction                                             (cirpowfr)                    0.653  OP 
  
  Time-dependent power usage
  
@@ -2381,66 +1460,39 @@
  
                                           tramp      tohs     theat     tburn     tqnch    tdwell
                                           -----      ----     -----     -----     -----    ------
-<<<<<<< HEAD
-                               Duration  500.00    205.96     10.00   7200.00    205.96      0.00
-=======
-                               Duration  500.00    205.89     10.00   7200.00    205.89      0.00
->>>>>>> 8e3f6a88
+                               Duration  500.00    205.91     10.00   7200.00    205.91      0.00
                                  ------   -----      ----     -----     -----     -----    ------
  
          Continous power usage [MWe]:
  
                                  System   tramp      tohs     theat     tburn     tqnch    tdwell
                                  ------   -----      ----     -----     -----     -----    ------
-<<<<<<< HEAD
-                        Primary cooling  138.41    138.41    138.41    138.41    138.41    138.41
-                              Cyroplant   44.09     44.09     44.09     44.09     44.09     44.09
+                        Primary cooling  138.46    138.46    138.46    138.46    138.46    138.46
+                              Cyroplant   43.05     43.05     43.05     43.05     43.05     43.05
                                  Vacuum    0.50      0.50      0.50      0.50      0.50      0.50
                                 Tritium   15.00     15.00     15.00     15.00     15.00     15.00
-                                     TF    8.94      8.94      8.94      8.94      8.94      8.94
-                             Facilities   68.84     68.84     68.84     68.84     68.84     68.84
+                                     TF    8.87      8.87      8.87      8.87      8.87      8.87
+                             Facilities   68.85     68.85     68.85     68.85     68.85     68.85
                                  ------   -----      ----     -----     -----     -----    ------
-                                  Total  275.78    275.78    275.78    275.78    275.78    275.78
-=======
-                        Primary cooling  138.48    138.48    138.48    138.48    138.48    138.48
-                              Cyroplant   42.80     42.80     42.80     42.80     42.80     42.80
-                                 Vacuum    0.50      0.50      0.50      0.50      0.50      0.50
-                                Tritium   15.00     15.00     15.00     15.00     15.00     15.00
-                                     TF    8.54      8.54      8.54      8.54      8.54      8.54
-                             Facilities   69.02     69.02     69.02     69.02     69.02     69.02
-                                 ------   -----      ----     -----     -----     -----    ------
-                                  Total  274.34    274.34    274.34    274.34    274.34    274.34
->>>>>>> 8e3f6a88
+                                  Total  274.73    274.73    274.73    274.73    274.73    274.73
                                  ------   -----      ----     -----     -----     -----    ------
  
          Intermittent power usage [MWe]:
  
                                  System   tramp      tohs     theat     tburn     tqnch    tdwell
                                  ------   -----      ----     -----     -----     -----    ------
-<<<<<<< HEAD
-                                 H & CD    0.00    300.00    300.00    137.32    300.00      0.00
-                                     PF   63.06    -71.39      0.00      2.43   -166.66      0.00
+                                 H & CD    0.00    300.00    300.00    138.58    300.00      0.00
+                                     PF   63.07    -71.40      0.00      2.43   -166.72      0.00
                                  ------   -----      ----     -----     -----     -----    ------
-                                  Total   63.06    228.61    300.00    139.75    133.34      0.00
-=======
-                                 H & CD    0.00    300.00    300.00    139.05    300.00      0.00
-                                     PF   63.17    -71.21      0.00      2.42   -167.00      0.00
-                                 ------   -----      ----     -----     -----     -----    ------
-                                  Total   63.17    228.79    300.00    141.47    133.00      0.00
->>>>>>> 8e3f6a88
+                                  Total   63.07    228.60    300.00    141.01    133.28      0.00
                                  ------   -----      ----     -----     -----     -----    ------
  
          Power production [MWe]:
  
                                           tramp      tohs     theat     tburn     tqnch    tdwell       avg
                                           -----      ----     -----     -----     -----    ------       ---
-<<<<<<< HEAD
-                            Gross power    0.00      0.00      0.00    634.69      0.00      0.00
-                              Net power -338.84   -504.39   -575.78    219.16   -409.12   -275.78    149.55
-=======
-                            Gross power    0.00      0.00      0.00    634.97      0.00      0.00
-                              Net power -337.51   -503.13   -574.34    219.16   -407.34   -274.34    149.72
->>>>>>> 8e3f6a88
+                            Gross power    0.00      0.00      0.00    634.90      0.00      0.00
+                              Net power -337.79   -503.33   -574.73    219.16   -408.01   -274.73    149.67
                                  ------   -----      ----     -----     -----     -----    ------
  
  
