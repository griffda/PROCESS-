 *************************************************************************   
 *****                                                               *****   
 *****             EU-DEMO I-mode PROCESS Input File                 *****   
 *****                    James Morris, UKAEA                        *****   
 *****                         19/06/2019                            *****   
 *****                                                               *****   
 *************************************************************************   
 *******************                                                         
 ************************************************                            
 ******************************************                                  
 ***********************                                                     
 ****************                                                            
 ***********                                                                 
 ***********                                                                 
 **********************                                                      
 ******************                                                          
 *********                                                                   
 ************                                                                
 ***********                                                                 
 
 **************************************************************************************************************
 ************************************************** PROCESS ***************************************************
 ************************************** Power Reactor Optimisation Code ***************************************
 **************************************************************************************************************
 
   Program :
   Version : 2.3.0   Release Date :: 2022-01-20
<<<<<<< HEAD
   Tag No. : v2.1-1259-g2bf9b76f code contains untracked changes
    Branch : 1205-tf-cond-stiffness
   Git log : Added\ Poisson|s\ ratio\ to\ output
 Date/time : 23 Feb 2022 11:13:24 -05:00(hh:mm) UTC
      User : cswan
  Computer : cswan-2017-desktop
 Directory : /tmp/pytest-of-cswan/pytest-25/test_solver0
     Input : /tmp/pytest-of-cswan/pytest-25/test_scenario_i_mode_0/IN.DAT
=======
   Tag No. : v2.1-1240-g7124046d
    Branch : 1511-update-heating-and-current-drive-costs
   Git log : Merge\ branch\ |develop|\ into\ 1511-update-heating-an
 Date/time : 15 Feb 2022 11:43:09 +00:00(hh:mm) UTC
      User : jg6173
  Computer : L1088
 Directory : /tmp/pytest-of-jg6173/pytest-24/test_solver0
     Input : /tmp/pytest-of-jg6173/pytest-24/test_scenario_i_mode_0/IN.DAT
>>>>>>> b3e5e449
 Run title : I-mode 2019 PMU
  Run type : Reactor concept design: Pulsed tokamak model, (c) CCFE
 
 **************************************************************************************************************
 
   Equality constraints : 27
 Inequality constraints : 00
      Total constraints : 27
    Iteration variables : 47
         Max iterations : 200
       Figure of merit  : +01  -- minimise major radius.
  Convergence parameter : 1.00E-07
 
 **************************************************************************************************************
 
 (Please include this header in any models, presentations and papers based on these results)
 
 **************************************************************************************************************
 
 Quantities listed in standard row format are labelled as follows in columns 112-114:
 ITV : Active iteration variable (in any output blocks)
 OP  : Calculated output quantity
 Unlabelled quantities in standard row format are generally inputs
 Note that calculated quantities may be trivially rescaled from inputs, or equal to bounds which are input.
 
 
 ************************************************** Numerics **************************************************
 
 PROCESS has performed a VMCON (optimisation) run.
 and found a feasible set of parameters.
 
 VMCON error flag                                                         (ifail)                           1     
 Number of iteration variables                                            (nvar)                           47     
 Number of constraints (total)                                            (neqns+nineqns)                  27     
 Optimisation switch                                                      (ioptimz)                         1     
 Figure of merit switch                                                   (minmax)                          1     
 Square root of the sum of squares of the constraint residuals            (sqsumsq)                 1.666E-09  OP 
 VMCON convergence parameter                                              (convergence_parameter)   1.547E-10  OP 
 Number of VMCON iterations                                               (nviter)                         45  OP 
 
PROCESS has successfully optimised the iteration variables to minimise the figure of merit          MAJOR RADIUS.
 
 Certain operating limits have been reached,
 as shown by the following iteration variables that are
 at or near to the edge of their prescribed range :
 
                   fdene         =  9.0000E-01 is at or above its upper bound:  9.0000E-01
                   ffuspow       =  9.8000E-01 is at or below its lower bound:  9.8000E-01
                   ftburn        =  1.0000E+00 is at or above its upper bound:  1.0000E+00
                   fpdivlim      =  1.0000E+00 is at or above its upper bound:  1.0000E+00
                   fpnetel       =  1.0000E+00 is at or above its upper bound:  1.0000E+00
                   fpeakb        =  1.0000E+00 is at or above its upper bound:  1.0000E+00
                   fcohbop       =  1.0000E+00 is at or above its upper bound:  1.0000E+00
                   fvdump        =  1.0000E+00 is at or above its upper bound:  1.0000E+00
                   vdalw         =  1.0000E+01 is at or above its upper bound:  1.0000E+01
                   fjprot        =  1.0000E+00 is at or above its upper bound:  1.0000E+00
                   foh_stress    =  1.0000E+00 is at or above its upper bound:  1.0000E+00
                   fbmaxcs       =  1.0000E+00 is at or above its upper bound:  1.0000E+00
                   fpsepbqar     =  1.0000E+00 is at or above its upper bound:  1.0000E+00
                   fstrcase      =  1.0000E+00 is at or above its upper bound:  1.0000E+00
                   tfcth         =  7.5000E-01 is at or below its lower bound:  7.5000E-01
                   thwcndut      =  8.0000E-03 is at or below its lower bound:  8.0000E-03
                   ralpne        =  5.0000E-02 is at or below its lower bound:  5.0000E-02
                   fgwped        =  6.5000E-01 is at or below its lower bound:  6.5000E-01
 
 The solution vector is comprised as follows :
 
                                          final       final /
    i                                     value       initial
 
    1                  beta             1.4284E-02     0.4546
    2                  dene             5.7729E+19     0.7768
    3                  fdene            9.0000E-01     1.0000
    4                  fwalld           5.8943E-01     0.4499
    5                  ffuspow          9.8000E-01     0.9800
    6                  ftburn           1.0000E+00     1.0000
    7                  flhthresh        1.9238E+00     1.9238
    8                  fpinj            3.6956E-01     0.3696
    9                  fpdivlim         1.0000E+00     1.0000
   10                  fpnetel          1.0000E+00     1.0000
   11                  fbetatry         2.2926E-01     0.4752
   12                  fpeakb           1.0000E+00     1.0000
   13                  coheof           1.7852E+07     0.8624
   14                  fjohc            3.3876E-01     0.5851
   15                  fjohc0           4.5200E-01     0.8386
   16                  fcohbop          1.0000E+00     1.0732
   17                  fiooic           3.9662E-01     0.6256
   18                  fvdump           1.0000E+00     1.0000
   19                  vdalw            1.0000E+01     1.0000
   20                  fjprot           1.0000E+00     1.0000
   21                  ftmargtf         5.2494E-01     0.5249
   22                  ftmargoh         7.5427E-01     0.7543
   23                  ftaulimit        9.4680E-01     0.9468
   24                  ftaucq           7.6786E-01     0.8355
   25                  foh_stress       1.0000E+00     1.0000
   26                  fbmaxcs          1.0000E+00     0.0769
   27                  fpsepbqar        1.0000E+00     1.0000
   28                  fstrcase         1.0000E+00     1.0000
   29                  fstrcond         8.7761E-01     0.8776
   30                  bt               6.4262E+00     1.1274
   31                  rmajor           9.4624E+00     1.0514
   32                  te               1.0398E+01     0.8433
   33                  tfcth            7.5000E-01     0.5357
   34                  ohcth            5.9506E-01     1.1901
   35                  q                3.8660E+00     1.2887
   36                  bore             2.3065E+00     0.9899
   37                  fvsbrnni         2.3148E-01     0.5845
   38                  tdmptf           5.0061E+01     1.9381
   39                  thkcas           6.3216E-01     1.2041
   40                  thwcndut         8.0000E-03     1.0000
   41                  fcutfsu          8.0550E-01     0.9957
   42                  cpttf            6.9069E+04     1.0626
   43                  ralpne           5.0000E-02     0.5000
   44                  oh_steel_frac    5.3814E-01     0.6727
   45                  fimp(13)         3.8444E-05     0.1012
   46                  dr_tf_wp         8.4906E-01     1.6981
   47                  fgwped           6.5000E-01     1.0000
 
 The following equality constraint residues should be close to zero :
 
                                               physical                 constraint                 normalised
                                              constraint                 residue                    residue
 
    1  Beta consistency                      =  1.4284E-02              1.0374E-12                -7.2625E-11
    2  Global power balance consistency      =  1.0215E-01 MW/m3       -1.4375E-11 MW/m3           1.4072E-10
    3  Radial build consistency              =  9.4624E+00 m            0.0000E+00 m              -0.0000E+00
    4  Density upper limit                   <  6.3314E+19 /m3          1.1469E+05 /m3             1.7764E-15
    5  Neutron wall load upper limit         <  5.8943E-01 MW/m2        3.2940E-10 MW/m2           5.5885E-10
    6  Fusion power upper limit              <  1.3000E+03 MW          -7.1197E-07 MW              5.5885E-10
    7  Burn time lower limit                 >  7.2000E+03 sec          1.6462E-06 sec            -2.2864E-10
    8  L-H power threshold limit             >  1.2475E+02 MW           8.9681E-08 MW             -7.1887E-10
    9  Injection power upper limit           <  1.5000E+02 MW           1.2951E+02 MW              2.4425E-15
   10  pdivt lower limit                     >  2.4000E+02 MW           1.3566E-07 MW             -5.6525E-10
   11  Net electric power lower limit        >  2.2000E+02 MW           1.9066E-04 MW              8.6666E-07
   12  Beta upper limit                      <  5.4206E-02             -4.5247E-12                -8.3473E-11
   13  Peak toroidal field upper limit       <  1.3500E+01 T           -2.9976E-15 T               2.2204E-16
   14  CS coil EOF current density limit     <  5.2698E+07 A/m2        -1.4156E-07 A/m2           -2.6645E-15
   15  CS coil BOP current density limit     <  3.9496E+07 A/m2        -1.1921E-07 A/m2           -2.8866E-15
   16  I_op / I_critical (TF coil)           <  4.1800E+07 A/m2         2.8180E-06 A/m2           -1.6998E-13
   17  Dump voltage upper limit              <  1.0000E+01 V           -1.2434E-14 V              -1.1102E-15
   18  J_winding pack/J_protection limit     <  1.6579E+07 A/m2         0.0000E+00 A/m2           -2.6645E-15
   19  TF coil temp. margin lower limit      >  1.5000E+00 K           -1.3575E+00 K              -2.3015E-13
   20  CS temperature margin lower limit     >  1.5000E+00 K           -4.8868E-01 K              -3.5527E-15
   21  taup/taueff                           >  5.0000E+00             -1.0383E-09                 1.9660E-10
   22  Dump time set by VV stress            >  3.8440E+01 s           -1.1621E+01 s              -4.6629E-15
   23  CS Tresca yield criterion             <  6.6000E+08 Pa          -2.3842E-06 Pa             -3.6637E-15
   24  Peak CS field upper limit             <  1.3500E+01 A/turn       7.4940E-15 A/turn         -5.5511E-16
   25  Upper Lim. on Psep * Bt / q A R       <  1.3600E+01 MWT/m       -7.6874E-09 MWT/m           5.6525E-10
   26  TF coil case stress upper limit       <  6.6000E+08 Pa          -4.6492E-06 Pa             -6.9944E-15
   27  TF coil conduit stress upper lim      <  6.6000E+08 Pa          -5.2452E-06 Pa             -7.9936E-15
 
 ******************************************** Final Feasible Point ********************************************
 
 
 ********************************************* Plant Availability *********************************************
 
 Allowable blanket neutron fluence (MW-yr/m2)                             (abktflnc)                5.000E+00     
 Allowable divertor heat fluence (MW-yr/m2)                               (adivflnc)                7.000E+00     
 First wall / blanket lifetime (years)                                    (bktlife)                 1.131E+01  OP 
 Divertor lifetime (years)                                                (divlife)                 1.890E+00  OP 
 Heating/CD system lifetime (years)                                       (cdrlife)                 1.131E+01  OP 
 Total plant lifetime (years)                                             (tlife)                   3.000E+01     
 Total plant availability fraction                                        (cfactr)                  7.500E-01     
 
 *************************************************** Plasma ***************************************************
 
 Plasma configuration = single null divertor
 Tokamak aspect ratio = Conventional, itart = 0                           (itart)                       0.000     
 
 Plasma Geometry :
 
 Major radius (m)                                                         (rmajor)                      9.462  ITV
 Minor radius (m)                                                         (rminor)                      3.052  OP 
 Aspect ratio                                                             (aspect)                      3.100     
 Elongation, X-point (input value used)                                   (kappa)                       1.848  IP 
 Elongation, 95% surface (calculated from kappa)                          (kappa95)                     1.650  OP 
 Elongation, area ratio calc.                                             (kappaa)                      1.717  OP 
 Triangularity, X-point (input value used)                                (triang)                      0.500  IP 
 Triangularity, 95% surface (calculated from triang)                      (triang95)                    0.333  OP 
 Plasma poloidal perimeter (m)                                            (pperim)                     27.545  OP 
 Plasma cross-sectional area (m2)                                         (xarea)                      50.264  OP 
 Plasma surface area (m2)                                                 (sarea)                   1.590E+03  OP 
 Plasma volume (m3)                                                       (vol)                     2.926E+03  OP 
 
 Current and Field :
 
 Consistency between q0,q,alphaj,rli,dnbeta is enforced
 
 Plasma current scaling law used                                          (icurr)                           4     
 Plasma current (MA)                                                      (plascur/1D6)                20.591  OP 
 Current density profile factor                                           (alphaj)                      2.232  OP 
 Plasma internal inductance, li                                           (rli)                         1.291  OP 
 Vertical field at plasma (T)                                             (bvert)                      -0.661  OP 
 Vacuum toroidal field at R (T)                                           (bt)                          6.426  ITV
 Average poloidal field (T)                                               (bp)                          0.939  OP 
 Total field (sqrt(bp^2 + bt^2)) (T)                                      (btot)                        6.494  OP 
 Safety factor on axis                                                    (q0)                          1.000     
 Safety factor at 95% flux surface                                        (q95)                         3.866  ITV
 Cylindrical safety factor (qcyl)                                         (qstar)                       3.232  OP 
 
 Beta Information :
 
 Total plasma beta                                                        (beta)                    1.428E-02  ITV
 Total poloidal beta                                                      (betap)                   6.827E-01  OP 
 Total toroidal beta                                                                                1.459E-02  OP 
 Fast alpha beta                                                          (betaft)                  1.856E-03  OP 
 Beam ion beta                                                            (betanb)                  0.000E+00  OP 
 (Fast alpha + beam beta)/(thermal beta)                                  (gammaft)                 1.494E-01  OP 
 Thermal beta                                                                                       1.243E-02  OP 
 Thermal poloidal beta                                                                              5.940E-01  OP 
 Thermal toroidal beta (= beta-exp)                                                                 1.269E-02  OP 
 2nd stability beta : beta_p / (R/a)                                      (eps*betap)                   0.220  OP 
 2nd stability beta upper limit                                           (epbetmax)                    1.380     
 Beta g coefficient                                                       (dnbeta)                      5.164  OP 
 Normalised thermal beta                                                                                1.184  OP 
 Normalised total beta                                                                                  1.361  OP 
 Normalised toroidal beta                                                 (normalised_toroidal          1.390  OP 
 Limit on thermal beta                                                    (betalim)                     0.054  OP 
 Plasma thermal energy (J)                                                                          9.152E+08  OP 
 Total plasma internal energy (J)                                         (total_plasma_internal_en 1.052E+09  OP 
 
 Temperature and Density (volume averaged) :
 
 Electron temperature (keV)                                               (te)                         10.398  ITV
 Electron temperature on axis (keV)                                       (te0)                        24.451  OP 
 Ion temperature (keV)                                                    (ti)                         10.398     
 Ion temperature on axis (keV)                                            (ti0)                        24.451  OP 
 Electron temp., density weighted (keV)                                   (ten)                        11.574  OP 
 Electron density (/m3)                                                   (dene)                    5.773E+19  ITV
 Electron density on axis (/m3)                                           (ne0)                     7.430E+19  OP 
 Line-averaged electron density (/m3)                                     (dnla)                    6.331E+19  OP 
 Line-averaged electron density / Greenwald density                       (dnla_gw)                 9.000E-01  OP 
 Ion density (/m3)                                                        (dnitot)                  5.474E+19  OP 
 Fuel density (/m3)                                                       (deni)                    5.184E+19  OP 
 Total impurity density with Z > 2 (no He) (/m3)                          (dnz)                     2.219E+15  OP 
 Helium ion density (thermalised ions only) (/m3)                         (dnalp)                   2.886E+18  OP 
 Proton density (/m3)                                                     (dnprot)                  7.941E+15  OP 
 Hot beam density (/m3)                                                   (dnbeam)                  0.000E+00  OP 
 Density limit from scaling (/m3)                                         (dnelimt)                 7.035E+19  OP 
 Density limit (enforced) (/m3)                                           (boundu(9)*dnelimt)       6.331E+19  OP 
 Helium ion density (thermalised ions only) / electron density            (ralpne)                  5.000E-02  ITV
 
 Impurities
 
 Plasma ion densities / electron density:
 H_ concentration                                                         (fimp(01)                 8.982E-01  OP 
 He concentration                                                         (fimp(02)                 5.000E-02     
 Be concentration                                                         (fimp(03)                 0.000E+00     
 C_ concentration                                                         (fimp(04)                 0.000E+00     
 N_ concentration                                                         (fimp(05)                 0.000E+00     
 O_ concentration                                                         (fimp(06)                 0.000E+00     
 Ne concentration                                                         (fimp(07)                 0.000E+00     
 Si concentration                                                         (fimp(08)                 0.000E+00     
 Ar concentration                                                         (fimp(09)                 0.000E+00     
 Fe concentration                                                         (fimp(10)                 0.000E+00     
 Ni concentration                                                         (fimp(11)                 0.000E+00     
 Kr concentration                                                         (fimp(12)                 0.000E+00     
 Xe concentration                                                         (fimp(13)                 3.844E-05  ITV
 W_ concentration                                                         (fimp(14)                 0.000E+00     
 Average mass of all ions (amu)                                           (aion)                    2.584E+00  OP 
 
 Effective charge                                                         (zeff)                        1.184  OP 
 Density profile factor                                                   (alphan)                      1.000     
 Plasma profile model                                                     (ipedestal)                       1     
 Pedestal profiles are used.
 Density pedestal r/a location                                            (rhopedn)                     0.940     
 Electron density pedestal height (/m3)                                   (neped)                   4.573E+19  OP 
 Electron density at pedestal / nGW                                       (fgwped_out)              6.500E-01     
 Temperature pedestal r/a location                                        (rhopedt)                     0.940     
 Pedestal scaling switch                                                  (ieped)                           1     
 Saarelma 6-parameter pedestal temperature scaling is ON
 WARNING: Pedestal parameters are outside the range of applicability of the scaling:
 triang: 0.4 - 0.6; kappa: 1.5 - 2.0;   plascur: 10 - 20 MA, rmajor: 7 - 11 m;
 rminor: 2 - 3.5 m; tesep: 0 - 0.5 keV; normalised_total_beta: 2 - 3;
 Electron temp. pedestal height (keV)                                     (teped)                       2.710     
 Electron temp. at separatrix (keV)                                       (tesep)                       0.100     
 Electron density at separatrix (/m3)                                     (nesep)                   3.517E+19     
 Electron density at separatrix / nGW                                     (fgwsep_out)              5.000E-01     
 Temperature profile index                                                (alphat)                      1.450     
 Temperature profile index beta                                           (tbeta)                       2.000     
 
 Density Limit using different models :
 
 Old ASDEX model                                                          (dlimit(1))               3.950E+19  OP 
 Borrass ITER model I                                                     (dlimit(2))               8.746E+19  OP 
 Borrass ITER model II                                                    (dlimit(3))               3.596E+19  OP 
 JET edge radiation model                                                 (dlimit(4))               7.743E+21  OP 
 JET simplified model                                                     (dlimit(5))               4.092E+20  OP 
 Hugill-Murakami Mq model                                                 (dlimit(6))               6.305E+19  OP 
 Greenwald model                                                          (dlimit(7))               7.035E+19  OP 
 
 Fuel Constituents :
 
 Deuterium fuel fraction                                                  (fdeut)                       0.500     
 Tritium fuel fraction                                                    (ftrit)                       0.500     
 
 Fusion Power :
 
 Total fusion power (MW)                                                  (powfmw)                  1.274E+03  OP 
  =    D-T fusion power (MW)                                              (pdt)                     1.272E+03  OP 
   +   D-D fusion power (MW)                                              (pdd)                     1.504E+00  OP 
   + D-He3 fusion power (MW)                                              (pdhe3)                   0.000E+00  OP 
 Alpha power: total (MW)                                                  (palpmw)                  2.545E+02  OP 
 Alpha power: beam-plasma (MW)                                            (palpnb)                  0.000E+00  OP 
 Neutron power (MW)                                                       (pneutmw)                 1.019E+03  OP 
 Charged particle power (excluding alphas) (MW)                           (pchargemw)               9.775E-01  OP 
 Total power deposited in plasma (MW)                                     (tot_power_plasma)        2.988E+02  OP 
 
 Radiation Power (excluding SOL):
 
 Bremsstrahlung radiation power (MW)                                      (pbrempv*vol)             2.168E+01  OP 
 Line radiation power (MW)                                                (plinepv*vol)             1.024E+01  OP 
 Synchrotron radiation power (MW)                                         (psyncpv*vol)             2.693E+01  OP 
 Synchrotron wall reflectivity factor                                     (ssync)                       0.600     
 Normalised minor radius defining 'core'                                  (coreradius)              7.500E-01     
 Fraction of core radiation subtracted from P_L                           (coreradiationfraction)   6.000E-01     
 Total core radiation power (MW)                                          (pcoreradmw)              4.044E+01  OP 
 Edge radiation power (MW)                                                (pedgeradmw)              1.841E+01  OP 
 Total radiation power (MW)                                               (pradmw)                  5.885E+01  OP 
 Core radiation fraction = total radiation in core / total power deposite (rad_fraction_core)       1.969E-01  OP 
 SoL radiation fraction = total radiation in SoL / total power accross se (rad_fraction_sol)        8.000E-01  IP 
 Radiation fraction = total radiation / total power deposited in plasma   (rad_fraction)            8.394E-01  OP 
 Nominal mean radiation load on inside surface of reactor (MW/m2)         (photon_wall)             3.405E-02  OP 
 Peaking factor for radiation wall load                                   (peakfactrad)             3.330E+00  IP 
 Maximum permitted radiation wall load (MW/m^2)                           (maxradwallload)          1.000E+00  IP 
 Peak radiation wall load (MW/m^2)                                        (peakradwallload)         1.134E-01  OP 
 Nominal mean neutron load on inside surface of reactor (MW/m2)           (wallmw)                  5.894E-01  OP 
 
 Power incident on the divertor targets (MW)                              (ptarmw)                  4.800E+01  OP 
 Fraction of power to the lower divertor                                  (ftar)                    1.000E+00  IP 
 Outboard side heat flux decay length (m)                                 (lambdaio)                1.570E-03  OP 
 Fraction of power on the inner targets                                   (fio)                     4.100E-01  OP 
 Fraction of power incident on the lower inner target                     (fLI)                     4.100E-01  OP 
 Fraction of power incident on the lower outer target                     (fLO)                     5.900E-01  OP 
 Power incident on the lower inner target (MW)                            (pLImw)                   1.968E+01  OP 
 Power incident on the lower outer target (MW)                            (pLOmw)                   2.832E+01  OP 
 
 Ohmic heating power (MW)                                                 (pohmmw)                  6.601E-01  OP 
 Fraction of alpha power deposited in plasma                              (falpha)                      0.950  OP 
 Fraction of alpha power to electrons                                     (falpe)                       0.742  OP 
 Fraction of alpha power to ions                                          (falpi)                       0.258  OP 
 Ion transport (MW)                                                       (ptrimw)                  1.258E+02  OP 
 Electron transport (MW)                                                  (ptremw)                  1.326E+02  OP 
 Injection power to ions (MW)                                             (pinjimw)                 0.000E+00  OP 
 Injection power to electrons (MW)                                        (pinjemw)                 5.543E+01  OP 
 Ignited plasma switch (0=not ignited, 1=ignited)                         (ignite)                          0     
 
 Power into divertor zone via charged particles (MW)                      (pdivt)                   2.400E+02  OP 
 Psep / R ratio (MW/m)                                                    (pdivt/rmajor)            2.536E+01  OP 
 Psep Bt / qAR ratio (MWT/m)                                              (pdivtbt/qar)             1.360E+01  OP 
 
 H-mode Power Threshold Scalings :
 
 ITER 1996 scaling: nominal (MW)                                          (pthrmw(1))               1.715E+02  OP 
 ITER 1996 scaling: upper bound (MW)                                      (pthrmw(2))               3.780E+02  OP 
 ITER 1996 scaling: lower bound (MW)                                      (pthrmw(3))               7.674E+01  OP 
 ITER 1997 scaling (1) (MW)                                               (pthrmw(4))               2.640E+02  OP 
 ITER 1997 scaling (2) (MW)                                               (pthrmw(5))               2.170E+02  OP 
 Martin 2008 scaling: nominal (MW)                                        (pthrmw(6))               1.248E+02  OP 
 Martin 2008 scaling: 95% upper bound (MW)                                (pthrmw(7))               1.655E+02  OP 
 Martin 2008 scaling: 95% lower bound (MW)                                (pthrmw(8))               8.401E+01  OP 
 Snipes 2000 scaling: nominal (MW)                                        (pthrmw(9))               9.056E+01  OP 
 Snipes 2000 scaling: upper bound (MW)                                    (pthrmw(10))              1.352E+02  OP 
 Snipes 2000 scaling: lower bound (MW)                                    (pthrmw(11))              6.016E+01  OP 
 Snipes 2000 scaling (closed divertor): nominal (MW)                      (pthrmw(12))              3.931E+01  OP 
 Snipes 2000 scaling (closed divertor): upper bound (MW)                  (pthrmw(13))              5.487E+01  OP 
 Snipes 2000 scaling (closed divertor): lower bound (MW)                  (pthrmw(14))              2.797E+01  OP 
 Hubbard 2012 L-I threshold - nominal (MW)                                (pthrmw(15))              2.692E+01  OP 
 Hubbard 2012 L-I threshold - lower bound (MW)                            (pthrmw(16))              1.414E+01  OP 
 Hubbard 2012 L-I threshold - upper bound (MW)                            (pthrmw(17))              5.125E+01  OP 
 Hubbard 2017 L-I threshold                                               (pthrmw(18))              2.645E+02  OP 
 Martin 2008 aspect ratio corrected scaling: nominal (MW)                 (pthrmw(19))              1.248E+02  OP 
 Martin 2008 aspect ratio corrected scaling: 95% upper bound (MW)         (pthrmw(20))              1.655E+02  OP 
 Martin 2008 aspect ratio corrected scaling: 95% lower bound (MW)         (pthrmw(21))              8.401E+01  OP 
 
 L-H threshold power (enforced) (MW)                                      (boundl(103)*plhthresh)   1.497E+02  OP 
 L-H threshold power (MW)                                                 (plhthresh)               1.248E+02  OP 
 
 Confinement :
 
 Confinement scaling law                    IPB98(y,2)           (H)
 Confinement H factor                                                     (hfact)                       0.800     
 Global thermal energy confinement time (s)                               (taueff)                      3.541  OP 
 Ion energy confinement time (s)                                          (tauei)                       3.541  OP 
 Electron energy confinement time (s)                                     (tauee)                       3.541  OP 
 n.tau = Volume-average electron density x Energy confinement time (s/m3) (dntau)                   2.044E+20  OP 
 Triple product = Vol-average electron density x Vol-average electron temperature x Energy confinement time:
 Triple product  (keV s/m3)                                               (dntau*te)                2.126E+21  OP 
 Transport loss power assumed in scaling law (MW)                         (powerht)                 2.584E+02  OP 
 Switch for radiation loss term usage in power balance                    (iradloss)                        1     
 Radiation power subtracted from plasma power balance (MW)                                          4.044E+01  OP 
   (Radiation correction is core radiation power)
 Alpha particle confinement time (s)                                      (taup)                       18.702  OP 
 Alpha particle/energy confinement time ratio                             (taup/taueff)                 5.281  OP 
 Lower limit on taup/taueff                                               (taulimit)                    5.000     
 Total energy confinement time including radiation loss (s)               (total_energy_conf_t          3.520  OP 
   (= stored energy including fast particles / loss power including radiation
 
 Dimensionless plasma parameters
 
 For definitions see
 Recent progress on the development and analysis of the ITPA global H-mode confinement database
 D.C. McDonald et al, 2007 Nuclear Fusion v47, 147. (nu_star missing 1/mu0)
 Normalized plasma pressure beta as defined by McDonald et al             (beta_mcdonald)           1.459E-02  OP 
 Normalized ion Larmor radius                                             (rho_star)                1.287E-03  OP 
 Normalized collisionality                                                (nu_star)                 4.616E-03  OP 
 Volume measure of elongation                                             (kappaa_IPB)              1.681E+00  OP 
 
 Plasma Volt-second Requirements :
 
 Total volt-second requirement (Wb)                                       (vsstt)                   6.656E+02  OP 
 Inductive volt-seconds (Wb)                                              (vsind)                   3.611E+02  OP 
 Ejima coefficient                                                        (gamma)                       0.300     
 Start-up resistive (Wb)                                                  (vsres)                   7.345E+01  OP 
 Flat-top resistive (Wb)                                                  (vsbrn)                   2.311E+02  OP 
 bootstrap current fraction multiplier                                    (cboot)                       1.000     
 Bootstrap fraction (ITER 1989)                                           (bscf_iter89)                 0.154  OP 
 Bootstrap fraction (Sauter et al)                                        (bscf_sauter)                 0.217  OP 
 Bootstrap fraction (Nevins et al)                                        (bscf_nevins)                 0.195  OP 
 Bootstrap fraction (Wilson)                                              (bscf_wilson)                 0.221  OP 
 Diamagnetic fraction (Hender)                                            (diacf_hender)                0.005  OP 
 Diamagnetic fraction (SCENE)                                             (diacf_scene)                 0.005  OP 
 Pfirsch-Schlueter fraction (SCENE)                                       (pscf_scene)                 -0.001  OP 
   (Sauter et al bootstrap current fraction model used)
   (Diamagnetic current fraction not calculated)
   (Pfirsch-Schlüter current fraction not calculated)
 Bootstrap fraction (enforced)                                            (bootipf.)                    0.217  OP 
 Diamagnetic fraction (enforced)                                          (diaipf.)                     0.000  OP 
 Pfirsch-Schlueter fraction (enforced)                                    (psipf.)                      0.000  OP 
 Loop voltage during burn (V)                                             (vburn)                   3.206E-02  OP 
 Plasma resistance (ohm)                                                  (rplas)                   2.026E-09  OP 
 Resistive diffusion time (s)                                             (res_time)                7.115E+03  OP 
 Plasma inductance (H)                                                    (rlp)                     1.753E-05  OP 
 Coefficient for sawtooth effects on burn V-s requirement                 (csawth)                      1.000     
 
 Fuelling :
 
 Ratio of He and pellet particle confinement times                        (tauratio)                1.000E+00     
 Fuelling rate (nucleus-pairs/s)                                          (qfuel)                   4.532E+21  OP 
 Fuel burn-up rate (reactions/s)                                          (rndfuel)                 4.541E+20  OP 
 Burn-up fraction                                                         (burnup)                      0.100  OP 
 
 ***************************** Energy confinement times, and required H-factors : *****************************
 
    scaling law              confinement time (s)     H-factor for
                                 for H = 1           power balance
 
 IPB98(y)             (H)          5.483                   0.646
 IPB98(y,1)           (H)          5.467                   0.648
 IPB98(y,2)           (H)          4.427                   0.800
 IPB98(y,3)           (H)          4.565                   0.776
 IPB98(y,4)           (H)          4.717                   0.751
 ISS95            (stell)          3.120                   1.135
 ISS04            (stell)          5.464                   0.648
 DS03                 (H)          6.178                   0.573
 Murari et al NPL     (H)          3.178                   1.114
 Petty 2008           (H)          7.945                   0.446
 Lang et al. 2012     (H)          3.171                   1.117
 Hubbard 2017 - nom   (I)          0.091                  39.009
 Hubbard 2017 - lower (I)          0.051                  69.085
 Hubbard 2017 - upper (I)          0.161                  22.027
 NSTX (Spherical)     (H)         12.025                   0.295
 NSTX-Petty08 Hybrid  (H)          7.945                   0.446
 
 ******************************************** Current Drive System ********************************************
 
 Electron Cyclotron Current Drive (user input gamma_CD)
 Current drive efficiency model                                           (iefrf)                          10     
 
 Current is driven by both inductive
 and non-inductive means.
 Auxiliary power used for plasma heating only (MW)                        (pheat)                   5.000E+01     
 Power injected for current drive (MW)                                    (pcurrentdrivemw)         5.433E+00     
 Maximum Allowed Bootstrap current fraction                               (bscfmax)                 9.900E-01     
 Fusion gain factor Q                                                     (bigq)                    2.271E+01  OP 
 Auxiliary current drive (A)                                              (auxiliary_cd)            2.984E+05  OP 
 Current drive efficiency (A/W)                                           (effcd)                   5.492E-02  OP 
 Normalised current drive efficiency, gamma (10^20 A/W-m2)                (gamcd)                   3.000E-01  OP 
 Wall plug to injector efficiency                                         (etacd)                   4.000E-01     
 ECRH plasma heating efficiency                                           (gamma_ecrh)              3.000E-01     
 
 Fractions of current drive :
 
 Bootstrap fraction                                                       (bootipf)                     0.217  OP 
 Diamagnetic fraction                                                     (diaipf)                      0.000  OP 
 Pfirsch-Schlueter fraction                                               (psipf)                       0.000  OP 
 Auxiliary current drive fraction                                         (faccd)                       0.014  OP 
 Inductive fraction                                                       (facoh)                       0.769  OP 
 Total                                                                    (plasipf+faccd+facoh          1.000     
 Fraction of the plasma current produced by non-inductive means           (fvsbrnni)                    0.231  ITV
 
 Electron cyclotron injected power (MW)                                   (echpwr)                  5.543E+01  OP 
 Maximum allowable ECRH power (MW)                                        (pinjalw)                   150.000     
 ECH wall plug efficiency                                                 (etaech)                  4.000E-01     
 ECH wall plug power (MW)                                                 (echwpow)                 1.386E+02  OP 
 
 Volt-second considerations:
 
 Total V-s capability of Central Solenoid/PF coils (Wb)                   (abs(vstot))              6.969E+02     
 Required volt-seconds during start-up (Wb)                               (vssoft)                  4.345E+02     
 Available volt-seconds during burn (Wb)                                  (vsmax)                   2.311E+02     
 
 *************************************************** Times ****************************************************
 
 Initial charge time for CS from zero current (s)                         (tramp)                     500.000     
 Plasma current ramp-up time (s)                                          (tohs)                      205.913     
 Heating time (s)                                                         (theat)                      10.000     
 Burn time (s)                                                            (tburn)                   7.200E+03  OP 
 Reset time to zero current for CS (s)                                    (tqnch)                     205.913     
 Time between pulses (s)                                                  (tdwell)                      0.000     
 
 Total plant cycle time (s)                                               (tcycle)                  8.122E+03  OP 
 
 ************************************************ Radial Build ************************************************
 
                                          Thickness (m)    Radius (m)
 Device centreline                            0.000           0.000                       
 Machine bore                                 2.307           2.307   (bore)              
 Central solenoid                             0.595           2.902   (ohcth)             
 CS precompression                            0.059           2.961   (precomp)           
 Gap                                          0.080           3.041   (gapoh)             
 TF coil inboard leg                          1.631           4.672   (tfcth)             
 Gap                                          0.050           4.722   (tftsgap)           
 Thermal shield                               0.050           4.772   (thshield)          
 Gap                                          0.020           4.792   (gapds)             
 Vacuum vessel (and shielding)                0.600           5.392   (d_vv_in + shldith) 
 Gap                                          0.020           5.412   (vvblgap)           
 Inboard blanket                              0.755           6.167   (blnkith)           
 Inboard first wall                           0.018           6.185   (fwith)             
 Inboard scrape-off                           0.225           6.410   (scrapli)           
 Plasma geometric centre                      3.052           9.462   (rminor)            
 Plasma outboard edge                         3.052          12.515   (rminor)            
 Outboard scrape-off                          0.225          12.740   (scraplo)           
 Outboard first wall                          0.018          12.758   (fwoth)             
 Outboard blanket                             0.982          13.740   (blnkoth)           
 Gap                                          0.020          13.760   (vvblgap)           
 Vacuum vessel (and shielding)                1.100          14.860   (d_vv_out+shldoth)  
 Gap                                          1.793          16.653   (gapsto)            
 Thermal shield                               0.050          16.703   (thshield)          
 Gap                                          0.050          16.753   (tftsgap)           
 TF coil outboard leg                         1.631          18.384   (tfthko)            
 
 *********************************************** Vertical Build ***********************************************
 
 Single null case
                                          Thickness (m)    Height (m)
 TF coil                                      1.631           9.941   (tfcth)             
 Gap                                          0.050           8.310   (tftsgap)           
 Thermal shield                               0.050           8.260   (thshield)          
 Gap                                          0.163           8.210   (vgap2)             
 Vacuum vessel (and shielding)                0.900           8.047   (d_vv_top+shldtth)  
 Gap                                          0.020           7.147   (vvblgap)           
 Top blanket                                  0.869           7.127   (blnktth)           
 Top first wall                               0.018           6.259   (fwtth)             
 Top scrape-off                               0.600           6.241   (vgaptop)           
 Plasma top                                   5.641           5.641   (rminor*kappa)      
 Midplane                                     0.000           0.000                       
 Plasma bottom                                5.641          -5.641   (rminor*kappa)      
 Lower scrape-off                             2.002          -7.643   (vgap)              
 Divertor structure                           0.621          -8.264   (divfix)            
 Vacuum vessel (and shielding)                1.000          -9.264   (d_vv_bot+shldlth)  
 Gap                                          0.163          -9.427   (vgap2)             
 Thermal shield                               0.050          -9.477   (thshield)          
 Gap                                          0.050          -9.527   (tftsgap)           
 TF coil                                      1.631         -11.158   (tfcth)             
 
 ************************************* Divertor build and plasma position *************************************
 
 Divertor Configuration = Single Null Divertor
 
 Plasma top position, radial (m)                                          (ptop_radial)                 7.936  OP 
 Plasma top position, vertical (m)                                        (ptop_vertical)               5.641  OP 
 Plasma geometric centre, radial (m)                                      (rmajor.)                     9.462  OP 
 Plasma geometric centre, vertical (m)                                    (0.0)                         0.000  OP 
 Plasma lower triangularity                                               (tril)                        0.500  OP 
 Plasma elongation                                                        (kappa.)                      1.848  OP 
 TF coil vertical offset (m)                                              (tfoffset)                   -0.608  OP 
 Plasma outer arc radius of curvature (m)                                 (rco)                         5.764  OP 
 Plasma inner arc radius of curvature (m)                                 (rci)                        11.187  OP 
 Plasma lower X-pt, radial (m)                                            (rxpt)                        7.936  OP 
 Plasma lower X-pt, vertical (m)                                          (zxpt)                       -5.641  OP 
 Poloidal plane angle between vertical and inner leg (rad)                (thetai)                      0.207  OP 
 Poloidal plane angle between vertical and outer leg (rad)                (thetao)                      1.042  OP 
 Poloidal plane angle between inner leg and plate (rad)                   (betai)                       1.000     
 Poloidal plane angle between outer leg and plate (rad)                   (betao)                       1.000     
 Inner divertor leg poloidal length (m)                                   (plsepi)                      1.000     
 Outer divertor leg poloidal length (m)                                   (plsepo)                      1.500     
 Inner divertor plate length (m)                                          (plleni)                      1.000     
 Outer divertor plate length (m)                                          (plleno)                      1.000     
 Inner strike point, radial (m)                                           (rspi)                        6.958  OP 
 Inner strike point, vertical (m)                                         (zspi)                       -5.846  OP 
 Inner plate top, radial (m)                                              (rplti)                       7.135  OP 
 Inner plate top, vertical (m)                                            (zplti)                      -5.379  OP 
 Inner plate bottom, radial (m)                                           (rplbi)                       6.780  OP 
 Inner plate bottom, vertical (m)                                         (zplbi)                      -6.314  OP 
 Outer strike point, radial (m)                                           (rspo)                        8.692  OP 
 Outer strike point, vertical (m)                                         (zspo)                       -6.936  OP 
 Outer plate top, radial (m)                                              (rplto)                       8.920  OP 
 Outer plate top, vertical (m)                                            (zplto)                      -6.491  OP 
 Outer plate bottom, radial (m)                                           (rplbo)                       8.465  OP 
 Outer plate bottom, vertical (m)                                         (zplbo)                      -7.382  OP 
 Calculated maximum divertor height (m)                                   (divht)                       2.002  OP 
 
 ************************************************* TF coils  **************************************************
 
 
 TF Coil Stresses (CCFE model) :
 
 Plane stress model with smeared properties
 Allowable maximum shear stress in TF coil case (Tresca criterion) (Pa)   (sig_tf_case_max)         6.600E+08     
 Allowable maximum shear stress in TF coil conduit (Tresca criterion) (Pa (sig_tf_wp_max)           6.600E+08     
 Materal stress of the point of maximum shear stress (Tresca criterion) for each layer
 Please use utilities/plot_stress_tf.py for radial plots plots summary
 Layers                             Steel case            WP    Outer case
 Radial stress               (MPa)       0.000      -250.784         3.794
 toroidal stress             (MPa)    -427.345      -346.567      -289.757
 Vertical stress             (MPa)     232.655       232.655       115.227
 Von-Mises stress            (MPa)     579.807       504.844       361.419
 Shear (Tresca) stress       (MPa)     660.000       579.222       404.983
 
 Toroidal modulus            (GPa)     205.000        45.280       205.000
 Vertical modulus            (GPa)     205.000       124.451       413.917
 
 WP transverse modulus (GPa)                                              (eyoung_wp_t*1.0D-9)      4.119E+01  OP 
 WP vertical modulus (GPa)                                                (eyoung_wp_z*1.0D-9)      1.142E+02  OP 
 WP transverse Poisson's ratio                                            (poisson_wp_t)            3.032E-01  OP 
 WP vertical-transverse Pois. rat.                                        (poisson_wp_z)            3.160E-01  OP 
 Maximum radial deflection at midplane (m)                                (deflect)                -6.087E-03  OP 
 Vertical strain on casing                                                (casestr)                 1.135E-03  OP 
 Radial strain on insulator                                               (insstrain)              -1.252E-02  OP 
 
 TF design
 
 Conductor technology                                                     (i_tf_sup)                        1     
   -> Superconducting coil (SC)
 Superconductor material                                                  (i_tf_sc_mat)                     5     
   -> WST Nb3Sn
 Presence of TF demountable joints                                        (itart)                           0     
   -> Coils without demountable joints
 TF inboard leg support strategy                                          (i_tf_bucking)                    1     
   -> Steel casing
 
 TF coil Geometry :
 
 Number of TF coils                                                       (n_tf)                           16     
 Inboard leg centre radius (m)                                            (r_tf_inboard_mid)        3.856E+00  OP 
 Outboard leg centre radius (m)                                           (r_tf_outboard_mid)       1.757E+01  OP 
 Total inboard leg radial thickness (m)                                   (tfcth)                   1.631E+00  ITV
 Total outboard leg radial thickness (m)                                  (tfthko)                  1.631E+00     
 Outboard leg toroidal thickness (m)                                      (tftort)                  1.823E+00  OP 
 Maximum inboard edge height (m)                                          (hmax)                    9.527E+00  OP 
 Mean coil circumference (including inboard leg length) (m)               (tfleng)                  5.446E+01  OP 
 Vertical TF shape                                                        (i_tf_shape)                      1     
 
 D-shape coil, inner surface shape approximated by
 by a straight segment and elliptical arcs between the following points:
 
 point         x(m)           y(m)
   1          4.672          4.986
   2          8.852          8.310
   3         16.753          0.000
   4          8.852         -9.527
   5          4.672         -5.716
 
 Global material area/fractions:
 
 TF cross-section (total) (m2)                                            (tfareain)                3.952E+01     
 Total steel cross-section (m2)                                           (a_tf_steel*n_tf)         2.776E+01     
 Total steel TF fraction                                                  (f_tf_steel)              7.023E-01     
 Total Insulation cross-section (total) (m2)                              (a_tf_ins*n_tf)           1.471E+00     
 Total Insulation fraction                                                (f_tf_ins)                3.722E-02     
 
 External steel Case Information :
 
 Casing cross section area (per leg) (m2)                                 (acasetf)                 1.243E+00     
 Inboard leg case plasma side wall thickness (m)                          (casthi)                  6.000E-02     
 Inboard leg case inboard "nose" thickness (m)                            (thkcas)                  6.322E-01  ITV
 Inboard leg case sidewall thickness at its narrowest point (m)           (casths)                  5.000E-02     
 External case mass per coil (kg)                                         (whtcas)                  1.476E+06  OP 
 
 TF winding pack (WP) geometry:
 
 WP cross section area with insulation and insertion (per coil) (m2)      (awpc)                    1.227E+00     
 WP cross section area (per coil) (m2)                                    (aswp)                    1.146E+00     
 Winding pack radial thickness (m)                                        (dr_tf_wp)                8.491E-01  ITV
 Winding pack toroidal width 1 (m)                                        (wwp1)                    1.530E+00  OP 
 Winding pack toroidal width 2 (m)                                        (wwp2)                    1.361E+00  OP 
 Ground wall insulation thickness (m)                                     (tinstf)                  8.000E-03     
 Winding pack insertion gap (m)                                           (tfinsgap)                1.000E-02     
 
 TF winding pack (WP) material area/fractions:
 
 Steel WP cross-section (total) (m2)                                      (aswp*n_tf)               7.876E+00     
 Steel WP fraction                                                        (aswp/awpc)               4.010E-01     
 Insulation WP fraction                                                   (aiwp/awpc)               4.572E-02     
 Cable WP fraction                                                        ((awpc-aswp-aiwp)/awpc)   5.533E-01     
 
 WP turn information:
 
 Turn parametrisation                                                     (i_tf_turns_integer)              0     
   Non-integer number of turns
 Number of turns per TF coil                                              (n_tf_turn)               2.751E+02  OP 
 
 Width of turn including inter-turn insulation (m)                        (t_turn_tf)               6.455E-02  OP 
 Width of conductor (square) (m)                                          (t_conductor)             6.295E-02  OP 
 Width of space inside conductor (m)                                      (t_cable)                 4.695E-02  OP 
 Steel conduit thickness (m)                                              (thwcndut)                8.000E-03  ITV
 Inter-turn insulation thickness (m)                                      (thicndut)                8.000E-04     
 
 Conductor information:
 
 Diameter of central helium channel in cable                              (dhecoil)                 1.000E-02     
 Fractions by area
 internal area of the cable space                                         (acstf)                   2.173E-03     
 Coolant fraction in conductor excluding central channel                  (vftf)                    3.000E-01     
 Copper fraction of conductor                                             (fcutfsu)                 8.055E-01  ITV
 Superconductor fraction of conductor                                     (1-fcutfsu)               1.945E-01     
 Check total area fractions in winding pack = 1                                                         1.000     
 minimum TF conductor temperature margin  (K)                             (tmargmin_tf)                 1.500     
 TF conductor temperature margin (K)                                      (tmargtf)                     2.857     
 Elastic properties behavior                                              (i_tf_cond_eyoung_axial)          0     
   Conductor stiffness neglected
 Conductor axial Young's modulus                                          (eyoung_cond_z)           0.000E+00     
 Conductor transverse Young's modulus                                     (eyoung_cond_t)           0.000E+00     
 
 TF coil mass:
 
 Superconductor mass per coil (kg)                                        (whtconsc)                1.980E+04  OP 
 Copper mass per coil (kg)                                                (whtconcu)                1.529E+05  OP 
 Steel conduit mass per coil (kg)                                         (whtconsh)                2.091E+05  OP 
 Conduit insulation mass per coil (kg)                                    (whtconin)                5.502E+03  OP 
 Total conduit mass per coil (kg)                                         (whtcon)                  3.873E+05  OP 
 Mass of each TF coil (kg)                                                (whttf/n_tf)              1.871E+06  OP 
 Total TF coil mass (kg)                                                  (whttf)                   2.994E+07  OP 
 
 Maximum B field and currents:
 
 Nominal peak field assuming toroidal symmetry (T)                        (bmaxtf)                  1.350E+01  OP 
 Total current in all TF coils (MA)                                       (ritfc/1.D6)              3.040E+02  OP 
 TF coil current (summed over all coils) (A)                              (ritfc)                   3.040E+08     
 Actual peak field at discrete conductor (T)                              (bmaxtfrp)                1.392E+01  OP 
 Winding pack current density (A/m2)                                      (jwptf)                   1.658E+07  OP 
 Inboard leg mid-plane conductor current density (A/m2)                   (oacdcp)                  7.693E+06     
 Total stored energy in TF coils (GJ)                                     (estotftgj)               2.766E+02  OP 
 
 TF Forces:
 
 Inboard vertical tension per coil (N)                                    (vforce)                  4.036E+08  OP 
 Outboard vertical tension per coil (N)                                   (vforce_outboard)         4.036E+08  OP 
 inboard vertical tension fraction (-)                                    (f_vforce_inboard)        5.000E-01  OP 
 Centring force per coil (N/m)                                            (cforce)                  1.283E+08  OP 
 
 Ripple information:
 
 Max allowed ripple amplitude at plasma outboard midplane (%)             (ripmax)                  6.000E-01     
 Ripple amplitude at plasma outboard midplane (%)                         (ripple)                  6.000E-01  OP 
 
 Quench information :
 
 Allowable stress in vacuum vessel (VV) due to quench (Pa)                (sigvvall)                9.300E+07     
 Minimum allowed quench time due to stress in VV (s)                      (taucq)                   3.844E+01  OP 
 Actual quench time (or time constant) (s)                                (tdmptf)                  5.006E+01  ITV
 Maximum allowed voltage during quench due to insulation (kV)             (vdalw)                   1.000E+01  ITV
 Actual quench voltage (kV)                                               (vtfskv)                  1.000E+01  OP 
 Maximum allowed temp rise during a quench (K)                            (tmaxpro)                 1.500E+02     
 
 Radial build of TF coil centre-line :
 
                                          Thickness (m)    Outer radius (m)
 Innermost edge of TF coil                    3.041           3.041                       
 Coil case ("nose")                           0.632           3.673   (thkcas)            
 Insertion gap for winding pack               0.010           3.683   (tfinsgap)          
 Winding pack ground insulation               0.008           3.691   (tinstf)            
 Winding - first half                         0.407           4.098   (dr_tf_wp/2-tinstf-t
 Winding - second half                        0.407           4.504   (dr_tf_wp/2-tinstf-t
 Winding pack insulation                      0.008           4.512   (tinstf)            
 Insertion gap for winding pack               0.010           4.522   (tfinsgap)          
 Plasma side case min radius                  0.060           4.582   (casthi)            
 Plasma side case max radius                  4.672           4.672   (r_tf_inboard_out)  
 TF coil dimensions are consistent
 
 ****************************************** Superconducting TF Coils ******************************************
 
 Superconductor switch                                                    (isumat)                          5     
 Superconductor used: Nb3Sn
  (WST Nb3Sn critical surface model)
 Critical field at zero temperature and strain (T)                        (bc20m)                   3.297E+01     
 Critical temperature at zero field and strain (K)                        (tc0m)                    1.606E+01     
 
 Helium temperature at peak field (= superconductor temperature) (K)      (thelium)                 4.750E+00     
 Total helium fraction inside cable space                                 (fhetot)                  3.361E-01  OP 
 Copper fraction of conductor                                             (fcutfsu)                 8.055E-01  ITV
 Residual manufacturing strain on superconductor                          (strncon_tf)             -5.000E-03     
 Self-consistent strain on superconductor                                 (strain_wp)               1.869E-03     
 Critical current density in superconductor (A/m2)                        (jcritsc)                 6.207E+08  OP 
 Critical current density in strand (A/m2)                                (jcritstr)                1.207E+08  OP 
 Critical current density in winding pack (A/m2)                          (jwdgcrt)                 4.180E+07  OP 
 Actual current density in winding pack (A/m2)                            (jwdgop)                  1.658E+07  OP 
 Minimum allowed temperature margin in superconductor (K)                 (tmargmin_tf)             1.500E+00     
 Actual temperature margin in superconductor (K)                          (tmarg)                   2.857E+00  OP 
 Critical current (A)                                                     (icrit)                   1.741E+05  OP 
 Actual current (A)                                                       (cpttf)                   6.907E+04  ITV
 Actual current / critical current                                        (iooic)                   3.966E-01  OP 
 
 *************************************** Central Solenoid and PF Coils ****************************************
 
 Superconducting central solenoid
 Central solenoid superconductor material                                 (isumatoh)                        5     
  (WST Nb3Sn critical surface model)
 
 Central Solenoid Current Density Limits :
 
 Maximum field at Beginning Of Pulse (T)                                  (bmaxoh0)                 1.350E+01  OP 
 Critical superconductor current density at BOP (A/m2)                    (jscoh_bop)               4.072E+08  OP 
 Critical strand current density at BOP (A/m2)                            (jstrandoh_bop)           1.222E+08  OP 
 Allowable overall current density at BOP (A/m2)                          (rjohc0)                  3.950E+07  OP 
 Actual overall current density at BOP (A/m2)                             (cohbop)                  1.785E+07  OP 
 
 Maximum field at End Of Flattop (T)                                      (bmaxoh)                  1.235E+01  OP 
 Critical superconductor current density at EOF (A/m2)                    (jscoh_eof)               5.433E+08  OP 
 Critical strand current density at EOF (A/m2)                            (jstrandoh_eof)           1.630E+08  OP 
 Allowable overall current density at EOF (A/m2)                          (rjohc)                   5.270E+07  OP 
 Actual overall current density at EOF (A/m2)                             (coheof)                  1.785E+07  ITV
 
 CS inside radius (m)                                                     (bore.)                   2.307E+00     
 CS thickness (m)                                                         (ohcth.)                  5.951E-01     
 Gap between central solenoid and TF coil (m)                             (gapoh)                   8.000E-02     
 CS overall cross-sectional area (m2)                                     (areaoh)                  1.020E+01  OP 
 CS conductor+void cross-sectional area (m2)                              (awpoh)                   4.713E+00  OP 
    CS conductor cross-sectional area (m2)                                (awpoh*(1-vfohc))         3.299E+00  OP 
    CS void cross-sectional area (m2)                                     (awpoh*vfohc)             1.414E+00  OP 
 CS steel cross-sectional area (m2)                                       (areaoh-awpoh)            5.492E+00  OP 
 CS steel area fraction                                                   (oh_steel_frac)           5.381E-01  ITV
 Only hoop stress considered
 Switch for CS stress calculation                                         (i_cs_stress)                     0     
 Allowable stress in CS steel (Pa)                                        (alstroh)                 6.600E+08     
 Hoop stress in CS steel (Pa)                                             (sig_hoop)                6.600E+08  OP 
 Axial stress in CS steel (Pa)                                            (sig_axial)              -6.552E+08  OP 
 Maximum shear stress in CS steel for the Tresca criterion (Pa)           (s_tresca_oh)             6.600E+08  OP 
 Axial force in CS (N)                                                    (axial_force)            -1.716E+09  OP 
 Strain on CS superconductor                                              (strncon_cs)             -5.000E-03     
 Copper fraction in strand                                                (fcuohsu)                 7.000E-01     
 Void (coolant) fraction in conductor                                     (vfohc)                   3.000E-01     
 Helium coolant temperature (K)                                           (tftmp)                   4.750E+00     
 CS temperature margin (K)                                                (tmargoh)                 1.989E+00  OP 
 Minimum permitted temperature margin (K)                                 (tmargmin_cs)             1.500E+00     
 residual hoop stress in CS Steel (Pa)                                    (residual_sig_hoop)       2.400E+08     
 Initial vertical crack size (m)                                          (t_crack_vertical)        2.000E-03     
 Initial radial crack size (m)                                            (t_crack_radial)          6.000E-03     
 CS structural vertical thickness (m)                                     (t_structural_vertical)   2.200E-02     
 CS structural radial thickness (m)                                       (t_structural_radial)     7.000E-02     
 Allowable number of cycles till CS fracture                              (N_cycle)                 1.868E+04  OP 
 
 Superconducting PF coils
 PF coil superconductor material                                          (isumatpf)                        3     
   (NbTi)
 Copper fraction in conductor                                             (fcupfsu)                 6.900E-01     
 
 PF Coil Case Stress :
 
 Maximum permissible tensile stress (MPa)                                 (sigpfcalw)               5.000E+02     
 JxB hoop force fraction supported by case                                (sigpfcf)                 6.660E-01     
 
 Geometry of PF coils, central solenoid and plasma :
 
 coil           R(m)        Z(m)        dR(m)       dZ(m)       turns     steel thickness(m)
 
  PF 1           6.68       10.80        1.23        1.23      396.74        0.10
  PF 2           6.68      -12.02        1.37        1.37      491.38        0.25
  PF 3          19.65        3.05        1.19        1.19      201.99        0.10
  PF 4          19.65       -3.05        1.19        1.19      201.99        0.10
  PF 5          17.95        8.55        0.81        0.81      121.73        0.07
  PF 6          17.95       -8.55        0.81        0.81      121.73        0.07
  CS             2.60        0.00        0.60       17.15     4236.56        0.16
 Plasma          9.46        0.00        6.10       11.28        1.00
 
 PF Coil Information at Peak Current:
 
 coil  current  allowed J  actual J   J   cond. mass   steel mass     field
         (MA)    (A/m2)     (A/m2)  ratio    (kg)          (kg)        (T)
 
  PF 1   16.74  5.946E+08  1.100E+07  0.02 2.713E+05   1.758E+05    4.192E+00
  PF 2   20.74 -7.108E+07  1.100E+07 -0.15 3.360E+05   5.282E+05    1.107E+01
  PF 3   -8.52  7.540E+08  6.000E+06  0.01 7.452E+05   4.992E+05    2.733E+00
  PF 4   -8.52  7.540E+08  6.000E+06  0.01 7.452E+05   4.992E+05    2.733E+00
  PF 5   -5.23  7.706E+08  8.000E+06  0.01 3.136E+05   2.307E+05    2.583E+00
  PF 6   -5.23  7.706E+08  8.000E+06  0.01 3.136E+05   2.307E+05    2.583E+00
  CS  -182.17  3.950E+07  1.785E+07  0.45 3.282E+05   7.008E+05    1.350E+01
       ------                             ---------   ---------
       247.17                             3.053E+06   2.865E+06
 
 PF coil current scaling information :
 
 Sum of squares of residuals                                              (ssq0)                    3.116E-04  OP 
 Smoothing parameter                                                      (alfapf)                  5.000E-10     
 
 ****************************************** Volt Second Consumption *******************************************
 
              volt-sec       volt-sec       volt-sec
              start-up         burn          total

 PF coils :    -238.03         -71.96        -310.00
 CS coil  :    -227.77        -159.16        -386.93
              --------       --------       --------
 Total :       -465.80        -231.13        -696.92
 
 Total volt-second consumption by coils (Wb)                              (vstot)                  -6.969E+02  OP 
 
 Summary of volt-second consumption by circuit (Wb) :
 
 circuit       BOP            BOF            EOF
 
     1       37.535         37.985          7.105
     2       39.077         34.253          2.105
     3        7.880        -73.711        -80.194
     4        7.880        -73.711        -80.194
     5       -2.449        -37.687        -35.672
     6       -2.449        -37.687        -35.672
 CS coil    193.464        -34.301       -193.464
 
 ********************************** Waveforms ***********************************
 
 Currents (Amps/coil) as a function of time :
 
                                       time (sec)

                0.00     500.00     705.91     715.91    7916.21    8122.13
               Start      BOP        EOR        BOF        EOF        EOP        
 circuit
   1         0.000E+00  1.654E+07  1.674E+07  1.674E+07  3.132E+06  0.000E+00
   2         0.000E+00  2.074E+07  1.818E+07  1.818E+07  1.117E+06  0.000E+00
   3        -0.000E+00  8.376E+05 -7.835E+06 -7.835E+06 -8.524E+06 -0.000E+00
   4        -0.000E+00  8.376E+05 -7.835E+06 -7.835E+06 -8.524E+06 -0.000E+00
   5        -0.000E+00 -3.402E+05 -5.234E+06 -5.234E+06 -4.955E+06 -0.000E+00
   6        -0.000E+00 -3.402E+05 -5.234E+06 -5.234E+06 -4.955E+06 -0.000E+00
   7        -0.000E+00  1.822E+08 -3.230E+07 -3.230E+07 -1.822E+08 -0.000E+00
 Plasma (A)  0.000E+00  0.000E+00  2.059E+07  2.059E+07  2.059E+07  0.000E+00
 
 This consists of: CS coil field balancing:
   1         0.000E+00  1.654E+07 -2.933E+06 -2.933E+06 -1.654E+07  0.000E+00
   2         0.000E+00  2.074E+07 -3.677E+06 -3.677E+06 -2.074E+07  0.000E+00
   3        -0.000E+00  8.376E+05 -1.485E+05 -1.485E+05 -8.376E+05 -0.000E+00
   4        -0.000E+00  8.376E+05 -1.485E+05 -1.485E+05 -8.376E+05 -0.000E+00
   5        -0.000E+00 -3.402E+05  6.032E+04  6.032E+04  3.402E+05 -0.000E+00
   6        -0.000E+00 -3.402E+05  6.032E+04  6.032E+04  3.402E+05 -0.000E+00
   7        -0.000E+00  1.822E+08 -3.230E+07 -3.230E+07 -1.822E+08 -0.000E+00
 
 And: equilibrium field:
   1         0.000E+00  0.000E+00  1.968E+07  1.968E+07  1.968E+07  0.000E+00
   2         0.000E+00  0.000E+00  2.185E+07  2.185E+07  2.185E+07  0.000E+00
   3         0.000E+00  0.000E+00 -7.687E+06 -7.687E+06 -7.687E+06  0.000E+00
   4         0.000E+00  0.000E+00 -7.687E+06 -7.687E+06 -7.687E+06  0.000E+00
   5         0.000E+00  0.000E+00 -5.295E+06 -5.295E+06 -5.295E+06  0.000E+00
   6         0.000E+00  0.000E+00 -5.295E+06 -5.295E+06 -5.295E+06  0.000E+00
   7         0.000E+00  0.000E+00  0.000E+00  0.000E+00  0.000E+00  0.000E+00
 
 Ratio of central solenoid current at beginning of Pulse / end of flat-to (fcohbop)                 1.000E+00  ITV
 Ratio of central solenoid current at beginning of Flat-top / end of flat (fcohbof)                 1.773E-01  OP 
 
 *************************** PF Circuit Waveform Data ***************************
 
 Number of PF circuits including CS and plasma                            (ncirt)                           8     
 PF Circuit 01 - Time point 01 (A)                                        (pfc01t01)                0.000E+00     
 PF Circuit 01 - Time point 02 (A)                                        (pfc01t02)                1.654E+07     
 PF Circuit 01 - Time point 03 (A)                                        (pfc01t03)                1.674E+07     
 PF Circuit 01 - Time point 04 (A)                                        (pfc01t04)                1.674E+07     
 PF Circuit 01 - Time point 05 (A)                                        (pfc01t05)                3.132E+06     
 PF Circuit 01 - Time point 06 (A)                                        (pfc01t06)                0.000E+00     
 PF Circuit 02 - Time point 01 (A)                                        (pfc02t01)                0.000E+00     
 PF Circuit 02 - Time point 02 (A)                                        (pfc02t02)                2.074E+07     
 PF Circuit 02 - Time point 03 (A)                                        (pfc02t03)                1.818E+07     
 PF Circuit 02 - Time point 04 (A)                                        (pfc02t04)                1.818E+07     
 PF Circuit 02 - Time point 05 (A)                                        (pfc02t05)                1.117E+06     
 PF Circuit 02 - Time point 06 (A)                                        (pfc02t06)                0.000E+00     
 PF Circuit 03 - Time point 01 (A)                                        (pfc03t01)               -0.000E+00     
 PF Circuit 03 - Time point 02 (A)                                        (pfc03t02)                8.376E+05     
 PF Circuit 03 - Time point 03 (A)                                        (pfc03t03)               -7.835E+06     
 PF Circuit 03 - Time point 04 (A)                                        (pfc03t04)               -7.835E+06     
 PF Circuit 03 - Time point 05 (A)                                        (pfc03t05)               -8.524E+06     
 PF Circuit 03 - Time point 06 (A)                                        (pfc03t06)               -0.000E+00     
 PF Circuit 04 - Time point 01 (A)                                        (pfc04t01)               -0.000E+00     
 PF Circuit 04 - Time point 02 (A)                                        (pfc04t02)                8.376E+05     
 PF Circuit 04 - Time point 03 (A)                                        (pfc04t03)               -7.835E+06     
 PF Circuit 04 - Time point 04 (A)                                        (pfc04t04)               -7.835E+06     
 PF Circuit 04 - Time point 05 (A)                                        (pfc04t05)               -8.524E+06     
 PF Circuit 04 - Time point 06 (A)                                        (pfc04t06)               -0.000E+00     
 PF Circuit 05 - Time point 01 (A)                                        (pfc05t01)               -0.000E+00     
 PF Circuit 05 - Time point 02 (A)                                        (pfc05t02)               -3.402E+05     
 PF Circuit 05 - Time point 03 (A)                                        (pfc05t03)               -5.234E+06     
 PF Circuit 05 - Time point 04 (A)                                        (pfc05t04)               -5.234E+06     
 PF Circuit 05 - Time point 05 (A)                                        (pfc05t05)               -4.955E+06     
 PF Circuit 05 - Time point 06 (A)                                        (pfc05t06)               -0.000E+00     
 PF Circuit 06 - Time point 01 (A)                                        (pfc06t01)               -0.000E+00     
 PF Circuit 06 - Time point 02 (A)                                        (pfc06t02)               -3.402E+05     
 PF Circuit 06 - Time point 03 (A)                                        (pfc06t03)               -5.234E+06     
 PF Circuit 06 - Time point 04 (A)                                        (pfc06t04)               -5.234E+06     
 PF Circuit 06 - Time point 05 (A)                                        (pfc06t05)               -4.955E+06     
 PF Circuit 06 - Time point 06 (A)                                        (pfc06t06)               -0.000E+00     
 CS Circuit  - Time point 01 (A)                                          (cst01)                  -0.000E+00     
 CS Circuit  - Time point 02 (A)                                          (cst02)                   1.822E+08     
 CS Circuit  - Time point 03 (A)                                          (cst03)                  -3.230E+07     
 CS Circuit  - Time point 04 (A)                                          (cst04)                  -3.230E+07     
 CS Circuit  - Time point 05 (A)                                          (cst05)                  -1.822E+08     
 CS Circuit  - Time point 06 (A)                                          (cst06)                  -0.000E+00     
 Plasma  - Time point 01 (A)                                              (plasmat01)               0.000E+00     
 Plasma  - Time point 02 (A)                                              (plasmat02)               0.000E+00     
 Plasma  - Time point 03 (A)                                              (plasmat03)               2.059E+07     
 Plasma  - Time point 04 (A)                                              (plasmat04)               2.059E+07     
 Plasma  - Time point 05 (A)                                              (plasmat05)               2.059E+07     
 Plasma  - Time point 06 (A)                                              (plasmat06)               0.000E+00     
 
 ********************************************* Support Structure **********************************************
 
 Outer PF coil fence mass (kg)                                            (fncmass)                 4.753E+05  OP 
 Intercoil support structure mass (kg)                                    (aintmass)                1.000E+07  OP 
 Mass of cooled components (kg)                                           (coldmass)                6.454E+07  OP 
 Gravity support structure mass (kg)                                      (clgsmass)                2.834E+06  OP 
 Torus leg support mass (kg)                                              (gsm1)                    1.120E+05  OP 
 Ring beam mass (kg)                                                      (gsm2)                    6.716E+05  OP 
 Ring legs mass (kg)                                                      (gsm3)                    1.511E+06  OP 
 
 ******************************************** PF Coil Inductances *********************************************
 
 Inductance matrix [H] :
 
   1     3.4E+00 5.1E-02 2.9E-01 1.9E-01 2.4E-01 7.1E-02 8.1E-01 9.0E-04
   2     5.1E-02 5.0E+00 2.2E-01 3.4E-01 8.0E-02 2.9E-01 7.7E-01 9.3E-04
   3     2.9E-01 2.2E-01 3.7E+00 1.3E+00 7.6E-01 4.1E-01 5.2E-01 1.9E-03
   4     1.9E-01 3.4E-01 1.3E+00 3.7E+00 4.1E-01 7.6E-01 5.2E-01 1.9E-03
   5     2.4E-01 8.0E-02 7.6E-01 4.1E-01 1.3E+00 1.4E-01 2.8E-01 8.8E-04
   6     7.1E-02 2.9E-01 4.1E-01 7.6E-01 1.4E-01 1.3E+00 2.8E-01 8.8E-04
  CS     8.1E-01 7.7E-01 5.2E-01 5.2E-01 2.8E-01 2.8E-01 2.3E+01 4.5E-03
 Plasma  9.0E-04 9.3E-04 1.9E-03 1.9E-03 8.8E-04 8.8E-04 4.5E-03 1.8E-05
 
 ************************************ Pumping for primary coolant (helium) ************************************
 
 Pressure drop in FW and blanket coolant incl. hx and pipes (Pa)          (dp_he)                   5.500E+05     
 Fraction of FW and blanket thermal power required for pumping            (fpump)                   8.946E-02  OP 
 Total power absorbed by FW & blanket (MW)                                (p_plasma)                1.207E+03  OP 
 Inlet temperature of FW & blanket coolant pump (K)                       (t_in_compressor)         5.570E+02  OP 
 Coolant pump outlet/Inlet temperature of FW & blanket (K)                (t_in_bb)                 5.731E+02     
 Outlet temperature of FW & blanket (K)                                   (t_out_bb)                7.731E+02     
 Mechanical pumping power for FW and blanket cooling loop including heat  (htpmw_fw_blkt)           1.186E+02  OP 
 Mechanical pumping power for divertor (MW)                               (htpmw_div)               1.820E+00  OP 
 Mechanical pumping power for shield and vacuum vessel (MW)               (htpmw_shld)              6.069E-03  OP 
 
 ********************************** First wall and blanket : CCFE HCPB model **********************************
 
 
 Blanket Composition by volume :
 
 Titanium beryllide fraction                                              (fbltibe12)                   0.375  OP 
 Lithium orthosilicate fraction                                           (fblli2sio4)                  0.375  OP 
 Steel fraction                                                           (fblss_ccfe)                  0.097  OP 
 Coolant fraction                                                         (vfcblkt)                     0.053     
 Purge gas fraction                                                       (vfpblkt)                     0.100     
 
 Component Volumes :
 
 First Wall Armour Volume (m3)                                            (fw_armour_vol)               7.949  OP 
 First Wall Volume (m3)                                                   (volfw)                      26.162  OP 
 Blanket Volume (m3)                                                      (volblkt)                  1565.798  OP 
 Shield Volume (m3)                                                       (volshld)                  1008.300  OP 
 Vacuum vessel volume (m3)                                                (vdewin)                   1299.745  OP 
 
 Component Masses :
 
 First Wall Armour Mass (kg)                                              (fw_armour_mass)          1.530E+05  OP 
 First Wall Mass, excluding armour (kg)                                   (fwmass)                  2.041E+05  OP 
 Blanket Mass - Total(kg)                                                 (whtblkt)                 3.922E+06  OP 
     Blanket Mass - TiBe12 (kg)                                           (whtbltibe12)             1.327E+06  OP 
     Blanket Mass - Li4SiO4 (kg)                                          (whtblli4sio4)            1.409E+06  OP 
     Blanket Mass - Steel (kg)                                            (whtblss)                 1.185E+06  OP 
 Total mass of armour, first wall and blanket (kg)                        (armour_fw_bl_mass)       4.279E+06  OP 
 Shield Mass (kg)                                                         (whtshld)                 3.146E+06  OP 
 Vacuum vessel mass (kg)                                                  (vvmass)                  1.014E+07  OP 
 
 Nuclear heating :
 
 Total nuclear heating in TF+PF coils (CS is negligible) (MW)             (ptfnuc)                  4.379E-02  OP 
 Total nuclear heating in FW (MW)                                         (pnucfw)                  1.635E+02  OP 
 Total nuclear heating in the blanket (including emult) (MW)              (pnucblkt)                9.791E+02  OP 
 (Note: emult is fixed for this model inside the code)
 Total nuclear heating in the shield (MW)                                 (pnucshld)                1.214E+00  OP 
 Total nuclear heating in the divertor (MW)                               (pnucdiv)                 1.172E+02  OP 
 
  Diagostic output for nuclear heating :
 
 Blanket exponential factor                                               (exp_blanket)             9.999E-01  OP 
 Shield: first exponential                                                (exp_shield1)             1.721E-03  OP 
 Shield: second exponential                                               (exp_shield2)             2.543E-01  OP 
 Solid angle fraction taken by on divertor                                (fdiv)                    1.150E-01     
 Switch for plant secondary cycle                                         (secondary_cycle)                 2     
 First wall coolant pressure (Pa)                                         (fwpressure)              1.550E+07     
 Blanket coolant pressure (Pa)                                            (blpressure)              1.550E+07     
 Allowable nominal neutron fluence at first wall (MW.year/m2)             (abktflnc)                5.000E+00     
 No of inboard blanket modules poloidally                                 (nblktmodpi)                      7     
 No of inboard blanket modules toroidally                                 (nblktmodti)                     32     
 No of outboard blanket modules poloidally                                (nblktmodpo)                      8     
 No of outboard blanket modules toroidally                                (nblktmodto)                     48     
 Isentropic efficiency of first wall / blanket coolant pumps              (etaiso)                  9.000E-01     
 
 Other volumes, masses and areas :
 
 First wall area (m2)                                                     (fwarea)                  2.119E+03  OP 
 Cryostat internal radius (m)                                             (rdewex)                  2.074E+01  OP 
 Cryostat internal half-height (m)                                        (zdewex)                  1.764E+01  OP 
 Vertical clearance from TF coil to cryostat (m)                          (clh1)                    6.486E+00  OP 
 Divertor area (m2)                                                       (divsur)                  2.014E+02  OP 
 Divertor mass (kg)                                                       (divmas)                  4.935E+04  OP 
 
 ********************************** Superconducting TF Coil Power Conversion **********************************
 
 TF coil current (kA)                                                     (itfka)                   6.907E+01  OP 
 Number of TF coils                                                       (ntfc)                    1.600E+01     
 Voltage across a TF coil during quench (kV)                              (vtfskv)                  1.000E+01  OP 
 TF coil charge time (hours)                                              (tchghr)                  4.000E+00     
 Total inductance of TF coils (H)                                         (ltfth)                   1.160E+02  OP 
 Total resistance of TF coils (ohm)                                       (rcoils)                  0.000E+00  OP 
 TF coil charging voltage (V)                                             (tfcv)                    6.718E+02     
 Number of DC circuit breakers                                            (ntfbkr)                  1.600E+01     
 Number of dump resistors                                                 (ndumpr)                  6.400E+01     
 Resistance per dump resistor (ohm)                                       (r1dump)                  1.448E-01  OP 
 Dump resistor peak power (MW)                                            (r1ppmw)                  1.727E+02  OP 
 Energy supplied per dump resistor (MJ)                                   (r1emj)                   4.322E+03  OP 
 TF coil L/R time constant (s)                                            (ttfsec)                  5.006E+01  OP 
 Power supply voltage (V)                                                 (tfpsv)                   7.054E+02  OP 
 Power supply current (kA)                                                (tfpska)                  7.252E+01  OP 
 DC power supply rating (kW)                                              (tfckw)                   5.116E+04  OP 
 AC power for charging (kW)                                               (tfackw)                  5.684E+04  OP 
 TF coil resistive power (MW)                                             (rpower)                  7.981E+00  OP 
 TF coil inductive power (MVA)                                            (xpower)                  3.842E+01  OP 
 Aluminium bus current density (kA/cm2)                                   (djmka)                   1.250E-01     
 Aluminium bus cross-sectional area (cm2)                                 (albusa)                  5.526E+02  OP 
 Total length of TF coil bussing (m)                                      (tfbusl)                  3.528E+03  OP 
 Aluminium bus weight (tonnes)                                            (albuswt)                 5.264E+02  OP 
 Total TF coil bus resistance (ohm)                                       (rtfbus)                  1.673E-03  OP 
 TF coil bus voltage drop (V)                                             (vtfbus)                  1.155E+02  OP 
 Dump resistor floor area (m2)                                            (drarea)                  8.516E+03  OP 
 TF coil power conversion floor space (m2)                                (tfcfsp)                  1.960E+03  OP 
 TF coil power conv. building volume (m3)                                 (tfcbv)                   1.176E+04  OP 
 TF coil AC inductive power demand (MW)                                   (xpwrmw)                  4.269E+01  OP 
 Total steady state AC power demand (MW)                                  (tfacpd)                  8.867E+00  OP 
 
 ****************************** PF Coils and Central Solenoid: Power and Energy *******************************
 
 Number of PF coil circuits                                               (pfckts)                  1.200E+01     
 Sum of PF power supply ratings (MVA)                                     (spsmva)                  4.105E+02  OP 
 Total PF coil circuit bus length (m)                                     (spfbusl)                 2.588E+03  OP 
 Total PF coil bus resistive power (kW)                                   (pfbuspwr)                1.062E+03  OP 
 Total PF coil resistive power (kW)                                       (srcktpm)                 1.062E+03  OP 
 Maximum PF coil voltage (kV)                                             (vpfskv)                  2.000E+01     
 Efficiency of transfer of PF stored energy into or out of storage        (etapsu)                  9.000E-01     
 (Energy is dissipated in PFC power supplies only when total PF energy increases or decreases.)
 Maximum stored energy in poloidal field (MJ)                             (ensxpfm)                 3.433E+04  OP 
 Peak absolute rate of change of stored energy in poloidal field (MW)     peakpoloidalpower         1.667E+02  OP 
 Energy stored in poloidal magnetic field :
 
                                            time (sec)

                     0.00     500.00     705.91     715.91    7916.21    8122.13
 Time point         Start      BOP        EOR        BOF        EOF        EOP        
 Energy (MJ)      0.000E+00  3.153E+04  1.683E+04  1.683E+04  3.433E+04  0.000E+00
 
 Interval                tramp      tohs       theat      tburn      tqnch      
 dE/dt (MW)            6.307E+01 -7.140E+01  0.000E+00  2.430E+00 -1.667E+02
 
 
 *********************************************** Vacuum System ************************************************
 
 Pumpdown to Base Pressure :
 
 First wall outgassing rate (Pa m/s)                                      (rat)                     1.300E-08     
 Total outgassing load (Pa m3/s)                                          (ogas)                    2.219E-04  OP 
 Base pressure required (Pa)                                              (pbase)                   5.000E-04     
 Required N2 pump speed (m3/s)                                            (s(1))                    4.438E-01  OP 
 N2 pump speed provided (m3/s)                                            (snet(1))                 3.256E+01  OP 
 
 Pumpdown between Burns :
 
 Plasma chamber volume (m3)                                               (volume)                  3.373E+03  OP 
 Chamber pressure after burn (Pa)                                         (pend)                    1.195E-01  OP 
 Chamber pressure before burn (Pa)                                        (pstart)                  1.195E-03     
 Allowable pumping time switch                                            (dwell_pump)                      0     
 Dwell time between burns (s)                                             (tdwell.)                 0.000E+00     
 CS ramp-up time burns (s)                                                (tramp.)                  5.000E+02     
 Allowable pumping time between burns (s)                                 (tpump)                   5.000E+02     
 Required D-T pump speed (m3/s)                                           (s(2))                    3.106E+01  OP 
 D-T pump speed provided (m3/s)                                           (snet(2))                 7.901E+01  OP 
 
 Helium Ash Removal :
 
 Divertor chamber gas pressure (Pa)                                       (prdiv)                   3.600E-01     
 Helium gas fraction in divertor chamber                                  (fhe)                     9.984E-02  OP 
 Required helium pump speed (m3/s)                                        (s(3))                    5.211E+01  OP 
 Helium pump speed provided (m3/s)                                        (snet(3))                 5.211E+01  OP 
 
 D-T Removal at Fuelling Rate :
 
 D-T fuelling rate (kg/s)                                                 (frate)                   3.763E-05  OP 
 Required D-T pump speed (m3/s)                                           (s(4))                    5.211E+01  OP 
 D-T pump speed provided (m3/s)                                           (snet(4))                 7.901E+01  OP 
 
 The vacuum pumping system size is governed by the
 requirements for pumpdown between burns.
 
 Number of large pump ducts                                               (nduct)                          16     
 Passage diameter, divertor to ducts (m)                                  (d(imax))                 5.598E-01  OP 
 Passage length (m)                                                       (l1)                      2.431E+00  OP 
 Diameter of ducts (m)                                                    (dout)                    6.718E-01  OP 
 Duct length, divertor to elbow (m)                                       (l2)                      4.800E+00  OP 
 Duct length, elbow to pumps (m)                                          (l3)                      2.000E+00     
 Number of pumps                                                          (pumpn)                   4.169E+01  OP 
 
 The vacuum system uses cryo  pumps.
 
 ******************************************* Plant Buildings System *******************************************
 
 Internal volume of reactor building (m3)                                 (vrci)                    1.431E+06     
 Dist from centre of torus to bldg wall (m)                               (wrbi)                    4.509E+01     
 Effective floor area (m2)                                                (efloor)                  4.257E+05     
 Reactor building volume (m3)                                             (rbv)                     1.600E+06     
 Reactor maintenance building volume (m3)                                 (rmbv)                    4.496E+05     
 Warmshop volume (m3)                                                     (wsv)                     1.350E+05     
 Tritium building volume (m3)                                             (triv)                    4.000E+04     
 Electrical building volume (m3)                                          (elev)                    5.276E+04     
 Control building volume (m3)                                             (conv)                    6.000E+04     
 Cryogenics building volume (m3)                                          (cryv)                    1.625E+04     
 Administration building volume (m3)                                      (admv)                    1.000E+05     
 Shops volume (m3)                                                        (shov)                    1.000E+05     
 Total volume of nuclear buildings (m3)                                   (volnucb)                 2.072E+06     
 
 **************************************** Electric Power Requirements *****************************************
 
 Facility base load (MW)                                                  (basemw)                  5.000E+00     
 Divertor coil power supplies (MW)                                        (bdvmw)                   0.000E+00     
 Cryoplant electric power (MW)                                            (crymw)                   4.305E+01  OP 
 Primary coolant pumps (MW)                                               (htpmw..)                 1.385E+02  OP 
 PF coil power supplies (MW)                                              (ppfmw)                   1.559E+02  OP 
 TF coil power supplies (MW)                                              (ptfmw)                   8.867E+00  OP 
 Plasma heating supplies (MW)                                             (pheatingmw)              1.386E+02  OP 
 Tritium processing (MW)                                                  (trithtmw..)              1.500E+01     
 Vacuum pumps  (MW)                                                       (vachtmw..)               5.000E-01     
 
 Total pulsed power (MW)                                                  (pacpmw)                  5.692E+02  OP 
 Total base power required at all times (MW)                              (fcsht)                   6.885E+01  OP 
 
 ************************************************* Cryogenics *************************************************
 
 Conduction and radiation heat loads on cryogenic components (MW)         (qss/1.0D6)               2.775E-02  OP 
 Nuclear heating of cryogenic components (MW)                             (qnuc/1.0D6)              1.292E-02  OP 
 Nuclear heating of cryogenic components is a user input.
 AC losses in cryogenic components (MW)                                   (qac/1.0D6)               4.504E-03  OP 
 Resistive losses in current leads (MW)                                   (qcl/1.0D6)               1.503E-02  OP 
 45% allowance for heat loads in transfer lines, storage tanks etc (MW)   (qmisc/1.0D6)             2.709E-02  OP 
 Sum = Total heat removal at cryogenic temperatures (W)                   (helpow/1.0D6)            8.730E-02  OP 
 Temperature of cryogenic components (K)                                  (tmpcry)                  4.500E+00     
 Efficiency (figure of merit) of cryogenic plant is 13% of ideal Carnot v                           2.028E-03  OP 
 Electric power for cryogenic plant (MW)                                  (crypmw)                  4.305E+01  OP 
 
 ************************************ Plant Power / Heat Transport Balance ************************************
 
 
 Assumptions :
 
 Neutron power multiplication in blanket                                  (emult)                   1.269E+00     
 Divertor area fraction of whole toroid surface                           (fdiv)                    1.150E-01     
 H/CD apparatus + diagnostics area fraction                               (fhcd)                    0.000E+00     
 First wall area fraction                                                 (1-fdiv-fhcd)             8.850E-01     
 Switch for pumping of primary coolant                                    (primary_pumping)                 3     
 Mechanical pumping power for FW and blanket cooling loop
 includes heat exchanger, using specified pressure drop
 Mechanical pumping power for FW cooling loop including heat exchanger (M (htpmw_fw)                0.000E+00  OP 
 Mechanical pumping power for blanket cooling loop including heat exchang (htpmw_blkt)              0.000E+00  OP 
 Mechanical pumping power for FW and blanket cooling loop including heat  (htpmw_fw_blkt)           1.186E+02  OP 
 Mechanical pumping power for divertor (MW)                               (htpmw_div)               1.820E+00  OP 
 Mechanical pumping power for shield and vacuum vessel (MW)               (htpmw_shld)              6.069E-03  OP 
 Electrical pumping power for FW and blanket (MW)                         (htpmwe_fw_blkt)          1.364E+02  OP 
 Electrical pumping power for shield (MW)                                 (htpmwe_shld)             6.976E-03  OP 
 Electrical pumping power for divertor (MW)                               (htpmwe_div)              2.092E+00  OP 
 Total electrical pumping power for primary coolant (MW)                  (htpmw)                   1.385E+02  OP 
 Coolant pump power / non-pumping thermal power in shield                 (fpumpshld)               5.000E-03     
 Coolant pump power / non-pumping thermal power in divertor               (fpumpdiv)                5.000E-03     
 Electrical efficiency of heat transport coolant pumps                    (etahtp)                  8.700E-01     
 
 Plant thermodynamics: options :
 
 Divertor thermal power is collected at only 150 C and is used to preheat the coolant in the power cycle
 Shield thermal power is collected at only 150 C and is used to preheat the coolant in the power cycle
 Power conversion cycle efficiency model: user-defined efficiency
 Thermal to electric conversion efficiency of the power conversion cycle  (etath)                       0.375     
 Fraction of total high-grade thermal power to divertor                   (pdivfraction)                0.216  OP 
 
 Power Balance for Reactor (across vacuum vessel boundary) - Detail
 ------------------------------------------------------------------
 
                                            High-grade             Low-grade              Total
                                             thermal power (MW)     thermal power (MW)      (MW)
         First wall:
                               neutrons            163.46                0.00              163.46
             charged particle transport             12.72                0.00               12.72
                              radiation             52.08                0.00               52.08
                        coolant pumping              0.00                0.00                0.00
 
         Blanket:
                               neutrons            979.15                0.00              979.15
             charged particle transport              0.00                0.00                0.00
                              radiation              0.00                0.00                0.00
                        coolant pumping              0.00                0.00                0.00
 
         Shield:
                               neutrons              1.21                0.00                1.21
             charged particle transport              0.00                0.00                0.00
                              radiation              0.00                0.00                0.00
                        coolant pumping              0.01                0.00                0.01
 
         Divertor:
                               neutrons            117.21                0.00              117.21
             charged particle transport            240.00                0.00              240.00
                              radiation              6.77                0.00                6.77
                        coolant pumping              1.82                0.00                1.82
 
         TF coil:
                               neutrons              0.00                0.04                0.04
             charged particle transport              0.00                0.00                0.00
                              radiation              0.00                0.00                0.00
                        coolant pumping              0.00                0.00                0.00
 
         Losses to H/CD apparatus + diagnostics:
                               neutrons              0.00                0.00                0.00
             charged particle transport              0.00                0.00                0.00
                              radiation              0.00                0.00                0.00
                        coolant pumping              0.00                0.00                0.00
 
         ----------------------------------------------------------------------------------------
                                 Totals           1574.43                0.04             1574.47
 
 Total power leaving reactor (across vacuum vessel boundary) (MW)                                    1574.516  OP 
 
 Other secondary thermal power constituents :
 
 Heat removal from cryogenic plant (MW)                                   (crypmw)                     43.052  OP 
 Heat removal from facilities (MW)                                        (fachtmw)                    68.850  OP 
 Coolant pumping efficiency losses (MW)                                   (htpsecmw)                   18.000  OP 
 Heat removal from injection power (MW)                                   (pinjht)                     83.150  OP 
 Heat removal from tritium plant (MW)                                     (trithtmw)                   15.000  OP 
 Heat removal from vacuum pumps (MW)                                      (vachtmw)                     0.500  OP 
 TF coil resistive power (MW)                                             (tfcmw)                       0.000  OP 
 
 Total low-grade thermal power (MW)                                       (psechtmw)                  239.050  OP 
 Total High-grade thermal power (MW)                                      (pthermmw)                 1693.060  OP 
 
 Number of primary heat exchangers                                        (nphx)                            2  OP 
 
 
 Power Balance across separatrix :
 -------------------------------
 Only energy deposited in the plasma is included here.
 Total power loss is scaling power plus core radiation only (iradloss = 1)
 Transport power from scaling law (MW)                                    (pscalingmw)                258.408  OP 
 Radiation power from inside "coreradius" (MW)                            (pcoreradmw.)                40.438  OP 
 Total (MW)                                                                                           298.845  OP 
 
 Alpha power deposited in plasma (MW)                                     (falpha*palpmw)             241.774  OP 
 Power from charged products of DD and/or D-He3 fusion (MW)               (pchargemw.)                  0.978  OP 
 Ohmic heating (MW)                                                       (pohmmw.)                     0.660  OP 
 Injected power deposited in plasma (MW)                                  (pinjmw)                     55.433  OP 
 Total (MW)                                                                                           298.845  OP 
 
 Power Balance for Reactor - Summary :
 -------------------------------------
 Fusion power (MW)                                                        (powfmw.)                  1274.000  OP 
 Power from energy multiplication in blanket and shield (MW)              (emultmw)                   242.475  OP 
 Injected power (MW)                                                      (pinjmw.)                    55.433  OP 
 Ohmic power (MW)                                                         (pohmmw.)                     0.660  OP 
 Power deposited in primary coolant by pump (MW)                          (htpmw_mech)                120.458  OP 
 Total (MW)                                                                                          1693.026  OP 
 
 Heat extracted from first wall and blanket (MW)                          (pthermfw_blkt)            1326.045  OP 
 Heat extracted from shield  (MW)                                         (pthermshld)                  1.220  OP 
 Heat extracted from divertor (MW)                                        (pthermdiv)                 365.795  OP 
 Nuclear and photon power lost to H/CD system (MW)                        (psechcd)                     0.000  OP 
 Nuclear power lost to TF (MW)                                            (ptfnuc)                      0.044  OP 
 Total (MW)                                                                                          1693.104  OP 
 
 Electrical Power Balance :
 --------------------------
 Net electric power output(MW)                                            (pnetelmw.)                 220.000  OP 
 Required Net electric power output(MW)                                   (pnetelin)                  220.000     
 Electric power for heating and current drive (MW)                        (pinjwp)                    138.583  OP 
 Electric power for primary coolant pumps (MW)                            (htpmw)                     138.458  OP 
 Electric power for vacuum pumps (MW)                                     (vachtmw)                     0.500     
 Electric power for tritium plant (MW)                                    (trithtmw)                   15.000     
 Electric power for cryoplant (MW)                                        (crypmw)                     43.052  OP 
 Electric power for TF coils (MW)                                         (tfacpd)                      8.867  OP 
 Electric power for PF coils (MW)                                         (pfwpmw)                      1.587  OP 
 All other internal electric power requirements (MW)                      (fachtmw)                    68.850  OP 
 Total (MW)                                                               (tot_plant_power)           634.898  OP 
 Total (MW)                                                                                           634.898  OP 
 
 Gross electrical output* (MW)                                            (pgrossmw)                  634.898  OP 
 (*Power for pumps in secondary circuit already subtracted)
 
 Power balance for power plant :
 -------------------------------
 Fusion power (MW)                                                        (powfmw.)                  1274.000  OP 
 Power from energy multiplication in blanket and shield (MW)              (emultmw)                   242.475  OP 
 Total (MW)                                                                                          1516.475  OP 
 
 Net electrical output (MW)	                                              (pnetelmw)                  220.000  OP 
 Heat rejected by main power conversion circuit (MW)                      (rejected_main)            1058.163  OP 
 Heat rejected by other cooling circuits (MW)                             (psechtmw)                  239.050  OP 
 Total (MW)                                                                                          1517.213  OP 
 
 
 Plant efficiency measures :
 
 Net electric power / total nuclear power (%)                             (pnetelmw/(powfmw+em         14.507  OP 
 Net electric power / total fusion power (%)                              (pnetelmw/powfmw)            17.268  OP 
 Gross electric power* / high grade heat (%)                              (etath)                      37.500     
 (*Power for pumps in secondary circuit already subtracted)
 Recirculating power fraction                                             (cirpowfr)                    0.653  OP 
 
 Time-dependent power usage
 
         Pulse timings [s]:
 
                                          tramp      tohs     theat     tburn     tqnch    tdwell
                                          -----      ----     -----     -----     -----    ------
                               Duration  500.00    205.91     10.00   7200.00    205.91      0.00
                                 ------   -----      ----     -----     -----     -----    ------
 
         Continous power usage [MWe]:
 
                                 System   tramp      tohs     theat     tburn     tqnch    tdwell
                                 ------   -----      ----     -----     -----     -----    ------
                        Primary cooling  138.46    138.46    138.46    138.46    138.46    138.46
                              Cyroplant   43.05     43.05     43.05     43.05     43.05     43.05
                                 Vacuum    0.50      0.50      0.50      0.50      0.50      0.50
                                Tritium   15.00     15.00     15.00     15.00     15.00     15.00
                                     TF    8.87      8.87      8.87      8.87      8.87      8.87
                             Facilities   68.85     68.85     68.85     68.85     68.85     68.85
                                 ------   -----      ----     -----     -----     -----    ------
                                  Total  274.73    274.73    274.73    274.73    274.73    274.73
                                 ------   -----      ----     -----     -----     -----    ------
 
         Intermittent power usage [MWe]:
 
                                 System   tramp      tohs     theat     tburn     tqnch    tdwell
                                 ------   -----      ----     -----     -----     -----    ------
                                 H & CD    0.00    300.00    300.00    138.58    300.00      0.00
                                     PF   63.07    -71.40      0.00      2.43   -166.72      0.00
                                 ------   -----      ----     -----     -----     -----    ------
                                  Total   63.07    228.60    300.00    141.01    133.28      0.00
                                 ------   -----      ----     -----     -----     -----    ------
 
         Power production [MWe]:
 
                                          tramp      tohs     theat     tburn     tqnch    tdwell       avg
                                          -----      ----     -----     -----     -----    ------       ---
                            Gross power    0.00      0.00      0.00    634.90      0.00      0.00
                              Net power -337.79   -503.33   -574.73    219.16   -408.01   -274.73    149.67
                                 ------   -----      ----     -----     -----     -----    ------
 
 
 *************************** Water usage during plant operation (secondary cooling) ***************************
 
 Estimated amount of water used through different cooling system options:
 1. Cooling towers
 2. Water bodies (pond, lake, river): recirculating or once-through
 Volume used in cooling tower (m3/day)                                    (waterusetower)           4.499E+04  OP 
 Volume used in recirculating water system (m3/day)                       (wateruserecirc)          1.506E+04  OP 
 Volume used in once-through water system (m3/day)                        (wateruseonethru)         1.476E+06  OP 
 
 ******************************************** Errors and Warnings *********************************************
 
 (See top of file for solver errors and warnings.)
 PROCESS status flag:   Warning messages
 PROCESS error status flag                                                (error_status)                    2     
150     2   CHECK: Lower limit of volume averaged electron temperature (te) has been raised 
154     2   CHECK: neped set with fgwped without constraint eq 81 (neped<ne0)               
155     2   CHECK: dene used as iteration variable without constraint 81 (neped<ne0)        
135     1   OUTPF: CS not using max current density: further optimisation may be possible   
 Final error identifier                                                   (error_id)                      135     
 
 ******************************************* End of PROCESS Output ********************************************
 
 
 *************************************** Copy of PROCESS Input Follows ****************************************
 
*************************************************************************
*****                                                               *****
*****             EU-DEMO I-mode PROCESS Input File                 *****
*****                    James Morris, UKAEA                        *****
*****                         19/06/2019                            *****
*****                                                               *****
*************************************************************************

* Run Information *
*******************

runtitle = I-mode 2019 PMU

* Figure of merit - minimise major radius
minmax = 1

* Error tolerance for VMCON
epsvmc = 1e-7

* Constraint Equations - Consistency Equations *
************************************************

* Beta consistency *
*------------------*
icc = 1
ixc = 5 * beta
beta = 0.03142

* Global power balance *
*----------------------*
icc = 2

* Toroidal field 1/R consistency *
*--------------------------------*
*icc = 10

* Radial build consistency *
*--------------------------*
icc = 11

* Constraint Equations - Limit Equations *
******************************************

* Density upper limit *
*---------------------*
icc = 5
ixc = 6 * dene [m-3]
ixc = 9 * fdene - density as fraction of Greenwald limit 
boundu(9) = 0.9
fdene = 0.9
dene = 7.432E19

* Neutron wall load upper limit *
*-------------------------------*
icc = 8
ixc = 14 * fwalld
fwalld = 1.31
* wall load limit [MW/m2]
walalw = 1.0

* Fusion power upper limit *
*--------------------------*

icc = 9
ixc = 26 *ffuspow
boundl(26) = 0.98
boundu(26) = 1.02
powfmax = 1300

* Burn time lower limit *
*-----------------------*
icc = 13 
ixc = 21 * ftburn
* minimum burn time [s]
tbrnmn = 7200.0

* L-H threshold scaling *
*-----------------------*
icc = 15
ixc = 103 * flhthresh
boundl(103) = 1.2
boundu(103) = 10.0
* Threshold to use - LH threshold Martin scaling x 2
ilhthresh = 6

* Injection power upper limit *
*-----------------------------*
icc = 30
ixc = 46 * fpinj
* Maximum allowable value for injected power [MW]
pinjalw = 150.0

* Pdivt power lower limit *
*-----------------------------*
icc = 80
ixc = 153 * fpdivlim
* Minimum pdivt [MW]
pdivtlim = 240.0

* Net electric power lower limit *
*--------------------------------*
icc = 16
ixc = 25 * fpnetel
pnetelin = 220.0

* Beta upper limit *
*------------------*
icc = 24
ixc = 36 * fbetatry
fbetatry = 0.4825

* Max TF field *
*--------------*
icc = 25
ixc = 35 * fpeakb
bmxlim = 13.5

* Central solenoid EOF current density upper limit *
*--------------------------------------------------*
icc = 26
ixc = 37 * coheof [A/m2]
ixc = 38 * fjohc
boundu(38) = 1.0
coheof = 2.07E7
fjohc = 0.579

* Central solenoid BOP current density upper limit *
*--------------------------------------------------*
icc = 27
ixc = 39 * fjohc0
ixc = 41 * fcohbop
boundu(39) = 1.0
fjohc0 = 0.539
fcohbop = 0.9318

* I_op/I_Crit TF coil limit *
*---------------------------*
icc = 33
ixc = 50 * fiooic
boundu(50) = 1.0
fiooic = 0.634

* Dump voltage upper limit *
*--------------------------*
icc = 34
ixc = 51 * fvdump
ixc = 52 * vdalw [kV]
boundu(52) = 10.0
fvdump = 1.0
vdalw = 10.0

* J_winding pack protection *
*---------------------------*
icc = 35 
ixc = 53 * fjprot
fjprot = 1.0

* TF temp marg lower limit *
*--------------------------*
icc = 36
ixc = 54 * ftmargtf
* Minimum allowable temperature margin [K]
tmargmin = 1.5

* CS coil temp margin lower limit *
*---------------------------------*
icc = 60
ixc = 106 * ftmargoh
tmargmin_cs = 1.5

* Lower limit on taup/taueff (ratio alpha particle/energy confinement times) *
*-------------------------------------------------------------------------------*
icc = 62 
ixc = 110 * ftaulimit
taulimit = 5.0

* dump time constraint for VV stresses *
*--------------------------------------*
icc = 65
ixc = 113 * ftaucq
ftaucq = 0.919
sigvvall = 9.3e7

* CS stress limit *
*-----------------*
icc = 72
ixc = 123 * foh_stress
foh_stress = 1.0
* allowable hoop stress in Central Solenoid structural material [Pa]
alstroh = 6.6D8

* CS peak field upper limit *
*---------------------------*
icc = 79
ixc = 149 * fbmaxcs
bmaxcs_lim = 13.5

* PsepBt/qAR limit *
*------------------*

icc = 68
ixc = 117 *fpsepbqar
psepbqarmax = 13.6

* TF coil stress limits *
*-----------------------*

icc = 31 * TF coil case stress upper limit
ixc = 48 * fstrcase
icc = 32 * TF coil conduit stress upper limit
ixc = 49 * fstrcond
sig_tf_case_max  = 6.6E8 * Allowable maximum shear stress in TF coil case (Tresca criterion) (Pa)
sig_tf_wp_max    = 6.6E8 * Allowable maximum shear stress in TF coil conduit (Tresca criterion) (Pa)

* Iteration Variables *
***********************

* bt [T]
ixc = 2
bt = 5.7

* rmajor [m]
ixc = 3
boundl(3) = 7.0
boundu(3) = 12.0
rmajor = 9.

* te [keV]
ixc = 4
boundu(4) = 150.0
te = 12.33

* oacdcp [A/m2]
*ixc = 12
*oacdcp = 8.67E6

* tfcth [m]
ixc = 13
boundl(13) = 0.75
tfcth = 1.4

* ohcth [m]
ixc = 16
boundl(16) = 0.5
ohcth = 0.5

* q
ixc = 18
boundl(18) = 3.0
q = 3.0

* Machine bore [m]
ixc = 29
boundl(29) = 0.1
bore = 2.33

* fvsbrnni
ixc = 44
fvsbrnni = 0.396

* tdmptf [s]
ixc = 56
tdmptf = 25.83

* thkcas [m]
ixc = 57
thkcas = 0.525

* TF coil conduit thickness [m]
ixc = 58
boundl(58) = 0.008
thwcndut = 0.008

* copper fraction of cable conductor (TF coils)
ixc = 59 
boundl(59) = 0.50
boundu(59) = 0.94
fcutfsu = 0.809

* TF Current per turn [A]
ixc = 60
boundl(60) = 65000.0
boundu(60) = 90000.0
cpttf = 65000.0

* Helium fraction (ralpne)
ixc = 109
boundu(109) = 0.1

* CS steel fraction, oh_steel_frac
ixc = 122
oh_steel_frac = 0.8

* core impurity fraction, Xenon
ixc = 135
fimp(13) = 0.00038

* TF winding pack thickness [m]
ixc = 140
boundl(140) = 0.5
dr_tf_wp = 0.5

* fgwped - ratio of pedestal density to GW limit
ixc = 145
boundu(145) = 0.72
boundl(145) = 0.65
fgwped = 0.65

* radial build *
****************

* Thermal shield radial thickness [m]
thshield = 0.050

* Gap between thermal shield and vacuum vessel [m]
gapds = 0.02

* Inboard vacuum vessel radial thickness [m]
d_vv_in  = 0.3

* Outboard vacuum vessel radial thickness [m]
d_vv_out = 0.3

* Topside vacuum vessel radial thickness [m]
d_vv_top = 0.3

* Underside vacuum vessel radial thickness [m]
d_vv_bot = 0.3

* Inboard vacuum vessel thickness [m]
shldith = 0.3

* Gap between vacuum vessel and blanket [m]
vvblgap = 0.02

* Inboard blanket radial thickness [m]
blnkith = 0.755

* Inboard scrape-off-layer radial thickness [m]
scrapli = 0.225

* Outboard scrape-off-layer radial thickness [m]
scraplo = 0.225

* Outboard blanket radial thickness [m]
blnkoth = 0.982

* Cryostat thickness [m]
ddwex = 0.15 

* Outboard shield thickness [m]
shldoth = 0.800

* Divertor structure vertical thickness [m]
divfix = 0.621 

* Coolant void fraction in shield
vfshld = 0.60 

* physics *
***********

* aspect ratio
aspect = 3.1

* H factor
hfact = 0.8

* Switch for plasma cross-sectional shape calc - use input kappa & triang
ishape = 0 

* Plasma elongation [-]
kappa = 1.848

* Plasma triangularity [-]
triang = 0.5

* Density profile index
alphan = 1.00

* Temperature profile index
alphat = 1.45 

* (troyon-like) coefficient for beta scaling
dnbeta = 3.0

* Zohm elongation scaling adjustment factor (ishape=2; 3)
fkzohm = 1.0245

* Ejima coefficient for resistive startup V-s formula
gamma = 0.3

* Switch for bootstrap current scaling
ibss = 4

* Switch for beta limit scaling
iculbl = 1

* Switch for plasma current scaling
icurr    = 4

* Switch for density limit to enforce
idensl = 7

* Switch for fast alpha pressure calculation
ifalphap = 1

* Switch for inverse quadrature in l-mode scaling laws 5 and 9
iinvqd = 1

* Switch for pedestal profiles
ipedestal = 1

* fraction of Greenwald density to set as separatrix density
fgwsep = 0.5

* EPED pedestal temperature scaling
ieped = 1

* EPED pedestal temperature scaling adjustment factor
eped_sf = 0.9

* Electron density of pedestal [m-3] (ipedestal=1) - initial value
neped = 0.478e20

* Electron density at separatrix [m-3] (ipedestal=1) - initial value
nesep = 0.2e20

* R/a of density pedestal (ipedestal=1)
rhopedn = 0.94

* R/a of temperature pedestal (ipedestal=1)
rhopedt = 0.94

* Temperature profile index beta (ipedestal=1)
tbeta = 2.0

* Electron temperature of pedestal (kev) (ipedestal=1)
teped = 5.5

* Electron temperature at separatrix (kev) (ipedestal=1)
tesep = 0.1

* Switch for current profile consistency
iprofile = 1

* Switch for energy confinement time scaling law
isc = 34

* Safety factor on axis
q0 = 1.0

* Switch for single null / double null plasma
i_single_null = 1

* Synchrotron wall reflectivity factor
ssync = 0.6

* plasma resistivity pre-factor
plasma_res_factor = 0.66

* Timings *
***********

* Switch for reactor model - pulsed
lpulse = 1

* dwell time [s]
tdwell = 0

* Switch for pulse timing calculations
pulsetimings = 0

* CS ramp up time [s]
tramp = 500.0

* Current drive *
*---------------*

* Maximum fraction of plasma current from bootstrap
bscfmax = 0.99

* Switch for current drive efficiency model
iefrf = 10

* ECRH gamma_CD (user input)
gamma_ecrh = 0.30

* ECRH wall-plug efficiency
etaech = 0.4

* Amount of injected power for heating [MW]
pheat = 50.0

* Impurity radiation *
**********************

* Normalised radius defining the 'core' region
coreradius = 0.75

* fraction of radiation from 'core' region that is subtracted
coreradiationfraction = 0.6

* impurity array
fimp(1) = 0.9
fimp(2) = 0.1
fimp(3) = 0.0
fimp(4) = 0.0
fimp(5) = 0.0
fimp(6) = 0.0
fimp(7) = 0.0
fimp(8) = 0.0
fimp(9) = 0.0
fimp(10) = 0.0
fimp(11) = 0.0
fimp(12) = 0.0
fimp(13) = 0.00038
fimp(14) = 0.0

* Heat transport *
******************

* Switch for power flow model
ipowerflow = 0

* Switch for pumping power for primary coolant
primary_pumping = 3

* Electrical efficiency of FW and blanket coolant pumps
etahtp = 0.87

* Isentropic efficiency of FW and blanket coolant pumps
etaiso = 0.9

* Switch for secondary cycle - User input thermal-electric efficiency
secondary_cycle = 2

* Thermal to electric conversion efficiency
etath = 0.375

* Switch for shield thermal power density
iprimshld = 1

* Nuclear heating switch
inuclear = 1

* Nuclear heating of cryogenic components (MW)
qnuc = 1.292E4

* Costs *
*********

* Switch off costs output
output_costs = 0

* Costs model switch
cost_model = 0

* Total plant availability fraction;
cfactr = 0.75

* Switch for plant availability model
iavail = 0

* PF Coils *
************

* Peak current per turn input for PF coil i [A]
cptdin = 4.22d4, 4.22d4, 4.22d4, 4.22d4, 4.3d4, 4.3d4, 4.3d4, 4.3d4

* Switch for locating scheme of pf coil group i
ipfloc = 2,2,3,3

* Switch for superconductor material in pf coils
isumatpf = 3

* Number of pf coils in group j
ncls = 1,1,2,2

* Number of groups of PF coils
ngrp = 4

* Central solenoid height / TF coil internal height
ohhghf = 0.9

* Average winding pack current density of PF coil i [A/m2]
rjconpf  = 1.1d7, 1.1d7, 6.d6, 6.d6, 8.d6, 8.0d6, 8.0d6, 8.0d6

* Offset of radial position of ipfloc=2 pf coils [m]
rpf2 = -1.825 

zref(1) = 3.6
zref(2) = 1.2
zref(3) = 1.0
zref(4) = 2.8
zref(5) = 1.0
zref(6) = 1.0
zref(7) = 1.0
zref(8) = 1.0

* copper fraction of strand in central solenoid cable
fcuohsu = 0.70

* WST Nb3Sn parameterisation
isumatoh = 5

* TF Coil *
***********

* Inboard TF coil plasma-facing case thickness [m]
casthi = 0.06

* Inboard TF coil side-wall case thickness [m]
casths = 0.05

* Max allowable TF ripple at plasma edge [%]
ripmax = 0.6

* Number of TF coils
n_tf = 16

* Groundwall insulation thickness [m]
tinstf = 0.008

* Diameter if He channel in winding [m]
dhecoil = 0.01

* Helium coolant temperature [K]
tftmp = 4.75

* Coolant fraction of TF cable [-]
vftf = 0.3

* Conductor type switch (WST Nb3Sn)
i_tf_sc_mat = 5

* Number of pancakes in winding pack
n_pancake = 20

* Number of layers in winding pack
n_layer = 10

* Switch for integer turn model
i_tf_turns_integer = 0<|MERGE_RESOLUTION|>--- conflicted
+++ resolved
@@ -25,25 +25,14 @@
  
    Program :
    Version : 2.3.0   Release Date :: 2022-01-20
-<<<<<<< HEAD
-   Tag No. : v2.1-1259-g2bf9b76f code contains untracked changes
+   Tag No. : v2.1-1332-g22754d6e code contains untracked changes
     Branch : 1205-tf-cond-stiffness
-   Git log : Added\ Poisson|s\ ratio\ to\ output
- Date/time : 23 Feb 2022 11:13:24 -05:00(hh:mm) UTC
+   Git log : NOW\ added\ correct\ ref\ dicts
+ Date/time : 17 Mar 2022 11:49:32 -04:00(hh:mm) UTC
       User : cswan
   Computer : cswan-2017-desktop
- Directory : /tmp/pytest-of-cswan/pytest-25/test_solver0
-     Input : /tmp/pytest-of-cswan/pytest-25/test_scenario_i_mode_0/IN.DAT
-=======
-   Tag No. : v2.1-1240-g7124046d
-    Branch : 1511-update-heating-and-current-drive-costs
-   Git log : Merge\ branch\ |develop|\ into\ 1511-update-heating-an
- Date/time : 15 Feb 2022 11:43:09 +00:00(hh:mm) UTC
-      User : jg6173
-  Computer : L1088
- Directory : /tmp/pytest-of-jg6173/pytest-24/test_solver0
-     Input : /tmp/pytest-of-jg6173/pytest-24/test_scenario_i_mode_0/IN.DAT
->>>>>>> b3e5e449
+ Directory : /tmp/pytest-of-cswan/pytest-2/test_solver0
+     Input : /tmp/pytest-of-cswan/pytest-2/test_scenario_i_mode_0/IN.DAT
  Run title : I-mode 2019 PMU
   Run type : Reactor concept design: Pulsed tokamak model, (c) CCFE
  
@@ -207,6 +196,7 @@
  Heating/CD system lifetime (years)                                       (cdrlife)                 1.131E+01  OP 
  Total plant lifetime (years)                                             (tlife)                   3.000E+01     
  Total plant availability fraction                                        (cfactr)                  7.500E-01     
+ Number of fusion cycles to reach allowable fw/blanket DPA                (bktcycles)               3.296E+04     
  
  *************************************************** Plasma ***************************************************
  
@@ -559,9 +549,8 @@
  
  ************************************************ Radial Build ************************************************
  
-                                          Thickness (m)    Radius (m)
  Device centreline                            0.000           0.000                       
- Machine bore                                 2.307           2.307   (bore)              
+ Machine build_variables.bore                 2.307           2.307   (bore)              
  Central solenoid                             0.595           2.902   (ohcth)             
  CS precompression                            0.059           2.961   (precomp)           
  Gap                                          0.080           3.041   (gapoh)             
@@ -588,8 +577,6 @@
  
  *********************************************** Vertical Build ***********************************************
  
- Single null case
-                                          Thickness (m)    Height (m)
  TF coil                                      1.631           9.941   (tfcth)             
  Gap                                          0.050           8.310   (tftsgap)           
  Thermal shield                               0.050           8.260   (thshield)          
@@ -616,10 +603,10 @@
  
  Plasma top position, radial (m)                                          (ptop_radial)                 7.936  OP 
  Plasma top position, vertical (m)                                        (ptop_vertical)               5.641  OP 
- Plasma geometric centre, radial (m)                                      (rmajor.)                     9.462  OP 
+ Plasma geometric centre, radial (m)                                      (physics_variables.r          9.462  OP 
  Plasma geometric centre, vertical (m)                                    (0.0)                         0.000  OP 
- Plasma lower triangularity                                               (tril)                        0.500  OP 
- Plasma elongation                                                        (kappa.)                      1.848  OP 
+ Plasma lower physics_variables.triangularity                             (tril)                        0.500  OP 
+ Plasma elongation                                                        (physics_variables.k          1.848  OP 
  TF coil vertical offset (m)                                              (tfoffset)                   -0.608  OP 
  Plasma outer arc radius of curvature (m)                                 (rco)                         5.764  OP 
  Plasma inner arc radius of curvature (m)                                 (rci)                        11.187  OP 
@@ -667,10 +654,10 @@
  Toroidal modulus            (GPa)     205.000        45.280       205.000
  Vertical modulus            (GPa)     205.000       124.451       413.917
  
- WP transverse modulus (GPa)                                              (eyoung_wp_t*1.0D-9)      4.119E+01  OP 
- WP vertical modulus (GPa)                                                (eyoung_wp_z*1.0D-9)      1.142E+02  OP 
- WP transverse Poisson's ratio                                            (poisson_wp_t)            3.032E-01  OP 
- WP vertical-transverse Pois. rat.                                        (poisson_wp_z)            3.160E-01  OP 
+ WP transverse modulus (GPa)                                              (eyoung_wp_trans*1.0D-9)  4.119E+01  OP 
+ WP vertical modulus (GPa)                                                (eyoung_wp_axial*1.0D-9)  1.142E+02  OP 
+ WP transverse Poisson's ratio                                            (poisson_wp_trans)        3.032E-01  OP 
+ WP vertical-transverse Pois. rat.                                        (poisson_wp_axial)        3.160E-01  OP 
  Maximum radial deflection at midplane (m)                                (deflect)                -6.087E-03  OP 
  Vertical strain on casing                                                (casestr)                 1.135E-03  OP 
  Radial strain on insulator                                               (insstrain)              -1.252E-02  OP 
@@ -766,8 +753,8 @@
  TF conductor temperature margin (K)                                      (tmargtf)                     2.857     
  Elastic properties behavior                                              (i_tf_cond_eyoung_axial)          0     
    Conductor stiffness neglected
- Conductor axial Young's modulus                                          (eyoung_cond_z)           0.000E+00     
- Conductor transverse Young's modulus                                     (eyoung_cond_t)           0.000E+00     
+ Conductor axial Young's modulus                                          (eyoung_cond_axial)       0.000E+00     
+ Conductor transverse Young's modulus                                     (eyoung_cond_trans)       0.000E+00     
  
  TF coil mass:
  
@@ -836,8 +823,8 @@
  Helium temperature at peak field (= superconductor temperature) (K)      (thelium)                 4.750E+00     
  Total helium fraction inside cable space                                 (fhetot)                  3.361E-01  OP 
  Copper fraction of conductor                                             (fcutfsu)                 8.055E-01  ITV
- Residual manufacturing strain on superconductor                          (strncon_tf)             -5.000E-03     
- Self-consistent strain on superconductor                                 (strain_wp)               1.869E-03     
+ Residual manufacturing strain on superconductor                          (str_tf_con_res)         -5.000E-03     
+ Self-consistent strain on superconductor                                 (str_wp)                  1.869E-03     
  Critical current density in superconductor (A/m2)                        (jcritsc)                 6.207E+08  OP 
  Critical current density in strand (A/m2)                                (jcritstr)                1.207E+08  OP 
  Critical current density in winding pack (A/m2)                          (jwdgcrt)                 4.180E+07  OP 
@@ -884,7 +871,7 @@
  Axial stress in CS steel (Pa)                                            (sig_axial)              -6.552E+08  OP 
  Maximum shear stress in CS steel for the Tresca criterion (Pa)           (s_tresca_oh)             6.600E+08  OP 
  Axial force in CS (N)                                                    (axial_force)            -1.716E+09  OP 
- Strain on CS superconductor                                              (strncon_cs)             -5.000E-03     
+ Residual manufacturing strain in CS superconductor material              (str_cs_con_res)         -5.000E-03     
  Copper fraction in strand                                                (fcuohsu)                 7.000E-01     
  Void (coolant) fraction in conductor                                     (vfohc)                   3.000E-01     
  Helium coolant temperature (K)                                           (tftmp)                   4.750E+00     
@@ -1415,7 +1402,7 @@
  
  Power Balance for Reactor - Summary :
  -------------------------------------
- Fusion power (MW)                                                        (powfmw.)                  1274.000  OP 
+ Fusion power (MW)                                                        (powfmw)                   1274.000  OP 
  Power from energy multiplication in blanket and shield (MW)              (emultmw)                   242.475  OP 
  Injected power (MW)                                                      (pinjmw.)                    55.433  OP 
  Ohmic power (MW)                                                         (pohmmw.)                     0.660  OP 
@@ -1449,7 +1436,7 @@
  
  Power balance for power plant :
  -------------------------------
- Fusion power (MW)                                                        (powfmw.)                  1274.000  OP 
+ Fusion power (MW)                                                        (powfmw)                   1274.000  OP 
  Power from energy multiplication in blanket and shield (MW)              (emultmw)                   242.475  OP 
  Total (MW)                                                                                          1516.475  OP 
  
